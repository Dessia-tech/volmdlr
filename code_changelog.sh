#!/bin/bash

<<<<<<< HEAD
lines=$(git diff origin/"$DRONE_TARGET_BRANCH"..origin/"$DRONE_SOURCE_BRANCH" -- CHANGELOG.md --unified=0| wc -l)
echo "$lines lines modified on CHANGELOG.md in PR $DRONE_SOURCE_BRANCH -> $DRONE_TARGET_BRANCH"
=======
lines=$(git diff origin/$DRONE_TARGET_BRANCH..origin/$DRONE_SOURCE_BRANCH -- CHANGELOG.md README.md CONTRIBUTING.md --unified=0| wc -l)
echo "$lines lines modified on CHANGELOG.md or other doc files in PR $DRONE_SOURCE_BRANCH -> $DRONE_TARGET_BRANCH"
>>>>>>> e872910a


if [ "$lines" -eq 0 ]
  then
  echo -e "\nCHANGELOG.md has not been updated. Update it for the PR to be accepted in CI.\n"
  exit 1
fi<|MERGE_RESOLUTION|>--- conflicted
+++ resolved
@@ -1,12 +1,7 @@
 #!/bin/bash
 
-<<<<<<< HEAD
-lines=$(git diff origin/"$DRONE_TARGET_BRANCH"..origin/"$DRONE_SOURCE_BRANCH" -- CHANGELOG.md --unified=0| wc -l)
-echo "$lines lines modified on CHANGELOG.md in PR $DRONE_SOURCE_BRANCH -> $DRONE_TARGET_BRANCH"
-=======
 lines=$(git diff origin/$DRONE_TARGET_BRANCH..origin/$DRONE_SOURCE_BRANCH -- CHANGELOG.md README.md CONTRIBUTING.md --unified=0| wc -l)
 echo "$lines lines modified on CHANGELOG.md or other doc files in PR $DRONE_SOURCE_BRANCH -> $DRONE_TARGET_BRANCH"
->>>>>>> e872910a
 
 
 if [ "$lines" -eq 0 ]
