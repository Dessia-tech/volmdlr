#!/usr/bin/env python3
# -*- coding: utf-8 -*-
"""
Common primitives 3D.
"""

import math
import warnings
from random import uniform
from typing import Dict, List, Tuple

import dessia_common.core as dc
import matplotlib.pyplot as plt
import numpy as npy
from scipy.optimize import Bounds, NonlinearConstraint, minimize
from scipy.stats import qmc

import volmdlr
import volmdlr.core
import volmdlr.edges
import volmdlr.faces
import volmdlr.primitives
import volmdlr.wires
from volmdlr import shells, surfaces

# import dessia_common.typings as dct

npy.seterr(divide='raise')


class OpenRoundedLineSegments3D(volmdlr.wires.Wire3D,
                                volmdlr.primitives.RoundedLineSegments):
    """
    Defines an open rounded line segments.

    :param points: Points used to draw the wire.
    :type points: List of Point3D.
    :param radius: Radius used to connect different parts of the wire.
    :type radius: {position1(n): float which is the radius linked the n-1 and.
    n+1 points, position2(n+1):...}
    """
    _non_data_eq_attributes = ['name']
    _non_data_hash_attributes = ['name']

    line_class = volmdlr.edges.LineSegment3D
    arc_class = volmdlr.edges.Arc3D

    def __init__(self, points: List[volmdlr.Point3D], radius: Dict[str, float],
                 adapt_radius: bool = False, name: str = ''):
        volmdlr.primitives.RoundedLineSegments.__init__(
            self, points, radius, closed=False, adapt_radius=adapt_radius,
            name='')

        volmdlr.wires.Wire3D.__init__(self, self._primitives(), name)

    def arc_features(self, point_index: int):
        # raise NotImplementedError
        radius = self.radius[point_index]
        pt1, pti, pt2 = self.get_points(point_index)
        dist1 = (pt1 - pti).norm()
        dist2 = (pt2 - pti).norm()
        dist3 = (pt1 - pt2).norm()
        alpha = math.acos(-(dist3**2 - dist1**2 - dist2**2) / (2 * dist1 * dist2)) / 2.
        dist = radius / math.tan(alpha)

        u1 = (pt1 - pti) / dist1
        u2 = (pt2 - pti) / dist2

        p3 = pti + u1 * dist
        p4 = pti + u2 * dist

        n = u1.cross(u2)
        n /= n.norm()
        v1 = u1.cross(n)
        v2 = u2.cross(n)

        line1 = volmdlr.edges.Line3D(p3, p3 + v1)
        line2 = volmdlr.edges.Line3D(p4, p4 + v2)

        w = u1 + u2  # mean of v1 and v2
        w /= w.norm()

        interior = line1.minimum_distance_points(line2)[0] - w * radius
        return p3, interior, p4, dist, alpha

    def rotation(self, center: volmdlr.Point3D, axis: volmdlr.Vector3D,
                 angle: float):
        """
        OpenRoundedLineSegments3D rotation.

        :param center: rotation center
        :param axis: rotation axis
        :param angle: angle rotation
        :return: a new rotated OpenRoundedLineSegments3D
        """
        return self.__class__([point.rotation(center, axis, angle)
                               for point in self.points],
                              self.radius, self.closed, self.name)

    def rotation_inplace(self, center: volmdlr.Point3D,
                         axis: volmdlr.Vector3D,
                         angle: float):
        """
        OpenRoundedLineSegments3D rotation. Object is updated inplace.

        :param center: rotation center
        :param axis: rotation axis
        :param angle: rotation angle
        """
        warnings.warn("'inplace' methods are deprecated. Use a not inplace method instead.", DeprecationWarning)

        for point in self.points:
            point.rotation_inplace(center, axis, angle)

    def translation(self, offset: volmdlr.Vector3D):
        """
        OpenRoundedLineSegments3D translation.

        :param offset: translation vector
        :return: A new translated OpenRoundedLineSegments3D
        """
        return self.__class__([point.translation(offset)
                               for point in self.points],
                              self.radius, self.closed, self.name)

    def translation_inplace(self, offset: volmdlr.Vector3D):
        """
        OpenRoundedLineSegments3D translation. Object is updated inplace.

        :param offset: translation vector
        """
        warnings.warn("'inplace' methods are deprecated. Use a not inplace method instead.", DeprecationWarning)

        for point in self.points:
            point.translation_inplace(offset)


class ClosedRoundedLineSegments3D(volmdlr.wires.Contour3D,
                                  OpenRoundedLineSegments3D, volmdlr.primitives.RoundedLineSegments):
    """
    Defines a closed rounded line segment in 3D.

    :param points: Points used to draw the wire
    :type points: List of Point3D
    :param radius: Radius used to connect different parts of the wire
    :type radius: {position1(n): float which is the radius linked the n-1 and
    n+1 points, position2(n+1):...}
    """
    _non_serializable_attributes = []
    _non_data_eq_attributes = ['name']
    _non_data_hash_attributes = ['name']

    def __init__(self, points: List[volmdlr.Point3D], radius: float, adapt_radius: bool = False, name: str = ''):
        volmdlr.primitives.RoundedLineSegments.__init__(
                self, points, radius, closed=True, adapt_radius=adapt_radius,
                name='')

        volmdlr.wires.Contour3D.__init__(self, primitives=self._primitives(), name=name)


class Block(shells.ClosedShell3D):
    """
    Creates a block.

    :param frame: a frame 3D. The origin of the frame is the center of the block,
     the 3 vectors are defining the edges. The frame has not to be orthogonal
    """
    _standalone_in_db = True
    _non_serializable_attributes = ['size', 'bounding_box', 'faces', 'contours', 'plane', 'points', 'polygon2D']
    _non_data_eq_attributes = ['name', 'color', 'alpha', 'size', 'bounding_box',
                               'faces', 'contours', 'plane', 'points', 'polygon2D']
    _non_data_hash_attributes = []

    def __init__(self, frame: volmdlr.Frame3D, *,
                 color: Tuple[float, float, float] = None, alpha: float = 1.,
                 name: str = ''):
        self.frame = frame
        self.size = (self.frame.u.norm(),
                     self.frame.v.norm(),
                     self.frame.w.norm())
        self._octree = None
        self._quadtree = None
<<<<<<< HEAD

=======
>>>>>>> 9d86db16
        faces = self.shell_faces()
        for face in faces:
            face.alpha = alpha
            face.color = color
        shells.ClosedShell3D.__init__(self, faces, color=color, alpha=alpha, name=name)

    def __eq__(self, other):
        if self.__class__.__name__ != other.__class__.__name__:
            return False
        if self.frame != other.frame:
            return False
        return True

    def __hash__(self):
        return hash((self.__class__.__name__, self.frame))

    def to_dict(self, *args, **kwargs):
        """
        Custom to_dict for performance.

        """
        dict_ = dc.DessiaObject.base_dict(self)
        dict_.update({'color': self.color,
                      'alpha': self.alpha,
                      'frame': self.frame.to_dict()})

        return dict_

    def volume(self):
        """Returns the volume of the block."""
        return self.size[0] * self.size[1] * self.size[2]

    @classmethod
    def from_bounding_box(cls, bounding_box):
        """
        Transform a bounding box into a block.
        """
        origin = bounding_box.center
        sx = bounding_box.xmax - bounding_box.xmin
        sy = bounding_box.ymax - bounding_box.ymin
        sz = bounding_box.zmax - bounding_box.zmin
        frame = volmdlr.Frame3D(origin, sx * volmdlr.Vector3D(1, 0, 0),
                                sy * volmdlr.Vector3D(0, 1, 0),
                                sz * volmdlr.Vector3D(0, 0, 1))
        return cls(frame=frame)

    def vertices(self):
        """Computes the vertices of the block."""
        return [self.frame.origin - 0.5 * self.frame.u - 0.5 * self.frame.v - 0.5 * self.frame.w,
                self.frame.origin - 0.5 * self.frame.u + 0.5 * self.frame.v - 0.5 * self.frame.w,
                self.frame.origin + 0.5 * self.frame.u + 0.5 * self.frame.v - 0.5 * self.frame.w,
                self.frame.origin + 0.5 * self.frame.u - 0.5 * self.frame.v - 0.5 * self.frame.w,
                self.frame.origin - 0.5 * self.frame.u - 0.5 * self.frame.v + 0.5 * self.frame.w,
                self.frame.origin - 0.5 * self.frame.u + 0.5 * self.frame.v + 0.5 * self.frame.w,
                self.frame.origin + 0.5 * self.frame.u + 0.5 * self.frame.v + 0.5 * self.frame.w,
                self.frame.origin + 0.5 * self.frame.u - 0.5 * self.frame.v + 0.5 * self.frame.w]

    def edges(self):
        """Computes the edges of the block."""
        point1, point2, point3, point4, point5, point6, point7, point8 = self.vertices()
        return [volmdlr.edges.LineSegment3D(point1.copy(), point2.copy()),
                volmdlr.edges.LineSegment3D(point2.copy(), point3.copy()),
                volmdlr.edges.LineSegment3D(point3.copy(), point4.copy()),
                volmdlr.edges.LineSegment3D(point4.copy(), point1.copy()),
                volmdlr.edges.LineSegment3D(point5.copy(), point6.copy()),
                volmdlr.edges.LineSegment3D(point6.copy(), point7.copy()),
                volmdlr.edges.LineSegment3D(point7.copy(), point8.copy()),
                volmdlr.edges.LineSegment3D(point8.copy(), point5.copy()),
                volmdlr.edges.LineSegment3D(point1.copy(), point5.copy()),
                volmdlr.edges.LineSegment3D(point2.copy(), point6.copy()),
                volmdlr.edges.LineSegment3D(point3.copy(), point7.copy()),
                volmdlr.edges.LineSegment3D(point4.copy(), point8.copy())]

    def face_contours3d(self):
        edge1, edge2, edge3, edge4, edge5, edge6, edge7, edge8, edge9, edge10, edge11, edge12 = self.edges()
        e5_switch = edge5.reverse()
        e6_switch = edge6.reverse()
        e7_switch = edge7.reverse()
        e8_switch = edge8.reverse()
        e9_switch = edge9.reverse()
        e10_switch = edge10.reverse()
        e11_switch = edge11.reverse()
        e12_switch = edge12.reverse()
        return [volmdlr.wires.Contour3D([edge1.copy(), edge2.copy(), edge3.copy(), edge4.copy()]),
                volmdlr.wires.Contour3D([edge5.copy(), edge6.copy(), edge7.copy(), edge8.copy()]),
                # volmdlr.Contour3D([e1.copy(), e9.copy(), e5.copy(), e10.copy()]),
                volmdlr.wires.Contour3D([edge1.copy(), edge10.copy(), e5_switch.copy(), e9_switch.copy()]),
                # volmdlr.Contour3D([e2.copy(), e10.copy(), e6.copy(), e11.copy()]),
                volmdlr.wires.Contour3D([edge2.copy(), edge11.copy(), e6_switch.copy(), e10_switch.copy()]),
                # volmdlr.Contour3D([e3.copy(), e11.copy(), e7.copy(), e12.copy()]),
                volmdlr.wires.Contour3D([edge3.copy(), edge12.copy(), e7_switch.copy(), e11_switch.copy()]),
                # volmdlr.Contour3D([e4.copy(), e12.copy(), e8.copy(), e9.copy()])]
                volmdlr.wires.Contour3D([edge4.copy(), edge9.copy(), e8_switch.copy(), e12_switch.copy()])]

    def shell_faces(self):
        """Computes the faces of the block."""
        hlx = 0.5 * self.frame.u.norm()
        hly = 0.5 * self.frame.v.norm()
        hlz = 0.5 * self.frame.w.norm()
        frame = self.frame.copy()
        frame.normalize()
        xm_frame = volmdlr.Frame3D(frame.origin - 0.5 * self.frame.u,
                                   frame.v, frame.w, frame.u)
        xp_frame = volmdlr.Frame3D(frame.origin + 0.5 * self.frame.u,
                                   frame.v, frame.w, frame.u)
        ym_frame = volmdlr.Frame3D(frame.origin - 0.5 * self.frame.v,
                                   frame.w, frame.u, frame.v)
        yp_frame = volmdlr.Frame3D(frame.origin + 0.5 * self.frame.v,
                                   frame.w, frame.u, frame.v)
        zm_frame = volmdlr.Frame3D(frame.origin - 0.5 * self.frame.w,
                                   frame.u, frame.v, frame.w)
        zp_frame = volmdlr.Frame3D(frame.origin + 0.5 * self.frame.w,
                                   frame.u, frame.v, frame.w)

        xm_face = volmdlr.faces.PlaneFace3D.from_surface_rectangular_cut(
            surfaces.Plane3D(xm_frame), -hly, hly, -hlz, hlz)
        xp_face = volmdlr.faces.PlaneFace3D.from_surface_rectangular_cut(
            surfaces.Plane3D(xp_frame), -hly, hly, -hlz, hlz)
        ym_face = volmdlr.faces.PlaneFace3D.from_surface_rectangular_cut(
            surfaces.Plane3D(ym_frame), -hlz, hlz, -hlx, hlx)
        yp_face = volmdlr.faces.PlaneFace3D.from_surface_rectangular_cut(
            surfaces.Plane3D(yp_frame), -hlz, hlz, -hlx, hlx)
        zm_face = volmdlr.faces.PlaneFace3D.from_surface_rectangular_cut(
            surfaces.Plane3D(zm_frame), -hlx, hlx, -hly, hly)
        zp_face = volmdlr.faces.PlaneFace3D.from_surface_rectangular_cut(
            surfaces.Plane3D(zp_frame), -hlx, hlx, -hly, hly)

        return [xm_face, xp_face, ym_face, yp_face, zm_face, zp_face]

    def faces_center(self):
        """Computes the faces center of the block."""
        return [self.frame.origin - 0.5 * self.frame.u,
                self.frame.origin + 0.5 * self.frame.u,
                self.frame.origin - 0.5 * self.frame.v,
                self.frame.origin + 0.5 * self.frame.v,
                self.frame.origin - 0.5 * self.frame.w,
                self.frame.origin + 0.5 * self.frame.w]

    def rotation(self, center: volmdlr.Point3D, axis: volmdlr.Vector3D,
                 angle: float):
        """
        Block rotation.

        :param center: rotation center
        :param axis: rotation axis
        :param angle: angle rotation
        :return: a new rotated Block
        """
        new_frame = self.frame.rotation(center, axis, angle)
        return Block(new_frame, color=self.color,
                     alpha=self.alpha, name=self.name)

    def rotation_inplace(self, center: volmdlr.Point3D, axis: volmdlr.Vector3D,
                         angle: float):
        """
        Block rotation. Object is updated inplace.

        :param center: rotation center
        :param axis: rotation axis
        :param angle: rotation angle
        """
        warnings.warn("'inplace' methods are deprecated. Use a not inplace method instead.", DeprecationWarning)

        self.frame.rotation_inplace(center, axis, angle)
        self.faces = self.shell_faces()

    def translation(self, offset: volmdlr.Vector3D):
        """
        Block translation.

        :param offset: translation vector.
        :return: A new translated Block.
        """
        new_frame = self.frame.translation(offset)
        return Block(new_frame, color=self.color,
                     alpha=self.alpha, name=self.name)

    def translation_inplace(self, offset: volmdlr.Vector3D):
        """
        Block translation. Object is updated inplace.

        :param offset: translation vector.
        """
        warnings.warn("'inplace' methods are deprecated. Use a not inplace method instead.", DeprecationWarning)

        self.frame.translation_inplace(offset)
        self.faces = self.shell_faces()

    def cut_by_orthogonal_plane(self, plane_3d: surfaces.Plane3D):
        bouding_box = self.bounding_box
        if plane_3d.frame.w.dot(volmdlr.Vector3D(1, 0, 0)) == 0:
            pass
        elif plane_3d.frame.w.dot(volmdlr.Vector3D(0, 1, 0)) == 0:
            pass
        elif plane_3d.frame.w.dot(volmdlr.Vector3D(0, 0, 1)) == 0:
            pass
        else:
            raise KeyError('plane is not orthogonal either with x, y or z')
        point_min = volmdlr.Point3D(bouding_box.xmin, bouding_box.ymin,
                                    bouding_box.zmin)
        point_max = volmdlr.Point3D(bouding_box.xmax, bouding_box.ymax,
                                    bouding_box.zmax)
        point_min_2d = plane_3d.point3d_to_2d(point_min)
        point_max_2d = plane_3d.point3d_to_2d(point_max)
        points = [point_min_2d, volmdlr.Point2D(point_max_2d.x, point_min_2d.y),
                  point_max_2d, volmdlr.Point2D(point_min_2d.x, point_max_2d.y)]
        contour_2d = surfaces.Surface2D(
            volmdlr.wires.ClosedPolygon2D(points), [])

        return volmdlr.faces.PlaneFace3D(plane_3d, contour_2d)

    def frame_mapping_parametres(self, frame: volmdlr.Frame3D,
                                 side: str):
        basis = frame.basis()
        if side == 'new':
            new_origin = frame.global_to_local_coordinates(self.frame.origin)
            new_u = basis.global_to_local_coordinates(self.frame.u)
            new_v = basis.global_to_local_coordinates(self.frame.v)
            new_w = basis.global_to_local_coordinates(self.frame.w)
            new_frame = volmdlr.Frame3D(new_origin, new_u, new_v, new_w)
        elif side == 'old':
            new_origin = frame.local_to_global_coordinates(self.frame.origin)
            new_u = basis.local_to_global_coordinates(self.frame.u)
            new_v = basis.local_to_global_coordinates(self.frame.v)
            new_w = basis.local_to_global_coordinates(self.frame.w)
            new_frame = volmdlr.Frame3D(new_origin, new_u, new_v, new_w)
        else:
            raise ValueError('side value not valid, please specify'
                             'a correct value: \'old\' or \'new\'')
        return new_frame

    def frame_mapping(self, frame: volmdlr.Frame3D, side: str):
        """
        Changes frame_mapping and return a new Frame3D.

        :param side: 'old' or 'new'
        """
        new_frame = self.frame_mapping_parametres(frame, side)
        return Block(new_frame, color=self.color,
                     alpha=self.alpha, name=self.name)

    def frame_mapping_inplace(self, frame: volmdlr.Frame3D, side: str):
        """
        Changes frame_mapping and the object is updated inplace.

        side = 'old' or 'new'
        """
        warnings.warn("'inplace' methods are deprecated. Use a not inplace method instead.", DeprecationWarning)

        new_frame = self.frame_mapping_parametres(frame, side)
        self.frame = new_frame
        self.faces = self.shell_faces()

    def copy(self, deep=True, memo=None):
        """
        Creates a copy of a Block.

        """
        new_origin = self.frame.origin.copy()
        new_u = self.frame.u.copy()
        new_v = self.frame.v.copy()
        new_w = self.frame.w.copy()
        new_frame = volmdlr.Frame3D(new_origin, new_u, new_v, new_w)
        return Block(new_frame, color=self.color,
                     alpha=self.alpha, name=self.name)

    def plot_data(self, x3d, y3d, marker=None, color='black', stroke_width=1,
                  dash=False, opacity=1, arrow=False):
        """Plot the 2D projections of a block."""
        lines = []
        for edge3d in self.edges():
            lines.append(edge3d.plot_data(x3d, y3d, marker, color,
                                          stroke_width, dash, opacity, arrow))

        return lines

    def plot2d(self, x3d, y3d, ax=None):
        """
        Plot 2d with matplotlib.

        """
        if ax is None:
            fig, ax = plt.subplots()
            ax.set_aspect('equal')
        else:
            fig = None

        for edge3D in self.edges():
            # edge2D = edge3D.PlaneProjection2D()
            edge3D.plot2d(x3d, y3d, ax=ax)

        return fig, ax

    def octree(self):
        """Subdivide block into eight other blocks."""
        if not self._octree:
            self._octree = self.subdivide_block(2, 2, 2)
        return self._octree

    def quadtree(self):
        """Subdivide block into four other blocks."""
        if not self._quadtree:
            self._quadtree = self.subdivide_block(2, 2, 1)
        return self._quadtree

    def subdivide_block(self, number_blocks_x, number_blocks_y, number_blocks_z):
        """Divide block into sub blocks."""
        filling_boxes_size = [self.size[0] / number_blocks_x, self.size[1] / number_blocks_y,
                              self.size[2] / number_blocks_z]
        initial_frame_center = self.frame.origin.copy(deep=True).translation(
            -volmdlr.Vector3D(self.size[0] / 2 - filling_boxes_size[0] / 2,
                              self.size[1] / 2 - filling_boxes_size[1] / 2,
                              self.size[2] / 2 - filling_boxes_size[2] / 2))
        xyz = [volmdlr.Vector3D(filling_boxes_size[0], 0, 0), volmdlr.Vector3D(0, filling_boxes_size[1], 0),
               volmdlr.Vector3D(0, 0, filling_boxes_size[2])]

        dividing_blocks = []
        for z_box in range(number_blocks_z):
            for y_box in range(number_blocks_y):
                for x_box in range(number_blocks_x):
                    translation_vector = volmdlr.Vector3D(x_box * filling_boxes_size[0], y_box * filling_boxes_size[1],
                                                          z_box * filling_boxes_size[2])
                    origin_point = initial_frame_center.translation(translation_vector)
                    block = Block(frame=volmdlr.Frame3D(origin_point, *xyz))
                    dividing_blocks.append(block)
        return dividing_blocks


class ExtrudedProfile(shells.ClosedShell3D):
    """
    Extrude a profile given by outer and inner contours.

    TODO: In the future change to a frame and a surface2D and an extrusion vector.
    """
    _non_serializable_attributes = ['faces', 'inner_contours3d',
                                    'outer_contour3d']

    def __init__(self, plane_origin: volmdlr.Point3D,
                 x: volmdlr.Vector3D, y: volmdlr.Vector3D,
                 outer_contour2d: volmdlr.wires.Contour2D,
                 inner_contours2d: List[volmdlr.wires.Contour2D],
                 extrusion_vector: volmdlr.Vector3D,
                 color: Tuple[float, float, float] = None, alpha: float = 1.,
                 name: str = ''):
        self.plane_origin = plane_origin

        self.outer_contour2d = outer_contour2d
        self.outer_contour3d = outer_contour2d.to_3d(plane_origin, x, y)

        self.inner_contours2d = inner_contours2d
        self.extrusion_vector = extrusion_vector
        self.inner_contours3d = []
        self.x = x
        self.y = y
        self.color = color

        bool_areas = []
        for contour in inner_contours2d:
            self.inner_contours3d.append(contour.to_3d(plane_origin, x, y))
            if contour.area() > outer_contour2d.area():
                bool_areas.append(True)
            else:
                bool_areas.append(False)
        if any(bool_areas):
            raise ValueError('At least one inner contour is not contained in outer_contour.')

        faces = self.shell_faces()

        shells.ClosedShell3D.__init__(self, faces, color=color,
                                      alpha=alpha, name=name)

    def to_dict(self, *args, **kwargs):
        """
        Serialize the ExtrudedProfile.

        """
        dict_ = dc.DessiaObject.base_dict(self)
        dict_.update({'color': self.color,
                      'alpha': self.alpha,
                      'plane_origin': self.plane_origin.to_dict(),
                      'outer_contour2d': self.outer_contour2d.to_dict(),
                      'inner_contours2d': [c.to_dict() for c in self.inner_contours2d],
                      'extrusion_vector': self.extrusion_vector.to_dict(),
                      'x': self.x.to_dict(),
                      'y': self.y.to_dict(),
                      })

        return dict_

    def copy(self, deep=True, memo=None):
        """
        Creates a copy of Extruded Profile.

        """
        return self.__class__(plane_origin=self.plane_origin.copy(),
                              x=self.x.copy(),
                              y=self.y.copy(),
                              outer_contour2d=self.outer_contour2d.copy(),
                              inner_contours2d=[c.copy() for c in self.inner_contours2d],
                              extrusion_vector=self.extrusion_vector.copy(),
                              color=self.color,
                              alpha=self.alpha,
                              name=self.name)

    def shell_faces(self):
        """
        Computes the shell faces from init data.

        """
        lower_plane = surfaces.Plane3D.from_plane_vectors(
            self.plane_origin, self.x, self.y)
        lower_face = volmdlr.faces.PlaneFace3D(
            lower_plane, surfaces.Surface2D(self.outer_contour2d,
                                            self.inner_contours2d))

        upper_face = lower_face.translation(self.extrusion_vector)
        lateral_faces = []
        for p in self.outer_contour3d.primitives:
            lateral_faces.extend(p.extrusion(self.extrusion_vector))

        for inner_contour in self.inner_contours3d:
            for p in inner_contour.primitives:
                lateral_faces.extend(p.extrusion(self.extrusion_vector))

        return [lower_face, upper_face] + lateral_faces

    def area(self):
        areas = self.outer_contour2d.area()
        areas -= sum([contour.area() for contour in self.inner_contours2d])
        return areas

    def volume(self):
        z = self.x.cross(self.y)
        z.normalize()
        return self.area() * self.extrusion_vector.dot(z)

    def frame_mapping_parameters(self, frame: volmdlr.Frame3D,
                                 side: str):
        basis = frame.basis()
        if side == 'old':
            extrusion_vector = basis.local_to_global_coordinates(self.extrusion_vector)
            x = basis.local_to_global_coordinates(self.x)
            y = basis.local_to_global_coordinates(self.y)
        elif side == 'new':
            extrusion_vector = basis.global_to_local_coordinates(self.extrusion_vector)
            x = basis.global_to_local_coordinates(self.x)
            y = basis.global_to_local_coordinates(self.y)
        else:
            raise ValueError('side must be either old or new')
        return extrusion_vector, x, y

    def frame_mapping(self, frame: volmdlr.Frame3D, side: str):
        """
        Changes frame_mapping and return a new ExtrudeProfile.

        :param side: = 'old' or 'new'.
        """
        extrusion_vector, x, y = self.frame_mapping_parameters(frame,
                                                               side)
        return ExtrudedProfile(
            self.plane_origin.frame_mapping(frame, side),
            x, y, self.outer_contour2d, self.inner_contours2d,
            extrusion_vector)

    def frame_mapping_inplace(self, frame: volmdlr.Frame3D, side: str):
        """
        Changes frame_mapping and the object is updated inplace.

        :param side: = 'old' or 'new'
        """
        warnings.warn("'inplace' methods are deprecated. Use a not inplace method instead.", DeprecationWarning)

        self.extrusion_vector, self.x, self.y =\
            self.frame_mapping_parameters(frame, side)
        self.plane_origin.frame_mapping_inplace(frame, side)

    def rotation(self, center: volmdlr.Point3D, axis: volmdlr.Vector3D,
                 angle: float):
        """
        Extruded Profile rotation.

        :param center: rotation center.
        :param axis: rotation axis.
        :param angle: angle rotation.
        :return: a new rotated ExtrudedProfile.
        """
        return self.__class__(
            plane_origin=self.plane_origin.rotation(center, axis, angle),
            x=self.x.rotation(volmdlr.O3D, axis, angle),
            y=self.y.rotation(volmdlr.O3D, axis, angle),
            outer_contour2d=self.outer_contour2d,
            inner_contours2d=self.inner_contours2d,
            extrusion_vector=self.extrusion_vector.rotation(volmdlr.O3D,
                                                            axis, angle),
            color=self.color, alpha=self.alpha)

    def rotation_inplace(self, center: volmdlr.Point3D, axis: volmdlr.Vector3D,
                         angle: float):
        """
        Extruded Profile rotation. Object is updated inplace.

        :param center: rotation center
        :param axis: rotation axis
        :param angle: rotation angle
        """
        warnings.warn("'inplace' methods are deprecated. Use a not inplace method instead.", DeprecationWarning)

        self.plane_origin.rotation_inplace(center, axis, angle)
        self.x.rotation_inplace(volmdlr.O3D, axis, angle)
        self.y.rotation_inplace(volmdlr.O3D, axis, angle)
        self.extrusion_vector.rotation_inplace(volmdlr.O3D, axis, angle)

    def translation(self, offset: volmdlr.Vector3D):
        """
        Extruded Profile translation.

        :param offset: translation vector
        :return: A new translated ExtrudedProfile
        """
        return self.__class__(
            plane_origin=self.plane_origin.translation(offset),
            x=self.x, y=self.y,
            outer_contour2d=self.outer_contour2d,
            inner_contours2d=self.inner_contours2d,
            extrusion_vector=self.extrusion_vector,
            color=self.color, alpha=self.alpha)

    def translation_inplace(self, offset: volmdlr.Vector3D):
        """
        Extruded profile translation. Object is updated inplace.

        :param offset: translation vector
        """
        warnings.warn("'inplace' methods are deprecated. Use a not inplace method instead.", DeprecationWarning)

        self.plane_origin.translation_inplace(offset)


class RevolvedProfile(shells.ClosedShell3D):
    """
    Revolve a 2D profile along an axis around a certain angle.

    """
    _non_serializable_attributes = ['faces', 'contour3D']

    def __init__(self, plane_origin: volmdlr.Point3D,
                 x: volmdlr.Vector3D, y: volmdlr.Vector3D,
                 contour2d: volmdlr.wires.Contour2D,
                 axis_point: volmdlr.Point3D, axis: volmdlr.Vector3D,
                 angle: float = 2 * math.pi, *,
                 color: Tuple[float, float, float] = None, alpha: float = 1,
                 name: str = ''):

        self.contour2d = contour2d
        self.axis_point = axis_point
        self.axis = axis
        self.angle = angle
        self.plane_origin = plane_origin
        self.x = x
        self.y = y
        self.contour3d = self.contour2d.to_3d(plane_origin, x, y)

        faces = self.shell_faces()
        shells.ClosedShell3D.__init__(self, faces, color=color,
                                      alpha=alpha, name=name)

    def to_dict(self, *args, **kwargs):
        """
        Custom to dict for performance.
        """
        dict_ = dc.DessiaObject.base_dict(self)
        dict_.update({'color': self.color,
                      'alpha': self.alpha,
                      'plane_origin': self.plane_origin.to_dict(),
                      'contour2d': self.contour2d.to_dict(),
                      'axis_point': self.axis_point.to_dict(),
                      'x': self.x.to_dict(),
                      'y': self.y.to_dict(),
                      'angle': self.angle,
                      'axis': self.axis.to_dict()
                      })

        return dict_

    def copy(self, deep=True, memo=None):
        """
        Creates a copy of Revolvedprofile.

        """
        return self.__class__(plane_origin=self.plane_origin.copy(),
                              x=self.x.copy(), y=self.y.copy(),
                              contour2d=self.contour2d.copy(deep=deep, memo=memo),
                              axis=self.axis.copy(), angle=self.angle,
                              axis_point=self.axis_point.copy(),
                              color=self.color, alpha=self.alpha,
                              name=self.name)

    def shell_faces(self):
        faces = []

        for edge in self.contour3d.primitives:
            faces.extend(edge.revolution(self.axis_point,
                                         self.axis, self.angle))

        if not math.isclose(self.angle, volmdlr.TWO_PI, abs_tol=1e-9):
            # Adding contours face to close
            w = self.x.cross(self.y)
            plane1 = surfaces.Plane3D(volmdlr.Frame3D(self.plane_origin,
                                                      self.x,
                                                      self.y,
                                                      w))
            face1 = volmdlr.faces.PlaneFace3D(
                plane1, surfaces.Surface2D(self.contour2d, []))
            face2 = face1.rotation(self.axis_point, self.axis, self.angle)
            faces.append(face1)
            faces.append(face2)

        return faces

    def volume(self):
        """
        Volume from Guldin formulae.
        """
        point1 = self.axis_point.PlaneProjection3D(self.plane_origin,
                                                   self.x, self.y)
        p1_2d = point1.To2D(self.axis_point, self.x, self.y)
        p2_3d = self.axis_point + volmdlr.Point3D(self.axis.vector)
        p2_2d = p2_3d.To2D(self.plane_origin, self.x, self.y)
        axis_2d = volmdlr.edges.Line2D(p1_2d, p2_2d)
        com = self.contour2d.center_of_mass()
        if com is not False:
            dist = axis_2d.point_distance(com)
            return self.angle * dist * self.contour2d.area()
        return 0.

    def rotation(self, center: volmdlr.Point3D, axis: volmdlr.Vector3D,
                 angle: float):
        """
        Revolved profile rotation.

        :param center: rotation center
        :type center: volmdlr.Point3D
        :param axis: rotation axis
        :type axis: volmdlr.Vector3D
        :param angle: angle rotation
        :type angle: float
        :return: a new rotated Revolved Profile
        :rtype: Revolved Profile
        """
        return self.__class__(
            plane_origin=self.plane_origin.rotation(center, axis, angle),
            x=self.x.rotation(center=volmdlr.O3D, axis=axis, angle=angle),
            y=self.y.rotation(center=volmdlr.O3D, axis=axis, angle=angle),
            contour2d=self.contour2d,
            axis_point=self.axis_point.rotation(center, axis, angle),
            axis=self.axis.rotation(center=volmdlr.O3D, axis=axis,
                                    angle=angle),
            angle=self.angle,
            color=self.color, alpha=self.alpha)

    def rotation_inplace(self, center: volmdlr.Point3D, axis: volmdlr.Vector3D,
                         angle: float):
        """
        Revolved profile rotation. Object is updated inplace.

        :param center: rotation center.
        :type center: `volmdlr.Point3D`.
        :param axis: rotation axis.
        :type axis: `volmdlr.Vector3D`.
        :param angle: rotation angle.
        :type angle: float.
        """
        warnings.warn("'inplace' methods are deprecated. Use a not inplace method instead.", DeprecationWarning)

        self.plane_origin.rotation_inplace(center, axis, angle)
        self.x.rotation_inplace(center=volmdlr.O3D, axis=axis, angle=angle)
        self.y.rotation_inplace(center=volmdlr.O3D, axis=axis, angle=angle)
        self.axis_point.rotation_inplace(center, axis, angle)
        self.axis.rotation_inplace(volmdlr.O3D, axis, angle)

    def translation(self, offset: volmdlr.Vector3D):
        """
        Revolved Profile translation.

        :param offset: translation vector.
        :return: A new translated Revolved Profile.
        """
        return self.__class__(
            plane_origin=self.plane_origin.translation(offset),
            x=self.x, y=self.y, contour2d=self.contour2d,
            axis_point=self.axis_point.translation(offset),
            axis=self.axis,
            angle=self.angle,
            color=self.color, alpha=self.alpha)

    def translation_inplace(self, offset: volmdlr.Vector3D):
        """
        Revolved Profile translation. Object is updated inplace.

        :param offset: translation vector.
        """
        warnings.warn("'inplace' methods are deprecated. Use a not inplace method instead.", DeprecationWarning)

        self.plane_origin.translation_inplace(offset)
        self.axis_point.translation_inplace(offset)

    def frame_mapping_parameters(self, frame: volmdlr.Frame3D,
                                 side: str):
        basis = frame.Basis()
        if side == 'old':
            axis = basis.local_to_global_coordinates(self.axis)
            x = basis.local_to_global_coordinates(self.x)
            y = basis.local_to_global_coordinates(self.y)
        elif side == 'new':
            axis = basis.global_to_local_coordinates(self.axis)
            x = basis.global_to_local_coordinates(self.x)
            y = basis.global_to_local_coordinates(self.y)
        else:
            raise ValueError('side must be either old or new')

        return axis, x, y

    def frame_mapping(self, frame: volmdlr.Frame3D, side: str):
        """
        Changes frame_mapping and return a new Revolved Profile.

        side = 'old' or 'new'
        """
        axis, x, y = self.frame_mapping_parameters(frame, side)
        return RevolvedProfile(
            self.plane_origin.frame_mapping(frame, side),
            x, y, self.contour2d,
            self.axis_point.frame_mapping(frame, side),
            axis, self.angle)

    def frame_mapping_inplace(self, frame: volmdlr.Frame3D, side: str):
        """
        Changes frame_mapping and the object is updated inplace.

        side = 'old' or 'new'
        """
        warnings.warn("'inplace' methods are deprecated. Use a not inplace method instead.", DeprecationWarning)

        self.axis, self.x, self.y = self.frame_mapping_parameters(frame, side)
        self.plane_origin.frame_mapping_inplace(frame, side)
        self.axis_point.frame_mapping_inplace(frame, side)


class Cylinder(shells.ClosedShell3D):
    """
    Creates a full cylinder with the position, the axis of revolution the radius and the length.
    """

    def __init__(self, position: volmdlr.Point3D, axis: volmdlr.Vector3D,
                 radius: float, length: float,
                 color: Tuple[float, float, float] = None, alpha: float = 1.,
                 name: str = ''):

        self.position = position
        axis.normalize()
        self.axis = axis
        self.radius = radius
        self.length = length
        frame_origin = position - axis * length * 0.5
        self.frame = volmdlr.Frame3D.from_point_and_vector(frame_origin, axis, volmdlr.Z3D)
        faces = self.shell_faces()
        shells.ClosedShell3D.__init__(self, faces=faces, color=color, alpha=alpha, name=name)

    def shell_faces(self):
        surface3d = surfaces.CylindricalSurface3D(self.frame, self.radius)
        cylindrical_face = volmdlr.faces.CylindricalFace3D.from_surface_rectangular_cut(
            surface3d, 0, 2*math.pi, 0, self.length)
        lower_plane = surfaces.Plane3D.from_plane_vectors(
            self.frame.origin, self.frame.u, self.frame.v)
        lower_face = volmdlr.faces.PlaneFace3D(
            lower_plane, surfaces.Surface2D(
                volmdlr.wires.Circle2D(self.position.to_2d(self.frame.origin, self.frame.u,
                                                           self.frame.v), self.radius), []))
        upper_face = lower_face.translation(self.frame.w * self.length)
        return [lower_face, cylindrical_face, upper_face]

    def get_bounding_box(self):
        """
        Computes the bounding box of a cylinder.

        :return: The BoundingBox
        :rtype: :class:`volmdlr.core.BoundingBox`
        """
        # This was copied for HollowCylinder. Inheritance removed to avoid problems
        radius = self.radius

        point_a = self.position - self.length / 2 * self.axis
        point_b = self.position + self.length / 2 * self.axis

        dx2 = (point_a[0] - point_b[0])**2
        dy2 = (point_a[1] - point_b[1])**2
        dz2 = (point_a[2] - point_b[2])**2

        # kx = ((dy2 + dz2) / (dx2 + dy2 + dz2))**0.5
        # ky = ((dx2 + dz2) / (dx2 + dy2 + dz2))**0.5
        # kz = ((dx2 + dy2) / (dx2 + dy2 + dz2))**0.5

        if point_a[0] > point_b[0]:
            point_a, point_b = point_b, point_a
        xmin = point_a[0] - (((dy2 + dz2) / (dx2 + dy2 + dz2))**0.5) * radius
        xmax = point_b[0] + (((dy2 + dz2) / (dx2 + dy2 + dz2))**0.5) * radius

        if point_a[1] > point_b[1]:
            point_a, point_b = point_b, point_a
        ymin = point_a[1] - (((dx2 + dz2) / (dx2 + dy2 + dz2))**0.5) * radius
        ymax = point_b[1] + (((dx2 + dz2) / (dx2 + dy2 + dz2))**0.5) * radius

        if point_a[2] > point_b[2]:
            point_a, point_b = point_b, point_a
        zmin = point_a[2] - (((dx2 + dy2) / (dx2 + dy2 + dz2))**0.5) * radius
        zmax = point_b[2] + (((dx2 + dy2) / (dx2 + dy2 + dz2))**0.5) * radius

        return volmdlr.core.BoundingBox(xmin, xmax, ymin, ymax, zmin, zmax)

    def volume(self):
        """Computes the volume of the cylinder."""
        return self.length * math.pi * self.radius**2

    @classmethod
    def from_extremal_points(cls, point1: volmdlr.Point3D, point2: volmdlr.Point3D,
                             radius: float,
                             color: Tuple[float, float, float] = None, alpha: float = 1,
                             name: str = ''):
        position = 0.5 * (point1 + point2)
        length = point1.point_distance(point2)
        axis = point2 - point1
        axis.normalize()
        return cls(position, axis, radius, length=length,
                   color=color, alpha=alpha, name=name)

    def rotation(self, center: volmdlr.Point3D, axis: volmdlr.Vector3D,
                 angle: float):
        """
        Cylinder rotation.

        :param center: rotation center
        :param axis: rotation axis
        :param angle: angle rotation
        :return: a new rotated Cylinder
        """
        return self.__class__(
            position=self.position.rotation(center, axis, angle),
            axis=self.axis.rotation(volmdlr.O3D, axis, angle),
            length=self.length, radius=self.radius)

    def rotation_inplace(self, center: volmdlr.Point3D, axis: volmdlr.Vector3D,
                         angle: float):
        """
        Cylinder rotation. Object is updated inplace.

        :param center: rotation center.
        :param axis: rotation axis.
        :param angle: rotation angle.
        """
        warnings.warn("'inplace' methods are deprecated. Use a not inplace method instead.", DeprecationWarning)

        self.position.rotation_inplace(center, axis, angle)
        self.axis.rotation_inplace(volmdlr.O3D, axis, angle)

    def translation(self, offset: volmdlr.Vector3D):
        """
        Cylinder translation.

        :param offset: translation vector
        :return: A new translated Cylinder
        """
        return self.__class__(
            position=self.position.translation(offset),
            axis=self.axis, length=self.length, radius=self.radius)

    def translation_inplace(self, offset: volmdlr.Vector3D):
        """
        Cylinder translation. Object is updated inplace.

        :param offset: translation vector
        """
        warnings.warn("'inplace' methods are deprecated. Use a not inplace method instead.", DeprecationWarning)

        self.position.translation_inplace(offset)

    def frame_mapping(self, frame: volmdlr.Frame3D, side: str):
        """
        Changes frame_mapping and return a new Frame3D.

        side = 'old' or 'new'
        """
        basis = frame.basis()
        if side == 'old':
            axis = basis.local_to_global_coordinates(self.axis)
        elif side == 'new':
            axis = basis.global_to_local_coordinates(self.axis)
        else:
            raise ValueError('side must be either old or new')
        return Cylinder(self.position.frame_mapping(frame, side),
                        axis, self.radius, self.length,
                        color=self.color, alpha=self.alpha)

    def frame_mapping_inplace(self, frame: volmdlr.Frame3D, side: str):
        """
        Changes frame_mapping and the object is updated inplace.

        side = 'old' or 'new'
        """
        warnings.warn("'inplace' methods are deprecated. Use a not inplace method instead.", DeprecationWarning)

        basis = frame.basis()
        if side == 'old':
            axis = basis.local_to_global_coordinates(self.axis)
        elif side == 'new':
            axis = basis.global_to_local_coordinates(self.axis)
        else:
            raise ValueError('side must be either old or new')
        self.position.frame_mapping_inplace(frame, side)
        self.axis = axis

    def to_dict(self, *args, **kwargs):
        """
        Call to DessiaObject.to_dict to avoid calling the to_dict of the inherited class Revolved Profile.
        """
        return dc.DessiaObject.to_dict(self, use_pointers=False)

    def copy(self, deep=True, memo=None):
        """
        Creates a copy of Cylinder.
        """
        new_position = self.position.copy()
        new_axis = self.axis.copy()
        return Cylinder(new_position, new_axis, self.radius, self.length,
                        color=self.color, alpha=self.alpha, name=self.name)

    def min_distance_to_other_cylinder(self, other_cylinder: 'Cylinder') -> float:
        """
        Compute the minimal distance between two volmdlr cylinders.

        :param other_cylinder: volmdlr Cylinder
        :return: minimal distance between two 3D cylinders
        """
        # Basic check
        if self.point_belongs(other_cylinder.position) or other_cylinder.point_belongs(self.position):
            return 0.

        # Local frames of cylinders
        frame0 = volmdlr.Frame3D.from_point_and_vector(
            point=self.position, vector=self.axis, main_axis=volmdlr.Z3D
        )
        frame1 = volmdlr.Frame3D.from_point_and_vector(
            point=other_cylinder.position,
            vector=other_cylinder.axis,
            main_axis=volmdlr.Z3D,
        )

        matrix0 = frame0.transfer_matrix()
        x0, y0, z0 = frame0.origin.x, frame0.origin.y, frame0.origin.z
        matrix1 = frame1.transfer_matrix()
        x1, y1, z1 = frame1.origin.x, frame1.origin.y, frame1.origin.z

        # Euclidean distance
        def dist(point0, point1):
            return math.sqrt(
                (point0[0] - point1[0]) ** 2 + (point0[1] - point1[1]) ** 2 + (point0[2] - point1[2]) ** 2
            )

        # Local coordinates to global coordinates
        def to_global_point(point, matrix, origin):
            return [
                matrix.M11 * point[0] + matrix.M12 * point[1] + matrix.M13 * point[2] + origin[0],
                matrix.M21 * point[0] + matrix.M22 * point[1] + matrix.M23 * point[2] + origin[1],
                matrix.M31 * point[0] + matrix.M32 * point[1] + matrix.M33 * point[2] + origin[2],
            ]

        # Objective function
        def objective(x_param):
            point0_ = to_global_point(x_param[:3], matrix0, [x0, y0, z0])
            point1_ = to_global_point(x_param[3:], matrix1, [x1, y1, z1])

            return dist(point0_, point1_)

        # Gradient of objective function
        def gradient_objective(x_param):
            point0_ = to_global_point(x_param[:3], matrix0, [x0, y0, z0])
            point1_ = to_global_point(x_param[3:], matrix1, [x1, y1, z1])

            distance = dist(point0_, point1_)

            return [
                (point0_[0] - point1_[0]) / distance * matrix0.M11
                + (point0_[1] - point1_[1]) / distance * matrix0.M21
                + (point0_[2] - point1_[2]) / distance * matrix0.M31,
                (point0_[0] - point1_[0]) / distance * matrix0.M12
                + (point0_[1] - point1_[1]) / distance * matrix0.M22
                + (point0_[2] - point1_[2]) / distance * matrix0.M32,
                (point0_[0] - point1_[0]) / distance * matrix0.M13
                + (point0_[1] - point1_[1]) / distance * matrix0.M23
                + (point0_[2] - point1_[2]) / distance * matrix0.M33,
                (point1_[0] - point0_[0]) / distance * matrix1.M11
                + (point1_[1] - point0_[1]) / distance * matrix1.M21
                + (point1_[2] - point0_[2]) / distance * matrix1.M31,
                (point1_[0] - point0_[0]) / distance * matrix1.M12
                + (point1_[1] - point0_[1]) / distance * matrix1.M22
                + (point1_[2] - point0_[2]) / distance * matrix1.M32,
                (point1_[0] - point0_[0]) / distance * matrix1.M13
                + (point1_[1] - point0_[1]) / distance * matrix1.M23
                + (point1_[2] - point0_[2]) / distance * matrix1.M33,
            ]

        # Initial vector
        initial_guess = npy.zeros(6)

        # Constraints
        def constraint_radius_0(x):
            # radius of cylinder 0
            return x[0] ** 2 + x[1] ** 2

        def constraint_radius_1(x):
            # radius of cylinder 1
            return x[3] ** 2 + x[4] ** 2

        def gradient_constraint_radius_0(x):
            # gradient of constraint_radius_0
            return [2 * x[0], 2 * x[1], 0, 0, 0, 0]

        def gradient_constraint_radius_1(x):
            # gradient of constraint_radius_1
            return [0, 0, 0, 2 * x[3], 2 * x[4], 0]

        constraints = [
            NonlinearConstraint(
                fun=constraint_radius_0,
                lb=0,
                ub=self.radius**2,
                jac=gradient_constraint_radius_0,
            ),
            NonlinearConstraint(
                fun=constraint_radius_1,
                lb=0,
                ub=other_cylinder.radius**2,
                jac=gradient_constraint_radius_1,
            ),
        ]

        # Bounds
        bounds = Bounds(
            lb=[
                -self.radius,
                -self.radius,
                -self.length / 2,
                -other_cylinder.radius,
                -other_cylinder.radius,
                -other_cylinder.length / 2,
            ],
            ub=[
                self.radius,
                self.radius,
                self.length / 2,
                other_cylinder.radius,
                other_cylinder.radius,
                other_cylinder.length / 2,
            ],
        )

        return minimize(
            fun=objective,
            x0=initial_guess,
            bounds=bounds,
            tol=1e-6,
            constraints=constraints,
            jac=gradient_objective,
        ).fun

    def is_intersecting_other_cylinder(self, other_cylinder: 'Cylinder') -> bool:
        """
        Verifies if two cylinders are intersecting or not.

        :param other_cylinder: volmdlr Cylinder
        :return: boolean, True if cylinders are intersecting, False otherwise
        """
        dist = self.min_distance_to_other_cylinder(other_cylinder)

        return dist < 1e-5

    def random_point_inside(self) -> volmdlr.Point3D:
        """
        Gets a random point inside a cylinder.

        :return: a random point inside the Cylinder
        """
        theta = uniform(0, 2 * math.pi)
        radius = math.sqrt(uniform(0, 1)) * self.radius

        x_local = radius * math.cos(theta)
        y_local = radius * math.sin(theta)
        z_local = uniform(-self.length / 2, self.length / 2)

        local_frame = volmdlr.Frame3D.from_point_and_vector(
            point=self.position, vector=self.axis, main_axis=volmdlr.Z3D
        )

        return local_frame.local_to_global_coordinates(volmdlr.Point3D(x_local, y_local, z_local))

    def lhs_points_inside(self, n_points: int) -> List[volmdlr.Point3D]:
        """
        Returns some points inside the cylinder from a LHS samplings.

        :param n_points: number of points
        :return: Latin hypercube sampling points inside the cylinder
        """
        local_frame = volmdlr.Frame3D.from_point_and_vector(
            point=self.position, vector=self.axis, main_axis=volmdlr.Z3D
        )

        # sampling point in Cartesian local coordinates
        sampler = qmc.LatinHypercube(d=3, seed=0)
        sample = qmc.scale(
            sampler.random(n=n_points),
            [0, 0, -self.length / 2],
            [1, 2 * math.pi, self.length / 2],
        )

        # converting sampled point in global coordinates volmdlr.Point3D points
        points = []
        for point in sample:
            radius = math.sqrt(point[0]) * self.radius
            theta = point[1]

            x_local = radius * math.cos(theta)
            y_local = radius * math.sin(theta)
            z_local = point[2]

            points.append(
                local_frame.local_to_global_coordinates(volmdlr.Point3D(x_local, y_local, z_local))
            )

        return points

    def point_belongs(self, point3d: volmdlr.Point3D, **kwargs) -> bool:
        """
        Returns if the point belongs to the cylinder.

        :param point3d: volmdlr Point3D
        :return: True if the given point is inside the cylinder, False otherwise
        """
        local_frame = volmdlr.Frame3D.from_point_and_vector(
            point=self.position, vector=self.axis, main_axis=volmdlr.Z3D
        )

        local_point = local_frame.global_to_local_coordinates(point3d)

        return (math.sqrt(local_point.x ** 2 + local_point.y ** 2) <= self.radius) and (
                -self.length / 2 <= local_point.z <= self.length / 2
        )

    def interference_volume_with_other_cylinder(
            self, other_cylinder: "Cylinder", n_points: int = 1000
    ) -> float:
        """
        Estimation of the interpenetration volume using LHS sampling (inspired by Monte-Carlo method).

        :param other_cylinder: volmdlr Cylinder
        :param n_points: optional parameter used for the number of random point used to discretize the cylinder
        :return: an estimation of the interference volume
        """

        # doing the discretization on the smallest cylinder to have better precision
        if self.volume() < other_cylinder.volume():
            smallest_cylinder = self
        else:
            smallest_cylinder = other_cylinder
            other_cylinder = self

        return (
                len(
                    [
                        point
                        # for point in (smallest_cylinder.random_point_inside() for _ in range(n_points))
                        for point in smallest_cylinder.lhs_points_inside(n_points)
                        if other_cylinder.point_belongs(point)
                    ]
                )
                / n_points
        ) * smallest_cylinder.volume()


class Cone(RevolvedProfile):
    """
    Defines a cone at a given position & axis.
    """

    def __init__(self, position: volmdlr.Point3D, axis: volmdlr.Vector3D,
                 radius: float, length: float,
                 color: Tuple[float, float, float] = None, alpha: float = 1.,
                 name: str = ''):

        self.position = position
        axis.normalize()
        self.axis = axis
        self.radius = radius
        self.length = length
        self.bounding_box = self._bounding_box()

        # Revolved Profile
        point1 = volmdlr.Point2D(0., 0.)
        point2 = volmdlr.Point2D(0., self.radius)
        point3 = volmdlr.Point2D(self.length, 0.)

        contour = volmdlr.wires.Contour2D([volmdlr.edges.LineSegment2D(point1, point2),
                                           volmdlr.edges.LineSegment2D(point2, point3),
                                           volmdlr.edges.LineSegment2D(point3, point1)])
        y = axis.random_unit_normal_vector()
        RevolvedProfile.__init__(self, position, axis, y, contour, position,
                                 axis, color=color, alpha=alpha, name=name)

    def _bounding_box(self):
        """
        A is the point at the basis.

        B is the top.
        """
        point_a = self.position - self.length / 2 * self.axis
        point_b = self.position + self.length / 2 * self.axis

        dx2 = (point_a[0] - point_b[0])**2
        dy2 = (point_a[1] - point_b[1])**2
        dz2 = (point_a[2] - point_b[2])**2

        # kx = ((dy2 + dz2) / (dx2 + dy2 + dz2))**0.5
        # ky = ((dx2 + dz2) / (dx2 + dy2 + dz2))**0.5
        # kz = ((dx2 + dy2) / (dx2 + dy2 + dz2))**0.5

        x_bound = (point_a[0] - (((dy2 + dz2) / (dx2 + dy2 + dz2))**0.5) * self.radius,
                   point_a[0] + (((dy2 + dz2) / (dx2 + dy2 + dz2))**0.5) * self.radius, point_b[0])
        xmin = min(x_bound)
        xmax = max(x_bound)

        y_bound = (point_a[1] - (((dx2 + dz2) / (dx2 + dy2 + dz2))**0.5) * self.radius,
                   point_a[1] + (((dx2 + dz2) / (dx2 + dy2 + dz2))**0.5) * self.radius, point_b[1])
        ymin = min(y_bound)
        ymax = max(y_bound)

        z_bound = (point_a[2] - (((dx2 + dy2) / (dx2 + dy2 + dz2))**0.5) * self.radius,
                   point_a[2] + (((dx2 + dy2) / (dx2 + dy2 + dz2))**0.5) * self.radius, point_b[2])
        zmin = min(z_bound)
        zmax = max(z_bound)

        return volmdlr.core.BoundingBox(xmin, xmax, ymin, ymax, zmin, zmax)

    def translation(self, offset: volmdlr.Vector3D):
        """
        Cone translation.

        :param offset: translation vector
        :return: A new translated Cone
        """
        return self.__class__(position=self.position.translation(offset),
                              axis=self.axis,
                              radius=self.radius,
                              length=self.length,
                              color=self.color,
                              alpha=self.alpha)

    def translation_inplace(self, offset: volmdlr.Vector3D):
        """
        Plane3D translation. Object is updated inplace.

        :param offset: translation vector
        """
        warnings.warn("'inplace' methods are deprecated. Use a not inplace method instead.", DeprecationWarning)

        self.position.translation_inplace(offset)

    def rotation(self, center: volmdlr.Point3D, axis: volmdlr.Vector3D,
                 angle: float):
        """
        Cone rotation.

        :param center: rotation center
        :param axis: rotation axis
        :param angle: angle rotation
        :return: a new rotated Cone
        """
        return self.__class__(position=self.position.rotation(
            center, axis, angle), axis=self.axis.rotation(center, axis, angle),
            radius=self.radius, length=self.length, color=self.color,
            alpha=self.alpha)

    def rotation_inplace(self, center: volmdlr.Point3D, axis: volmdlr.Vector3D,
                         angle: float):
        """
        Cone rotation. Object is updated inplace.

        :param center: rotation center.
        :param axis: rotation axis.
        :param angle: rotation angle.
        """
        warnings.warn("'inplace' methods are deprecated. Use a not inplace method instead.", DeprecationWarning)

        self.position.rotation_inplace(center, axis, angle)
        self.axis.rotation_inplace(center, axis, angle)

    def volume(self):
        """
        Returns the volume of the cone.

        """
        return self.length * math.pi * self.radius**2 / 3


class HollowCylinder(RevolvedProfile):
    """
    Creates a hollow cylinder with the position, the axis of revolution the inner and outer radius and the length.

    """

    def __init__(self, position: volmdlr.Point3D, axis: volmdlr.Vector3D,
                 inner_radius: float, outer_radius: float, length: float,
                 color: Tuple[float, float, float] = None, alpha: float = 1,
                 name: str = ''):
        self.position = position
        axis.normalize()
        self.axis = axis
        self.inner_radius = inner_radius
        self.outer_radius = outer_radius
        self.length = length

        # Revolved Profile
        point1 = volmdlr.Point2D(-0.5 * self.length, self.inner_radius)
        point2 = volmdlr.Point2D(0.5 * self.length, self.inner_radius)
        point3 = volmdlr.Point2D(0.5 * self.length, self.outer_radius)
        point4 = volmdlr.Point2D(-0.5 * self.length, self.outer_radius)
        line_seg1 = volmdlr.edges.LineSegment2D(point1, point2)
        line_seg2 = volmdlr.edges.LineSegment2D(point2, point3)
        line_seg3 = volmdlr.edges.LineSegment2D(point3, point4)
        line_seg4 = volmdlr.edges.LineSegment2D(point4, point1)
        contour = volmdlr.wires.Contour2D([line_seg1, line_seg2, line_seg3, line_seg4])
        y = axis.random_unit_normal_vector()
        # contour.plot()
        RevolvedProfile.__init__(self, position, axis, y, contour, position,
                                 axis, color=color, alpha=alpha, name=name)

    def _bounding_box(self):

        radius = self.outer_radius

        point_a = self.position - self.length / 2 * self.axis
        point_b = self.position + self.length / 2 * self.axis

        dx2 = (point_a[0] - point_b[0])**2
        dy2 = (point_a[1] - point_b[1])**2
        dz2 = (point_a[2] - point_b[2])**2

        # kx = ((dy2 + dz2) / (dx2 + dy2 + dz2))**0.5
        # ky = ((dx2 + dz2) / (dx2 + dy2 + dz2))**0.5
        # kz = ((dx2 + dy2) / (dx2 + dy2 + dz2))**0.5

        if point_a[0] > point_b[0]:
            point_a, point_b = point_b, point_a
        xmin = point_a[0] - (((dy2 + dz2) / (dx2 + dy2 + dz2))**0.5) * radius
        xmax = point_b[0] + (((dy2 + dz2) / (dx2 + dy2 + dz2))**0.5) * radius

        if point_a[1] > point_b[1]:
            point_a, point_b = point_b, point_a
        ymin = point_a[1] - (((dx2 + dz2) / (dx2 + dy2 + dz2))**0.5) * radius
        ymax = point_b[1] + (((dx2 + dz2) / (dx2 + dy2 + dz2))**0.5) * radius

        if point_a[2] > point_b[2]:
            point_a, point_b = point_b, point_a
        zmin = point_a[2] - (((dx2 + dy2) / (dx2 + dy2 + dz2))**0.5) * radius
        zmax = point_b[2] + (((dx2 + dy2) / (dx2 + dy2 + dz2))**0.5) * radius

        return volmdlr.core.BoundingBox(xmin, xmax, ymin, ymax, zmin, zmax)

    def volume(self):
        return self.length * math.pi * (self.outer_radius**2
                                        - self.inner_radius**2)

    def copy(self, *args, **kwargs):
        """
        Creates a copy of HollowCylinder.

        """
        new_position = self.position.copy()
        new_axis = self.axis.copy()
        return HollowCylinder(new_position, new_axis, self.inner_radius, self.outer_radius, self.length,
                              color=self.color, alpha=self.alpha, name=self.name)

    @classmethod
    def from_extremal_points(cls, point1: volmdlr.Point3D, point2: volmdlr.Point3D,
                             inner_radius: float, outer_radius: float,
                             color: Tuple[float, float, float] = None, alpha: float = 1,
                             name: str = ''):
        position = 0.5 * (point1 + point2)
        length = point1.point_distance(point2)
        axis = point2 - point1
        axis.normalize()
        return cls(position, axis, inner_radius=inner_radius, outer_radius=outer_radius, length=length,
                   color=color, alpha=alpha, name=name)

    def rotation(self, center: volmdlr.Point3D, axis: volmdlr.Vector3D,
                 angle: float):
        """
        Hollow cylinder rotation.

        :param center: rotation center.
        :type center: volmdlr.Point3D
        :param axis: rotation axis.
        :type axis: volmdlr.Vector3D
        :param angle: angle rotation.
        :type angle: float
        :return: a new rotated HollowCylinder.
        :rtype: HollowCylinder
        """
        return self.__class__(
            position=self.position.rotation(center, axis, angle),
            axis=self.axis.rotation(volmdlr.O3D, axis, angle),
            length=self.length, inner_radius=self.inner_radius,
            outer_radius=self.outer_radius)

    def rotation_inplace(self, center: volmdlr.Point3D, axis: volmdlr.Vector3D,
                         angle: float):
        """
        Hollow cylinder rotation. Object is updated inplace.

        :param center: rotation center
        :param axis: rotation axis
        :param angle: rotation angle
        """
        warnings.warn("'inplace' methods are deprecated. Use a not inplace method instead.", DeprecationWarning)

        self.position.rotation_inplace(center, axis, angle)
        self.axis.rotation_inplace(volmdlr.O3D, axis, angle)

    def translation(self, offset: volmdlr.Vector3D):
        """
        Hollow cylinder translation.

        :param offset: translation vector.
        :return: A new translated HollowCylinder.
        """
        return self.__class__(
            position=self.position.translation(offset), axis=self.axis,
            length=self.length, inner_radius=self.inner_radius,
            outer_radius=self.outer_radius)

    def translation_inplace(self, offset: volmdlr.Vector3D):
        """
        Hollow cylinder translation. Object is updated in-place.

        :param offset: translation vector.
        """
        warnings.warn("'inplace' methods are deprecated. Use a not inplace method instead.", DeprecationWarning)

        self.position.translation_inplace(offset)

    def frame_mapping(self, frame: volmdlr.Frame3D, side: str):
        """
        Changes frame_mapping and return a new HollowCylinder.

        side = 'old' or 'new'.
        """
        basis = frame.basis()
        if side == 'old':
            axis = basis.local_to_global_coordinates(self.axis)
        elif side == 'new':
            axis = basis.global_to_local_coordinates(self.axis)
        else:
            raise ValueError('side must be either old or new')

        return HollowCylinder(
            position=self.position.frame_mapping(frame, side),
            axis=axis, inner_radius=self.inner_radius,
            outer_radius=self.outer_radius, length=self.length)

    def frame_mapping_inplace(self, frame: volmdlr.Frame3D, side: str):
        """
        Changes frame_mapping and the object is updated inplace.

        side = 'old' or 'new'.
        """
        warnings.warn("'inplace' methods are deprecated. Use a not inplace method instead.", DeprecationWarning)

        basis = frame.basis()
        if side == 'old':
            axis = basis.local_to_global_coordinates(self.axis)
        elif side == 'new':
            axis = basis.global_to_local_coordinates(self.axis)
        else:
            raise ValueError('side must be either old or new')
        self.position.frame_mapping_inplace(frame, side)
        self.axis = axis


class Sweep(shells.ClosedShell3D):
    """
    Sweep a 2D contour along a Wire3D.

    """

    def __init__(self, contour2d: List[volmdlr.wires.Contour2D],
                 wire3d: volmdlr.wires.Wire3D, *,
                 color: Tuple[float, float, float] = None, alpha: float = 1,
                 name: str = ''):
        self.contour2d = contour2d
        self.wire3d = wire3d
        self.frames = []

        faces = self.shell_faces()
        shells.ClosedShell3D.__init__(self, faces, color=color,
                                      alpha=alpha, name=name)

    def to_dict(self, *args, **kwargs):
        """Custom serialization for performance."""
        dict_ = dc.DessiaObject.base_dict(self)
        dict_.update({'color': self.color,
                      'alpha': self.alpha,
                      'wire3d': self.wire3d.to_dict(),
                      'contour2d': self.contour2d.to_dict()
                      })

        return dict_

    def shell_faces(self):
        """
        Generates the shell faces.

        For now it does not take into account rotation of sections.
        """

        # End  planar faces
        w = self.wire3d.primitives[0].unit_direction_vector(0.)
        u = self.wire3d.primitives[0].unit_normal_vector(0.)
        if not u:
            u = w.deterministic_unit_normal_vector()
        v = w.cross(u)

        start_plane = surfaces.Plane3D(
            volmdlr.Frame3D(self.wire3d.point_at_abscissa(0.), u, v, w)
        )

        l_last_primitive = self.wire3d.primitives[-1].length()
        w = self.wire3d.primitives[-1].unit_direction_vector(l_last_primitive)
        u = self.wire3d.primitives[-1].unit_normal_vector(l_last_primitive)
        if not u:
            u = w.deterministic_unit_normal_vector()
        v = w.cross(u)

        end_plane = surfaces.Plane3D(
            volmdlr.Frame3D(self.wire3d.primitives[-1].point_at_abscissa(
                l_last_primitive),
                            u, v, w))

        faces = [volmdlr.faces.PlaneFace3D(
            start_plane,
            surfaces.Surface2D(self.contour2d, [])),
                 volmdlr.faces.PlaneFace3D(
            end_plane,
            surfaces.Surface2D(self.contour2d, []))]

        for wire_primitive in self.wire3d.primitives:
            # tangent, normal = wire_primitive.frenet(0.)
            tangent = wire_primitive.unit_direction_vector(0.)
            normal = wire_primitive.unit_normal_vector(0.)

            if normal is None:
                normal = tangent.deterministic_unit_normal_vector()
            n2 = tangent.cross(normal)
            contour3d = self.contour2d.to_3d(wire_primitive.start, normal, n2)

            if wire_primitive.__class__ is volmdlr.edges.LineSegment3D:
                for contour_primitive in contour3d.primitives:
                    faces.extend(contour_primitive.extrusion(
                        wire_primitive.length()
                        * wire_primitive.unit_direction_vector()))
            elif wire_primitive.__class__ is volmdlr.edges.Arc3D:
                for contour_primitive in contour3d.primitives:
                    faces.extend(contour_primitive.revolution(
                        wire_primitive.center,
                        wire_primitive.normal,
                        wire_primitive.angle))
            elif wire_primitive.__class__ is volmdlr.wires.Circle3D:
                for contour_primitive in contour3d.primitives:
                    faces.extend(contour_primitive.revolution(
                        wire_primitive.center,
                        wire_primitive.normal,
                        volmdlr.TWO_PI))

            elif wire_primitive.__class__ is volmdlr.edges.BSplineCurve3D or \
                    wire_primitive.__class__ is volmdlr.edges.BezierCurve3D:

                tangents = []
                for k, _ in enumerate(wire_primitive.points):
                    position = k / (len(wire_primitive.points) - 1)
                    tangents.append(wire_primitive.tangent(position))

                circles = []
                for pt, tan in zip(wire_primitive.points, tangents):
                    # TODO: replace circle by real contour!
                    circles.append(volmdlr.wires.Circle3D.from_center_normal(center=pt,
                                                                             normal=tan,
                                                                             radius=self.contour2d.radius))

                polys = [volmdlr.wires.ClosedPolygon3D(c.discretization_points()) for c in circles]

                size_v, size_u = len(polys[0].points) + 1, len(polys)
                degree_u, degree_v = 3, 3

                points_3d = []
                for poly in polys:
                    points_3d.extend(poly.points)
                    points_3d.append(poly.points[0])

                bezier_surface3d = surfaces.BezierSurface3D(degree_u,
                                                            degree_v,
                                                            points_3d,
                                                            size_u,
                                                            size_v)

                outer_contour = volmdlr.wires.Contour2D([volmdlr.edges.LineSegment2D(volmdlr.O2D, volmdlr.X2D),
                                                         volmdlr.edges.LineSegment2D(
                                                             volmdlr.X2D, volmdlr.X2D + volmdlr.Y2D),
                                                         volmdlr.edges.LineSegment2D(
                                                             volmdlr.X2D + volmdlr.Y2D, volmdlr.Y2D),
                                                         volmdlr.edges.LineSegment2D(volmdlr.Y2D, volmdlr.O2D)])
                surf2d = surfaces.Surface2D(outer_contour, [])

                bsface3d = volmdlr.faces.BSplineFace3D(bezier_surface3d, surf2d)
                faces.append(bsface3d)

            else:
                raise NotImplementedError(f'Unimplemented primitive for sweep: {wire_primitive.__class__.__name__}')

        return faces

    def frame_mapping(self, frame: volmdlr.Frame3D, side: str):
        """
        Changes frame_mapping and return a new Sweep.

        :param side: 'old' or 'new'
        """
        new_wire = self.wire3d.frame_mapping(frame, side)
        return Sweep(self.contour2d, new_wire, color=self.color,
                     alpha=self.alpha, name=self.name)

    def frame_mapping_inplace(self, frame: volmdlr.Frame3D, side: str):
        """
        Changes frame_mapping and the object is updated inplace.

        :param side: 'old' or 'new'
        """
        warnings.warn("'inplace' methods are deprecated. Use a not inplace method instead.", DeprecationWarning)

        self.wire3d.frame_mapping_inplace(frame, side)
        for face in self.faces:
            face.frame_mapping_inplace(frame, side)

    def copy(self, deep=True, memo=None):
        """Creates a copy of the Sweep."""
        new_contour2d = self.contour2d.copy()
        new_wire3d = self.wire3d.copy()
        return Sweep(new_contour2d, new_wire3d, color=self.color,
                     alpha=self.alpha, name=self.name)


# class Sphere(volmdlr.Primitive3D):
class Sphere(RevolvedProfile):
    """
    Defines a sphere at a given position & radius.

    """

    def __init__(self, center: volmdlr.Point3D, radius: float,
                 color: Tuple[float, float, float] = None, alpha: float = 1.,
                 name: str = ''):
        self.center = center
        self.radius = radius
        self.position = center

        # Revolved Profile for complete sphere
        s = volmdlr.Point2D(-self.radius, 0.01 * self.radius)
        i = volmdlr.Point2D(0, 1.01 * self.radius)
        e = volmdlr.Point2D(self.radius, 0.01 * self.radius)  # Not coherent but it works at first, to change !!

        contour = volmdlr.wires.Contour2D([
            volmdlr.edges.Arc2D(s, i, e), volmdlr.edges.LineSegment2D(s, e)])

        axis = volmdlr.X3D
        y = axis.random_unit_normal_vector()
        RevolvedProfile.__init__(self, center, axis, y, contour, center, axis,
                                 color=color, alpha=alpha, name=name)

    def volume(self):
        return 4 / 3 * math.pi * self.radius**3

    def frame_mapping(self, frame: volmdlr.Frame3D, side: str):
        """
        Changes frame_mapping and return a new Sphere.

        :param side: 'old' or 'new'
        """
        return Sphere(self.center.frame_mapping(frame, side), self.radius)

    def frame_mapping_inplace(self, frame: volmdlr.Frame3D, side: str):
        """
        Changes frame_mapping and the object is updated inplace.

        side = 'old' or 'new'
        """
        warnings.warn("'inplace' methods are deprecated. Use a not inplace method instead.", DeprecationWarning)

        self.center.frame_mapping_inplace(frame, side)

    def skin_points(self, resolution: float = 1e-3):
        """Gives points on the skin with respect to a resolution."""
        if resolution > 2 * self.radius:
            return []

        theta = 2 * math.asin(resolution / (2 * self.radius))

        nb_floor = int(math.pi / theta) + 1
        rota_theta = [n * theta for n in range(nb_floor)]

        point1 = self.center + volmdlr.X3D * self.radius
        rota_axis = volmdlr.Y3D

        skin_points = []

        for theta_ in rota_theta:
            pt_floor_init = point1.rotation(self.center, rota_axis, theta_)

            if math.isclose(theta_, 0, abs_tol=1e-6) or math.isclose(theta_, math.pi, abs_tol=1e-6):
                skin_points.append(pt_floor_init)

            else:
                center_floor = volmdlr.Point3D(volmdlr.X3D.dot(pt_floor_init),
                                               self.center.y,
                                               self.center.z)

                r_floor = center_floor.point_distance(pt_floor_init)
                theta_floor = resolution / r_floor

                rota_theta_floor = [n * theta_floor for n in range(int(2 * math.pi / theta_floor) + 1)]

                if (2 * math.pi - rota_theta_floor[-1]) / theta_floor <= 0.1:
                    rota_theta_floor.pop()

                for tetha_f in rota_theta_floor:
                    pt_floor = pt_floor_init.rotation(center_floor, volmdlr.X3D, tetha_f)
                    skin_points.append(pt_floor)

        return skin_points

    def inner_points(self, resolution: float = 1e-3):
        """Gives points inside of the sphere with a subsphere strategy."""
        in_points = [self.center]
        nb_spheres = int(self.radius / resolution)
        if nb_spheres == 0:
            return in_points

        spheres_radius = [n * resolution for n in range(1, nb_spheres + 1)]

        if (self.radius - spheres_radius[-1]) / resolution <= 0.1:
            spheres_radius.pop()

        for srad in spheres_radius:
            in_sphere = Sphere(self.center, srad)
            in_points.extend(in_sphere.skin_points(resolution=resolution))

        return in_points


class Measure3D:
    """
    Used to create a measure between two points in 3D.
    """

    def __init__(self, point1: volmdlr.Point3D, point2: volmdlr.Point3D,
                 color: Tuple[float, float, float] = (1., 0, 0)):
        self.point1, self.point2 = point1, point2
        self.color = color
        self.distance = (point1 - point2).norm()
        # self.bounding_box = self._bounding_box()

    # !!! no eq defined!
    def __hash__(self):
        return hash(self.point1) + hash(self.point2)


class BSplineExtrusion(volmdlr.core.Primitive3D):
    """
    Defines the extrusion of a BSpline.

    :param vectorextru: extrusion vector.
    """

    def __init__(self, obj, vectorextru: volmdlr.Vector3D, name: str = ''):
        self.obj = obj
        vectorextru.normalize()
        self.vectorextru = vectorextru
        if obj.__class__ is volmdlr.wires.Ellipse3D:
            self.points = obj.tessel_points
        else:
            self.points = obj.points

        volmdlr.core.Primitive3D.__init__(self, name=name)

    @classmethod
    def from_step(cls, arguments, object_dict, **kwargs):
        """
        Converts a step primitive to a BSplineExtrusion.

        :param arguments: The arguments of the step primitive. The last element represents the unit_conversion_factor.
        :type arguments: list
        :param object_dict: The dictionary containing all the step primitives
            that have already been instantiated.
        :type object_dict: dict
        :return: The corresponding BSplineExtrusion object.
        :rtype: :class:`volmdlr.primitives3d.BSplineExtrusion`
        """
        name = arguments[0][1:-1]
        if object_dict[arguments[1]].__class__ is volmdlr.wires.Ellipse3D:
            ell = object_dict[arguments[1]]
            vectextru = -object_dict[arguments[2]]
            return cls(ell, vectextru, name)

        if object_dict[arguments[1]].__class__ is volmdlr.edges.BSplineCurve3D:
            bsplinecurve = object_dict[arguments[1]]
            vectextru = object_dict[arguments[2]]
            return cls(bsplinecurve, vectextru, name)
        raise NotImplementedError  # a adapter pour les bpsline<|MERGE_RESOLUTION|>--- conflicted
+++ resolved
@@ -180,10 +180,6 @@
                      self.frame.w.norm())
         self._octree = None
         self._quadtree = None
-<<<<<<< HEAD
-
-=======
->>>>>>> 9d86db16
         faces = self.shell_faces()
         for face in faces:
             face.alpha = alpha
