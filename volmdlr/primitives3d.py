#!/usr/bin/env python3
# -*- coding: utf-8 -*-
"""
Common primitives 3D
"""

import math

from typing import Tuple, List, Dict
import numpy as npy
import matplotlib.pyplot as plt

import volmdlr
import volmdlr.core
import volmdlr.primitives
import volmdlr.faces
import volmdlr.edges
import volmdlr.wires

# import dessia_common.typings as dct

npy.seterr(divide='raise')


class OpenRoundedLineSegments3D(volmdlr.wires.Wire3D,
                                volmdlr.primitives.RoundedLineSegments):
    _non_eq_attributes = ['name']
    _non_hash_attributes = ['name']
    _generic_eq = True

    line_class = volmdlr.edges.LineSegment3D
    arc_class = volmdlr.edges.Arc3D

    def __init__(self, points: List[volmdlr.Point3D], radius: Dict[str, float],
                 adapt_radius: bool = False, name: str = ''):
        volmdlr.primitives.RoundedLineSegments.__init__(
            self, points, radius, closed=False, adapt_radius=adapt_radius,
            name='')

        volmdlr.wires.Wire3D.__init__(self, self._primitives(), name)

    def arc_features(self, ipoint):
        radius = self.radius[ipoint]
        if self.closed:
            if ipoint == 0:
                pt1 = self.points[-1]
            else:
                pt1 = self.points[ipoint - 1]
            pti = self.points[ipoint]
            if ipoint < self.npoints - 1:
                pt2 = self.points[ipoint + 1]
            else:
                pt2 = self.points[0]
        else:
            pt1 = self.points[ipoint - 1]
            pti = self.points[ipoint]
            pt2 = self.points[ipoint + 1]

        dist1 = (pt1 - pti).norm()
        dist2 = (pt2 - pti).norm()
        dist3 = (pt1 - pt2).norm()
        alpha = math.acos(-(dist3**2 - dist1**2 - dist2**2) / (2 * dist1 * dist2)) / 2.
        dist = radius / math.tan(alpha)

        u1 = (pt1 - pti) / dist1
        u2 = (pt2 - pti) / dist2

        p3 = pti + u1 * dist
        p4 = pti + u2 * dist

        n = u1.cross(u2)
        n /= n.norm()
        v1 = u1.cross(n)
        v2 = u2.cross(n)

        l1 = volmdlr.edges.Line3D(p3, p3 + v1)
        l2 = volmdlr.edges.Line3D(p4, p4 + v2)
        c, _ = l1.minimum_distance_points(l2)

        u3 = u1 + u2  # mean of v1 and v2
        u3 /= u3.norm()

        interior = c - u3 * radius
        return p3, interior, p4, dist, alpha

    def rotation(self, center: volmdlr.Point3D, axis: volmdlr.Vector3D,
                 angle: float):
        """
        OpenRoundedLineSegments3D rotation
        :param center: rotation center
        :param axis: rotation axis
        :param angle: angle rotation
        :return: a new rotated OpenRoundedLineSegments3D
        """
        return self.__class__([point.rotation(center, axis, angle)
                               for point in self.points],
                              self.radius, self.closed, self.name)

    def rotation_inplace(self, center: volmdlr.Point3D,
                         axis: volmdlr.Vector3D,
                         angle: float):
        """
        OpenRoundedLineSegments3D rotation. Object is updated inplace
        :param center: rotation center
        :param axis: rotation axis
        :param angle: rotation angle
        """
        for point in self.points:
            point.rotation_inplace(center, axis, angle)

    def translation(self, offset: volmdlr.Vector3D):
        """
        OpenRoundedLineSegments3D translation
        :param offset: translation vector
        :return: A new translated OpenRoundedLineSegments3D
        """
        return self.__class__([point.translation(offset)
                               for point in self.points],
                              self.radius, self.closed, self.name)

    def translation_inplace(self, offset: volmdlr.Vector3D):
        """
        OpenRoundedLineSegments3D translation. Object is updated inplace
        :param offset: translation vector
        """
        for point in self.points:
            point.translation_inplace(offset)


class ClosedRoundedLineSegments3D(volmdlr.wires.Contour3D,
                                  OpenRoundedLineSegments3D):
    """
    :param points: Points used to draw the wire
    :type points: List of Point3D
    :param radius: Radius used to connect different parts of the wire
    :type radius: {position1(n): float which is the radius linked the n-1 and
    n+1 points, position2(n+1):...}
    """
    _non_serializable_attributes = []
    _non_eq_attributes = ['name']
    _non_hash_attributes = ['name']
    _generic_eq = True

    def __init__(self, points, radius, adapt_radius=False, name=''):
        volmdlr.primitives.RoundedLineSegments.__init__(
                self, points, radius, 'volmdlr.edges.LineSegment3D',
                'volmdlr.edges.Arc3D', closed=True, adapt_radius=adapt_radius,
                name='')

        volmdlr.wires.Wire3D.__init__(self, self._primitives(), name)


class Block(volmdlr.faces.ClosedShell3D):
    _standalone_in_db = True
    _generic_eq = True
    _non_serializable_attributes = ['size', 'bounding_box', 'faces', 'contours', 'plane', 'points', 'polygon2D']
    _non_eq_attributes = ['name', 'color', 'alpha', 'size', 'bounding_box',
                          'faces', 'contours', 'plane', 'points', 'polygon2D']
    _non_hash_attributes = []

    """
    Creates a block
    :param frame: a frame 3D. The origin of the frame is the center of the block,
     the 3 vectors are defining the edges. The frame has not to be orthogonal
    """

    def __init__(self, frame: volmdlr.Frame3D, *,
                 color: Tuple[float, float, float] = None, alpha: float = 1.,
                 name: str = ''):
        self.frame = frame
        self.size = (self.frame.u.norm(),
                     self.frame.v.norm(),
                     self.frame.w.norm())

        faces = self.shell_faces()
        volmdlr.faces.OpenShell3D.__init__(self, faces, color=color,
                                           alpha=alpha, name=name)

    # def __hash__(self):
    #     return hash(self.frame)

    def volume(self):
        return self.size[0] * self.size[1] * self.size[2]

    @classmethod
    def from_bounding_box(cls, bounding_box):
        bb = bounding_box
        xmin, xmax, ymin, ymax, zmin, zmax = bb.xmin, bb.xmax,\
            bb.ymin, bb.ymax, bb.zmin, bb.zmax
        origin = bb.center
        sx, sy, sz = xmax - xmin, ymax - ymin, zmax - zmin
        frame = volmdlr.Frame3D(origin, sx * volmdlr.Vector3D(1, 0, 0),
                                sy * volmdlr.Vector3D(0, 1, 0),
                                sz * volmdlr.Vector3D(0, 0, 1))
        return cls(frame=frame)

    def vertices(self):
        return [self.frame.origin - 0.5 * self.frame.u - 0.5 * self.frame.v - 0.5 * self.frame.w,
                self.frame.origin - 0.5 * self.frame.u + 0.5 * self.frame.v - 0.5 * self.frame.w,
                self.frame.origin + 0.5 * self.frame.u + 0.5 * self.frame.v - 0.5 * self.frame.w,
                self.frame.origin + 0.5 * self.frame.u - 0.5 * self.frame.v - 0.5 * self.frame.w,
                self.frame.origin - 0.5 * self.frame.u - 0.5 * self.frame.v + 0.5 * self.frame.w,
                self.frame.origin - 0.5 * self.frame.u + 0.5 * self.frame.v + 0.5 * self.frame.w,
                self.frame.origin + 0.5 * self.frame.u + 0.5 * self.frame.v + 0.5 * self.frame.w,
                self.frame.origin + 0.5 * self.frame.u - 0.5 * self.frame.v + 0.5 * self.frame.w]

    def edges(self):
        p1, p2, p3, p4, p5, p6, p7, p8 = self.vertices()
        return [volmdlr.edges.LineSegment3D(p1.copy(), p2.copy()),
                volmdlr.edges.LineSegment3D(p2.copy(), p3.copy()),
                volmdlr.edges.LineSegment3D(p3.copy(), p4.copy()),
                volmdlr.edges.LineSegment3D(p4.copy(), p1.copy()),
                volmdlr.edges.LineSegment3D(p5.copy(), p6.copy()),
                volmdlr.edges.LineSegment3D(p6.copy(), p7.copy()),
                volmdlr.edges.LineSegment3D(p7.copy(), p8.copy()),
                volmdlr.edges.LineSegment3D(p8.copy(), p5.copy()),
                volmdlr.edges.LineSegment3D(p1.copy(), p5.copy()),
                volmdlr.edges.LineSegment3D(p2.copy(), p6.copy()),
                volmdlr.edges.LineSegment3D(p3.copy(), p7.copy()),
                volmdlr.edges.LineSegment3D(p4.copy(), p8.copy())]

    def face_contours3d(self):
        e1, e2, e3, e4, e5, e6, e7, e8, e9, e10, e11, e12 = self.edges()
        e5_switch = e5.reverse()
        e6_switch = e6.reverse()
        e7_switch = e7.reverse()
        e8_switch = e8.reverse()
        e9_switch = e9.reverse()
        e10_switch = e10.reverse()
        e11_switch = e11.reverse()
        e12_switch = e12.reverse()
        return [volmdlr.wires.Contour3D([e1.copy(), e2.copy(), e3.copy(), e4.copy()]),
                volmdlr.wires.Contour3D([e5.copy(), e6.copy(), e7.copy(), e8.copy()]),
                # volmdlr.Contour3D([e1.copy(), e9.copy(), e5.copy(), e10.copy()]),
                volmdlr.wires.Contour3D([e1.copy(), e10.copy(), e5_switch.copy(), e9_switch.copy()]),
                # volmdlr.Contour3D([e2.copy(), e10.copy(), e6.copy(), e11.copy()]),
                volmdlr.wires.Contour3D([e2.copy(), e11.copy(), e6_switch.copy(), e10_switch.copy()]),
                # volmdlr.Contour3D([e3.copy(), e11.copy(), e7.copy(), e12.copy()]),
                volmdlr.wires.Contour3D([e3.copy(), e12.copy(), e7_switch.copy(), e11_switch.copy()]),
                # volmdlr.Contour3D([e4.copy(), e12.copy(), e8.copy(), e9.copy()])]
                volmdlr.wires.Contour3D([e4.copy(), e9.copy(), e8_switch.copy(), e12_switch.copy()])]

    def shell_faces(self):
        hlx = 0.5 * self.frame.u.norm()
        hly = 0.5 * self.frame.v.norm()
        hlz = 0.5 * self.frame.w.norm()
        frame = self.frame.copy()
        frame.normalize()
        xm_frame = volmdlr.Frame3D(frame.origin - 0.5 * self.frame.u,
                                   frame.v, frame.w, frame.u)
        xp_frame = volmdlr.Frame3D(frame.origin + 0.5 * self.frame.u,
                                   frame.v, frame.w, frame.u)
        ym_frame = volmdlr.Frame3D(frame.origin - 0.5 * self.frame.v,
                                   frame.w, frame.u, frame.v)
        yp_frame = volmdlr.Frame3D(frame.origin + 0.5 * self.frame.v,
                                   frame.w, frame.u, frame.v)
        zm_frame = volmdlr.Frame3D(frame.origin - 0.5 * self.frame.w,
                                   frame.u, frame.v, frame.w)
        zp_frame = volmdlr.Frame3D(frame.origin + 0.5 * self.frame.w,
                                   frame.u, frame.v, frame.w)

        xm_face = volmdlr.faces.Plane3D(xm_frame)\
            .rectangular_cut(-hly, hly, -hlz, hlz)
        xp_face = volmdlr.faces.Plane3D(xp_frame)\
            .rectangular_cut(-hly, hly, -hlz, hlz)
        ym_face = volmdlr.faces.Plane3D(ym_frame)\
            .rectangular_cut(-hlz, hlz, -hlx, hlx)
        yp_face = volmdlr.faces.Plane3D(yp_frame)\
            .rectangular_cut(-hlz, hlz, -hlx, hlx)
        zm_face = volmdlr.faces.Plane3D(zm_frame)\
            .rectangular_cut(-hlx, hlx, -hly, hly)
        zp_face = volmdlr.faces.Plane3D(zp_frame)\
            .rectangular_cut(-hlx, hlx, -hly, hly)

        return [xm_face, xp_face, ym_face, yp_face, zm_face, zp_face]

    def rotation(self, center: volmdlr.Point3D, axis: volmdlr.Vector3D,
                 angle: float):
        """
        Block rotation
        :param center: rotation center
        :param axis: rotation axis
        :param angle: angle rotation
        :return: a new rotated Block
        """
        new_frame = self.frame.rotation(center, axis, angle)
        return Block(new_frame, color=self.color,
                     alpha=self.alpha, name=self.name)

    def rotation_inplace(self, center: volmdlr.Point3D, axis: volmdlr.Vector3D,
                         angle: float):
        """
        Block rotation. Object is updated inplace
        :param center: rotation center
        :param axis: rotation axis
        :param angle: rotation angle
        """
        self.frame.rotation_inplace(center, axis, angle)
        self.faces = self.shell_faces()

    def translation(self, offset: volmdlr.Vector3D):
        """
        Block translation
        :param offset: translation vector
        :return: A new translated Block
        """
        new_frame = self.frame.translation(offset)
        return Block(new_frame, color=self.color,
                     alpha=self.alpha, name=self.name)

    def translation_inplace(self, offset: volmdlr.Vector3D):
        """
        Block translation. Object is updated inplace
        :param offset: translation vector
        """
        self.frame.translation_inplace(offset)
        self.faces = self.shell_faces()

    def cut_by_orthogonal_plane(self, plane_3d: volmdlr.faces.Plane3D):
        bouding_box = self.bounding_box
        if plane_3d.frame.w.dot(volmdlr.Vector3D(1, 0, 0)) == 0:
            pass
        elif plane_3d.frame.w.dot(volmdlr.Vector3D(0, 1, 0)) == 0:
            pass
        elif plane_3d.frame.w.dot(volmdlr.Vector3D(0, 0, 1)) == 0:
            pass
        else:
            raise KeyError('plane is not orthogonal either with x, y or z')
        dir1 = plane_3d.frame.u
        dir2 = plane_3d.frame.v
        point_min = volmdlr.Point3D(bouding_box.xmin, bouding_box.ymin,
                                    bouding_box.zmin)
        point_max = volmdlr.Point3D(bouding_box.xmax, bouding_box.ymax,
                                    bouding_box.zmax)
        points = [volmdlr.Point2D(point_min.dot(dir1), point_min.dot(dir2)),
                  volmdlr.Point2D(point_min.dot(dir1), point_max.dot(dir2)),
                  volmdlr.Point2D(point_max.dot(dir1), point_max.dot(dir2)),
                  volmdlr.Point2D(point_max.dot(dir1), point_min.dot(dir2))]
        contour_2d = volmdlr.faces.Surface2D(
            volmdlr.wires.ClosedPolygon2D(points), [])

        return volmdlr.faces.PlaneFace3D(plane_3d, contour_2d)

    def frame_mapping_parametres(self, frame: volmdlr.Frame3D,
                                 side: str):
        basis = frame.basis()
        if side == 'new':
            new_origin = frame.new_coordinates(self.frame.origin)
            new_u = basis.new_coordinates(self.frame.u)
            new_v = basis.new_coordinates(self.frame.v)
            new_w = basis.new_coordinates(self.frame.w)
            new_frame = volmdlr.Frame3D(new_origin, new_u, new_v, new_w)
        elif side == 'old':
            new_origin = frame.old_coordinates(self.frame.origin)
            new_u = basis.old_coordinates(self.frame.u)
            new_v = basis.old_coordinates(self.frame.v)
            new_w = basis.old_coordinates(self.frame.w)
            new_frame = volmdlr.Frame3D(new_origin, new_u, new_v, new_w)
        else:
            raise ValueError(f'side value not valid, please specify'
                             f'a correct value: \'old\' or \'new\'')
        return new_frame

    def frame_mapping(self, frame: volmdlr.Frame3D, side: str):
        """
        Changes frame_mapping and return a new Frame3D
        side = 'old' or 'new'
        """
        new_frame = self.frame_mapping_parametres(frame, side)
        return Block(new_frame, color=self.color,
                     alpha=self.alpha, name=self.name)

    def frame_mapping_inplace(self, frame: volmdlr.Frame3D, side: str):
        """
        Changes frame_mapping and the object is updated inplace
        side = 'old' or 'new'
        """
        new_frame = self.frame_mapping_parametres(frame, side)
        self.frame = new_frame
        self.faces = self.shell_faces()

    def copy(self, deep=True, memo=None):
        new_origin = self.frame.origin.copy()
        new_u = self.frame.u.copy()
        new_v = self.frame.v.copy()
        new_w = self.frame.w.copy()
        new_frame = volmdlr.Frame3D(new_origin, new_u, new_v, new_w)
        return Block(new_frame, color=self.color,
                     alpha=self.alpha, name=self.name)

    def plot_data(self, x3d, y3d, marker=None, color='black', stroke_width=1,
                  dash=False, opacity=1, arrow=False):
        lines = []
        for edge3D in self.edges():
            lines.append(edge3D.plot_data(x3d, y3d, marker, color,
                                          stroke_width, dash, opacity, arrow))

        return lines

    def plot2d(self, x3d, y3d, ax=None):
        if ax is None:
            fig, ax = plt.subplots()
            ax.set_aspect('equal')
        else:
            fig = None

        for edge3D in self.edges():
            # edge2D = edge3D.PlaneProjection2D()
            edge3D.plot2d(x3d, y3d, ax=ax)

        return fig, ax


class ExtrudedProfile(volmdlr.faces.ClosedShell3D):
    """

    """
    _non_serializable_attributes = ['faces', 'inner_contours3d',
                                    'outer_contour3d']

    def __init__(self, plane_origin: volmdlr.Point3D,
                 x: volmdlr.Vector3D, y: volmdlr.Vector3D,
                 outer_contour2d: volmdlr.wires.Contour2D,
                 inner_contours2d: List[volmdlr.wires.Contour2D],
                 extrusion_vector: volmdlr.Vector3D,
                 color: Tuple[float, float, float] = None, alpha: float = 1.,
                 name: str = ''):
        self.plane_origin = plane_origin

        self.outer_contour2d = outer_contour2d
        self.outer_contour3d = outer_contour2d.to_3d(plane_origin, x, y)

        self.inner_contours2d = inner_contours2d
        self.extrusion_vector = extrusion_vector
        self.inner_contours3d = []
        self.x = x
        self.y = y
        self.color = color

        bool_areas = []
        for contour in inner_contours2d:
            self.inner_contours3d.append(contour.to_3d(plane_origin, x, y))
            if contour.area() > outer_contour2d.area():
                bool_areas.append(True)
            else:
                bool_areas.append(False)
        if any(bool_areas):
            raise ValueError('At least one inner contour is not contained in outer_contour.')

        faces = self.shell_faces()

        volmdlr.faces.ClosedShell3D.__init__(self, faces, color=color,
                                             alpha=alpha, name=name)

    def copy(self, deep=True, memo=None):
        return self.__class__(plane_origin=self.plane_origin.copy(),
                              x=self.x.copy(),
                              y=self.y.copy(),
                              outer_contour2d=self.outer_contour2d.copy(),
                              inner_contours2d=[c.copy() for c in self.inner_contours2d],
                              extrusion_vector=self.extrusion_vector.copy(),
                              color=self.color,
                              alpha=self.alpha,
                              name=self.name)

    def shell_faces(self):
        lower_plane = volmdlr.faces.Plane3D.from_plane_vectors(
            self.plane_origin, self.x, self.y)
        lower_face = volmdlr.faces.PlaneFace3D(
            lower_plane, volmdlr.faces.Surface2D(self.outer_contour2d,
                                                 self.inner_contours2d))

        upper_face = lower_face.translation(self.extrusion_vector)
        lateral_faces = []
        for p in self.outer_contour3d.primitives:
            lateral_faces.extend(p.extrusion(self.extrusion_vector))

        for inner_contour in self.inner_contours3d:
            for p in inner_contour.primitives:
                lateral_faces.extend(p.extrusion(self.extrusion_vector))

        return [lower_face] + [upper_face] + lateral_faces

    # def plot(self, ax=None, color:str='k', alpha:float=1):
    #     if ax is None:
    #         fig, ax = plt.subplots()
    #         ax.set_aspect('equal')
    #     for contour in [self.outer_contour2d]+self.inner_contours2d:
    #         for primitive in contour.primitives:
    #             primitive.plot(ax)
    #     ax.margins(0.1)
    #     return ax

    def FreeCADExport(self, ip):
        name = 'primitive' + str(ip)
        s = 'Wo = []\n'
        s += 'Eo = []\n'
        for ip, primitive in enumerate(self.outer_contour3d.primitives):
            s += primitive.FreeCADExport('L{}'.format(ip))
            s += 'Eo.append(Part.Edge(L{}))\n'.format(ip)
        s += 'Wo.append(Part.Wire(Eo[:]))\n'
        s += 'Fo = Part.Face(Wo)\n'

        s += 'Fi = []\n'
        s += 'W = []\n'
        for ic, contour in enumerate(self.inner_contours3d):
            s += 'E = []\n'
            for ip, primitive in enumerate(contour.primitives):
                s += primitive.FreeCADExport('L{}_{}'.format(ic, ip))
                s += 'E.append(Part.Edge(L{}_{}))\n'.format(ic, ip)
            s += 'Wi = Part.Wire(E[:])\n'
            s += 'Fi.append(Part.Face(Wi))\n'

        if len(self.inner_contours3d) != 0:
            s += 'Fo = Fo.cut(Fi)\n'
        e1, e2, e3 = round(1000 * self.extrusion_vector, 6)

        s += '{} = Fo.extrude(fc.Vector({}, {}, {}))\n'.format(name, e1,
                                                               e2, e3)
        return s

    def area(self):
        areas = self.outer_contour2d.area()
<<<<<<< HEAD
        areas -= sum(c.area() for c in self.inner_contours2d)
=======
        areas -= sum([contour.area() for contour in self.inner_contours2d])

>>>>>>> 8c7cc814
        # sic=list(npy.argsort(areas))[::-1]# sorted indices of contours
        # area=areas[sic[0]]

        # for i in sic[1:]:
        #     area-=self.contours2D[i].Area()
        return areas

    def volume(self):
        z = self.x.cross(self.y)
        z.normalize()
        return self.area() * self.extrusion_vector.dot(z)

    def frame_mapping_parameters(self, frame: volmdlr.Frame3D,
                                 side: str):
        basis = frame.basis()
        if side == 'old':
            extrusion_vector = basis.old_coordinates(self.extrusion_vector)
            x = basis.old_coordinates(self.x)
            y = basis.old_coordinates(self.y)
        elif side == 'new':
            extrusion_vector = basis.new_coordinates(self.extrusion_vector)
            x = basis.new_coordinates(self.x)
            y = basis.new_coordinates(self.y)
        else:
            raise ValueError('side must be either old or new')
        return extrusion_vector, x, y

    def frame_mapping(self, frame: volmdlr.Frame3D, side: str):
        """
        Changes frame_mapping and return a new ExtrudeProfile
        side = 'old' or 'new'
        """
        extrusion_vector, x, y = self.frame_mapping_parameters(frame,
                                                               side)
        return ExtrudedProfile(
            self.plane_origin.frame_mapping(frame, side),
            x, y, self.outer_contour2d, self.inner_contours2d,
            extrusion_vector)

    def frame_mapping_inplace(self, frame: volmdlr.Frame3D, side: str):
        """
        Changes frame_mapping and the object is updated inplace
        side = 'old' or 'new'
        """
        self.extrusion_vector, self.x, self.y =\
            self.frame_mapping_parameters(frame, side)
        self.plane_origin.frame_mapping_inplace(frame, side)

    def rotation(self, center: volmdlr.Point3D, axis: volmdlr.Vector3D,
                 angle: float):
        """
        ExtrudedProfile rotation
        :param center: rotation center
        :param axis: rotation axis
        :param angle: angle rotation
        :return: a new rotated ExtrudedProfile
        """
        return self.__class__(
            plane_origin=self.plane_origin.rotation(center, axis, angle),
            x=self.x.rotation(volmdlr.O3D, axis, angle),
            y=self.y.rotation(volmdlr.O3D, axis, angle),
            outer_contour2d=self.outer_contour2d,
            inner_contours2d=self.inner_contours2d,
            extrusion_vector=self.extrusion_vector.rotation(volmdlr.O3D,
                                                            axis, angle),
            color=self.color, alpha=self.alpha)

    def rotation_inplace(self, center: volmdlr.Point3D, axis: volmdlr.Vector3D,
                         angle: float):
        """
        ExtrudedProfile rotation. Object is updated inplace
        :param center: rotation center
        :param axis: rotation axis
        :param angle: rotation angle
        """
        self.plane_origin.rotation_inplace(center, axis, angle)
        self.x.rotation_inplace(volmdlr.O3D, axis, angle)
        self.y.rotation_inplace(volmdlr.O3D, axis, angle)
        self.extrusion_vector.rotation_inplace(volmdlr.O3D, axis, angle)

    def translation(self, offset: volmdlr.Vector3D):
        """
        ExtrudedProfile translation
        :param offset: translation vector
        :return: A new translated ExtrudedProfile
        """
        return self.__class__(
            plane_origin=self.plane_origin.translation(offset),
            x=self.x, y=self.y,
            outer_contour2d=self.outer_contour2d,
            inner_contours2d=self.inner_contours2d,
            extrusion_vector=self.extrusion_vector,
            color=self.color, alpha=self.alpha)

    def translation_inplace(self, offset: volmdlr.Vector3D):
        """
        ExtrudedProfile translation. Object is updated inplace
        :param offset: translation vector
        """
        self.plane_origin.translation_inplace(offset)


class RevolvedProfile(volmdlr.faces.ClosedShell3D):
    """

    """
    _non_serializable_attributes = ['faces', 'contour3D']

    def __init__(self, plane_origin: volmdlr.Point3D,
                 x: volmdlr.Vector3D, y: volmdlr.Vector3D,
                 contour2d: volmdlr.wires.Contour2D,
                 axis_point: volmdlr.Point3D, axis: volmdlr.Vector3D,
                 angle: float = 2 * math.pi, *,
                 color: Tuple[float, float, float] = None, alpha: float = 1,
                 name: str = ''):

        self.contour2d = contour2d
        self.axis_point = axis_point
        self.axis = axis
        self.angle = angle
        self.plane_origin = plane_origin
        self.x = x
        self.y = y
        self.contour3d = self.contour2d.to_3d(plane_origin, x, y)

        faces = self.shell_faces()
        volmdlr.faces.ClosedShell3D.__init__(self, faces, color=color,
                                             alpha=alpha, name=name)

    def shell_faces(self):
        faces = []

        for edge in self.contour3d.primitives:
            faces.extend(edge.revolution(self.axis_point,
                                         self.axis, self.angle))

        if not math.isclose(self.angle, volmdlr.TWO_PI, abs_tol=1e-9):
            # Adding contours face to close
            w = self.x.cross(self.y)
            plane1 = volmdlr.faces.Plane3D(volmdlr.Frame3D(self.plane_origin,
                                                           self.x,
                                                           self.y,
                                                           w))
            face1 = volmdlr.faces.PlaneFace3D(
                plane1, volmdlr.faces.Surface2D(self.contour2d, []))
            face2 = face1.rotation(self.axis_point, self.axis, self.angle)
            faces.append(face1)
            faces.append(face2)

        return faces

    def FreeCADExport(self, ip, ndigits=3):
        name = 'primitive' + str(ip)
        s = 'W=[]\n'
#        for ic, contour in enumerate(self.contours3D):
        s += 'L=[]\n'
        for ibp, basis_primitive in enumerate(self.contour3d.edges):
            s += basis_primitive.FreeCADExport('L{}_{}'.format(1, ibp), 8)
            s += 'L.append(L{}_{})\n'.format(1, ibp)
        s += 'S = Part.Shape(L)\n'
        s += 'W.append(Part.Wire(S.Edges))\n'
        s += 'F=Part.Face(W)\n'
        a1, a2, a3 = self.axis.vector
        ap1, ap2, ap3 = self.axis_point.vector
        ap1 = round(ap1 * 1000, ndigits)
        ap2 = round(ap2 * 1000, ndigits)
        ap3 = round(ap3 * 1000, ndigits)
        angle = self.angle / math.pi * 180
        s += '{} = F.revolve(fc.Vector({},{},{}), fc.Vector({},{},{}),{})\n'.format(name,
                                                                                    ap1, ap2, ap3, a1, a2, a3, angle)
        return s

    def volume(self):
        """
        Volume from guldin formulae
        """
        p1 = self.axis_point.PlaneProjection3D(self.plane_origin,
                                               self.x, self.y)
        p1_2D = p1.To2D(self.axis_point, self.x, self.y)
        p2_3D = self.axis_point + volmdlr.Point3D(self.axis.vector)
        p2_2D = p2_3D.To2D(self.plane_origin, self.x, self.y)
        axis_2D = volmdlr.edges.Line2D(p1_2D, p2_2D)
        com = self.contour2d.center_of_mass()
        if com is not False:
            rg = axis_2D.point_distance(com)
            return self.angle * rg * self.contour2d.area()
        else:
            return 0

    def rotation(self, center: volmdlr.Point3D, axis: volmdlr.Vector3D,
                 angle: float):
        """
        RevolvedProfile rotation
        :param center: rotation center
        :param axis: rotation axis
        :param angle: angle rotation
        :return: a new rotated RevolvedProfile
        """
        return self.__class__(
            plane_origin=self.plane_origin.rotation(center, axis, angle),
            x=self.x.rotation(center=volmdlr.O3D, axis=axis, angle=angle),
            y=self.y.rotation(center=volmdlr.O3D, axis=axis, angle=angle),
            contour2d=self.contour2d,
            axis_point=self.axis_point.rotation(center, axis, angle),
            axis=self.axis.rotation(center=volmdlr.O3D, axis=axis,
                                    angle=angle),
            angle=self.angle,
            color=self.color, alpha=self.alpha)

    def rotation_inplace(self, center: volmdlr.Point3D, axis: volmdlr.Vector3D,
                         angle: float):
        """
        RevolvedProfile rotation. Object is updated inplace
        :param center: rotation center
        :param axis: rotation axis
        :param angle: rotation angle
        """
        self.plane_origin.rotation_inplace(center, axis, angle)
        self.x.rotation_inplace(center=volmdlr.O3D, axis=axis, angle=angle)
        self.y.rotation_inplace(center=volmdlr.O3D, axis=axis, angle=angle)
        self.axis_point.rotation_inplace(center, axis, angle)
        self.axis.rotation_inplace(volmdlr.O3D, axis, angle)

    def translation(self, offset: volmdlr.Vector3D):
        """
        RevolvedProfile translation
        :param offset: translation vector
        :return: A new translated RevolvedProfile
        """
        return self.__class__(
            plane_origin=self.plane_origin.translation(offset),
            x=self.x, y=self.y, contour2d=self.contour2d,
            axis_point=self.axis_point.translation(offset),
            axis=self.axis,
            angle=self.angle,
            color=self.color, alpha=self.alpha)

    def translation_inplace(self, offset: volmdlr.Vector3D):
        """
        RevolvedProfile translation. Object is updated inplace
        :param offset: translation vector
        """
        self.plane_origin.translation_inplace(offset)
        self.axis_point.translation_inplace(offset)

    def frame_mapping_parameters(self, frame: volmdlr.Frame3D,
                                 side: str):
        basis = frame.Basis()
        if side == 'old':
            axis = basis.old_coordinates(self.axis)
            x = basis.old_coordinates(self.x)
            y = basis.old_coordinates(self.y)
        elif side == 'new':
            axis = basis.new_coordinates(self.axis)
            x = basis.new_coordinates(self.x)
            y = basis.new_coordinates(self.y)
        else:
            raise ValueError('side must be either old or new')

        return axis, x, y

    def frame_mapping(self, frame: volmdlr.Frame3D, side: str):
        """
        Changes frame_mapping and return a new RevolvedProfile
        side = 'old' or 'new'
        """
        axis, x, y = self.frame_mapping_parameters(frame, side)
        return RevolvedProfile(
            self.plane_origin.frame_mapping(frame, side),
            x, y, self.contour2d,
            self.axis_point.frame_mapping(frame, side),
            axis, self.angle)

    def frame_mapping_inplace(self, frame: volmdlr.Frame3D, side: str):
        """
        Changes frame_mapping and the object is updated inplace
        side = 'old' or 'new'
        """
        self.axis, self.x, self.y = self.frame_mapping_parameters(frame, side)
        self.plane_origin.frame_mapping_inplace(frame, side)
        self.axis_point.frame_mapping_inplace(frame, side)


class Cylinder(RevolvedProfile):
    """
    Creates a full cylinder with the position, the axis of revolution,
    the radius and the length.
    """

    def __init__(self, position: volmdlr.Point3D, axis: volmdlr.Vector3D,
                 radius: float, length: float,
                 color: Tuple[float, float, float] = None, alpha: float = 1.,
                 name: str = ''):

        self.position = position
        axis.normalize()
        self.axis = axis
        self.radius = radius
        self.length = length
        self.bounding_box = self._bounding_box()

        # Revolved Profile
        p1 = volmdlr.Point2D(-0.5 * self.length, 0.)
        p2 = volmdlr.Point2D(0.5 * self.length, 0.)
        p3 = volmdlr.Point2D(0.5 * self.length, self.radius)
        p4 = volmdlr.Point2D(-0.5 * self.length, self.radius)
        l1 = volmdlr.edges.LineSegment2D(p1, p2)
        l2 = volmdlr.edges.LineSegment2D(p2, p3)
        l3 = volmdlr.edges.LineSegment2D(p3, p4)
        l4 = volmdlr.edges.LineSegment2D(p4, p1)
        contour = volmdlr.wires.Contour2D([l1, l2, l3, l4])
        y = axis.random_unit_normal_vector()
        RevolvedProfile.__init__(self, position, axis, y, contour, position,
                                 axis, color=color, alpha=alpha, name=name)

    def _bounding_box(self):

        if hasattr(self, 'radius'):
            radius = self.radius
        elif hasattr(self, 'outer_radius'):
            radius = self.outer_radius

        pointA = self.position - self.length / 2 * self.axis
        pointB = self.position + self.length / 2 * self.axis

        dx2 = (pointA[0] - pointB[0])**2
        dy2 = (pointA[1] - pointB[1])**2
        dz2 = (pointA[2] - pointB[2])**2

        # kx = ((dy2 + dz2) / (dx2 + dy2 + dz2))**0.5
        # ky = ((dx2 + dz2) / (dx2 + dy2 + dz2))**0.5
        # kz = ((dx2 + dy2) / (dx2 + dy2 + dz2))**0.5

        if pointA[0] > pointB[0]:
            pointA, pointB = pointB, pointA
        xmin = pointA[0] - (((dy2 + dz2) / (dx2 + dy2 + dz2))**0.5) * radius
        xmax = pointB[0] + (((dy2 + dz2) / (dx2 + dy2 + dz2))**0.5) * radius

        if pointA[1] > pointB[1]:
            pointA, pointB = pointB, pointA
        ymin = pointA[1] - (((dx2 + dz2) / (dx2 + dy2 + dz2))**0.5) * radius
        ymax = pointB[1] + (((dx2 + dz2) / (dx2 + dy2 + dz2))**0.5) * radius

        if pointA[2] > pointB[2]:
            pointA, pointB = pointB, pointA
        zmin = pointA[2] - (((dx2 + dy2) / (dx2 + dy2 + dz2))**0.5) * radius
        zmax = pointB[2] + (((dx2 + dy2) / (dx2 + dy2 + dz2))**0.5) * radius

        return volmdlr.core.BoundingBox(xmin, xmax, ymin, ymax, zmin, zmax)

    def volume(self):
        return self.length * math.pi * self.radius**2

    def FreeCADExport(self, ip):
        if self.radius > 0:
            name = 'primitive' + str(ip)
            e = str(1000 * self.length)
            r = str(1000 * self.radius)
            position = 1000 * (self.position - self.axis * self.length / 2.)
            x, y, z = position
            x = str(x)
            y = str(y)
            z = str(z)

            ax, ay, az = self.axis
            ax = str(ax)
            ay = str(ay)
            az = str(az)
            return name + '=Part.makeCylinder(' + r + ',' + e + ',fc.Vector(' + x + ',' + y + \
                ',' + z + '),fc.Vector(' + ax + ',' + ay + ',' + az + '),360)\n'
        else:
            return ''

    def babylon_script(self, name='primitive_mesh'):
        normal_vector1 = self.axis.RandomUnitnormalVector()
        p1 = volmdlr.Point2D((-0.5 * self.length, self.radius))
        p2 = volmdlr.Point2D((0.5 * self.length, self.radius))
        p3 = volmdlr.Point2D((0.5 * self.length, 0.))
        p4 = volmdlr.Point2D((-0.5 * self.length, 0.))
        l1 = volmdlr.edges.LineSegment2D(p1, p2)
        l2 = volmdlr.edges.LineSegment2D(p2, p3)
        l3 = volmdlr.edges.LineSegment2D(p3, p4)
        l4 = volmdlr.edges.LineSegment2D(p4, p1)
        extruded_profile = RevolvedProfile(
            self.position, self.axis, normal_vector1,
            volmdlr.wires.Contour2D([l1, l2, l3, l4]),
            self.position, self.axis, name=self.name)
        return extruded_profile.babylon_script(name=name)

    def rotation(self, center: volmdlr.Point3D, axis: volmdlr.Vector3D,
                 angle: float):
        """
        Cylinder rotation
        :param center: rotation center
        :param axis: rotation axis
        :param angle: angle rotation
        :return: a new rotated Cylinder
        """
        return self.__class__(
            position=self.position.rotation(center, axis, angle),
            axis=self.axis.rotation(volmdlr.O3D, axis, angle),
            length=self.length, radius=self.radius)

    def rotation_inplace(self, center: volmdlr.Point3D, axis: volmdlr.Vector3D,
                         angle: float):
        """
        Cylinder rotation. Object is updated inplace
        :param center: rotation center
        :param axis: rotation axis
        :param angle: rotation angle
        """
        self.position.rotation_inplace(center, axis, angle)
        self.axis.rotation_inplace(volmdlr.O3D, axis, angle)

    def translation(self, offset: volmdlr.Vector3D):
        """
        Cylinder translation
        :param offset: translation vector
        :return: A new translated Cylinder
        """
        return self.__class__(
            position=self.position.translation(offset),
            axis=self.axis, length=self.length, radius=self.radius)

    def translation_inplace(self, offset: volmdlr.Vector3D):
        """
        Cylinder translation. Object is updated inplace
        :param offset: translation vector
        """
        self.position.translation_inplace(offset)

    def frame_mapping(self, frame: volmdlr.Frame3D, side: str):
        """
        Changes frame_mapping and return a new Frame3D
        side = 'old' or 'new'
        """
        basis = frame.basis()
        if side == 'old':
            axis = basis.old_coordinates(self.axis)
        elif side == 'new':
            axis = basis.new_coordinates(self.axis)
        else:
            raise ValueError('side must be either old or new')
        return Cylinder(self.position.frame_mapping(frame, side),
                        axis, self.radius, self.length,
                        color=self.color, alpha=self.alpha)

    def frame_mapping_inplace(self, frame: volmdlr.Frame3D, side: str):
        """
        Changes frame_mapping and the object is updated inplace
        side = 'old' or 'new'
        """
        basis = frame.basis()
        if side == 'old':
            axis = basis.old_coordinates(self.axis)
        elif side == 'new':
            axis = basis.new_coordinates(self.axis)
        else:
            raise ValueError('side must be either old or new')
        self.position.frame_mapping_inplace(frame, side)
        self.axis = axis

    def copy(self, deep=True, memo=None):
        new_position = self.position.copy()
        new_axis = self.axis.copy()
        return Cylinder(new_position, new_axis, self.radius, self.length,
                        color=self.color, alpha=self.alpha, name=self.name)


class Cone(RevolvedProfile):
    def __init__(self, position: volmdlr.Point3D, axis: volmdlr.Vector3D,
                 radius: float, length: float,
                 color: Tuple[float, float, float] = None, alpha: float = 1.,
                 name: str = ''):

        self.position = position
        axis.normalize()
        self.axis = axis
        self.radius = radius
        self.length = length
        self.bounding_box = self._bounding_box()

        # Revolved Profile
        p1 = volmdlr.Point2D(0., 0.)
        p2 = volmdlr.Point2D(0., self.radius)
        p3 = volmdlr.Point2D(self.length, 0.)
        l1 = volmdlr.edges.LineSegment2D(p1, p2)
        l2 = volmdlr.edges.LineSegment2D(p2, p3)
        l3 = volmdlr.edges.LineSegment2D(p3, p1)
        contour = volmdlr.wires.Contour2D([l1, l2, l3])
        y = axis.random_unit_normal_vector()
        RevolvedProfile.__init__(self, position, axis, y, contour, position,
                                 axis, color=color, alpha=alpha, name=name)

    def _bounding_box(self):
        """
        A is the point at the basis
        B is the top
        """
        pointA = self.position - self.length / 2 * self.axis
        pointB = self.position + self.length / 2 * self.axis

        dx2 = (pointA[0] - pointB[0])**2
        dy2 = (pointA[1] - pointB[1])**2
        dz2 = (pointA[2] - pointB[2])**2

        # kx = ((dy2 + dz2) / (dx2 + dy2 + dz2))**0.5
        # ky = ((dx2 + dz2) / (dx2 + dy2 + dz2))**0.5
        # kz = ((dx2 + dy2) / (dx2 + dy2 + dz2))**0.5

        x_bound = (pointA[0] - (((dy2 + dz2) / (dx2 + dy2 + dz2))**0.5) * self.radius,
                   pointA[0] + (((dy2 + dz2) / (dx2 + dy2 + dz2))**0.5) * self.radius, pointB[0])
        xmin = min(x_bound)
        xmax = max(x_bound)

        y_bound = (pointA[1] - (((dx2 + dz2) / (dx2 + dy2 + dz2))**0.5) * self.radius,
                   pointA[1] + (((dx2 + dz2) / (dx2 + dy2 + dz2))**0.5) * self.radius, pointB[1])
        ymin = min(y_bound)
        ymax = max(y_bound)

        z_bound = (pointA[2] - (((dx2 + dy2) / (dx2 + dy2 + dz2))**0.5) * self.radius,
                   pointA[2] + (((dx2 + dy2) / (dx2 + dy2 + dz2))**0.5) * self.radius, pointB[2])
        zmin = min(z_bound)
        zmax = max(z_bound)

        return volmdlr.core.BoundingBox(xmin, xmax, ymin, ymax, zmin, zmax)

    def translation(self, offset: volmdlr.Vector3D):
        """
        Cone translation
        :param offset: translation vector
        :return: A new translated Cone
        """
        return self.__class__(position=self.position.translation(offset),
                              axis=self.axis,
                              radius=self.radius,
                              length=self.length,
                              color=self.color,
                              alpha=self.alpha)

    def translation_inplace(self, offset: volmdlr.Vector3D):
        """
        Plane3D translation. Object is updated inplace
        :param offset: translation vector
        """
        self.position.translation_inplace(offset)

    def rotation(self, center: volmdlr.Point3D, axis: volmdlr.Vector3D,
                 angle: float):
        """
        Cone rotation
        :param center: rotation center
        :param axis: rotation axis
        :param angle: angle rotation
        :return: a new rotated Cone
        """
        return self.__class__(position=self.position.rotation(
            center, axis, angle), axis=self.axis.rotation(center, axis, angle),
            radius=self.radius, length=self.length, color=self.color,
            alpha=self.alpha)

    def rotation_inplace(self, center: volmdlr.Point3D, axis: volmdlr.Vector3D,
                         angle: float):
        """
        Cone rotation. Object is updated inplace
        :param center: rotation center
        :param axis: rotation axis
        :param angle: rotation angle
        """
        self.position.rotation_inplace(center, axis, angle)
        self.axis.rotation_inplace(center, axis, angle)

    def volume(self):
        return self.length * math.pi * self.radius**2 / 3


class HollowCylinder(Cylinder):
    def __init__(self, position: volmdlr.Point3D, axis: volmdlr.Vector3D,
                 inner_radius: float, outer_radius: float, length: float,
                 color: Tuple[float, float, float] = None, alpha: float = 1,
                 name: str = ''):
        volmdlr.core.Primitive3D.__init__(self, name=name)
        self.position = position
        axis.normalize()
        self.axis = axis
        self.inner_radius = inner_radius
        self.outer_radius = outer_radius
        self.length = length

        # Revolved Profile
        p1 = volmdlr.Point2D(-0.5 * self.length, self.inner_radius)
        p2 = volmdlr.Point2D(0.5 * self.length, self.inner_radius)
        p3 = volmdlr.Point2D(0.5 * self.length, self.outer_radius)
        p4 = volmdlr.Point2D(-0.5 * self.length, self.outer_radius)
        l1 = volmdlr.edges.LineSegment2D(p1, p2)
        l2 = volmdlr.edges.LineSegment2D(p2, p3)
        l3 = volmdlr.edges.LineSegment2D(p3, p4)
        l4 = volmdlr.edges.LineSegment2D(p4, p1)
        contour = volmdlr.wires.Contour2D([l1, l2, l3, l4])
        y = axis.random_unit_normal_vector()
        # contour.plot()
        RevolvedProfile.__init__(self, position, axis, y, contour, position,
                                 axis, color=color, alpha=alpha, name=name)

    def volume(self):
        return self.length * math.pi * (self.outer_radius**2
                                        - self.inner_radius**2)

    def FreeCADExport(self, ip):
        if self.outer_radius > 0.:
            name = 'primitive' + str(ip)
            re = round(1000 * self.outer_radius, 6)
            ri = round(1000 * self.inner_radius, 6)
            x, y, z = round((1000 * (self.position - self.axis * self.length / 2)),
                            6)
            ax, ay, az = npy.round(self.axis.vector, 6)

            s = 'C2 = Part.makeCircle({}, fc.Vector({}, {}, {}),fc.Vector({}, {}, {}))\n'.format(
                re, x, y, z, ax, ay, az)
            s += 'W2 = Part.Wire(C2.Edges)\n'
            s += 'F2 = Part.Face(W2)\n'

            if self.inner_radius != 0.:
                s += 'C1 = Part.makeCircle({}, fc.Vector({}, {}, {}),fc.Vector({}, {}, {}))\n'.format(ri,
                                                                                                      x, y, z, ax, ay, az)
                s += 'W1 = Part.Wire(C1.Edges)\n'
                s += 'F1 = Part.Face(W1)\n'
                s += 'F2 = F2.cut(F1)\n'

            vx, vy, vz = round(self.axis * self.length * 1000, 6)

            s += '{} = F2.extrude(fc.Vector({}, {}, {}))\n'.format(name, vx,
                                                                   vy, vz)
            return s

        else:
            return ''

    def babylon_script(self, name='primitive_mesh'):
        normal_vector1 = self.axis.RandomUnitnormalVector()
        p1 = volmdlr.Point2D((-0.5 * self.length, self.outer_radius))
        p2 = volmdlr.Point2D((0.5 * self.length, self.outer_radius))
        p3 = volmdlr.Point2D((0.5 * self.length, self.inner_radius))
        p4 = volmdlr.Point2D((-0.5 * self.length, self.inner_radius))
        l1 = volmdlr.edges.LineSegment2D(p1, p2)
        l2 = volmdlr.edges.LineSegment2D(p2, p3)
        l3 = volmdlr.edges.LineSegment2D(p3, p4)
        l4 = volmdlr.edges.LineSegment2D(p4, p1)
        extruded_profile = RevolvedProfile(self.position,
                                           self.axis, normal_vector1,
                                           volmdlr.wires.Contour2D([l1, l2, l3, l4]),
                                           self.position, self.axis,
                                           name=self.name)
        return extruded_profile.babylon_script(name=name)

    def rotation(self, center: volmdlr.Point3D, axis: volmdlr.Vector3D,
                 angle: float):
        """
        HollowCylinder rotation
        :param center: rotation center
        :param axis: rotation axis
        :param angle: angle rotation
        :return: a new rotated HollowCylinder
        """
        return self.__class__(
            position=self.position.rotation(center, axis, angle),
            axis=self.axis.rotation(volmdlr.O3D, axis, angle),
            length=self.length, inner_radius=self.inner_radius,
            outer_radius=self.outer_radius)

    def rotation_inplace(self, center: volmdlr.Point3D, axis: volmdlr.Vector3D,
                         angle: float):
        """
        HollowCylinder rotation. Object is updated inplace
        :param center: rotation center
        :param axis: rotation axis
        :param angle: rotation angle
        """
        self.position.rotation_inplace(center, axis, angle)
        self.axis.rotation_inplace(volmdlr.O3D, axis, angle)

    def translation(self, offset: volmdlr.Vector3D):
        """
        HollowCylinder translation
        :param offset: translation vector
        :return: A new translated HollowCylinder
        """
        return self.__class__(
            position=self.position.translation(offset), axis=self.axis,
            length=self.length, inner_radius=self.inner_radius,
            outer_radius=self.outer_radius)

    def translation_inplace(self, offset: volmdlr.Vector3D):
        """
        HollowCylinder translation. Object is updated inplace
        :param offset: translation vector
        """
        self.position.translation_inplace(offset)

    def frame_mapping(self, frame: volmdlr.Frame3D, side: str):
        """
        Changes frame_mapping and return a new HollowCylinder
        side = 'old' or 'new'
        """
        basis = frame.basis()
        if side == 'old':
            axis = basis.old_coordinates(self.axis)
        elif side == 'new':
            axis = basis.new_coordinates(self.axis)
        else:
            raise ValueError('side must be either old or new')

        return HollowCylinder(
            position=self.position.frame_mapping(frame, side),
            axis=axis, inner_radius=self.inner_radius,
            outer_radius=self.outer_radius, length=self.length)

    def frame_mapping_inplace(self, frame: volmdlr.Frame3D, side: str):
        """
        Changes frame_mapping and the object is updated inplace
        side = 'old' or 'new'
        """
        basis = frame.basis()
        if side == 'old':
            axis = basis.old_coordinates(self.axis)
        elif side == 'new':
            axis = basis.new_coordinates(self.axis)
        else:
            raise ValueError('side must be either old or new')
        self.position.frame_mapping_inplace(frame, side)
        self.axis = axis


class Sweep(volmdlr.faces.ClosedShell3D):
    """
    Sweep a 2D contour along a Wire3D
    """

    def __init__(self, contour2d: List[volmdlr.wires.Contour2D],
                 wire3d: volmdlr.wires.Wire3D, *,
                 color: Tuple[float, float, float] = None, alpha: float = 1,
                 name: str = ''):
        self.contour2d = contour2d
        self.wire3d = wire3d
        self.frames = []

        faces = self.shell_faces()
        volmdlr.faces.ClosedShell3D.__init__(self, faces, color=color,
                                             alpha=alpha, name=name)

    def shell_faces(self):
        """
        For now it does not take into account rotation of sections
        """

        # End  planar faces
        w = self.wire3d.primitives[0].unit_direction_vector(0.)
        u = self.wire3d.primitives[0].unit_normal_vector(0.)
        if not u:
            u = w.deterministic_unit_normal_vector()
        v = w.cross(u)

        start_plane = volmdlr.faces.Plane3D(
            volmdlr.Frame3D(self.wire3d.point_at_abscissa(0.), u, v, w)
        )

        l_last_primitive = self.wire3d.primitives[-1].length()
        w = self.wire3d.primitives[-1].unit_direction_vector(l_last_primitive)
        u = self.wire3d.primitives[-1].unit_normal_vector(l_last_primitive)
        if not u:
            u = w.deterministic_unit_normal_vector()
        v = w.cross(u)

        end_plane = volmdlr.faces.Plane3D(
            volmdlr.Frame3D(self.wire3d.primitives[-1].point_at_abscissa(
                l_last_primitive),
                            u, v, w))

        faces = [volmdlr.faces.PlaneFace3D(
            start_plane,
            volmdlr.faces.Surface2D(self.contour2d, [])),
                 volmdlr.faces.PlaneFace3D(
            end_plane,
            volmdlr.faces.Surface2D(self.contour2d, []))]

        for wire_primitive in self.wire3d.primitives:
            # tangent, normal = wire_primitive.frenet(0.)
            tangent = wire_primitive.unit_direction_vector(0.)
            normal = wire_primitive.unit_normal_vector(0.)

            if normal is None:
                normal = tangent.deterministic_unit_normal_vector()
            n2 = tangent.cross(normal)
            contour3d = self.contour2d.to_3d(wire_primitive.start, normal, n2)

            if wire_primitive.__class__ is volmdlr.edges.LineSegment3D:
                for contour_primitive in contour3d.primitives:
                    faces.extend(contour_primitive.extrusion(
                        wire_primitive.length()
                        * wire_primitive.unit_direction_vector()))
            elif wire_primitive.__class__ is volmdlr.edges.Arc3D:
                for contour_primitive in contour3d.primitives:
                    faces.extend(contour_primitive.revolution(
                        wire_primitive.center,
                        wire_primitive.normal,
                        wire_primitive.angle))
            elif wire_primitive.__class__ is volmdlr.wires.Circle3D:
                for contour_primitive in contour3d.primitives:
                    faces.extend(contour_primitive.revolution(
                        wire_primitive.center,
                        wire_primitive.normal,
                        volmdlr.TWO_PI))

            elif wire_primitive.__class__ is volmdlr.edges.BSplineCurve3D or \
                    wire_primitive.__class__ is volmdlr.edges.BezierCurve3D:

                tangents = []
                for k, pt in enumerate(wire_primitive.points):
                    position = k / (len(wire_primitive.points) - 1)
                    tangents.append(wire_primitive.tangent(position))

                circles = []
                for pt, tan in zip(wire_primitive.points, tangents):
                    circles.append(volmdlr.wires.Circle3D.from_center_normal(center=pt,
                                                                             normal=tan,
                                                                             radius=self.contour2d.radius))

                polys = [volmdlr.wires.ClosedPolygon3D(c.tessellation_points()) for c in circles]

                size_v, size_u = len(polys[0].points) + 1, len(polys)
                degree_u, degree_v = 3, 3

                points_3d = []
                for poly in polys:
                    points_3d.extend(poly.points)
                    points_3d.append(poly.points[0])

                bezier_surface3d = volmdlr.faces.BezierSurface3D(degree_u,
                                                                 degree_v,
                                                                 points_3d,
                                                                 size_u,
                                                                 size_v)

                outer_contour = volmdlr.wires.Contour2D([volmdlr.edges.LineSegment2D(volmdlr.O2D, volmdlr.X2D),
                                                         volmdlr.edges.LineSegment2D(
                                                             volmdlr.X2D, volmdlr.X2D + volmdlr.Y2D),
                                                         volmdlr.edges.LineSegment2D(
                                                             volmdlr.X2D + volmdlr.Y2D, volmdlr.Y2D),
                                                         volmdlr.edges.LineSegment2D(volmdlr.Y2D, volmdlr.O2D)])
                surf2d = volmdlr.faces.Surface2D(outer_contour, [])

                bsface3d = volmdlr.faces.BSplineFace3D(bezier_surface3d, surf2d)
                faces.append(bsface3d)

            else:
                raise NotImplementedError(
                    'Unimplemented primitive for sweep: {}'
                    .format(wire_primitive.__class__.__name__))

        return faces

    def frame_mapping(self, frame: volmdlr.Frame3D, side: str):
        """
        Changes frame_mapping and return a new Sweep
        side = 'old' or 'new'
        """
        new_wire = self.wire3d.frame_mapping(frame, side)
        return Sweep(self.contour2d, new_wire, color=self.color,
                     alpha=self.alpha, name=self.name)

    def frame_mapping_inplace(self, frame: volmdlr.Frame3D, side: str):
        """
        Changes frame_mapping and the object is updated inplace
        side = 'old' or 'new'
        """
        self.wire3d.frame_mapping_inplace(frame, side)
        for face in self.faces:
            face.frame_mapping_inplace(frame, side)

    def copy(self, deep=True, memo=None):
        new_contour2d = self.contour2d.copy()
        new_wire3d = self.wire3d.copy()
        return Sweep(new_contour2d, new_wire3d, color=self.color,
                     alpha=self.alpha, name=self.name)


# class Sphere(volmdlr.Primitive3D):
class Sphere(RevolvedProfile):
    def __init__(self, center, radius,
                 color: Tuple[float, float, float] = None, alpha: float = 1.,
                 name: str = ''):
        volmdlr.core.Primitive3D.__init__(self, name=name)
        self.center = center
        self.radius = radius
        self.position = center

        # Revolved Profile for complete sphere
        s = volmdlr.Point2D(-self.radius, 0.01 * self.radius)
        i = volmdlr.Point2D(0, 1.01 * self.radius)
        e = volmdlr.Point2D(self.radius, 0.01 * self.radius)  # Not coherent but it works at first, to change !!

        # s = volmdlr.Point2D((-self.radius, 0))
        # i = volmdlr.Point2D(((math.sqrt(2)/2)*self.radius,(math.sqrt(2)/2)*self.radius))
        # e = volmdlr.Point2D(((-math.sqrt(2)/2)*self.radius,(-math.sqrt(2)/2)*self.radius))

        contour = volmdlr.wires.Contour2D([
            volmdlr.edges.Arc2D(s, i, e), volmdlr.edges.LineSegment2D(s, e)])

        axis = volmdlr.X3D
        y = axis.random_unit_normal_vector()
        RevolvedProfile.__init__(self, center, axis, y, contour, center, axis,
                                 color=color, alpha=alpha, name=name)

    def volume(self):
        return 4 / 3 * math.pi * self.radius**3

    def FreeCADExport(self, ip, ndigits=3):
        name = 'primitive' + str(ip)
        r = 1000 * self.radius
        x, y, z = round(1000 * self.center, ndigits)
        return '{} = Part.makeSphere({}, fc.Vector({}, {}, {}))\n'.format(
            name, r, x, y, z)

    def babylon_script(self, name='primitive_mesh'):
        p1 = volmdlr.Point2D((-self.radius, 0))
        p2 = volmdlr.Point2D((0, self.radius))
        p3 = volmdlr.Point2D((self.radius, 0))
        line = volmdlr.edges.LineSegment2D(p1, p3)
        arc = volmdlr.edges.Arc2D(p1, p2, p3)
        extruded_profile = RevolvedProfile(
            self.position, volmdlr.X3D, volmdlr.Y3D,
            volmdlr.wires.Contour2D([line, arc]), self.position, volmdlr.X3D,
            name=self.name)
        return extruded_profile.babylon_script(name=name)

    def frame_mapping(self, frame: volmdlr.Frame3D, side: str):
        """
        Changes frame_mapping and return a new Sphere
        side = 'old' or 'new'
        """
        return Sphere(self.center.frame_mapping(frame, side), self.radius)

    def frame_mapping_inplace(self, frame: volmdlr.Frame3D, side: str):
        """
        Changes frame_mapping and the object is updated inplace
        side = 'old' or 'new'
        """
        self.center.frame_mapping_inplace(frame, side)

    def to_point_skin(self, resolution: float = 1e-3):
        if resolution > 2 * self.radius:
            return []

        theta = 2 * math.asin(resolution / (2 * self.radius))

        nb_floor = int(math.pi / theta) + 1
        rota_theta = [n * theta for n in range(nb_floor)]

        p1 = self.center + volmdlr.X3D * self.radius
        rota_axis = volmdlr.Y3D

        skin_points = []

        for t in rota_theta:
            pt_floor_init = p1.rotation(self.center, rota_axis, t)

            if math.isclose(t, 0, abs_tol=1e-6) or math.isclose(t, math.pi, abs_tol=1e-6):
                skin_points.append(pt_floor_init)

            else:
                center_floor = volmdlr.Point3D(volmdlr.X3D.dot(pt_floor_init),
                                               self.center.y,
                                               self.center.z)

                r_floor = center_floor.point_distance(pt_floor_init)
                theta_floor = resolution / r_floor

                nb_points_floor = int(2 * math.pi / theta_floor) + 1
                rota_theta_floor = [n * theta_floor for n in range(nb_points_floor)]

                if (2 * math.pi - rota_theta_floor[-1]) / theta_floor <= 0.1:
                    rota_theta_floor.pop()

                for tf in rota_theta_floor:
                    pt_floor = pt_floor_init.rotation(center_floor, volmdlr.X3D, tf)
                    skin_points.append(pt_floor)

        return skin_points

    def to_point_in(self, resolution: float = 1e-3):
        in_points = [self.center]
        nb_spheres = int(self.radius / resolution)
        if nb_spheres == 0:
            return in_points

        spheres_radius = [n * resolution for n in range(1, nb_spheres + 1)]

        if (self.radius - spheres_radius[-1]) / resolution <= 0.1:
            spheres_radius.pop()

        for srad in spheres_radius:
            in_sphere = Sphere(self.center, srad)
            in_points.extend(in_sphere.to_point_skin(resolution=resolution))

        return in_points


class Measure3D(volmdlr.edges.Line3D):

    def __init__(self, point1: volmdlr.Point3D, point2: volmdlr.Point3D,
                 color: Tuple[float, float, float] = (1., 0, 0)):
        self.point1, self.point2 = point1, point2
        self.color = color
        self.distance = (point1 - point2).norm()
        self.bounding_box = self._bounding_box()

    # !!! no eq defined!
    def __hash__(self):
        return hash(self.point1) + hash(self.point2)

    def babylon_script(self):
        s = 'var myPoints = [];\n'
        s += 'var point1 = new BABYLON.Vector3({},{},{});\n'.format(
            self.point1.x, self.point1.y, self.point1.z)
        s += 'myPoints.push(point1);\n'
        s += 'var point2 = new BABYLON.Vector3({},{},{});\n'.format(
            self.point2.x, self.point2.y, self.point2.z)
        s += 'myPoints.push(point2);\n'
        s += 'var line = BABYLON.MeshBuilder.CreateLines("lines", {points: myPoints}, scene);\n'
        s += 'line.color = new BABYLON.Color3({}, {}, {});\n'.format(
            self.color[0], self.color[1], self.color[2])
        return s


class BSplineExtrusion(volmdlr.core.Primitive3D):

    def __init__(self, obj, vectorextru: volmdlr.Vector3D, name: str = ''):
        self.obj = obj
        vectorextru.normalize()
        self.vectorextru = vectorextru
        if obj.__class__ is volmdlr.wires.Ellipse3D:
            self.points = obj.tessel_points
        else:
            self.points = obj.points
        self.name = name

    @classmethod
    def from_step(cls, arguments, object_dict):
        name = arguments[0][1:-1]
        if object_dict[arguments[1]].__class__ is volmdlr.wires.Ellipse3D:
            ell = object_dict[arguments[1]]
            vectextru = -object_dict[arguments[2]]
            return cls(ell, vectextru, name)

        elif object_dict[arguments[1]].__class__ is \
                volmdlr.edges.BSplineCurve3D:
            bsplinecurve = object_dict[arguments[1]]
            vectextru = object_dict[arguments[2]]
            return cls(bsplinecurve, vectextru, name)
        else:
            raise NotImplementedError  # a adapter pour les bpsline<|MERGE_RESOLUTION|>--- conflicted
+++ resolved
@@ -521,12 +521,8 @@
 
     def area(self):
         areas = self.outer_contour2d.area()
-<<<<<<< HEAD
-        areas -= sum(c.area() for c in self.inner_contours2d)
-=======
         areas -= sum([contour.area() for contour in self.inner_contours2d])
 
->>>>>>> 8c7cc814
         # sic=list(npy.argsort(areas))[::-1]# sorted indices of contours
         # area=areas[sic[0]]
 
