#!/usr/bin/env python3
# -*- coding: utf-8 -*-
"""
Common primitives 3D
"""

import math
from random import uniform
from typing import Dict, List, Tuple

import dessia_common.core as dc
import matplotlib.pyplot as plt
import numpy as npy
from scipy.optimize import Bounds, NonlinearConstraint, minimize
from scipy.stats import qmc

import volmdlr
import volmdlr.core
import volmdlr.edges
import volmdlr.faces
import volmdlr.primitives
import volmdlr.wires

# import dessia_common.typings as dct

npy.seterr(divide='raise')


class OpenRoundedLineSegments3D(volmdlr.wires.Wire3D,
                                volmdlr.primitives.RoundedLineSegments):
    """

    :param points: Points used to draw the wire.
    :type points: List of Point3D.
    :param radius: Radius used to connect different parts of the wire.
    :type radius: {position1(n): float which is the radius linked the n-1 and.
    n+1 points, position2(n+1):...}
    """
    _non_eq_attributes = ['name']
    _non_hash_attributes = ['name']

    line_class = volmdlr.edges.LineSegment3D
    arc_class = volmdlr.edges.Arc3D

    def __init__(self, points: List[volmdlr.Point3D], radius: Dict[str, float],
                 adapt_radius: bool = False, name: str = ''):
        volmdlr.primitives.RoundedLineSegments.__init__(
            self, points, radius, closed=False, adapt_radius=adapt_radius,
            name='')

        volmdlr.wires.Wire3D.__init__(self, self._primitives(), name)

    def arc_features(self, point_index: int):
        radius = self.radius[point_index]
        if self.closed:
            if point_index == 0:
                pt1 = self.points[-1]
            else:
                pt1 = self.points[point_index - 1]
            pti = self.points[point_index]
            if point_index < self.npoints - 1:
                pt2 = self.points[point_index + 1]
            else:
                pt2 = self.points[0]
        else:
            pt1 = self.points[point_index - 1]
            pti = self.points[point_index]
            pt2 = self.points[point_index + 1]

        dist1 = (pt1 - pti).norm()
        dist2 = (pt2 - pti).norm()
        dist3 = (pt1 - pt2).norm()
        alpha = math.acos(-(dist3**2 - dist1**2 - dist2**2) / (2 * dist1 * dist2)) / 2.
        dist = radius / math.tan(alpha)

        u1 = (pt1 - pti) / dist1
        u2 = (pt2 - pti) / dist2

        p3 = pti + u1 * dist
        p4 = pti + u2 * dist

        n = u1.cross(u2)
        n /= n.norm()
        v1 = u1.cross(n)
        v2 = u2.cross(n)

        l1 = volmdlr.edges.Line3D(p3, p3 + v1)
        l2 = volmdlr.edges.Line3D(p4, p4 + v2)
        c, _ = l1.minimum_distance_points(l2)

        u3 = u1 + u2  # mean of v1 and v2
        u3 /= u3.norm()

        interior = c - u3 * radius
        return p3, interior, p4, dist, alpha

    def rotation(self, center: volmdlr.Point3D, axis: volmdlr.Vector3D,
                 angle: float):
        """
        OpenRoundedLineSegments3D rotation
        :param center: rotation center
        :param axis: rotation axis
        :param angle: angle rotation
        :return: a new rotated OpenRoundedLineSegments3D
        """
        return self.__class__([point.rotation(center, axis, angle)
                               for point in self.points],
                              self.radius, self.closed, self.name)

    def rotation_inplace(self, center: volmdlr.Point3D,
                         axis: volmdlr.Vector3D,
                         angle: float):
        """
        OpenRoundedLineSegments3D rotation. Object is updated inplace
        :param center: rotation center
        :param axis: rotation axis
        :param angle: rotation angle
        """
        for point in self.points:
            point.rotation_inplace(center, axis, angle)

    def translation(self, offset: volmdlr.Vector3D):
        """
        OpenRoundedLineSegments3D translation
        :param offset: translation vector
        :return: A new translated OpenRoundedLineSegments3D
        """
        return self.__class__([point.translation(offset)
                               for point in self.points],
                              self.radius, self.closed, self.name)

    def translation_inplace(self, offset: volmdlr.Vector3D):
        """
        OpenRoundedLineSegments3D translation. Object is updated inplace
        :param offset: translation vector
        """
        for point in self.points:
            point.translation_inplace(offset)


class ClosedRoundedLineSegments3D(volmdlr.wires.Contour3D,
                                  OpenRoundedLineSegments3D):
    """
    :param points: Points used to draw the wire
    :type points: List of Point3D
    :param radius: Radius used to connect different parts of the wire
    :type radius: {position1(n): float which is the radius linked the n-1 and
    n+1 points, position2(n+1):...}
    """
    _non_serializable_attributes = []
    _non_eq_attributes = ['name']
    _non_hash_attributes = ['name']

    def __init__(self, points, radius, adapt_radius=False, name=''):
        volmdlr.primitives.RoundedLineSegments.__init__(
                self, points, radius, 'volmdlr.edges.LineSegment3D',
                'volmdlr.edges.Arc3D', closed=True, adapt_radius=adapt_radius,
                name='')

        volmdlr.wires.Wire3D.__init__(self, self._primitives(), name)


class Block(volmdlr.faces.ClosedShell3D):
    """
    Creates a block.

    :param frame: a frame 3D. The origin of the frame is the center of the block,
     the 3 vectors are defining the edges. The frame has not to be orthogonal
    """
    _standalone_in_db = True
    _non_serializable_attributes = ['size', 'bounding_box', 'faces', 'contours', 'plane', 'points', 'polygon2D']
    _non_eq_attributes = ['name', 'color', 'alpha', 'size', 'bounding_box',
                          'faces', 'contours', 'plane', 'points', 'polygon2D']
    _non_hash_attributes = []

    def __init__(self, frame: volmdlr.Frame3D, *,
                 color: Tuple[float, float, float] = None, alpha: float = 1.,
                 name: str = ''):
        self.frame = frame
        self.size = (self.frame.u.norm(),
                     self.frame.v.norm(),
                     self.frame.w.norm())

        faces = self.shell_faces()
        volmdlr.faces.ClosedShell3D.__init__(self, faces, color=color, alpha=alpha, name=name)

    def to_dict(self, use_pointers: bool = False, memo=None, path: str = '#'):
        """
        Custom to_dict for performance
        """
        dict_ = dc.DessiaObject.base_dict(self)
        dict_.update({'color': self.color,
                      'alpha': self.alpha,
                      'frame': self.frame.to_dict()})

        return dict_

    def volume(self):
        return self.size[0] * self.size[1] * self.size[2]

    @classmethod
    def from_bounding_box(cls, bounding_box):
        """
        Transform a bounding box into a block.
        """
        origin = bounding_box.center
        sx = bounding_box.xmax - bounding_box.xmin
        sy = bounding_box.ymax - bounding_box.ymin
        sz = bounding_box.zmax - bounding_box.zmin
        frame = volmdlr.Frame3D(origin, sx * volmdlr.Vector3D(1, 0, 0),
                                sy * volmdlr.Vector3D(0, 1, 0),
                                sz * volmdlr.Vector3D(0, 0, 1))
        return cls(frame=frame)

    def vertices(self):
        return [self.frame.origin - 0.5 * self.frame.u - 0.5 * self.frame.v - 0.5 * self.frame.w,
                self.frame.origin - 0.5 * self.frame.u + 0.5 * self.frame.v - 0.5 * self.frame.w,
                self.frame.origin + 0.5 * self.frame.u + 0.5 * self.frame.v - 0.5 * self.frame.w,
                self.frame.origin + 0.5 * self.frame.u - 0.5 * self.frame.v - 0.5 * self.frame.w,
                self.frame.origin - 0.5 * self.frame.u - 0.5 * self.frame.v + 0.5 * self.frame.w,
                self.frame.origin - 0.5 * self.frame.u + 0.5 * self.frame.v + 0.5 * self.frame.w,
                self.frame.origin + 0.5 * self.frame.u + 0.5 * self.frame.v + 0.5 * self.frame.w,
                self.frame.origin + 0.5 * self.frame.u - 0.5 * self.frame.v + 0.5 * self.frame.w]

    def edges(self):
        p1, p2, p3, p4, p5, p6, p7, p8 = self.vertices()
        return [volmdlr.edges.LineSegment3D(p1.copy(), p2.copy()),
                volmdlr.edges.LineSegment3D(p2.copy(), p3.copy()),
                volmdlr.edges.LineSegment3D(p3.copy(), p4.copy()),
                volmdlr.edges.LineSegment3D(p4.copy(), p1.copy()),
                volmdlr.edges.LineSegment3D(p5.copy(), p6.copy()),
                volmdlr.edges.LineSegment3D(p6.copy(), p7.copy()),
                volmdlr.edges.LineSegment3D(p7.copy(), p8.copy()),
                volmdlr.edges.LineSegment3D(p8.copy(), p5.copy()),
                volmdlr.edges.LineSegment3D(p1.copy(), p5.copy()),
                volmdlr.edges.LineSegment3D(p2.copy(), p6.copy()),
                volmdlr.edges.LineSegment3D(p3.copy(), p7.copy()),
                volmdlr.edges.LineSegment3D(p4.copy(), p8.copy())]

    def face_contours3d(self):
        e1, e2, e3, e4, e5, e6, e7, e8, e9, e10, e11, e12 = self.edges()
        e5_switch = e5.reverse()
        e6_switch = e6.reverse()
        e7_switch = e7.reverse()
        e8_switch = e8.reverse()
        e9_switch = e9.reverse()
        e10_switch = e10.reverse()
        e11_switch = e11.reverse()
        e12_switch = e12.reverse()
        return [volmdlr.wires.Contour3D([e1.copy(), e2.copy(), e3.copy(), e4.copy()]),
                volmdlr.wires.Contour3D([e5.copy(), e6.copy(), e7.copy(), e8.copy()]),
                # volmdlr.Contour3D([e1.copy(), e9.copy(), e5.copy(), e10.copy()]),
                volmdlr.wires.Contour3D([e1.copy(), e10.copy(), e5_switch.copy(), e9_switch.copy()]),
                # volmdlr.Contour3D([e2.copy(), e10.copy(), e6.copy(), e11.copy()]),
                volmdlr.wires.Contour3D([e2.copy(), e11.copy(), e6_switch.copy(), e10_switch.copy()]),
                # volmdlr.Contour3D([e3.copy(), e11.copy(), e7.copy(), e12.copy()]),
                volmdlr.wires.Contour3D([e3.copy(), e12.copy(), e7_switch.copy(), e11_switch.copy()]),
                # volmdlr.Contour3D([e4.copy(), e12.copy(), e8.copy(), e9.copy()])]
                volmdlr.wires.Contour3D([e4.copy(), e9.copy(), e8_switch.copy(), e12_switch.copy()])]

    def shell_faces(self):
        hlx = 0.5 * self.frame.u.norm()
        hly = 0.5 * self.frame.v.norm()
        hlz = 0.5 * self.frame.w.norm()
        frame = self.frame.copy()
        frame.normalize()
        xm_frame = volmdlr.Frame3D(frame.origin - 0.5 * self.frame.u,
                                   frame.v, frame.w, frame.u)
        xp_frame = volmdlr.Frame3D(frame.origin + 0.5 * self.frame.u,
                                   frame.v, frame.w, frame.u)
        ym_frame = volmdlr.Frame3D(frame.origin - 0.5 * self.frame.v,
                                   frame.w, frame.u, frame.v)
        yp_frame = volmdlr.Frame3D(frame.origin + 0.5 * self.frame.v,
                                   frame.w, frame.u, frame.v)
        zm_frame = volmdlr.Frame3D(frame.origin - 0.5 * self.frame.w,
                                   frame.u, frame.v, frame.w)
        zp_frame = volmdlr.Frame3D(frame.origin + 0.5 * self.frame.w,
                                   frame.u, frame.v, frame.w)

        xm_face = volmdlr.faces.Plane3D(xm_frame)\
            .rectangular_cut(-hly, hly, -hlz, hlz)
        xp_face = volmdlr.faces.Plane3D(xp_frame)\
            .rectangular_cut(-hly, hly, -hlz, hlz)
        ym_face = volmdlr.faces.Plane3D(ym_frame)\
            .rectangular_cut(-hlz, hlz, -hlx, hlx)
        yp_face = volmdlr.faces.Plane3D(yp_frame)\
            .rectangular_cut(-hlz, hlz, -hlx, hlx)
        zm_face = volmdlr.faces.Plane3D(zm_frame)\
            .rectangular_cut(-hlx, hlx, -hly, hly)
        zp_face = volmdlr.faces.Plane3D(zp_frame)\
            .rectangular_cut(-hlx, hlx, -hly, hly)

        return [xm_face, xp_face, ym_face, yp_face, zm_face, zp_face]

    def faces_center(self):
        # c0_x, c1_x, c0_y, c1_y, c0_z, c1_z
        return [self.frame.origin - 0.5 * self.frame.u,
                self.frame.origin + 0.5 * self.frame.u,
                self.frame.origin - 0.5 * self.frame.v,
                self.frame.origin + 0.5 * self.frame.v,
                self.frame.origin - 0.5 * self.frame.w,
                self.frame.origin + 0.5 * self.frame.w]

    def rotation(self, center: volmdlr.Point3D, axis: volmdlr.Vector3D,
                 angle: float):
        """
        Block rotation
        :param center: rotation center
        :param axis: rotation axis
        :param angle: angle rotation
        :return: a new rotated Block
        """
        new_frame = self.frame.rotation(center, axis, angle)
        return Block(new_frame, color=self.color,
                     alpha=self.alpha, name=self.name)

    def rotation_inplace(self, center: volmdlr.Point3D, axis: volmdlr.Vector3D,
                         angle: float):
        """
        Block rotation. Object is updated inplace
        :param center: rotation center
        :param axis: rotation axis
        :param angle: rotation angle
        """
        self.frame.rotation_inplace(center, axis, angle)
        self.faces = self.shell_faces()

    def translation(self, offset: volmdlr.Vector3D):
        """
        Block translation
        :param offset: translation vector
        :return: A new translated Block
        """
        new_frame = self.frame.translation(offset)
        return Block(new_frame, color=self.color,
                     alpha=self.alpha, name=self.name)

    def translation_inplace(self, offset: volmdlr.Vector3D):
        """
        Block translation. Object is updated inplace
        :param offset: translation vector
        """
        self.frame.translation_inplace(offset)
        self.faces = self.shell_faces()

    def cut_by_orthogonal_plane(self, plane_3d: volmdlr.faces.Plane3D):
        bouding_box = self.bounding_box
        if plane_3d.frame.w.dot(volmdlr.Vector3D(1, 0, 0)) == 0:
            pass
        elif plane_3d.frame.w.dot(volmdlr.Vector3D(0, 1, 0)) == 0:
            pass
        elif plane_3d.frame.w.dot(volmdlr.Vector3D(0, 0, 1)) == 0:
            pass
        else:
            raise KeyError('plane is not orthogonal either with x, y or z')
        dir1 = plane_3d.frame.u
        dir2 = plane_3d.frame.v
        point_min = volmdlr.Point3D(bouding_box.xmin, bouding_box.ymin,
                                    bouding_box.zmin)
        point_max = volmdlr.Point3D(bouding_box.xmax, bouding_box.ymax,
                                    bouding_box.zmax)
        points = [volmdlr.Point2D(point_min.dot(dir1), point_min.dot(dir2)),
                  volmdlr.Point2D(point_min.dot(dir1), point_max.dot(dir2)),
                  volmdlr.Point2D(point_max.dot(dir1), point_max.dot(dir2)),
                  volmdlr.Point2D(point_max.dot(dir1), point_min.dot(dir2))]
        contour_2d = volmdlr.faces.Surface2D(
            volmdlr.wires.ClosedPolygon2D(points), [])

        return volmdlr.faces.PlaneFace3D(plane_3d, contour_2d)

    def frame_mapping_parametres(self, frame: volmdlr.Frame3D,
                                 side: str):
        basis = frame.basis()
        if side == 'new':
            new_origin = frame.global_to_local_coordinates(self.frame.origin)
            new_u = basis.global_to_local_coordinates(self.frame.u)
            new_v = basis.global_to_local_coordinates(self.frame.v)
            new_w = basis.global_to_local_coordinates(self.frame.w)
            new_frame = volmdlr.Frame3D(new_origin, new_u, new_v, new_w)
        elif side == 'old':
            new_origin = frame.local_to_global_coordinates(self.frame.origin)
            new_u = basis.local_to_global_coordinates(self.frame.u)
            new_v = basis.local_to_global_coordinates(self.frame.v)
            new_w = basis.local_to_global_coordinates(self.frame.w)
            new_frame = volmdlr.Frame3D(new_origin, new_u, new_v, new_w)
        else:
            raise ValueError('side value not valid, please specify'
                             'a correct value: \'old\' or \'new\'')
        return new_frame

    def frame_mapping(self, frame: volmdlr.Frame3D, side: str):
        """
        Changes frame_mapping and return a new Frame3D
        side = 'old' or 'new'
        """
        new_frame = self.frame_mapping_parametres(frame, side)
        return Block(new_frame, color=self.color,
                     alpha=self.alpha, name=self.name)

    def frame_mapping_inplace(self, frame: volmdlr.Frame3D, side: str):
        """
        Changes frame_mapping and the object is updated inplace
        side = 'old' or 'new'
        """
        new_frame = self.frame_mapping_parametres(frame, side)
        self.frame = new_frame
        self.faces = self.shell_faces()

    def copy(self, deep=True, memo=None):
        """
        Creates a copy of a Block.

        """
        new_origin = self.frame.origin.copy()
        new_u = self.frame.u.copy()
        new_v = self.frame.v.copy()
        new_w = self.frame.w.copy()
        new_frame = volmdlr.Frame3D(new_origin, new_u, new_v, new_w)
        return Block(new_frame, color=self.color,
                     alpha=self.alpha, name=self.name)

    def plot_data(self, x3d, y3d, marker=None, color='black', stroke_width=1,
                  dash=False, opacity=1, arrow=False):
        lines = []
        for edge3D in self.edges():
            lines.append(edge3D.plot_data(x3d, y3d, marker, color,
                                          stroke_width, dash, opacity, arrow))

        return lines

    def plot2d(self, x3d, y3d, ax=None):
        if ax is None:
            fig, ax = plt.subplots()
            ax.set_aspect('equal')
        else:
            fig = None

        for edge3D in self.edges():
            # edge2D = edge3D.PlaneProjection2D()
            edge3D.plot2d(x3d, y3d, ax=ax)

        return fig, ax


class ExtrudedProfile(volmdlr.faces.ClosedShell3D):
    """
    Extrude a profile given by outer and inner contours.

    TODO: In the future change to a frame and a surface2D and an extrusion vector.
    """
    _non_serializable_attributes = ['faces', 'inner_contours3d',
                                    'outer_contour3d']

    def __init__(self, plane_origin: volmdlr.Point3D,
                 x: volmdlr.Vector3D, y: volmdlr.Vector3D,
                 outer_contour2d: volmdlr.wires.Contour2D,
                 inner_contours2d: List[volmdlr.wires.Contour2D],
                 extrusion_vector: volmdlr.Vector3D,
                 color: Tuple[float, float, float] = None, alpha: float = 1.,
                 name: str = ''):
        self.plane_origin = plane_origin

        self.outer_contour2d = outer_contour2d
        self.outer_contour3d = outer_contour2d.to_3d(plane_origin, x, y)

        self.inner_contours2d = inner_contours2d
        self.extrusion_vector = extrusion_vector
        self.inner_contours3d = []
        self.x = x
        self.y = y
        self.color = color

        bool_areas = []
        for contour in inner_contours2d:
            self.inner_contours3d.append(contour.to_3d(plane_origin, x, y))
            if contour.area() > outer_contour2d.area():
                bool_areas.append(True)
            else:
                bool_areas.append(False)
        if any(bool_areas):
            raise ValueError('At least one inner contour is not contained in outer_contour.')

        faces = self.shell_faces()

        volmdlr.faces.ClosedShell3D.__init__(self, faces, color=color,
                                             alpha=alpha, name=name)

    def to_dict(self, use_pointers: bool = False, memo=None, path: str = '#'):
        """
        Serialize the ExtrudedProfile.

        """
        dict_ = dc.DessiaObject.base_dict(self)
        dict_.update({'color': self.color,
                      'alpha': self.alpha,
                      'plane_origin': self.plane_origin.to_dict(),
                      'outer_contour2d': self.outer_contour2d.to_dict(),
                      'inner_contours2d': [c.to_dict() for c in self.inner_contours2d],
                      'extrusion_vector': self.extrusion_vector.to_dict(),
                      'x': self.x.to_dict(),
                      'y': self.y.to_dict(),
                      })

        return dict_

    def copy(self, deep=True, memo=None):
        """
        Creates a copy of Extruded Profile.

        """
        return self.__class__(plane_origin=self.plane_origin.copy(),
                              x=self.x.copy(),
                              y=self.y.copy(),
                              outer_contour2d=self.outer_contour2d.copy(),
                              inner_contours2d=[c.copy() for c in self.inner_contours2d],
                              extrusion_vector=self.extrusion_vector.copy(),
                              color=self.color,
                              alpha=self.alpha,
                              name=self.name)

    def shell_faces(self):
        """
        Computes the shell faces from init data.

        """
        lower_plane = volmdlr.faces.Plane3D.from_plane_vectors(
            self.plane_origin, self.x, self.y)
        lower_face = volmdlr.faces.PlaneFace3D(
            lower_plane, volmdlr.faces.Surface2D(self.outer_contour2d,
                                                 self.inner_contours2d))

        upper_face = lower_face.translation(self.extrusion_vector)
        lateral_faces = []
        for p in self.outer_contour3d.primitives:
            lateral_faces.extend(p.extrusion(self.extrusion_vector))

        for inner_contour in self.inner_contours3d:
            for p in inner_contour.primitives:
                lateral_faces.extend(p.extrusion(self.extrusion_vector))

        return [lower_face] + [upper_face] + lateral_faces

    # def plot(self, ax=None, color:str='k', alpha:float=1):
    #     if ax is None:
    #         fig, ax = plt.subplots()
    #         ax.set_aspect('equal')
    #     for contour in [self.outer_contour2d]+self.inner_contours2d:
    #         for primitive in contour.primitives:
    #             primitive.plot(ax)
    #     ax.margins(0.1)
    #     return ax

    def FreeCADExport(self, ip):
        name = 'primitive' + str(ip)
        s = 'Wo = []\n'
        s += 'Eo = []\n'
        for prim_index, primitive in enumerate(self.outer_contour3d.primitives):
            s += primitive.FreeCADExport('L{}'.format(prim_index))
            s += 'Eo.append(Part.Edge(L{}))\n'.format(ip)
        s += 'Wo.append(Part.Wire(Eo[:]))\n'
        s += 'Fo = Part.Face(Wo)\n'

        s += 'Fi = []\n'
        s += 'W = []\n'
        for ic, contour in enumerate(self.inner_contours3d):
            s += 'E = []\n'
            for primitive_index, primitive in enumerate(contour.primitives):
                s += primitive.FreeCADExport('L{}_{}'.format(ic, primitive_index))
                s += 'E.append(Part.Edge(L{}_{}))\n'.format(ic, primitive_index)
            s += 'Wi = Part.Wire(E[:])\n'
            s += 'Fi.append(Part.Face(Wi))\n'

        if len(self.inner_contours3d) != 0:
            s += 'Fo = Fo.cut(Fi)\n'
        e1, e2, e3 = round(1000 * self.extrusion_vector, 6)

        s += '{} = Fo.extrude(fc.Vector({}, {}, {}))\n'.format(name, e1,
                                                               e2, e3)
        return s

    def area(self):
        areas = self.outer_contour2d.area()
        areas -= sum([contour.area() for contour in self.inner_contours2d])

        # sic=list(npy.argsort(areas))[::-1]# sorted indices of contours
        # area=areas[sic[0]]

        # for i in sic[1:]:
        #     area-=self.contours2D[i].Area()
        return areas

    def volume(self):
        z = self.x.cross(self.y)
        z.normalize()
        return self.area() * self.extrusion_vector.dot(z)

    def frame_mapping_parameters(self, frame: volmdlr.Frame3D,
                                 side: str):
        basis = frame.basis()
        if side == 'old':
            extrusion_vector = basis.old_coordinates(self.extrusion_vector)
            x = basis.old_coordinates(self.x)
            y = basis.old_coordinates(self.y)
        elif side == 'new':
            extrusion_vector = basis.new_coordinates(self.extrusion_vector)
            x = basis.new_coordinates(self.x)
            y = basis.new_coordinates(self.y)
        else:
            raise ValueError('side must be either old or new')
        return extrusion_vector, x, y

    def frame_mapping(self, frame: volmdlr.Frame3D, side: str):
        """
        Changes frame_mapping and return a new ExtrudeProfile.

        :param side: = 'old' or 'new'.
        """
        extrusion_vector, x, y = self.frame_mapping_parameters(frame,
                                                               side)
        return ExtrudedProfile(
            self.plane_origin.frame_mapping(frame, side),
            x, y, self.outer_contour2d, self.inner_contours2d,
            extrusion_vector)

    def frame_mapping_inplace(self, frame: volmdlr.Frame3D, side: str):
        """
        Changes frame_mapping and the object is updated inplace.

        :param side: = 'old' or 'new'
        """
        self.extrusion_vector, self.x, self.y =\
            self.frame_mapping_parameters(frame, side)
        self.plane_origin.frame_mapping_inplace(frame, side)

    def rotation(self, center: volmdlr.Point3D, axis: volmdlr.Vector3D,
                 angle: float):
        """
<<<<<<< HEAD
        Extruded Profile rotation.
=======
        Extruded profile rotation.
>>>>>>> 73e79938

        :param center: rotation center.
        :param axis: rotation axis.
        :param angle: angle rotation.
        :return: a new rotated ExtrudedProfile.
        """
        return self.__class__(
            plane_origin=self.plane_origin.rotation(center, axis, angle),
            x=self.x.rotation(volmdlr.O3D, axis, angle),
            y=self.y.rotation(volmdlr.O3D, axis, angle),
            outer_contour2d=self.outer_contour2d,
            inner_contours2d=self.inner_contours2d,
            extrusion_vector=self.extrusion_vector.rotation(volmdlr.O3D,
                                                            axis, angle),
            color=self.color, alpha=self.alpha)

    def rotation_inplace(self, center: volmdlr.Point3D, axis: volmdlr.Vector3D,
                         angle: float):
        """
<<<<<<< HEAD
        Extruded Profile rotation. Object is updated inplace.
=======
        Extruded profile rotation. Object is updated inplace.
>>>>>>> 73e79938

        :param center: rotation center
        :param axis: rotation axis
        :param angle: rotation angle
        """

        self.plane_origin.rotation_inplace(center, axis, angle)
        self.x.rotation_inplace(volmdlr.O3D, axis, angle)
        self.y.rotation_inplace(volmdlr.O3D, axis, angle)
        self.extrusion_vector.rotation_inplace(volmdlr.O3D, axis, angle)

    def translation(self, offset: volmdlr.Vector3D):
        """
<<<<<<< HEAD
        Extruded Profile translation.
=======
        Extruded profile translation.
>>>>>>> 73e79938

        :param offset: translation vector
        :return: A new translated ExtrudedProfile
        """
        return self.__class__(
            plane_origin=self.plane_origin.translation(offset),
            x=self.x, y=self.y,
            outer_contour2d=self.outer_contour2d,
            inner_contours2d=self.inner_contours2d,
            extrusion_vector=self.extrusion_vector,
            color=self.color, alpha=self.alpha)

    def translation_inplace(self, offset: volmdlr.Vector3D):
        """
<<<<<<< HEAD
        Extruded Profile translation. Object is updated inplace.
=======
        Extruded profile translation. Object is updated inplace.
>>>>>>> 73e79938

        :param offset: translation vector
        """
        self.plane_origin.translation_inplace(offset)


class RevolvedProfile(volmdlr.faces.ClosedShell3D):
    """
    Revolve a 2D profile along an axis around a certain angle.

    """
    _non_serializable_attributes = ['faces', 'contour3D']

    def __init__(self, plane_origin: volmdlr.Point3D,
                 x: volmdlr.Vector3D, y: volmdlr.Vector3D,
                 contour2d: volmdlr.wires.Contour2D,
                 axis_point: volmdlr.Point3D, axis: volmdlr.Vector3D,
                 angle: float = 2 * math.pi, *,
                 color: Tuple[float, float, float] = None, alpha: float = 1,
                 name: str = ''):

        self.contour2d = contour2d
        self.axis_point = axis_point
        self.axis = axis
        self.angle = angle
        self.plane_origin = plane_origin
        self.x = x
        self.y = y
        self.contour3d = self.contour2d.to_3d(plane_origin, x, y)

        faces = self.shell_faces()
        volmdlr.faces.ClosedShell3D.__init__(self, faces, color=color,
                                             alpha=alpha, name=name)

    def to_dict(self, use_pointers: bool = False, memo=None, path: str = '#'):
        """
        Custom to dict for performance.
        """
        dict_ = dc.DessiaObject.base_dict(self)
        dict_.update({'color': self.color,
                      'alpha': self.alpha,
                      'plane_origin': self.plane_origin.to_dict(),
                      'contour2d': self.contour2d.to_dict(),
                      'axis_point': self.axis_point.to_dict(),
                      'x': self.x.to_dict(),
                      'y': self.y.to_dict(),
                      'angle': self.angle,
                      'axis': self.axis.to_dict()
                      })

        return dict_

    def copy(self, deep=True, memo=None):
        """
        Creates a copy of Revolvedprofile.

        """
        return self.__class__(plane_origin=self.plane_origin.copy(),
                              x=self.x.copy(), y=self.y.copy(),
                              contour2d=self.contour2d.copy(),
                              axis=self.axis.copy(), angle=self.angle,
                              axis_point=self.axis_point.copy(),
                              color=self.color, alpha=self.alpha,
                              name=self.name)

    def shell_faces(self):
        faces = []

        for edge in self.contour3d.primitives:
            faces.extend(edge.revolution(self.axis_point,
                                         self.axis, self.angle))

        if not math.isclose(self.angle, volmdlr.TWO_PI, abs_tol=1e-9):
            # Adding contours face to close
            w = self.x.cross(self.y)
            plane1 = volmdlr.faces.Plane3D(volmdlr.Frame3D(self.plane_origin,
                                                           self.x,
                                                           self.y,
                                                           w))
            face1 = volmdlr.faces.PlaneFace3D(
                plane1, volmdlr.faces.Surface2D(self.contour2d, []))
            face2 = face1.rotation(self.axis_point, self.axis, self.angle)
            faces.append(face1)
            faces.append(face2)

        return faces

    def FreeCADExport(self, ip, ndigits=3):
        name = 'primitive' + str(ip)
        s = 'W=[]\n'
#        for ic, contour in enumerate(self.contours3D):
        s += 'L=[]\n'
        for ibp, basis_primitive in enumerate(self.contour3d.edges):
            s += basis_primitive.FreeCADExport('L{}_{}'.format(1, ibp), 8)
            s += 'L.append(L{}_{})\n'.format(1, ibp)
        s += 'S = Part.Shape(L)\n'
        s += 'W.append(Part.Wire(S.Edges))\n'
        s += 'F=Part.Face(W)\n'
        a1, a2, a3 = self.axis.vector
        ap1, ap2, ap3 = self.axis_point.vector
        ap1 = round(ap1 * 1000, ndigits)
        ap2 = round(ap2 * 1000, ndigits)
        ap3 = round(ap3 * 1000, ndigits)
        angle = self.angle / math.pi * 180
        s += '{} = F.revolve(fc.Vector({},{},{}), fc.Vector({},{},{}),{})\n'.format(name,
                                                                                    ap1, ap2, ap3, a1, a2, a3, angle)
        return s

    def volume(self):
        """
        Volume from guldin formulae.
        """
        p1 = self.axis_point.PlaneProjection3D(self.plane_origin,
                                               self.x, self.y)
        p1_2D = p1.To2D(self.axis_point, self.x, self.y)
        p2_3D = self.axis_point + volmdlr.Point3D(self.axis.vector)
        p2_2D = p2_3D.To2D(self.plane_origin, self.x, self.y)
        axis_2D = volmdlr.edges.Line2D(p1_2D, p2_2D)
        com = self.contour2d.center_of_mass()
        if com is not False:
            rg = axis_2D.point_distance(com)
            return self.angle * rg * self.contour2d.area()
        else:
            return 0

    def rotation(self, center: volmdlr.Point3D, axis: volmdlr.Vector3D,
                 angle: float):
        """
        Revolved Profile rotation.

<<<<<<< HEAD
        :param center: rotation center.
        :param axis: rotation axis.
        :param angle: angle rotation.
        :return: a new rotated RevolvedProfile.
=======
        :param center: rotation center
        :param axis: rotation axis
        :param angle: angle rotation
        :return: a new rotated RevolvedProfile
>>>>>>> 73e79938
        """
        return self.__class__(
            plane_origin=self.plane_origin.rotation(center, axis, angle),
            x=self.x.rotation(center=volmdlr.O3D, axis=axis, angle=angle),
            y=self.y.rotation(center=volmdlr.O3D, axis=axis, angle=angle),
            contour2d=self.contour2d,
            axis_point=self.axis_point.rotation(center, axis, angle),
            axis=self.axis.rotation(center=volmdlr.O3D, axis=axis,
                                    angle=angle),
            angle=self.angle,
            color=self.color, alpha=self.alpha)

    def rotation_inplace(self, center: volmdlr.Point3D, axis: volmdlr.Vector3D,
                         angle: float):
        """
<<<<<<< HEAD
        Revolved Profile rotation. Object is updated inplace.

        :param center: rotation center.
        :param axis: rotation axis.
        :param angle: rotation angle.
=======
        Revolved profile rotation. Object is updated inplace.

        :param center: rotation center
        :type center: `volmdlr.Point3D`
        :param axis: rotation axis
        :type axis: `volmdlr.Vector3D`
        :param angle: rotation angle
        :type angle: float
>>>>>>> 73e79938
        """
        self.plane_origin.rotation_inplace(center, axis, angle)
        self.x.rotation_inplace(center=volmdlr.O3D, axis=axis, angle=angle)
        self.y.rotation_inplace(center=volmdlr.O3D, axis=axis, angle=angle)
        self.axis_point.rotation_inplace(center, axis, angle)
        self.axis.rotation_inplace(volmdlr.O3D, axis, angle)

    def translation(self, offset: volmdlr.Vector3D):
        """
<<<<<<< HEAD
        Revolved Profile translation.

        :param offset: translation vector.
        :return: A new translated RevolvedProfile.
=======
        Revolved profile translation.

        :param offset: translation vector
        :return: A new translated RevolvedProfile
>>>>>>> 73e79938
        """
        return self.__class__(
            plane_origin=self.plane_origin.translation(offset),
            x=self.x, y=self.y, contour2d=self.contour2d,
            axis_point=self.axis_point.translation(offset),
            axis=self.axis,
            angle=self.angle,
            color=self.color, alpha=self.alpha)

    def translation_inplace(self, offset: volmdlr.Vector3D):
        """
<<<<<<< HEAD
        Revolved Profile translation. Object is updated inplace.

        :param offset: translation vector.
=======
        Revolved profile translation. Object is updated inplace.

        :param offset: translation vector
>>>>>>> 73e79938
        """
        self.plane_origin.translation_inplace(offset)
        self.axis_point.translation_inplace(offset)

    def frame_mapping_parameters(self, frame: volmdlr.Frame3D,
                                 side: str):
        basis = frame.Basis()
        if side == 'old':
            axis = basis.old_coordinates(self.axis)
            x = basis.old_coordinates(self.x)
            y = basis.old_coordinates(self.y)
        elif side == 'new':
            axis = basis.new_coordinates(self.axis)
            x = basis.new_coordinates(self.x)
            y = basis.new_coordinates(self.y)
        else:
            raise ValueError('side must be either old or new')

        return axis, x, y

    def frame_mapping(self, frame: volmdlr.Frame3D, side: str):
        """
<<<<<<< HEAD
        Changes frame_mapping and return a new Revolved Profile.
=======
        Changes frame_mapping and return a new RevolvedProfile.
>>>>>>> 73e79938

        side = 'old' or 'new'
        """
        axis, x, y = self.frame_mapping_parameters(frame, side)
        return RevolvedProfile(
            self.plane_origin.frame_mapping(frame, side),
            x, y, self.contour2d,
            self.axis_point.frame_mapping(frame, side),
            axis, self.angle)

    def frame_mapping_inplace(self, frame: volmdlr.Frame3D, side: str):
        """
        Changes frame_mapping and the object is updated inplace.

        side = 'old' or 'new'
        """
        self.axis, self.x, self.y = self.frame_mapping_parameters(frame, side)
        self.plane_origin.frame_mapping_inplace(frame, side)
        self.axis_point.frame_mapping_inplace(frame, side)


class Cylinder(RevolvedProfile):
    """
    Creates a full cylinder with the position, the axis of revolution,
    the radius and the length.
    """

    def __init__(self, position: volmdlr.Point3D, axis: volmdlr.Vector3D,
                 radius: float, length: float,
                 color: Tuple[float, float, float] = None, alpha: float = 1.,
                 name: str = ''):

        self.position = position
        axis.normalize()
        self.axis = axis
        self.radius = radius
        self.length = length
        self.bounding_box = self._bounding_box()

        # Revolved Profile
        p1 = volmdlr.Point2D(-0.5 * self.length, 0.)
        p2 = volmdlr.Point2D(0.5 * self.length, 0.)
        p3 = volmdlr.Point2D(0.5 * self.length, self.radius)
        p4 = volmdlr.Point2D(-0.5 * self.length, self.radius)
        l1 = volmdlr.edges.LineSegment2D(p1, p2)
        l2 = volmdlr.edges.LineSegment2D(p2, p3)
        l3 = volmdlr.edges.LineSegment2D(p3, p4)
        l4 = volmdlr.edges.LineSegment2D(p4, p1)
        contour = volmdlr.wires.Contour2D([l1, l2, l3, l4])
        y = axis.random_unit_normal_vector()
        RevolvedProfile.__init__(self, position, axis, y, contour, position,
                                 axis, color=color, alpha=alpha, name=name)

    def _bounding_box(self):
        """
        Computes the bounding box of a cylinder.

        :return: The BoundingBox
        :rtype: :class:`volmdlr.core.BoundingBox`
        """
        # This was copied for HollowCylinder. Inheritence removed to avoid problems
        radius = self.radius

        pointA = self.position - self.length / 2 * self.axis
        pointB = self.position + self.length / 2 * self.axis

        dx2 = (pointA[0] - pointB[0])**2
        dy2 = (pointA[1] - pointB[1])**2
        dz2 = (pointA[2] - pointB[2])**2

        # kx = ((dy2 + dz2) / (dx2 + dy2 + dz2))**0.5
        # ky = ((dx2 + dz2) / (dx2 + dy2 + dz2))**0.5
        # kz = ((dx2 + dy2) / (dx2 + dy2 + dz2))**0.5

        if pointA[0] > pointB[0]:
            pointA, pointB = pointB, pointA
        xmin = pointA[0] - (((dy2 + dz2) / (dx2 + dy2 + dz2))**0.5) * radius
        xmax = pointB[0] + (((dy2 + dz2) / (dx2 + dy2 + dz2))**0.5) * radius

        if pointA[1] > pointB[1]:
            pointA, pointB = pointB, pointA
        ymin = pointA[1] - (((dx2 + dz2) / (dx2 + dy2 + dz2))**0.5) * radius
        ymax = pointB[1] + (((dx2 + dz2) / (dx2 + dy2 + dz2))**0.5) * radius

        if pointA[2] > pointB[2]:
            pointA, pointB = pointB, pointA
        zmin = pointA[2] - (((dx2 + dy2) / (dx2 + dy2 + dz2))**0.5) * radius
        zmax = pointB[2] + (((dx2 + dy2) / (dx2 + dy2 + dz2))**0.5) * radius

        return volmdlr.core.BoundingBox(xmin, xmax, ymin, ymax, zmin, zmax)

    def volume(self):
        return self.length * math.pi * self.radius**2

    @classmethod
    def from_extremal_points(cls, point1: volmdlr.Point3D, point2: volmdlr.Point3D,
                             radius: float,
                             color: Tuple[float, float, float] = None, alpha: float = 1,
                             name: str = ''):
        position = 0.5 * (point1 + point2)
        length = point1.point_distance(point2)
        axis = point2 - point1
        axis.normalize()
        return cls(position, axis, radius, length=length,
                   color=color, alpha=alpha, name=name)

    def FreeCADExport(self, ip):
        if self.radius > 0:
            name = 'primitive' + str(ip)
            e = str(1000 * self.length)
            r = str(1000 * self.radius)
            position = 1000 * (self.position - self.axis * self.length / 2.)
            x, y, z = position
            x = str(x)
            y = str(y)
            z = str(z)

            ax, ay, az = self.axis
            ax = str(ax)
            ay = str(ay)
            az = str(az)
            return name + '=Part.makeCylinder(' + r + ',' + e + ',fc.Vector(' + x + ',' + y + \
                ',' + z + '),fc.Vector(' + ax + ',' + ay + ',' + az + '),360)\n'
        else:
            return ''

    def rotation(self, center: volmdlr.Point3D, axis: volmdlr.Vector3D,
                 angle: float):
        """
        Cylinder rotation
        :param center: rotation center
        :param axis: rotation axis
        :param angle: angle rotation
        :return: a new rotated Cylinder
        """
        return self.__class__(
            position=self.position.rotation(center, axis, angle),
            axis=self.axis.rotation(volmdlr.O3D, axis, angle),
            length=self.length, radius=self.radius)

    def rotation_inplace(self, center: volmdlr.Point3D, axis: volmdlr.Vector3D,
                         angle: float):
        """
        Cylinder rotation. Object is updated inplace
        :param center: rotation center
        :param axis: rotation axis
        :param angle: rotation angle
        """
        self.position.rotation_inplace(center, axis, angle)
        self.axis.rotation_inplace(volmdlr.O3D, axis, angle)

    def translation(self, offset: volmdlr.Vector3D):
        """
        Cylinder translation
        :param offset: translation vector
        :return: A new translated Cylinder
        """
        return self.__class__(
            position=self.position.translation(offset),
            axis=self.axis, length=self.length, radius=self.radius)

    def translation_inplace(self, offset: volmdlr.Vector3D):
        """
        Cylinder translation. Object is updated inplace
        :param offset: translation vector
        """
        self.position.translation_inplace(offset)

    def frame_mapping(self, frame: volmdlr.Frame3D, side: str):
        """
        Changes frame_mapping and return a new Frame3D
        side = 'old' or 'new'
        """
        basis = frame.basis()
        if side == 'old':
            axis = basis.old_coordinates(self.axis)
        elif side == 'new':
            axis = basis.new_coordinates(self.axis)
        else:
            raise ValueError('side must be either old or new')
        return Cylinder(self.position.frame_mapping(frame, side),
                        axis, self.radius, self.length,
                        color=self.color, alpha=self.alpha)

    def frame_mapping_inplace(self, frame: volmdlr.Frame3D, side: str):
        """
        Changes frame_mapping and the object is updated inplace
        side = 'old' or 'new'
        """
        basis = frame.basis()
        if side == 'old':
            axis = basis.old_coordinates(self.axis)
        elif side == 'new':
            axis = basis.new_coordinates(self.axis)
        else:
            raise ValueError('side must be either old or new')
        self.position.frame_mapping_inplace(frame, side)
        self.axis = axis

    def copy(self, deep=True, memo=None):
        """
        Creates a copy of Cylinder.

        """
        new_position = self.position.copy()
        new_axis = self.axis.copy()
        return Cylinder(new_position, new_axis, self.radius, self.length,
                        color=self.color, alpha=self.alpha, name=self.name)

    def min_distance_to_other_cylinder(self, other_cylinder: 'Cylinder') -> float:
        """
        Compute the minimal distance between two volmdlr cylinders
        :param other_cylinder: volmdlr Cylinder
        :return: minimal distance between two 3D cylinders
        """
        # Local frames of cylinders
        frame0 = volmdlr.Frame3D.from_point_and_vector(
            point=self.position, vector=self.axis, main_axis=volmdlr.Z3D
        )
        frame1 = volmdlr.Frame3D.from_point_and_vector(
            point=other_cylinder.position,
            vector=other_cylinder.axis,
            main_axis=volmdlr.Z3D,
        )

        matrix0 = frame0.transfer_matrix()
        x0, y0, z0 = frame0.origin.x, frame0.origin.y, frame0.origin.z
        matrix1 = frame1.transfer_matrix()
        x1, y1, z1 = frame1.origin.x, frame1.origin.y, frame1.origin.z

        # Euclidian distance
        def dist(p0, p1):
            return math.sqrt(
                (p0[0] - p1[0]) ** 2 + (p0[1] - p1[1]) ** 2 + (p0[2] - p1[2]) ** 2
            )

        # Local coordinates to global coordinates
        def to_global_point(p, matrix, origin):
            return [
                matrix.M11 * p[0] + matrix.M12 * p[1] + matrix.M13 * p[2] + origin[0],
                matrix.M21 * p[0] + matrix.M22 * p[1] + matrix.M23 * p[2] + origin[1],
                matrix.M31 * p[0] + matrix.M32 * p[1] + matrix.M33 * p[2] + origin[2],
            ]

        # Objective function
        def objective(x):
            p0 = to_global_point(x[:3], matrix0, [x0, y0, z0])
            p1 = to_global_point(x[3:], matrix1, [x1, y1, z1])

            return dist(p0, p1)

        # Gradient of objective function
        def gradient_objective(x):
            p0 = to_global_point(x[:3], matrix0, [x0, y0, z0])
            p1 = to_global_point(x[3:], matrix1, [x1, y1, z1])

            distance = dist(p0, p1)

            return [
                (p0[0] - p1[0]) / distance * matrix0.M11
                + (p0[1] - p1[1]) / distance * matrix0.M21
                + (p0[2] - p1[2]) / distance * matrix0.M31,
                (p0[0] - p1[0]) / distance * matrix0.M12
                + (p0[1] - p1[1]) / distance * matrix0.M22
                + (p0[2] - p1[2]) / distance * matrix0.M32,
                (p0[0] - p1[0]) / distance * matrix0.M13
                + (p0[1] - p1[1]) / distance * matrix0.M23
                + (p0[2] - p1[2]) / distance * matrix0.M33,
                (p1[0] - p0[0]) / distance * matrix1.M11
                + (p1[1] - p0[1]) / distance * matrix1.M21
                + (p1[2] - p0[2]) / distance * matrix1.M31,
                (p1[0] - p0[0]) / distance * matrix1.M12
                + (p1[1] - p0[1]) / distance * matrix1.M22
                + (p1[2] - p0[2]) / distance * matrix1.M32,
                (p1[0] - p0[0]) / distance * matrix1.M13
                + (p1[1] - p0[1]) / distance * matrix1.M23
                + (p1[2] - p0[2]) / distance * matrix1.M33,
            ]

        # Initial vector
        initial_guess = npy.zeros(6)

        # Constraints
        def constraint_radius_0(x):
            # radius of cylinder 0
            return x[0] ** 2 + x[1] ** 2

        def constraint_radius_1(x):
            # radius of cylinder 1
            return x[3] ** 2 + x[4] ** 2

        def gradient_constraint_radius_0(x):
            # gradient of constraint_radius_0
            return [2 * x[0], 2 * x[1], 0, 0, 0, 0]

        def gradient_constraint_radius_1(x):
            # gradient of constraint_radius_1
            return [0, 0, 0, 2 * x[3], 2 * x[4], 0]

        constraints = [
            NonlinearConstraint(
                fun=constraint_radius_0,
                lb=0,
                ub=self.radius**2,
                jac=gradient_constraint_radius_0,
            ),
            NonlinearConstraint(
                fun=constraint_radius_1,
                lb=0,
                ub=other_cylinder.radius**2,
                jac=gradient_constraint_radius_1,
            ),
        ]

        # Bounds
        bounds = Bounds(
            lb=[
                -self.radius,
                -self.radius,
                -self.length / 2,
                -other_cylinder.radius,
                -other_cylinder.radius,
                -other_cylinder.length / 2,
            ],
            ub=[
                self.radius,
                self.radius,
                self.length / 2,
                other_cylinder.radius,
                other_cylinder.radius,
                other_cylinder.length / 2,
            ],
        )

        return minimize(
            fun=objective,
            x0=initial_guess,
            bounds=bounds,
            tol=1e-6,
            constraints=constraints,
            jac=gradient_objective,
        ).fun

    def is_intersecting_other_cylinder(self, other_cylinder: 'Cylinder') -> bool:
        """
        :param other_cylinder: volmdlr Cylinder
        :return: boolean, True if cylinders are intersecting, False otherwise
        """
        dist = self.min_distance_to_other_cylinder(other_cylinder)

        return dist < 1e-5

    def random_point_inside(self) -> volmdlr.Point3D:
        """
        :return: a random point inside the Cylinder
        """
        theta = uniform(0, 2 * math.pi)
        radius = math.sqrt(uniform(0, 1)) * self.radius

        x_local = radius * math.cos(theta)
        y_local = radius * math.sin(theta)
        z_local = uniform(-self.length / 2, self.length / 2)

        local_frame = volmdlr.Frame3D.from_point_and_vector(
            point=self.position, vector=self.axis, main_axis=volmdlr.Z3D
        )

        return local_frame.local_to_global_coordinates(volmdlr.Point3D(x_local, y_local, z_local))

    def lhs_points_inside(self, n_points: int) -> List[volmdlr.Point3D]:
        """
        :param n_points: number of points
        :return: Latin hypercube sampling points inside the cylinder
        """
        local_frame = volmdlr.Frame3D.from_point_and_vector(
            point=self.position, vector=self.axis, main_axis=volmdlr.Z3D
        )

        # sampling point in cartesian local coordinates
        sampler = qmc.LatinHypercube(d=3, seed=0)
        sample = qmc.scale(
            sampler.random(n=n_points),
            [0, 0, -self.length / 2],
            [1, 2 * math.pi, self.length / 2],
        )

        # converting sampled point in global coordinates volmdlr.Point3D points
        points = []
        for point in sample:
            radius = math.sqrt(point[0]) * self.radius
            theta = point[1]

            x_local = radius * math.cos(theta)
            y_local = radius * math.sin(theta)
            z_local = point[2]

            points.append(
                local_frame.local_to_global_coordinates(volmdlr.Point3D(x_local, y_local, z_local))
            )

        return points

    def point_belongs(self, point3d: volmdlr.Point3D, **kwargs) -> bool:
        """
        :param point3d: volmdlr Point3D
        :return: True if the given point is inside the cylinder, False otherwise
        """
        local_frame = volmdlr.Frame3D.from_point_and_vector(
            point=self.position, vector=self.axis, main_axis=volmdlr.Z3D
        )

        local_point = local_frame.global_to_local_coordinates(point3d)

        return (math.sqrt(local_point.x ** 2 + local_point.y ** 2) <= self.radius) and (
                -self.length / 2 <= local_point.z <= self.length / 2
        )

    def interference_volume_with_other_cylinder(
            self, other_cylinder: "Cylinder", n_points: int = 1000
    ) -> float:
        """
        Estimation of the interpenetration volume using LHS sampling (inspired by Monte-Carlo method)

        :param other_cylinder: volmdlr Cylinder
        :param n_points: optional parameter used for the number of random point used to discretize the cylinder
        :return: an estimation of the interference volume
        """

        # doing the discretization on the smallest cylinder to have better precision
        if self.volume() < other_cylinder.volume():
            smallest_cylinder = self
        else:
            smallest_cylinder = other_cylinder
            other_cylinder = self

        return (
                len(
                    [
                        point
                        # for point in (smallest_cylinder.random_point_inside() for _ in range(n_points))
                        for point in smallest_cylinder.lhs_points_inside(n_points)
                        if other_cylinder.point_belongs(point)
                    ]
                )
                / n_points
        ) * smallest_cylinder.volume()


class Cone(RevolvedProfile):
    """
    Defines a cone at a given position & axis.
    """

    def __init__(self, position: volmdlr.Point3D, axis: volmdlr.Vector3D,
                 radius: float, length: float,
                 color: Tuple[float, float, float] = None, alpha: float = 1.,
                 name: str = ''):

        self.position = position
        axis.normalize()
        self.axis = axis
        self.radius = radius
        self.length = length
        self.bounding_box = self._bounding_box()

        # Revolved Profile
        p1 = volmdlr.Point2D(0., 0.)
        p2 = volmdlr.Point2D(0., self.radius)
        p3 = volmdlr.Point2D(self.length, 0.)
        l1 = volmdlr.edges.LineSegment2D(p1, p2)
        l2 = volmdlr.edges.LineSegment2D(p2, p3)
        l3 = volmdlr.edges.LineSegment2D(p3, p1)
        contour = volmdlr.wires.Contour2D([l1, l2, l3])
        y = axis.random_unit_normal_vector()
        RevolvedProfile.__init__(self, position, axis, y, contour, position,
                                 axis, color=color, alpha=alpha, name=name)

    def _bounding_box(self):
        """
        A is the point at the basis.
        B is the top.
        """
        pointA = self.position - self.length / 2 * self.axis
        pointB = self.position + self.length / 2 * self.axis

        dx2 = (pointA[0] - pointB[0])**2
        dy2 = (pointA[1] - pointB[1])**2
        dz2 = (pointA[2] - pointB[2])**2

        # kx = ((dy2 + dz2) / (dx2 + dy2 + dz2))**0.5
        # ky = ((dx2 + dz2) / (dx2 + dy2 + dz2))**0.5
        # kz = ((dx2 + dy2) / (dx2 + dy2 + dz2))**0.5

        x_bound = (pointA[0] - (((dy2 + dz2) / (dx2 + dy2 + dz2))**0.5) * self.radius,
                   pointA[0] + (((dy2 + dz2) / (dx2 + dy2 + dz2))**0.5) * self.radius, pointB[0])
        xmin = min(x_bound)
        xmax = max(x_bound)

        y_bound = (pointA[1] - (((dx2 + dz2) / (dx2 + dy2 + dz2))**0.5) * self.radius,
                   pointA[1] + (((dx2 + dz2) / (dx2 + dy2 + dz2))**0.5) * self.radius, pointB[1])
        ymin = min(y_bound)
        ymax = max(y_bound)

        z_bound = (pointA[2] - (((dx2 + dy2) / (dx2 + dy2 + dz2))**0.5) * self.radius,
                   pointA[2] + (((dx2 + dy2) / (dx2 + dy2 + dz2))**0.5) * self.radius, pointB[2])
        zmin = min(z_bound)
        zmax = max(z_bound)

        return volmdlr.core.BoundingBox(xmin, xmax, ymin, ymax, zmin, zmax)

    def translation(self, offset: volmdlr.Vector3D):
        """
        Cone translation.

        :param offset: translation vector
        :return: A new translated Cone
        """
        return self.__class__(position=self.position.translation(offset),
                              axis=self.axis,
                              radius=self.radius,
                              length=self.length,
                              color=self.color,
                              alpha=self.alpha)

    def translation_inplace(self, offset: volmdlr.Vector3D):
        """
        Plane3D translation. Object is updated inplace.

        :param offset: translation vector
        """
        self.position.translation_inplace(offset)

    def rotation(self, center: volmdlr.Point3D, axis: volmdlr.Vector3D,
                 angle: float):
        """
        Cone rotation.

        :param center: rotation center
        :param axis: rotation axis
        :param angle: angle rotation
        :return: a new rotated Cone
        """
        return self.__class__(position=self.position.rotation(
            center, axis, angle), axis=self.axis.rotation(center, axis, angle),
            radius=self.radius, length=self.length, color=self.color,
            alpha=self.alpha)

    def rotation_inplace(self, center: volmdlr.Point3D, axis: volmdlr.Vector3D,
                         angle: float):
        """
        Cone rotation. Object is updated inplace.

        :param center: rotation center.
        :param axis: rotation axis.
        :param angle: rotation angle.
        """
        self.position.rotation_inplace(center, axis, angle)
        self.axis.rotation_inplace(center, axis, angle)

    def volume(self):
        """
        Returns the volume of the cone.

        """
        return self.length * math.pi * self.radius**2 / 3


class HollowCylinder(RevolvedProfile):
    """
    Creates a hollow cylinder with the position, the axis of revolution,
    the inner and outer radius and the length.

    """

    def __init__(self, position: volmdlr.Point3D, axis: volmdlr.Vector3D,
                 inner_radius: float, outer_radius: float, length: float,
                 color: Tuple[float, float, float] = None, alpha: float = 1,
                 name: str = ''):
        self.position = position
        axis.normalize()
        self.axis = axis
        self.inner_radius = inner_radius
        self.outer_radius = outer_radius
        self.length = length

        # Revolved Profile
        p1 = volmdlr.Point2D(-0.5 * self.length, self.inner_radius)
        p2 = volmdlr.Point2D(0.5 * self.length, self.inner_radius)
        p3 = volmdlr.Point2D(0.5 * self.length, self.outer_radius)
        p4 = volmdlr.Point2D(-0.5 * self.length, self.outer_radius)
        l1 = volmdlr.edges.LineSegment2D(p1, p2)
        l2 = volmdlr.edges.LineSegment2D(p2, p3)
        l3 = volmdlr.edges.LineSegment2D(p3, p4)
        l4 = volmdlr.edges.LineSegment2D(p4, p1)
        contour = volmdlr.wires.Contour2D([l1, l2, l3, l4])
        y = axis.random_unit_normal_vector()
        # contour.plot()
        RevolvedProfile.__init__(self, position, axis, y, contour, position,
                                 axis, color=color, alpha=alpha, name=name)

    def _bounding_box(self):

        radius = self.outer_radius

        pointA = self.position - self.length / 2 * self.axis
        pointB = self.position + self.length / 2 * self.axis

        dx2 = (pointA[0] - pointB[0])**2
        dy2 = (pointA[1] - pointB[1])**2
        dz2 = (pointA[2] - pointB[2])**2

        # kx = ((dy2 + dz2) / (dx2 + dy2 + dz2))**0.5
        # ky = ((dx2 + dz2) / (dx2 + dy2 + dz2))**0.5
        # kz = ((dx2 + dy2) / (dx2 + dy2 + dz2))**0.5

        if pointA[0] > pointB[0]:
            pointA, pointB = pointB, pointA
        xmin = pointA[0] - (((dy2 + dz2) / (dx2 + dy2 + dz2))**0.5) * radius
        xmax = pointB[0] + (((dy2 + dz2) / (dx2 + dy2 + dz2))**0.5) * radius

        if pointA[1] > pointB[1]:
            pointA, pointB = pointB, pointA
        ymin = pointA[1] - (((dx2 + dz2) / (dx2 + dy2 + dz2))**0.5) * radius
        ymax = pointB[1] + (((dx2 + dz2) / (dx2 + dy2 + dz2))**0.5) * radius

        if pointA[2] > pointB[2]:
            pointA, pointB = pointB, pointA
        zmin = pointA[2] - (((dx2 + dy2) / (dx2 + dy2 + dz2))**0.5) * radius
        zmax = pointB[2] + (((dx2 + dy2) / (dx2 + dy2 + dz2))**0.5) * radius

        return volmdlr.core.BoundingBox(xmin, xmax, ymin, ymax, zmin, zmax)

    def volume(self):
        return self.length * math.pi * (self.outer_radius**2
                                        - self.inner_radius**2)

    def copy(self):
        """
        Creates a copy of HollowCylinder.

        """
        new_position = self.position.copy()
        new_axis = self.axis.copy()
        return HollowCylinder(new_position, new_axis, self.inner_radius, self.outer_radius, self.length,
                              color=self.color, alpha=self.alpha, name=self.name)

    @classmethod
    def from_extremal_points(cls, point1: volmdlr.Point3D, point2: volmdlr.Point3D,
                             inner_radius: float, outer_radius: float,
                             color: Tuple[float, float, float] = None, alpha: float = 1,
                             name: str = ''):
        position = 0.5 * (point1 + point2)
        length = point1.point_distance(point2)
        axis = point2 - point1
        axis.normalize()
        return cls(position, axis, inner_radius=inner_radius, outer_radius=outer_radius, length=length,
                   color=color, alpha=alpha, name=name)

    def FreeCADExport(self, ip):
        if self.outer_radius > 0.:
            name = 'primitive' + str(ip)
            re = round(1000 * self.outer_radius, 6)
            ri = round(1000 * self.inner_radius, 6)
            x, y, z = round((1000 * (self.position - self.axis * self.length / 2)),
                            6)
            ax, ay, az = npy.round(self.axis.vector, 6)

            s = 'C2 = Part.makeCircle({}, fc.Vector({}, {}, {}),fc.Vector({}, {}, {}))\n'.format(
                re, x, y, z, ax, ay, az)
            s += 'W2 = Part.Wire(C2.Edges)\n'
            s += 'F2 = Part.Face(W2)\n'

            if self.inner_radius != 0.:
                s += 'C1 = Part.makeCircle({}, fc.Vector({}, {}, {}),fc.Vector({}, {}, {}))\n'.format(
                    ri, x, y, z, ax, ay, az)
                s += 'W1 = Part.Wire(C1.Edges)\n'
                s += 'F1 = Part.Face(W1)\n'
                s += 'F2 = F2.cut(F1)\n'

            vx, vy, vz = round(self.axis * self.length * 1000, 6)

            s += '{} = F2.extrude(fc.Vector({}, {}, {}))\n'.format(name, vx,
                                                                   vy, vz)
            return s

        else:
            return ''

    def rotation(self, center: volmdlr.Point3D, axis: volmdlr.Vector3D,
                 angle: float):
        """
        Hollow  Cylinder rotation.

        :param center: rotation center.
        :param axis: rotation axis.
        :param angle: angle rotation.
        :return: a new rotated HollowCylinder.
        """
        return self.__class__(
            position=self.position.rotation(center, axis, angle),
            axis=self.axis.rotation(volmdlr.O3D, axis, angle),
            length=self.length, inner_radius=self.inner_radius,
            outer_radius=self.outer_radius)

    def rotation_inplace(self, center: volmdlr.Point3D, axis: volmdlr.Vector3D,
                         angle: float):
        """
        Hollow Cylinder rotation. Object is updated inplace.

        :param center: rotation center
        :param axis: rotation axis
        :param angle: rotation angle
        """
        self.position.rotation_inplace(center, axis, angle)
        self.axis.rotation_inplace(volmdlr.O3D, axis, angle)

    def translation(self, offset: volmdlr.Vector3D):
        """
        Translation for HollowCylinder.

        :param offset: translation vector.
        :return: A new translated HollowCylinder.
        """
        return self.__class__(
            position=self.position.translation(offset), axis=self.axis,
            length=self.length, inner_radius=self.inner_radius,
            outer_radius=self.outer_radius)

    def translation_inplace(self, offset: volmdlr.Vector3D):
        """
        Translation for HollowCylinder. Object is updated inplace.

        :param offset: translation vector.
        """
        self.position.translation_inplace(offset)

    def frame_mapping(self, frame: volmdlr.Frame3D, side: str):
        """
        Changes frame_mapping and return a new HollowCylinder.

        side = 'old' or 'new'.
        """
        basis = frame.basis()
        if side == 'old':
            axis = basis.old_coordinates(self.axis)
        elif side == 'new':
            axis = basis.new_coordinates(self.axis)
        else:
            raise ValueError('side must be either old or new')

        return HollowCylinder(
            position=self.position.frame_mapping(frame, side),
            axis=axis, inner_radius=self.inner_radius,
            outer_radius=self.outer_radius, length=self.length)

    def frame_mapping_inplace(self, frame: volmdlr.Frame3D, side: str):
        """
        Changes frame_mapping and the object is updated inplace.

        side = 'old' or 'new'.
        """
        basis = frame.basis()
        if side == 'old':
            axis = basis.old_coordinates(self.axis)
        elif side == 'new':
            axis = basis.new_coordinates(self.axis)
        else:
            raise ValueError('side must be either old or new')
        self.position.frame_mapping_inplace(frame, side)
        self.axis = axis


class Sweep(volmdlr.faces.ClosedShell3D):
    """
    Sweep a 2D contour along a Wire3D.

    """

    def __init__(self, contour2d: List[volmdlr.wires.Contour2D],
                 wire3d: volmdlr.wires.Wire3D, *,
                 color: Tuple[float, float, float] = None, alpha: float = 1,
                 name: str = ''):
        self.contour2d = contour2d
        self.wire3d = wire3d
        self.frames = []

        faces = self.shell_faces()
        volmdlr.faces.ClosedShell3D.__init__(self, faces, color=color,
                                             alpha=alpha, name=name)

    def to_dict(self, use_pointers: bool = False, memo=None, path: str = '#'):
        """
        Custom to dict for perf
        """
        dict_ = dc.DessiaObject.base_dict(self)
        dict_.update({'color': self.color,
                      'alpha': self.alpha,
                      'wire3d': self.wire3d.to_dict(),
                      'contour2d': self.contour2d.to_dict()
                      })

        return dict_

    def shell_faces(self):
        """
        For now it does not take into account rotation of sections
        """

        # End  planar faces
        w = self.wire3d.primitives[0].unit_direction_vector(0.)
        u = self.wire3d.primitives[0].unit_normal_vector(0.)
        if not u:
            u = w.deterministic_unit_normal_vector()
        v = w.cross(u)

        start_plane = volmdlr.faces.Plane3D(
            volmdlr.Frame3D(self.wire3d.point_at_abscissa(0.), u, v, w)
        )

        l_last_primitive = self.wire3d.primitives[-1].length()
        w = self.wire3d.primitives[-1].unit_direction_vector(l_last_primitive)
        u = self.wire3d.primitives[-1].unit_normal_vector(l_last_primitive)
        if not u:
            u = w.deterministic_unit_normal_vector()
        v = w.cross(u)

        end_plane = volmdlr.faces.Plane3D(
            volmdlr.Frame3D(self.wire3d.primitives[-1].point_at_abscissa(
                l_last_primitive),
                            u, v, w))

        faces = [volmdlr.faces.PlaneFace3D(
            start_plane,
            volmdlr.faces.Surface2D(self.contour2d, [])),
                 volmdlr.faces.PlaneFace3D(
            end_plane,
            volmdlr.faces.Surface2D(self.contour2d, []))]

        for wire_primitive in self.wire3d.primitives:
            # tangent, normal = wire_primitive.frenet(0.)
            tangent = wire_primitive.unit_direction_vector(0.)
            normal = wire_primitive.unit_normal_vector(0.)

            if normal is None:
                normal = tangent.deterministic_unit_normal_vector()
            n2 = tangent.cross(normal)
            contour3d = self.contour2d.to_3d(wire_primitive.start, normal, n2)

            if wire_primitive.__class__ is volmdlr.edges.LineSegment3D:
                for contour_primitive in contour3d.primitives:
                    faces.extend(contour_primitive.extrusion(
                        wire_primitive.length()
                        * wire_primitive.unit_direction_vector()))
            elif wire_primitive.__class__ is volmdlr.edges.Arc3D:
                for contour_primitive in contour3d.primitives:
                    faces.extend(contour_primitive.revolution(
                        wire_primitive.center,
                        wire_primitive.normal,
                        wire_primitive.angle))
            elif wire_primitive.__class__ is volmdlr.wires.Circle3D:
                for contour_primitive in contour3d.primitives:
                    faces.extend(contour_primitive.revolution(
                        wire_primitive.center,
                        wire_primitive.normal,
                        volmdlr.TWO_PI))

            elif wire_primitive.__class__ is volmdlr.edges.BSplineCurve3D or \
                    wire_primitive.__class__ is volmdlr.edges.BezierCurve3D:

                tangents = []
                for k, pt in enumerate(wire_primitive.points):
                    position = k / (len(wire_primitive.points) - 1)
                    tangents.append(wire_primitive.tangent(position))

                circles = []
                for pt, tan in zip(wire_primitive.points, tangents):
                    circles.append(volmdlr.wires.Circle3D.from_center_normal(center=pt,
                                                                             normal=tan,
                                                                             radius=self.contour2d.radius))

                polys = [volmdlr.wires.ClosedPolygon3D(c.tessellation_points()) for c in circles]

                size_v, size_u = len(polys[0].points) + 1, len(polys)
                degree_u, degree_v = 3, 3

                points_3d = []
                for poly in polys:
                    points_3d.extend(poly.points)
                    points_3d.append(poly.points[0])

                bezier_surface3d = volmdlr.faces.BezierSurface3D(degree_u,
                                                                 degree_v,
                                                                 points_3d,
                                                                 size_u,
                                                                 size_v)

                outer_contour = volmdlr.wires.Contour2D([volmdlr.edges.LineSegment2D(volmdlr.O2D, volmdlr.X2D),
                                                         volmdlr.edges.LineSegment2D(
                                                             volmdlr.X2D, volmdlr.X2D + volmdlr.Y2D),
                                                         volmdlr.edges.LineSegment2D(
                                                             volmdlr.X2D + volmdlr.Y2D, volmdlr.Y2D),
                                                         volmdlr.edges.LineSegment2D(volmdlr.Y2D, volmdlr.O2D)])
                surf2d = volmdlr.faces.Surface2D(outer_contour, [])

                bsface3d = volmdlr.faces.BSplineFace3D(bezier_surface3d, surf2d)
                faces.append(bsface3d)

            else:
                raise NotImplementedError(
                    'Unimplemented primitive for sweep: {}'
                    .format(wire_primitive.__class__.__name__))

        return faces

    def frame_mapping(self, frame: volmdlr.Frame3D, side: str):
        """
        Changes frame_mapping and return a new Sweep
        side = 'old' or 'new'
        """
        new_wire = self.wire3d.frame_mapping(frame, side)
        return Sweep(self.contour2d, new_wire, color=self.color,
                     alpha=self.alpha, name=self.name)

    def frame_mapping_inplace(self, frame: volmdlr.Frame3D, side: str):
        """
        Changes frame_mapping and the object is updated inplace
        side = 'old' or 'new'
        """
        self.wire3d.frame_mapping_inplace(frame, side)
        for face in self.faces:
            face.frame_mapping_inplace(frame, side)

    def copy(self, deep=True, memo=None):
        """
        Creates a copy of Sweep.

        """
        new_contour2d = self.contour2d.copy()
        new_wire3d = self.wire3d.copy()
        return Sweep(new_contour2d, new_wire3d, color=self.color,
                     alpha=self.alpha, name=self.name)


# class Sphere(volmdlr.Primitive3D):
class Sphere(RevolvedProfile):
    """
    Defines a sphere at a given position & radius.

    """

    def __init__(self, center, radius,
                 color: Tuple[float, float, float] = None, alpha: float = 1.,
                 name: str = ''):
        self.center = center
        self.radius = radius
        self.position = center

        # Revolved Profile for complete sphere
        s = volmdlr.Point2D(-self.radius, 0.01 * self.radius)
        i = volmdlr.Point2D(0, 1.01 * self.radius)
        e = volmdlr.Point2D(self.radius, 0.01 * self.radius)  # Not coherent but it works at first, to change !!

        # s = volmdlr.Point2D((-self.radius, 0))
        # i = volmdlr.Point2D(((math.sqrt(2)/2)*self.radius,(math.sqrt(2)/2)*self.radius))
        # e = volmdlr.Point2D(((-math.sqrt(2)/2)*self.radius,(-math.sqrt(2)/2)*self.radius))

        contour = volmdlr.wires.Contour2D([
            volmdlr.edges.Arc2D(s, i, e), volmdlr.edges.LineSegment2D(s, e)])

        axis = volmdlr.X3D
        y = axis.random_unit_normal_vector()
        RevolvedProfile.__init__(self, center, axis, y, contour, center, axis,
                                 color=color, alpha=alpha, name=name)

    def volume(self):
        return 4 / 3 * math.pi * self.radius**3

    def FreeCADExport(self, ip, ndigits=3):
        name = 'primitive' + str(ip)
        r = 1000 * self.radius
        x, y, z = round(1000 * self.center, ndigits)
        return '{} = Part.makeSphere({}, fc.Vector({}, {}, {}))\n'.format(
            name, r, x, y, z)

    def frame_mapping(self, frame: volmdlr.Frame3D, side: str):
        """
        Changes frame_mapping and return a new Sphere
        side = 'old' or 'new'
        """
        return Sphere(self.center.frame_mapping(frame, side), self.radius)

    def frame_mapping_inplace(self, frame: volmdlr.Frame3D, side: str):
        """
        Changes frame_mapping and the object is updated inplace
        side = 'old' or 'new'
        """
        self.center.frame_mapping_inplace(frame, side)

    def to_point_skin(self, resolution: float = 1e-3):
        if resolution > 2 * self.radius:
            return []

        theta = 2 * math.asin(resolution / (2 * self.radius))

        nb_floor = int(math.pi / theta) + 1
        rota_theta = [n * theta for n in range(nb_floor)]

        p1 = self.center + volmdlr.X3D * self.radius
        rota_axis = volmdlr.Y3D

        skin_points = []

        for t in rota_theta:
            pt_floor_init = p1.rotation(self.center, rota_axis, t)

            if math.isclose(t, 0, abs_tol=1e-6) or math.isclose(t, math.pi, abs_tol=1e-6):
                skin_points.append(pt_floor_init)

            else:
                center_floor = volmdlr.Point3D(volmdlr.X3D.dot(pt_floor_init),
                                               self.center.y,
                                               self.center.z)

                r_floor = center_floor.point_distance(pt_floor_init)
                theta_floor = resolution / r_floor

                nb_points_floor = int(2 * math.pi / theta_floor) + 1
                rota_theta_floor = [n * theta_floor for n in range(nb_points_floor)]

                if (2 * math.pi - rota_theta_floor[-1]) / theta_floor <= 0.1:
                    rota_theta_floor.pop()

                for tf in rota_theta_floor:
                    pt_floor = pt_floor_init.rotation(center_floor, volmdlr.X3D, tf)
                    skin_points.append(pt_floor)

        return skin_points

    def to_point_in(self, resolution: float = 1e-3):
        in_points = [self.center]
        nb_spheres = int(self.radius / resolution)
        if nb_spheres == 0:
            return in_points

        spheres_radius = [n * resolution for n in range(1, nb_spheres + 1)]

        if (self.radius - spheres_radius[-1]) / resolution <= 0.1:
            spheres_radius.pop()

        for srad in spheres_radius:
            in_sphere = Sphere(self.center, srad)
            in_points.extend(in_sphere.to_point_skin(resolution=resolution))

        return in_points


class Measure3D(volmdlr.edges.Line3D):
    """
    Used to create a measure between two points in 3D.
    """

    def __init__(self, point1: volmdlr.Point3D, point2: volmdlr.Point3D,
                 color: Tuple[float, float, float] = (1., 0, 0)):
        self.point1, self.point2 = point1, point2
        self.color = color
        self.distance = (point1 - point2).norm()
        self.bounding_box = self._bounding_box()

    # !!! no eq defined!
    def __hash__(self):
        return hash(self.point1) + hash(self.point2)


class BSplineExtrusion(volmdlr.core.Primitive3D):
    """
    Defines the extrusion of a BSpline.

    :param vectorextru: extrusion vector.
    """

    def __init__(self, obj, vectorextru: volmdlr.Vector3D, name: str = ''):
        self.obj = obj
        vectorextru.normalize()
        self.vectorextru = vectorextru
        if obj.__class__ is volmdlr.wires.Ellipse3D:
            self.points = obj.tessel_points
        else:
            self.points = obj.points

        volmdlr.core.Primitive3D.__init__(self, name=name)

    @classmethod
    def from_step(cls, arguments, object_dict):
        """
        Converts a step primitive to a BSplineExtrusion.

        :param arguments: The arguments of the step primitive. The last element represents the unit_conversion_factor.
        :type arguments: list
        :param object_dict: The dictionnary containing all the step primitives
            that have already been instanciated.
        :type object_dict: dict
        :return: The corresponding BSplineExtrusion object.
        :rtype: :class:`volmdlr.primitives3d.BSplineExtrusion`
        """
        name = arguments[0][1:-1]
        if object_dict[arguments[1]].__class__ is volmdlr.wires.Ellipse3D:
            ell = object_dict[arguments[1]]
            vectextru = -object_dict[arguments[2]]
            return cls(ell, vectextru, name)

        if object_dict[arguments[1]].__class__ is volmdlr.edges.BSplineCurve3D:
            bsplinecurve = object_dict[arguments[1]]
            vectextru = object_dict[arguments[2]]
            return cls(bsplinecurve, vectextru, name)
        raise NotImplementedError  # a adapter pour les bpsline<|MERGE_RESOLUTION|>--- conflicted
+++ resolved
@@ -635,11 +635,7 @@
     def rotation(self, center: volmdlr.Point3D, axis: volmdlr.Vector3D,
                  angle: float):
         """
-<<<<<<< HEAD
         Extruded Profile rotation.
-=======
-        Extruded profile rotation.
->>>>>>> 73e79938
 
         :param center: rotation center.
         :param axis: rotation axis.
@@ -659,11 +655,7 @@
     def rotation_inplace(self, center: volmdlr.Point3D, axis: volmdlr.Vector3D,
                          angle: float):
         """
-<<<<<<< HEAD
         Extruded Profile rotation. Object is updated inplace.
-=======
-        Extruded profile rotation. Object is updated inplace.
->>>>>>> 73e79938
 
         :param center: rotation center
         :param axis: rotation axis
@@ -677,11 +669,7 @@
 
     def translation(self, offset: volmdlr.Vector3D):
         """
-<<<<<<< HEAD
         Extruded Profile translation.
-=======
-        Extruded profile translation.
->>>>>>> 73e79938
 
         :param offset: translation vector
         :return: A new translated ExtrudedProfile
@@ -696,11 +684,7 @@
 
     def translation_inplace(self, offset: volmdlr.Vector3D):
         """
-<<<<<<< HEAD
-        Extruded Profile translation. Object is updated inplace.
-=======
         Extruded profile translation. Object is updated inplace.
->>>>>>> 73e79938
 
         :param offset: translation vector
         """
@@ -831,17 +815,10 @@
         """
         Revolved Profile rotation.
 
-<<<<<<< HEAD
         :param center: rotation center.
         :param axis: rotation axis.
         :param angle: angle rotation.
         :return: a new rotated RevolvedProfile.
-=======
-        :param center: rotation center
-        :param axis: rotation axis
-        :param angle: angle rotation
-        :return: a new rotated RevolvedProfile
->>>>>>> 73e79938
         """
         return self.__class__(
             plane_origin=self.plane_origin.rotation(center, axis, angle),
@@ -857,22 +834,14 @@
     def rotation_inplace(self, center: volmdlr.Point3D, axis: volmdlr.Vector3D,
                          angle: float):
         """
-<<<<<<< HEAD
-        Revolved Profile rotation. Object is updated inplace.
+        Revolved profile rotation. Object is updated inplace.
 
         :param center: rotation center.
+        :type center: `volmdlr.Point3D`.
         :param axis: rotation axis.
+        :type axis: `volmdlr.Vector3D`.
         :param angle: rotation angle.
-=======
-        Revolved profile rotation. Object is updated inplace.
-
-        :param center: rotation center
-        :type center: `volmdlr.Point3D`
-        :param axis: rotation axis
-        :type axis: `volmdlr.Vector3D`
-        :param angle: rotation angle
-        :type angle: float
->>>>>>> 73e79938
+        :type angle: float.
         """
         self.plane_origin.rotation_inplace(center, axis, angle)
         self.x.rotation_inplace(center=volmdlr.O3D, axis=axis, angle=angle)
@@ -882,17 +851,10 @@
 
     def translation(self, offset: volmdlr.Vector3D):
         """
-<<<<<<< HEAD
         Revolved Profile translation.
 
         :param offset: translation vector.
         :return: A new translated RevolvedProfile.
-=======
-        Revolved profile translation.
-
-        :param offset: translation vector
-        :return: A new translated RevolvedProfile
->>>>>>> 73e79938
         """
         return self.__class__(
             plane_origin=self.plane_origin.translation(offset),
@@ -904,15 +866,9 @@
 
     def translation_inplace(self, offset: volmdlr.Vector3D):
         """
-<<<<<<< HEAD
         Revolved Profile translation. Object is updated inplace.
 
         :param offset: translation vector.
-=======
-        Revolved profile translation. Object is updated inplace.
-
-        :param offset: translation vector
->>>>>>> 73e79938
         """
         self.plane_origin.translation_inplace(offset)
         self.axis_point.translation_inplace(offset)
@@ -935,11 +891,7 @@
 
     def frame_mapping(self, frame: volmdlr.Frame3D, side: str):
         """
-<<<<<<< HEAD
         Changes frame_mapping and return a new Revolved Profile.
-=======
-        Changes frame_mapping and return a new RevolvedProfile.
->>>>>>> 73e79938
 
         side = 'old' or 'new'
         """
