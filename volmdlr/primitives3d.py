#!/usr/bin/env python3
# -*- coding: utf-8 -*-
"""
Common primitives 3D
"""

import math
from random import uniform
from typing import Dict, List, Tuple

import dessia_common.core as dc
import matplotlib.pyplot as plt
import numpy as npy
from scipy.optimize import Bounds, NonlinearConstraint, minimize
from scipy.stats import qmc

import volmdlr
import volmdlr.core
import volmdlr.edges
import volmdlr.faces
import volmdlr.primitives
import volmdlr.wires

# import dessia_common.typings as dct

npy.seterr(divide='raise')


class OpenRoundedLineSegments3D(volmdlr.wires.Wire3D,
                                volmdlr.primitives.RoundedLineSegments):
    """

    :param points: Points used to draw the wire.
    :type points: List of Point3D.
    :param radius: Radius used to connect different parts of the wire.
    :type radius: {position1(n): float which is the radius linked the n-1 and.
    n+1 points, position2(n+1):...}
    """
    _non_eq_attributes = ['name']
    _non_hash_attributes = ['name']

    line_class = volmdlr.edges.LineSegment3D
    arc_class = volmdlr.edges.Arc3D

    def __init__(self, points: List[volmdlr.Point3D], radius: Dict[str, float],
                 adapt_radius: bool = False, name: str = ''):
        volmdlr.primitives.RoundedLineSegments.__init__(
            self, points, radius, closed=False, adapt_radius=adapt_radius,
            name='')

        volmdlr.wires.Wire3D.__init__(self, self._primitives(), name)

    def arc_features(self, point_index: int):
        radius = self.radius[point_index]
        if self.closed:
            if point_index == 0:
                pt1 = self.points[-1]
            else:
                pt1 = self.points[point_index - 1]
            pti = self.points[point_index]
            if point_index < self.npoints - 1:
                pt2 = self.points[point_index + 1]
            else:
                pt2 = self.points[0]
        else:
            pt1 = self.points[point_index - 1]
            pti = self.points[point_index]
            pt2 = self.points[point_index + 1]

        dist1 = (pt1 - pti).norm()
        dist2 = (pt2 - pti).norm()
        dist3 = (pt1 - pt2).norm()
        alpha = math.acos(-(dist3**2 - dist1**2 - dist2**2) / (2 * dist1 * dist2)) / 2.
        dist = radius / math.tan(alpha)

        u1 = (pt1 - pti) / dist1
        u2 = (pt2 - pti) / dist2

        p3 = pti + u1 * dist
        p4 = pti + u2 * dist

        n = u1.cross(u2)
        n /= n.norm()
        v1 = u1.cross(n)
        v2 = u2.cross(n)

        l1 = volmdlr.edges.Line3D(p3, p3 + v1)
        l2 = volmdlr.edges.Line3D(p4, p4 + v2)
        c, _ = l1.minimum_distance_points(l2)

        u3 = u1 + u2  # mean of v1 and v2
        u3 /= u3.norm()

        interior = c - u3 * radius
        return p3, interior, p4, dist, alpha

    def rotation(self, center: volmdlr.Point3D, axis: volmdlr.Vector3D,
                 angle: float):
        """
        OpenRoundedLineSegments3D rotation

        :param center: rotation center
        :param axis: rotation axis
        :param angle: angle rotation
        :return: a new rotated OpenRoundedLineSegments3D
        """
        return self.__class__([point.rotation(center, axis, angle)
                               for point in self.points],
                              self.radius, self.closed, self.name)

    def rotation_inplace(self, center: volmdlr.Point3D,
                         axis: volmdlr.Vector3D,
                         angle: float):
        """
        OpenRoundedLineSegments3D rotation. Object is updated inplace

        :param center: rotation center
        :param axis: rotation axis
        :param angle: rotation angle
        """
        for point in self.points:
            point.rotation_inplace(center, axis, angle)

    def translation(self, offset: volmdlr.Vector3D):
        """
        OpenRoundedLineSegments3D translation

        :param offset: translation vector
        :return: A new translated OpenRoundedLineSegments3D
        """
        return self.__class__([point.translation(offset)
                               for point in self.points],
                              self.radius, self.closed, self.name)

    def translation_inplace(self, offset: volmdlr.Vector3D):
        """
        OpenRoundedLineSegments3D translation. Object is updated inplace

        :param offset: translation vector
        """
        for point in self.points:
            point.translation_inplace(offset)


class ClosedRoundedLineSegments3D(volmdlr.wires.Contour3D,
                                  OpenRoundedLineSegments3D):
    """
    Defines a closed rounded line segment in 3D.

    :param points: Points used to draw the wire
    :type points: List of Point3D
    :param radius: Radius used to connect different parts of the wire
    :type radius: {position1(n): float which is the radius linked the n-1 and
    n+1 points, position2(n+1):...}
    """
    _non_serializable_attributes = []
    _non_eq_attributes = ['name']
    _non_hash_attributes = ['name']

    def __init__(self, points, radius, adapt_radius=False, name=''):
        volmdlr.primitives.RoundedLineSegments.__init__(
                self, points, radius, 'volmdlr.edges.LineSegment3D',
                'volmdlr.edges.Arc3D', closed=True, adapt_radius=adapt_radius,
                name='')

        volmdlr.wires.Wire3D.__init__(self, self._primitives(), name)


class Block(volmdlr.faces.ClosedShell3D):
    """
    Creates a block.

    :param frame: a frame 3D. The origin of the frame is the center of the block,
     the 3 vectors are defining the edges. The frame has not to be orthogonal
    """
    _standalone_in_db = True
    _non_serializable_attributes = ['size', 'bounding_box', 'faces', 'contours', 'plane', 'points', 'polygon2D']
    _non_eq_attributes = ['name', 'color', 'alpha', 'size', 'bounding_box',
                          'faces', 'contours', 'plane', 'points', 'polygon2D']
    _non_hash_attributes = []

    def __init__(self, frame: volmdlr.Frame3D, *,
                 color: Tuple[float, float, float] = None, alpha: float = 1.,
                 name: str = ''):
        self.frame = frame
        self.size = (self.frame.u.norm(),
                     self.frame.v.norm(),
                     self.frame.w.norm())

        faces = self.shell_faces()
        volmdlr.faces.ClosedShell3D.__init__(self, faces, color=color, alpha=alpha, name=name)

    def to_dict(self, use_pointers: bool = False, memo=None, path: str = '#'):
        """
        Custom to_dict for performance
        """
        dict_ = dc.DessiaObject.base_dict(self)
        dict_.update({'color': self.color,
                      'alpha': self.alpha,
                      'frame': self.frame.to_dict()})

        return dict_

    def volume(self):
        return self.size[0] * self.size[1] * self.size[2]

    @classmethod
    def from_bounding_box(cls, bounding_box):
        """
        Transform a bounding box into a block.
        """
        origin = bounding_box.center
        sx = bounding_box.xmax - bounding_box.xmin
        sy = bounding_box.ymax - bounding_box.ymin
        sz = bounding_box.zmax - bounding_box.zmin
        frame = volmdlr.Frame3D(origin, sx * volmdlr.Vector3D(1, 0, 0),
                                sy * volmdlr.Vector3D(0, 1, 0),
                                sz * volmdlr.Vector3D(0, 0, 1))
        return cls(frame=frame)

    def vertices(self):
        """Computes the vertices of the block."""
        return [self.frame.origin - 0.5 * self.frame.u - 0.5 * self.frame.v - 0.5 * self.frame.w,
                self.frame.origin - 0.5 * self.frame.u + 0.5 * self.frame.v - 0.5 * self.frame.w,
                self.frame.origin + 0.5 * self.frame.u + 0.5 * self.frame.v - 0.5 * self.frame.w,
                self.frame.origin + 0.5 * self.frame.u - 0.5 * self.frame.v - 0.5 * self.frame.w,
                self.frame.origin - 0.5 * self.frame.u - 0.5 * self.frame.v + 0.5 * self.frame.w,
                self.frame.origin - 0.5 * self.frame.u + 0.5 * self.frame.v + 0.5 * self.frame.w,
                self.frame.origin + 0.5 * self.frame.u + 0.5 * self.frame.v + 0.5 * self.frame.w,
                self.frame.origin + 0.5 * self.frame.u - 0.5 * self.frame.v + 0.5 * self.frame.w]

    def edges(self):
        """Computes the edges of the block."""
        p1, p2, p3, p4, p5, p6, p7, p8 = self.vertices()
        return [volmdlr.edges.LineSegment3D(p1.copy(), p2.copy()),
                volmdlr.edges.LineSegment3D(p2.copy(), p3.copy()),
                volmdlr.edges.LineSegment3D(p3.copy(), p4.copy()),
                volmdlr.edges.LineSegment3D(p4.copy(), p1.copy()),
                volmdlr.edges.LineSegment3D(p5.copy(), p6.copy()),
                volmdlr.edges.LineSegment3D(p6.copy(), p7.copy()),
                volmdlr.edges.LineSegment3D(p7.copy(), p8.copy()),
                volmdlr.edges.LineSegment3D(p8.copy(), p5.copy()),
                volmdlr.edges.LineSegment3D(p1.copy(), p5.copy()),
                volmdlr.edges.LineSegment3D(p2.copy(), p6.copy()),
                volmdlr.edges.LineSegment3D(p3.copy(), p7.copy()),
                volmdlr.edges.LineSegment3D(p4.copy(), p8.copy())]

    def face_contours3d(self):
        e1, e2, e3, e4, e5, e6, e7, e8, e9, e10, e11, e12 = self.edges()
        e5_switch = e5.reverse()
        e6_switch = e6.reverse()
        e7_switch = e7.reverse()
        e8_switch = e8.reverse()
        e9_switch = e9.reverse()
        e10_switch = e10.reverse()
        e11_switch = e11.reverse()
        e12_switch = e12.reverse()
        return [volmdlr.wires.Contour3D([e1.copy(), e2.copy(), e3.copy(), e4.copy()]),
                volmdlr.wires.Contour3D([e5.copy(), e6.copy(), e7.copy(), e8.copy()]),
                # volmdlr.Contour3D([e1.copy(), e9.copy(), e5.copy(), e10.copy()]),
                volmdlr.wires.Contour3D([e1.copy(), e10.copy(), e5_switch.copy(), e9_switch.copy()]),
                # volmdlr.Contour3D([e2.copy(), e10.copy(), e6.copy(), e11.copy()]),
                volmdlr.wires.Contour3D([e2.copy(), e11.copy(), e6_switch.copy(), e10_switch.copy()]),
                # volmdlr.Contour3D([e3.copy(), e11.copy(), e7.copy(), e12.copy()]),
                volmdlr.wires.Contour3D([e3.copy(), e12.copy(), e7_switch.copy(), e11_switch.copy()]),
                # volmdlr.Contour3D([e4.copy(), e12.copy(), e8.copy(), e9.copy()])]
                volmdlr.wires.Contour3D([e4.copy(), e9.copy(), e8_switch.copy(), e12_switch.copy()])]

    def shell_faces(self):
        """Computes the faces of the block."""
        hlx = 0.5 * self.frame.u.norm()
        hly = 0.5 * self.frame.v.norm()
        hlz = 0.5 * self.frame.w.norm()
        frame = self.frame.copy()
        frame.normalize()
        xm_frame = volmdlr.Frame3D(frame.origin - 0.5 * self.frame.u,
                                   frame.v, frame.w, frame.u)
        xp_frame = volmdlr.Frame3D(frame.origin + 0.5 * self.frame.u,
                                   frame.v, frame.w, frame.u)
        ym_frame = volmdlr.Frame3D(frame.origin - 0.5 * self.frame.v,
                                   frame.w, frame.u, frame.v)
        yp_frame = volmdlr.Frame3D(frame.origin + 0.5 * self.frame.v,
                                   frame.w, frame.u, frame.v)
        zm_frame = volmdlr.Frame3D(frame.origin - 0.5 * self.frame.w,
                                   frame.u, frame.v, frame.w)
        zp_frame = volmdlr.Frame3D(frame.origin + 0.5 * self.frame.w,
                                   frame.u, frame.v, frame.w)

        xm_face = volmdlr.faces.Plane3D(xm_frame)\
            .rectangular_cut(-hly, hly, -hlz, hlz)
        xp_face = volmdlr.faces.Plane3D(xp_frame)\
            .rectangular_cut(-hly, hly, -hlz, hlz)
        ym_face = volmdlr.faces.Plane3D(ym_frame)\
            .rectangular_cut(-hlz, hlz, -hlx, hlx)
        yp_face = volmdlr.faces.Plane3D(yp_frame)\
            .rectangular_cut(-hlz, hlz, -hlx, hlx)
        zm_face = volmdlr.faces.Plane3D(zm_frame)\
            .rectangular_cut(-hlx, hlx, -hly, hly)
        zp_face = volmdlr.faces.Plane3D(zp_frame)\
            .rectangular_cut(-hlx, hlx, -hly, hly)

        return [xm_face, xp_face, ym_face, yp_face, zm_face, zp_face]

    def faces_center(self):
        """Computes the faces center of the block."""
        return [self.frame.origin - 0.5 * self.frame.u,
                self.frame.origin + 0.5 * self.frame.u,
                self.frame.origin - 0.5 * self.frame.v,
                self.frame.origin + 0.5 * self.frame.v,
                self.frame.origin - 0.5 * self.frame.w,
                self.frame.origin + 0.5 * self.frame.w]

    def rotation(self, center: volmdlr.Point3D, axis: volmdlr.Vector3D,
                 angle: float):
        """
        Block rotation.

        :param center: rotation center
        :param axis: rotation axis
        :param angle: angle rotation
        :return: a new rotated Block
        """
        new_frame = self.frame.rotation(center, axis, angle)
        return Block(new_frame, color=self.color,
                     alpha=self.alpha, name=self.name)

    def rotation_inplace(self, center: volmdlr.Point3D, axis: volmdlr.Vector3D,
                         angle: float):
        """
        Block rotation. Object is updated inplace

        :param center: rotation center
        :param axis: rotation axis
        :param angle: rotation angle
        """
        self.frame.rotation_inplace(center, axis, angle)
        self.faces = self.shell_faces()

    def translation(self, offset: volmdlr.Vector3D):
        """
        Block translation

        :param offset: translation vector
        :return: A new translated Block
        """
        new_frame = self.frame.translation(offset)
        return Block(new_frame, color=self.color,
                     alpha=self.alpha, name=self.name)

    def translation_inplace(self, offset: volmdlr.Vector3D):
        """
        Block translation. Object is updated inplace

        :param offset: translation vector
        """
        self.frame.translation_inplace(offset)
        self.faces = self.shell_faces()

    def cut_by_orthogonal_plane(self, plane_3d: volmdlr.faces.Plane3D):
        bouding_box = self.bounding_box
        if plane_3d.frame.w.dot(volmdlr.Vector3D(1, 0, 0)) == 0:
            pass
        elif plane_3d.frame.w.dot(volmdlr.Vector3D(0, 1, 0)) == 0:
            pass
        elif plane_3d.frame.w.dot(volmdlr.Vector3D(0, 0, 1)) == 0:
            pass
        else:
            raise KeyError('plane is not orthogonal either with x, y or z')
        dir1 = plane_3d.frame.u
        dir2 = plane_3d.frame.v
        point_min = volmdlr.Point3D(bouding_box.xmin, bouding_box.ymin,
                                    bouding_box.zmin)
        point_max = volmdlr.Point3D(bouding_box.xmax, bouding_box.ymax,
                                    bouding_box.zmax)
        points = [volmdlr.Point2D(point_min.dot(dir1), point_min.dot(dir2)),
                  volmdlr.Point2D(point_min.dot(dir1), point_max.dot(dir2)),
                  volmdlr.Point2D(point_max.dot(dir1), point_max.dot(dir2)),
                  volmdlr.Point2D(point_max.dot(dir1), point_min.dot(dir2))]
        contour_2d = volmdlr.faces.Surface2D(
            volmdlr.wires.ClosedPolygon2D(points), [])

        return volmdlr.faces.PlaneFace3D(plane_3d, contour_2d)

    def frame_mapping_parametres(self, frame: volmdlr.Frame3D,
                                 side: str):
        basis = frame.basis()
        if side == 'new':
            new_origin = frame.global_to_local_coordinates(self.frame.origin)
            new_u = basis.global_to_local_coordinates(self.frame.u)
            new_v = basis.global_to_local_coordinates(self.frame.v)
            new_w = basis.global_to_local_coordinates(self.frame.w)
            new_frame = volmdlr.Frame3D(new_origin, new_u, new_v, new_w)
        elif side == 'old':
            new_origin = frame.local_to_global_coordinates(self.frame.origin)
            new_u = basis.local_to_global_coordinates(self.frame.u)
            new_v = basis.local_to_global_coordinates(self.frame.v)
            new_w = basis.local_to_global_coordinates(self.frame.w)
            new_frame = volmdlr.Frame3D(new_origin, new_u, new_v, new_w)
        else:
            raise ValueError('side value not valid, please specify'
                             'a correct value: \'old\' or \'new\'')
        return new_frame

    def frame_mapping(self, frame: volmdlr.Frame3D, side: str):
        """
        Changes frame_mapping and return a new Frame3D.

        :param side: 'old' or 'new'
        """
        new_frame = self.frame_mapping_parametres(frame, side)
        return Block(new_frame, color=self.color,
                     alpha=self.alpha, name=self.name)

    def frame_mapping_inplace(self, frame: volmdlr.Frame3D, side: str):
        """
        Changes frame_mapping and the object is updated inplace.

        side = 'old' or 'new'
        """
        new_frame = self.frame_mapping_parametres(frame, side)
        self.frame = new_frame
        self.faces = self.shell_faces()

    def copy(self, deep=True, memo=None):
        """
        Creates a copy of a Block.

        """
        new_origin = self.frame.origin.copy()
        new_u = self.frame.u.copy()
        new_v = self.frame.v.copy()
        new_w = self.frame.w.copy()
        new_frame = volmdlr.Frame3D(new_origin, new_u, new_v, new_w)
        return Block(new_frame, color=self.color,
                     alpha=self.alpha, name=self.name)

    def plot_data(self, x3d, y3d, marker=None, color='black', stroke_width=1,
                  dash=False, opacity=1, arrow=False):
        lines = []
        for edge3D in self.edges():
            lines.append(edge3D.plot_data(x3d, y3d, marker, color,
                                          stroke_width, dash, opacity, arrow))

        return lines

    def plot2d(self, x3d, y3d, ax=None):
        if ax is None:
            fig, ax = plt.subplots()
            ax.set_aspect('equal')
        else:
            fig = None

        for edge3D in self.edges():
            # edge2D = edge3D.PlaneProjection2D()
            edge3D.plot2d(x3d, y3d, ax=ax)

        return fig, ax


class ExtrudedProfile(volmdlr.faces.ClosedShell3D):
    """
    Extrude a profile given by outer and inner contours.

    TODO: In the future change to a frame and a surface2D and an extrusion vector.
    """
    _non_serializable_attributes = ['faces', 'inner_contours3d',
                                    'outer_contour3d']

    def __init__(self, plane_origin: volmdlr.Point3D,
                 x: volmdlr.Vector3D, y: volmdlr.Vector3D,
                 outer_contour2d: volmdlr.wires.Contour2D,
                 inner_contours2d: List[volmdlr.wires.Contour2D],
                 extrusion_vector: volmdlr.Vector3D,
                 color: Tuple[float, float, float] = None, alpha: float = 1.,
                 name: str = ''):
        self.plane_origin = plane_origin

        self.outer_contour2d = outer_contour2d
        self.outer_contour3d = outer_contour2d.to_3d(plane_origin, x, y)

        self.inner_contours2d = inner_contours2d
        self.extrusion_vector = extrusion_vector
        self.inner_contours3d = []
        self.x = x
        self.y = y
        self.color = color

        bool_areas = []
        for contour in inner_contours2d:
            self.inner_contours3d.append(contour.to_3d(plane_origin, x, y))
            if contour.area() > outer_contour2d.area():
                bool_areas.append(True)
            else:
                bool_areas.append(False)
        if any(bool_areas):
            raise ValueError('At least one inner contour is not contained in outer_contour.')

        faces = self.shell_faces()

        volmdlr.faces.ClosedShell3D.__init__(self, faces, color=color,
                                             alpha=alpha, name=name)

    def to_dict(self, use_pointers: bool = False, memo=None, path: str = '#'):
        """
        Serialize the ExtrudedProfile.

        """
        dict_ = dc.DessiaObject.base_dict(self)
        dict_.update({'color': self.color,
                      'alpha': self.alpha,
                      'plane_origin': self.plane_origin.to_dict(),
                      'outer_contour2d': self.outer_contour2d.to_dict(),
                      'inner_contours2d': [c.to_dict() for c in self.inner_contours2d],
                      'extrusion_vector': self.extrusion_vector.to_dict(),
                      'x': self.x.to_dict(),
                      'y': self.y.to_dict(),
                      })

        return dict_

    def copy(self, deep=True, memo=None):
        """
        Creates a copy of Extruded Profile.

        """
        return self.__class__(plane_origin=self.plane_origin.copy(),
                              x=self.x.copy(),
                              y=self.y.copy(),
                              outer_contour2d=self.outer_contour2d.copy(),
                              inner_contours2d=[c.copy() for c in self.inner_contours2d],
                              extrusion_vector=self.extrusion_vector.copy(),
                              color=self.color,
                              alpha=self.alpha,
                              name=self.name)

    def shell_faces(self):
        """
        Computes the shell faces from init data.

        """
        lower_plane = volmdlr.faces.Plane3D.from_plane_vectors(
            self.plane_origin, self.x, self.y)
        lower_face = volmdlr.faces.PlaneFace3D(
            lower_plane, volmdlr.faces.Surface2D(self.outer_contour2d,
                                                 self.inner_contours2d))

        upper_face = lower_face.translation(self.extrusion_vector)
        lateral_faces = []
        for p in self.outer_contour3d.primitives:
            lateral_faces.extend(p.extrusion(self.extrusion_vector))

        for inner_contour in self.inner_contours3d:
            for p in inner_contour.primitives:
                lateral_faces.extend(p.extrusion(self.extrusion_vector))

        return [lower_face] + [upper_face] + lateral_faces

    # def plot(self, ax=None, color:str='k', alpha:float=1):
    #     if ax is None:
    #         fig, ax = plt.subplots()
    #         ax.set_aspect('equal')
    #     for contour in [self.outer_contour2d]+self.inner_contours2d:
    #         for primitive in contour.primitives:
    #             primitive.plot(ax)
    #     ax.margins(0.1)
    #     return ax

    def FreeCADExport(self, ip):
        name = 'primitive' + str(ip)
        s = 'Wo = []\n'
        s += 'Eo = []\n'
        for prim_index, primitive in enumerate(self.outer_contour3d.primitives):
            s += primitive.FreeCADExport('L{}'.format(prim_index))
            s += 'Eo.append(Part.Edge(L{}))\n'.format(ip)
        s += 'Wo.append(Part.Wire(Eo[:]))\n'
        s += 'Fo = Part.Face(Wo)\n'

        s += 'Fi = []\n'
        s += 'W = []\n'
        for ic, contour in enumerate(self.inner_contours3d):
            s += 'E = []\n'
            for primitive_index, primitive in enumerate(contour.primitives):
                s += primitive.FreeCADExport('L{}_{}'.format(ic, primitive_index))
                s += 'E.append(Part.Edge(L{}_{}))\n'.format(ic, primitive_index)
            s += 'Wi = Part.Wire(E[:])\n'
            s += 'Fi.append(Part.Face(Wi))\n'

        if len(self.inner_contours3d) != 0:
            s += 'Fo = Fo.cut(Fi)\n'
        e1, e2, e3 = round(1000 * self.extrusion_vector, 6)

        s += '{} = Fo.extrude(fc.Vector({}, {}, {}))\n'.format(name, e1,
                                                               e2, e3)
        return s

    def area(self):
        areas = self.outer_contour2d.area()
        areas -= sum([contour.area() for contour in self.inner_contours2d])

        # sic=list(npy.argsort(areas))[::-1]# sorted indices of contours
        # area=areas[sic[0]]

        # for i in sic[1:]:
        #     area-=self.contours2D[i].Area()
        return areas

    def volume(self):
        z = self.x.cross(self.y)
        z.normalize()
        return self.area() * self.extrusion_vector.dot(z)

    def frame_mapping_parameters(self, frame: volmdlr.Frame3D,
                                 side: str):
        basis = frame.basis()
        if side == 'old':
            extrusion_vector = basis.old_coordinates(self.extrusion_vector)
            x = basis.old_coordinates(self.x)
            y = basis.old_coordinates(self.y)
        elif side == 'new':
            extrusion_vector = basis.new_coordinates(self.extrusion_vector)
            x = basis.new_coordinates(self.x)
            y = basis.new_coordinates(self.y)
        else:
            raise ValueError('side must be either old or new')
        return extrusion_vector, x, y

    def frame_mapping(self, frame: volmdlr.Frame3D, side: str):
        """
        Changes frame_mapping and return a new ExtrudeProfile.

        :param side: = 'old' or 'new'.
        """
        extrusion_vector, x, y = self.frame_mapping_parameters(frame,
                                                               side)
        return ExtrudedProfile(
            self.plane_origin.frame_mapping(frame, side),
            x, y, self.outer_contour2d, self.inner_contours2d,
            extrusion_vector)

    def frame_mapping_inplace(self, frame: volmdlr.Frame3D, side: str):
        """
        Changes frame_mapping and the object is updated inplace.

        :param side: = 'old' or 'new'
        """
        self.extrusion_vector, self.x, self.y =\
            self.frame_mapping_parameters(frame, side)
        self.plane_origin.frame_mapping_inplace(frame, side)

    def rotation(self, center: volmdlr.Point3D, axis: volmdlr.Vector3D,
                 angle: float):
        """
        Extruded Profile rotation.

        :param center: rotation center.
        :param axis: rotation axis.
        :param angle: angle rotation.
        :return: a new rotated ExtrudedProfile.
        """
        return self.__class__(
            plane_origin=self.plane_origin.rotation(center, axis, angle),
            x=self.x.rotation(volmdlr.O3D, axis, angle),
            y=self.y.rotation(volmdlr.O3D, axis, angle),
            outer_contour2d=self.outer_contour2d,
            inner_contours2d=self.inner_contours2d,
            extrusion_vector=self.extrusion_vector.rotation(volmdlr.O3D,
                                                            axis, angle),
            color=self.color, alpha=self.alpha)

    def rotation_inplace(self, center: volmdlr.Point3D, axis: volmdlr.Vector3D,
                         angle: float):
        """
        Extruded Profile rotation. Object is updated inplace.

        :param center: rotation center
        :param axis: rotation axis
        :param angle: rotation angle
        """

        self.plane_origin.rotation_inplace(center, axis, angle)
        self.x.rotation_inplace(volmdlr.O3D, axis, angle)
        self.y.rotation_inplace(volmdlr.O3D, axis, angle)
        self.extrusion_vector.rotation_inplace(volmdlr.O3D, axis, angle)

    def translation(self, offset: volmdlr.Vector3D):
        """
        Extruded Profile translation.

        :param offset: translation vector
        :return: A new translated ExtrudedProfile
        """
        return self.__class__(
            plane_origin=self.plane_origin.translation(offset),
            x=self.x, y=self.y,
            outer_contour2d=self.outer_contour2d,
            inner_contours2d=self.inner_contours2d,
            extrusion_vector=self.extrusion_vector,
            color=self.color, alpha=self.alpha)

    def translation_inplace(self, offset: volmdlr.Vector3D):
        """
        Extruded profile translation. Object is updated inplace.

        :param offset: translation vector
        """
        self.plane_origin.translation_inplace(offset)


class RevolvedProfile(volmdlr.faces.ClosedShell3D):
    """
    Revolve a 2D profile along an axis around a certain angle.

    """
    _non_serializable_attributes = ['faces', 'contour3D']

    def __init__(self, plane_origin: volmdlr.Point3D,
                 x: volmdlr.Vector3D, y: volmdlr.Vector3D,
                 contour2d: volmdlr.wires.Contour2D,
                 axis_point: volmdlr.Point3D, axis: volmdlr.Vector3D,
                 angle: float = 2 * math.pi, *,
                 color: Tuple[float, float, float] = None, alpha: float = 1,
                 name: str = ''):

        self.contour2d = contour2d
        self.axis_point = axis_point
        self.axis = axis
        self.angle = angle
        self.plane_origin = plane_origin
        self.x = x
        self.y = y
        self.contour3d = self.contour2d.to_3d(plane_origin, x, y)

        faces = self.shell_faces()
        volmdlr.faces.ClosedShell3D.__init__(self, faces, color=color,
                                             alpha=alpha, name=name)

    def to_dict(self, use_pointers: bool = False, memo=None, path: str = '#'):
        """
        Custom to dict for performance.
        """
        dict_ = dc.DessiaObject.base_dict(self)
        dict_.update({'color': self.color,
                      'alpha': self.alpha,
                      'plane_origin': self.plane_origin.to_dict(),
                      'contour2d': self.contour2d.to_dict(),
                      'axis_point': self.axis_point.to_dict(),
                      'x': self.x.to_dict(),
                      'y': self.y.to_dict(),
                      'angle': self.angle,
                      'axis': self.axis.to_dict()
                      })

        return dict_

    def copy(self, deep=True, memo=None):
        """
        Creates a copy of Revolvedprofile.

        """
        return self.__class__(plane_origin=self.plane_origin.copy(),
                              x=self.x.copy(), y=self.y.copy(),
                              contour2d=self.contour2d.copy(),
                              axis=self.axis.copy(), angle=self.angle,
                              axis_point=self.axis_point.copy(),
                              color=self.color, alpha=self.alpha,
                              name=self.name)

    def shell_faces(self):
        faces = []

        for edge in self.contour3d.primitives:
            faces.extend(edge.revolution(self.axis_point,
                                         self.axis, self.angle))

        if not math.isclose(self.angle, volmdlr.TWO_PI, abs_tol=1e-9):
            # Adding contours face to close
            w = self.x.cross(self.y)
            plane1 = volmdlr.faces.Plane3D(volmdlr.Frame3D(self.plane_origin,
                                                           self.x,
                                                           self.y,
                                                           w))
            face1 = volmdlr.faces.PlaneFace3D(
                plane1, volmdlr.faces.Surface2D(self.contour2d, []))
            face2 = face1.rotation(self.axis_point, self.axis, self.angle)
            faces.append(face1)
            faces.append(face2)

        return faces

    def FreeCADExport(self, ip, ndigits=3):
        name = 'primitive' + str(ip)
        s = 'W=[]\n'

        s += 'L=[]\n'
        for ibp, basis_primitive in enumerate(self.contour3d.edges):
            s += basis_primitive.FreeCADExport('L{}_{}'.format(1, ibp), 8)
            s += 'L.append(L{}_{})\n'.format(1, ibp)
        s += 'S = Part.Shape(L)\n'
        s += 'W.append(Part.Wire(S.Edges))\n'
        s += 'F=Part.Face(W)\n'
        a1, a2, a3 = self.axis.vector
        ap1, ap2, ap3 = self.axis_point.vector
        ap1 = round(ap1 * 1000, ndigits)
        ap2 = round(ap2 * 1000, ndigits)
        ap3 = round(ap3 * 1000, ndigits)
        angle = self.angle / math.pi * 180
        s += '{} = F.revolve(fc.Vector({},{},{}), fc.Vector({},{},{}),{})\n'.format(name,
                                                                                    ap1, ap2, ap3, a1, a2, a3, angle)
        return s

    def volume(self):
        """
        Volume from Guldin formulae.
        """
        p1 = self.axis_point.PlaneProjection3D(self.plane_origin,
                                               self.x, self.y)
        p1_2D = p1.To2D(self.axis_point, self.x, self.y)
        p2_3D = self.axis_point + volmdlr.Point3D(self.axis.vector)
        p2_2D = p2_3D.To2D(self.plane_origin, self.x, self.y)
        axis_2D = volmdlr.edges.Line2D(p1_2D, p2_2D)
        com = self.contour2d.center_of_mass()
        if com is not False:
            rg = axis_2D.point_distance(com)
            return self.angle * rg * self.contour2d.area()
        else:
            return 0

    def rotation(self, center: volmdlr.Point3D, axis: volmdlr.Vector3D,
                 angle: float):
        """
        Revolved Profile rotation.

        :param center: rotation center.
        :param axis: rotation axis.
        :param angle: angle rotation.
        :return: a new rotated RevolvedProfile.
        """
        return self.__class__(
            plane_origin=self.plane_origin.rotation(center, axis, angle),
            x=self.x.rotation(center=volmdlr.O3D, axis=axis, angle=angle),
            y=self.y.rotation(center=volmdlr.O3D, axis=axis, angle=angle),
            contour2d=self.contour2d,
            axis_point=self.axis_point.rotation(center, axis, angle),
            axis=self.axis.rotation(center=volmdlr.O3D, axis=axis,
                                    angle=angle),
            angle=self.angle,
            color=self.color, alpha=self.alpha)

    def rotation_inplace(self, center: volmdlr.Point3D, axis: volmdlr.Vector3D,
                         angle: float):
        """
        Revolved profile rotation. Object is updated inplace.

        :param center: rotation center.
        :type center: `volmdlr.Point3D`.
        :param axis: rotation axis.
        :type axis: `volmdlr.Vector3D`.
        :param angle: rotation angle.
        :type angle: float.
        """
        self.plane_origin.rotation_inplace(center, axis, angle)
        self.x.rotation_inplace(center=volmdlr.O3D, axis=axis, angle=angle)
        self.y.rotation_inplace(center=volmdlr.O3D, axis=axis, angle=angle)
        self.axis_point.rotation_inplace(center, axis, angle)
        self.axis.rotation_inplace(volmdlr.O3D, axis, angle)

    def translation(self, offset: volmdlr.Vector3D):
        """
        Revolved Profile translation.

        :param offset: translation vector.
        :return: A new translated RevolvedProfile.
        """
        return self.__class__(
            plane_origin=self.plane_origin.translation(offset),
            x=self.x, y=self.y, contour2d=self.contour2d,
            axis_point=self.axis_point.translation(offset),
            axis=self.axis,
            angle=self.angle,
            color=self.color, alpha=self.alpha)

    def translation_inplace(self, offset: volmdlr.Vector3D):
        """
        Revolved Profile translation. Object is updated inplace.

        :param offset: translation vector.
        """
        self.plane_origin.translation_inplace(offset)
        self.axis_point.translation_inplace(offset)

    def frame_mapping_parameters(self, frame: volmdlr.Frame3D,
                                 side: str):
        basis = frame.Basis()
        if side == 'old':
            axis = basis.old_coordinates(self.axis)
            x = basis.old_coordinates(self.x)
            y = basis.old_coordinates(self.y)
        elif side == 'new':
            axis = basis.new_coordinates(self.axis)
            x = basis.new_coordinates(self.x)
            y = basis.new_coordinates(self.y)
        else:
            raise ValueError('side must be either old or new')

        return axis, x, y

    def frame_mapping(self, frame: volmdlr.Frame3D, side: str):
        """
        Changes frame_mapping and return a new Revolved Profile.

        side = 'old' or 'new'
        """
        axis, x, y = self.frame_mapping_parameters(frame, side)
        return RevolvedProfile(
            self.plane_origin.frame_mapping(frame, side),
            x, y, self.contour2d,
            self.axis_point.frame_mapping(frame, side),
            axis, self.angle)

    def frame_mapping_inplace(self, frame: volmdlr.Frame3D, side: str):
        """
        Changes frame_mapping and the object is updated inplace.

        side = 'old' or 'new'
        """
        self.axis, self.x, self.y = self.frame_mapping_parameters(frame, side)
        self.plane_origin.frame_mapping_inplace(frame, side)
        self.axis_point.frame_mapping_inplace(frame, side)


class Cylinder(RevolvedProfile):
    """
    Creates a full cylinder with the position, the axis of revolution the radius and the length.
    """

    def __init__(self, position: volmdlr.Point3D, axis: volmdlr.Vector3D,
                 radius: float, length: float,
                 color: Tuple[float, float, float] = None, alpha: float = 1.,
                 name: str = ''):

        self.position = position
        axis.normalize()
        self.axis = axis
        self.radius = radius
        self.length = length
        self.bounding_box = self._bounding_box()

        # Revolved Profile
        p1 = volmdlr.Point2D(-0.5 * self.length, 0.)
        p2 = volmdlr.Point2D(0.5 * self.length, 0.)
        p3 = volmdlr.Point2D(0.5 * self.length, self.radius)
        p4 = volmdlr.Point2D(-0.5 * self.length, self.radius)
        l1 = volmdlr.edges.LineSegment2D(p1, p2)
        l2 = volmdlr.edges.LineSegment2D(p2, p3)
        l3 = volmdlr.edges.LineSegment2D(p3, p4)
        l4 = volmdlr.edges.LineSegment2D(p4, p1)
        contour = volmdlr.wires.Contour2D([l1, l2, l3, l4])
        y = axis.random_unit_normal_vector()
        RevolvedProfile.__init__(self, position, axis, y, contour, position,
                                 axis, color=color, alpha=alpha, name=name)

    def _bounding_box(self):
        """
        Computes the bounding box of a cylinder.

        :return: The BoundingBox
        :rtype: :class:`volmdlr.core.BoundingBox`
        """
        # This was copied for HollowCylinder. Inheritence removed to avoid problems
        radius = self.radius

        point_a = self.position - self.length / 2 * self.axis
        point_b = self.position + self.length / 2 * self.axis

        dx2 = (point_a[0] - point_b[0])**2
        dy2 = (point_a[1] - point_b[1])**2
        dz2 = (point_a[2] - point_b[2])**2

        # kx = ((dy2 + dz2) / (dx2 + dy2 + dz2))**0.5
        # ky = ((dx2 + dz2) / (dx2 + dy2 + dz2))**0.5
        # kz = ((dx2 + dy2) / (dx2 + dy2 + dz2))**0.5

        if point_a[0] > point_b[0]:
            point_a, point_b = point_b, point_a
        xmin = point_a[0] - (((dy2 + dz2) / (dx2 + dy2 + dz2))**0.5) * radius
        xmax = point_b[0] + (((dy2 + dz2) / (dx2 + dy2 + dz2))**0.5) * radius

        if point_a[1] > point_b[1]:
            point_a, point_b = point_b, point_a
        ymin = point_a[1] - (((dx2 + dz2) / (dx2 + dy2 + dz2))**0.5) * radius
        ymax = point_b[1] + (((dx2 + dz2) / (dx2 + dy2 + dz2))**0.5) * radius

        if point_a[2] > point_b[2]:
            point_a, point_b = point_b, point_a
        zmin = point_a[2] - (((dx2 + dy2) / (dx2 + dy2 + dz2))**0.5) * radius
        zmax = point_b[2] + (((dx2 + dy2) / (dx2 + dy2 + dz2))**0.5) * radius

        return volmdlr.core.BoundingBox(xmin, xmax, ymin, ymax, zmin, zmax)

    def volume(self):
        """Computes the volume of the cylinder."""
        return self.length * math.pi * self.radius**2

    @classmethod
    def from_extremal_points(cls, point1: volmdlr.Point3D, point2: volmdlr.Point3D,
                             radius: float,
                             color: Tuple[float, float, float] = None, alpha: float = 1,
                             name: str = ''):
        position = 0.5 * (point1 + point2)
        length = point1.point_distance(point2)
        axis = point2 - point1
        axis.normalize()
        return cls(position, axis, radius, length=length,
                   color=color, alpha=alpha, name=name)

    def FreeCADExport(self, ip):
        if self.radius > 0:
            name = 'primitive' + str(ip)
            e = str(1000 * self.length)
            r = str(1000 * self.radius)
            position = 1000 * (self.position - self.axis * self.length / 2.)
            x, y, z = position
            x = str(x)
            y = str(y)
            z = str(z)

            ax, ay, az = self.axis
            ax = str(ax)
            ay = str(ay)
            az = str(az)
            return name + '=Part.makeCylinder(' + r + ',' + e + ',fc.Vector(' + x + ',' + y + \
                ',' + z + '),fc.Vector(' + ax + ',' + ay + ',' + az + '),360)\n'
        else:
            return ''

    def rotation(self, center: volmdlr.Point3D, axis: volmdlr.Vector3D,
                 angle: float):
        """
        Cylinder rotation.

        :param center: rotation center
        :param axis: rotation axis
        :param angle: angle rotation
        :return: a new rotated Cylinder
        """
        return self.__class__(
            position=self.position.rotation(center, axis, angle),
            axis=self.axis.rotation(volmdlr.O3D, axis, angle),
            length=self.length, radius=self.radius)

    def rotation_inplace(self, center: volmdlr.Point3D, axis: volmdlr.Vector3D,
                         angle: float):
        """
        Cylinder rotation. Object is updated inplace

        :param center: rotation center
        :param axis: rotation axis
        :param angle: rotation angle
        """
        self.position.rotation_inplace(center, axis, angle)
        self.axis.rotation_inplace(volmdlr.O3D, axis, angle)

    def translation(self, offset: volmdlr.Vector3D):
        """
        Cylinder translation.

        :param offset: translation vector
        :return: A new translated Cylinder
        """
        return self.__class__(
            position=self.position.translation(offset),
            axis=self.axis, length=self.length, radius=self.radius)

    def translation_inplace(self, offset: volmdlr.Vector3D):
        """
        Cylinder translation. Object is updated inplace.

        :param offset: translation vector
        """
        self.position.translation_inplace(offset)

    def frame_mapping(self, frame: volmdlr.Frame3D, side: str):
        """
        Changes frame_mapping and return a new Frame3D.

        side = 'old' or 'new'
        """
        basis = frame.basis()
        if side == 'old':
            axis = basis.old_coordinates(self.axis)
        elif side == 'new':
            axis = basis.new_coordinates(self.axis)
        else:
            raise ValueError('side must be either old or new')
        return Cylinder(self.position.frame_mapping(frame, side),
                        axis, self.radius, self.length,
                        color=self.color, alpha=self.alpha)

    def frame_mapping_inplace(self, frame: volmdlr.Frame3D, side: str):
        """
        Changes frame_mapping and the object is updated inplace
        side = 'old' or 'new'
        """
        basis = frame.basis()
        if side == 'old':
            axis = basis.old_coordinates(self.axis)
        elif side == 'new':
            axis = basis.new_coordinates(self.axis)
        else:
            raise ValueError('side must be either old or new')
        self.position.frame_mapping_inplace(frame, side)
        self.axis = axis

    def copy(self, deep=True, memo=None):
        """
        Creates a copy of Cylinder.

        """
        new_position = self.position.copy()
        new_axis = self.axis.copy()
        return Cylinder(new_position, new_axis, self.radius, self.length,
                        color=self.color, alpha=self.alpha, name=self.name)

    def min_distance_to_other_cylinder(self, other_cylinder: 'Cylinder') -> float:
        """
        Compute the minimal distance between two volmdlr cylinders
        :param other_cylinder: volmdlr Cylinder
        :return: minimal distance between two 3D cylinders
        """
        # Local frames of cylinders
        frame0 = volmdlr.Frame3D.from_point_and_vector(
            point=self.position, vector=self.axis, main_axis=volmdlr.Z3D
        )
        frame1 = volmdlr.Frame3D.from_point_and_vector(
            point=other_cylinder.position,
            vector=other_cylinder.axis,
            main_axis=volmdlr.Z3D,
        )

        matrix0 = frame0.transfer_matrix()
        x0, y0, z0 = frame0.origin.x, frame0.origin.y, frame0.origin.z
        matrix1 = frame1.transfer_matrix()
        x1, y1, z1 = frame1.origin.x, frame1.origin.y, frame1.origin.z

        # Euclidean distance
        def dist(p0, p1):
            return math.sqrt(
                (p0[0] - p1[0]) ** 2 + (p0[1] - p1[1]) ** 2 + (p0[2] - p1[2]) ** 2
            )

        # Local coordinates to global coordinates
        def to_global_point(p, matrix, origin):
            return [
                matrix.M11 * p[0] + matrix.M12 * p[1] + matrix.M13 * p[2] + origin[0],
                matrix.M21 * p[0] + matrix.M22 * p[1] + matrix.M23 * p[2] + origin[1],
                matrix.M31 * p[0] + matrix.M32 * p[1] + matrix.M33 * p[2] + origin[2],
            ]

        # Objective function
        def objective(x):
            p0 = to_global_point(x[:3], matrix0, [x0, y0, z0])
            p1 = to_global_point(x[3:], matrix1, [x1, y1, z1])

            return dist(p0, p1)

        # Gradient of objective function
        def gradient_objective(x):
            p0 = to_global_point(x[:3], matrix0, [x0, y0, z0])
            p1 = to_global_point(x[3:], matrix1, [x1, y1, z1])

            distance = dist(p0, p1)

            return [
                (p0[0] - p1[0]) / distance * matrix0.M11
                + (p0[1] - p1[1]) / distance * matrix0.M21
                + (p0[2] - p1[2]) / distance * matrix0.M31,
                (p0[0] - p1[0]) / distance * matrix0.M12
                + (p0[1] - p1[1]) / distance * matrix0.M22
                + (p0[2] - p1[2]) / distance * matrix0.M32,
                (p0[0] - p1[0]) / distance * matrix0.M13
                + (p0[1] - p1[1]) / distance * matrix0.M23
                + (p0[2] - p1[2]) / distance * matrix0.M33,
                (p1[0] - p0[0]) / distance * matrix1.M11
                + (p1[1] - p0[1]) / distance * matrix1.M21
                + (p1[2] - p0[2]) / distance * matrix1.M31,
                (p1[0] - p0[0]) / distance * matrix1.M12
                + (p1[1] - p0[1]) / distance * matrix1.M22
                + (p1[2] - p0[2]) / distance * matrix1.M32,
                (p1[0] - p0[0]) / distance * matrix1.M13
                + (p1[1] - p0[1]) / distance * matrix1.M23
                + (p1[2] - p0[2]) / distance * matrix1.M33,
            ]

        # Initial vector
        initial_guess = npy.zeros(6)

        # Constraints
        def constraint_radius_0(x):
            # radius of cylinder 0
            return x[0] ** 2 + x[1] ** 2

        def constraint_radius_1(x):
            # radius of cylinder 1
            return x[3] ** 2 + x[4] ** 2

        def gradient_constraint_radius_0(x):
            # gradient of constraint_radius_0
            return [2 * x[0], 2 * x[1], 0, 0, 0, 0]

        def gradient_constraint_radius_1(x):
            # gradient of constraint_radius_1
            return [0, 0, 0, 2 * x[3], 2 * x[4], 0]

        constraints = [
            NonlinearConstraint(
                fun=constraint_radius_0,
                lb=0,
                ub=self.radius**2,
                jac=gradient_constraint_radius_0,
            ),
            NonlinearConstraint(
                fun=constraint_radius_1,
                lb=0,
                ub=other_cylinder.radius**2,
                jac=gradient_constraint_radius_1,
            ),
        ]

        # Bounds
        bounds = Bounds(
            lb=[
                -self.radius,
                -self.radius,
                -self.length / 2,
                -other_cylinder.radius,
                -other_cylinder.radius,
                -other_cylinder.length / 2,
            ],
            ub=[
                self.radius,
                self.radius,
                self.length / 2,
                other_cylinder.radius,
                other_cylinder.radius,
                other_cylinder.length / 2,
            ],
        )

        return minimize(
            fun=objective,
            x0=initial_guess,
            bounds=bounds,
            tol=1e-6,
            constraints=constraints,
            jac=gradient_objective,
        ).fun

    def is_intersecting_other_cylinder(self, other_cylinder: 'Cylinder') -> bool:
        """
        :param other_cylinder: volmdlr Cylinder
        :return: boolean, True if cylinders are intersecting, False otherwise
        """
        dist = self.min_distance_to_other_cylinder(other_cylinder)

        return dist < 1e-5

    def random_point_inside(self) -> volmdlr.Point3D:
        """
        :return: a random point inside the Cylinder
        """
        theta = uniform(0, 2 * math.pi)
        radius = math.sqrt(uniform(0, 1)) * self.radius

        x_local = radius * math.cos(theta)
        y_local = radius * math.sin(theta)
        z_local = uniform(-self.length / 2, self.length / 2)

        local_frame = volmdlr.Frame3D.from_point_and_vector(
            point=self.position, vector=self.axis, main_axis=volmdlr.Z3D
        )

        return local_frame.local_to_global_coordinates(volmdlr.Point3D(x_local, y_local, z_local))

    def lhs_points_inside(self, n_points: int) -> List[volmdlr.Point3D]:
        """
        :param n_points: number of points
        :return: Latin hypercube sampling points inside the cylinder
        """
        local_frame = volmdlr.Frame3D.from_point_and_vector(
            point=self.position, vector=self.axis, main_axis=volmdlr.Z3D
        )

        # sampling point in cartesian local coordinates
        sampler = qmc.LatinHypercube(d=3, seed=0)
        sample = qmc.scale(
            sampler.random(n=n_points),
            [0, 0, -self.length / 2],
            [1, 2 * math.pi, self.length / 2],
        )

        # converting sampled point in global coordinates volmdlr.Point3D points
        points = []
        for point in sample:
            radius = math.sqrt(point[0]) * self.radius
            theta = point[1]

            x_local = radius * math.cos(theta)
            y_local = radius * math.sin(theta)
            z_local = point[2]

            points.append(
                local_frame.local_to_global_coordinates(volmdlr.Point3D(x_local, y_local, z_local))
            )

        return points

    def point_belongs(self, point3d: volmdlr.Point3D, **kwargs) -> bool:
        """
        :param point3d: volmdlr Point3D
        :return: True if the given point is inside the cylinder, False otherwise
        """
        local_frame = volmdlr.Frame3D.from_point_and_vector(
            point=self.position, vector=self.axis, main_axis=volmdlr.Z3D
        )

        local_point = local_frame.global_to_local_coordinates(point3d)

        return (math.sqrt(local_point.x ** 2 + local_point.y ** 2) <= self.radius) and (
                -self.length / 2 <= local_point.z <= self.length / 2
        )

    def interference_volume_with_other_cylinder(
            self, other_cylinder: "Cylinder", n_points: int = 1000
    ) -> float:
        """
        Estimation of the interpenetration volume using LHS sampling (inspired by Monte-Carlo method)

        :param other_cylinder: volmdlr Cylinder
        :param n_points: optional parameter used for the number of random point used to discretize the cylinder
        :return: an estimation of the interference volume
        """

        # doing the discretization on the smallest cylinder to have better precision
        if self.volume() < other_cylinder.volume():
            smallest_cylinder = self
        else:
            smallest_cylinder = other_cylinder
            other_cylinder = self

        return (
                len(
                    [
                        point
                        # for point in (smallest_cylinder.random_point_inside() for _ in range(n_points))
                        for point in smallest_cylinder.lhs_points_inside(n_points)
                        if other_cylinder.point_belongs(point)
                    ]
                )
                / n_points
        ) * smallest_cylinder.volume()


class Cone(RevolvedProfile):
    """
    Defines a cone at a given position & axis.
    """

    def __init__(self, position: volmdlr.Point3D, axis: volmdlr.Vector3D,
                 radius: float, length: float,
                 color: Tuple[float, float, float] = None, alpha: float = 1.,
                 name: str = ''):

        self.position = position
        axis.normalize()
        self.axis = axis
        self.radius = radius
        self.length = length
        self.bounding_box = self._bounding_box()

        # Revolved Profile
        p1 = volmdlr.Point2D(0., 0.)
        p2 = volmdlr.Point2D(0., self.radius)
        p3 = volmdlr.Point2D(self.length, 0.)
        l1 = volmdlr.edges.LineSegment2D(p1, p2)
        l2 = volmdlr.edges.LineSegment2D(p2, p3)
        l3 = volmdlr.edges.LineSegment2D(p3, p1)
        contour = volmdlr.wires.Contour2D([l1, l2, l3])
        y = axis.random_unit_normal_vector()
        RevolvedProfile.__init__(self, position, axis, y, contour, position,
                                 axis, color=color, alpha=alpha, name=name)

    def _bounding_box(self):
        """
        A is the point at the basis.
        B is the top.
        """
        point_a = self.position - self.length / 2 * self.axis
        point_b = self.position + self.length / 2 * self.axis

        dx2 = (point_a[0] - point_b[0])**2
        dy2 = (point_a[1] - point_b[1])**2
        dz2 = (point_a[2] - point_b[2])**2

        # kx = ((dy2 + dz2) / (dx2 + dy2 + dz2))**0.5
        # ky = ((dx2 + dz2) / (dx2 + dy2 + dz2))**0.5
        # kz = ((dx2 + dy2) / (dx2 + dy2 + dz2))**0.5

        x_bound = (point_a[0] - (((dy2 + dz2) / (dx2 + dy2 + dz2))**0.5) * self.radius,
                   point_a[0] + (((dy2 + dz2) / (dx2 + dy2 + dz2))**0.5) * self.radius, point_b[0])
        xmin = min(x_bound)
        xmax = max(x_bound)

        y_bound = (point_a[1] - (((dx2 + dz2) / (dx2 + dy2 + dz2))**0.5) * self.radius,
                   point_a[1] + (((dx2 + dz2) / (dx2 + dy2 + dz2))**0.5) * self.radius, point_b[1])
        ymin = min(y_bound)
        ymax = max(y_bound)

        z_bound = (point_a[2] - (((dx2 + dy2) / (dx2 + dy2 + dz2))**0.5) * self.radius,
                   point_a[2] + (((dx2 + dy2) / (dx2 + dy2 + dz2))**0.5) * self.radius, point_b[2])
        zmin = min(z_bound)
        zmax = max(z_bound)

        return volmdlr.core.BoundingBox(xmin, xmax, ymin, ymax, zmin, zmax)

    def translation(self, offset: volmdlr.Vector3D):
        """
        Cone translation.

        :param offset: translation vector
        :return: A new translated Cone
        """
        return self.__class__(position=self.position.translation(offset),
                              axis=self.axis,
                              radius=self.radius,
                              length=self.length,
                              color=self.color,
                              alpha=self.alpha)

    def translation_inplace(self, offset: volmdlr.Vector3D):
        """
        Plane3D translation. Object is updated inplace.

        :param offset: translation vector
        """
        self.position.translation_inplace(offset)

    def rotation(self, center: volmdlr.Point3D, axis: volmdlr.Vector3D,
                 angle: float):
        """
        Cone rotation.

        :param center: rotation center
        :param axis: rotation axis
        :param angle: angle rotation
        :return: a new rotated Cone
        """
        return self.__class__(position=self.position.rotation(
            center, axis, angle), axis=self.axis.rotation(center, axis, angle),
            radius=self.radius, length=self.length, color=self.color,
            alpha=self.alpha)

    def rotation_inplace(self, center: volmdlr.Point3D, axis: volmdlr.Vector3D,
                         angle: float):
        """
        Cone rotation. Object is updated inplace.

        :param center: rotation center.
        :param axis: rotation axis.
        :param angle: rotation angle.
        """
        self.position.rotation_inplace(center, axis, angle)
        self.axis.rotation_inplace(center, axis, angle)

    def volume(self):
        """
        Returns the volume of the cone.

        """
        return self.length * math.pi * self.radius**2 / 3


class HollowCylinder(RevolvedProfile):
    """
    Creates a hollow cylinder with the position, the axis of revolution,
    the inner and outer radius and the length.

    """

    def __init__(self, position: volmdlr.Point3D, axis: volmdlr.Vector3D,
                 inner_radius: float, outer_radius: float, length: float,
                 color: Tuple[float, float, float] = None, alpha: float = 1,
                 name: str = ''):
        self.position = position
        axis.normalize()
        self.axis = axis
        self.inner_radius = inner_radius
        self.outer_radius = outer_radius
        self.length = length

        # Revolved Profile
        p1 = volmdlr.Point2D(-0.5 * self.length, self.inner_radius)
        p2 = volmdlr.Point2D(0.5 * self.length, self.inner_radius)
        p3 = volmdlr.Point2D(0.5 * self.length, self.outer_radius)
        p4 = volmdlr.Point2D(-0.5 * self.length, self.outer_radius)
        l1 = volmdlr.edges.LineSegment2D(p1, p2)
        l2 = volmdlr.edges.LineSegment2D(p2, p3)
        l3 = volmdlr.edges.LineSegment2D(p3, p4)
        l4 = volmdlr.edges.LineSegment2D(p4, p1)
        contour = volmdlr.wires.Contour2D([l1, l2, l3, l4])
        y = axis.random_unit_normal_vector()
        # contour.plot()
        RevolvedProfile.__init__(self, position, axis, y, contour, position,
                                 axis, color=color, alpha=alpha, name=name)

    def _bounding_box(self):

        radius = self.outer_radius

        point_a = self.position - self.length / 2 * self.axis
        point_b = self.position + self.length / 2 * self.axis

        dx2 = (point_a[0] - point_b[0])**2
        dy2 = (point_a[1] - point_b[1])**2
        dz2 = (point_a[2] - point_b[2])**2

        # kx = ((dy2 + dz2) / (dx2 + dy2 + dz2))**0.5
        # ky = ((dx2 + dz2) / (dx2 + dy2 + dz2))**0.5
        # kz = ((dx2 + dy2) / (dx2 + dy2 + dz2))**0.5

        if point_a[0] > point_b[0]:
            point_a, point_b = point_b, point_a
        xmin = point_a[0] - (((dy2 + dz2) / (dx2 + dy2 + dz2))**0.5) * radius
        xmax = point_b[0] + (((dy2 + dz2) / (dx2 + dy2 + dz2))**0.5) * radius

        if point_a[1] > point_b[1]:
            point_a, point_b = point_b, point_a
        ymin = point_a[1] - (((dx2 + dz2) / (dx2 + dy2 + dz2))**0.5) * radius
        ymax = point_b[1] + (((dx2 + dz2) / (dx2 + dy2 + dz2))**0.5) * radius

        if point_a[2] > point_b[2]:
            point_a, point_b = point_b, point_a
        zmin = point_a[2] - (((dx2 + dy2) / (dx2 + dy2 + dz2))**0.5) * radius
        zmax = point_b[2] + (((dx2 + dy2) / (dx2 + dy2 + dz2))**0.5) * radius

        return volmdlr.core.BoundingBox(xmin, xmax, ymin, ymax, zmin, zmax)

    def volume(self):
        return self.length * math.pi * (self.outer_radius**2
                                        - self.inner_radius**2)

    def copy(self):
        """
        Creates a copy of HollowCylinder.

        """
        new_position = self.position.copy()
        new_axis = self.axis.copy()
        return HollowCylinder(new_position, new_axis, self.inner_radius, self.outer_radius, self.length,
                              color=self.color, alpha=self.alpha, name=self.name)

    @classmethod
    def from_extremal_points(cls, point1: volmdlr.Point3D, point2: volmdlr.Point3D,
                             inner_radius: float, outer_radius: float,
                             color: Tuple[float, float, float] = None, alpha: float = 1,
                             name: str = ''):
        position = 0.5 * (point1 + point2)
        length = point1.point_distance(point2)
        axis = point2 - point1
        axis.normalize()
        return cls(position, axis, inner_radius=inner_radius, outer_radius=outer_radius, length=length,
                   color=color, alpha=alpha, name=name)

    def FreeCADExport(self, ip):
        if self.outer_radius > 0.:
            name = 'primitive' + str(ip)
            re = round(1000 * self.outer_radius, 6)
            ri = round(1000 * self.inner_radius, 6)
            x, y, z = round((1000 * (self.position - self.axis * self.length / 2)),
                            6)
            ax, ay, az = npy.round(self.axis.vector, 6)

            s = 'C2 = Part.makeCircle({}, fc.Vector({}, {}, {}),fc.Vector({}, {}, {}))\n'.format(
                re, x, y, z, ax, ay, az)
            s += 'W2 = Part.Wire(C2.Edges)\n'
            s += 'F2 = Part.Face(W2)\n'

            if self.inner_radius != 0.:
                s += 'C1 = Part.makeCircle({}, fc.Vector({}, {}, {}),fc.Vector({}, {}, {}))\n'.format(
                    ri, x, y, z, ax, ay, az)
                s += 'W1 = Part.Wire(C1.Edges)\n'
                s += 'F1 = Part.Face(W1)\n'
                s += 'F2 = F2.cut(F1)\n'

            vx, vy, vz = round(self.axis * self.length * 1000, 6)

            s += '{} = F2.extrude(fc.Vector({}, {}, {}))\n'.format(name, vx,
                                                                   vy, vz)
            return s

        else:
            return ''

    def rotation(self, center: volmdlr.Point3D, axis: volmdlr.Vector3D,
                 angle: float):
        """
<<<<<<< HEAD
        Hollow cylinder rotation.
=======
        Hollow  Cylinder rotation.
>>>>>>> 9df3c9b6

        :param center: rotation center.
        :param axis: rotation axis.
        :param angle: angle rotation.
        :return: a new rotated HollowCylinder.
        """
        return self.__class__(
            position=self.position.rotation(center, axis, angle),
            axis=self.axis.rotation(volmdlr.O3D, axis, angle),
            length=self.length, inner_radius=self.inner_radius,
            outer_radius=self.outer_radius)

    def rotation_inplace(self, center: volmdlr.Point3D, axis: volmdlr.Vector3D,
                         angle: float):
        """
<<<<<<< HEAD
        Hollow cylinder rotation. Object is updated inplace.
=======
        Hollow Cylinder rotation. Object is updated inplace.
>>>>>>> 9df3c9b6

        :param center: rotation center
        :param axis: rotation axis
        :param angle: rotation angle
        """
        self.position.rotation_inplace(center, axis, angle)
        self.axis.rotation_inplace(volmdlr.O3D, axis, angle)

    def translation(self, offset: volmdlr.Vector3D):
        """
<<<<<<< HEAD
        Hollow cylinder translation.
=======
        Translation for HollowCylinder.
>>>>>>> 9df3c9b6

        :param offset: translation vector.
        :return: A new translated HollowCylinder.
        """
        return self.__class__(
            position=self.position.translation(offset), axis=self.axis,
            length=self.length, inner_radius=self.inner_radius,
            outer_radius=self.outer_radius)

    def translation_inplace(self, offset: volmdlr.Vector3D):
        """
<<<<<<< HEAD
        Hollow cylinder translation. Object is updated in-place.
=======
        Translation for HollowCylinder. Object is updated inplace.
>>>>>>> 9df3c9b6

        :param offset: translation vector.
        """
        self.position.translation_inplace(offset)

    def frame_mapping(self, frame: volmdlr.Frame3D, side: str):
        """
        Changes frame_mapping and return a new HollowCylinder.

        side = 'old' or 'new'.
        """
        basis = frame.basis()
        if side == 'old':
            axis = basis.old_coordinates(self.axis)
        elif side == 'new':
            axis = basis.new_coordinates(self.axis)
        else:
            raise ValueError('side must be either old or new')

        return HollowCylinder(
            position=self.position.frame_mapping(frame, side),
            axis=axis, inner_radius=self.inner_radius,
            outer_radius=self.outer_radius, length=self.length)

    def frame_mapping_inplace(self, frame: volmdlr.Frame3D, side: str):
        """
        Changes frame_mapping and the object is updated inplace.

        side = 'old' or 'new'.
        """
        basis = frame.basis()
        if side == 'old':
            axis = basis.old_coordinates(self.axis)
        elif side == 'new':
            axis = basis.new_coordinates(self.axis)
        else:
            raise ValueError('side must be either old or new')
        self.position.frame_mapping_inplace(frame, side)
        self.axis = axis


class Sweep(volmdlr.faces.ClosedShell3D):
    """
    Sweep a 2D contour along a Wire3D.

    """

    def __init__(self, contour2d: List[volmdlr.wires.Contour2D],
                 wire3d: volmdlr.wires.Wire3D, *,
                 color: Tuple[float, float, float] = None, alpha: float = 1,
                 name: str = ''):
        self.contour2d = contour2d
        self.wire3d = wire3d
        self.frames = []

        faces = self.shell_faces()
        volmdlr.faces.ClosedShell3D.__init__(self, faces, color=color,
                                             alpha=alpha, name=name)

    def to_dict(self, use_pointers: bool = False, memo=None, path: str = '#'):
        """
        Custom to dict for perf
        """
        dict_ = dc.DessiaObject.base_dict(self)
        dict_.update({'color': self.color,
                      'alpha': self.alpha,
                      'wire3d': self.wire3d.to_dict(),
                      'contour2d': self.contour2d.to_dict()
                      })

        return dict_

    def shell_faces(self):
        """
        For now it does not take into account rotation of sections
        """

        # End  planar faces
        w = self.wire3d.primitives[0].unit_direction_vector(0.)
        u = self.wire3d.primitives[0].unit_normal_vector(0.)
        if not u:
            u = w.deterministic_unit_normal_vector()
        v = w.cross(u)

        start_plane = volmdlr.faces.Plane3D(
            volmdlr.Frame3D(self.wire3d.point_at_abscissa(0.), u, v, w)
        )

        l_last_primitive = self.wire3d.primitives[-1].length()
        w = self.wire3d.primitives[-1].unit_direction_vector(l_last_primitive)
        u = self.wire3d.primitives[-1].unit_normal_vector(l_last_primitive)
        if not u:
            u = w.deterministic_unit_normal_vector()
        v = w.cross(u)

        end_plane = volmdlr.faces.Plane3D(
            volmdlr.Frame3D(self.wire3d.primitives[-1].point_at_abscissa(
                l_last_primitive),
                            u, v, w))

        faces = [volmdlr.faces.PlaneFace3D(
            start_plane,
            volmdlr.faces.Surface2D(self.contour2d, [])),
                 volmdlr.faces.PlaneFace3D(
            end_plane,
            volmdlr.faces.Surface2D(self.contour2d, []))]

        for wire_primitive in self.wire3d.primitives:
            # tangent, normal = wire_primitive.frenet(0.)
            tangent = wire_primitive.unit_direction_vector(0.)
            normal = wire_primitive.unit_normal_vector(0.)

            if normal is None:
                normal = tangent.deterministic_unit_normal_vector()
            n2 = tangent.cross(normal)
            contour3d = self.contour2d.to_3d(wire_primitive.start, normal, n2)

            if wire_primitive.__class__ is volmdlr.edges.LineSegment3D:
                for contour_primitive in contour3d.primitives:
                    faces.extend(contour_primitive.extrusion(
                        wire_primitive.length()
                        * wire_primitive.unit_direction_vector()))
            elif wire_primitive.__class__ is volmdlr.edges.Arc3D:
                for contour_primitive in contour3d.primitives:
                    faces.extend(contour_primitive.revolution(
                        wire_primitive.center,
                        wire_primitive.normal,
                        wire_primitive.angle))
            elif wire_primitive.__class__ is volmdlr.wires.Circle3D:
                for contour_primitive in contour3d.primitives:
                    faces.extend(contour_primitive.revolution(
                        wire_primitive.center,
                        wire_primitive.normal,
                        volmdlr.TWO_PI))

            elif wire_primitive.__class__ is volmdlr.edges.BSplineCurve3D or \
                    wire_primitive.__class__ is volmdlr.edges.BezierCurve3D:

                tangents = []
                for k, pt in enumerate(wire_primitive.points):
                    position = k / (len(wire_primitive.points) - 1)
                    tangents.append(wire_primitive.tangent(position))

                circles = []
                for pt, tan in zip(wire_primitive.points, tangents):
                    circles.append(volmdlr.wires.Circle3D.from_center_normal(center=pt,
                                                                             normal=tan,
                                                                             radius=self.contour2d.radius))

                polys = [volmdlr.wires.ClosedPolygon3D(c.tessellation_points()) for c in circles]

                size_v, size_u = len(polys[0].points) + 1, len(polys)
                degree_u, degree_v = 3, 3

                points_3d = []
                for poly in polys:
                    points_3d.extend(poly.points)
                    points_3d.append(poly.points[0])

                bezier_surface3d = volmdlr.faces.BezierSurface3D(degree_u,
                                                                 degree_v,
                                                                 points_3d,
                                                                 size_u,
                                                                 size_v)

                outer_contour = volmdlr.wires.Contour2D([volmdlr.edges.LineSegment2D(volmdlr.O2D, volmdlr.X2D),
                                                         volmdlr.edges.LineSegment2D(
                                                             volmdlr.X2D, volmdlr.X2D + volmdlr.Y2D),
                                                         volmdlr.edges.LineSegment2D(
                                                             volmdlr.X2D + volmdlr.Y2D, volmdlr.Y2D),
                                                         volmdlr.edges.LineSegment2D(volmdlr.Y2D, volmdlr.O2D)])
                surf2d = volmdlr.faces.Surface2D(outer_contour, [])

                bsface3d = volmdlr.faces.BSplineFace3D(bezier_surface3d, surf2d)
                faces.append(bsface3d)

            else:
                raise NotImplementedError(
                    'Unimplemented primitive for sweep: {}'
                    .format(wire_primitive.__class__.__name__))

        return faces

    def frame_mapping(self, frame: volmdlr.Frame3D, side: str):
        """
        Changes frame_mapping and return a new Sweep
        side = 'old' or 'new'
        """
        new_wire = self.wire3d.frame_mapping(frame, side)
        return Sweep(self.contour2d, new_wire, color=self.color,
                     alpha=self.alpha, name=self.name)

    def frame_mapping_inplace(self, frame: volmdlr.Frame3D, side: str):
        """
        Changes frame_mapping and the object is updated inplace
        side = 'old' or 'new'
        """
        self.wire3d.frame_mapping_inplace(frame, side)
        for face in self.faces:
            face.frame_mapping_inplace(frame, side)

    def copy(self, deep=True, memo=None):
        """
        Creates a copy of Sweep.

        """
        new_contour2d = self.contour2d.copy()
        new_wire3d = self.wire3d.copy()
        return Sweep(new_contour2d, new_wire3d, color=self.color,
                     alpha=self.alpha, name=self.name)


# class Sphere(volmdlr.Primitive3D):
class Sphere(RevolvedProfile):
    """
    Defines a sphere at a given position & radius.

    """

    def __init__(self, center, radius,
                 color: Tuple[float, float, float] = None, alpha: float = 1.,
                 name: str = ''):
        self.center = center
        self.radius = radius
        self.position = center

        # Revolved Profile for complete sphere
        s = volmdlr.Point2D(-self.radius, 0.01 * self.radius)
        i = volmdlr.Point2D(0, 1.01 * self.radius)
        e = volmdlr.Point2D(self.radius, 0.01 * self.radius)  # Not coherent but it works at first, to change !!

        # s = volmdlr.Point2D((-self.radius, 0))
        # i = volmdlr.Point2D(((math.sqrt(2)/2)*self.radius,(math.sqrt(2)/2)*self.radius))
        # e = volmdlr.Point2D(((-math.sqrt(2)/2)*self.radius,(-math.sqrt(2)/2)*self.radius))

        contour = volmdlr.wires.Contour2D([
            volmdlr.edges.Arc2D(s, i, e), volmdlr.edges.LineSegment2D(s, e)])

        axis = volmdlr.X3D
        y = axis.random_unit_normal_vector()
        RevolvedProfile.__init__(self, center, axis, y, contour, center, axis,
                                 color=color, alpha=alpha, name=name)

    def volume(self):
        return 4 / 3 * math.pi * self.radius**3

    def FreeCADExport(self, ip, ndigits=3):
        name = 'primitive' + str(ip)
        r = 1000 * self.radius
        x, y, z = round(1000 * self.center, ndigits)
        return '{} = Part.makeSphere({}, fc.Vector({}, {}, {}))\n'.format(
            name, r, x, y, z)

    def frame_mapping(self, frame: volmdlr.Frame3D, side: str):
        """
        Changes frame_mapping and return a new Sphere
        side = 'old' or 'new'
        """
        return Sphere(self.center.frame_mapping(frame, side), self.radius)

    def frame_mapping_inplace(self, frame: volmdlr.Frame3D, side: str):
        """
        Changes frame_mapping and the object is updated inplace
        side = 'old' or 'new'
        """
        self.center.frame_mapping_inplace(frame, side)

    def to_point_skin(self, resolution: float = 1e-3):
        if resolution > 2 * self.radius:
            return []

        theta = 2 * math.asin(resolution / (2 * self.radius))

        nb_floor = int(math.pi / theta) + 1
        rota_theta = [n * theta for n in range(nb_floor)]

        p1 = self.center + volmdlr.X3D * self.radius
        rota_axis = volmdlr.Y3D

        skin_points = []

        for t in rota_theta:
            pt_floor_init = p1.rotation(self.center, rota_axis, t)

            if math.isclose(t, 0, abs_tol=1e-6) or math.isclose(t, math.pi, abs_tol=1e-6):
                skin_points.append(pt_floor_init)

            else:
                center_floor = volmdlr.Point3D(volmdlr.X3D.dot(pt_floor_init),
                                               self.center.y,
                                               self.center.z)

                r_floor = center_floor.point_distance(pt_floor_init)
                theta_floor = resolution / r_floor

                nb_points_floor = int(2 * math.pi / theta_floor) + 1
                rota_theta_floor = [n * theta_floor for n in range(nb_points_floor)]

                if (2 * math.pi - rota_theta_floor[-1]) / theta_floor <= 0.1:
                    rota_theta_floor.pop()

                for tf in rota_theta_floor:
                    pt_floor = pt_floor_init.rotation(center_floor, volmdlr.X3D, tf)
                    skin_points.append(pt_floor)

        return skin_points

    def to_point_in(self, resolution: float = 1e-3):
        in_points = [self.center]
        nb_spheres = int(self.radius / resolution)
        if nb_spheres == 0:
            return in_points

        spheres_radius = [n * resolution for n in range(1, nb_spheres + 1)]

        if (self.radius - spheres_radius[-1]) / resolution <= 0.1:
            spheres_radius.pop()

        for srad in spheres_radius:
            in_sphere = Sphere(self.center, srad)
            in_points.extend(in_sphere.to_point_skin(resolution=resolution))

        return in_points


class Measure3D(volmdlr.edges.Line3D):
    """
    Used to create a measure between two points in 3D.
    """

    def __init__(self, point1: volmdlr.Point3D, point2: volmdlr.Point3D,
                 color: Tuple[float, float, float] = (1., 0, 0)):
        self.point1, self.point2 = point1, point2
        self.color = color
        self.distance = (point1 - point2).norm()
        self.bounding_box = self._bounding_box()

    # !!! no eq defined!
    def __hash__(self):
        return hash(self.point1) + hash(self.point2)


class BSplineExtrusion(volmdlr.core.Primitive3D):
    """
    Defines the extrusion of a BSpline.

    :param vectorextru: extrusion vector.
    """

    def __init__(self, obj, vectorextru: volmdlr.Vector3D, name: str = ''):
        self.obj = obj
        vectorextru.normalize()
        self.vectorextru = vectorextru
        if obj.__class__ is volmdlr.wires.Ellipse3D:
            self.points = obj.tessel_points
        else:
            self.points = obj.points

        volmdlr.core.Primitive3D.__init__(self, name=name)

    @classmethod
    def from_step(cls, arguments, object_dict):
        """
        Converts a step primitive to a BSplineExtrusion.

        :param arguments: The arguments of the step primitive. The last element represents the unit_conversion_factor.
        :type arguments: list
        :param object_dict: The dictionnary containing all the step primitives
            that have already been instanciated.
        :type object_dict: dict
        :return: The corresponding BSplineExtrusion object.
        :rtype: :class:`volmdlr.primitives3d.BSplineExtrusion`
        """
        name = arguments[0][1:-1]
        if object_dict[arguments[1]].__class__ is volmdlr.wires.Ellipse3D:
            ell = object_dict[arguments[1]]
            vectextru = -object_dict[arguments[2]]
            return cls(ell, vectextru, name)

        if object_dict[arguments[1]].__class__ is volmdlr.edges.BSplineCurve3D:
            bsplinecurve = object_dict[arguments[1]]
            vectextru = object_dict[arguments[2]]
            return cls(bsplinecurve, vectextru, name)
        raise NotImplementedError  # a adapter pour les bpsline<|MERGE_RESOLUTION|>--- conflicted
+++ resolved
@@ -1603,11 +1603,7 @@
     def rotation(self, center: volmdlr.Point3D, axis: volmdlr.Vector3D,
                  angle: float):
         """
-<<<<<<< HEAD
         Hollow cylinder rotation.
-=======
-        Hollow  Cylinder rotation.
->>>>>>> 9df3c9b6
 
         :param center: rotation center.
         :param axis: rotation axis.
@@ -1623,11 +1619,7 @@
     def rotation_inplace(self, center: volmdlr.Point3D, axis: volmdlr.Vector3D,
                          angle: float):
         """
-<<<<<<< HEAD
         Hollow cylinder rotation. Object is updated inplace.
-=======
-        Hollow Cylinder rotation. Object is updated inplace.
->>>>>>> 9df3c9b6
 
         :param center: rotation center
         :param axis: rotation axis
@@ -1638,11 +1630,7 @@
 
     def translation(self, offset: volmdlr.Vector3D):
         """
-<<<<<<< HEAD
         Hollow cylinder translation.
-=======
-        Translation for HollowCylinder.
->>>>>>> 9df3c9b6
 
         :param offset: translation vector.
         :return: A new translated HollowCylinder.
@@ -1654,11 +1642,7 @@
 
     def translation_inplace(self, offset: volmdlr.Vector3D):
         """
-<<<<<<< HEAD
         Hollow cylinder translation. Object is updated in-place.
-=======
-        Translation for HollowCylinder. Object is updated inplace.
->>>>>>> 9df3c9b6
 
         :param offset: translation vector.
         """
