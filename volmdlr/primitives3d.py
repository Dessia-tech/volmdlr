--- conflicted
+++ resolved
@@ -813,7 +813,6 @@
     def rotation(self, center: volmdlr.Point3D, axis: volmdlr.Vector3D,
                  angle: float):
         """
-<<<<<<< HEAD
         Revolved profile rotation.
 
         :param center: rotation center
@@ -824,14 +823,6 @@
         :type angle: float
         :return: a new rotated RevolvedProfile
         :rtype: RevolvedProfile
-=======
-        Revolved Profile rotation.
-
-        :param center: rotation center.
-        :param axis: rotation axis.
-        :param angle: angle rotation.
-        :return: a new rotated RevolvedProfile.
->>>>>>> 871fa5a1
         """
         return self.__class__(
             plane_origin=self.plane_origin.rotation(center, axis, angle),
@@ -1596,11 +1587,7 @@
     def rotation(self, center: volmdlr.Point3D, axis: volmdlr.Vector3D,
                  angle: float):
         """
-<<<<<<< HEAD
-        Hollow cylinder rotation.
-=======
         Hollow  Cylinder rotation.
->>>>>>> 871fa5a1
 
         :param center: rotation center.
         :type center: volmdlr.Point3D
@@ -1620,11 +1607,7 @@
     def rotation_inplace(self, center: volmdlr.Point3D, axis: volmdlr.Vector3D,
                          angle: float):
         """
-<<<<<<< HEAD
-        Hollow cylinder rotation. Object is updated inplace.
-=======
         Hollow Cylinder rotation. Object is updated inplace.
->>>>>>> 871fa5a1
 
         :param center: rotation center
         :param axis: rotation axis
