#!/usr/bin/env python3
# -*- coding: utf-8 -*-
"""
Created on Tue Feb 28 14:08:23 2017

@author: steven
"""
import numpy as npy

import volmdlr
from volmdlr.primitives import RoundedLineSegments
import math

import matplotlib.pyplot as plt

class RoundedLineSegments3D(volmdlr.Wire3D, RoundedLineSegments):
    def __init__(self, points, radius, closed=False, adapt_radius=False, name=''):        
        primitives = RoundedLineSegments.__init__(self, points, radius,
                                     volmdlr.LineSegment3D, volmdlr.Arc3D,
                                     closed, adapt_radius, name='')
        volmdlr.Wire3D.__init__(self, primitives, name)
                
    def ArcFeatures(self, ipoint):        
        radius = self.radius[ipoint]
        if self.closed:
            if ipoint == 0:
                pt1 = self.points[-1]
            else:
                pt1 = self.points[ipoint -1]
            pti = self.points[ipoint]
            if ipoint < self.npoints-1:                
                pt2 = self.points[ipoint+1]
            else:
                pt2 = self.points[0]
        else:
            pt1 = self.points[ipoint - 1]
            pti = self.points[ipoint]
            pt2 = self.points[ipoint + 1]

        dist1 = (pt1 - pti).Norm()
        dist2 = (pt2 - pti).Norm()
        dist3 = (pt1 - pt2).Norm()
        alpha = math.acos(-(dist3**2-dist1**2-dist2**2)/(2*dist1*dist2))/2.
        dist = radius/math.tan(alpha)

        u1 = (pt1 - pti) / dist1
        u2 = (pt2 - pti) / dist2
        
        p3 = pti + u1*dist
        p4 = pti + u2*dist

        n = u1.Cross(u2)
        n /= n.Norm()
        v1 = u1.Cross(n)
        v2 = u2.Cross(n)
        
        l1 = volmdlr.Line3D(p3, p3+v1)
        l2 = volmdlr.Line3D(p4, p4+v2)
        c, _ = l1.MinimumDistancePoints(l2)
        
        u3 = u1 + u2# mean of v1 and v2
        u3 /= u3.Norm()

        interior = c - u3 * radius     
        return p3, interior, p4, dist, alpha

        
    def Rotation(self, center, angle, copy=True):
        if copy:
            return RoundedLineSegments3D([p.Rotation(center,angle,copy=True) for p in self.points],self.radius,self.closed,self.name)
        else:
            self.__init__([p.Rotation(center,angle,copy=True) for p in self.points],self.radius,self.closed,self.name)
            
    def Translation(self,offset,copy=True):
        if copy:
            return RoundedLineSegments3D([p.Translation(offset,copy=True) for p in self.points],self.radius,self.closed,self.name)
        else:
            self.__init__([p.Translation(offset,copy=True) for p in self.points],self.radius,self.closed,self.name)

class Sphere(volmdlr.Primitive3D):
    def __init__(self,center,radius,name=''):
        volmdlr.Primitive3D.__init__(self, name)
        self.center = center
        self.radius = radius
        self.position = center
    
    def Volume(self):
        return 4/3*math.pi*self.radius**3
    
    def FreeCADExport(self, ip, ndigits=3):
        name = 'primitive'+str(ip)
        r = 1000*self.radius
        x, y, z = npy.round(1000*self.center.vector, ndigits)
        return '{} = Part.makeSphere({}, fc.Vector({}, {}, {}))\n'.format(name,r,x,y,z)
    
class Block(volmdlr.Primitive3D):
    """
    Creates a block
    :param frame: a frame 3D. The origin of the frame is the center of the block,
     the 3 vectors are defining the edges. The frame has not to be orthogonal
    """
    def __init__(self, frame, name=''):
        self.frame = frame
        self.size = (self.frame.u.Norm(), self.frame.v.Norm(), self.frame.w.Norm())
        volmdlr.Primitive3D.__init__(self, name)
    
    def Vertices(self):
        return [self.frame.origin - 0.5*self.frame.u - 0.5*self.frame.v - 0.5*self.frame.w,
                self.frame.origin - 0.5*self.frame.u + 0.5*self.frame.v - 0.5*self.frame.w,
                self.frame.origin + 0.5*self.frame.u + 0.5*self.frame.v - 0.5*self.frame.w,
                self.frame.origin + 0.5*self.frame.u - 0.5*self.frame.v - 0.5*self.frame.w,
                self.frame.origin - 0.5*self.frame.u - 0.5*self.frame.v + 0.5*self.frame.w,
                self.frame.origin - 0.5*self.frame.u + 0.5*self.frame.v + 0.5*self.frame.w,
                self.frame.origin + 0.5*self.frame.u + 0.5*self.frame.v + 0.5*self.frame.w,
                self.frame.origin + 0.5*self.frame.u - 0.5*self.frame.v + 0.5*self.frame.w]
                
    
    def Edges(self):
        p1, p2, p3, p4, p5, p6, p7, p8 = self.Vertices()
        return [volmdlr.LineSegment3D(p1, p2),
                volmdlr.LineSegment3D(p2, p3),
                volmdlr.LineSegment3D(p3, p4),
                volmdlr.LineSegment3D(p4, p1),
                volmdlr.LineSegment3D(p5, p6),
                volmdlr.LineSegment3D(p6, p7),
                volmdlr.LineSegment3D(p7, p8),
                volmdlr.LineSegment3D(p8, p5),
                volmdlr.LineSegment3D(p1, p5),
                volmdlr.LineSegment3D(p2, p6),
                volmdlr.LineSegment3D(p3, p7),
                volmdlr.LineSegment3D(p4, p8)]
        
    def MPLPlot2D(self, x3D, y3D, ax=None):
        if ax is None:
            fig, ax = plt.subplots()
            ax.set_aspect('equal')
        else:
            fig = None
        
        for edge3D in self.Edges():
#            edge2D = edge3D.PlaneProjection2D()
            edge3D.MPLPlot2D(x3D, y3D, ax)
        
        return fig, ax
        
class Cylinder(volmdlr.Primitive3D):
    def __init__(self, position, axis, radius, width, name=''):
        volmdlr.Primitive3D.__init__(self, name)
        self.position = position
        axis.Normalize()
        self.axis = axis
        self.radius = radius
        self.width = width
        
    def Volume(self):
        return self.width * math.pi * self.radius**2
        
    def FreeCADExport(self, ip):
        if self.radius>0:
            name='primitive'+str(ip)
            e=str(1000*self.width)
            r=str(1000*self.radius)
            position=1000*(self.position - self.axis*self.width/2.)
            x,y,z=position
            x=str(x)
            y=str(y)
            z=str(z)
    
            ax,ay,az=self.axis
            ax=str(ax)
            ay=str(ay)
            az=str(az)
            return name+'=Part.makeCylinder('+r+','+e+',fc.Vector('+x+','+y+','+z+'),fc.Vector('+ax+','+ay+','+az+'),360)\n'
        else:
            return ''
    
    def Babylon(self):
        ya,xa,za=self.axis
        theta=math.acos(za/self.width)
        phi=math.atan(ya/xa)
        x,z,y=self.position
        s='var cylinder = BABYLON.Mesh.CreateCylinder("{}", {}, {}, {}, 30, 1, scene,false, BABYLON.Mesh.DEFAULTSIDE);'.format(self.name,self.width,2*self.radius,2*self.radius)
        s+='cylinder.position = new BABYLON.Vector3({},{},{});\n;'.format(x,y,z)
        s+='cylinder.rotation.x={}\n;'.format(-theta*math.sin(phi))
        s+='cylinder.rotation.y={}\n;'.format(theta*math.cos(phi))
        s+='cylinder.rotation.z={}\n;'.format(phi)
        return s
    
class HollowCylinder(volmdlr.Primitive3D):
    def __init__(self, position, axis, inner_radius, outer_radius, width, name=''):
        volmdlr.Primitive3D.__init__(self, name)
        self.position = position
        axis.Normalize()
        self.axis = axis
        self.inner_radius = inner_radius
        self.outer_radius = outer_radius
        self.width = width
        
    def Volume(self):
        return self.width * math.pi* (self.outer_radius**2 - self.inner_radius**2)


    def FreeCADExport(self, ip):
        if self.outer_radius > 0.:
            name = 'primitive'+str(ip)
            re = round(1000*self.outer_radius, 6)
            ri = round(1000*self.inner_radius, 6)        
            x, y, z = round((1000*(self.position - self.axis*self.width/2)), 6)
            ax, ay, az = npy.round(self.axis.vector, 6)
            
            s='C2 = Part.makeCircle({}, fc.Vector({}, {}, {}),fc.Vector({}, {}, {}))\n'.format(re, x, y, z, ax, ay, az)
            s+='W2 = Part.Wire(C2.Edges)\n'
            s+='F2 = Part.Face(W2)\n'
            
            if self.inner_radius!=0.:
                s+='C1 = Part.makeCircle({}, fc.Vector({}, {}, {}),fc.Vector({}, {}, {}))\n'.format(ri, x, y, z, ax, ay, az)
                s+='W1 = Part.Wire(C1.Edges)\n'
                s+='F1 = Part.Face(W1)\n'        
                s+='F2 = F2.cut(F1)\n'
    
            vx, vy, vz = round(self.axis*self.width*1000, 6)
            
            s += '{} = F2.extrude(fc.Vector({}, {}, {}))\n'.format(name, vx, vy, vz)
            return s
        
        else:
            return ''
    
    def Babylon(self):
        ya,xa,za=self.axis# to counter y definition in babylon
        theta=math.acos(za/self.width)
        phi=math.atan(ya/xa)
        x,z,y=self.position
        s='var cylinder = BABYLON.Mesh.CreateCylinder("{}", {}, {}, {}, 30, 1, scene,false, BABYLON.Mesh.DEFAULTSIDE);'.format(self.name,self.width,2*self.outer_radius,2*self.outer_radius)
        s+='cylinder.position = new BABYLON.Vector3({},{},{});\n;'.format(x,y,z)
        s+='cylinder.rotation.x={}\n;'.format(-theta*math.sin(phi))
        s+='cylinder.rotation.y={}\n;'.format(theta*math.cos(phi))
        s+='cylinder.rotation.z={}\n;'.format(phi)
        return s
    
class ExtrudedProfile(volmdlr.Primitive3D):
    """

    """
    def __init__(self, plane_origin, x, y, outer_contour2d, inner_contours2d,
                 extrusion_vector, name=''):
        volmdlr.Primitive3D.__init__(self, name)
        self.outer_contour2d = outer_contour2d
        self.outer_contour3d = outer_contour2d.To3D(plane_origin, x, y)
        self.inner_contours2d = inner_contours2d
        self.extrusion_vector = extrusion_vector
        self.inner_contours3d = []
        self.x = x
        self.y = y
        for contour in inner_contours2d:
            self.inner_contours3d.append(contour.To3D(plane_origin, x, y))
        
    def MPLPlot(self, ax):
        for contour in self.contours3D:
            for primitive in contour:
                primitive.MPLPlot(ax)
        
    def FreeCADExport(self, ip):
        name='primitive'+str(ip)
        s = 'Wo = []\n'
        s += 'Eo = []\n'
        for ip, primitive in enumerate(self.outer_contour3d.basis_primitives):
            s += primitive.FreeCADExport('L{}'.format(ip))
            s += 'Eo.append(Part.Edge(L{}))\n'.format(ip)
        s += 'Wo.append(Part.Wire(Eo[:]))\n'
        s += 'Fo = Part.Face(Wo)\n'
        
        s += 'Fi = []\n'
        s += 'W = []\n'
        for ic,contour in enumerate(self.inner_contours3d): 
            s+='E = []\n'
            for ip, primitive in enumerate(contour.basis_primitives):
                s += primitive.FreeCADExport('L{}_{}'.format(ic, ip))
                s += 'E.append(Part.Edge(L{}_{}))\n'.format(ic, ip)
            s += 'Wi = Part.Wire(E[:])\n'
            s += 'Fi.append(Part.Face(Wi))\n'
            
        if len(self.inner_contours3d) != 0:
            s += 'Fo = Fo.cut(Fi)\n'
        e1, e2, e3 = round(1000*self.extrusion_vector, 6)
        
        s+='{} = Fo.extrude(fc.Vector({}, {}, {}))\n'.format(name,e1,e2,e3)
        return s
    
    def Area(self):
        areas=[c.Area() for c in self.contours2D]
        sic=list(npy.argsort(areas))[::-1]# sorted indices of contours
        area=areas[sic[0]]
        
        for i in sic[1:]:
            area-=self.contours2D[i].Area()
        return area
    
    def Volume(self):
#        e=extrusion_vector/norm(extrusion_vector)
        z = npy.cross(self.x.vector,self.y.vector)
        z.Normalize()
        coeff = npy.dot(self.extrusion_vector, z)
        
        return self.Area()*coeff
<<<<<<< HEAD
        
        

class Sphere(volmdlr.Primitive3D):
    def __init__(self,center,radius,name=''):
        volmdlr.Primitive3D.__init__(self,name)
        self.center = center
        self.radius = radius
        self.position = center
    
    def Volume(self):
        return 4/3*math.pi*self.radius**3
    
    def FreeCADExport(self, ip, ndigits=3):
        name = 'primitive'+str(ip)
        r = 1000*self.radius
        x, y, z = round(1000*self.center, ndigits)
        return '{}=Part.makeSphere({},fc.Vector({},{},{}))\n'.format(name,r,x,y,z)
=======
>>>>>>> ff253b72


class RevolvedProfile(volmdlr.Primitive3D):
    """
    
    """
    def __init__(self, plane_origin, x, y, contours2d, axis_point, 
                 axis,angle=2*math.pi, name=''):
        volmdlr.Primitive3D.__init__(self, name)
        self.contours2d = contours2d
        self.axis_point = axis_point
        self.axis = axis
        self.angle = angle
        self.plane_origin = plane_origin
        self.x = x
        self.y = y
        
        self.contours3d = []
        for contour in contours2d:
            self.contours3d.append(contour.To3D(plane_origin, x, y))
        
    def MPLPlot(self, ax):
        for contour in self.contours3D:
            for primitive in contour:
                primitive.MPLPlot(ax)
        
    def FreeCADExport(self, ip, ndigits=3):
        name = 'primitive'+str(ip)
        s = 'W=[]\n'
        for ic, contour in enumerate(self.contours3d): 
            s += 'L=[]\n'
            for ip, primitive in enumerate(contour.basis_primitives):
                s += primitive.FreeCADExport('L{}_{}'.format(ic,ip),8)
                s += 'L.append(L{}_{})\n'.format(ic,ip)
            s += 'S = Part.Shape(L)\n' 
            s += 'W.append(Part.Wire(S.Edges))\n'
        s += 'F=Part.Face(W)\n'
        a1, a2, a3 = self.axis.vector
        ap1, ap2, ap3 = self.axis_point.vector
        ap1 = round(ap1*1000,ndigits)
        ap2 = round(ap2*1000,ndigits)
        ap3 = round(ap3*1000,ndigits)
        angle = self.angle/math.pi*180
        s += '{} = F.revolve(fc.Vector({},{},{}),fc.Vector({},{},{}),{})\n'.format(name,ap1,ap2,ap3,a1,a2,a3,angle)

#            myObject.Shape = Sweep
        return s
    
    def Volume(self):
        areas=[c.Area() for c in self.contours2D]
        # Maximum area is main surface, others cut into it
        sic=list(npy.argsort(areas))[::-1]# sorted indices of contours
        p1=self.axis_point.PlaneProjection(self.plane_origin,self.x,self.y)
        if self.axis_point.PointDistance(p1)!=0:
            raise NotImplementedError
        p1_2D=p1.To2D(self.axis_point,self.x,self.y)
        p2_3D=self.axis_point+volmdlr.Point3D(self.axis.vector)
        p2=p2_3D.PlaneProjection(self.plane_origin,self.x,self.y)
        if p2_3D.PointDistance(p2)!=0:
            raise NotImplementedError
        p2_2D=p2_3D.To2D(self.plane_origin,self.x,self.y)
        axis_2D=volmdlr.Line2D(p1_2D,p2_2D)
        
        com=self.contours2D[sic[0]].CenterOfMass()
        rg=axis_2D.PointDistance(com)
        volume=areas[sic[0]]*rg
        
        for i in sic[1:]:
            com=self.contours2D[i].CenterOfMass()
            rg=axis_2D.PointDistance(com)
            volume-=areas[i]*rg
            
        return self.angle*volume
                
        
        
class HelicalExtrudedProfile(volmdlr.Primitive3D):
    """

    """
    def __init__(self, plane_origin, x, y, axis_point,axis, pitch,
                 outer_contour2d, inner_contours2d=[], name=''):
        volmdlr.Primitive3D.__init__(self, name)
        self.inner_contours2d = inner_contours2d
        self.outer_contour2d = outer_contour2d
        self.axis_point=axis_point
        self.axis=axis
        self.pitch=pitch
       
        self.inner_contours3d=[c.To3D(plane_origin,x,y) for c in inner_contours2d]
        self.outer_contour3d=outer_contour2d.To3D(plane_origin,x,y)
            
            
    def FreeCADExport(self,ip,ndigits=3):
        name='primitive{}'.format(ip)
        s="E=[]\n"   
        for ip,primitive in enumerate(self.outer_contour3d.basis_primitives):
            s+=primitive.FreeCADExport('L_{}'.format(ip))
            s+='E.append(Part.Edge(L_{}))\n'.format(ip)
#        s+='S = Part.Shape(L)\n' 
        s+='W=Part.Wire(E[:])\n'

        a1,a2,a3=self.axis
        ap1,ap2,ap3=self.axis_point
        ap1=round(ap1*1000,ndigits)
        ap2=round(ap2*1000,ndigits)
        ap3=round(ap3*1000,ndigits)
        
        width = self.axis.Norm()*1000
        direction = bool(self.pitch < 0)
        pitch = round(abs(self.pitch)*1000, ndigits)
        s += "helix = Part.makeHelix({}, {}, 50., 0, {})\n".format(pitch, width, direction)
        s += "helix.translate(fc.Vector({},{},{}))\n".format(ap1, ap2, ap3)

        s += '{} = helix.makePipeShell([W],True,True)\n'.format(name)
        for ic, contour in enumerate(self.inner_contours3d):
            s += "Ei=[]\n"   
            s += "helix2 = Part.makeHelix({}, {}, 50., 0, {})\n".format(pitch,1.01*width+pitch,direction)
            s += "helix2.translate(fc.Vector({},{},{}))\n".format(ap1,ap2,ap3-pitch)
            for ip, primitive in enumerate(contour.basis_primitives):
                s += primitive.FreeCADExport('L_{}_{}'.format(ic,ip))
                s += 'Ei.append(Part.Edge(L_{}_{}))\n'.format(ic,ip)
            s+= 'Wi = Part.Wire(Ei[:])\n'
            s+= "{} = {}.cut(helix2.makePipeShell([Wi],True,True))\n".format(name,name)

        return s
    
    
class Sweep(volmdlr.Primitive3D):
    """
    Sweep a 3D contour along a Wire3D
    """
    def __init__(self, contour3d, wire3d, name=''):
        volmdlr.Primitive3D.__init__(self,name)
        self.contour3d = contour3d
        self.wire3d = wire3d
            
    def FreeCADExport(self,ip,ndigits=3):
        name='primitive{}'.format(ip)
        s="E=[]\n"   
        for ip, primitive in enumerate(self.contour3d.basis_primitives):
            s+=primitive.FreeCADExport('L_{}'.format(ip))
            s+='E.append(Part.Edge(L_{}))\n'.format(ip)
#        s+='S = Part.Shape(L)\n' 
        s+='contour=Part.Wire(E[:])\n'

        s+="E=[]\n"   
        for ip, primitive in enumerate(self.wire3d.basis_primitives):
            s+=primitive.FreeCADExport('L_{}'.format(ip))
            s+='E.append(Part.Edge(L_{}))\n'.format(ip)
#        s+='S = Part.Shape(L)\n' 
        s+='wire=Part.Wire(E[:])\n'

        s+='{}=wire.makePipeShell([contour],True, True)\n'.format(name)


        return s
    
class Cut(volmdlr.Primitive3D):
    """
    Cut primitive 1 by primitive 2
    """
    def __init__(self,primitive,cut_primitive,name=''):
        volmdlr.Primitive3D.__init__(self,name)
        self.primitive=primitive
        self.cut_primitive=cut_primitive
        
    # TODO: this one is oubviously false
#    def Volume(self):
#        return self.primitive.Volume() - self.cut_primitive.Volume()

        
    def FreeCADExport(self,ip):
        name = 'primitive{}'.format(ip)
        
        s = self.primitive.FreeCADExport('{}_0'.format(ip))
        s += self.cut_primitive.FreeCADExport('{}_1'.format(ip))
        
        s+="{} = {}_0.cut({}_1)\n".format(name,name,name)

        return s

class Fuse(volmdlr.Primitive3D):
    """
    Fuse primitives
    """
    def __init__(self, primitives, name=''):
        volmdlr.Primitive3D.__init__(self, name)
        self.primitives = primitives
        
        
    def FreeCADExport(self,ip):
        name = 'primitive{}'.format(ip)
        
        
        s = self.primitives[0].FreeCADExport(ip)
        for primitive in self.primitives[1:]:
            s += primitive.FreeCADExport('{}_0'.format(ip))
            s += "{} = {}.fuse({}_0)\n".format(name,name,name)

        return s        <|MERGE_RESOLUTION|>--- conflicted
+++ resolved
@@ -303,27 +303,6 @@
         coeff = npy.dot(self.extrusion_vector, z)
         
         return self.Area()*coeff
-<<<<<<< HEAD
-        
-        
-
-class Sphere(volmdlr.Primitive3D):
-    def __init__(self,center,radius,name=''):
-        volmdlr.Primitive3D.__init__(self,name)
-        self.center = center
-        self.radius = radius
-        self.position = center
-    
-    def Volume(self):
-        return 4/3*math.pi*self.radius**3
-    
-    def FreeCADExport(self, ip, ndigits=3):
-        name = 'primitive'+str(ip)
-        r = 1000*self.radius
-        x, y, z = round(1000*self.center, ndigits)
-        return '{}=Part.makeSphere({},fc.Vector({},{},{}))\n'.format(name,r,x,y,z)
-=======
->>>>>>> ff253b72
 
 
 class RevolvedProfile(volmdlr.Primitive3D):
