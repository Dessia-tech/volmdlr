#!/usr/bin/env python3
# -*- coding: utf-8 -*-
"""
Common primitives 3D
"""

import math

import numpy as npy
npy.seterr(divide='raise')

import volmdlr
from volmdlr.primitives import RoundedLineSegments
from typing import Tuple


import matplotlib.pyplot as plt

class OpenedRoundedLineSegments3D(volmdlr.Wire3D, RoundedLineSegments):
    _non_serializable_attributes = []
    _non_eq_attributes = ['name']
    _non_hash_attributes = ['name']
    _generic_eq = True
    
    def __init__(self, points, radius, adapt_radius=False, name=''):
        primitives = RoundedLineSegments.__init__(self, points, radius,
                                                  volmdlr.LineSegment3D,
                                                  volmdlr.Arc3D,
                                                  closed=False,
                                                  adapt_radius=adapt_radius,
                                                  name='')

        volmdlr.Wire3D.__init__(self, primitives, name)

    def ArcFeatures(self, ipoint):
        radius = self.radius[ipoint]
        if self.closed:
            if ipoint == 0:
                pt1 = self.points[-1]
            else:
                pt1 = self.points[ipoint -1]
            pti = self.points[ipoint]
            if ipoint < self.npoints-1:
                pt2 = self.points[ipoint+1]
            else:
                pt2 = self.points[0]
        else:
            pt1 = self.points[ipoint - 1]
            pti = self.points[ipoint]
            pt2 = self.points[ipoint + 1]

        dist1 = (pt1 - pti).Norm()
        dist2 = (pt2 - pti).Norm()
        dist3 = (pt1 - pt2).Norm()
        alpha = math.acos(-(dist3**2-dist1**2-dist2**2)/(2*dist1*dist2))/2.
        dist = radius/math.tan(alpha)

        u1 = (pt1 - pti) / dist1
        u2 = (pt2 - pti) / dist2

        p3 = pti + u1*dist
        p4 = pti + u2*dist

        n = u1.Cross(u2)
        n /= n.Norm()
        v1 = u1.Cross(n)
        v2 = u2.Cross(n)

        l1 = volmdlr.Line3D(p3, p3+v1)
        l2 = volmdlr.Line3D(p4, p4+v2)
        c, _ = l1.MinimumDistancePoints(l2)

        u3 = u1 + u2# mean of v1 and v2
        u3 /= u3.Norm()

        interior = c - u3 * radius
        return p3, interior, p4, dist, alpha


    def Rotation(self, center, angle, copy=True):
        if copy:
            return self.__class__([p.Rotation(center, angle, copy=True)\
                                          for p in self.points],
                                         self.radius, self.closed, self.name)
        else:
            self.__init__([p.Rotation(center, angle, copy=True)\
                           for p in self.points],
                          self.radius, self.closed, self.name)

    def Translation(self, offset, copy=True):
        if copy:
            return self.__class__([p.Translation(offset, copy=True)\
                                          for p in self.points],
                                         self.radius, self.closed, self.name)
        else:
            self.__init__([p.Translation(offset, copy=True)\
                           for p in self.points],
                          self.radius, self.closed, self.name)


class ClosedRoundedLineSegments3D(volmdlr.Contour3D, OpenedRoundedLineSegments3D):
    _non_serializable_attributes = []
    _non_eq_attributes = ['name']
    _non_hash_attributes = ['name']
    _generic_eq = True
    
    def __init__(self, points, radius, adapt_radius=False, name=''):
        primitives = RoundedLineSegments.__init__(self, points, radius,
                                                  volmdlr.LineSegment3D,
                                                  volmdlr.Arc3D,
                                                  closed=True,
                                                  adapt_radius=adapt_radius,
                                                  name='')

        volmdlr.Contour3D.__init__(self, primitives, name=name)

class Sphere(volmdlr.Primitive3D):
    def __init__(self,center, radius, name=''):
        volmdlr.Primitive3D.__init__(self, name=name)
        self.center = center
        self.radius = radius
        self.position = center

    def Volume(self):
        return 4/3*math.pi*self.radius**3

    def FreeCADExport(self, ip, ndigits=3):
        name = 'primitive'+str(ip)
        r = 1000*self.radius
        x, y, z = round(1000*self.center, ndigits)
        return '{} = Part.makeSphere({}, fc.Vector({}, {}, {}))\n'.format(name,r,x,y,z)

    def babylon_script(self, name='primitive_mesh'):
        p1 = volmdlr.Point2D((-self.radius, 0))
        p2 = volmdlr.Point2D((0, self.radius))
        p3 = volmdlr.Point2D((self.radius, 0))
        line = volmdlr.LineSegment2D(p1, p3)
        arc = volmdlr.Arc2D(p1, p2, p3)
        extruded_profile = RevolvedProfile(self.position, volmdlr.X3D, volmdlr.Y3D,
                                           volmdlr.Contour2D([line, arc]), self.position, volmdlr.X3D, name=self.name)
        return extruded_profile.babylon_script(name=name)

    def frame_mapping(self, frame, side, copy=True):
        """
        side = 'old' or 'new'
        """
        if copy:
            return Sphere(self.center.frame_mapping(frame, side, copy),
                          self.radius)
        else:
            self.center.frame_mapping(frame, side, copy)

class Block(volmdlr.Shell3D):
    _standalone_in_db = True
    _generic_eq = True
    _non_serializable_attributes  = ['size']
    _non_eq_attributes = ['name', 'color', 'alpha', 'size', 'bounding_box', 'faces', 'contours',
                          'plane', 'points', 'polygon2D']
    _non_hash_attributes = []

    """
    Creates a block
    :param frame: a frame 3D. The origin of the frame is the center of the block,
     the 3 vectors are defining the edges. The frame has not to be orthogonal
    """
    def __init__(self, frame:volmdlr.Frame3D, *,
                 color:Tuple[float, float, float]=None, alpha:float=1.,
                 name:str=''):
        self.frame = frame
        self.size = (self.frame.u.Norm(), self.frame.v.Norm(), self.frame.w.Norm())

        faces = self.shell_faces()
        volmdlr.Shell3D.__init__(self, faces,  color=color, alpha=alpha, name=name)

    # def __hash__(self):
    #     return hash(self.frame)

    def Vertices(self):
        return [self.frame.origin - 0.5*self.frame.u - 0.5*self.frame.v - 0.5*self.frame.w,
                self.frame.origin - 0.5*self.frame.u + 0.5*self.frame.v - 0.5*self.frame.w,
                self.frame.origin + 0.5*self.frame.u + 0.5*self.frame.v - 0.5*self.frame.w,
                self.frame.origin + 0.5*self.frame.u - 0.5*self.frame.v - 0.5*self.frame.w,
                self.frame.origin - 0.5*self.frame.u - 0.5*self.frame.v + 0.5*self.frame.w,
                self.frame.origin - 0.5*self.frame.u + 0.5*self.frame.v + 0.5*self.frame.w,
                self.frame.origin + 0.5*self.frame.u + 0.5*self.frame.v + 0.5*self.frame.w,
                self.frame.origin + 0.5*self.frame.u - 0.5*self.frame.v + 0.5*self.frame.w]

    def Edges(self):
        p1, p2, p3, p4, p5, p6, p7, p8 = self.Vertices()
        return [volmdlr.LineSegment3D(p1.copy(), p2.copy()),
                volmdlr.LineSegment3D(p2.copy(), p3.copy()),
                volmdlr.LineSegment3D(p3.copy(), p4.copy()),
                volmdlr.LineSegment3D(p4.copy(), p1.copy()),
                volmdlr.LineSegment3D(p5.copy(), p6.copy()),
                volmdlr.LineSegment3D(p6.copy(), p7.copy()),
                volmdlr.LineSegment3D(p7.copy(), p8.copy()),
                volmdlr.LineSegment3D(p8.copy(), p5.copy()),
                volmdlr.LineSegment3D(p1.copy(), p5.copy()),
                volmdlr.LineSegment3D(p2.copy(), p6.copy()),
                volmdlr.LineSegment3D(p3.copy(), p7.copy()),
                volmdlr.LineSegment3D(p4.copy(), p8.copy())]

    def face_contours(self):
        e1, e2, e3, e4, e5, e6, e7, e8, e9, e10, e11, e12 = self.Edges()
        return [volmdlr.Contour3D([e1.copy(), e2.copy(), e3.copy(), e4.copy()]),
                volmdlr.Contour3D([e5.copy(), e6.copy(), e7.copy(), e8.copy()]),
                volmdlr.Contour3D([e1.copy(), e9.copy(), e5.copy(), e10.copy()]),
                volmdlr.Contour3D([e2.copy(), e10.copy(), e6.copy(), e11.copy()]),
                volmdlr.Contour3D([e3.copy(), e11.copy(), e7.copy(), e12.copy()]),
                volmdlr.Contour3D([e4.copy(), e12.copy(), e8.copy(), e9.copy()])]

    def shell_faces(self):
        c1, c2, c3, c4, c5, c6 = self.face_contours()
        return [volmdlr.PlaneFace3D([c1]),
                volmdlr.PlaneFace3D([c2]),
                volmdlr.PlaneFace3D([c3]),
                volmdlr.PlaneFace3D([c4]),
                volmdlr.PlaneFace3D([c5]),
                volmdlr.PlaneFace3D([c6])]

    def Rotation(self, center, axis, angle, copy=True):
        if copy:
            new_frame = self.frame.Rotation(center, axis, angle, copy=True)
            return Block(new_frame, color=self.color, alpha=self.alpha, name=self.name)
        else:
            self.frame.Rotation(center, axis, angle, copy=False)
            volmdlr.Shell3D.Rotation(self, center, axis, angle, copy=False)

    def Translation(self, offset, copy=True):
        if copy:
            new_frame = self.frame.Translation(offset, copy=True)
            return Block(new_frame, color=self.color, alpha=self.alpha, name=self.name)
        else:
            self.frame.Translation(offset, copy=False)
            volmdlr.Shell3D.Translation(self, offset, copy=False)

    def frame_mapping(self, frame, side, copy=True):
        """
        side = 'old' or 'new'
        """
        basis = frame.Basis()
        if side == 'new':
            new_origin = frame.NewCoordinates(self.frame.origin)
            new_u = basis.NewCoordinates(self.frame.u)
            new_v = basis.NewCoordinates(self.frame.v)
            new_w = basis.NewCoordinates(self.frame.w)
            new_frame = volmdlr.Frame3D(new_origin, new_u, new_v, new_w)
            if copy:
                return Block(new_frame, color=self.color, alpha=self.alpha, name=self.name)
            else:
                self.frame = new_frame
                volmdlr.Shell3D.frame_mapping(self, frame, side, copy=False)

        if side == 'old':
            new_origin = frame.OldCoordinates(self.frame.origin)
            new_u = basis.OldCoordinates(self.frame.u)
            new_v = basis.OldCoordinates(self.frame.v)
            new_w = basis.OldCoordinates(self.frame.w)
            new_frame = volmdlr.Frame3D(new_origin, new_u, new_v, new_w)
            if copy:
                return Block(new_frame, color=self.color, alpha=self.alpha, name=self.name)
            else:
                self.frame = new_frame
                volmdlr.Shell3D.frame_mapping(self, frame, side, copy=False)

    def copy(self):
        new_origin = self.frame.origin.Copy()
        new_u = self.frame.u.Copy()
        new_v = self.frame.v.Copy()
        new_w = self.frame.w.Copy()
        new_frame = volmdlr.Frame3D(new_origin, new_u, new_v, new_w)
        return Block(new_frame, color=self.color, alpha=self.alpha, name=self.name)

    def plot_data(self, x3D, y3D, marker=None, color='black', stroke_width=1,
                  dash=False, opacity=1, arrow=False):
        lines = []
        for edge3D in self.Edges():
            lines.append(edge3D.plot_data(x3D, y3D, marker, color, stroke_width,
                         dash, opacity, arrow))

        return lines

    def MPLPlot2D(self, x3D, y3D, ax=None):
        if ax is None:
            fig, ax = plt.subplots()
            ax.set_aspect('equal')
        else:
            fig = None

        for edge3D in self.Edges():
#            edge2D = edge3D.PlaneProjection2D()
            edge3D.MPLPlot2D(x3D, y3D, ax)

        return fig, ax



class Cone(volmdlr.Primitive3D):
    def __init__(self, position, axis, radius, length, name=''):
        volmdlr.Primitive3D.__init__(self, name=name)
        self.position = position
        axis.Normalize()
        self.axis = axis
        self.radius = radius
        self.length = length
        self.bounding_box = self._bounding_box()

    def _bounding_box(self):
        """
        A is the point at the basis
        B is the top
        """
        pointA = self.position - self.length/2 * self.axis
        pointB = self.position + self.length/2 * self.axis

        dx2 = (pointA[0]-pointB[0])**2
        dy2 = (pointA[1]-pointB[1])**2
        dz2 = (pointA[2]-pointB[2])**2

        kx = ((dy2 + dz2) / (dx2 + dy2 + dz2))**0.5
        ky = ((dx2 + dz2) / (dx2 + dy2 + dz2))**0.5
        kz = ((dx2 + dy2) / (dx2 + dy2 + dz2))**0.5

        x_bound = (pointA[0] - kx * self.radius, pointA[0] + kx * self.radius, pointB[0])
        xmin = min(x_bound)
        xmax = max(x_bound)

        y_bound = (pointA[1] - ky * self.radius, pointA[1] + ky * self.radius, pointB[1])
        ymin = min(y_bound)
        ymax = max(y_bound)

        z_bound = (pointA[2] - kz * self.radius, pointA[2] + kz * self.radius, pointB[2])
        zmin = min(z_bound)
        zmax = max(z_bound)

        return volmdlr.BoundingBox(xmin, xmax, ymin, ymax, zmin, zmax)

    def Volume(self):
        return self.length * math.pi * self.radius**2 / 3

    def babylon_script(self):
        new_axis = volmdlr.Vector3D((self.axis[0], self.axis[1], self.axis[2]))
        normal_vector1 = new_axis.RandomUnitNormalVector()
        normal_vector2 = new_axis.Cross(normal_vector1)
        x, y, z = self.position
        s = 'var cone = BABYLON.MeshBuilder.CreateCylinder("cone", {{diameterTop:0, diameterBottom:{}, height: {}, tessellation: 100}}, scene);\n'.format(2*self.radius, self.length)
        s += 'cone.position = new BABYLON.Vector3({},{},{});\n;'.format(x,y,z)
        s += 'var axis1 = new BABYLON.Vector3({},{},{});\n'.format(new_axis[0], new_axis[1], new_axis[2])
        s += 'var axis2 = new BABYLON.Vector3({},{},{});\n'.format(normal_vector1[0], normal_vector1[1], normal_vector1[2])
        s += 'var axis3 = new BABYLON.Vector3({},{},{});\n'.format(normal_vector2[0], normal_vector2[1], normal_vector2[2])
        s += 'cone.rotation = BABYLON.Vector3.RotationFromAxis(axis3, axis1, axis2);\n'
        return s


class ExtrudedProfile(volmdlr.Shell3D):
    """

    """
    _non_serializable_attributes  = ['faces', 'inner_contours3d', 'outer_contour3d']
    def __init__(self, plane_origin, x, y, outer_contour2d, inner_contours2d,
                 extrusion_vector, color=None, alpha=1., name=''):
        volmdlr.Primitive3D.__init__(self, name=name)
        self.plane_origin = plane_origin
        
        self.outer_contour2d = outer_contour2d
        self.outer_contour3d = outer_contour2d.To3D(plane_origin, x, y)
        
        self.inner_contours2d = inner_contours2d
        self.extrusion_vector = extrusion_vector
        self.inner_contours3d = []
        self.x = x
        self.y = y
        self.color = color
        self.bounding_box = self._bounding_box()

        bool_areas = []
        for contour in inner_contours2d:
            self.inner_contours3d.append(contour.To3D(plane_origin, x, y))
            if contour.Area() > outer_contour2d.Area():
                bool_areas.append(True)
            else:
                bool_areas.append(False)
        if any(bool_areas):
            raise ValueError('At least one inner contour is not contained in outer_contour.')

        faces = self.shell_faces()
        volmdlr.Shell3D.__init__(self, faces, color=color, alpha=alpha, name=name)

    def shell_faces(self):

        lower_contours = [self.outer_contour3d]+self.inner_contours3d
        lower_face = volmdlr.PlaneFace3D(lower_contours)

        upper_contours = [contour.Translation(self.extrusion_vector, True) for contour in lower_contours]
        upper_face = volmdlr.PlaneFace3D(upper_contours)

        lateral_faces = []
        for i in range(len(self.inner_contours3d)+1):
            lower_points = lower_contours[i].points + [lower_contours[i].points[0]]
            upper_points = upper_contours[i].points + [upper_contours[i].points[0]]
            for j in range(len(lower_points[:-1])):
                lower_vertice1 = lower_points[j]
                lower_vertice2 = lower_points[j+1]
                upper_vertice1 = upper_points[j]
                upper_vertice2 = upper_points[j+1]
                edge1 = volmdlr.LineSegment3D(lower_vertice1, lower_vertice2)
                edge2 = volmdlr.LineSegment3D(lower_vertice2, upper_vertice2)
                edge3 = volmdlr.LineSegment3D(upper_vertice2, upper_vertice1)
                edge4 = volmdlr.LineSegment3D(upper_vertice1, lower_vertice1)
                contour = volmdlr.Contour3D([edge1, edge2, edge3, edge4])
                face = volmdlr.PlaneFace3D([contour])
                lateral_faces.append(face)
        return [lower_face]+[upper_face]+lateral_faces

    def _bounding_box(self):
        return volmdlr.BoundingBox.from_points(self.outer_contour3d.points)

    def MPLPlot(self, ax=None):
        if ax is None:
            fig, ax = plt.subplots()
            ax.set_aspect('equal')
        for contour in [self.outer_contour2d]+self.inner_contours2d:
            for primitive in contour.primitives:
                primitive.MPLPlot(ax)
        ax.margins(0.1)
        return ax

    def FreeCADExport(self, ip):
        name='primitive'+str(ip)
        s = 'Wo = []\n'
        s += 'Eo = []\n'
        for ip, primitive in enumerate(self.outer_contour3d.edges):
            s += primitive.FreeCADExport('L{}'.format(ip))
            s += 'Eo.append(Part.Edge(L{}))\n'.format(ip)
        s += 'Wo.append(Part.Wire(Eo[:]))\n'
        s += 'Fo = Part.Face(Wo)\n'

        s += 'Fi = []\n'
        s += 'W = []\n'
        for ic,contour in enumerate(self.inner_contours3d):
            s+='E = []\n'
            for ip, primitive in enumerate(contour.edges):
                s += primitive.FreeCADExport('L{}_{}'.format(ic, ip))
                s += 'E.append(Part.Edge(L{}_{}))\n'.format(ic, ip)
            s += 'Wi = Part.Wire(E[:])\n'
            s += 'Fi.append(Part.Face(Wi))\n'

        if len(self.inner_contours3d) != 0:
            s += 'Fo = Fo.cut(Fi)\n'
        e1, e2, e3 = round(1000*self.extrusion_vector, 6)

        s+='{} = Fo.extrude(fc.Vector({}, {}, {}))\n'.format(name,e1,e2,e3)
        return s

    def Area(self):
        areas = self.outer_contour2d.Area()
        areas -= sum([c.Area() for c in self.inner_contours2d])
        # sic=list(npy.argsort(areas))[::-1]# sorted indices of contours
        # area=areas[sic[0]]

        # for i in sic[1:]:
        #     area-=self.contours2D[i].Area()
        return areas

    def Volume(self):
        z = self.x.Cross(self.y)
        z.Normalize()
        coeff = npy.dot(self.extrusion_vector, z)
        return self.Area()*coeff


    def frame_mapping(self, frame, side, copy=True):
        """
        side = 'old' or 'new'
        """
        basis = frame.Basis()
        if side == 'old':
            extrusion_vector = basis.OldCoordinates(self.extrusion_vector)
            x = basis.OldCoordinates(self.x)
            y = basis.OldCoordinates(self.y)
        elif side == 'new':
            extrusion_vector = basis.NewCoordinates(self.extrusion_vector)
            x = basis.NewCoordinates(self.x)
            y = basis.NewCoordinates(self.y)
        else:
            raise ValueError('side must be either old or new')

        if copy:
            return ExtrudedProfile(self.plane_origin.frame_mapping(frame, side, copy),
                                   x,
                                   y,
                                   self.outer_contour2d,
                                   self.inner_contours2d,
                                   extrusion_vector)
        else:
            self.__init__(self.plane_origin.frame_mapping(frame, side, copy),
                          x,
                          y,
                          self.outer_contour2d,
                          self.inner_contours2d,
                          extrusion_vector)


class RevolvedProfile(volmdlr.Shell3D):
    """

    """
    _non_serializable_attributes  = ['faces', 'contour3D']
    def __init__(self, plane_origin, x, y, contour2D, axis_point,
                 axis, angle=2*math.pi, *, color=None, alpha=1, name=''):
#        volmdlr.Primitive3D.__init__(self, name=name)
        self.contour2D = contour2D
        self.axis_point = axis_point
        self.axis = axis
        self.angle = angle
        self.plane_origin = plane_origin
        self.x = x
        self.y = y
        self.contour3D = self.contour2D.To3D(plane_origin, x, y)

        faces = self.shell_faces()
        volmdlr.Shell3D.__init__(self, faces, color=color, alpha=alpha, name=name)


    def shell_faces(self):
        faces = []
        number_points_for_circle = 30
        number_points_tesselation = math.ceil(number_points_for_circle*self.angle/2/math.pi)
        delta_angle = self.angle/number_points_tesselation

        for nb in range(number_points_tesselation):
            if nb == 0:
                points = self.contour3D.points
            else:
                points = [p.Rotation(self.axis_point, self.axis, nb*delta_angle, copy=True) for p in self.contour3D.points]

            rotated_points = [p.Rotation(self.axis_point, self.axis, delta_angle, copy=True) for p in points]

            points_pair = list(zip(points, rotated_points))
            for i, (pt1, pt2) in enumerate(points_pair):
                
                if i == len(points_pair)-1:
                    pt1_next = points_pair[0][0]
                    pt2_next = points_pair[0][1]
                else:
                    pt1_next = points_pair[i+1][0]
                    pt2_next = points_pair[i+1][1]

                if pt1 == pt2 and pt1_next == pt2_next:
                    continue
                
                elif pt1 == pt2:
                    edges = [volmdlr.LineSegment3D(pt1.copy(), pt2_next.copy()),
                             volmdlr.LineSegment3D(pt2_next.copy(), pt1_next.copy()),
                             volmdlr.LineSegment3D(pt1_next.copy(), pt1.copy())]
                
                elif pt1_next == pt2_next:
                    edges = [volmdlr.LineSegment3D(pt1.copy(), pt2.copy()),
                             volmdlr.LineSegment3D(pt2.copy(), pt1_next.copy()),
                             volmdlr.LineSegment3D(pt1_next.copy(), pt1.copy())]
                    
                else:
                    edges = [volmdlr.LineSegment3D(pt1.copy(), pt2.copy()),
                             volmdlr.LineSegment3D(pt2.copy(), pt2_next.copy()),
                             volmdlr.LineSegment3D(pt2_next.copy(), pt1_next.copy()),
                             volmdlr.LineSegment3D(pt1_next.copy(), pt1.copy())]

                contour = volmdlr.Contour3D(edges)
                faces.append(volmdlr.PlaneFace3D([contour]))

        return faces



    def MPLPlot(self, ax=None):
        if ax is None:
            fig, ax = plt.subplots()
        for contour in self.contours3D:
#            for primitive in contour:
            contour.MPLPlot(ax)

    def FreeCADExport(self, ip, ndigits=3):
        name = 'primitive'+str(ip)
        s = 'W=[]\n'
#        for ic, contour in enumerate(self.contours3D):
        s += 'L=[]\n'
        for ibp, basis_primitive in enumerate(self.contour3D.edges):
            s += basis_primitive.FreeCADExport('L{}_{}'.format(1, ibp), 8)
            s += 'L.append(L{}_{})\n'.format(1,ibp)
        s += 'S = Part.Shape(L)\n'
        s += 'W.append(Part.Wire(S.Edges))\n'
        s += 'F=Part.Face(W)\n'
        a1, a2, a3 = self.axis.vector
        ap1, ap2, ap3 = self.axis_point.vector
        ap1 = round(ap1*1000, ndigits)
        ap2 = round(ap2*1000, ndigits)
        ap3 = round(ap3*1000, ndigits)
        angle = self.angle/math.pi*180
        s += '{} = F.revolve(fc.Vector({},{},{}), fc.Vector({},{},{}),{})\n'.format(name, ap1,ap2,ap3,a1,a2,a3,angle)
        return s

    def Volume(self):
        p1 = self.axis_point.PlaneProjection3D(self.plane_origin,self.x,self.y)
        p1_2D = p1.To2D(self.axis_point,self.x,self.y)
        p2_3D = self.axis_point+volmdlr.Point3D(self.axis.vector)
        p2_2D = p2_3D.To2D(self.plane_origin,self.x,self.y)
        axis_2D = volmdlr.Line2D(p1_2D,p2_2D)
        com = self.contour2D.CenterOfMass()
        if com is not False:
            rg = axis_2D.point_distance(com)
            return self.angle*rg*self.contour2D.Area()
        else:
            return 0

    def frame_mapping(self, frame, side, copy=True):
        """
        side = 'old' or 'new'
        """
        basis = frame.Basis()
        if side == 'old':
            axis = basis.OldCoordinates(self.axis)
            x = basis.OldCoordinates(self.x)
            y = basis.OldCoordinates(self.y)
        elif side == 'new':
            axis = basis.NewCoordinates(self.axis)
            x = basis.NewCoordinates(self.x)
            y = basis.NewCoordinates(self.y)
        else:
            raise ValueError('side must be either old or new')

        if copy:

            return RevolvedProfile(self.plane_origin.frame_mapping(frame, side, copy),
                                   x,
                                   y,
                                   self.contour2D,
                                   self.axis_point.frame_mapping(frame, side, copy),
                                   axis,
                                   self.angle)
        else:
            self.__init__(self.plane_origin.frame_mapping(frame, side, copy),
                          x,
                          y,
                          self.contour2D,
                          self.axis_point.frame_mapping(frame, side, copy),
                          axis,
                          self.angle)

class Cylinder(RevolvedProfile):
    def __init__(self, position, axis, radius, length, color=None, alpha=1., name=''):
        self.position = position
        axis.Normalize()
        self.axis = axis
        self.radius = radius
        self.length = length
        self.bounding_box = self._bounding_box()

        # Revolved Profile
        p1 = volmdlr.Point2D((-0.5*self.length, 0))
        p2 = volmdlr.Point2D((0.5*self.length, 0))
        p3 = volmdlr.Point2D((0.5*self.length, self.radius))
        p4 = volmdlr.Point2D((-0.5*self.length, self.radius))
        l1 = volmdlr.LineSegment2D(p1, p2)
        l2 = volmdlr.LineSegment2D(p2, p3)
        l3 = volmdlr.LineSegment2D(p3, p4)
        l4 = volmdlr.LineSegment2D(p4, p1)
        contour = volmdlr.Contour2D([l1, l2, l3, l4])
        y = axis.RandomUnitNormalVector()
        RevolvedProfile.__init__(self, position, axis, y, contour, position, axis,
                                 color=color, alpha=alpha, name=name)


    def _bounding_box(self):
        
        if hasattr(self, 'radius'):
            radius = self.radius
        elif hasattr(self, 'outer_radius'):
            radius = self.outer_radius

            
        pointA = self.position - self.length/2 * self.axis
        pointB = self.position + self.length/2 * self.axis

        dx2 = (pointA[0]-pointB[0])**2
        dy2 = (pointA[1]-pointB[1])**2
        dz2 = (pointA[2]-pointB[2])**2

        kx = ((dy2 + dz2) / (dx2 + dy2 + dz2))**0.5
        ky = ((dx2 + dz2) / (dx2 + dy2 + dz2))**0.5
        kz = ((dx2 + dy2) / (dx2 + dy2 + dz2))**0.5

        if pointA[0] > pointB[0]:
            pointA, pointB = pointB, pointA
        xmin = pointA[0] - kx * radius
        xmax = pointB[0] + kx * radius

        if pointA[1] > pointB[1]:
            pointA, pointB = pointB, pointA
        ymin = pointA[1] - ky * radius
        ymax = pointB[1] + ky * radius

        if pointA[2] > pointB[2]:
            pointA, pointB = pointB, pointA
        zmin = pointA[2] - kz * radius
        zmax = pointB[2] + kz * radius

        return volmdlr.BoundingBox(xmin, xmax, ymin, ymax, zmin, zmax)

    def Volume(self):
        return self.length * math.pi * self.radius**2

    def FreeCADExport(self, ip):
        if self.radius > 0:
            name = 'primitive'+str(ip)
            e = str(1000*self.length)
            r = str(1000*self.radius)
            position = 1000*(self.position - self.axis*self.length/2.)
            x, y, z = position
            x = str(x)
            y = str(y)
            z = str(z)

            ax, ay, az = self.axis
            ax = str(ax)
            ay = str(ay)
            az = str(az)
            return name+'=Part.makeCylinder('+r+','+e+',fc.Vector('+x+','+y+','+z+'),fc.Vector('+ax+','+ay+','+az+'),360)\n'
        else:
            return ''

    def babylon_script(self, name='primitive_mesh'):
        normal_vector1 = self.axis.RandomUnitNormalVector()
#        normal_vector2 = new_axis.Cross(normal_vector1)
#        x, y, z = self.position
#        s='var {} = BABYLON.Mesh.CreateCylinder("{}", {}, {}, {}, 30, 1, scene,false, BABYLON.Mesh.DEFAULTSIDE);'.format(name, self.name,self.length,2*self.radius,2*self.radius)
#        s += '{}.position = new BABYLON.Vector3({},{},{});\n;'.format(name, x,y,z)
#        s += 'var axis1 = new BABYLON.Vector3({},{},{});\n'.format(new_axis[0], new_axis[1], new_axis[2])
#        s += 'var axis2 = new BABYLON.Vector3({},{},{});\n'.format(normal_vector1[0], normal_vector1[1], normal_vector1[2])
#        s += 'var axis3 = new BABYLON.Vector3({},{},{});\n'.format(normal_vector2[0], normal_vector2[1], normal_vector2[2])
#        s += '{}.rotation = BABYLON.Vector3.RotationFromAxis(axis3, axis1, axis2);\n'.format(name)
        p1 = volmdlr.Point2D((-0.5*self.length, self.radius))
        p2 = volmdlr.Point2D((0.5*self.length, self.radius))
        p3 = volmdlr.Point2D((0.5*self.length, 0.))
        p4 = volmdlr.Point2D((-0.5*self.length, 0.))
        l1 = volmdlr.LineSegment2D(p1, p2)
        l2 = volmdlr.LineSegment2D(p2, p3)
        l3 = volmdlr.LineSegment2D(p3, p4)
        l4 = volmdlr.LineSegment2D(p4, p1)
        extruded_profile = RevolvedProfile(self.position, self.axis, normal_vector1,
                                           volmdlr.Contour2D([l1, l2, l3, l4]), self.position, self.axis, name=self.name)
        return extruded_profile.babylon_script(name=name)

    def frame_mapping(self, frame, side, copy=True):
        """
        side = 'old' or 'new'
        """
        basis = frame.Basis()
        if side == 'old':
            axis = basis.OldCoordinates(self.axis)
        elif side == 'new':
            axis = basis.NewCoordinates(self.axis)
        else:
            raise ValueError('side must be either old or new')

        if copy:
            return Cylinder(self.position.frame_mapping(frame, side, copy),
                            axis,
                            self.radius, self.length)
        else:
            self.position.frame_mapping(frame, side, copy)
            self.axis = axis

class HollowCylinder(Cylinder):
    def __init__(self, position, axis, inner_radius, outer_radius, length,
                 color=None, alpha=1, name=''):
        volmdlr.Primitive3D.__init__(self, name=name)
        self.position = position
        axis.Normalize()
        self.axis = axis
        self.inner_radius = inner_radius
        self.outer_radius = outer_radius
        self.length = length
        
        # Revolved Profile
        p1 = volmdlr.Point2D((-0.5*self.length, self.inner_radius))
        p2 = volmdlr.Point2D((0.5*self.length, self.inner_radius))
        p3 = volmdlr.Point2D((0.5*self.length, self.outer_radius))
        p4 = volmdlr.Point2D((-0.5*self.length, self.outer_radius))
        l1 = volmdlr.LineSegment2D(p1, p2)
        l2 = volmdlr.LineSegment2D(p2, p3)
        l3 = volmdlr.LineSegment2D(p3, p4)
        l4 = volmdlr.LineSegment2D(p4, p1)
        contour = volmdlr.Contour2D([l1, l2, l3, l4])
        y = axis.RandomUnitNormalVector()
        # contour.MPLPlot()
        RevolvedProfile.__init__(self, position, axis, y, contour, position, axis,
                                 color=color, alpha=alpha, name=name)

        

    def Volume(self):
        return self.length * math.pi* (self.outer_radius**2 - self.inner_radius**2)


    def FreeCADExport(self, ip):
        if self.outer_radius > 0.:
            name = 'primitive'+str(ip)
            re = round(1000*self.outer_radius, 6)
            ri = round(1000*self.inner_radius, 6)
            x, y, z = round((1000*(self.position - self.axis*self.length/2)), 6)
            ax, ay, az = npy.round(self.axis.vector, 6)

            s='C2 = Part.makeCircle({}, fc.Vector({}, {}, {}),fc.Vector({}, {}, {}))\n'.format(re, x, y, z, ax, ay, az)
            s+='W2 = Part.Wire(C2.Edges)\n'
            s+='F2 = Part.Face(W2)\n'

            if self.inner_radius!=0.:
                s+='C1 = Part.makeCircle({}, fc.Vector({}, {}, {}),fc.Vector({}, {}, {}))\n'.format(ri, x, y, z, ax, ay, az)
                s+='W1 = Part.Wire(C1.Edges)\n'
                s+='F1 = Part.Face(W1)\n'
                s+='F2 = F2.cut(F1)\n'

            vx, vy, vz = round(self.axis*self.length*1000, 6)

            s += '{} = F2.extrude(fc.Vector({}, {}, {}))\n'.format(name, vx, vy, vz)
            return s

        else:
            return ''


    def babylon_script(self, name='primitive_mesh'):
        normal_vector1 = self.axis.RandomUnitNormalVector()
        p1 = volmdlr.Point2D((-0.5*self.length, self.outer_radius))
        p2 = volmdlr.Point2D((0.5*self.length, self.outer_radius))
        p3 = volmdlr.Point2D((0.5*self.length, self.inner_radius))
        p4 = volmdlr.Point2D((-0.5*self.length, self.inner_radius))
        l1 = volmdlr.LineSegment2D(p1, p2)
        l2 = volmdlr.LineSegment2D(p2, p3)
        l3 = volmdlr.LineSegment2D(p3, p4)
        l4 = volmdlr.LineSegment2D(p4, p1)
        extruded_profile = RevolvedProfile(self.position, self.axis, normal_vector1,
                                           volmdlr.Contour2D([l1, l2, l3, l4]),
                                           self.position, self.axis, name=self.name)
        return extruded_profile.babylon_script(name=name)


    def frame_mapping(self, frame, side, copy=True):
        """
        side = 'old' or 'new'
        """
        basis = frame.Basis()
        if side == 'old':
            axis = basis.OldCoordinates(self.axis)
        elif side == 'new':
            axis = basis.NewCoordinates(self.axis)
        else:
            raise ValueError('side must be either old or new')

        if copy:
            return HollowCylinder(position=self.position.frame_mapping(frame, side, copy),
                                  axis=axis,
                                  inner_radius=self.inner_radius, 
                                  outer_radius=self.outer_radius,
                                  length=self.length)
        else:
            self.position.frame_mapping(frame, side, copy)
            self.axis = axis


class HelicalExtrudedProfile(volmdlr.Primitive3D):
    """

    """
    def __init__(self, plane_origin, x, y, axis_point,axis, pitch,
                 outer_contour2d, inner_contours2d=None, name=''):
        volmdlr.Primitive3D.__init__(self, name)
        if inner_contours2d is not None:
            self.inner_contours2d = inner_contours2d
        else:
            self.inner_contours2d = []
        self.outer_contour2d = outer_contour2d
        self.axis_point=axis_point
        self.axis=axis
        self.pitch=pitch

        self.inner_contours3d=[c.To3D(plane_origin,x,y) for c in inner_contours2d]
        self.outer_contour3d=outer_contour2d.To3D(plane_origin,x,y)


    def FreeCADExport(self,ip,ndigits=3):
        name='primitive{}'.format(ip)
        s="E = []\n"
        for icontour, contour in enumerate(self.outer_contour3d.basis_primitives):
            s += contour.FreeCADExport('L_{}'.format(icontour))
            s += 'E.append(Part.Edge(L_{}))\n'.format(icontour)
        s += 'W = Part.Wire(E[:])\n'

#        a1,a2,a3=self.axis
        ap1, ap2, ap3 = self.axis_point
        ap1 = round(ap1*1000, ndigits)
        ap2 = round(ap2*1000, ndigits)
        ap3 = round(ap3*1000, ndigits)

        width = self.axis.Norm()*1000
        direction = bool(self.pitch < 0)
        pitch = round(abs(self.pitch)*1000, ndigits)
        s += "helix = Part.makeHelix({}, {}, 50., 0, {})\n".format(pitch, width, direction)
        s += "helix.translate(fc.Vector({},{},{}))\n".format(ap1, ap2, ap3)

        s += '{} = helix.makePipeShell([W],True,True)\n'.format(name)
        for ic, contour in enumerate(self.inner_contours3d):
            s += "Ei=[]\n"
            s += "helix2 = Part.makeHelix({}, {}, 50., 0, {})\n".format(pitch,1.01*width+pitch,direction)
            s += "helix2.translate(fc.Vector({},{},{}))\n".format(ap1,ap2,ap3-pitch)
            for ip, primitive in enumerate(contour.basis_primitives):
                s += primitive.FreeCADExport('L_{}_{}'.format(ic,ip))
                s += 'Ei.append(Part.Edge(L_{}_{}))\n'.format(ic,ip)
            s+= 'Wi = Part.Wire(Ei[:])\n'
            s+= "{} = {}.cut(helix2.makePipeShell([Wi],True,True))\n".format(name,name)

        return s


class Sweep(volmdlr.Shell3D):
    """
    Sweep a 3D contour along a Wire3D
            2D contour
    """
<<<<<<< HEAD
    def __init__(self, contour2d, wire3d, *, color=None, alpha=1, name=''):
        self.contour2d = contour2d
        self.wire3d = wire3d
        self.frames = []
        
        
        faces = self.shell_faces()
        volmdlr.Shell3D.__init__(self, faces, color=color, alpha=alpha, name=name)
=======
    def __init__(self, contour3d, wire3d, name=''):
        volmdlr.Primitive3D.__init__(self, name=name)
        self.contour3d = contour3d
        self.wire3d = wire3d
        self.bounding_box = self._bounding_box()
        
    def _bounding_box(self):
        points = self.contour3d.points
        print(11, points)
        xmin = min([pt[0] for pt in points])
        xmax = max([pt[0] for pt in points])
        ymin = min([pt[1] for pt in points])
        ymax = max([pt[1] for pt in points])
        zmin = min([pt[2] for pt in points])
        zmax = max([pt[2] for pt in points])
        print(xmin, xmax, ymin, ymax, zmin, zmax)
        return volmdlr.BoundingBox(xmin, xmax, ymin, ymax, zmin, zmax)
>>>>>>> 57396796

    def framestart_end(self, wire) :
        vec3d = volmdlr.Vector3D((wire.points[1]-wire.points[0]).vector)
        vec3d.Normalize()
        plan1 = volmdlr.Plane3D.from_normal(wire.points[0], vec3d)
        plan2 = volmdlr.Plane3D.from_normal(wire.points[1], vec3d)
        framestart = volmdlr.Frame3D(wire.points[0], vec3d, plan1.vectors[0], plan1.vectors[1])
        framend = volmdlr.Frame3D(wire.points[1], vec3d, plan2.vectors[0], plan2.vectors[1])
        self.frames.extend([framestart, framend])
        return framestart, framend

    def shell_faces(self):
        faces = []
        for wire_primitive in self.wire3d.edges:
            for contour_primitive in self.contour2d.primitives:
                framestart, framend = self.framestart_end(wire_primitive)
                # Build face created by generating primitive of contour along wire primitive
                if wire_primitive.__class__ == volmdlr.LineSegment3D:
                    
                    # self.contour3d = contour2d.To3D(plan_origin, x, y)
                    if contour_primitive.__class__ == volmdlr.LineSegment2D:
                        # Planar face
                        pass
                    elif contour_primitive.__class__ == volmdlr.Circle2D :# and normal perpendiculaire :
                        # Cylindrical face
                        # Change code below by proper cylindrical surface!
                        # cylinder = Cylinder(wire_primitive.middle_point(),
                        #                     wire_primitive.DirectionVector(unit=True),
                        #                     contour_primitive.radius,
                        #                     wire_primitive.Length())
                        # normal = contour_primitive.normal
                        # normal.Normalize()
                        # planeoff = volmdlr.Plane3D.from_normal(contour_primitive.center, normal)
                        # frame = volmdlr.Frame3D(contour_primitive.center, normal, planeoff.vectors[0], planeoff.vectors[1])
                        
                        
                        ###### Method with frame 
                        # center = contour_primitive.center.To3D(framestart.origin, framestart.v, framestart.w)
                        # frame = volmdlr.Frame3D(center, framestart.u, framestart.v, framestart.w)
                        # radius = contour_primitive.radius
                        # cylindersurface3d = volmdlr.CylindricalSurface3D(frame, radius*1000)
                        
                        # circlestart = volmdlr.Circle3D(center, radius, framestart.u) 
                        
                        # # circlend = contour_primitive.Translation(wire_primitive.points[1]-wire_primitive.points[0])
                        # circlend = volmdlr.Circle3D(center+(framend.origin-framestart.origin), radius, framend.u)
                        
                        # edges = []
                        # points = []
                        # # print('wire_primitive.points[0]', wire_primitive.points[0])
                        # # print('wire_primitive.points[1]', wire_primitive.points[1])
                        # # seg1 = volmdlr.LineSegment3D(wire_primitive.points[0]+radius*volmdlr.Point3D(planeoff.vectors[0].vector),wire_primitive.points[1]+radius*volmdlr.Point3D(planeoff.vectors[0].vector))
                        # # seg2 = volmdlr.LineSegment3D(wire_primitive.points[1]+radius*volmdlr.Point3D(planeoff.vectors[0].vector), wire_primitive.points[0]+radius*volmdlr.Point3D(planeoff.vectors[0].vector))
                        # seg1 = volmdlr.LineSegment3D(framestart.origin+radius*volmdlr.Point3D(framestart.v.vector),framend.origin+radius*volmdlr.Point3D(framestart.v.vector))
                        # seg2 = volmdlr.LineSegment3D(framend.origin+radius*volmdlr.Point3D(framend.v.vector), framestart.origin+radius*volmdlr.Point3D(framend.v.vector))
                        # edges.append(seg2)
                        # points.extend(seg2.points)
                        # # edges.append(contour_primitive)
                        # # points.extend(contour_primitive.points)
                        # edges.append(circlestart)
                        # points.extend(circlestart.points)
                        # points.append(circlestart.points[0])
                        # edges.append(seg1)
                        # points.extend(seg1.points)
                        # edges.append(circlend)
                        # points.extend(circlend.points)
                        # points.append(circlend.points[0])
                        # # fig = plt.figure()
                        # # ax = fig.add_subplot(111, projection='3d')
                        # # [pt.MPLPlot(ax=ax) for pt in points]
                        # cylinder = volmdlr.CylindricalFace3D([volmdlr.Contour3D(edges)], cylindersurface3d, points)
                        
                        
                        ##### Method with contour2D
                        radius = contour_primitive.radius
                        center = contour_primitive.center.To3D(framestart.origin, framestart.v, framestart.w)
                        frame = volmdlr.Frame3D(center, framestart.u, framestart.v, framestart.w)
                        cylindersurface3d = volmdlr.CylindricalSurface3D(frame, radius*1000)
                        
                        segbh = volmdlr.LineSegment2D(contour_primitive.center, contour_primitive.center+volmdlr.Point2D((0,wire_primitive.Length())))
                        circlestart = volmdlr.LineSegment2D(segbh.points[1], segbh.points[1]+volmdlr.Point2D((2*math.pi*radius,0)))
                        seghb = volmdlr.LineSegment2D(circlestart.points[1],circlestart.points[1]-segbh.points[1])
                        circlend = volmdlr.LineSegment2D(seghb.points[1],segbh.points[0])
                        
                        edges = [segbh, circlestart, seghb, circlend]
                        points = edges[0].points 
                        
                        cylinder = volmdlr.CylindricalFace3D([volmdlr.Contour2D(edges)], cylindersurface3d, points)
                        
                        faces.append(cylinder)
                        
                        # chopper les frames, les stocker
                        # à chaque frame, le contour 2d on l'envoie en 3d
                        # methode qui calcule les frames à chaque point
                        # pour chaque primitive, calculer frame debut, frame fin
                        # y,z du contours initial (cf extrusion)
                        
                    elif contour_primitive.__class__ == volmdlr.Arc3D:
                        # Part of cylinder a completer
                        # planeoff = volmdlr.Plane3D.from_normal(contour_primitive.center, contour_primitive.normal)
                        # frame = volmdlr.Frame3D(contour_primitive.center, contour_primitive.normal, planeoff.vectors[0], planeoff.vectors[1])
                        # radius = contour_primitive.radius
                        # cylindersurface3d = volmdlr.CylindricalSurface3D(frame, radius)
                        # start = contour_primitive.start + contour_primitive.normal
                        # interior = contour_primitive.interior + contour_primitive.normal
                        # end = contour_primitive.end + contour_primitive.normal
                        # Arc_circlend = volmdlr.Arc3D(start, interior, end, normal=contour_primitive.normal)
                        # edges = []
                        # edges.append(wire_primitive)
                        # edges.append(contour_primitive)
                        # edges.append(wire_primitive)
                        # edges.append(Arc_circlend)
                        # cylinder = volmdlr.CylindricalFace3D([volmdlr.Contour3D(edges)], cylindersurface3d)
                        # # faces.extend(cylinder.shell_faces())
                        # faces.append(cylinder)
                        pass
                elif wire_primitive.__class__ == volmdlr.Arc3D :
                    pass
                      
        return faces
    
    
    def FreeCADExport(self, ip, ndigits=3):
        name = 'primitive{}'.format(ip)
        s = "E = []\n"
        for icontour, contour in enumerate(self.contour3d.edges):
            s += contour.FreeCADExport('L_{}'.format(icontour))
            s += 'E.append(Part.Edge(L_{}))\n'.format(icontour)
        s += 'contour = Part.Wire(E[:])\n'

        s += "E=[]\n"
        for iwire, wire in enumerate(self.wire3d.edges):
            s += wire.FreeCADExport('L_{}'.format(iwire))
            s += 'E.append(Part.Edge(L_{}))\n'.format(iwire)
        s += 'wire = Part.Wire(E[:])\n'

        s += '{} = wire.makePipeShell([contour],True, True)\n'.format(name)


        return s

class Cut(volmdlr.Primitive3D):
    """
    Cut primitive 1 by primitive 2
    """
    def __init__(self,primitive,cut_primitives,name=''):
        volmdlr.Primitive3D.__init__(self,name)
        self.primitive=primitive
        self.cut_primitives = cut_primitives


    def FreeCADExport(self,ip):
        name = 'primitive{}'.format(ip)

        s = self.primitive.FreeCADExport('{}'.format(ip))
        for icp, cut_primitive in enumerate(self.cut_primitives):
            s += cut_primitive.FreeCADExport('{}_{}'.format(ip, icp))
            s += "{} = {}.cut({}_{})\n".format(name, name, name, icp)

        return s

class Fuse(volmdlr.Primitive3D):
    """
    Fuse primitives
    """
    def __init__(self, primitives, name=''):
        volmdlr.Primitive3D.__init__(self, name)
        self.primitives = primitives


    def FreeCADExport(self,ip):
        name = 'primitive{}'.format(ip)


        s = self.primitives[0].FreeCADExport(ip)
        for primitive in self.primitives[1:]:
            s += primitive.FreeCADExport('{}_0'.format(ip))
            s += "{} = {}.fuse({}_0)\n".format(name,name,name)

        return s<|MERGE_RESOLUTION|>--- conflicted
+++ resolved
@@ -927,7 +927,7 @@
     Sweep a 3D contour along a Wire3D
             2D contour
     """
-<<<<<<< HEAD
+
     def __init__(self, contour2d, wire3d, *, color=None, alpha=1, name=''):
         self.contour2d = contour2d
         self.wire3d = wire3d
@@ -936,25 +936,6 @@
         
         faces = self.shell_faces()
         volmdlr.Shell3D.__init__(self, faces, color=color, alpha=alpha, name=name)
-=======
-    def __init__(self, contour3d, wire3d, name=''):
-        volmdlr.Primitive3D.__init__(self, name=name)
-        self.contour3d = contour3d
-        self.wire3d = wire3d
-        self.bounding_box = self._bounding_box()
-        
-    def _bounding_box(self):
-        points = self.contour3d.points
-        print(11, points)
-        xmin = min([pt[0] for pt in points])
-        xmax = max([pt[0] for pt in points])
-        ymin = min([pt[1] for pt in points])
-        ymax = max([pt[1] for pt in points])
-        zmin = min([pt[2] for pt in points])
-        zmax = max([pt[2] for pt in points])
-        print(xmin, xmax, ymin, ymax, zmin, zmax)
-        return volmdlr.BoundingBox(xmin, xmax, ymin, ymax, zmin, zmax)
->>>>>>> 57396796
 
     def framestart_end(self, wire) :
         vec3d = volmdlr.Vector3D((wire.points[1]-wire.points[0]).vector)
