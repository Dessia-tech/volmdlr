#!/usr/bin/env python3
# -*- coding: utf-8 -*-
"""
Created on Tue Feb 28 14:08:23 2017

@author: steven
"""

import math

import numpy as npy
npy.seterr(divide='raise')

import volmdlr
from volmdlr.primitives import RoundedLineSegments


import matplotlib.pyplot as plt

class OpenedRoundedLineSegments3D(volmdlr.Wire3D, RoundedLineSegments):
    def __init__(self, points, radius, adapt_radius=False, name=''):
        primitives = RoundedLineSegments.__init__(self, points, radius,
                                                  volmdlr.LineSegment3D,
                                                  volmdlr.Arc3D,
                                                  closed=False,
                                                  adapt_radius=adapt_radius,
                                                  name='')
            
        volmdlr.Wire3D.__init__(self, primitives, name)

    def ArcFeatures(self, ipoint):
        radius = self.radius[ipoint]
        if self.closed:
            if ipoint == 0:
                pt1 = self.points[-1]
            else:
                pt1 = self.points[ipoint -1]
            pti = self.points[ipoint]
            if ipoint < self.npoints-1:
                pt2 = self.points[ipoint+1]
            else:
                pt2 = self.points[0]
        else:
            pt1 = self.points[ipoint - 1]
            pti = self.points[ipoint]
            pt2 = self.points[ipoint + 1]

        dist1 = (pt1 - pti).Norm()
        dist2 = (pt2 - pti).Norm()
        dist3 = (pt1 - pt2).Norm()
        alpha = math.acos(-(dist3**2-dist1**2-dist2**2)/(2*dist1*dist2))/2.
        dist = radius/math.tan(alpha)

        u1 = (pt1 - pti) / dist1
        u2 = (pt2 - pti) / dist2

        p3 = pti + u1*dist
        p4 = pti + u2*dist

        n = u1.Cross(u2)
        n /= n.Norm()
        v1 = u1.Cross(n)
        v2 = u2.Cross(n)

        l1 = volmdlr.Line3D(p3, p3+v1)
        l2 = volmdlr.Line3D(p4, p4+v2)
        c, _ = l1.MinimumDistancePoints(l2)

        u3 = u1 + u2# mean of v1 and v2
        u3 /= u3.Norm()

        interior = c - u3 * radius
        return p3, interior, p4, dist, alpha


    def Rotation(self, center, angle, copy=True):
        if copy:
            return RoundedLineSegments3D([p.Rotation(center, angle, copy=True)\
                                          for p in self.points],
                                         self.radius, self.closed, self.name)
        else:
            self.__init__([p.Rotation(center, angle, copy=True)\
                           for p in self.points],
                          self.radius, self.closed, self.name)

    def Translation(self, offset, copy=True):
        if copy:
            return RoundedLineSegments3D([p.Translation(offset, copy=True)\
                                          for p in self.points],
                                         self.radius, self.closed, self.name)
        else:
            self.__init__([p.Translation(offset, copy=True)\
                           for p in self.points],
                          self.radius, self.closed, self.name)


class ClosedRoundedLineSegments3D(volmdlr.Contour3D, OpenedRoundedLineSegments3D):
    def __init__(self, points, radius, adapt_radius=False, name=''):
        primitives = RoundedLineSegments.__init__(self, points, radius,
                                                  volmdlr.LineSegment3D,
                                                  volmdlr.Arc3D,
                                                  closed=True,
                                                  adapt_radius=adapt_radius,
                                                  name='')
            
        volmdlr.Contour3D.__init__(self, primitives, name)

class Sphere(volmdlr.Primitive3D):
    def __init__(self,center, radius, name=''):
        volmdlr.Primitive3D.__init__(self, name=name)
        self.center = center
        self.radius = radius
        self.position = center

    def Volume(self):
        return 4/3*math.pi*self.radius**3

    def FreeCADExport(self, ip, ndigits=3):
        name = 'primitive'+str(ip)
        r = 1000*self.radius
        x, y, z = npy.round(1000*self.center.vector, ndigits)
        return '{} = Part.makeSphere({}, fc.Vector({}, {}, {}))\n'.format(name,r,x,y,z)

class Block(volmdlr.Shell3D):
    """
    Creates a block
    :param frame: a frame 3D. The origin of the frame is the center of the block,
     the 3 vectors are defining the edges. The frame has not to be orthogonal
    """
    def __init__(self, frame:volmdlr.Frame3D, name:str='', color:tuple=None):
        self.frame = frame
        self.size = (self.frame.u.Norm(), self.frame.v.Norm(), self.frame.w.Norm())
        
        faces = self.shell_faces()
        volmdlr.Shell3D.__init__(self, faces, name, color)

    def Vertices(self):
        return [self.frame.origin - 0.5*self.frame.u - 0.5*self.frame.v - 0.5*self.frame.w,
                self.frame.origin - 0.5*self.frame.u + 0.5*self.frame.v - 0.5*self.frame.w,
                self.frame.origin + 0.5*self.frame.u + 0.5*self.frame.v - 0.5*self.frame.w,
                self.frame.origin + 0.5*self.frame.u - 0.5*self.frame.v - 0.5*self.frame.w,
                self.frame.origin - 0.5*self.frame.u - 0.5*self.frame.v + 0.5*self.frame.w,
                self.frame.origin - 0.5*self.frame.u + 0.5*self.frame.v + 0.5*self.frame.w,
                self.frame.origin + 0.5*self.frame.u + 0.5*self.frame.v + 0.5*self.frame.w,
                self.frame.origin + 0.5*self.frame.u - 0.5*self.frame.v + 0.5*self.frame.w]

    def Edges(self):
        p1, p2, p3, p4, p5, p6, p7, p8 = self.Vertices()
        return [volmdlr.LineSegment3D(p1.copy(), p2.copy()),
                volmdlr.LineSegment3D(p2.copy(), p3.copy()),
                volmdlr.LineSegment3D(p3.copy(), p4.copy()),
                volmdlr.LineSegment3D(p4.copy(), p1.copy()),
                volmdlr.LineSegment3D(p5.copy(), p6.copy()),
                volmdlr.LineSegment3D(p6.copy(), p7.copy()),
                volmdlr.LineSegment3D(p7.copy(), p8.copy()),
                volmdlr.LineSegment3D(p8.copy(), p5.copy()),
                volmdlr.LineSegment3D(p1.copy(), p5.copy()),
                volmdlr.LineSegment3D(p2.copy(), p6.copy()),
                volmdlr.LineSegment3D(p3.copy(), p7.copy()),
                volmdlr.LineSegment3D(p4.copy(), p8.copy())]
        
    def face_contours(self):
        e1, e2, e3, e4, e5, e6, e7, e8, e9, e10, e11, e12 = self.Edges()
        return [volmdlr.Contour3D([e1.copy(), e2.copy(), e3.copy(), e4.copy()]),
                volmdlr.Contour3D([e5.copy(), e6.copy(), e7.copy(), e8.copy()]),
                volmdlr.Contour3D([e1.copy(), e9.copy(), e5.copy(), e10.copy()]),
                volmdlr.Contour3D([e2.copy(), e10.copy(), e6.copy(), e11.copy()]),
                volmdlr.Contour3D([e3.copy(), e11.copy(), e7.copy(), e12.copy()]),
                volmdlr.Contour3D([e4.copy(), e12.copy(), e8.copy(), e9.copy()])]
        
    def shell_faces(self):
        c1, c2, c3, c4, c5, c6 = self.face_contours()
        return [volmdlr.Face3D([c1]),
                volmdlr.Face3D([c2]),
                volmdlr.Face3D([c3]),
                volmdlr.Face3D([c4]),
                volmdlr.Face3D([c5]),
                volmdlr.Face3D([c6])]
        
    def Rotation(self, center, axis, angle, copy=True):
        if copy:
            new_frame = self.frame.Rotation(center, axis, angle, copy=True)
            return Block(new_frame, self.name, self.color)
        else:
            self.frame.Rotation(center, axis, angle, copy=False)
            volmdlr.Shell3D.Rotation(self, center, axis, angle, copy=False)

    def Translation(self, offset, copy=True):
        if copy:
            new_frame = self.frame.Translation(offset, copy=True)
            return Block(new_frame, self.name, self.color)
        else:
            self.frame.Translation(offset, copy=False)
            volmdlr.Shell3D.Translation(self, offset, copy=False)
    
    def frame_mapping(self, frame, side, copy=True):
        """
        side = 'old' or 'new'
        """
        basis = frame.Basis()
        if side == 'new':
            new_origin = frame.NewCoordinates(self.frame.origin)
            new_u = basis.NewCoordinates(self.frame.u)
            new_v = basis.NewCoordinates(self.frame.v)
            new_w = basis.NewCoordinates(self.frame.w)
            new_frame = volmdlr.Frame3D(new_origin, new_u, new_v, new_w)
            if copy:
                return Block(new_frame, self.name, self.color)
            else:
                self.frame = new_frame
                volmdlr.Shell3D.frame_mapping(self, frame, side, copy=False)
        
        if side == 'old':
            new_origin = frame.OldCoordinates(self.frame.origin)
            new_u = basis.OldCoordinates(self.frame.u)
            new_v = basis.OldCoordinates(self.frame.v)
            new_w = basis.OldCoordinates(self.frame.w)
            new_frame = volmdlr.Frame3D(new_origin, new_u, new_v, new_w)
            if copy:
                return Block(new_frame, self.name, self.color)
            else:
                self.frame = new_frame
                volmdlr.Shell3D.frame_mapping(self, frame, side, copy=False)
            
    def copy(self):
        new_origin = self.frame.origin.copy()
        new_u = self.frame.u.copy()
        new_v = self.frame.v.copy()
        new_w = self.frame.w.copy()
        new_frame = volmdlr.Frame3D(new_origin, new_u, new_v, new_w)
        return Block(new_frame, self.name, self.color)

    def plot_data(self, x3D, y3D, marker=None, color='black', stroke_width=1,
                  dash=False, opacity=1, arrow=False):
        lines = []
        for edge3D in self.Edges():
            lines.append(edge3D.plot_data(x3D, y3D, marker, color, stroke_width,
                         dash, opacity, arrow))

        return lines

    def MPLPlot2D(self, x3D, y3D, ax=None):
        if ax is None:
            fig, ax = plt.subplots()
            ax.set_aspect('equal')
        else:
            fig = None

        for edge3D in self.Edges():
#            edge2D = edge3D.PlaneProjection2D()
            edge3D.MPLPlot2D(x3D, y3D, ax)

        return fig, ax

class Cylinder(volmdlr.Primitive3D):
    def __init__(self, position, axis, radius, length, name=''):
        volmdlr.Primitive3D.__init__(self, name=name)
        self.position = position
        axis.Normalize()
        self.axis = axis
        self.radius = radius
        self.length = length
        self.bounding_box = self._bounding_box()
        
    def _bounding_box(self):
        pointA = self.position - self.length/2 * self.axis
        pointB = self.position + self.length/2 * self.axis
        
        dx2 = (pointA[0]-pointB[0])**2
        dy2 = (pointA[1]-pointB[1])**2
        dz2 = (pointA[2]-pointB[2])**2
        
        kx = ((dy2 + dz2) / (dx2 + dy2 + dz2))**0.5
        ky = ((dx2 + dz2) / (dx2 + dy2 + dz2))**0.5
        kz = ((dx2 + dy2) / (dx2 + dy2 + dz2))**0.5
        
        if pointA[0] > pointB[0]:
            pointA, pointB = pointB, pointA
        xmin = pointA[0] - kx * self.radius
        xmax = pointB[0] + kx * self.radius
        
        if pointA[1] > pointB[1]:
            pointA, pointB = pointB, pointA
        ymin = pointA[1] - ky * self.radius
        ymax = pointB[1] + ky * self.radius
        
        if pointA[2] > pointB[2]:
            pointA, pointB = pointB, pointA
        zmin = pointA[2] - kz * self.radius
        zmax = pointB[2] + kz * self.radius
        
        return volmdlr.BoundingBox(xmin, xmax, ymin, ymax, zmin, zmax)

    def Volume(self):
        return self.length * math.pi * self.radius**2

    def FreeCADExport(self, ip):
        if self.radius > 0:
            name = 'primitive'+str(ip)
            e = str(1000*self.length)
            r = str(1000*self.radius)
            position = 1000*(self.position - self.axis*self.length/2.)
            x, y, z = position
            x = str(x)
            y = str(y)
            z = str(z)

            ax, ay, az = self.axis
            ax = str(ax)
            ay = str(ay)
            az = str(az)
            return name+'=Part.makeCylinder('+r+','+e+',fc.Vector('+x+','+y+','+z+'),fc.Vector('+ax+','+ay+','+az+'),360)\n'
        else:
            return ''

    def Babylon(self):
        new_axis = volmdlr.Vector3D((self.axis[0], self.axis[1], self.axis[2]))
        normal_vector1 = new_axis.RandomUnitNormalVector()
        normal_vector2 = new_axis.Cross(normal_vector1)
        x, y, z = self.position
        s='var cylinder = BABYLON.Mesh.CreateCylinder("{}", {}, {}, {}, 30, 1, scene,false, BABYLON.Mesh.DEFAULTSIDE);'.format(self.name,self.length,2*self.radius,2*self.radius)
        s += 'cylinder.position = new BABYLON.Vector3({},{},{});\n;'.format(x,y,z)
        s += 'var axis1 = new BABYLON.Vector3({},{},{});\n'.format(new_axis[0], new_axis[1], new_axis[2])
        s += 'var axis2 = new BABYLON.Vector3({},{},{});\n'.format(normal_vector1[0], normal_vector1[1], normal_vector1[2])
        s += 'var axis3 = new BABYLON.Vector3({},{},{});\n'.format(normal_vector2[0], normal_vector2[1], normal_vector2[2])
        s += 'cylinder.rotation = BABYLON.Vector3.RotationFromAxis(axis3, axis1, axis2);\n'
        return s

class HollowCylinder(volmdlr.Primitive3D):
    def __init__(self, position, axis, inner_radius, outer_radius, width, name=''):
        volmdlr.Primitive3D.__init__(self, name=name)
        self.position = position
        axis.Normalize()
        self.axis = axis
        self.inner_radius = inner_radius
        self.outer_radius = outer_radius
        self.width = width

    def Volume(self):
        return self.width * math.pi* (self.outer_radius**2 - self.inner_radius**2)


    def FreeCADExport(self, ip):
        if self.outer_radius > 0.:
            name = 'primitive'+str(ip)
            re = round(1000*self.outer_radius, 6)
            ri = round(1000*self.inner_radius, 6)
            x, y, z = round((1000*(self.position - self.axis*self.width/2)), 6)
            ax, ay, az = npy.round(self.axis.vector, 6)

            s='C2 = Part.makeCircle({}, fc.Vector({}, {}, {}),fc.Vector({}, {}, {}))\n'.format(re, x, y, z, ax, ay, az)
            s+='W2 = Part.Wire(C2.Edges)\n'
            s+='F2 = Part.Face(W2)\n'

            if self.inner_radius!=0.:
                s+='C1 = Part.makeCircle({}, fc.Vector({}, {}, {}),fc.Vector({}, {}, {}))\n'.format(ri, x, y, z, ax, ay, az)
                s+='W1 = Part.Wire(C1.Edges)\n'
                s+='F1 = Part.Face(W1)\n'
                s+='F2 = F2.cut(F1)\n'

            vx, vy, vz = round(self.axis*self.width*1000, 6)

            s += '{} = F2.extrude(fc.Vector({}, {}, {}))\n'.format(name, vx, vy, vz)
            return s

        else:
            return ''

    def Babylon(self):
        ya,xa,za=self.axis# to counter y definition in babylon
        theta=math.acos(za/self.width)
        phi=math.atan(ya/xa)
        x,z,y=self.position
        s='var cylinder = BABYLON.Mesh.CreateCylinder("{}", {}, {}, {}, 30, 1, scene,false, BABYLON.Mesh.DEFAULTSIDE);'.format(self.name,self.width,2*self.outer_radius,2*self.outer_radius)
        s+='cylinder.position = new BABYLON.Vector3({},{},{});\n;'.format(x,y,z)
        s+='cylinder.rotation.x={}\n;'.format(-theta*math.sin(phi))
        s+='cylinder.rotation.y={}\n;'.format(theta*math.cos(phi))
        s+='cylinder.rotation.z={}\n;'.format(phi)
        return s
    

class Cone(volmdlr.Primitive3D):
    def __init__(self, position, axis, radius, length, name=''):
        volmdlr.Primitive3D.__init__(self, name=name)
        self.position = position
        axis.Normalize()
        self.axis = axis
        self.radius = radius
        self.length = length
        self.bounding_box = self._bounding_box()
        
    def _bounding_box(self):
        """
        A is the point at the basis
        B is the top
        """
        pointA = self.position - self.length/2 * self.axis
        pointB = self.position + self.length/2 * self.axis
        
        dx2 = (pointA[0]-pointB[0])**2
        dy2 = (pointA[1]-pointB[1])**2
        dz2 = (pointA[2]-pointB[2])**2
        
        kx = ((dy2 + dz2) / (dx2 + dy2 + dz2))**0.5
        ky = ((dx2 + dz2) / (dx2 + dy2 + dz2))**0.5
        kz = ((dx2 + dy2) / (dx2 + dy2 + dz2))**0.5
        
        x_bound = (pointA[0] - kx * self.radius, pointA[0] + kx * self.radius, pointB[0])
        xmin = min(x_bound)
        xmax = max(x_bound)
        
        y_bound = (pointA[1] - ky * self.radius, pointA[1] + ky * self.radius, pointB[1])
        ymin = min(y_bound)
        ymax = max(y_bound)
        
        z_bound = (pointA[2] - kz * self.radius, pointA[2] + kz * self.radius, pointB[2])
        zmin = min(z_bound)
        zmax = max(z_bound)
        
        return volmdlr.BoundingBox(xmin, xmax, ymin, ymax, zmin, zmax)

    def Volume(self):
        return self.length * math.pi * self.radius**2 / 3

    def Babylon(self):
        new_axis = volmdlr.Vector3D((self.axis[0], self.axis[1], self.axis[2]))
        normal_vector1 = new_axis.RandomUnitNormalVector()
        normal_vector2 = new_axis.Cross(normal_vector1)
        x, y, z = self.position
        s = 'var cone = BABYLON.MeshBuilder.CreateCylinder("cone", {{diameterTop:0, diameterBottom:{}, height: {}, tessellation: 100}}, scene);\n'.format(2*self.radius, self.length)
        s += 'cone.position = new BABYLON.Vector3({},{},{});\n;'.format(x,y,z)
        s += 'var axis1 = new BABYLON.Vector3({},{},{});\n'.format(new_axis[0], new_axis[1], new_axis[2])
        s += 'var axis2 = new BABYLON.Vector3({},{},{});\n'.format(normal_vector1[0], normal_vector1[1], normal_vector1[2])
        s += 'var axis3 = new BABYLON.Vector3({},{},{});\n'.format(normal_vector2[0], normal_vector2[1], normal_vector2[2])
        s += 'cone.rotation = BABYLON.Vector3.RotationFromAxis(axis3, axis1, axis2);\n'
        return s


class ExtrudedProfile(volmdlr.Shell3D):
    """

    """
    def __init__(self, plane_origin, x, y, outer_contour2d, inner_contours2d,
                 extrusion_vector, name='', color=None):
        volmdlr.Primitive3D.__init__(self, name=name)
        self.outer_contour2d = outer_contour2d
#        print('outer_contour2d', self.outer_contour2d.primitives)
        self.outer_contour3d = outer_contour2d.To3D(plane_origin, x, y)
#        print('outer_contour3d', self.outer_contour3d)
        self.inner_contours2d = inner_contours2d
        self.extrusion_vector = extrusion_vector
        self.inner_contours3d = []
        self.x = x
        self.y = y
        self.color = color
        self.bounding_box = self._bounding_box()

        bool_areas = []
        for contour in inner_contours2d:
            self.inner_contours3d.append(contour.To3D(plane_origin, x, y))
            if contour.Area() > outer_contour2d.Area():
                bool_areas.append(True)
            else:
                bool_areas.append(False)
        if any(bool_areas):
            raise ValueError('At least one inner contour is not contained in outer_contour.')
            
<<<<<<< HEAD
        faces = self.shell_faces()
        volmdlr.Shell3D.__init__(self, faces, name)
    
    def face_contours(self):
        faces = []
        lower_contours = [self.outer_contour3d]+self.inner_contours3d
        vol
        upper_contours = [contour.Translation(self.extrusion_vector, True) for contour in lower_contours]
        
        external_contours = []
        for i in range(len(self.outer_contour3d.basis_primitives)):
            lower_vertice1 = lower_contours[0].basis_primitives[i]
            lower_vertice2 = lower_contours[0].basis_primitives[i+1]
            upper_vertice1 = upper_contours[0].basis_primitives[i]
            upper_vertice2 = upper_contours[0].basis_primitives[i+1]
            edge1 = volmdlr.LineSegment3D(lower_vertice1, lower_vertice2)
            edge2 = volmdlr.LineSegment3D(lower_vertice2, upper_vertice2)
            edge3 = volmdlr.LineSegment3D(upper_vertice2, upper_vertice1)
            edge4 = volmdlr.LineSegment3D(upper_vertice1, lower_vertice1)
            contour = volmdlr.Contour3D([edge1, edge2, edge3, edge4])
            
    def shell_face(self):
=======
            
    def _bounding_box(self):
        return volmdlr.BoundingBox.from_points(self.outer_contour3d.points)
>>>>>>> c041c080

    def MPLPlot(self, ax=None):
        if ax is None:
            fig, ax = plt.subplots()
            ax.set_aspect('equal')
        for contour in [self.outer_contour2d]+self.inner_contours2d:
            for primitive in contour.primitives:
                primitive.MPLPlot(ax)
        return ax

    def FreeCADExport(self, ip):
        name='primitive'+str(ip)
        s = 'Wo = []\n'
        s += 'Eo = []\n'
        for ip, primitive in enumerate(self.outer_contour3d.edges):
            s += primitive.FreeCADExport('L{}'.format(ip))
            s += 'Eo.append(Part.Edge(L{}))\n'.format(ip)
        s += 'Wo.append(Part.Wire(Eo[:]))\n'
        s += 'Fo = Part.Face(Wo)\n'

        s += 'Fi = []\n'
        s += 'W = []\n'
        for ic,contour in enumerate(self.inner_contours3d):
            s+='E = []\n'
            for ip, primitive in enumerate(contour.edges):
                s += primitive.FreeCADExport('L{}_{}'.format(ic, ip))
                s += 'E.append(Part.Edge(L{}_{}))\n'.format(ic, ip)
            s += 'Wi = Part.Wire(E[:])\n'
            s += 'Fi.append(Part.Face(Wi))\n'

        if len(self.inner_contours3d) != 0:
            s += 'Fo = Fo.cut(Fi)\n'
        e1, e2, e3 = round(1000*self.extrusion_vector, 6)

        s+='{} = Fo.extrude(fc.Vector({}, {}, {}))\n'.format(name,e1,e2,e3)
        return s

    def Area(self):
        areas = [c.Area() for c in self.contours2D]
        sic=list(npy.argsort(areas))[::-1]# sorted indices of contours
        area=areas[sic[0]]

        for i in sic[1:]:
            area-=self.contours2D[i].Area()
        return area

    def Volume(self):
#        e=extrusion_vector/norm(extrusion_vector)
        z = npy.cross(self.x.vector,self.y.vector)
        z.Normalize()
        coeff = npy.dot(self.extrusion_vector, z)

        return self.Area()*coeff
    
    def Babylon(self):
        s = 'var mat = new BABYLON.StandardMaterial("mat", scene);\n'
        s += 'mat.backFaceCulling = false;\n'
        if self.color is not None:
            s += 'mat.diffuseColor = new BABYLON.Color3({},{},{});\n'.format(self.color[0], self.color[1], self.color[2])
            
            
        lower_outer_ribbon_points = self.outer_contour3d.points
        upper_outer_ribbon_points = [p.Translation(self.extrusion_vector) for p in lower_outer_ribbon_points]
        
        s += 'var LowerOuterPathRibbon = [];\n'
        for point in lower_outer_ribbon_points:
            s += 'LowerOuterPathRibbon.push(new BABYLON.Vector3({},{},{}));\n'.format(round(point[0],6), round(point[1],6), round(point[2],6))
        s += 'var UpperOuterPathRibbon = [];\n'
        for point in upper_outer_ribbon_points:
            s += 'UpperOuterPathRibbon.push(new BABYLON.Vector3({},{},{}));\n'.format(round(point[0],6), round(point[1],6), round(point[2],6))
        s += 'var outerRibbon = BABYLON.MeshBuilder.CreateRibbon("ribbon", {pathArray: [LowerOuterPathRibbon, UpperOuterPathRibbon]}, scene);\n'
        s += 'outerRibbon.material = mat;\n'
        
        
        lower_inner_ribbon_contours_points = []
        upper_inner_ribbon_contours_points = []
        for inner_contour3d in self.inner_contours3d:
            lower_inner_ribbon_points = inner_contour3d.points
            upper_inner_ribbon_points = [p.Translation(self.extrusion_vector) for p in lower_inner_ribbon_points]
            lower_inner_ribbon_contours_points.append(lower_inner_ribbon_points)
            upper_inner_ribbon_contours_points.append(upper_inner_ribbon_points)
                
            s += 'var LowerInnerPathRibbon = [];\n'
            for point in lower_inner_ribbon_points:
                s += 'LowerInnerPathRibbon.push(new BABYLON.Vector3({},{},{}));\n'.format(round(point[0],6), round(point[1],6), round(point[2],6))
            s += 'var UpperInnerPathRibbon = [];\n'
            for point in upper_inner_ribbon_points:
                s += 'UpperInnerPathRibbon.push(new BABYLON.Vector3({},{},{}));\n'.format(round(point[0],6), round(point[1],6), round(point[2],6))
            s += 'var innerRibbon = BABYLON.MeshBuilder.CreateRibbon("ribbon", {pathArray: [LowerInnerPathRibbon, UpperInnerPathRibbon]}, scene);\n'
            s += 'innerRibbon.material = mat;\n'
            
            
        lower_plane = volmdlr.Plane3D.from_points(lower_outer_ribbon_points[:-1])
        lower_outer_polygon_points = [p.To2D(lower_plane.origin, lower_plane.vectors[0], lower_plane.vectors[1]) for p in lower_outer_ribbon_points[:-1]]
        s += 'LowerPolygonPoints = [];\n'
        for point in lower_outer_polygon_points:
            s += 'LowerPolygonPoints.push(new BABYLON.Vector2({},{}));\n'.format(round(point[0],6), round(point[1],6))
        s += 'var lowerPoly_tri = new BABYLON.PolygonMeshBuilder("lowerPolygon", LowerPolygonPoints, scene);\n'
        for inner_contour in lower_inner_ribbon_contours_points:
            lower_inner_polygon_points = [p.To2D(lower_plane.origin, lower_plane.vectors[0], lower_plane.vectors[1]) for p in inner_contour]
            s += 'var lower_hole = [];\n'
            for point in lower_inner_polygon_points[:0:-1]:
                s += 'lower_hole.push(new BABYLON.Vector2({},{}));\n'.format(round(point[0],6), round(point[1],6))
            s += 'lowerPoly_tri.addHole(lower_hole);\n'
        s += 'var lowerPolygon = lowerPoly_tri.build(true, 0);\n'
        s += 'lowerPolygon.material = mat;\n'
        
        x = lower_outer_ribbon_points[0][0]
        y = lower_outer_ribbon_points[0][1]
        z = lower_outer_ribbon_points[0][2]
        axis1 = lower_plane.vectors[0]
        axis2 = lower_plane.vectors[1]
        axis3 = -lower_plane.normal
        s += 'lowerPolygon.position = new BABYLON.Vector3({},{},{});\n'.format(x,y,z)
        s += 'var axis1 = new BABYLON.Vector3({},{},{});\n'.format(*axis3)
        s += 'var axis2 = new BABYLON.Vector3({},{},{});\n'.format(*axis2)
        s += 'var axis3 = new BABYLON.Vector3({},{},{});\n'.format(*axis1)
        s += 'lowerPolygon.rotation = BABYLON.Vector3.RotationFromAxis(axis3, axis1, axis2);\n'
        
        
        upper_plane = volmdlr.Plane3D.from_points(upper_outer_ribbon_points[:-1])
        upper_outer_polygon_points = [p.To2D(upper_plane.origin, upper_plane.vectors[0], upper_plane.vectors[1]) for p in upper_outer_ribbon_points[:-1]]
        s += 'UpperPolygonPoints = [];\n'
        for point in upper_outer_polygon_points:
            s += 'UpperPolygonPoints.push(new BABYLON.Vector2({},{}));\n'.format(round(point[0],6), round(point[1],6))
        s += 'var upperPoly_tri = new BABYLON.PolygonMeshBuilder("upperPolygon", UpperPolygonPoints, scene);\n'
        for inner_contour in upper_inner_ribbon_contours_points:
            upper_inner_polygon_points = [p.To2D(upper_plane.origin, upper_plane.vectors[0], upper_plane.vectors[1]) for p in inner_contour]
            s += 'var upper_hole = [];\n'
            for point in upper_inner_polygon_points[:0:-1]:
                s += 'upper_hole.push(new BABYLON.Vector2({},{}));\n'.format(round(point[0],6), round(point[1],6))
            s += 'upperPoly_tri.addHole(upper_hole);\n'
        s += 'var upperPolygon = upperPoly_tri.build(true, 0);\n'
        s += 'upperPolygon.material = mat;\n'
        
        x = upper_outer_ribbon_points[0][0]
        y = upper_outer_ribbon_points[0][1]
        z = upper_outer_ribbon_points[0][2]
        axis1 = upper_plane.vectors[0]
        axis2 = upper_plane.vectors[1]
        axis3 = -upper_plane.normal
        s += 'upperPolygon.position = new BABYLON.Vector3({},{},{});\n'.format(x,y,z)
        s += 'var axis1 = new BABYLON.Vector3({},{},{});\n'.format(*axis3)
        s += 'var axis2 = new BABYLON.Vector3({},{},{});\n'.format(*axis2)
        s += 'var axis3 = new BABYLON.Vector3({},{},{});\n'.format(*axis1)
        s += 'upperPolygon.rotation = BABYLON.Vector3.RotationFromAxis(axis3, axis1, axis2);\n'

        return s

class RevolvedProfile(volmdlr.Shell3D):
    """

    """
    def __init__(self, plane_origin, x, y, contour2D, axis_point,
                 axis, angle=2*math.pi, name='', color=None):
#        volmdlr.Primitive3D.__init__(self, name=name)
        self.contour2D = contour2D
        self.axis_point = axis_point
        self.axis = axis
        self.angle = angle
        self.plane_origin = plane_origin
        self.x = x
        self.y = y

#        self.contours3D = []
#        for contour in contour2D:
#            self.contours3D.append(contour.To3D(plane_origin, x, y))
        self.contour3D = self.contour2D.To3D(plane_origin, x, y)
        print('self.contour3D', self.contour3D)
            
        faces = self.shell_faces()
        volmdlr.Shell3D.__init__(self, faces, name, color)

    
    def shell_faces(self):
        faces = []
        number_points_for_circle = 40
        number_points_tesselation = math.ceil(number_points_for_circle*self.angle/2/math.pi)
        delta_angle = self.angle/number_points_tesselation
        
        for nb in range(number_points_tesselation):
            if nb == 0:
                points = self.contour3D.points
            else:
                points = [p.Rotation(self.axis_point, self.axis, nb*delta_angle, copy=True) for p in self.contour3D.points]
                
            rotated_points = [p.Rotation(self.axis_point, self.axis, delta_angle, copy=True) for p in points]
            
            points_pair = list(zip(points, rotated_points))
            for i, (pt1, pt2) in enumerate(points_pair[:-1]):
                pt1_next = points_pair[i+1][0]
                pt2_next = points_pair[i+1][1]
                
                if pt1 == pt2 and pt1_next == pt2_next:
                    continue
                
                edges = [volmdlr.LineSegment3D(pt1.copy(), pt2.copy()),
                         volmdlr.LineSegment3D(pt2.copy(), pt2_next.copy()),
                         volmdlr.LineSegment3D(pt2_next.copy(), pt1_next.copy()),
                         volmdlr.LineSegment3D(pt1_next.copy(), pt1.copy())]
                
                contour = volmdlr.Contour3D(edges)
                faces.append(volmdlr.Face3D([contour]))

        return faces
        


    def MPLPlot(self, ax=None):
        if ax is None:
            fig, ax = plt.subplots()
        for contour in self.contours3D:
#            for primitive in contour:
            contour.MPLPlot(ax)

    def FreeCADExport(self, ip, ndigits=3):
        name = 'primitive'+str(ip)
        s = 'W=[]\n'
#        for ic, contour in enumerate(self.contours3D):
        s += 'L=[]\n'
        for ibp, basis_primitive in enumerate(self.contour3D.edges):
            s += basis_primitive.FreeCADExport('L{}_{}'.format(1, ibp), 8)
            s += 'L.append(L{}_{})\n'.format(1,ibp)
        s += 'S = Part.Shape(L)\n'
        s += 'W.append(Part.Wire(S.Edges))\n'
        s += 'F=Part.Face(W)\n'
        a1, a2, a3 = self.axis.vector
        ap1, ap2, ap3 = self.axis_point.vector
        ap1 = round(ap1*1000, ndigits)
        ap2 = round(ap2*1000, ndigits)
        ap3 = round(ap3*1000, ndigits)
        angle = self.angle/math.pi*180
        s += '{} = F.revolve(fc.Vector({},{},{}), fc.Vector({},{},{}),{})\n'.format(name, ap1,ap2,ap3,a1,a2,a3,angle)

#            myObject.Shape = Sweep
        return s

    def Volume(self):
#        areas=[c.Area() for c in self.contours2D]
#        # Maximum area is main surface, others cut into it
#        sic = list(npy.argsort(areas))[::-1]# sorted indices of contours
        p1=self.axis_point.PlaneProjection3D(self.plane_origin,self.x,self.y)
#        if self.axis_point.PointDistance(p1)!=0:
#            raise NotImplementedError
        p1_2D=p1.To2D(self.axis_point,self.x,self.y)
        p2_3D=self.axis_point+volmdlr.Point3D(self.axis.vector)
#        p2=p2_3D.PlaneProjection3D(self.plane_origin,self.x,self.y)
#        if p2_3D.PointDistance(p2)!=0:
#            raise NotImplementedError
        p2_2D=p2_3D.To2D(self.plane_origin,self.x,self.y)
        axis_2D=volmdlr.Line2D(p1_2D,p2_2D)
        com = self.contour2D.CenterOfMass()
        rg = axis_2D.PointDistance(com)
#        volume=areas[sic[0]]*rg
#
#        for i in sic[1:]:
#            com=self.contours2D[i].CenterOfMass()
#            rg=axis_2D.PointDistance(com)
#            volume-=areas[i]*rg

#        return self.angle*volume
        return self.angle*rg*self.contour2D.Area()



class HelicalExtrudedProfile(volmdlr.Primitive3D):
    """

    """
    def __init__(self, plane_origin, x, y, axis_point,axis, pitch,
                 outer_contour2d, inner_contours2d=None, name=''):
        volmdlr.Primitive3D.__init__(self, name)
        if inner_contours2d is not None:
            self.inner_contours2d = inner_contours2d
        else:
            self.inner_contours2d = []
        self.outer_contour2d = outer_contour2d
        self.axis_point=axis_point
        self.axis=axis
        self.pitch=pitch

        self.inner_contours3d=[c.To3D(plane_origin,x,y) for c in inner_contours2d]
        self.outer_contour3d=outer_contour2d.To3D(plane_origin,x,y)


    def FreeCADExport(self,ip,ndigits=3):
        name='primitive{}'.format(ip)
        s="E = []\n"
        for icontour, contour in enumerate(self.outer_contour3d.basis_primitives):
            s += contour.FreeCADExport('L_{}'.format(icontour))
            s += 'E.append(Part.Edge(L_{}))\n'.format(icontour)
        s += 'W = Part.Wire(E[:])\n'

#        a1,a2,a3=self.axis
        ap1, ap2, ap3 = self.axis_point
        ap1 = round(ap1*1000, ndigits)
        ap2 = round(ap2*1000, ndigits)
        ap3 = round(ap3*1000, ndigits)

        width = self.axis.Norm()*1000
        direction = bool(self.pitch < 0)
        pitch = round(abs(self.pitch)*1000, ndigits)
        s += "helix = Part.makeHelix({}, {}, 50., 0, {})\n".format(pitch, width, direction)
        s += "helix.translate(fc.Vector({},{},{}))\n".format(ap1, ap2, ap3)

        s += '{} = helix.makePipeShell([W],True,True)\n'.format(name)
        for ic, contour in enumerate(self.inner_contours3d):
            s += "Ei=[]\n"
            s += "helix2 = Part.makeHelix({}, {}, 50., 0, {})\n".format(pitch,1.01*width+pitch,direction)
            s += "helix2.translate(fc.Vector({},{},{}))\n".format(ap1,ap2,ap3-pitch)
            for ip, primitive in enumerate(contour.basis_primitives):
                s += primitive.FreeCADExport('L_{}_{}'.format(ic,ip))
                s += 'Ei.append(Part.Edge(L_{}_{}))\n'.format(ic,ip)
            s+= 'Wi = Part.Wire(Ei[:])\n'
            s+= "{} = {}.cut(helix2.makePipeShell([Wi],True,True))\n".format(name,name)

        return s


class Sweep(volmdlr.Primitive3D):
    """
    Sweep a 3D contour along a Wire3D
    """
    def __init__(self, contour3d, wire3d, name=''):
        volmdlr.Primitive3D.__init__(self,name)
        self.contour3d = contour3d
        self.wire3d = wire3d

    def FreeCADExport(self, ip, ndigits=3):
        name = 'primitive{}'.format(ip)
        s = "E = []\n"
        for icontour, contour in enumerate(self.contour3d.edges):
            s += contour.FreeCADExport('L_{}'.format(icontour))
            s += 'E.append(Part.Edge(L_{}))\n'.format(icontour)
        s += 'contour = Part.Wire(E[:])\n'

        s += "E=[]\n"
        for iwire, wire in enumerate(self.wire3d.edges):
            s += wire.FreeCADExport('L_{}'.format(iwire))
            s += 'E.append(Part.Edge(L_{}))\n'.format(iwire)
        s += 'wire = Part.Wire(E[:])\n'

        s += '{} = wire.makePipeShell([contour],True, True)\n'.format(name)


        return s

class Cut(volmdlr.Primitive3D):
    """
    Cut primitive 1 by primitive 2
    """
    def __init__(self,primitive,cut_primitives,name=''):
        volmdlr.Primitive3D.__init__(self,name)
        self.primitive=primitive
        self.cut_primitives = cut_primitives


    def FreeCADExport(self,ip):
        name = 'primitive{}'.format(ip)

        s = self.primitive.FreeCADExport('{}'.format(ip))
        for icp, cut_primitive in enumerate(self.cut_primitives):
            s += cut_primitive.FreeCADExport('{}_{}'.format(ip, icp))
            s += "{} = {}.cut({}_{})\n".format(name, name, name, icp)

        return s

class Fuse(volmdlr.Primitive3D):
    """
    Fuse primitives
    """
    def __init__(self, primitives, name=''):
        volmdlr.Primitive3D.__init__(self, name)
        self.primitives = primitives


    def FreeCADExport(self,ip):
        name = 'primitive{}'.format(ip)


        s = self.primitives[0].FreeCADExport(ip)
        for primitive in self.primitives[1:]:
            s += primitive.FreeCADExport('{}_0'.format(ip))
            s += "{} = {}.fuse({}_0)\n".format(name,name,name)

        return s<|MERGE_RESOLUTION|>--- conflicted
+++ resolved
@@ -465,7 +465,6 @@
         if any(bool_areas):
             raise ValueError('At least one inner contour is not contained in outer_contour.')
             
-<<<<<<< HEAD
         faces = self.shell_faces()
         volmdlr.Shell3D.__init__(self, faces, name)
     
@@ -487,12 +486,8 @@
             edge4 = volmdlr.LineSegment3D(upper_vertice1, lower_vertice1)
             contour = volmdlr.Contour3D([edge1, edge2, edge3, edge4])
             
-    def shell_face(self):
-=======
-            
     def _bounding_box(self):
         return volmdlr.BoundingBox.from_points(self.outer_contour3d.points)
->>>>>>> c041c080
 
     def MPLPlot(self, ax=None):
         if ax is None:
