#!/usr/bin/env python3
# -*- coding: utf-8 -*-
"""
Base classes.
"""

import os
import tempfile
import webbrowser
from datetime import datetime
from typing import List
from functools import lru_cache

import dessia_common.core as dc
import dessia_common.files as dcf
# import gmsh
import matplotlib.pyplot as plt
import numpy as npy

<<<<<<< HEAD
import dessia_common.core as dc
import dessia_common.files as dcf
=======
>>>>>>> d4e83b63
import volmdlr
import volmdlr.templates

npy.seterr(divide='raise')

DEFAULT_COLOR = (0.8, 0.8, 0.8)

# TODO: put voldmlr metadata in this freecad header
STEP_HEADER = '''ISO-10303-21;
HEADER;
FILE_DESCRIPTION(('{name}'),'2;1');
FILE_NAME('{filename}','{timestamp}',('Author'),(''),'Volmdlr v{version}','','Unknown');
FILE_SCHEMA(('AUTOMOTIVE_DESIGN {{ 1 0 10303 214 1 1 1 1 }}'));
ENDSEC;
DATA;
#1 = APPLICATION_PROTOCOL_DEFINITION('international standard','automotive_design',2000,#2);
#2 = APPLICATION_CONTEXT('core data for automotive mechanical design processes');
#3 = ( LENGTH_UNIT() NAMED_UNIT(*) SI_UNIT(.MILLI.,.METRE.) );
#4 = ( NAMED_UNIT(*) PLANE_ANGLE_UNIT() SI_UNIT($,.RADIAN.) );
#5 = ( NAMED_UNIT(*) SI_UNIT($,.STERADIAN.) SOLID_ANGLE_UNIT() );
#6 = UNCERTAINTY_MEASURE_WITH_UNIT(LENGTH_MEASURE(1.E-07),#3,'distance_accuracy_value','confusion accuracy');
#7 = ( GEOMETRIC_REPRESENTATION_CONTEXT(3) GLOBAL_UNCERTAINTY_ASSIGNED_CONTEXT((#6)) GLOBAL_UNIT_ASSIGNED_CONTEXT ((#3,#4,#5)) REPRESENTATION_CONTEXT('Context #1','3D Context with UNIT and UNCERTAINTY') );
'''

STEP_FOOTER = '''ENDSEC;
END-ISO-10303-21;
'''


def determinant(vec1, vec2, vec3):
    """
    Calculates the determinant for a three vector matrix.

    """
    a = npy.array((vec1.vector, vec2.vector, vec3.vector))
    return npy.linalg.det(a)


def delete_double_point(list_point):
    """
    Delete duplicate points from a list of points.

    :param list_point: The initial list of points
    :type list_point: Union[List[:class:`volmdlr.Point2D`],
        List[:class:`volmdlr.Point3D`]]
    :return: The final list of points containing no duplicates
    :rtype: Union[List[:class:`volmdlr.Point2D`],
        List[:class:`volmdlr.Point3D`]]
    """
    # TODO : this method would be faster using sets
    points = []
    for pt in list_point:
        if pt not in points:
            points.append(pt)
        else:
            continue
    return points


def step_ids_to_str(ids):
    """
    Returns a string with a '#' in front of each ID and a comma separating each-one.

    :param ids: A list of step primitives IDs
    :type ids: List[int]
    :return: A string containing all the IDs
    :rtype: str
    """
    return ','.join(['#{}'.format(i) for i in ids])


class CompositePrimitive(dc.PhysicalObject):
    """
    A collection of simple primitives.

    :param name: The name of the collection of primitives.
    :type name: str
    """

    def __init__(self, primitives, name=''):
        self.primitives = primitives
        self.name = name
        self._primitives_to_index = None
        self._utd_primitives_to_index = False
        self.basis_primitives = []

        dc.PhysicalObject.__init__(self, name=name)

    def primitive_to_index(self, primitive):
        if not self._utd_primitives_to_index:
            self._primitives_to_index = {p: ip for ip, p in enumerate(self.primitives)}
            self._utd_primitives_to_index = True
        return self._primitives_to_index[primitive]

    def update_basis_primitives(self):
        basis_primitives = []
        for primitive in self.primitives:
            if hasattr(primitive, 'basis_primitives'):
                basis_primitives.extend(primitive.basis_primitives)
            else:
                basis_primitives.append(primitive)

        self.basis_primitives = basis_primitives


class Primitive2D(dc.PhysicalObject):
    """
    Abstract class for 2D primitives.

    :param name: The name of the 2D primitive.
    :type name: str
    """

    def __init__(self, name=''):
        self.name = name

        dc.PhysicalObject.__init__(self, name=name)


class CompositePrimitive2D(CompositePrimitive):
    """
    A collection of simple 2D primitives.

    :param name: The name of the collection of 2D primitives.
    :type name: str

    """
    _non_serializable_attributes = ['name', '_utd_primitives_to_index',
                                    '_primitives_to_index']
    _non_data_hash_attributes = ['name', '_utd_primitives_to_index',
                                 '_primitives_to_index']

    def __init__(self, primitives, name=''):
        CompositePrimitive.__init__(self, primitives, name=name)
        self.update_basis_primitives()

        self._utd_primitives_to_index = False

    def rotation(self, center: volmdlr.Point2D, angle: float):
        """
        Rotates the CompositePrimitive2D.

        :param center: rotation center
        :param angle: angle rotation
        :return: a new rotated CompositePrimitive2D
        """
        return self.__class__([point.rotation(center, angle)
                               for point in self.primitives])

    def rotation_inplace(self, center: volmdlr.Point2D, angle: float):
        """
        Rotates the CompositePrimitive2D. Object is updated in-place.

        :param center: rotation center
        :param angle: rotation angle
        """
        primitives = []
        for primitive in self.primitives:
            primitives.append(primitive.rotation(center, angle))
        self.primitives = primitives
        self.update_basis_primitives()

    def translation(self, offset: volmdlr.Vector2D):
        """
        Translates the CompositePrimitive2D.

        :param offset: translation vector
        :return: A new translated CompositePrimitive2D
        """
        return self.__class__([primitive.translation(offset)
                               for primitive in self.primitives])

    def translation_inplace(self, offset: volmdlr.Vector2D):
        """
        Translates the CompositePrimitive2D. Object is updated in-place.

        :param offset: translation vector
        """
        primitives = []
        for primitive in self.primitives:
            primitives.append(primitive.translation(offset))
        self.primitives = primitives
        self.update_basis_primitives()

    def frame_mapping(self, frame: volmdlr.Frame2D, side: str):
        """
        Changes frame_mapping and return a new CompositePrimitive2D.

        side = 'old' or 'new'
        """
        return self.__class__([primitive.frame_mapping(frame, side)
                               for primitive in self.primitives])

    def frame_mapping_inplace(self, frame: volmdlr.Frame2D, side: str):
        """
        Changes frame_mapping and the object is updated inplace.

        side = 'old' or 'new'
        """
        primitives = []
        for primitive in self.primitives:
            primitives.append(primitive.frame_mapping(frame, side))
        self.primitives = primitives
        self.update_basis_primitives()

    def plot(self, ax=None, color='k', alpha=1,
             plot_points=False, equal_aspect=False):

        if ax is None:
            _, ax = plt.subplots()

        if equal_aspect:
            ax.set_aspect('equal')

        for element in self.primitives:
            element.plot(ax=ax, color=color, alpha=alpha)  # , plot_points=plot_points)

        ax.margins(0.1)
        plt.show()

        return ax

    def plot_data(self, name, fill=None, color='black', stroke_width=0.2,
                  opacity=1):
        plot_data = {}
        plot_data['fill'] = fill
        plot_data['name'] = name
        plot_data['type'] = 'wire'
        plot_data['plot_data'] = []
        for item in self.primitives:
            plot_data['plot_data'].append(item.plot_data(color=color,
                                                         stroke_width=stroke_width,
                                                         opacity=opacity))
        return plot_data


class Primitive3D(dc.PhysicalObject):
    """
    Defines a Primitive3D.
    """

    def __init__(self, color=None, alpha=1, name=''):
        self.color = color
        self.alpha = alpha

        dc.PhysicalObject.__init__(self, name=name)

    def volmdlr_primitives(self):
        return [self]

    def babylon_param(self):
        babylon_param = {'alpha': self.alpha,
                         'name': self.name,
                         }
        if self.color is None:
            babylon_param['color'] = [0.8, 0.8, 0.8]
        else:
            babylon_param['color'] = list(self.color)

        return babylon_param

    def triangulation(self):
        raise NotImplementedError(
            'triangulation method should be implemented on class {}'.format(
                self.__class__.__name__))

    def babylon_meshes(self):
        mesh = self.triangulation()
        if mesh is None:
            return []
        positions, indices = mesh.to_babylon()

        babylon_mesh = {'positions': positions,
                        'indices': indices
                        }
        babylon_mesh.update(self.babylon_param())
        return [babylon_mesh]


class CompositePrimitive3D(CompositePrimitive, Primitive3D):
    """
    A collection of simple primitives3D.
    """
    _standalone_in_db = True
    _eq_is_data_eq = True
    _non_serializable_attributes = ['basis_primitives']
    _non_data_eq_attributes = ['name', 'basis_primitives']
    _non_data_hash_attributes = []

    def __init__(self, primitives: List[Primitive3D], color=None, alpha=1, name: str = ''):
        CompositePrimitive.__init__(self, primitives=primitives, name=name)
        Primitive3D.__init__(self, color=color, alpha=alpha, name=name)
        self._utd_primitives_to_index = False

    def plot(self, ax=None, color='k', alpha=1, edge_details=False):
        if ax is None:
            fig = plt.figure()
            ax = fig.add_subplot(111, projection='3d')
        for primitive in self.primitives:
            primitive.plot(ax=ax, color=color, alpha=alpha)
        return ax

    def babylon_points(self):
        points = []
        if hasattr(self, 'primitives') and \
                hasattr(self.primitives[0], 'start'):
            points = [[self.primitives[0].start.x,
                       self.primitives[0].start.y,
                       self.primitives[0].start.z]]
            for primitive in self.primitives:
                if hasattr(primitive, 'curve'):
                    points.extend(primitive.curve.evalpts)
                else:
                    points.append([primitive.end.x, primitive.end.y,
                                   primitive.end.z])
        elif hasattr(self, 'curve'):
            points = self.curve.evalpts
        elif hasattr(self, 'polygon_points'):
            points = self.polygon_points(50)
        return points

    def babylon_lines(self, points=None):
        if points is None:
            points = self.babylon_points()
        babylon_lines = {'points': points}
        babylon_lines.update(self.babylon_param())
        return [babylon_lines]

    def babylon_curves(self):
        points = self.babylon_points()
        babylon_curves = self.babylon_lines(points)[0]
        return babylon_curves


class BoundingRectangle(dc.DessiaObject):
    """
    Bounding rectangle.

    :param xmin: minimal x coordinate
    :type xmin: float
    :param xmax: maximal x coordinate
    :type xmax: float
    :param ymin: minimal y coordinate
    :type ymin: float
    :param ymax: maximal y coordinate
    :type ymax: float
    """

    def __init__(self, xmin: float, xmax: float, ymin: float, ymax: float, name: str = ''):
        self.xmin = xmin
        self.xmax = xmax
        self.ymin = ymin
        self.ymax = ymax
        # Disabling Dessia object init call for performance. Check when performance enhancement on dessia_common side
        # dc.DessiaObject.__init__(self, name=name)
        self.name = name

    def __getitem__(self, key):
        if key == 0:
            return self.xmin
        if key == 1:
            return self.xmax
        if key == 2:
            return self.ymin
        if key == 3:
            return self.ymax
        raise IndexError

    def bounds(self):
        """
        Return the bounds of the BoundingRectangle.
        """
        return self.xmin, self.xmax, self.ymin, self.ymax

    def plot(self, ax=None, color='k', linestyle='dotted'):
        """
        Plot of the bounding rectangle and its vertex.
        """

        if not ax:
            _, ax = plt.subplots()
        x = [self.xmin, self.xmax, self.xmax, self.xmin, self.xmin]
        y = [self.ymin, self.ymin, self.ymax, self.ymax, self.ymin]

        ax.plot(x, y, color=color, linestyle=linestyle)
        ax.scatter(x, y, color=color)
        return ax

    def area(self):
        """
        Calculates the area of the bounding rectangle.
        """
        return (self.xmax - self.xmin) * (self.ymax - self.ymin)

    def center(self):
        """
        Calculates the bounding rectangle center.
        """
        return volmdlr.Point2D(0.5 * (self.xmin + self.xmax), 0.5 * (self.ymin + self.ymax))

    def b_rectangle_intersection(self, b_rectangle2):
        """
        Returns True if there is an intersection with another specified bounding rectangle or False otherwise.

        :param b_rectangle2: bounding rectangle to verify intersection
        :type b_rectangle2: :class:`BoundingRectangle`
        """
        return self.xmin < b_rectangle2.xmax and self.xmax > b_rectangle2.xmin \
            and self.ymin < b_rectangle2.ymax and self.ymax > b_rectangle2.ymin

    def is_inside_b_rectangle(self, b_rectangle2, tol: float = 1e-6):
        """
        Returns True if the bounding rectangle is totally inside specified bounding rectangle and False otherwise.

        :param b_rectangle2: A bounding rectangle
        :type b_rectangle2: :class:`BoundingRectangle`
        :param tol: A tolerance for considering inside
        :type tol: float
        """
        return (self.xmin >= b_rectangle2.xmin - tol) and (self.xmax <= b_rectangle2.xmax + tol) \
            and (self.ymin >= b_rectangle2.ymin - tol) and (self.ymax <= b_rectangle2.ymax + tol)

    def point_belongs(self, point: volmdlr.Point2D):
        """
        Returns True if a specified point is inside the bounding rectangle and False otherwise.

        :param point: A 2 dimensional point
        :type point: :class:`volmdlr.Point2D`
        """
        return self.xmin < point.x < self.xmax and self.ymin < point.y < self.ymax

    def intersection_area(self, b_rectangle2):
        """
        Calculates the intersection area between two bounding rectangle.

        :param b_rectangle2: A bounding rectangle
        :type b_rectangle2: :class:`BoundingRectangle`
        """
        if not self.b_rectangle_intersection(b_rectangle2):
            return 0
        if self.is_inside_b_rectangle(b_rectangle2) or b_rectangle2.is_inside_b_rectangle(self):
            return min(self.area(), b_rectangle2.area())

        lx = min(self.xmax, b_rectangle2.xmax) - max(self.xmin, b_rectangle2.xmin)
        ly = min(self.ymax, b_rectangle2.ymax) - max(self.ymin, b_rectangle2.ymin)

        return lx * ly

    def distance_to_b_rectangle(self, b_rectangle2):
        """
        Calculates the minimal distance between two bounding rectangles.

        :param b_rectangle2: A bounding rectangle
        :type b_rectangle2: :class:`BoundingRectangle`
        """
        if self.b_rectangle_intersection(b_rectangle2):
            return 0

        permute_b_rec1 = self
        permute_b_rec2 = b_rectangle2

        if permute_b_rec2.xmin < permute_b_rec1.xmin:
            permute_b_rec1, permute_b_rec2 = permute_b_rec2, permute_b_rec1
        dx = max(permute_b_rec2.xmin - permute_b_rec1.xmax, 0)

        if permute_b_rec2.ymin < permute_b_rec1.ymin:
            permute_b_rec1, permute_b_rec2 = permute_b_rec2, permute_b_rec1
        dy = max(permute_b_rec2.ymin - permute_b_rec1.ymax, 0)

        return (dx ** 2 + dy ** 2) ** 0.5

    def distance_to_point(self, point: volmdlr.Point2D):
        """
        Calculate the minimal distance between the bounding rectangle and a specified point.

        :param point: A 2D point
        :type point: :class:`volmdlr.Point2D`
        """
        if self.point_belongs(point):
            return min([self.xmax - point.x, point.y - self.xmin,
                        self.ymax - point.y, point.y - self.ymin])

        if point.x < self.xmin:
            dx = self.xmin - point.x
        elif self.xmax < point.x:
            dx = point.x - self.xmax
        else:
            dx = 0

        if point.y < self.ymin:
            dy = self.ymin - point.y
        elif self.ymax < point.y:
            dy = point.y - self.ymax
        else:
            dy = 0

        return (dx ** 2 + dy ** 2) ** 0.5


class BoundingBox(dc.DessiaObject):
    """
    An axis aligned boundary box.
    """

    def __init__(self, xmin: float, xmax: float, ymin: float, ymax: float, zmin: float, zmax: float, name: str = ""):
        """
        Initializes a bounding box.

        :param xmin: The x-coordinate of the lower-left corner.
        :type xmin: float
        :param xmax: The x-coordinate of the upper-right corner.
        :type xmax: float
        :param ymin: The y-coordinate of the lower-left corner.
        :type ymin: float
        :param ymax: The y-coordinate of the upper-right corner.
        :type ymax: float
        :param zmin: The z-coordinate of the lower-left corner.
        :type zmin: float
        :param zmax: The z-coordinate of the upper-right corner.
        :type zmax: float
        :param name: The name of the bounding box.
        :type name: str, optional
        """
        self.xmin = xmin
        self.xmax = xmax
        self.ymin = ymin
        self.ymax = ymax
        self.zmin = zmin
        self.zmax = zmax

        # disabling super init call for efficiency, put back when dc disable kwargs
        # dc.DessiaObject.__init__(self, name=name)
        self.name = name

    @property
    @lru_cache
    def center(self):
        """
        Computes the center of the bounding box.

        TODO: change lru_cache to cached property when support for py3.7 is dropped.
        """
        return volmdlr.Point3D(0.5 * (self.xmin + self.xmax),
                               0.5 * (self.ymin + self.ymax),
                               0.5 * (self.zmin + self.zmax))

    def __hash__(self) -> int:
        return sum(hash(point) for point in self.points)

    def __add__(self, other_bbox) -> "BoundingBox":
        return BoundingBox(min(self.xmin, other_bbox.xmin),
                           max(self.xmax, other_bbox.xmax),
                           min(self.ymin, other_bbox.ymin),
                           max(self.ymax, other_bbox.ymax),
                           min(self.zmin, other_bbox.zmin),
                           max(self.zmax, other_bbox.zmax))

    def to_dict(self, use_pointers: bool = True, memo=None, path: str = '#') -> dict:
        """
        Converts the bounding box to a dictionary representation.

        :param use_pointers: DESCRIPTION, defaults to True
        :type use_pointers: bool, optional
        :param memo: DESCRIPTION, defaults to None
        :type memo: TYPE, optional
        :param path: A string representing the current position of the object in the serialized data structure.
        :type path: str, optional

        :return: The dictionary representation of the bounding box.
        :rtype: dict
        """
        return {'object_class': 'volmdlr.core.BoundingBox',
                'name': self.name,
                'xmin': self.xmin,
                'xmax': self.xmax,
                'ymin': self.ymin,
                'ymax': self.ymax,
                'zmin': self.zmin,
                'zmax': self.zmax,
                }

    @property
    def points(self) -> List[volmdlr.Point3D]:
        """
        Returns the eight corner points of the bounding box.

        :return: A list of eight 3D points representing the corners of the bounding box.
        :rtype: list of volmdlr.Point3D
        """
        return [volmdlr.Point3D(self.xmin, self.ymin, self.zmin),
                volmdlr.Point3D(self.xmax, self.ymin, self.zmin),
                volmdlr.Point3D(self.xmax, self.ymax, self.zmin),
                volmdlr.Point3D(self.xmin, self.ymax, self.zmin),
                volmdlr.Point3D(self.xmin, self.ymin, self.zmax),
                volmdlr.Point3D(self.xmax, self.ymin, self.zmax),
                volmdlr.Point3D(self.xmax, self.ymax, self.zmax),
                volmdlr.Point3D(self.xmin, self.ymax, self.zmax)]

    def plot(self, ax=None, color='gray'):
        """
        Plot the bounding box on 3D axes.

        :param ax: The 3D axes to plot on. If not provided, a new figure will be created.
        :type ax: matplotlib.axes._subplots.Axes3DSubplot, optional
        :param color: The color of the lines used to plot the bounding box.
        :type color: str, optional
        :return: The 3D axes with the plotted bounding box.
        :rtype: matplotlib.axes._subplots.Axes3DSubplot
        """
        if ax is None:
            fig = plt.figure()
            ax = fig.add_subplot(111, projection='3d')

        bbox_edges = [[self.points[0], self.points[1]],
                      [self.points[0], self.points[3]],
                      [self.points[0], self.points[4]],
                      [self.points[1], self.points[2]],
                      [self.points[1], self.points[5]],
                      [self.points[2], self.points[3]],
                      [self.points[2], self.points[6]],
                      [self.points[3], self.points[7]],
                      [self.points[4], self.points[5]],
                      [self.points[5], self.points[6]],
                      [self.points[6], self.points[7]],
                      [self.points[7], self.points[4]]]

        # x = [p[0] for p in self.points]
        # y = [p[1] for p in self.points]
        # z = [p[2] for p in self.points]
        # ax.scatter(x, y, z, color)
        for edge in bbox_edges:
            ax.plot3D([edge[0][0], edge[1][0]],
                      [edge[0][1], edge[1][1]],
                      [edge[0][2], edge[1][2]],
                      color=color)
        ax.set_xlabel('X Label')
        ax.set_ylabel('Y Label')
        ax.set_zlabel('Z Label')
        return ax

    @classmethod
    def from_bounding_boxes(cls, bounding_boxes: List["BoundingBox"]) -> "BoundingBox":
        """
        Creates a bounding box that contains multiple bounding boxes.

        :param bounding_boxes: A list of bounding boxes that need to be contained.
        :type bounding_boxes: list of BoundingBox
        :return: A new bounding box that contains all the input bounding boxes.
        :rtype: BoundingBox
        """
        xmin = min(bb.xmin for bb in bounding_boxes)
        xmax = max(bb.xmax for bb in bounding_boxes)
        ymin = min(bb.ymin for bb in bounding_boxes)
        ymax = max(bb.ymax for bb in bounding_boxes)
        zmin = min(bb.zmin for bb in bounding_boxes)
        zmax = max(bb.zmax for bb in bounding_boxes)
        return cls(xmin, xmax, ymin, ymax, zmin, zmax)

    @classmethod
    def from_points(cls, points: List[volmdlr.Point3D]) -> "BoundingBox":
        """
        Initializes a bounding box from a list of points.

        :param points: The list of points to create the bounding box from.
        :type points: List[volmdlr.Point3D]
        :return: The bounding box initialized from the list of points.
        :rtype: BoundingBox
        """
        # if len(points) == 0:
        #     return (0, 0, 0, 0, 0, 0)
        xmin = min(pt.x for pt in points)
        xmax = max(pt.x for pt in points)
        ymin = min(pt.y for pt in points)
        ymax = max(pt.y for pt in points)
        zmin = min(pt.z for pt in points)
        zmax = max(pt.z for pt in points)
        return cls(xmin, xmax, ymin, ymax, zmin, zmax)

    def to_frame(self) -> volmdlr.Frame3D:
        """
        Converts the bounding box to a 3D frame.

        :return: A 3D frame with origin at the center and axes aligned with the x, y, and z dimensions of 
            the bounding box.
        :rtype: volmdlr.Frame3D
        """
        x = volmdlr.Vector3D((self.xmax - self.xmin), 0, 0)
        y = volmdlr.Vector3D(0, (self.ymax - self.ymin), 0)
        z = volmdlr.Vector3D(0, 0, (self.zmax - self.zmin))
        return volmdlr.Frame3D(self.center, x, y, z)

    def volume(self) -> float:
        """
        Calculates the volume of a bounding box.

        :return: The volume of the bounding box.
        :rtype: float
        """
        return (self.xmax - self.xmin) * (self.ymax - self.ymin) * (
                self.zmax - self.zmin)

    def bbox_intersection(self, bbox2: "BoundingBox") -> bool:
        """
        Calculates if there is an intersection between two bounding boxes.

        :param bbox2: The second bounding box to compare with the current bounding box (self).
        :type bbox2: BoundingBox
        :return: A boolean value indicating whether the two bounding boxes intersect (True) or not (False).
        :rtype: bool
        """
        if self.xmin < bbox2.xmax and self.xmax > bbox2.xmin:
            if self.ymin < bbox2.ymax and self.ymax > bbox2.ymin \
                    and self.zmin < bbox2.zmax and self.zmax > bbox2.zmin:
                return True
        if self.xmin == bbox2.xmax and self.xmax == bbox2.xmin:
            if self.ymin < bbox2.ymax and self.ymax > bbox2.ymin \
                    and self.zmin < bbox2.zmax and self.zmax > bbox2.zmin:
                return True
        return False

    def is_inside_bbox(self, bbox2: "BoundingBox") -> bool:
        """
        Checks if a bounding box is contained inside another bounding box.

        :param bbox2: The bounding box to check against.
        :type bbox2: BoundingBox
        :return: True if the bounding box is contained inside bbox2, False otherwise.
        :rtype: bool
        """
        return (self.xmin >= bbox2.xmin - 1e-6) and (self.xmax <= bbox2.xmax + 1e-6) \
               and (self.ymin >= bbox2.ymin - 1e-6) and (self.ymax <= bbox2.ymax + 1e-6) \
               and (self.zmin >= bbox2.zmin - 1e-6) and (self.zmax <= bbox2.zmax + 1e-6)

    def intersection_volume(self, bbox2: "BoundingBox") -> float:
        """
        Calculate the volume of the intersection of two bounding boxes.

        :param bbox2: The second bounding box to intersect with the first one.
        :type bbox2: BoundingBox
        :return: The volume of the intersection of two bounding boxes.
        :rtype: float
        """
        if not self.bbox_intersection(bbox2):
            return 0
        if self.is_inside_bbox(bbox2) or bbox2.is_inside_bbox(self):
            return min(self.volume(), bbox2.volume())

        lx = min(self.xmax, bbox2.xmax) - max(self.xmin, bbox2.xmin)
        ly = min(self.ymax, bbox2.ymax) - max(self.ymin, bbox2.ymin)
        lz = min(self.zmax, bbox2.zmax) - max(self.zmin, bbox2.zmin)

        return lx * ly * lz

    def distance_to_bbox(self, bbox2: "BoundingBox") -> float:
        """
        Calculates the distance between the bounding box and another bounding box.

        If the bounding boxes intersect, the distance is 0.
        Otherwise, the distance is the minimum Euclidean distance between their closest faces.

        :param bbox2: Another bounding box to compare with.
        :type bbox2: BoundingBox
        :return: The distance between the bounding boxes.
        :rtype: float
        """

        if self.bbox_intersection(bbox2):
            return 0

        permute_bbox1 = self
        permute_bbox2 = bbox2

        if permute_bbox2.xmin < permute_bbox1.xmin:
            permute_bbox1, permute_bbox2 = permute_bbox2, permute_bbox1
        dx = max(permute_bbox2.xmin - permute_bbox1.xmax, 0)

        if permute_bbox2.ymin < permute_bbox1.ymin:
            permute_bbox1, permute_bbox2 = permute_bbox2, permute_bbox1
        dy = max(permute_bbox2.ymin - permute_bbox1.ymax, 0)

        if permute_bbox2.zmin < permute_bbox1.zmin:
            permute_bbox1, permute_bbox2 = permute_bbox2, permute_bbox1
        dz = max(permute_bbox2.zmin - permute_bbox1.zmax, 0)

        return (dx ** 2 + dy ** 2 + dz ** 2) ** 0.5

    def point_belongs(self, point: volmdlr.Point3D) -> bool:
        """
        Determines if a point belongs to the bounding box.

        :param point: The point to check for inclusion.
        :type point: volmdlr.Point3D
        :return: True if the point belongs to the bounding box, False otherwise.
        :rtype: bool
        """
        return (
                self.xmin < point[0] < self.xmax
                and self.ymin < point[1] < self.ymax
                and self.zmin < point[2] < self.zmax
        )

    def distance_to_point(self, point: volmdlr.Point3D) -> float:
        """
        Calculates the minimum Euclidean distance between the bounding box and a point.

        :param point: The point to compare with.
        :type point: volmdlr.Point3D
        :return: The minimum distance between the point and the bounding box.
        :rtype: float
        """
        if self.point_belongs(point):
            return min([self.xmax - point[0], point[0] - self.xmin,
                        self.ymax - point[1], point[1] - self.ymin,
                        self.zmax - point[2], point[2] - self.zmin])

        if point[0] < self.xmin:
            dx = self.xmin - point[0]
        elif self.xmax < point[0]:
            dx = point[0] - self.xmax
        else:
            dx = 0

        if point[1] < self.ymin:
            dy = self.ymin - point[1]
        elif self.ymax < point[1]:
            dy = point[1] - self.ymax
        else:
            dy = 0

        if point[2] < self.zmin:
            dz = self.zmin - point[2]
        elif self.zmax < point[2]:
            dz = point[2] - self.zmax
        else:
            dz = 0
        return (dx ** 2 + dy ** 2 + dz ** 2) ** 0.5


class VolumeModel(dc.PhysicalObject):
    """
    A class containing one or several :class:`volmdlr.core.Primitive3D`.

    :param primitives: The vector's abscissa
    :type primitives: List[:class:`volmdlr.core.Primitive3D`]
    :param name: The VolumeModel's name
    :type name: str
    """
    _standalone_in_db = True
    _eq_is_data_eq = True
    _non_serializable_attributes = ['shells', 'bounding_box']
    _non_data_eq_attributes = ['name', 'shells', 'bounding_box', 'contours',
                               'faces']
    _non_data_hash_attributes = ['name', 'shells', 'bounding_box', 'contours',
                                 'faces']
    _dessia_methods = ['to_stl_model']

    def __init__(self, primitives: List[Primitive3D], name: str = ''):
        self.primitives = primitives
        self.name = name
        self.shells = []
        self._bbox = None
        dc.PhysicalObject.__init__(self, name=name)

    def __hash__(self):
        return sum(hash(point) for point in self.primitives)

    # def _extract_shells(self):
    #     shells = []
    #     for primitive in self.primitives:
    #         if isinstance(primitive, Shell3D):
    #             shells.append(primitive)
    #     return shells

    def __eq__(self, other):
        if self.__class__.__name__ != other.__class__.__name__:
            return False
        equ = True
        if len(self.primitives) != len(other.primitives):
            return False
        for p1, p2 in zip(self.primitives, other.primitives):
            equ = equ and p1 == p2
        return equ

    @property
    def bounding_box(self):
        """
        Returns the bounding box.

        """
        if not self._bbox:
            self._bbox = self._bounding_box()
        return self._bbox

    @bounding_box.setter
    def bounding_box(self, new_bounding_box):
        self._bbox = new_bounding_box

    def _bounding_box(self) -> BoundingBox:
        """
        Computes the bounding box of the model.
        """
        return BoundingBox.from_bounding_boxes([p.bounding_box for p in self.primitives])

    def volume(self) -> float:
        """
        Return the sum of volumes of the primitives.

        It does not make any boolean operation in case of overlapping.

        """
        volume = 0
        for primitive in self.primitives:
            volume += primitive.volume()
        return volume

    def rotation(self, center: volmdlr.Point3D, axis: volmdlr.Vector3D,
                 angle: float):
        """
        Rotates the VolumeModel.

        :param center: rotation center
        :param axis: rotation axis
        :param angle: angle rotation
        :return: a new rotated VolumeModel
        """
        new_primitives = [
            primitive.rotation(center, axis, angle) for
            primitive in self.primitives]
        return VolumeModel(new_primitives, self.name)

    def rotation_inplace(self, center: volmdlr.Point3D, axis: volmdlr.Vector3D,
                         angle: float):
        """
        Rotates the VolumeModel. Object is updated inplace.

        :param center: rotation center
        :param axis: rotation axis
        :param angle: rotation angle
        """
        for primitive in self.primitives:
            primitive.rotation_inplace(center, axis, angle)
        self.bounding_box = self._bounding_box()

    def translation(self, offset: volmdlr.Vector3D):
        """
        Translates the VolumeModel.

        :param offset: translation vector
        :return: A new translated VolumeModel
        """
        new_primitives = [primitive.translation(offset) for
                          primitive in self.primitives]
        return VolumeModel(new_primitives, self.name)

    def translation_inplace(self, offset: volmdlr.Vector3D):
        """
        Translates the VolumeModel. Object is updated inplace.

        :param offset: translation vector
        """
        for primitives in self.primitives:
            primitives.translation_inplace(offset)
        self.bounding_box = self._bounding_box()

    def frame_mapping(self, frame: volmdlr.Frame3D, side: str):
        """
        Changes frame_mapping and return a new VolumeModel.

        side = 'old' or 'new'
        """
        new_primitives = [primitive.frame_mapping(frame, side)
                          for primitive in self.primitives]
        return VolumeModel(new_primitives, self.name)

    def frame_mapping_inplace(self, frame: volmdlr.Frame3D, side: str):
        """
        Changes frame_mapping and the object is updated inplace.

        side = 'old' or 'new'.
        """
        for primitives in self.primitives:
            primitives.frame_mapping_inplace(frame, side)
        self.bounding_box = self._bounding_box()

    def copy(self, deep=True, memo=None):
        """
        Specific copy.
        """
        new_primitives = [primitive.copy(deep=deep, memo=memo) for primitive in self.primitives]
        return VolumeModel(new_primitives, self.name)

    def plot2d(self, ax=None, color=None):
        fig = plt.figure()
        if ax is None:
            ax = fig.add_subplot(111, projection='3d')

        for i, shell in enumerate(self.shells):
            bbox = shell.bbox()
            bbox.plot(ax, color[i])

        return ax

    def plot(self, equal_aspect=True):
        """
        Matplotlib plot of model.

        To use for debug.
        """
        fig = plt.figure()
        ax = fig.add_subplot(111, projection='3d', adjustable='box')
        for primitive in self.primitives:
            primitive.plot(ax)
        if equal_aspect:
            # ax.set_aspect('equal')
            ax.set_aspect('auto')
        ax.margins(0.1)
        return ax

    def babylon_data(self):
        """
        Get babylonjs data.

        :return: Dictionary with babylon data.
        """
        meshes = []
        lines = []
        for primitive in self.primitives:
            if hasattr(primitive, 'babylon_meshes'):
                meshes.extend(primitive.babylon_meshes())
            if hasattr(primitive, 'babylon_curves'):
                lines.append(primitive.babylon_curves())

        bbox = self.bounding_box
        center = bbox.center
        max_length = max([bbox.xmax - bbox.xmin,
                          bbox.ymax - bbox.ymin,
                          bbox.zmax - bbox.zmin])

        babylon_data = {'meshes': meshes,
                        'lines': lines,
                        'max_length': max_length,
                        'center': list(center)}

        return babylon_data

    @classmethod
    def babylonjs_script(cls, babylon_data, use_cdn=True,
                         debug=False):
        if use_cdn:
            script = volmdlr.templates.BABYLON_UNPACKER_CDN_HEADER  # .substitute(name=page_name)
        else:
            script = volmdlr.templates.BABYLON_UNPACKER_EMBEDDED_HEADER  # .substitute(name=page_name)

        script += volmdlr.templates.BABYLON_UNPACKER_BODY_TEMPLATE.substitute(
            babylon_data=babylon_data)
        return script

    def babylonjs(self, page_name=None, use_cdn=True, debug=False):
        babylon_data = self.babylon_data()
        script = self.babylonjs_script(babylon_data, use_cdn=use_cdn,
                                       debug=debug)
        if page_name is None:
            with tempfile.NamedTemporaryFile(suffix=".html",
                                             delete=False) as file:
                file.write(bytes(script, 'utf8'))
            page_name = file.name
        else:
            if not page_name.endswith('.html'):
                page_name += '.html'
            with open(page_name, 'w', encoding='utf-8') as file:
                file.write(script)

        webbrowser.open('file://' + os.path.realpath(page_name))

        return page_name

    def save_babylonjs_to_file(self, filename: str = None,
                               use_cdn=True, debug=False):
        babylon_data = self.babylon_data()
        script = self.babylonjs_script(babylon_data, use_cdn=use_cdn,
                                       debug=debug)
        if filename is None:
            with tempfile.NamedTemporaryFile(suffix=".html",
                                             delete=False) as file:
                file.write(bytes(script, 'utf8'))
                return file.name

        if not filename.endswith('.html'):
            filename += '.html'

            with open(filename, 'w', encoding='utf-8') as file:
                file.write(script)
            return filename

    def to_stl_model(self):
        mesh = self.primitives[0].triangulation()
        for primitive in self.primitives[1:]:
            mesh.merge_mesh(primitive.triangulation())
        stl = mesh.to_stl()
        return stl

    def to_stl(self, filepath: str):
        if not filepath.endswith('.stl'):
            filepath += '.stl'
        with open(filepath, 'wb') as file:
            self.to_stl_stream(file)

    def to_stl_stream(self, stream: dcf.BinaryFile):
        stl = self.to_stl_model()
        stl.save_to_stream(stream)
        return stream

    def to_step(self, filepath: str):
        if not (filepath.endswith('.step') or filepath.endswith('.stp')):
            filepath += '.step'
        with open(filepath, 'w', encoding='utf-8') as file:
            self.to_step_stream(file)

    def to_step_stream(self, stream: dcf.StringFile):

        step_content = STEP_HEADER.format(name=self.name,
                                          filename='',
                                          timestamp=datetime.now().isoformat(),
                                          version=volmdlr.__version__)
        current_id = 8

        for primitive in self.primitives:
            if primitive.__class__.__name__ == 'OpenShell3D':
                primitive_content, primitive_id, face_ids = primitive.to_step_face_ids(current_id)
            else:
                primitive_content, primitive_id = primitive.to_step(current_id)

            step_content += primitive_content

            product_definition_context_id = primitive_id + 1
            step_content += (f"#{product_definition_context_id} = "
                             + "PRODUCT_DEFINITION_CONTEXT('part definition',#2,'design');\n")

            product_context_id = product_definition_context_id + 1
            step_content += f"#{product_context_id} = PRODUCT_CONTEXT('',#2,'mechanical');\n"
            product_id = product_context_id + 1
            step_content += f"#{product_id} = PRODUCT('{primitive.name}'," \
                            f"'{primitive.name}','',(#{product_context_id}));\n"
            product_definition_formation_id = product_id + 1
            step_content += f"#{product_definition_formation_id} = "\
                            "PRODUCT_DEFINITION_FORMATION('','',#{product_id});\n"
            product_definition_id = product_definition_formation_id + 1
            step_content += f"#{product_definition_id} = PRODUCT_DEFINITION('design'," \
                            f"'',#{product_definition_formation_id},#{product_definition_context_id});\n"
            product_definition_shape_id = product_definition_id + 1
            step_content += f"#{product_definition_shape_id} = PRODUCT_DEFINITION_SHAPE(''," \
                            f"'',#{product_definition_id});\n"
            shape_definition_repr_id = product_definition_shape_id + 1
            step_content += "#{} = SHAPE_DEFINITION_REPRESENTATION(#{},#{});\n".format(shape_definition_repr_id,
                                                                                       product_definition_shape_id,
                                                                                       primitive_id
                                                                                       )
            product_related_category = shape_definition_repr_id + 1
            step_content += f"#{product_related_category} = PRODUCT_RELATED_PRODUCT_CATEGORY(" \
                            f"'part',$,(#{product_id}));\n"
            draughting_id = product_related_category + 1
            step_content += f"#{draughting_id} = DRAUGHTING_PRE_DEFINED_CURVE_FONT('continuous');\n"
            color_id = draughting_id + 1
            primitive_color = (1, 1, 1)
            if hasattr(primitive, 'color') and primitive.color is not None:
                primitive_color = primitive.color
            step_content += f"#{color_id} = COLOUR_RGB('',{round(float(primitive_color[0]), 4)}," \
                            f"{round(float(primitive_color[1]), 4)}, {round(float(primitive_color[2]), 4)});\n"

            curve_style_id = color_id + 1
            step_content += f"#{curve_style_id} = CURVE_STYLE('',#{draughting_id}," \
                            f"POSITIVE_LENGTH_MEASURE(0.1),#{color_id});\n"

            fill_area_color_id = curve_style_id + 1
            step_content += f"#{fill_area_color_id} = FILL_AREA_STYLE_COLOUR('',#{color_id});\n"

            fill_area_id = fill_area_color_id + 1
            step_content += f"#{fill_area_id} = FILL_AREA_STYLE('',#{fill_area_color_id});\n"

            suface_fill_area_id = fill_area_id + 1
            step_content += f"#{suface_fill_area_id} = SURFACE_STYLE_FILL_AREA(#{fill_area_id});\n"

            suface_side_style_id = suface_fill_area_id + 1
            step_content += f"#{suface_side_style_id} = SURFACE_SIDE_STYLE('',(#{suface_fill_area_id}));\n"

            suface_style_usage_id = suface_side_style_id + 1
            step_content += f"#{suface_style_usage_id} = SURFACE_STYLE_USAGE(.BOTH.,#{suface_side_style_id});\n"

            presentation_style_id = suface_style_usage_id + 1

            step_content += f"#{presentation_style_id} = PRESENTATION_STYLE_ASSIGNMENT((#{suface_style_usage_id}," \
                            f"#{curve_style_id}));\n"

            styled_item_id = presentation_style_id + 1
            if primitive.__class__.__name__ == 'OpenShell3D':
                for face_id in face_ids:
                    step_content += f"#{styled_item_id} = STYLED_ITEM('color',(#{presentation_style_id})," \
                                    f"#{face_id});\n"
                    styled_item_id += 1
                styled_item_id -= 1
            else:
                step_content += f"#{styled_item_id} = STYLED_ITEM('color',(#{presentation_style_id})," \
                                f"#{primitive_id});\n"

            current_id = styled_item_id + 1

        step_content += STEP_FOOTER

        stream.write(step_content)

    def volmdlr_volume_model(self):
        return self

    def get_geo_lines(self):
        """
        Gets the lines that define a VolumeModel geometry in a .geo file.

        :return: A list of lines that describe the geomery
        :rtype: List[str]

        """

        update_data = {'point_account': 0,
                       'line_account': 0,
                       'line_loop_account': 0,
                       'surface_account': 0,
                       'surface_loop_account': 0}

        lines = []
        volume = 0
        for primitive in self.primitives:
            if isinstance(primitive, volmdlr.faces.ClosedShell3D):
                volume += 1
                lines_primitives, update_data = primitive.get_geo_lines(update_data)
                lines.extend(lines_primitives)
                surface_loop = ((lines[-1].split('('))[1].split(')')[0])
                lines.append('Volume(' + str(volume) + ') = {' + surface_loop + '};')
            elif isinstance(primitive, volmdlr.faces.OpenShell3D):
                lines_primitives, update_data = primitive.get_geo_lines(update_data)
                lines.extend(lines_primitives)

        return lines

    def get_mesh_lines(self,
                       factor: float, **kwargs):
        # curvature_mesh_size: int = 0,
        # min_points: int = None,
        # initial_mesh_size: float = 5):
        """
        Gets the lines that define mesh parameters for a VolumeModel, to be added to a .geo file.

        :param factor: A float, between 0 and 1, that describes the mesh quality
        (1 for coarse mesh - 0 for fine mesh)
        :type factor: float
        :param curvature_mesh_size: Activate the calculation of mesh element sizes based on curvature
        (with curvature_mesh_size elements per 2*Pi radians), defaults to 0
        :type curvature_mesh_size: int, optional
        :param min_points: Check if there are enough points on small edges (if it is not, we force to have min_points
        on that edge), defaults to None
        :type min_points: int, optional
        :param initial_mesh_size: If factor=1, it will be initial_mesh_size elements per dimension, defaults to 5
        :type initial_mesh_size: float, optional

        :return: A list of lines that describe mesh parameters
        :rtype: List[str]
        """

        for element in [('curvature_mesh_size', 0), ('min_points', None), ('initial_mesh_size', 5)]:
            if element[0] not in kwargs:
                kwargs[element[0]] = element[1]

        # try:
        #     curvature_mesh_size = kwargs['curvature_mesh_size']
        # except KeyError:
        #     curvature_mesh_size = 0
        # try:
        #     min_points = kwargs['min_points']
        # except KeyError:
        #     min_points = None
        # try:
        #     initial_mesh_size = kwargs['initial_mesh_size']
        # except KeyError:
        #     initial_mesh_size = 5

        # meshsizes_max = []
        field_num = 1
        field_nums = []
        lines = []

        lines.append('Mesh.CharacteristicLengthMin = 0;')
        lines.append('Mesh.CharacteristicLengthMax = 1e+22;')
        lines.append('Geometry.Tolerance = 1e-20;')
        lines.append('Mesh.AngleToleranceFacetOverlap = 0.01;')
        lines.append('General.Verbosity = 0;')

        for i, primitive in enumerate(self.primitives):
            if isinstance(primitive, volmdlr.faces.ClosedShell3D):
                bbx = primitive.bounding_box
                dim1, dim2, dim3 = (bbx.xmax - bbx.xmin), (bbx.ymax - bbx.ymin), (bbx.zmax - bbx.zmin)
                volume = dim1 * dim2 * dim3

                if factor == 0:
                    factor = 1e-3

                size = ((volume ** (1. / 3.)) / kwargs['initial_mesh_size']) * factor

                # meshsizes_max.append(size)

                if kwargs['min_points']:

                    lines.extend(primitive.get_mesh_lines_with_transfinite_curves(min_points=kwargs['min_points'],
                                                                                  size=size))

                    # primitives, primitives_length = [], []
                    # for face in primitive.faces:
                    #     for _, contour in enumerate(list(chain(*[[face.outer_contour3d], face.inner_contours3d]))):
                    #         if isinstance(contour, volmdlr.wires.Circle2D):
                    #             primitives.append(contour)
                    #             primitives.append(contour)
                    #             primitives_length.append(contour.length() / 2)
                    #             primitives_length.append(contour.length() / 2)
                    #         else:
                    #             for _, primitive_c in enumerate(contour.primitives):
                    #                 if ((primitive_c not in primitives)
                    #                         and (primitive_c.reverse() not in primitives)):
                    #                     primitives.append(primitive_c)
                    #                     primitives_length.append(primitive_c.length())

                    # for i, length in enumerate(primitives_length):
                    #     if length < kwargs['min_points'] * size:
                    #         lines.append('Transfinite Curve {' + str(i) + '} = ' +
                    #                      str(kwargs['min_points']) + ' Using Progression 1;')

                lines.append('Field[' + str(field_num) + '] = MathEval;')
                lines.append('Field[' + str(field_num) + '].F = "' + str(size) + '";')

                lines.append('Field[' + str(field_num + 1) + '] = Restrict;')
                lines.append('Field[' + str(field_num + 1) + '].InField = ' + str(field_num) + ';')
                lines.append('Field[' + str(field_num + 1) + '].VolumesList = {' + str(i + 1) + '};')
                field_nums.append(field_num + 1)
                field_num += 2

            elif isinstance(primitive, volmdlr.faces.OpenShell3D):
                continue

        # meshsize_max = max(meshsizes_max)
        # meshsize_min = meshsize_max/100

        # lines.append('Mesh.CharacteristicLengthMin = ' + str(meshsize_min) + ';')
        # lines.append('Mesh.CharacteristicLengthMax = ' + str(meshsize_max) + ';')

        lines.append('Field[' + str(field_num) + '] = MinAniso;')
        lines.append('Field[' + str(field_num) + '].FieldsList = {' + str(field_nums)[1:-1] + '};')
        lines.append('Background Field = ' + str(field_num) + ';')

        lines.append('Mesh.MeshSizeFromCurvature = ' + str(kwargs['curvature_mesh_size']) + ';')

        lines.append('Coherence;')

        return lines

    def to_geo_stream(self, stream: dcf.StringFile,
                      factor: float, **kwargs):
        """
        Gets the .geo file for the VolumeModel.

        :param file_name: The geo. file name
        :type file_name: str
        :param factor: A float, between 0 and 1, that describes the mesh quality
        (1 for coarse mesh - 0 for fine mesh)
        :type factor: float
        :param curvature_mesh_size: Activate the calculation of mesh element sizes based on curvature
        (with curvature_mesh_size elements per 2*Pi radians), defaults to 0
        :type curvature_mesh_size: int, optional
        :param min_points: Check if there are enough points on small edges (if it is not, we force to have min_points
        on that edge), defaults to None
        :type min_points: int, optional
        :param initial_mesh_size: If factor=1, it will be initial_mesh_size elements per dimension, defaults to 5
        :type initial_mesh_size: float, optional

        :return: A txt file
        :rtype: .txt
        """

        for element in [('curvature_mesh_size', 0), ('min_points', None), ('initial_mesh_size', 5)]:
            if element[0] not in kwargs:
                kwargs[element[0]] = element[1]

        lines = self.get_geo_lines()
        lines.extend(self.get_mesh_lines(factor,
                                         curvature_mesh_size=kwargs['curvature_mesh_size'],
                                         min_points=kwargs['min_points'],
                                         initial_mesh_size=kwargs['initial_mesh_size']))

        content = ''
        for line in lines:
            content += line + '\n'

        stream.write(content)

    def to_geo(self, file_name: str = '',
               factor: float = 0.5, **kwargs):
        # curvature_mesh_size: int = 0,
        # min_points: int = None,
        # initial_mesh_size: float = 5):
        """
        Gets the .geo file for the VolumeModel.

        :param file_name: The geo. file name
        :type file_name: str
        :param factor: A float, between 0 and 1, that describes the mesh quality
        (1 for coarse mesh - 0 for fine mesh)
        :type factor: float
        :param curvature_mesh_size: Activate the calculation of mesh element sizes based on curvature
        (with curvature_mesh_size elements per 2*Pi radians), defaults to 0
        :type curvature_mesh_size: int, optional
        :param min_points: Check if there are enough points on small edges (if it is not, we force to have min_points
        on that edge), defaults to None
        :type min_points: int, optional
        :param initial_mesh_size: If factor=1, it will be initial_mesh_size elements per dimension, defaults to 5
        :type initial_mesh_size: float, optional

        :return: A txt file
        :rtype: .txt
        """

        for element in [('curvature_mesh_size', 0), ('min_points', None), ('initial_mesh_size', 5)]:
            if element[0] not in kwargs:
                kwargs[element[0]] = element[1]

        if not (file_name.endswith('.geo') or file_name.endswith('.geo')):
            file_name += '.geo'
        with open(file_name, 'w', encoding='utf-8') as file:
            self.to_geo_stream(file, factor,
                               curvature_mesh_size=kwargs['curvature_mesh_size'],
                               min_points=kwargs['min_points'],
                               initial_mesh_size=kwargs['initial_mesh_size'])

        # for element in [('curvature_mesh_size', 0), ('min_points', None), ('initial_mesh_size', 5)]:
        #     if element[0] not in kwargs:
        #         kwargs[element[0]] = element[1]

        # # try:
        # #     curvature_mesh_size = kwargs['curvature_mesh_size']
        # # except KeyError:
        # #     curvature_mesh_size = 0
        # # try:
        # #     min_points = kwargs['min_points']
        # # except KeyError:
        # #     min_points = None
        # # try:
        # #     initial_mesh_size = kwargs['initial_mesh_size']
        # # except KeyError:
        # #     initial_mesh_size = 5

        # lines = self.get_geo_lines()
        # lines.extend(self.get_mesh_lines(factor,
        #                                   curvature_mesh_size=kwargs['curvature_mesh_size'],
        #                                   min_points=kwargs['min_points'],
        #                                   initial_mesh_size=kwargs['initial_mesh_size']))
        # with open(file_name + '.geo', 'w', encoding="utf-8") as file:
        #     for line in lines:
        #         file.write(line)
        #         file.write('\n')
        # file.close()

    def to_geo_with_stl(self, file_name: str,
                        factor: float, **kwargs):
        # curvature_mesh_size: int = 0,
        # min_points: int = None,
        # initial_mesh_size: float = 5):
        """
        Gets the .geo file for the VolumeModel, with saving each closed shell in a stl file.

        :param file_name: The geo. file name
        :type file_name: str
        :param factor: A float, between 0 and 1, that describes the mesh quality
        (1 for coarse mesh - 0 for fine mesh)
        :type factor: float
        :param curvature_mesh_size: Activate the calculation of mesh element sizes based on curvature
        (with curvature_mesh_size elements per 2*Pi radians), defaults to 0
        :type curvature_mesh_size: int, optional
        :param min_points: Check if there are enough points on small edges (if it is not, we force to have min_points
        on that edge), defaults to None
        :type min_points: int, optional
        :param initial_mesh_size: If factor=1, it will be initial_mesh_size elements per dimension, defaults to 5
        :type initial_mesh_size: float, optional

        :return: A txt file
        :rtype: .txt
        """

        for element in [('curvature_mesh_size', 0), ('min_points', None), ('initial_mesh_size', 5)]:
            if element[0] not in kwargs:
                kwargs[element[0]] = element[1]

        # try:
        #     curvature_mesh_size = kwargs['curvature_mesh_size']
        # except KeyError:
        #     curvature_mesh_size = 0
        # try:
        #     min_points = kwargs['min_points']
        # except KeyError:
        #     min_points = None
        # try:
        #     initial_mesh_size = kwargs['initial_mesh_size']
        # except KeyError:
        #     initial_mesh_size = 5

        lines = self.get_geo_lines()
        lines.extend(self.get_mesh_lines(factor,
                                         curvature_mesh_size=kwargs['curvature_mesh_size'],
                                         min_points=kwargs['min_points'],
                                         initial_mesh_size=kwargs['initial_mesh_size']))

        contours, faces_account = [], 0
        surfaces = []
        for i, primitive in enumerate(self.primitives):
            if i == 0:
                surfaces.append(list(range(1, 1 + len(primitive.faces))))
                face_contours = [face.outer_contour3d for face in primitive.faces]
                contours.append(face_contours)
                lines.append('Mesh 2;')
                lines.append('Physical Surface(' + str(i + 1) + ') = {' + str(surfaces[i])[1:-1] + '};')
                lines.append('Save "' + file_name + '.stl" ;')
                faces_account += len(primitive.faces) + 1
            else:
                surfaces.append(list(range(faces_account, faces_account + len(primitive.faces))))
                face_contours = [face.outer_contour3d for face in primitive.faces]
                surfaces = self.update_surfaces_list(face_contours, surfaces, contours, i)
                # for k, face_c in enumerate(face_contours):
                #     for l, contour_l in enumerate(contours):
                #         for c, contour in enumerate(contour_l):
                #             if face_c.is_superposing(contour):
                #                 surfaces[i][k] = surfaces[l][c]
                #                 continue
                lines.append('Mesh 2;')
                lines.append('Physical Surface(' + str(i + 1) + ') = {' + str(surfaces[i])[1:-1] + '};')
                lines.append('Save "' + file_name + '.stl" ;')
                faces_account += len(primitive.faces) + 1
                contours.append(face_contours)

        return lines

    @staticmethod
    def update_surfaces_list(face_contours, surfaces, contours, i):
        for k_, face_c in enumerate(face_contours):
            for l_, contour_l in enumerate(contours):
                for c_, contour in enumerate(contour_l):
                    if face_c.is_superposing(contour):
                        surfaces[i][k_] = surfaces[l_][c_]
                        continue
        return surfaces

    def to_msh(self, mesh_dimension: int,
               factor: float, file_name: str = '', **kwargs):
        # curvature_mesh_size: int = 0,
        # min_points: int = None,
        # initial_mesh_size: float = 5):
        """
        Gets .msh file for the VolumeModel generated by gmsh.

        :param file_name: The msh. file name
        :type file_name: str
        :param mesh_dimension: The mesh dimesion (1: 1D-Edge, 2: 2D-Triangle, 3D-Tetrahedra)
        :type mesh_dimension: int
        :param factor: A float, between 0 and 1, that describes the mesh quality
        (1 for coarse mesh - 0 for fine mesh)
        :type factor: float
        :param curvature_mesh_size: Activate the calculation of mesh element sizes based on curvature
        (with curvature_mesh_size elements per 2*Pi radians), defaults to 0
        :type curvature_mesh_size: int, optional
        :param min_points: Check if there are enough points on small edges (if it is not, we force to have min_points
        on that edge), defaults to None
        :type min_points: int, optional
        :param initial_mesh_size: If factor=1, it will be initial_mesh_size elements per dimension, defaults to 5
        :type initial_mesh_size: float, optional

        :return: A txt file
        :rtype: .txt
        """

        for element in [('curvature_mesh_size', 0), ('min_points', None), ('initial_mesh_size', 5)]:
            if element[0] not in kwargs:
                kwargs[element[0]] = element[1]

        # try:
        #     curvature_mesh_size = kwargs['curvature_mesh_size']
        # except KeyError:
        #     curvature_mesh_size = 0
        # try:
        #     min_points = kwargs['min_points']
        # except KeyError:
        #     min_points = None
        # try:
        #     initial_mesh_size = kwargs['initial_mesh_size']
        # except KeyError:
        #     initial_mesh_size = 5

        if file_name == '':
            with tempfile.NamedTemporaryFile(delete=False) as f:
                file_name = f.name

        self.to_geo(file_name=file_name,
                    factor=factor,
                    curvature_mesh_size=kwargs['curvature_mesh_size'],
                    min_points=kwargs['min_points'],
                    initial_mesh_size=kwargs['initial_mesh_size'])

        self.generate_msh_file(file_name, mesh_dimension)

        # gmsh.initialize()
        # gmsh.open(file_name + ".geo")

        # gmsh.model.geo.synchronize()
        # gmsh.model.mesh.generate(mesh_dimension)

        # gmsh.write(file_name + ".msh")

        # gmsh.finalize()

    @staticmethod
    def generate_msh_file(file_name, mesh_dimension):
        """
        Generates a mesh written in a .msh file using GMSH library.

        :param file_name: DESCRIPTION
        :type file_name: TYPE
        :param mesh_dimension: DESCRIPTION
        :type mesh_dimension: TYPE
        :return: DESCRIPTION
        :rtype: TYPE

        """

        gmsh.initialize()
        gmsh.open(file_name + ".geo")

        gmsh.model.geo.synchronize()
        gmsh.model.mesh.generate(mesh_dimension)

        gmsh.write(file_name + ".msh")

        gmsh.finalize()


class MovingVolumeModel(VolumeModel):
    """
    A volume model with possibility to declare time steps at which the primitives are positioned with frames.

    """

    def __init__(self, primitives, step_frames, name=''):
        VolumeModel.__init__(self, primitives=primitives, name=name)
        self.step_frames = step_frames

        if not self.is_consistent():
            raise dc.ConsistencyError

    def is_consistent(self):
        n_primitives = len(self.primitives)
        for frames in self.step_frames:
            if len(frames) != n_primitives:
                return False
        return True

    def step_volume_model(self, istep):
        primitives = []
        for primitive, frame in zip(self.primitives, self.step_frames[istep]):
            primitives.append(
                primitive.frame_mapping(frame, side='old'))
        return VolumeModel(primitives)

    def babylon_data(self):
        """
        Get babylonjs data.

        :return: Dictionary with babylon data.
        """
        meshes = []
        primitives_to_meshes = []
        for i_prim, primitive in enumerate(self.primitives):
            if hasattr(primitive, 'babylon_meshes'):
                meshes.extend(primitive.babylon_meshes())
                primitives_to_meshes.append(i_prim)

        bbox = self._bounding_box()
        center = bbox.center
        max_length = max([bbox.xmax - bbox.xmin,
                          bbox.ymax - bbox.ymin,
                          bbox.zmax - bbox.zmin])

        steps = []
        for istep, frames in enumerate(self.step_frames):

            # step_positions = []
            # step_orientations = []
            step = {'time': istep}
            for iframe, frame in enumerate(frames):
                if iframe in primitives_to_meshes:
                    imesh = primitives_to_meshes.index(iframe)
                    step[imesh] = {}
                    step[imesh]['position'] = list(round(frame.origin, 6))
                    step[imesh]['orientations'] = [list(round(frame.u, 6)),
                                                   list(round(frame.v, 6)),
                                                   list(round(frame.w, 6))]

            steps.append(step)

        babylon_data = {'meshes': meshes,
                        'max_length': max_length,
                        'center': list(center),
                        'steps': steps}
        return babylon_data<|MERGE_RESOLUTION|>--- conflicted
+++ resolved
@@ -17,11 +17,6 @@
 import matplotlib.pyplot as plt
 import numpy as npy
 
-<<<<<<< HEAD
-import dessia_common.core as dc
-import dessia_common.files as dcf
-=======
->>>>>>> d4e83b63
 import volmdlr
 import volmdlr.templates
 
