--- conflicted
+++ resolved
@@ -2014,14 +2014,6 @@
         """
 
         list_shells = []
-<<<<<<< HEAD
-        list_assembly = deque()
-
-        for primitive in self.primitives:
-            if primitive.__class__.__name__ in ('Assembly', 'Compound'):
-                list_assembly.append(primitive)
-            elif primitive.__class__.__name__ in ('OpenShell3D', 'ClosedShell3D'):
-=======
 
         def unpack_assembly(assembly):
             for prim in assembly.primitives:
@@ -2034,16 +2026,7 @@
             if primitive.__class__.__name__ in ('Assembly', "Compound"):
                 unpack_assembly(primitive)
             elif hasattr(primitive, "faces") or hasattr(primitive, "shell_faces"):
->>>>>>> 4390b3ec
                 list_shells.append(primitive)
-
-        while list_assembly:
-            assembly = list_assembly.popleft()
-            for primitive in assembly.primitives:
-                if primitive.__class__.__name__ in ('Assembly', 'Compound'):
-                    list_assembly.append(primitive)
-                elif primitive.__class__.__name__ in ('OpenShell3D', 'ClosedShell3D'):
-                    list_shells.append(primitive)
 
         return list_shells
 
