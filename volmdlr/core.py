--- conflicted
+++ resolved
@@ -260,7 +260,7 @@
         n = Vector2D((-self.vector[1], self.vector[0]))
         if unit:
             n.Normalize()
-        return n   
+        return n
 
     def Draw(self, origin=(0, 0), ax=None, color='k', line=False):
         if ax is None:
@@ -282,11 +282,7 @@
             p3 = p1 - 3*u
             p4 = p2 + 4*u
             ax.plot([p3[0], p4[0]], [p3[1], p4[1]], style, linestyle=linestyle)
-<<<<<<< HEAD
-        
-=======
-
->>>>>>> 3b8cd12c
+
 
     @classmethod
     def DictToObject(cls, dict_):
@@ -440,11 +436,7 @@
 #    def InverseTransfertMatrix(self):
 #        # Todo: cache for performance
 #        return inv(self.TransfertMatrix())
-<<<<<<< HEAD
-    
-=======
-
->>>>>>> 3b8cd12c
+
     def InverseTransfertMatrix(self):
         det = self.u[0]*self.v[1] - self.v[0]*self.u[1]
         if not math.isclose(det, 0, abs_tol=1e-10):
@@ -862,51 +854,29 @@
 
         p1, p2 = self.points
         u = p2 - p1
-<<<<<<< HEAD
-        plt.plot([p1[0], p2[0]], [p1[1], p2[1]], style)        
-        p3 = p1 - 3*u
-        p4 = p2 + 4*u
-        ax.plot([p3[0], p4[0]], [p3[1], p4[1]], style, linestyle = linestyle)        
-=======
         plt.plot([p1[0], p2[0]], [p1[1], p2[1]], style)
         p3 = p1 - 3*u
         p4 = p2 + 4*u
         ax.plot([p3[0], p4[0]], [p3[1], p4[1]], style, linestyle = linestyle)
->>>>>>> 3b8cd12c
         return []
 
     def CreateTangentCircle(self, point, other_line):
         """
-<<<<<<< HEAD
-        Computes the two circles that are tangent to 2 lines and intersect 
+        Computes the two circles that are tangent to 2 lines and intersect
         a point located on one of the two lines.
         """
-        
+
         # point will be called I(x_I, y_I)
         # self will be (AB)
         # line will be (CD)
-        
-=======
-        Computes the two circles that are tangent to 2 lines and intersect
-        a point located on one of the two lines.
-        """
-
-        # point will be called I(x_I, y_I)
-        # self will be (AB)
-        # line will be (CD)
-
->>>>>>> 3b8cd12c
+
         if math.isclose(self.PointDistance(point), 0, abs_tol=1e-10):
             I = Vector2D((point[0], point[1]))
             A = Vector2D((self.points[0][0], self.points[0][1]))
             B = Vector2D((self.points[1][0], self.points[1][1]))
             C = Vector2D((other_line.points[0][0], other_line.points[0][1]))
             D = Vector2D((other_line.points[1][0], other_line.points[1][1]))
-<<<<<<< HEAD
-        
-=======
-
->>>>>>> 3b8cd12c
+
         elif math.isclose(other_line.PointDistance(point), 0, abs_tol=1e-10):
             I = Vector2D((point[0], point[1]))
             C = Vector2D((self.points[0][0], self.points[0][1]))
@@ -915,36 +885,17 @@
             B = Vector2D((other_line.points[1][0], other_line.points[1][1]))
         else:
             raise AttributeError("The point isn't on any of the two lines")
-<<<<<<< HEAD
-        
-=======
-
->>>>>>> 3b8cd12c
+
         # CHANGEMENT DE REPAIRE
         new_u = Vector2D((B-A))
         new_u.Normalize()
         new_v = new_u.NormalVector(unit=True)
         new_basis = Frame2D(I, new_u, new_v)
-<<<<<<< HEAD
-        
-=======
-
->>>>>>> 3b8cd12c
+
         new_A = new_basis.NewCoordinates(A)
         new_B = new_basis.NewCoordinates(B)
         new_C = new_basis.NewCoordinates(C)
         new_D = new_basis.NewCoordinates(D)
-<<<<<<< HEAD
-        
-# =============================================================================
-# LES SEGMENTS DECRIVENT UNE SEULE ET MEME DROITE
-#   => AUCUNE SOLUTION   
-# =============================================================================
-        if new_C[1] == 0 and new_D[1] == 0:
-    
-            return None, None
-        
-=======
 
 # =============================================================================
 # LES SEGMENTS DECRIVENT UNE SEULE ET MEME DROITE
@@ -954,48 +905,30 @@
 
             return None, None
 
->>>>>>> 3b8cd12c
 # =============================================================================
 # LES SEGMENTS SONT PARALLELES
 #   => 1 SOLUTION
 # =============================================================================
         elif math.isclose(self.DirectionVector(unit=True).Dot(other_line.NormalVector(unit=True)), 0, abs_tol=1e-06):
-<<<<<<< HEAD
-    
-=======
-
->>>>>>> 3b8cd12c
+
             segments_distance = abs(new_C[1] - new_A[1])
             r = segments_distance / 2
             new_circle_center = Point2D((0, npy.sign(new_C[1] - new_A[1])*r))
             circle_center = new_basis.OldCoordinates(new_circle_center)
             circle = Circle2D(circle_center, r)
-<<<<<<< HEAD
-            
+
             return circle, None
-=======
-
-            return circle, None
-
->>>>>>> 3b8cd12c
+
 # =============================================================================
 # LES SEGMENTS SONT PERPENDICULAIRES
 #   => 2 SOLUTIONS
 # =============================================================================
         elif math.isclose(self.DirectionVector(unit=True).Dot(other_line.DirectionVector(unit=True)), 0, abs_tol=1e-06):
-<<<<<<< HEAD
-    
+
             line_AB = Line2D(Point2D(new_A), Point2D(new_B))
             line_CD = Line2D(Point2D(new_C), Point2D(new_D))
             new_pt_K = Point2D.LinesIntersection(line_AB ,line_CD)
-            
-=======
-
-            line_AB = Line2D(Point2D(new_A), Point2D(new_B))
-            line_CD = Line2D(Point2D(new_C), Point2D(new_D))
-            new_pt_K = Point2D.LinesIntersection(line_AB ,line_CD)
-
->>>>>>> 3b8cd12c
+
             r = abs(new_pt_K[0])
             new_circle_center1 = Point2D((0, r))
             new_circle_center2 = Point2D((0, -r))
@@ -1003,116 +936,67 @@
             circle_center2 = new_basis.OldCoordinates(new_circle_center2)
             circle1 = Circle2D(circle_center1, r)
             circle2 = Circle2D(circle_center2, r)
-<<<<<<< HEAD
-            
+
             return circle1, circle2
-        
-=======
-
-            return circle1, circle2
-
->>>>>>> 3b8cd12c
+
 # =============================================================================
 # LES SEGMENTS SONT QUELCONQUES
 #   => 2 SOLUTIONS
 # =============================================================================
         else:
-<<<<<<< HEAD
-    
-=======
-
->>>>>>> 3b8cd12c
+
             line_AB = Line2D(Point2D(new_A), Point2D(new_B))
             line_CD = Line2D(Point2D(new_C), Point2D(new_D))
             new_pt_K = Point2D.LinesIntersection(line_AB ,line_CD)
             pt_K = Point2D(new_basis.OldCoordinates(new_pt_K))
-<<<<<<< HEAD
-    
-=======
 
             if pt_K == I:
                 return None, None
 
->>>>>>> 3b8cd12c
             # CHANGEMENT DE REPERE:
             new_u2 = Vector2D(pt_K-I)
             new_u2.Normalize()
             new_v2 = new_u2.NormalVector(unit=True)
             new_basis2 = Frame2D(I, new_u2, new_v2)
-<<<<<<< HEAD
-            
-=======
-
->>>>>>> 3b8cd12c
+
             new_A = new_basis2.NewCoordinates(A)
             new_B = new_basis2.NewCoordinates(B)
             new_C = new_basis2.NewCoordinates(C)
             new_D = new_basis2.NewCoordinates(D)
             new_pt_K = new_basis2.NewCoordinates(pt_K)
-<<<<<<< HEAD
-    
+
             teta1 = math.atan2(new_C[1], new_C[0] - new_pt_K[0])
             teta2 = math.atan2(new_D[1], new_D[0] - new_pt_K[0])
-            
-=======
-
-            teta1 = math.atan2(new_C[1], new_C[0] - new_pt_K[0])
-            teta2 = math.atan2(new_D[1], new_D[0] - new_pt_K[0])
-
->>>>>>> 3b8cd12c
+
             if teta1 < 0:
                 teta1 += math.pi
             if teta2 < 0:
                 teta2 += math.pi
-<<<<<<< HEAD
-                
-            if not math.isclose(teta1, teta2, abs_tol=1e-08):
-                if math.isclose(teta1, math.pi, abs_tol=1e-08) or math.isclose(teta1, 0., abs_tol=1e-08):
-                    teta = teta2 
-=======
 
             if not math.isclose(teta1, teta2, abs_tol=1e-08):
                 if math.isclose(teta1, math.pi, abs_tol=1e-08) or math.isclose(teta1, 0., abs_tol=1e-08):
                     teta = teta2
->>>>>>> 3b8cd12c
                 elif math.isclose(teta2, math.pi, abs_tol=1e-08) or math.isclose(teta2, 0., abs_tol=1e-08):
                     teta = teta1
             else:
                 teta = teta1
-<<<<<<< HEAD
-                
+
             r1 = new_pt_K[0] * math.sin(teta) / (1 + math.cos(teta))
             r2 = new_pt_K[0] * math.sin(teta) / (1 - math.cos(teta))
-            
+
             new_circle_center1 = Point2D((0, -r1))
             new_circle_center2 = Point2D((0, r2))
-            
+
             circle_center1 = new_basis2.OldCoordinates(new_circle_center1)
             circle_center2 = new_basis2.OldCoordinates(new_circle_center2)
-            
-=======
-
-            r1 = new_pt_K[0] * math.sin(teta) / (1 + math.cos(teta))
-            r2 = new_pt_K[0] * math.sin(teta) / (1 - math.cos(teta))
-
-            new_circle_center1 = Point2D((0, -r1))
-            new_circle_center2 = Point2D((0, r2))
-
-            circle_center1 = new_basis2.OldCoordinates(new_circle_center1)
-            circle_center2 = new_basis2.OldCoordinates(new_circle_center2)
-
->>>>>>> 3b8cd12c
+
             if new_basis.NewCoordinates(circle_center1)[1] > 0:
                 circle1 = Circle2D(circle_center1, r1)
                 circle2 = Circle2D(circle_center2, r2)
             else:
                 circle1 = Circle2D(circle_center2, r2)
                 circle2 = Circle2D(circle_center1, r1)
-<<<<<<< HEAD
-            
-=======
-
->>>>>>> 3b8cd12c
+
             return circle1, circle2
 
 class LineSegment2D(Line2D):
@@ -1686,14 +1570,11 @@
                 "description" : "Vector array"
                 }
             }
-<<<<<<< HEAD
-        }
-                
-    def __init__(self, vector):
-=======
+        }    
+
     def __init__(self, vector, name=''):
->>>>>>> 3b8cd12c
-        self.vector=npy.zeros(3)
+
+        self.vector = npy.zeros(3)
         self.vector[0] = vector[0]
         self.vector[1] = vector[1]
         self.vector[2] = vector[2]
@@ -2058,11 +1939,7 @@
 #    def InverseTransfertMatrix(self):
 #        # Todo: cache for performance
 #        return inv(self.TransfertMatrix())
-<<<<<<< HEAD
-            
-=======
-
->>>>>>> 3b8cd12c
+
     def InverseTransfertMatrix(self):
         det = self.u[0]*self.v[1]*self.w[2] + self.v[0]*self.w[1]*self.u[2] \
             + self.w[0]*self.u[1]*self.v[2] - self.w[0]*self.v[1]*self.u[2] \
@@ -3920,15 +3797,9 @@
             s+="import sys\nsys.path.append('"+freecad_lib_path+"')\n"
 
         s+="import math\nimport FreeCAD as fc\nimport Part\n\ndoc=fc.newDocument('doc')\n\n"
-<<<<<<< HEAD
-        for ig, (group_name, primitives_group) in enumerate(self.groups):
-            if group_name == '':
-                group_name = 'Group_{}'.format(ig)
-=======
         for ip, primitive in enumerate(self.primitives):
             if primitive.name == '':
                 primitive_name = 'Primitive_{}'.format(ip)
->>>>>>> 3b8cd12c
             else:
                 primitive_name = 'Primitive_{}_{}'.format(ip, primitive_name)
             s += "part = doc.addObject('App::Part','{}')\n".format(primitive_name)
@@ -3999,7 +3870,7 @@
         output=subprocess.call([python_path, arg])
 
         f.close()
-#        os.remove(f.name)
+        os.remove(f.name)
         return output
 
 
@@ -4055,7 +3926,7 @@
 
         return center,max_length
 
-<<<<<<< HEAD
+
 class ViewIso:
     def __init__(self, component, frame, size):
         self.component = component
@@ -4073,7 +3944,6 @@
         
     def plot(self):
         plot_data.plot(self.plot_datas)
-=======
 
 
 
@@ -4154,5 +4024,4 @@
         'ORIENTED_CLOSED_SHELL': None,
         'CONNECTED_FACE_SET': Shell3D,
 
-        }
->>>>>>> 3b8cd12c
+        }