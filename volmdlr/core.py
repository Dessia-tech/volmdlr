--- conflicted
+++ resolved
@@ -1126,20 +1126,12 @@
         """
         step_content = ''
 
-<<<<<<< HEAD
-        product_content, current_id, assembly_data = self._to_step_product(current_id)
-=======
         product_content, current_id, assembly_data = self.to_step_product(current_id)
->>>>>>> 10d19fca
         step_content += product_content
         assembly_frames = assembly_data[-1]
         for i, primitive in enumerate(self.components):
             if primitive.__class__.__name__ in ('OpenShell3D', 'ClosedShell3D'):
-<<<<<<< HEAD
-                primitive_content, current_id, primitive_data = primitive._to_step_product(current_id)
-=======
                 primitive_content, current_id, primitive_data = primitive.to_step_product(current_id)
->>>>>>> 10d19fca
                 assembly_frame_id = assembly_frames[0]
                 component_frame_id = assembly_frames[i + 1]
                 assembly_content, current_id = assembly_definition_writer(current_id, assembly_data[:-1],
@@ -1176,25 +1168,15 @@
         ax.margins(0.1)
         return ax
 
-<<<<<<< HEAD
-    def _to_step_product(self, current_id):
-=======
     def to_step_product(self, current_id):
->>>>>>> 10d19fca
         """
         Returns step product entities from volmdlr objects.
         """
         step_content = ''
-<<<<<<< HEAD
         product_content, shape_definition_repr_id = product_writer(current_id, self.name)
         product_definition_id = shape_definition_repr_id - 2
         step_content += product_content
         shape_representation_id = shape_definition_repr_id + 1
-=======
-        product_content, shape_representation_id = product_writer(current_id, self.name)
-        product_definition_id = shape_representation_id - 3
-        step_content += product_content
->>>>>>> 10d19fca
         current_id = shape_representation_id
         assembly_position_content = ''
         frame_ids = []
@@ -1301,15 +1283,12 @@
         primitives_content = ''
         manifold_ids = []
         product_content, current_id = product_writer(current_id, self.name)
-<<<<<<< HEAD
         product_definition_id = current_id - 2
-=======
->>>>>>> 10d19fca
         step_content += product_content
         brep_id = current_id + 1
         frame_content, frame_id = volmdlr.OXYZ.to_step(brep_id)
         current_id = frame_id
-<<<<<<< HEAD
+
         for primitive in self.primitives:
             primitive_content, current_id = primitive.to_step(current_id)
             primitives_content += primitive_content
@@ -1318,26 +1297,12 @@
         geometric_context_content, geometric_representation_context_id = geometric_context_writer(current_id)
         step_content += f"#{brep_id} = MANIFOLD_SURFACE_SHAPE_REPRESENTATION(''," \
                         f"({step_ids_to_str(manifold_ids)})," \
-=======
-        for primitive in enumerate(self.primitives):
-            primitive_content, current_id = primitive.to_step(current_id)
-            primitives_content += primitive_content
-            manifold_ids.append(current_id - 1)
-
-        geometric_context_content, geometric_representation_context_id = geometric_context_writer(current_id)
-        step_content += f"#{brep_id} = MANIFOLD_SURFACE_SHAPE_REPRESENTATION(''," \
-                        f"(#{frame_id},{step_ids_to_str(manifold_ids)})," \
->>>>>>> 10d19fca
                         f"#{geometric_representation_context_id});\n"
         step_content += frame_content
         step_content += primitives_content
         step_content += geometric_context_content
 
-<<<<<<< HEAD
         return step_content, geometric_representation_context_id, [brep_id, product_definition_id]
-=======
-        return step_content, geometric_representation_context_id
->>>>>>> 10d19fca
 
 
 class VolumeModel(dc.PhysicalObject):
@@ -1608,13 +1573,8 @@
         current_id = 2
 
         for primitive in self.primitives:
-<<<<<<< HEAD
-            if primitive.__class__.__name__ in ('OpenShell3D', 'ClosedShell3D'):
-                primitive_content, primitive_id, _ = primitive._to_step_product(current_id)
-=======
             if primitive.__class__.__name__ in ('OpenShell3D', 'ClosedShell3D') or hasattr(primitive, "shell_faces"):
                 primitive_content, primitive_id, _ = primitive.to_step_product(current_id)
->>>>>>> 10d19fca
             else:
                 primitive_content, primitive_id, _ = primitive.to_step(current_id)
 
