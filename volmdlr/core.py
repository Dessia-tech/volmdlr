#!/usr/bin/env python3
# -*- coding: utf-8 -*-
"""

"""


#import bezier
from geomdl import NURBS

import warnings
import math
import numpy as npy
npy.seterr(divide='raise')
#from itertools import permutations

import matplotlib.pyplot as plt
import  mpl_toolkits
from matplotlib.patches import Arc, FancyArrow
from mpl_toolkits.mplot3d import Axes3D
from mpl_toolkits.mplot3d import proj3d
from matplotlib.patches import FancyArrowPatch

import networkx as nx

from .vmcy import (sub2D, add2D, mul2D, Vector2DNorm, Vector2DDot,
                   sub3D, add3D, mul3D, Vector3DNorm, Vector3DDot,
                   vector3D_cross, vector3D_rotation,
                   LineSegment2DPointDistance, PolygonPointBelongs)

from scipy.linalg import solve

import volmdlr.geometry as geometry
from volmdlr import plot_data
from volmdlr import triangulation as tri

import dessia_common as dc

from jinja2 import Environment, PackageLoader, select_autoescape

import webbrowser
import os

import tempfile
import subprocess

import random



def standardize_knot_vector(knot_vector):
    u0 = knot_vector[0]
    u1 = knot_vector[-1]
    standard_u_knots = []
    if u0 != 0 or u1 != 1:
        x = 1/(u1-u0)
        y = u0/(u0-u1)
        for u in knot_vector:
            standard_u_knots.append(u*x+y)
        return standard_u_knots
    else:
        return knot_vector


def find_and_replace(string, find, replace):
    """
    Finds a string in a string and replace it
    """
    index = string.find(find)
    if index != -1:
        try:
            # verifie si il reste pas des chiffre apres
            int(string[index+len(find)])
        except (ValueError, IndexError):
            # on remplace
            return string[:index]+replace+string[index+len(find):]
        else:
            return string[:index]+find_and_replace(string[index+len(find)], find, replace)
    return string

def step_split_arguments(function_arg):
    """
    Split the arguments of a function that doesn't start with '(' but end with ')'
    ex: IN: '#123,#124,#125)'
       OUT: ['#123', '#124', '#125']
    """
    if len(function_arg) > 0 and function_arg[-1] != ')':
            function_arg += ')'
    arguments = []
    argument = ""
    parenthesis = 1
    for char in function_arg:
        if char == "(":
            parenthesis += 1

        if char != "," or parenthesis > 1:
            argument += char
        else:
            arguments.append(argument)
            argument = ""

        if char == ")":
            parenthesis -= 1
            if parenthesis == 0:
                arguments.append(argument[:-1])
                argument = ""
                break
    return arguments

def set_to_list(step_set):
    char_list = step_set.split(',')
    char_list[0] = char_list[0][1:]
    char_list[-1] = char_list[-1][:-1]
    return [elem for elem in char_list]

def delete_node_and_predecessors(graph, node):
    predecessors = list(graph.predecessors(node))
    graph.remove_node(node)
    for predecessor in predecessors:
        delete_node_and_predecessors(graph, predecessor)

def delete_node_and_successors(graph, node):
    successors = list(graph.successors(node))
    graph.remove_node(node)
    for successor in successors:
        delete_node_and_successors(graph, successor)

def clockwise_angle(vector1, vector2):
    """
    Return the clockwise angle in radians between vector1 and vector2.
    """
    vector0 = Vector2D((0, 0))
    if vector0 in (vector1, vector2):
        return 0

    dot = vector1.Dot(vector2)
    norm_vec_1 = vector1.Norm()
    norm_vec_2 = vector2.Norm()
    cross = vector1.Cross(vector2)
    inner_angle = math.acos(dot/(norm_vec_1*norm_vec_2))

    if cross < 0:
        return inner_angle

    return 2*math.pi-inner_angle

class Matrix22:
    def __init__(self, M11, M12, M21, M22):
        self.M11 = M11
        self.M12 = M12
        self.M21 = M21
        self.M22 = M22

    def __add__(self, other_matrix):
        return Matrix22(self.M11 + other_matrix.M11,
                        self.M12 + other_matrix.M12,
                        self.M21 + other_matrix.M21,
                        self.M22 + other_matrix.M22,
                        )

    def __mul__(self, other_matrix):
        return Matrix22(self.M11*other_matrix.M11 + self.M12*other_matrix.M21,
                        self.M11*other_matrix.M12 + self.M12*other_matrix.M22,
                        self.M21*other_matrix.M11 + self.M22*other_matrix.M21,
                        self.M21*other_matrix.M12 + self.M22*other_matrix.M22)


class Matrix33:
    def __init__(self, M11, M12, M13, M21, M22, M23, M31, M32, M33):
        self.M11 = M11
        self.M12 = M12
        self.M13 = M13
        self.M21 = M21
        self.M22 = M22
        self.M23 = M23
        self.M31 = M31
        self.M32 = M32
        self.M33 = M33

#    def __getitem__(self, key):
#        return self.vector[key]

    def __add__(self, other_matrix):
        return Matrix33(self.M11 + other_matrix.M11,
                        self.M12 + other_matrix.M12,
                        self.M13 + other_matrix.M13,
                        self.M21 + other_matrix.M21,
                        self.M22 + other_matrix.M22,
                        self.M23 + other_matrix.M23,
                        self.M31 + other_matrix.M31,
                        self.M32 + other_matrix.M32,
                        self.M33 + other_matrix.M33)

    def __mul__(self, other_matrix):
        return Matrix33(self.M11*other_matrix.M11 + self.M12*other_matrix.M21 + self.M13*other_matrix.M31,
                        self.M11*other_matrix.M12 + self.M12*other_matrix.M22 + self.M13*other_matrix.M32,
                        self.M11*other_matrix.M13 + self.M12*other_matrix.M23 + self.M13*other_matrix.M33,
                        self.M21*other_matrix.M11 + self.M22*other_matrix.M21 + self.M23*other_matrix.M31,
                        self.M21*other_matrix.M12 + self.M22*other_matrix.M22 + self.M23*other_matrix.M32,
                        self.M21*other_matrix.M13 + self.M22*other_matrix.M23 + self.M23*other_matrix.M33,
                        self.M31*other_matrix.M11 + self.M32*other_matrix.M21 + self.M33*other_matrix.M31,
                        self.M31*other_matrix.M12 + self.M32*other_matrix.M22 + self.M33*other_matrix.M32,
                        self.M31*other_matrix.M13 + self.M32*other_matrix.M23 + self.M33*other_matrix.M33)

    def __repr__(self):
        s = '[{} {} {}]\n[{} {} {}]\n[{} {} {}]\n'.format(self.M11, self.M12, self.M13,
                                                          self.M21, self.M22, self.M23,
                                                          self.M31, self.M32, self.M33)
        return s

    def float_multiplication(self, float_value):
        return Matrix33(self.M11*float_value, self.M12*float_value, self.M13*float_value,
                        self.M21*float_value, self.M22*float_value, self.M23*float_value,
                        self.M31*float_value, self.M32*float_value, self.M33*float_value)


    def vector_multiplication(self, vector):
        return vector.__class__((self.M11*vector.vector[0] + self.M12*vector.vector[1] + self.M13*vector.vector[2],
                                 self.M21*vector.vector[0] + self.M22*vector.vector[1] + self.M23*vector.vector[2],
                                 self.M31*vector.vector[0] + self.M32*vector.vector[1] + self.M33*vector.vector[2]))

    def determinent(self):
        det = self.M11*self.M22*self.M33 + self.M12*self.M23*self.M31 \
            + self.M13*self.M21*self.M32 - self.M13*self.M22*self.M31 \
            - self.M23*self.M32*self.M11 - self.M33*self.M12*self.M21
        return det

    def inverse(self):
        det = self.determinent()

        if not math.isclose(det, 0, abs_tol=1e-10):
            det_inv = 1/det
            return Matrix33(det_inv*(self.M22*self.M33 - self.M23*self.M32),# a22a33−a23a32
                            det_inv*(self.M13*self.M32 - self.M12*self.M33),# a13a32−a12a33
                            det_inv*(self.M12*self.M23 - self.M13*self.M22),# a12a23−a13a22
                            det_inv*(self.M23*self.M31 - self.M21*self.M33),# a23a31−a21a33
                            det_inv*(self.M11*self.M33 - self.M13*self.M31),# a11a33−a31a13
                            det_inv*(self.M21*self.M13 - self.M23*self.M11),# a13a21−a23a11
                            det_inv*(self.M21*self.M32 - self.M31*self.M22),# a21a32−a31a22
                            det_inv*(self.M12*self.M31 - self.M32*self.M11),# a12a31−a32a11
                            det_inv*(self.M11*self.M22 - self.M21*self.M12) # a11a22−a21a12
                            )


        else:
            print(self.__dict__, det)
            raise ValueError

    @classmethod
    def random_matrix(cls, minimum=0, maximum=1):
        range_ = maximum - minimum
        return cls(*[minimum + range_*random.random() for _ in range(9)])

    def to_numpy(self):
        return npy.array([[self.M11, self.M12, self.M13],
                          [self.M21, self.M22, self.M23],
                          [self.M31, self.M32, self.M33]])

class Arrow3D(FancyArrowPatch):
    def __init__(self, xs, ys, zs, *args, **kwargs):
        FancyArrowPatch.__init__(self, (0,0), (0,0), *args, **kwargs)
        self._verts3d = xs, ys, zs

    def draw(self, renderer):
        xs3d, ys3d, zs3d = self._verts3d
        xs, ys, zs = proj3d.proj_transform(xs3d, ys3d, zs3d, renderer.M)
        self.set_positions((xs[0],ys[0]),(xs[1],ys[1]))
        FancyArrowPatch.draw(self, renderer)


class Vector(dc.DessiaObject):
    """
    Abstract class of vector
    """
    def __setitem__(self, key, item):
        self.vector[key] = item

    def __getitem__(self, key):
        return self.vector[key]

    def __repr__(self):
        return '{}: {}'.format(self.__class__.__name__, self.vector)

    def __radd__(self, other_vector):
        return self + other_vector

    def __rsub__(self, other_vector):
        return self - other_vector

    def __rmul__(self, value):
        return self * value

    def __rtruediv__(self, value):
        return self / value

    def __lt__(self, other_vector):
        return self.Norm() < other_vector.Norm()

    def __le__(self, other_vector):
        return self.Norm() <= other_vector.Norm()

    def __ne__(self, other_vector):
        return not npy.allclose(self.vector, other_vector.vector)

    def to_numpy(self):
        return npy.array(self.vector)

    def copy(self):
        return self.__class__(self.vector)

#    def Dict(self):
#        d = {'vector': [float(i) for i in self.vector],
#             'object_class' : self.full_classname}
#        return d

    @classmethod
    def mean_point(cls, points):
        n = 1
        point = points[0].copy()
        for point2 in points[1:]:
            point += point2
            n += 1
        point /= n
        return point

class Vector2D(Vector):
    def __init__(self, vector, name=''):
        # TODO: change this list to 2 values vx and vy
        self.vector = [0, 0]
#        self.vector = npy.zeros(2)
        self.vector[0] = vector[0]
        self.vector[1] = vector[1]
        self.name = name

    def __add__(self, other_vector):
        return Vector2D(add2D(self.vector, other_vector.vector))

    def __neg__(self):
        return Vector2D((-self.vector[0], -self.vector[1]))

    def __sub__(self, other_vector):
        return Vector2D(sub2D(self.vector, other_vector.vector))

    def __mul__(self, value):
        return Vector2D(mul2D(self.vector, value))

    def __truediv__(self, value):
        if value == 0:
            raise ZeroDivisionError
        return Vector2D((self.vector[0] / value,
                         self.vector[1] / value))

    def __round__(self, ndigits=6):
        return self.__class__((round(self.vector[0], ndigits),
                               round(self.vector[1], ndigits)))

    def __hash__(self):
        return int(1000*(self.vector[0]+self.vector[1]))

    def __eq__(self, other_vector):
        return math.isclose(self.vector[0], other_vector.vector[0], abs_tol=1e-08) \
        and math.isclose(self.vector[1], other_vector.vector[1], abs_tol=1e-08)

    def Norm(self):
        """
        :returns: norm of vector
        """
        return Vector2DNorm(self.vector)

    def Normalize(self):
        """
        Normalize the vector modifying it's coordinate
        """
        n = self.Norm()
        if math.isclose(n, 0, abs_tol=1e-9):
            raise ZeroDivisionError

        self.vector[0] /= n
        self.vector[1] /= n

    def Dot(self, other_vector):
        return Vector2DDot(self.vector, other_vector.vector)

    def Cross(self, other_vector):
        u1, u2 = self.vector
        v1, v2 = other_vector.vector
        return u1*v2 - u2*v1

    def point_distance(self, point2):
        return (self-point2).Norm()


    def Rotation(self, center, angle, copy=True):
        u = self - center
        vector2 = [math.cos(angle)*u[0] - math.sin(angle)*u[1] + center[0],
                   math.sin(angle)*u[0] + math.cos(angle)*u[1] + center[1]]
#        vector2 = (npy.dot(npy.array([[math.cos(angle), -math.sin(angle)],
#                                      [math.sin(angle), math.cos(angle)]]),
#                           (self.vector-center.vector))
#                   + center.vector)
        if copy:
            return self.__class__(vector2)
        else:
            self.vector = vector2

    def Translation(self, offset, copy=True):
        """
        :param offset: an other Vector2D
        """
        vector2 = [self.vector[0] + offset[0],
                   self.vector[1] + offset[1]]
        if copy:
            return self.__class__(vector2)
        else:
            self.vector = vector2

    def frame_mapping(self, frame, side, copy=True):
        """
        side = 'old' or 'new'
        """
        if side == 'old':
            new_vector = frame.OldCoordinates(self)
            if copy:
                return new_vector
            else:
                self.vector = new_vector.vector

        if side == 'new':
            new_vector = frame.NewCoordinates(self)
            if copy:
                return new_vector
            else:
                self.vector = new_vector.vector

    def To3D(self, plane_origin, vx, vy):
        return Vector3D([plane_origin.vector[0] + vx.vector[0]*self.vector[0] + vy.vector[0]*self.vector[1],
                         plane_origin.vector[1] + vx.vector[1]*self.vector[0] + vy.vector[1]*self.vector[1],
                         plane_origin.vector[2] + vx.vector[2]*self.vector[0] + vy.vector[2]*self.vector[1],
                         ])

    def NormalVector(self, unit=False):
        n = Vector2D((-self.vector[1], self.vector[0]))
        if unit:
            n.Normalize()
        return n

    def Draw(self):
        warnings.warn(
            "Draw is deprecated and will be removed in next versions, use plot() instead",
            DeprecationWarning
        )
        self.plot()

    def plot(self, amplitude=0.5, origin=None, ax=None, color='k', line=False, label=None):
        if origin is None:
            origin = Vector2D((0., 0.))

        if ax is None:
            fig, ax = plt.subplots()
        else:
            fig = ax.figure

        if self.vector == [0., 0.]:
            point = Point2D(origin.vector)
            point.MPLPlot(ax=ax, color=color)
            return fig, ax

        ax.add_patch(FancyArrow(origin[0], origin[1],
                                self.vector[0]*amplitude, self.vector[1]*amplitude,
                                width=0.001*5*amplitude,
                                head_width=0.01*3000*amplitude,
                                length_includes_head=True,
                                color=color))
        if line:
            style='-'+color
            linestyle = '-.'
            origin = Point2D(origin)
            p1, p2 = origin, origin+self
            u = p2 - p1
#            plt.plot([p1[0], p2[0]], [p1[1], p2[1]], style)
            p3 = p1 - 3*u
            p4 = p2 + 4*u
            ax.plot([p3[0], p4[0]], [p3[1], p4[1]], style, linestyle=linestyle)

        if label is not None:
            ax.text(*(origin+self*amplitude).vector, label)

        return fig, ax
#
#    @classmethod
#    def DictToObject(cls, dict_):
#        return cls(dict_['vector'])


x2D = Vector2D((1, 0))
y2D = Vector2D((0, 1))

X2D = Vector2D((1, 0))
Y2D = Vector2D((0, 1))

class Point2D(Vector2D):
    def __init__(self, vector, name=''):
        Vector2D.__init__(self, vector, name)

    def __add__(self, other_vector):
        return Point2D(add2D(self.vector, other_vector.vector))

    def __neg__(self):
        return Point2D((-self.vector[0], -self.vector[1]))

    def __sub__(self, other_vector):
        return Point2D(sub2D(self.vector, other_vector.vector))

    def __mul__(self, value):
        return Point2D(mul2D(self.vector, value))

    def __truediv__(self, value):
        if value == 0:
            raise ZeroDivisionError
        return Point2D((self.vector[0] / value,
                        self.vector[1] / value))

    def To3D(self, plane_origin, vx, vy):
        return Point3D([plane_origin.vector[0] + vx.vector[0]*self.vector[0] + vy.vector[0]*self.vector[1],
                        plane_origin.vector[1] + vx.vector[1]*self.vector[0] + vy.vector[1]*self.vector[1],
                        plane_origin.vector[2] + vx.vector[2]*self.vector[0] + vy.vector[2]*self.vector[1],
                        ])

    def MPLPlot(self, ax=None, color='k'):
        if ax is None:
            fig, ax = plt.subplots()
        else:
            fig = ax.figure

        x1, y1 = self.vector
        ax.plot([x1], [y1], color=color, marker='o')
        return fig, ax

    def point_distance(self, point2):
        return (self-point2).Norm()


    @classmethod
    def LinesIntersection(cls, line1, line2, curvilinear_abscissa=False):
        x1 = line1.points[0].vector[0]
        y1 = line1.points[0].vector[1]
        x2 = line1.points[1].vector[0]
        y2 = line1.points[1].vector[1]
        x3 = line2.points[0].vector[0]
        y3 = line2.points[0].vector[1]
        x4 = line2.points[1].vector[0]
        y4 = line2.points[1].vector[1]

        denominateur = (x1-x2)*(y3-y4)-(y1-y2)*(x3-x4)
        if math.isclose(denominateur, 0, abs_tol=1e-6):
            if not curvilinear_abscissa:
                return None
            else:
                return None, None, None
        else:
            x = (x1*y2-y1*x2)*(x3-x4)-(x1-x2)*(x3*y4-y3*x4)
            x = x / denominateur
            y = (x1*y2-y1*x2)*(y3-y4)-(y1-y2)*(x3*y4-y3*x4)
            y = y / denominateur
            if not curvilinear_abscissa:
                return cls((x,y))
            else:
                t = (x1-x3)*(y3-y4)-(y1-y3)*(x3-x4)
                t = t / denominateur
                u = (x1-x2)*(y1-y3)-(y1-y2)*(x1-x3)
                u = -u / denominateur
                return (cls((x,y)), t, u)


    def plot_data(self, marker=None, color='black', size=1,
                  opacity=1, arrow=False, stroke_width=None):
        return {'type' : 'point',
                'data' : [self.vector[0], self.vector[1]],
                'color' : color,
                'marker' : marker,
                'size' : size,
                'opacity' : opacity
                }

    @classmethod
    def MiddlePoint(cls, point1, point2):
        return (point1 + point2)*0.5

    @classmethod
    def LineProjection(cls, point, line):
        p1, p2 = line.points
        n = line.NormalVector(unit=True)
        pp1 = point - p1
        return  pp1 - pp1.Dot(n)*n + p1

o2D = Point2D((0, 0))
O2D = Point2D((0, 0))

class Basis(dc.DessiaObject):
    """
    Abstract class of a basis
    """
    def __getitem__(self, key):
        return self.vectors[key]

    def __setitem__(self, key, item):
        self.vectors[key] = item

    def __contains__(self, vector):
        return vector in self.vectors

    def __eq__(self, other_basis):
        all_equal = all([other_vector == vector\
                         for other_vector, vector\
                         in zip(other_basis.vectors, self.vectors)])
        return all_equal

    def __hash__(self):
        return hash(self.vectors)

#    def Dict(self):
#        d = {'vectors' : [vector.Dict() for vector in self.vectors],
#             'object_class' : self.full_classname}

        return d

    def copy(self):
        return self.__class__(*self.vectors)

class Basis2D(Basis):
    """
    Defines a 2D basis
    :param u: first vector of the basis
    :param v: second vector of the basis
    """
    def __init__(self, u, v):
        self.u = u
        self.v = v

    def __neg__(self):
        Pinv = self.InverseTransferMatrix()
        return Basis2D(Vector3D(Pinv[:, 0]),
                       Vector3D(Pinv[:, 1]))

    def __repr__(self):
        return '{}: U={}, V={}'.format(self.__class__.__name__, *self.vectors)

    def _get_vectors(self):
        return (self.u, self.v)

    vectors = property(_get_vectors)


    def to_frame(self, origin):
        return Frame2D(origin, self.u, self.v)


    def TransferMatrix(self):
        return npy.array([[self.u[0], self.v[0]],
                          [self.u[1], self.v[1]]])

    def InverseTransferMatrix(self):
        det = self.u[0]*self.v[1] - self.v[0]*self.u[1]
        if not math.isclose(det, 0, abs_tol=1e-10):
            return 1/det * npy.array([[self.v[1], -self.v[0]],
                                     [-self.u[1], self.u[0]]])
        else:
            raise ZeroDivisionError

    def NewCoordinates(self, vector):
        matrix = self.InverseTransferMatrix()
        return Point2D((matrix[0][0]*vector[0] + matrix[0][1]*vector[1],
                         matrix[1][0]*vector[0] + matrix[1][1]*vector[1]))

    def OldCoordinates(self, vector):
        matrix = self.TransferMatrix()
        return Point2D((matrix[0][0]*vector[0] + matrix[0][1]*vector[1],
                         matrix[1][0]*vector[0] + matrix[1][1]*vector[1]))

    def Rotation(self, angle, copy=True):
        center = o2D
        new_u = self.u.Rotation(center, angle, True)
        new_v = self.v.Rotation(center, angle, True)

        if copy:
            return Basis2D(new_u, new_v)
        self.u = new_u
        self.v = new_v

    def Copy(self):
        return Basis2D(self.u, self.v)

#    @classmethod
#    def DictToObject(cls, dict_):
#        vectors = [Vector2D.DictToObject(vector_dict) for vector_dict in dict_['vectors']]
#        return cls(*vectors)

XY = Basis2D(x2D, y2D)

class Frame2D(Basis2D):
    """
    Defines a 2D basis
    :param origin: origin of the basis
    :param u: first vector of the basis
    :param v: second vector of the basis
    """
    def __init__(self, origin, u, v):
        self.origin = origin
        Basis2D.__init__(self, u, v)

    def __repr__(self):
        return '{}: O={} U={}, V={}'.format(self.__class__.__name__, self.origin, self.u, self.v)

    def __neg__(self):
        Pinv = self.InverseTransferMatrix()
        new_origin = Point2D(npy.dot(Pinv, self.origin.vector))
        return Frame2D(new_origin,
                       Vector2D(Pinv[:, 0]),
                       Vector2D(Pinv[:, 1]))


    def __add__(self, other_frame):
        P1 = self.TransferMatrix()
        new_origin = Point2D(npy.dot(P1, other_frame.origin.vector) + self.origin.vector)
        M = npy.dot(P1, other_frame.TransferMatrix())
        return Frame2D(new_origin,
                       Vector2D(M[:, 0]),
                       Vector2D(M[:, 1]))


    def __sub__(self, other_frame):
        P1inv = other_frame.InverseTransferMatrix()
        P2 = self.TransferMatrix()
        new_origin = Point2D(npy.dot(P1inv, (self.origin - other_frame.origin).vector))
        M = npy.dot(P1inv, P2)
        return Frame2D(new_origin,
                       Vector2D(M[:, 0]),
                       Vector2D(M[:, 1]))

    def Basis(self):
        return Basis2D(self.u, self.v)

    def NewCoordinates(self, vector):
        return Basis2D.NewCoordinates(self, vector - self.origin)

    def OldCoordinates(self, vector):
        return Basis2D.OldCoordinates(self, vector) + self.origin

    def Translation(self, vector, copy=True):
        new_origin = self.origin.Translation(vector, True)
        if copy:
            return Frame2D(new_origin, self.u, self.v)
        self.origin = new_origin


    def Rotation(self, angle, copy=True):
        new_base = Basis2D.Rotation(self, angle, True)
        if copy:
            new_frame = Frame2D(self.origin, new_base.u, new_base.v)
            return new_frame
        self.u = new_base.u
        self.v = new_base.v

    def Draw(self, ax=None, style='ok'):
        if ax is None:
            fig, ax = plt.subplots()

        ax.plot(*self.origin.vector, style)
        self.u.plot(origin=self.origin, ax=ax, color='r')
        self.v.plot(origin=self.origin, ax=ax, color='g')
        ax.axis('equal')

    def Copy(self):
        return Frame2D(self.origin, self.u, self.v)

#oxy = Frame2D(o2D, x2D, y2D)
OXY = Frame2D(o2D, x2D, y2D)

class Primitive2D(dc.DessiaObject):
    def __init__(self, name=''):
        self.name = name

class CompositePrimitive2D(Primitive2D):
    """
    A collection of simple primitives
    """
    def __init__(self, primitives, name=''):
        Primitive2D.__init__(self, name)
        self.primitives = primitives
        self.UpdateBasisPrimitives()

    def UpdateBasisPrimitives(self):
        basis_primitives = []
        for primitive in self.primitives:
            if hasattr(primitive, 'basis_primitives'):
                basis_primitives.extend(primitive.basis_primitives)
            else:
                basis_primitives.append(primitive)

        self.basis_primitives = basis_primitives


    def Rotation(self, center, angle, copy=True):
        if copy:
            return self.__class__([p.Rotation(center, angle, copy=True)\
                                   for p in self.primitives])
        else:
            for p in self.basis_primitives:
                p.Rotation(center, angle, copy=False)
            self.UpdateBasisPrimitives()

    def Translation(self, offset, copy=True):
        if copy:
            return self.__class__([p.Translation(offset, copy=True)\
                                   for p in self.primitives])
        else:
            for p in self.basis_primitives:
                p.Translation(offset, copy=False)
            self.UpdateBasisPrimitives()

    def frame_mapping(self, frame, side, copy=True):
        """
        side = 'old' or 'new'
        """
        if copy:
            return self.__class__([p.frame_mapping(frame, side, copy=True)\
                                   for p in self.primitives])
        else:
            for p in self.basis_primitives:
                p.frame_mapping(frame, side, copy=False)
            self.UpdateBasisPrimitives()

    def To3D(self, plane_origin, x, y, name=None):
        if name is None:
            name = '3D of {}'.format(self.name)
        primitives3D = [p.To3D(plane_origin, x, y) for p in self.primitives]
        return CompositePrimitive3D(primitives3D, name)

    # TODO: change style to color!
    def MPLPlot(self, ax=None, color='k', arrow=False, width=None):
        if ax is None:
            fig, ax = plt.subplots()
            ax.set_aspect('equal')
        else:
            fig = ax.figure

        for element in self.basis_primitives:
            if element.__class__.__name__ == 'LineSegment2D':
                element.MPLPlot(ax, color, arrow, width)
            else:

                element.MPLPlot(ax, color=color)

        ax.margins(0.1)
        plt.show()

        return fig, ax

    def plot_data(self, name, fill=None, color='black', stroke_width=0.2, opacity=1):
        plot_data = {}
        plot_data['fill'] = fill
        plot_data['name'] = name
        plot_data['type'] = 'contour'
        plot_data['plot_data'] = []
        for item in self.basis_primitives:
            plot_data['plot_data'].append(item.plot_data(color=color,
                                                        stroke_width=stroke_width,
                                                        opacity=opacity))
        return plot_data


class Wire2D(CompositePrimitive2D):
    """
    A collection of simple primitives, following each other making a wire
    """
    def __init__(self, primitives, name=''):
        CompositePrimitive2D.__init__(self, primitives, name)

    # TODO: method to check if it is a wire

    def Length(self):
        length = 0.
        for primitive in self.basis_primitives:
            length += primitive.Length()
        return length

    def PointAtCurvilinearAbscissa(self, curvilinear_abscissa):
        length = 0.
        for primitive in self.basis_primitives:
            primitive_length = primitive.Length()
            if length + primitive_length > curvilinear_abscissa:
                return primitive.PointAtCurvilinearAbscissa(curvilinear_abscissa - length)
            length += primitive_length
        return ValueError

    def plot_data(self, name='', fill=None, color='black', stroke_width=1, opacity=1):
        plot_data = {}
        plot_data['name'] = name
        plot_data['type'] = 'wire'
        plot_data['plot_data'] = []
        for item in self.basis_primitives:
            plot_data['plot_data'].append(item.plot_data(color=color,
                                                        stroke_width=stroke_width,
                                                        opacity=opacity))
        return plot_data


class Contour2D(Wire2D):
    """
    A collection of 2D primitives forming a closed wire2D
    TODO : CenterOfMass and SecondMomentArea should be changed accordingly to
    Area considering the triangle drawn by the arcs
    """
    def __init__(self, primitives, name=''):
        Wire2D.__init__(self, primitives, name)

        arcs = []
        internal_arcs = []
        external_arcs = []
        points_polygon = []
        points_straight_line_contour = []
        for primitive in self.basis_primitives:
            if primitive.__class__.__name__ == 'LineSegment2D':
                points_polygon.extend(primitive.points)
                points_straight_line_contour.extend(primitive.points)
            elif primitive.__class__.__name__ == 'Arc2D':
#                points_polygon.append(primitive.center)
                points_polygon.append(primitive.start)
                points_polygon.append(primitive.end)
                arcs.append(primitive)
            elif primitive.__class__.__name__ == 'Circle2D':
                return None
            else:
                raise NotImplementedError('primitive of type {} is not handled'.format(primitive))

        self.polygon = Polygon2D(points_polygon)
        self.straight_line_contour_polygon = Polygon2D(points_straight_line_contour)
        for arc in arcs:
            if self.polygon.PointBelongs(arc.interior):
                internal_arcs.append(arc)
            else:
                external_arcs.append(arc)
        # An internal arc is an arc that has his interior point inside the polygon
        self.internal_arcs = internal_arcs
        self.external_arcs = external_arcs

    def point_belongs(self, point):
        for arc in self.internal_arcs:
            if arc.point_belongs(point):
                return False
        if self.polygon.PointBelongs(point):
            return True
        for arc in self.external_arcs:
            if arc.point_belongs(point):
                return True
        return False

    def point_distance(self, point):
        min_distance = self.basis_primitives[0].point_distance(point)
        for primitive in self.basis_primitives[1:]:
            distance = primitive.point_distance(point)
            if distance < min_distance:
                min_distance = distance
        return min_distance

    def bounding_points(self):
        points = self.straight_line_contour_polygon.points[:]
        for arc in self.internal_arcs + self.external_arcs:
            points.extend(arc.tessellation_points())
        xmin = min([p[0] for p in points])
        xmax = max([p[0] for p in points])
        ymin = min([p[1] for p in points])
        ymax = max([p[1] for p in points])
        return (Point2D((xmin, ymin)), Point2D((xmax, ymax)))

    def To3D(self, plane_origin, x, y, name=None):
        if name is None:
            name = '3D of {}'.format(self.name)
        primitives3D = [p.To3D(plane_origin, x, y) for p in self.primitives]
        return Contour3D(primitives3D, name=name)

    def Area(self):
        if len(self.basis_primitives) == 1:
            return self.basis_primitives[0].Area()

        A = self.polygon.Area()

        for arc in self.internal_arcs:
            triangle = Polygon2D([arc.start, arc.center, arc.end])
            A = A - arc.Area() + triangle.Area()
        for arc in self.external_arcs:
            triangle = Polygon2D([arc.start, arc.center, arc.end])
            A = A + arc.Area() - triangle.Area()

        return A

    def CenterOfMass(self):
        if len(self.basis_primitives) == 1:
            return self.basis_primitives[0].CenterOfMass()

        area = self.polygon.Area()
        if area > 0.:
            c = area*self.polygon.CenterOfMass()
        else:
            c = o2D

        for arc in self.internal_arcs:
            arc_area = arc.Area()
            c -= arc_area*arc.CenterOfMass()
            area -= arc_area
        for arc in self.external_arcs:
            arc_area = arc.Area()
            c += arc_area*arc.CenterOfMass()
            area += arc_area

        return c/area

    def SecondMomentArea(self, point):
        if len(self.primitives) == 1:
            return self.primitives[0].SecondMomentArea(point)

        A = self.polygon.SecondMomentArea(point)
        for arc in self.internal_arcs:
            A -= arc.SecondMomentArea(point)
        for arc in self.external_arcs:
            A += arc.SecondMomentArea(point)

        return A

    def plot_data(self, name='', fill=None, color='black', stroke_width=1, opacity=1):
        plot_data = {}
        plot_data['fill'] = fill
        plot_data['name'] = name
        plot_data['type'] = 'contour'
        plot_data['plot_data'] = []
        for item in self.basis_primitives:
            plot_data['plot_data'].append(item.plot_data(color=color,
                                                        stroke_width=stroke_width,
                                                        opacity=opacity))
        return plot_data

class Mesh2D:
    def __init__(self, contours, points_densities, default_density):
        self.contours = contours
        self.points_densities = points_densities
        self.default_density = default_density

    def GeoScript(self, filepath=''):
        s = ''
        ipt = 1# point index
        ipr = 1# primitive index
        points_index = {}
        #assigning an index to point
        for contour in self.contours:
            for primitive in contour.primitives:
                for point in primitive.geo_points:
                    try:
                        points_index[point]
                    except KeyError:
                        points_index[point]=ipt
                        try:
                            d=self.points_densities[point]
                        except KeyError:
                            d=self.default_density
                        s += 'Point({})={{{},{},0.,{}}};\n'.format(ipt,*point.vector,d)
                        ipt += 1
        contours_indices = []
        for contour in self.contours:
            contour_iprs = []
            for primitive in contour.primitives:
                spr,ipr2=primitive.GeoScript(ipr,[points_index[p] for p in primitive.geo_points])
                s+=spr
                contour_iprs.extend(range(ipr,ipr2))
                ipr=ipr2
            s+='Line Loop({}) = {{{}}};\n'.format(ipr,str(contour_iprs)[1:-1])
            contours_indices.append(ipr)
            ipr+=1
        s+='Plane Surface({}) = {{{}}};\n'.format(ipr,str(contours_indices)[1:-1])
        # Saving to file if required
        if filepath!='':
            with open(filepath, 'w') as file:
                file.write(s)
        return s

class Line:
    def __neg__(self):
        return self.__class__(self.points[::-1])

    def DirectionVector(self, unit=False):
        u = self.points[1] - self.points[0]
        if unit:
            u.Normalize()
        return u

    def NormalVector(self, unit=False):
        return self.DirectionVector(unit).NormalVector()

class Line2D(Primitive2D, Line):
    """
    Define an infinte line given by two points.
    """
    def __init__(self, point1, point2, name=''):
        Primitive2D.__init__(self, name=name)
        self.points=[point1, point2]

    def To3D(self, plane_origin, x1, x2):
        p3D = [p.To3D(plane_origin, x1, x2) for p in self.points]
        return Line2D(*p3D, self.name)

    def Rotation(self, center, angle, copy=True):
        if copy:
            return Line2D(*[p.Rotation(center, angle, copy=True) for p in self.points])
        else:
            for p in self.points:
                p.Rotation(center, angle, copy=False)

    def Translation(self, offset, copy=True):
        if copy:
            return Line2D(*[p.Translation(offset, copy=True) for p in self.points])
        else:
            for p in self.points:
                p.Translation(offset, copy=False)

    def point_distance(self, point, return_other_point=False):
        """
        Computes the distance of a point to line
        """
        p1, p2 = self.points
        u = p2 - p1
        t = (point-p1).Dot(u) / u.Norm()**2
        projection = p1 + t * u # Projection falls on the segment
        if return_other_point:
            return (point-projection).Norm(), projection
        return (point-projection).Norm()

    def PointProjection(self, point, curvilinear_abscissa=False):
        p1, p2 = self.points
        u = p2 - p1
        t = (point-p1).Dot(u) / u.Norm()**2
        projection = p1 + t * u
        if curvilinear_abscissa:
            return projection,t
        return projection

    def MPLPlot(self, ax=None, color='k', linestyle = '-.'):
        if ax is None:
            fig, ax = plt.subplots()
            ax.set_aspect('equal')
        else:
            fig = ax.figure

        p1, p2 = self.points
        u = p2 - p1
        plt.plot([p1[0], p2[0]], [p1[1], p2[1]], color=color)
        p3 = p1 - 3*u
        p4 = p2 + 4*u
        ax.plot([p3[0], p4[0]], [p3[1], p4[1]], color=color, linestyle = linestyle)
        return fig ,ax

    def CreateTangentCircle(self, point, other_line):
        """
        Computes the two circles that are tangent to 2 lines and intersect
        a point located on one of the two lines.
        """

        # point will be called I(x_I, y_I)
        # self will be (AB)
        # line will be (CD)

        if math.isclose(self.point_distance(point), 0, abs_tol=1e-10):
            I = Vector2D((point[0], point[1]))
            A = Vector2D((self.points[0][0], self.points[0][1]))
            B = Vector2D((self.points[1][0], self.points[1][1]))
            C = Vector2D((other_line.points[0][0], other_line.points[0][1]))
            D = Vector2D((other_line.points[1][0], other_line.points[1][1]))

        elif math.isclose(other_line.point_distance(point), 0, abs_tol=1e-10):
            I = Vector2D((point[0], point[1]))
            C = Vector2D((self.points[0][0], self.points[0][1]))
            D = Vector2D((self.points[1][0], self.points[1][1]))
            A = Vector2D((other_line.points[0][0], other_line.points[0][1]))
            B = Vector2D((other_line.points[1][0], other_line.points[1][1]))
        else:
            raise AttributeError("The point isn't on any of the two lines")

        # CHANGEMENT DE REPAIRE
        new_u = Vector2D((B-A))
        new_u.Normalize()
        new_v = new_u.NormalVector(unit=True)
        new_basis = Frame2D(I, new_u, new_v)

        new_A = new_basis.NewCoordinates(A)
        new_B = new_basis.NewCoordinates(B)
        new_C = new_basis.NewCoordinates(C)
        new_D = new_basis.NewCoordinates(D)

# =============================================================================
# LES SEGMENTS DECRIVENT UNE SEULE ET MEME DROITE
#   => AUCUNE SOLUTION
# =============================================================================
        if new_C[1] == 0 and new_D[1] == 0:

            return None, None

# =============================================================================
# LES SEGMENTS SONT PARALLELES
#   => 1 SOLUTION
# =============================================================================
        elif math.isclose(self.DirectionVector(unit=True).Dot(other_line.NormalVector(unit=True)), 0, abs_tol=1e-06):

            segments_distance = abs(new_C[1] - new_A[1])
            r = segments_distance / 2
            new_circle_center = Point2D((0, npy.sign(new_C[1] - new_A[1])*r))
            circle_center = new_basis.OldCoordinates(new_circle_center)
            circle = Circle2D(circle_center, r)

            return circle, None

# =============================================================================
# LES SEGMENTS SONT PERPENDICULAIRES
#   => 2 SOLUTIONS
# =============================================================================
        elif math.isclose(self.DirectionVector(unit=True).Dot(other_line.DirectionVector(unit=True)), 0, abs_tol=1e-06):

            line_AB = Line2D(Point2D(new_A), Point2D(new_B))
            line_CD = Line2D(Point2D(new_C), Point2D(new_D))
            new_pt_K = Point2D.LinesIntersection(line_AB ,line_CD)

            r = abs(new_pt_K[0])
            new_circle_center1 = Point2D((0, r))
            new_circle_center2 = Point2D((0, -r))
            circle_center1 = new_basis.OldCoordinates(new_circle_center1)
            circle_center2 = new_basis.OldCoordinates(new_circle_center2)
            circle1 = Circle2D(circle_center1, r)
            circle2 = Circle2D(circle_center2, r)

            return circle1, circle2

# =============================================================================
# LES SEGMENTS SONT QUELCONQUES
#   => 2 SOLUTIONS
# =============================================================================
        else:

            line_AB = Line2D(Point2D(new_A), Point2D(new_B))
            line_CD = Line2D(Point2D(new_C), Point2D(new_D))
            new_pt_K = Point2D.LinesIntersection(line_AB ,line_CD)
            pt_K = Point2D(new_basis.OldCoordinates(new_pt_K))

            if pt_K == I:
                return None, None

            # CHANGEMENT DE REPERE:
            new_u2 = Vector2D(pt_K-I)
            new_u2.Normalize()
            new_v2 = new_u2.NormalVector(unit=True)
            new_basis2 = Frame2D(I, new_u2, new_v2)

            new_A = new_basis2.NewCoordinates(A)
            new_B = new_basis2.NewCoordinates(B)
            new_C = new_basis2.NewCoordinates(C)
            new_D = new_basis2.NewCoordinates(D)
            new_pt_K = new_basis2.NewCoordinates(pt_K)

            teta1 = math.atan2(new_C[1], new_C[0] - new_pt_K[0])
            teta2 = math.atan2(new_D[1], new_D[0] - new_pt_K[0])

            if teta1 < 0:
                teta1 += math.pi
            if teta2 < 0:
                teta2 += math.pi

            if not math.isclose(teta1, teta2, abs_tol=1e-08):
                if math.isclose(teta1, math.pi, abs_tol=1e-08) or math.isclose(teta1, 0., abs_tol=1e-08):
                    teta = teta2
                elif math.isclose(teta2, math.pi, abs_tol=1e-08) or math.isclose(teta2, 0., abs_tol=1e-08):
                    teta = teta1
            else:
                teta = teta1

            r1 = new_pt_K[0] * math.sin(teta) / (1 + math.cos(teta))
            r2 = new_pt_K[0] * math.sin(teta) / (1 - math.cos(teta))

            new_circle_center1 = Point2D((0, -r1))
            new_circle_center2 = Point2D((0, r2))

            circle_center1 = new_basis2.OldCoordinates(new_circle_center1)
            circle_center2 = new_basis2.OldCoordinates(new_circle_center2)

            if new_basis.NewCoordinates(circle_center1)[1] > 0:
                circle1 = Circle2D(circle_center1, r1)
                circle2 = Circle2D(circle_center2, r2)
            else:
                circle1 = Circle2D(circle_center2, r2)
                circle2 = Circle2D(circle_center1, r1)

            return circle1, circle2

class LineSegment2D(Line2D):
    """
    Define a line segment limited by two points
    """
    def __init__(self,point1, point2, name=''):
        Line2D.__init__(self, point1, point2, name = name)

    def _get_geo_points(self):
        return self.points

    geo_points=property(_get_geo_points)

    def Length(self):
        return self.points[1].point_distance(self.points[0])

    def PointAtCurvilinearAbscissa(self, curvilinear_abscissa):
        return self.points[0] + self.DirectionVector(unit=True) * curvilinear_abscissa

    def point_distance(self, point, return_other_point=False):
        """
        Computes the distance of a point to segment of line
        """
        if self.points[0] == self.points[1]:
            if return_other_point:
                return 0, Point2D(point)
            return 0
        distance, point = LineSegment2DPointDistance([p.vector for p in self.points], point.vector)
        if return_other_point:
            return distance, Point2D(point)
        return distance

    def PointProjection(self, point, curvilinear_abscissa=False):
        point, curv_abs = Line2D.PointProjection(self, point, True)
        if curv_abs <= 0.:
            point = self.points[0]
            curv_abs = 0.
        elif curv_abs >= 1.:
            point = self.points[1]
            curv_abs = 1.

        if curvilinear_abscissa:
            return point, curv_abs
        else:
            return point

    def MPLPlot(self, ax=None, color='k', arrow=False, width=None):
        if ax is None:
            fig, ax = plt.subplots()
            ax.set_aspect('equal')
        else:
            fig = ax.figure

        p1, p2 = self.points
        if arrow:
            ax.plot([p1[0], p2[0]], [p1[1], p2[1]], color=color)
            length = ((p1[0] - p2[0])**2 + (p1[1] - p2[1])**2)**0.5
            if width is None:
                width = length / 1000.
                head_length = length/20.
                head_width = head_length/2.
            else:
                head_width = 2*width
                head_length = head_width
            ax.arrow(p1[0], p1[1], (p2[0] - p1[0])/length*(length - head_length),
                     (p2[1] - p1[1])/length*(length - head_length),
                     head_width = head_width, fc = 'b', linewidth = 0,
                     head_length = head_length, width = width, alpha = 0.3)
        else:
            ax.plot([p1[0], p2[0]], [p1[1], p2[1]], color=color)
        return fig, ax

    def To3D(self, plane_origin, x1, x2):
        p3D=[p.To3D(plane_origin,x1,x2) for p in self.points]
        return LineSegment3D(*p3D,self.name)

    def to_line(self):
        return Line2D(*self.points)

    def Rotation(self, center, angle, copy=True):
        if copy:
            return LineSegment2D(*[p.Rotation(center,angle,copy=True) for p in self.points])
        else:
            for p in self.points:
                p.Rotation(center,angle,copy=False)

    def Translation(self, offset, copy=True):
        if copy:
            return LineSegment2D(*[p.Translation(offset,copy=True) for p in self.points])
        else:
            for p in self.points:
                p.Translation(offset,copy=False)

    def frame_mapping(self, frame, side, copy=True):
        """
        side = 'old' or 'new'
        """
        if side == 'old':
            if copy:
                return LineSegment2D(*[frame.OldCoordinates(p) for p in self.points])
            else:
                self.points = [frame.OldCoordinates(p) for p in self.points]
        if side == 'new':
            if copy:
                return LineSegment2D(*[frame.NewCoordinates(p) for p in self.points])
            else:
                self.points = [frame.NewCoordinates(p) for p in self.points]

    def GeoScript(self, primitive_index, points_indices):
        s='Line({}) = {{{}, {}}};\n'.format(primitive_index,*points_indices)
        return s,primitive_index+1

    def plot_data(self, marker=None, color='black', stroke_width=1,
                 dash=False, opacity=1, arrow=False):
        return {'type' : 'line',
                'data' : [self.points[0].vector[0], self.points[0].vector[1],
                          self.points[1].vector[0], self.points[1].vector[1]],
                'color' : color,
                'marker' : marker,
                'size' : stroke_width,
                'dash' : dash,
                'opacity' : opacity,
                'arrow': arrow
                }

    def CreateTangentCircle(self, point, other_line):
        circle1, circle2 = Line2D.CreateTangentCircle(other_line, point, self)
        if circle1 is not None:
            point_J1, curv_abs1 = Line2D.PointProjection(self, circle1.center, True)
            if curv_abs1 < 0. or curv_abs1 > 1.:
                circle1 = None
        if circle2 is not None:
            point_J2, curv_abs2 = Line2D.PointProjection(self, circle2.center, True)
            if curv_abs2 < 0. or curv_abs2 > 1.:
                circle2 = None
        return circle1, circle2


class Arc2D(Primitive2D):
    def __init__(self, start, interior, end, name=''):
        Primitive2D.__init__(self, name)
        self.interior = interior
        self.start = start
        self.end = end
        xi, yi = interior.vector
        xe, ye = end.vector
        xs, ys = start.vector
        A = npy.array([[2*(xs-xi), 2*(ys-yi)],
                       [2*(xs-xe), 2*(ys-ye)]])
        b = - npy.array([xi**2 + yi**2 - xs**2 - ys**2,
                         xe**2 + ye**2 - xs**2 - ys**2])
        self.center = Point2D(solve(A,b))
        r1 = self.start - self.center
        r2 = self.end - self.center
        ri = self.interior - self.center

        self.radius = r1.Norm()
        angle1 = npy.arctan2(r1.vector[1], r1.vector[0])
        angle2 = npy.arctan2(r2.vector[1], r2.vector[0])

        anglei = npy.arctan2(ri.vector[1], ri.vector[0])
        order = [y for x, y in sorted(zip([angle1, anglei, angle2], [0, 1, 2]))]
        order = order*2
        i = order.index(0)
        if order[i+1] == 1:
            # Trigo wise angle should be plus
            self.is_trigo = True
            self.angle1 = angle1
            self.angle2 = angle2
            if angle1 > angle2:
                self.angle = angle2 - angle1 + 2 * math.pi
            else:
                self.angle = angle2 - angle1
#            self.angle = abs(self.angle2 - self.angle1)
        else:
            # Clock wise
            self.is_trigo = False
            self.angle1 = angle2
            self.angle2 = angle1
#            self.angle = -abs(self.angle2 - self.angle1)
            if angle1 < angle2:
                self.angle = angle2 - angle1 + 2 * math.pi
            else:
                self.angle = angle2 - angle1

    def _get_points(self):
        return [self.start,self.interior,self.end]

    points=property(_get_points)


    def _get_geo_points(self):
        return [self.start,self.interior,self.end]

    geo_points=property(_get_geo_points)

    def tessellation_points(self, resolution_for_circle=30):

        number_points_tesselation = math.ceil(resolution_for_circle*abs(self.angle)/2/math.pi)
        if number_points_tesselation == 1:
            number_points_tesselation += 1
            
        points = []
        if not self.is_trigo:
            delta_angle = -abs(self.angle1-self.angle2)/(number_points_tesselation-1)
        else:
            delta_angle = abs(self.angle2-self.angle1)/(number_points_tesselation-1)
        points.append(self.start)
        for i in range(number_points_tesselation-2):
            point_to_add = points[-1].Rotation(self.center, delta_angle)
            points.append(point_to_add)
        points.append(self.end)
        return points

    def point_belongs(self, point):
        """
        Computes if the point belongs to the pizza slice drawn by the arc and its center
        """
        circle = Circle2D(self.center, self.radius)
        if not circle.point_belongs(point):
            return False
        vector_start = self.start - self.center
        vector_point = point - self.center
        vector_end  = self.end - self.center
        if self.is_trigo:
            vector_start, vector_end = vector_end, vector_start
        arc_angle = clockwise_angle(vector_start, vector_end)
        point_angle = clockwise_angle(vector_start, vector_point)
        if point_angle <= arc_angle:
            return True

    def point_distance(self, point):
        vector_start = self.start - self.center
        vector_point = point - self.center
        vector_end  = self.end - self.center
        if self.is_trigo:
            vector_start, vector_end = vector_end, vector_start
        arc_angle = clockwise_angle(vector_start, vector_end)
        point_angle = clockwise_angle(vector_start, vector_point)
        if point_angle <= arc_angle:
            return abs(LineSegment2D(point, self.center).Length()-self.radius)
        else:
            return min(LineSegment2D(point, self.start).Length(), LineSegment2D(point, self.end).Length())

    def Length(self):
        return self.radius * abs(self.angle)

    def PointAtCurvilinearAbscissa(self, curvilinear_abscissa):
        if self.angle>0:
            return self.start.Rotation(self.center, curvilinear_abscissa/self.radius)
        else:
            return self.start.Rotation(self.center, -curvilinear_abscissa/self.radius)

    def MiddlePoint(self):
        l = self.Length()
        return self.PointAtCurvilinearAbscissa(0.5*l)

    def GeoScript(self, primitive_index, points_indices):
        s='Circle({}) = {{{}, {}, {}}};\n'.format(primitive_index,*points_indices)
        return s,primitive_index+1

    def Area(self):
        if self.angle2<self.angle1:
            angle=self.angle2+2*math.pi-self.angle1
        else:
            angle=self.angle2-self.angle1
        return self.radius**2*angle/2

    def CenterOfMass(self):
#        u=self.middle.vector-self.center.vector
        u = self.MiddlePoint() - self.center
        u.Normalize()
        alpha = abs(self.angle)
        return self.center + 4/(3*alpha)*self.radius*math.sin(alpha*0.5)*u

    def MPLPlot(self, ax, color='k'):
        if ax is None:
            fig, ax = plt.subplots()
            ax.set_aspect('equal')
        else:
            fig = ax.figure

        pc = self.center.vector
#        ax.plot([pc[0]], [pc[1]], 'or')
#        ax.plot([self.interior[0]], [self.interior[1]], 'ob')
        ax.add_patch(Arc(pc, 2*self.radius, 2*self.radius, angle=0,
                    theta1=self.angle1*0.5/math.pi*360,
                    theta2=self.angle2*0.5/math.pi*360,
                    color=color))
        return fig, ax

    def To3D(self,plane_origin, x, y):
        ps = self.start.To3D(plane_origin, x, y)
        pi = self.interior.To3D(plane_origin, x, y)
        pe = self.end.To3D(plane_origin, x, y)

        return Arc3D(ps, pi, pe, self.name)

    def Rotation(self, center, angle, copy=True):
        if copy:
            return Arc2D(*[p.Rotation(center,angle,copy=True) for p in [self.start,self.interior,self.end]])
        else:
            self.__init__(*[p.Rotation(center,angle,copy=True) for p in [self.start,self.interior,self.end]])
#            self.start.Rotation(center,angle,copy=False)
#            self.interior.Rotation(center,angle,copy=False)
#            self.end.Rotation(center,angle,copy=False)

    def Translation(self, offset, copy=True):
        if copy:
            return Arc2D(*[p.Translation(offset,copy=True) for p in [self.start,self.interior,self.end]])
        else:
            self.__init__(*[p.Translation(offset,copy=True) for p in [self.start,self.interior,self.end]])
#            self.start.Translation(offset,copy=False)
#            self.interior.Translation(offset,copy=False)
#            self.end.Translation(offset,copy=False)

    def frame_mapping(self, frame, side, copy=True):
        """
        side = 'old' or 'new'
        """
        if copy:
            return Arc2D(*[p.frame_mapping(frame, side, copy=True) for p in [self.start,self.interior,self.end]])
        else:
            self.__init__(*[p.frame_mapping(frame, side, copy=True) for p in [self.start,self.interior,self.end]])
#            self.start.frame_mapping(frame, side,copy=False)
#            self.interior.frame_mapping(frame, side,copy=False)
#            self.end.frame_mapping(frame, side,copy=False)


    def SecondMomentArea(self, point):
        """
        Second moment area of part of disk
        """
        if self.angle2<self.angle1:
            angle2 = self.angle2+2*math.pi

        else:
            angle2 = self.angle2
        angle1 = self.angle1

        Ix = self.radius**4/8*(angle2-angle1+0.5*(math.sin(2*angle1)-math.sin(2*angle2)))
        Iy = self.radius**4/8*(angle2-angle1+0.5*(math.sin(2*angle2)-math.sin(2*angle1)))
        Ixy = self.radius**4/8*(math.cos(angle1)**2-math.cos(angle2)**2)
        Ic = npy.array([[Ix, Ixy], [Ixy, Iy]])
        return geometry.Huygens2D(Ic, self.Area(), self.center, point)

    def Discretise(self, num=10):
        list_node = []
        if (self.angle1 < 0) and (self.angle2 > 0):
            delta_angle = -self.angle1 + self.angle2
        elif (self.angle1 > 0) and (self.angle2 < 0):
            delta_angle =  (2*npy.pi + self.angle2) - self.angle1
        else:
            delta_angle = self.angle2 - self.angle1
        for angle in npy.arange(self.angle1, self.angle1 + delta_angle, delta_angle/(num*1.)):
            list_node.append(Point2D(self.center + self.radius*Vector2D((npy.cos(angle), npy.sin(angle)))))
        list_node.append(Point2D(self.center + self.radius*Vector2D((npy.cos(self.angle1 + delta_angle), npy.sin(self.angle1 + delta_angle)))))
        if list_node[0] == self.start:
            return list_node
        else:
            return list_node[::-1]

    def plot_data(self, marker=None, color='black', stroke_width=1, opacity=1):
        list_node = self.Discretise()
        data = []
        for nd in list_node:
            data.append({'x': nd.vector[0], 'y': nd.vector[1]})
        return {'type' : 'arc',
                    'cx' : self.center.vector[0],
                    'cy' : self.center.vector[1],
                    'data' : data,
                    'r' : self.radius,
                    'color' : color,
                    'opacity' : opacity,
                    'size' : stroke_width,
                    'dash' : None,
                    'marker' : marker,
                    'angle1' : self.angle1,
                    'angle2' : self.angle2, }

class Circle2D(Primitive2D):
    def __init__(self,center,radius,name=''):
        Primitive2D.__init__(self,name)
        self.center = center
        self.radius = radius
        self.utd_geo_points = False

    def _get_geo_points(self):
        if not self.utd_geo_points:
            self._geo_start = self.center+self.radius*Point2D((1,0))
            self.utd_geo_points = True
        return [self._geo_start, self.center, self._geo_start]

    geo_points = property(_get_geo_points)

    def tessellation_points(self, resolution=40):
        return [self.center + self.radius*math.cos(teta)*Vector2D((1,0)) + self.radius*math.sin(teta)*Vector2D((0,1)) \
                for teta in npy.linspace(0, 2*math.pi, resolution+1)][:-1]

    def point_belongs(self, point):
        return point.point_distance(self.center) <= self.radius

    def Length(self):
        return 2* math.pi * self.radius

    def GeoScript(self, primitive_index, points_indices):
        s = 'Circle({}) = {{{}, {}, {}}};\n'.format(primitive_index,*points_indices)
        return s, primitive_index+1

    def MPLPlot(self, ax, linestyle='-', color='k', linewidth=1):
        if ax is None:
            fig, ax = plt.subplots()
            ax.set_aspect('equal')
        else:
            fig = ax.figure

        pc = self.center.vector
        if self.radius > 0:
            ax.add_patch(Arc(pc,
                             2*self.radius,
                             2*self.radius,
                             angle=0,
                             theta1=0,
                             theta2=360,
                             color=color,
                             linestyle=linestyle,
                             linewidth=linewidth))
        return fig, ax

    def To3D(self, plane_origin, x, y):
        normal = Vector3D(npy.cross(x.vector, y.vector))
        pc=self.center.To3D(plane_origin, x, y)
        return Circle3D(pc,self.radius,normal, self.name)

    def Rotation(self, center, angle, copy=True):
        if copy:
            return Circle2D(self.center.Rotation(center,angle,copy=True),self.radius)
        else:
            self.center.Rotation(center,angle,copy=False)
            self.utd_geo_points=False

    def Translation(self,offset,copy=True):
        if copy:
            return Circle2D(self.center.Translation(offset,copy=True),self.radius)
        else:
            self.center.Translation(offset,copy=False)
            self.utd_geo_points=False

    def frame_mapping(self, frame, side, copy=True):
        """
        side = 'old' or 'new'
        """
        if side == 'old':
            if copy:
                return Circle2D(frame.OldCoordinates(self.center), self.radius)
            else:
                self.center = frame.OldCoordinates(self.center)
        if side == 'new':
            if copy:
                return Circle2D(frame.NewCoordinates(self.center), self.radius)
            else:
                self.points = frame.NewCoordinates(self.center)

    def Area(self):
        return math.pi*self.radius**2

    def SecondMomentArea(self, point):
        """
        Second moment area of part of disk
        """
        I = math.pi*self.radius**4/4
        Ic = npy.array([[I,0],[0,I]])
        return geometry.Huygens2D(Ic,self.Area(),self.center,point)

    def CenterOfMass(self):
        return self.center

    def point_symmetric(self, point):
        center = 2*point - self.center
        return Circle2D(center, self.radius)

    def plot_data(self, marker=None, color='black', stroke_width=1, opacity=1, fill=None):
        return {'type' : 'circle',
                'cx' : self.center.vector[0],
                'cy' : self.center.vector[1],
                'r' : self.radius,
                'color' : color,
                'opacity' : opacity,
                'size' : stroke_width,
                'dash' : None,
                'fill' : fill}

class Polygon2D(CompositePrimitive2D):
    # TODO: inherit from contour?
    def __init__(self,points, name=''):
        self.points = points
        primitives = []
        for p1,p2 in zip(points,points[1:]+[points[0]]):
            primitives.append(LineSegment2D(p1,p2))

        self.line_segments = self._LineSegments()

        CompositePrimitive2D.__init__(self, primitives, name)
        
    def copy(self):
        points = [p.copy() for p in self.points]
        return Polygon2D(points, self.name)

<<<<<<< HEAD
    def copy(self):
        points = [p.copy() for p in self.points]
        return Polygon2D(points, self.name)

    def __hash__(self):
        return sum([hash(p) for p in self.points])

=======
    def __hash__(self):
        return sum([hash(p) for p in self.points])
    
>>>>>>> 034f671f
    def __eq__(self, other_):
        equal = True
        for point, other_point in zip(self.points, other_.points):
            equal = (equal and point == other_point)
        return equal

    def Area(self):

        x=[point.vector[0]for point in self.points]
        y=[point.vector[1]for point in self.points]

        return 0.5*npy.abs(npy.dot(x,npy.roll(y,1))-npy.dot(y,npy.roll(x,1)))

    def CenterOfMass(self):

        x = [point.vector[0] for point in self.points]
        y = [point.vector[1] for point in self.points]


        xi_xi1 = x+npy.roll(x,-1)
        yi_yi1 = y+npy.roll(y,-1)
        xi_yi1 = npy.multiply(x,npy.roll(y,-1))
        xi1_yi = npy.multiply(npy.roll(x,-1),y)

        a = 0.5*npy.sum(xi_yi1-xi1_yi)# signed area!
#        a=self.Area()
        if not math.isclose(a, 0, abs_tol=1e-08):
            cx = npy.sum(npy.multiply(xi_xi1,(xi_yi1-xi1_yi)))/6./a
            cy = npy.sum(npy.multiply(yi_yi1,(xi_yi1-xi1_yi)))/6./a
            return Point2D((cx, cy))

        else:
            raise NotImplementedError

    def PointBelongs(self, point):
        """
        Ray casting algorithm copied from internet...
        """
        return PolygonPointBelongs(point.vector, [p.vector for p in self.points])

    def SecondMomentArea(self, point):
        Ix, Iy, Ixy = 0, 0, 0
        for pi, pj in zip(self.points,self.points[1:]+[self.points[0]]):
            xi, yi = pi.vector-point.vector
            xj, yj = pj.vector-point.vector
            Ix += (yi**2 + yi*yj + yj**2)*(xi*yj - xj*yi)
            Iy += (xi**2 + xi*xj + xj**2)*(xi*yj - xj*yi)
            Ixy += (xi*yj + 2*xi*yi + 2*xj*yj + xj*yi)*(xi*yj - xj*yi)
        if Ix < 0:
            Ix =- Ix
            Iy =- Iy
            Ixy =- Ixy
        return npy.array([[Ix/12., Ixy/24.], [Ixy/24., Iy/12.]])

    def _LineSegments(self):
        lines=[]
        for p1,p2 in zip(self.points,self.points[1:]+[self.points[0]]):
            lines.append(LineSegment2D(p1,p2))
        return lines

    def Rotation(self, center, angle, copy=True):
        if copy:
            return Polygon2D([p.Rotation(center,angle,copy=True) for p in self.points])
        else:
            for p in self.points:
                p.Rotation(center,angle,copy=False)

    def Translation(self, offset, copy=True):
        if copy:
            return Polygon2D([p.Translation(offset,copy=True) for p in self.points])
        else:
            for p in self.points:
                p.Translation(offset,copy=False)

    def PointBorderDistance(self, point, return_other_point=False):
        """
        Compute the distance to the border distance of polygon
        Output is always positive, even if the point belongs to the polygon
        """
        d_min, other_point_min = self.line_segments[0].point_distance(point, return_other_point=True)
        for line in self.line_segments[1:]:
            d, other_point = line.point_distance(point, return_other_point=True)
            if d < d_min:
                d_min = d
                other_point_min = other_point
        if return_other_point:
            return d_min, other_point_min
        return d_min

    def SelfIntersect(self):
        epsilon = 0
        # BENTLEY-OTTMANN ALGORITHM
        # Sort the points along ascending x for the Sweep Line method
        sorted_index = sorted(range(len(self.points)), key=lambda p: (self.points[p][0], self.points[p][1]))
        nb = len(sorted_index)
        segments = []
        deleted = []

        while len(sorted_index) != 0: # While all the points haven't been swept
            # Stock the segments between 2 consecutive edges
            # Ex: for the ABCDE polygon, if Sweep Line is on C, the segments
            #   will be (C,B) and (C,D)
            if sorted_index[0]-1 < 0:
                segments.append((sorted_index[0], nb-1))
            else:
                segments.append((sorted_index[0], sorted_index[0]-1))
            if sorted_index[0] >= len(self.points)-1:
                segments.append((sorted_index[0], 0))
            else:
                segments.append((sorted_index[0], sorted_index[0]+1))


            # Once two edges linked by a segment have been swept, delete the
            # segment from the list
            to_del = []
            for index in deleted:
                if abs(index-sorted_index[0]) == 1 or abs(index-sorted_index[0]) == nb-1:
                    to_del.append((index, sorted_index[0]))
                    to_del.append((sorted_index[0], index))

            # Keep track of which edges have been swept
            deleted.append(sorted_index[0])
            sorted_index.pop(0)

            # Delete the segments that have just been swept
            index_to_del = []
            for i, segment in enumerate(segments):
                for seg_to_del in to_del:
                    if segment == seg_to_del:
                        index_to_del.append(i)
            for index in index_to_del[::-1]:
                segments.pop(index)

            # Checks if two segments are intersecting each other, returns True
            # if yes, otherwise the algorithm continues at WHILE
            for segment1 in segments:
                for segment2 in segments:
                    if segment1[0] != segment2[0] and segment1[1] != segment2[1] and segment1[0] != segment2[1] and segment1[1] != segment2[0]:

                        line1 = LineSegment2D(Point2D(self.points[segment1[0]]), Point2D(self.points[segment1[1]]))
                        line2 = LineSegment2D(Point2D(self.points[segment2[0]]), Point2D(self.points[segment2[1]]))

                        p, a, b = Point2D.LinesIntersection(line1, line2, True)

                        if p is not None:
                            if a >= 0+epsilon and a <= 1-epsilon and b >= 0+epsilon and b <= 1-epsilon:
                                return True, line1, line2

        return False, None, None


#    def Dict(self):
#        d = {'points': [point.Dict() for point in self.points], 'name':self.name}
#        return d
#
#    @classmethod
#    def DictToObject(cls, dict_):
#        return cls([Point2D.DictToObject(p) for p in dict_['points']], name=dict_['name'])

    def plot_data(self, marker=None, color='black', stroke_width=1, opacity=1):
        data = []
        for nd in self.points:
            data.append({'x': nd.vector[0], 'y': nd.vector[1]})
        return {'type' : 'path',
                    'data' : data,
                    'color' : color,
                    'size' : stroke_width,
                    'dash' : None,
                    'marker' : marker,
                    'opacity' : opacity}

    def MPLPlot(self, ax=None):
        if ax is None:
            fig, ax = plt.subplots()
            ax.set_aspect('equal')
        else:
            fig = ax.figure()

        ax.plot([p[0] for p in self.points]+[self.points[0][0]], [p[1] for p in self.points]+[self.points[0][1]], '-')
        return fig, ax

class Primitive3D(dc.DessiaObject):
    def __init__(self, basis_primitives=None, name=''):
        self.name = name
        self.basis_primitives = basis_primitives # une liste
        if basis_primitives is None:
            self.basis_primitives = []

class Vector3D(Vector):
<<<<<<< HEAD

=======
    
>>>>>>> 034f671f
    _jsonschema = {
        "definitions": {},
        "$schema": "http://json-schema.org/draft-07/schema#",
        "type": "object",
        "title": "powerpack.mechanical.Vector3D Base Schema",
        "required": ["vector"],
        "properties": {
            'vector' : {
                "type" : "array",
                "order" : 0,
                "items" : {
                    "type" : "number",
                    "step" : 1,
                    "minimum" : -1,
                    "maximum" : 1
                    },
                "minItems": 3,
                "maxItems": 3,
                "examples": [[1, 0, 0]],
                "editable" : True,
                "description" : "Vector array"
                }
            }
        }

    def __init__(self, vector, name=''):
        self.vector = [0, 0, 0]
#        self.vector = npy.zeros(3)
        self.vector[0] = vector[0]
        self.vector[1] = vector[1]
        self.vector[2] = vector[2]
        self.name = name

    def __add__(self, other_vector):
        return Vector3D(add3D(self.vector, other_vector.vector))

    def __neg__(self):
        return Vector3D((-self.vector[0], -self.vector[1], -self.vector[2]))

    def __sub__(self, other_vector):
        return Vector3D(sub3D(self.vector, other_vector.vector))

    def __mul__(self, value):
        return Vector3D(mul3D(self.vector, value))

    def __truediv__(self, value):
        if value == 0:
            raise ZeroDivisionError
        return Vector3D((self.vector[0] / value,
                         self.vector[1] / value,
                         self.vector[2] / value))

    def __round__(self, ndigits=6):
        return self.__class__((round(self.vector[0], ndigits),
                               round(self.vector[1], ndigits),
                               round(self.vector[2], ndigits)))

    def __hash__(self):
        return int(1000*(self.vector[0]+self.vector[1]+self.vector[2]))

    def __eq__(self, other_vector):
        return math.isclose(self.vector[0], other_vector.vector[0], abs_tol=1e-08) \
        and math.isclose(self.vector[1], other_vector.vector[1], abs_tol=1e-08) \
        and math.isclose(self.vector[2], other_vector.vector[2], abs_tol=1e-08)

    def Dot(self, other_vector):
        return Vector3DDot(self.vector, other_vector.vector)

    def Cross(self, other_vector):
        return self.__class__(vector3D_cross(self.vector, other_vector.vector))

    def Norm(self):
        return Vector3DNorm(self.vector)


    def Normalize(self):
        """
        Normalize the vector modifying it's coordinate
        """
        n = self.Norm()
        if n == 0:
            raise ZeroDivisionError

        self.vector[0] /= n
        self.vector[1] /= n
        self.vector[2] /= n

    def point_distance(self, point2):
        return (self-point2).Norm()

    def Rotation(self, center, axis, angle, copy=True):
        """
        Rotation of angle around axis.
        Used Rodrigues Formula:
            https://en.wikipedia.org/wiki/Rodrigues%27_rotation_formula
        """
#        u = self - center
#        vector2 = (math.cos(angle)*u
#                   + (1-math.cos(angle))*(u.Dot(axis))*axis
#                   + math.sin(angle)*axis.Cross(u)
#                   + center)
        vector2 = vector3D_rotation(self.vector, center.vector, axis.vector, angle)

        if copy:
            return Point3D(vector2)
        else:
            self.vector = list(vector2)

    def x_rotation(self, angle, copy=True):
        """
        Rotation of angle around X axis.
        """
        cos_angle = math.cos(angle)
        sin_angle = math.sin(angle)

        y1 = cos_angle * self.vector[1] + sin_angle * self.vector[2]
        z1 = -sin_angle * self.vector[1] + cos_angle * self.vector[2]


        if copy:
            return Point3D([self.vector[0], y1, z1])
        else:
            self.vector[1] = y1
            self.vector[2] = z1

    def y_rotation(self, angle, copy=True):
        """
        Rotation of angle around Y axis.
        """
        cos_angle = math.cos(angle)
        sin_angle = math.sin(angle)

        z1 = cos_angle * self.vector[2] + sin_angle * self.vector[0]
        x1 = -sin_angle * self.vector[2] + cos_angle * self.vector[0]


        if copy:
            return Point3D([x1, self.vector[1], z1])
        else:
            self.vector[0] = x1
            self.vector[2] = z1

    def z_rotation(self, angle, copy=True):
        """
        Rotation of angle around Z axis.
        """
        cos_angle = math.cos(angle)
        sin_angle = math.sin(angle)

        x1 = cos_angle * self.vector[0] + sin_angle * self.vector[1]
        y1 = -sin_angle * self.vector[0] + cos_angle * self.vector[1]


        if copy:
            return Point3D([x1, y1, self.vector[2]])
        else:
            self.vector[0] = x1
            self.vector[1] = y1

    def Translation(self, offset, copy=True):
        if copy:
            return self + offset
        else:
            self.vector = [self.vector[0] + offset[0],
                           self.vector[1] + offset[1],
                           self.vector[2] + offset[2]]

    def frame_mapping(self, frame, side, copy=True):
        """
        side = 'old' or 'new'
        """
        if side == 'old':
            new_vector = frame.OldCoordinates(self)
            if copy:
                return new_vector
            else:
                self.vector = new_vector.vector

        if side == 'new':
            new_vector = frame.NewCoordinates(self)
            if copy:
                return new_vector
            else:
                self.vector = new_vector.vector

    def To2D(self, plane_origin, x, y):
        x2d = self.Dot(x) - plane_origin.Dot(x)
        y2d = self.Dot(y) - plane_origin.Dot(y)
        return Point2D((x2d,y2d))

    def RandomUnitNormalVector(self):
        """
        Returns a random normal vector
        """
        v = Vector3D(npy.random.random(3))

        v = v - v.Dot(self)*self/(self.Norm()**2)
        v.Normalize()
        return v

    def Copy(self):
        return Vector3D(self.vector)

#    @classmethod
#    def DictToObject(cls, dict_):
#        return cls(dict_['vector'])

    @classmethod
    def from_step(cls, arguments, object_dict):
        if type(arguments[1]) is int:
        # VECTOR
            return cls(object_dict[arguments[1]], arguments[0][1:-1])
        else:
        # DIRECTION
            return cls([float(i)/1000 for i in arguments[1][1:-1].split(",")],
                        arguments[0][1:-1])

    def MPLPlot(self, ax=None, starting_point=None, color=''):
        if ax is None:
            fig, ax = plt.subplots()
            ax.set_aspect('equal')
        else:
            fig = ax.figure

        if starting_point is None:
            starting_point = Point3D((0,0,0))
        if ax is None:
            fig = plt.figure()
            ax = fig.add_subplot(111, projection='3d')
        xs = [starting_point[0], self.vector[0]+starting_point[0]]
        ys = [starting_point[1], self.vector[1]+starting_point[1]]
        zs = [starting_point[2], self.vector[2]+starting_point[2]]
        if color:
            a = Arrow3D(xs, ys, zs, mutation_scale=10, lw=3, arrowstyle="-|>", color=color)
        else:
            a = Arrow3D(xs, ys, zs, mutation_scale=10, lw=3, arrowstyle="-|>")
        ax.add_artist(a)
        return fig, ax


x3D = Vector3D((1, 0, 0))
y3D = Vector3D((0, 1, 0))
z3D = Vector3D((0, 0, 1))

X3D = Vector3D((1, 0, 0))
Y3D = Vector3D((0, 1, 0))
Z3D = Vector3D((0, 0, 1))


class Point3D(Vector3D):
    _standalone_in_db = False
    _jsonschema = {
        "definitions": {},
        "$schema": "http://json-schema.org/draft-07/schema#",
        "type": "object",
        "title": "powerpack.mechanical.Point3D Base Schema",
        "required": ["vector"],
        "properties": {
            'vector' : {
                "type" : "object",
                "order" : 0,
                "classes" : ["volmdlr.core.Vector3D"],
                "editable" : True,
                "description" : "Vector array"
                }
            }
        }

    def __init__(self, vector, name=''):
        Vector3D.__init__(self, vector, name)

    def __add__(self, other_vector):
        return Point3D(add3D(self.vector, other_vector.vector))

    def __neg__(self):
        return Point3D((-self.vector[0], -self.vector[1], -self.vector[2]))

    def __sub__(self, other_vector):
        return Point3D(sub3D(self.vector, other_vector.vector))

    def __mul__(self, value):
        return Point3D(mul3D(self.vector, value))

    def __truediv__(self, value):
        if value == 0:
            raise ZeroDivisionError
        return Point3D((self.vector[0] / value,
                        self.vector[1] / value,
                        self.vector[2] / value))

    def Copy(self):
        return Point3D(self.vector)
<<<<<<< HEAD

=======
    
>>>>>>> 034f671f
    def copy(self):
        return Point3D(self.vector)

    def MPLPlot(self, ax=None):

        if ax is None:
            fig = plt.figure()
            ax = fig.add_subplot(111, projection='3d')
        else:
            fig = ax.figure

        ax.scatter(*self.vector)
        return fig, ax

    def PlaneProjection3D(self, plane_origin, x, y):
        z = x.Cross(y)
        z /= z.Norm()
        return self - z.Dot(self-plane_origin)*z

    def PlaneProjection2D(self, x, y):
        z = npy.cross(x.vector,y.vector)
        z = x.Cross(y)
        z.Normalize()
        p3d = self - self.Dot(z)*z
        u1 = p3d.Dot(x)
        u2 = p3d.Dot(y)
        return Point2D((u1, u2))


    def To2D(self, plane_origin, x, y):
        x2d = self.Dot(x) - plane_origin.Dot(x)
        y2d = self.Dot(y) - plane_origin.Dot(y)
        return Point2D((x2d,y2d))

    @classmethod
    def from_step(cls, arguments, object_dict):
        return cls([float(i)/1000 for i in arguments[1][1:-1].split(",")],
                    arguments[0][1:-1])

    def Babylon(self):
        s = 'var sphere = BABYLON.MeshBuilder.CreateSphere("point", {diameter: 0.05}, scene);\n'
        s += "sphere.setPositionWithLocalVector(new BABYLON.Vector3({},{},{}));\n".format(self.vector[0],self.vector[1],self.vector[2])
        s += 'var mat = new BABYLON.StandardMaterial("mat", scene);\n'
        s += 'mat.diffuseColor = new BABYLON.Color3(1, 0, 0);\n'
        s += 'sphere.material = mat;\n'
        return s


o3D = Point3D((0, 0, 0))
O3D = Point3D((0, 0, 0))


class Plane3D(Primitive3D):
    def __init__(self, origin, vector1, vector2, name=''):
        self.origin = Point3D(origin.vector)
        vector1 = Vector3D(vector1.vector)
        vector1.Normalize()
        vector2 = Vector3D(vector2.vector)
        vector2.Normalize()
        self.vectors = [vector1, vector2]
        self.name = name
        self.normal = self.vectors[0].Cross(self.vectors[1])
        self.normal.Normalize()

    def __hash__(self):
        return sum([hash(v) for v in self.vectors]) + hash(self.origin)

    def __eq__(self, other_):
        equal = (self.origin == other_.origin
                 and self.vectors[0] == other_.vectors[0]
                 and self.vectors[1] == other_.vectors[1])
        return equal

    def to_dict(self):
        # improve the object structure ?
        dict_ = dc.DessiaObject.to_dict(self)
        dict_['vector1'] = self.vectors[0].to_dict()
        dict_['vector2'] = self.vectors[1].to_dict()
        return dict_

    @classmethod
    def from_step(cls, arguments, object_dict):
        frame3d = object_dict[arguments[1]]
        origin = frame3d.origin
        vector1 = frame3d.u
        vector2 = frame3d.v
        # TRANSFORMER EN 3D TOUS LES OBJETS LIES AU PLAN
        return cls(origin, vector1, vector2, arguments[0][1:-1])

    @classmethod
    def from_3_points(cls, point1, point2, point3):
        vector1 = point2 - point1
        vector2 = point3 - point1
        vector1.Normalize()
        vector2.Normalize()
        normal = vector1.Cross(vector2)
        normal.Normalize()
        vector = normal.Cross(vector1)
        return cls(point1.copy(), vector1.copy(), vector.copy())

    @classmethod
    def from_normal(cls, point, normal):
        v1 = normal.RandomUnitNormalVector()
        v2 = v1.Cross(normal)
        return cls(point, v1+point, v2+point)

    @classmethod
    def from_points(cls, points):
        if len(points) < 3:
            raise ValueError
        elif len(points) == 3:
            return cls.from_3_points(Point3D(points[0].vector), Vector3D(points[1].vector), Vector3D(points[2].vector))
        else:
            points = [p.copy() for p in points]
            indexes_to_del = []
            for i, point in enumerate(points[1:]):
                if point == points[0]:
                    indexes_to_del.append(i)
            for index in indexes_to_del[::-1]:
                del points[index+1]

            origin = Point3D(points[0].vector)
            vector1 = Vector3D(points[1]-origin)
            vector1.Normalize()
            vector2_min = Vector3D(points[2]-origin)
            vector2_min.Normalize()
            dot_min = abs(vector1.Dot(vector2_min))
            for point in points[3:]:
                vector2 = Vector3D(point-origin)
                vector2.Normalize()
                dot = abs(vector1.Dot(vector2))
                if dot < dot_min:
                    vector2_min = vector2
                    dot_min = dot
            return cls.from_3_points(origin, vector1+origin, vector2_min+origin)

    def point_on_plane(self, point):
        if math.isclose(self.normal.Dot(point-self.origin), 0, abs_tol=1e-6):
            return True
        return False

    def line_intersection(self, line):
        u = line.points[1] - line.points[0]
        w = line.points[0] - self.origin
        if math.isclose(self.normal.Dot(u), 0, abs_tol=1e-08):
            return None
        intersection_abscissea = - self.normal.Dot(w) / self.normal.Dot(u)
        return line.points[0] + intersection_abscissea * u

    def linesegment_intersection(self, linesegment, abscissea=False):
        u = linesegment.points[1] - linesegment.points[0]
        w = linesegment.points[0] - self.origin
        normalDotu = self.normal.Dot(u)
        if math.isclose(normalDotu, 0, abs_tol=1e-08):
            if abscissea:
                return None, None
            return None
        intersection_abscissea = - self.normal.Dot(w) / normalDotu
        if intersection_abscissea < 0 or intersection_abscissea > 1:
            if abscissea:
                return None, None
            return None
        if abscissea:
            return linesegment.points[0] + intersection_abscissea * u, intersection_abscissea
        return linesegment.points[0] + intersection_abscissea * u

    def equation_coefficients(self):
        """
        returns the a,b,c,d coefficient from equation ax+by+cz+d = 0
        """
        a, b, c = self.normal.vector
        d = -self.origin.Dot(self.normal)
        return (a, b, c, d)

    def plane_intersection(self, other_plane):
        line_direction = self.normal.Cross(other_plane.normal)

        if line_direction.Norm() < 1e-6:
            return None

        a1, b1, c1, d1 = self.equation_coefficients()
        a2, b2, c2, d2 = other_plane.equation_coefficients()

        if a1*b2-a2*b1 != 0.:
            x0 = (b1*d2-b2*d1)/(a1*b2-a2*b1)
            y0 = (a2*d1-a1*d2)/(a1*b2-a2*b1)
            point1 = Point3D((x0, y0, 0))
        else:
            y0 = (b2*d2-c2*d1)/(b1*c2-c1*b2)
            z0 = (c1*d1-b1*d2)/(b1*c2-c1*b2)
            point1 = Point3D((0, y0, z0))

        point2 = point1 + line_direction
        return Line3D(point1, point2)

    def Rotation(self, center, axis, angle, copy=True):
        if copy:
            new_origin = self.origin.Rotation(center, axis, angle, True)
            new_vector1 = self.vectors[0].Rotation(center, axis, angle, True)
            new_vector2 = self.vectors[1].Rotation(center, axis, angle, True)
            return Plane3D(new_origin, new_vector1, new_vector2, self.name)
        else:
            self.origin.Rotation(center, axis, angle, True)
            self.vectors[0].Rotation(center, axis, angle, True)
            self.vectors[1].Rotation(center, axis, angle, True)

    def Translation(self, offset, copy=True):
        if copy:
            new_origin = self.origin.Translation(offset, True)
            return Plane3D(new_origin, self.vectors[0], self.vectors[1], self.name)
        else:
            self.origin.Translation(offset, False)

    def frame_mapping(self, frame, side, copy=True):
        """
        side = 'old' or 'new'
        """
        if side == 'old':
            new_origin = frame.OldCoordinates(self.origin)
            new_vector1 = frame.Basis().OldCoordinates(self.vectors[0])
            new_vector2 = frame.Basis().OldCoordinates(self.vectors[1])
            if copy:
                return Plane3D(new_origin, new_vector1, new_vector2, self.name)
            else:
                self.origin = new_origin
                self.vectors = [new_vector1, new_vector2]
                self.normal = frame.Basis().OldCoordinates(self.normal)
                self.normal.Normalize()
        if side == 'new':
            new_origin = frame.NewCoordinates(self.origin)
            new_vector1 = frame.Basis().NewCoordinates(self.vectors[0])
            new_vector2 = frame.Basis().NewCoordinates(self.vectors[1])
            if copy:
                return Plane3D(new_origin, new_vector1, new_vector2, self.name)
            else:
                self.origin = new_origin
                self.vectors = [new_vector1, new_vector2]
                self.normal = frame.Basis().NewCoordinates(self.normal)
                self.normal.Normalize()

    def copy(self):
        new_origin = self.origin.Copy()
        new_vector1 = self.vectors[0].Copy()
        new_vector2 = self.vectors[1].Copy()
        return Plane3D(new_origin, new_vector1, new_vector2, self.name)

    def MPLPlot(self, ax=None):
        if ax is None:
            fig = plt.figure()
            ax = fig.add_subplot(111, projection='3d')
        else:
            fig = ax.figure

        self.origin.MPLPlot(ax)
        self.vectors[0].MPLPlot(ax, starting_point=self.origin, color='r')
        self.vectors[1].MPLPlot(ax, starting_point=self.origin, color='g')
        return fig, ax

    def Babylon(self):
        s = 'var myPlane = BABYLON.MeshBuilder.CreatePlane("myPlane", {width: 0.5, height: 0.5, sideOrientation: BABYLON.Mesh.DOUBLESIDE}, scene);\n'
        s += 'myPlane.setPositionWithLocalVector(new BABYLON.Vector3({},{},{}));\n'.format(self.origin[0], self.origin[1], self.origin[2])

        s += 'var axis1 = new BABYLON.Vector3({}, {}, {});\n'.format(self.vectors[0][0], self.vectors[0][1], self.vectors[0][2])
        s += 'var axis2 = new BABYLON.Vector3({}, {}, {});\n'.format(self.vectors[1][0], self.vectors[1][1], self.vectors[1][2])
        s += 'var axis3 = new BABYLON.Vector3({}, {}, {});\n'.format(self.normal[0], self.normal[1], self.normal[2])
        s += 'var orientation = BABYLON.Vector3.RotationFromAxis(axis1, axis2, axis3);\n'
        s += 'myPlane.rotation = orientation;\n'

        s += 'var planemat = new BABYLON.StandardMaterial("planemat", scene);\n'
        s += 'planemat.alpha = 0.4;\n'
        s += 'myPlane.material = planemat;\n'

        return s

PLANE3D_OXY = Plane3D(O3D, X3D, Y3D)
PLANE3D_OYZ = Plane3D(O3D, Y3D, Z3D)
PLANE3D_OZX = Plane3D(O3D, Z3D, X3D)

class Basis3D(Basis):
    """
    Defines a 3D basis
    :param u: first vector of the basis
    :param v: second vector of the basis
    :param w: third vector of the basis
    """
    _standalone_in_db = False
    _jsonschema = {
        "definitions": {},
        "$schema": "http://json-schema.org/draft-07/schema#",
        "type": "object",
        "title": "powerpack.mechanical.Basis3D Base Schema",
        "required": ['vectors'],
        "properties": {
            'vectors' : {
                'type' : 'array',
                'items' : {
                    'type' : 'object',
                    "editable" : True,
                    'classes' : ['volmdlr.core.Vector3D']
                    },
                'order' : 0,
                'editable' : True
                }
            }
        }

    # TODO: create a Basis and Frame class to mutualize between 2D and 2D
    def __init__(self, u, v, w, name=''):
        self.u = u
        self.v = v
        self.w = w
        self.name = name

    def __hash__(self):
        return hash(self.u) + hash(self.v) + hash(self.w)

    def __add__(self, other_basis):
        M = self.TransferMatrix()*other_basis.TransferMatrix()
        return Basis3D(Vector3D((M.M11, M.M21, M.M31)),
                       Vector3D((M.M12, M.M22, M.M32)),
                       Vector3D((M.M13, M.M23, M.M33)))


    def __neg__(self):
        M = self.InverseTransferMatrix()
        return Basis3D(Vector3D((M.M11, M.M21, M.M31)),
                       Vector3D((M.M12, M.M22, M.M32)),
                       Vector3D((M.M13, M.M23, M.M33)))

    def __sub__(self, other_frame):
        P1inv = other_frame.InverseTransferMatrix()
        P2 = self.TransferMatrix()
        M = P1inv * P2
        return Basis3D(Vector3D((M.M11, M.M21, M.M31)),
                       Vector3D((M.M12, M.M22, M.M32)),
                       Vector3D((M.M13, M.M23, M.M33)))

    def __round__(self, ndigits=6):
        return self.__class__((round(self.u, ndigits),
                               round(self.v, ndigits),
                               round(self.w, ndigits)))

    def __repr__(self):
        return '{}: U={}, V={}, W={}'.format(self.__class__.__name__, *self.vectors)

    def _get_vectors(self):
        return (self.u, self.v, self.w)

    vectors = property(_get_vectors)

    @classmethod
    def from_two_vectors(cls, vector1, vector2):
        """
        Create a basis with first vector1 adimensionned, as u, v is the vector2 substracted of u component,
        w is the cross product of u and v
        """
        u = vector1.copy()
        u.Normalize()
        v = vector2 - vector2.Dot(vector1)*vector1
        v.Normalize()
        w = u.Cross(v)

        return Basis3D(u, v, w)

    def to_frame(self, origin):
        return Frame3D(origin, self.u, self.v, self.w)

    def Rotation(self, axis, angle, copy=True):
        center = o3D
        new_u = self.u.Rotation(center, axis, angle, True)
        new_v = self.v.Rotation(center, axis, angle, True)
        new_w = self.w.Rotation(center, axis, angle, True)

        if copy:
            return Basis3D(new_u, new_v, new_w, self.name)
        else:
            self.u = new_u
            self.v = new_v
            self.w = new_w

    def x_rotation(self, angle, copy=True):
        new_u = self.u.x_rotation(angle, True)
        new_v = self.v.x_rotation(angle, True)
        new_w = self.w.x_rotation(angle, True)

        if copy:
            return Basis3D(new_u, new_v, new_w, self.name)
        else:
            self.u = new_u
            self.v = new_v
            self.w = new_w

    def y_rotation(self, angle, copy=True):
        new_u = self.u.y_rotation(angle, True)
        new_v = self.v.y_rotation(angle, True)
        new_w = self.w.y_rotation(angle, True)

        if copy:
            return Basis3D(new_u, new_v, new_w, self.name)
        else:
            self.u = new_u
            self.v = new_v
            self.w = new_w

    def z_rotation(self, angle, copy=True):
        new_u = self.u.z_rotation(angle, True)
        new_v = self.v.z_rotation(angle, True)
        new_w = self.w.z_rotation(angle, True)

        if copy:
            return Basis3D(new_u, new_v, new_w, self.name)
        else:
            self.u = new_u
            self.v = new_v
            self.w = new_w

    def EulerRotation(self, angles, copy=True):
        psi, theta, phi = angles
        center = o3D

        vect_u = self.u.Copy()
        vect_v = self.v.Copy()
        vect_w = self.w.Copy()

        # Rotation around w
        vect_u.Rotation(center, vect_w, psi, False)
        vect_v.Rotation(center, vect_w, psi, False)

        # Rotation around v
        vect_v.Rotation(center, vect_u, theta, False)
        vect_w.Rotation(center, vect_u, theta, False)

        # Rotation around w
        vect_u.Rotation(center, vect_w, phi, False)
        vect_v.Rotation(center, vect_w, phi, False)

        if copy:
            return Basis3D(vect_u, vect_v, vect_w)
        self.u = vect_u
        self.v = vect_v
        self.w = vect_w

    def TransferMatrix(self):
        return Matrix33(self.u.vector[0], self.v.vector[0], self.w.vector[0],
                        self.u.vector[1], self.v.vector[1], self.w.vector[1],
                        self.u.vector[2], self.v.vector[2], self.w.vector[2])
#        return npy.array([[self.u[0], self.v[0], self.w[0]],
#                          [self.u[1], self.v[1], self.w[1]],
#                          [self.u[2], self.v[2], self.w[2]]])

    def InverseTransferMatrix(self):
        return self.TransferMatrix().inverse()

    def NewCoordinates(self, vector):
        matrix = self.InverseTransferMatrix()
        return matrix.vector_multiplication(vector)

    def OldCoordinates(self, point):
        matrix = self.TransferMatrix()
        return matrix.vector_multiplication(point)

    def copy(self):
        return Basis3D(self.u, self.v, self.w)

#    @classmethod
#    def DictToObject(cls, dict_):
#        vectors = [Vector3D.DictToObject(vector_dict) for vector_dict in dict_['vectors']]
#        return cls(*vectors)


#xyz = Basis3D(x3D, y3D, z3D)
XYZ = Basis3D(x3D, y3D, z3D)
YZX = Basis3D(y3D, z3D, x3D)
ZXY = Basis3D(z3D, x3D, y3D)

class Frame3D(Basis3D):
    """
    Defines a 3D frame
    :param origin: origin of the basis
    :param u: first vector of the basis
    :param v: second vector of the basis
    :param w: third vector of the basis
    """
    def __init__(self, origin, u, v, w, name=''):
        self.origin = origin
        Basis3D.__init__(self, u, v, w)
        self.name = name

    def __repr__(self):
        return '{}: O={} U={}, V={}, W={}'.format(self.__class__.__name__,
                                                  self.origin,
                                                  self.u, self.v, self.w)


    def __neg__(self):
        M = self.InverseTransferMatrix()
        new_origin = M.vector_multiplication(self.origin)
        return Frame3D(new_origin,
                       Vector3D((M.M11, M.M21, M.M31)),
                       Vector3D((M.M12, M.M22, M.M32)),
                       Vector3D((M.M13, M.M23, M.M33)))


    def __add__(self, other_frame):
        P1 = self.TransferMatrix()
        new_origin = P1.vector_multiplication(other_frame.origin) + self.origin


        M = P1 * other_frame.TransferMatrix()
        return Frame3D(new_origin,
                       Vector3D((M.M11, M.M21, M.M31)),
                       Vector3D((M.M12, M.M22, M.M32)),
                       Vector3D((M.M13, M.M23, M.M33)))


    def __sub__(self, other_frame):
        P1inv = other_frame.InverseTransferMatrix()
        P2 = self.TransferMatrix()
        new_origin = P1inv.vector_multiplication(self.origin - other_frame.origin)
        M = P1inv * P2
        return Frame3D(new_origin,
                       Vector3D((M.M11, M.M21, M.M31)),
                       Vector3D((M.M12, M.M22, M.M32)),
                       Vector3D((M.M13, M.M23, M.M33)))

    def __round__(self, ndigits=6):
        return self.__class__(round(self.origin, ndigits),
                              round(self.u, ndigits),
                              round(self.v, ndigits),
                              round(self.w, ndigits))

    def __hash__(self):
        return hash(self.u) + hash(self.v) + hash(self.w) + hash(self.origin)

    def Basis(self):
        return Basis3D(self.u, self.v, self.w)

    def NewCoordinates(self, vector):
        return Basis3D.NewCoordinates(self, vector - self.origin)

    def OldCoordinates(self, vector):
        return Basis3D.OldCoordinates(self, vector) + self.origin

    def Rotation(self, axis, angle, copy=True):
        new_base = Basis3D.Rotation(self, axis, angle, True)
        if copy:
            new_frame = Frame3D(self.origin, new_base.u, new_base.v, new_base.w, self.name)
            return new_frame
        self.u = new_base.u
        self.v = new_base.v
        self.w = new_base.w

    def Translation(self, offset, copy=True):
        if copy:
            return Frame3D(self.origin.Translation(offset), self.u, self.v, self.w, self.name)
        self.origin.Translation(offset, copy=False)

    def copy(self):
        return Frame3D(self.origin.Copy(), self.u.Copy(), self.v.Copy(), self.w.Copy())

    def plot2d(self, x=x3D, y=y3D, ax=None, color='k'):
        if ax is None:
            fig, ax = plt.subplots()
        else:
            fig = ax.figure

        origin2d = self.origin.To2D(o3D, x, y)

        for iv, vector in enumerate(self.vectors):
            vector2D = vector.To2D(o3D, x, y)
            if vector2D.Norm() > 1e-8:
                vector2D.plot(origin=origin2d, ax=ax, color=color, label=str(iv+1))

        return fig, ax


    @classmethod
    def from_step(cls, arguments, object_dict):
        origin = object_dict[arguments[1]]
        if arguments[2] == '$':
            u = None
        else:
            u = object_dict[arguments[2]]
        if arguments[3] == '$':
            v = None
        else:
            v = object_dict[arguments[3]]
        if u is None or v is None:
            w = None
        else:
            w = u.Cross(v)
        return cls(origin, u, v, w, arguments[0][1:-1])

    def babylonjs(self, size=0.1, parent=None):
        s = 'var origin = new BABYLON.Vector3({},{},{});\n'.format(*self.origin)
        s += 'var o_u = new BABYLON.Vector3({}, {}, {});\n'.format(*(size*self.u+self.origin))
        s += 'var o_v = new BABYLON.Vector3({}, {}, {});\n'.format(*(size*self.v+self.origin))
        s += 'var o_w = new BABYLON.Vector3({}, {}, {});\n'.format(*(size*self.w+self.origin))
        s += 'var line1 = BABYLON.MeshBuilder.CreateTube("frame_U", {{path: [origin, o_u], radius: {}}}, scene);'.format(0.03*size)
        s += 'line1.material = red_material;\n'
        s += 'var line2 = BABYLON.MeshBuilder.CreateTube("frame_V", {{path: [origin, o_v], radius: {}}}, scene);'.format(0.03*size)
        s += 'line2.material = green_material;\n'
        s += 'var line3 = BABYLON.MeshBuilder.CreateTube("frame_W", {{path: [origin, o_w], radius: {}}}, scene);'.format(0.03*size)
        s += 'line3.material = blue_material;\n'
        if parent is not None:
            s += 'line1.parent = {};\n'.format(parent)
            s += 'line2.parent = {};\n'.format(parent)
            s += 'line3.parent = {};\n'.format(parent)

        return s


OXYZ = Frame3D(O3D, X3D, Y3D, Z3D)
OYZX = Frame3D(O3D, Y3D, Z3D, X3D)
OZXY = Frame3D(O3D, Z3D, X3D, Y3D)


class Line3D(Primitive3D, Line):
    _non_eq_attributes = ['name', 'basis_primitives', 'bounding_box']
<<<<<<< HEAD

=======
    
>>>>>>> 034f671f
    """
    Define an infinite line passing through the 2 points
    """
    def __init__(self, point1, point2, name=''):
        Primitive3D.__init__(self, basis_primitives=[point1, point2], name=name)
        self.points = [point1, point2]
        self.bounding_box = self._bounding_box()

    def __hash__(self):
        return sum([hash(p) for p in self.points]) + hash(self.bounding_box)
<<<<<<< HEAD

=======
    
>>>>>>> 034f671f
    def to_dict(self):
        # improve the object structure ?
        dict_ = {}
        dict_['name'] = self.name
        dict_['point1'] = self.points[0].to_dict()
        dict_['point2'] = self.points[1].to_dict()
        return dict_

    def _bounding_box(self):
        points = self.points

        xmin = min([pt[0] for pt in points])
        xmax = max([pt[0] for pt in points])
        ymin = min([pt[1] for pt in points])
        ymax = max([pt[1] for pt in points])
        zmin = min([pt[2] for pt in points])
        zmax = max([pt[2] for pt in points])

        return BoundingBox(xmin, xmax, ymin, ymax, zmin, zmax)

    def PointAtCurvilinearAbscissa(self, curvilinear_abscissa):
        return self.points[0] + (self.points[1]-self.points[0]) * curvilinear_abscissa

    def MPLPlot(self, ax):
        if ax is None:
            fig = plt.figure()
            ax = Axes3D(fig)
        else:
            fig = ax.figure

        # Line segment
        x = [p.vector[0] for p in self.points]
        y = [p.vector[1] for p in self.points]
        z = [p.vector[2] for p in self.points]
        ax.plot(x,y,z, 'ok')

        # Drawing 3 times length of segment on each side
        u = self.points[1] - self.points[0]
        x1, y1, z1 = (self.points[0] - 3*u).vector
        x2, y2, z2 = (self.points[1] + 3*u).vector
        ax.plot([x1, x2], [y1, y2], [z1, z2], color='k')
        return fig, ax

    def MinimumDistancePoints(self, other_line):
        """
        Returns the points on this line and the other line that are the closest
        of lines
        """
        u = self.points[1] - self.points[0]
        v = other_line.points[1] - other_line.points[0]
        w = self.points[0] - other_line.points[0]
        a = u.Dot(u)
        b = u.Dot(v)
        c = v.Dot(v)
        d = u.Dot(w)
        e = v.Dot(w)

        s = (b*e -c*d) / (a*c - b**2)
        t = (a*e -b*d) / (a*c - b**2)
        p1 = self.points[0] + s*u
        p2 = other_line.points[0] + t*v
        return p1, p2

    def Rotation(self, center, axis, angle, copy=True):
        if copy:
            return Line3D(*[p.Rotation(center, axis, angle, copy=True) for p in self.points])
        else:
            for p in self.points:
                p.Rotation(center, axis, angle, copy=False)

    def Translation(self, offset, copy=True):
        if copy:
            return Line3D(*[p.Translation(offset, copy=True) for p in self.points])
        else:
            for p in self.points:
                p.Translation(offset, copy=False)

    def frame_mapping(self, frame, side, copy=True):
        """
        side = 'old' or 'new'
        """
        if side == 'old':
            if copy:
                return Line3D(*[frame.OldCoordinates(p) for p in self.points])
            else:
                for p in self.points:
                    self.points = [frame.OldCoordinates(p) for p in self.points]
        if side == 'new':
            if copy:
                return Line3D(*[frame.NewCoordinates(p) for p in self.points])
            else:
                for p in self.points:
                    self.points = [frame.NewCoordinates(p) for p in self.points]

    def copy(self):
        return Line3D(*[p.Copy() for p in self.points])

    @classmethod
    def from_step(cls, arguments, object_dict):
        point1 = object_dict[arguments[1]]
        direction = object_dict[arguments[2]]
        point2 = point1 + direction
        return cls(point1, point2, arguments[0][1:-1])


class BSplineCurve3D(Primitive3D):
    def __init__(self, degree, control_points, knot_multiplicities, knots, weights=None, periodic=False, name=''):
        Primitive3D.__init__(self, basis_primitives=control_points, name=name)
        self.control_points = control_points
        self.degree = degree
        knots = standardize_knot_vector(knots)
        self.knots = knots
        self.knot_multiplicities = knot_multiplicities
        self.weights = weights
        self.periodic = periodic
        self.name = name

        curve = NURBS.Curve()
        curve.degree = degree
        if weights is None:
            P = [(control_points[i][0], control_points[i][1], control_points[i][2]) for i in range(len(control_points))]
            curve.ctrlpts = P
        else:
            Pw = [(control_points[i][0]*weights[i], control_points[i][1]*weights[i], control_points[i][2]*weights[i], weights[i]) for i in range(len(control_points))]
            curve.ctrlptsw = Pw
        knot_vector = []
        for i, knot in enumerate(knots):
            knot_vector.extend([knot]*knot_multiplicities[i])
        curve.knotvector = knot_vector
        curve.delta = 0.01
        curve_points = curve.evalpts

        self.curve = curve
        self.points = [Point3D((p[0], p[1], p[2])) for p in curve_points]

    def FreeCADExport(self, ip, ndigits=3):
        name = 'primitive{}'.format(ip)
        points = '['
        for i in range(len(self.control_points)):
            point = 'fc.Vector({},{},{}),'.format(self.control_points[i][0],self.control_points[i][1],self.control_points[i][2])
            points += point
        points = points[:-1]
        points += ']'
        # !!! : A QUOI SERT LE DERNIER ARG DE BSplineCurve (False)?
        # LA MULTIPLICITE EN 3e ARG ET LES KNOTS EN 2e ARG ?
        return '{} = Part.BSplineCurve({},{},{},{},{},{},{})\n'.format(name,points,self.knot_multiplicities,self.knots,self.periodic,self.degree,self.weights,False)

    @classmethod
    def from_step(cls, arguments, object_dict):
        name = arguments[0][1:-1]
        degree = int(arguments[1])
        points = [object_dict[int(i[1:])] for i in arguments[2]]
        curve_form = arguments[3]
        if arguments[4] == '.F.':
            closed_curve = False
        elif arguments[4] == '.T.':
            closed_curve = True
        else:
            raise ValueError
        self_intersect = arguments[5]
        knot_multiplicities = [int(i) for i in arguments[6][1:-1].split(",")]
        knots = [float(i) for i in arguments[7][1:-1].split(",")]
        knot_spec = arguments[8]
        knot_vector = []
        for i, knot in enumerate(knots):
            knot_vector.extend([knot]*knot_multiplicities[i])

        if 9 in range(len(arguments)):
            weight_data = [float(i) for i in arguments[9][1:-1].split(",")]
        else:
            weight_data = None

        # FORCING CLOSED_CURVE = FALSE:
        closed_curve = False
        return cls(degree, points, knot_multiplicities, knots, weight_data, closed_curve, name)

    def point_distance(self, pt1):
        distances = []
        for point in self.points:
#            vmpt = Point3D((point[1], point[2], point[3]))
            distances.append(pt1.point_distance(point))
        return min(distances)

    def Rotation(self, center, axis, angle, copy=True):
        new_control_points = [p.Rotation(center, axis, angle, True) for p in self.control_points]
        new_BSplineCurve3D = BSplineCurve3D(self.degree, new_control_points, self.knot_multiplicities, self.knots, self.weights, self.periodic, self.name)
        if copy:
            return new_BSplineCurve3D
        else:
            self.control_points = new_control_points
            self.curve = new_BSplineCurve3D.curve
            self.points = new_BSplineCurve3D.points

    def Translation(self, offset, copy=True):
        new_control_points = [p.Translation(offset, True) for p in self.control_points]
        new_BSplineCurve3D = BSplineCurve3D(self.degree, new_control_points, self.knot_multiplicities, self.knots, self.weights, self.periodic, self.name)
        if copy:
            return new_BSplineCurve3D
        else:
            self.control_points = new_control_points
            self.curve = new_BSplineCurve3D.curve
            self.points = new_BSplineCurve3D.points

class Circle3D(Primitive3D):
    def __init__(self, center, radius, normal, name=''):
        self.center = center
        self.radius = radius
        self.normal = normal
        Primitive3D.__init__(self, basis_primitives=self.tessellation_points(), name=name)

    def tessellation_points(self, resolution=20):
        plane = Plane3D.from_normal(self.center, self.normal)
        center_2D = self.center.To2D(plane.origin, plane.vectors[0], plane.vectors[1])
        circle2D = Circle2D(center_2D, self.radius)
        tessellation_points_2D = circle2D.tessellation_points()
        tessellation_points_3D = [p.To3D(plane.origin, x3D, y3D) for p in tessellation_points_2D]
        return tessellation_points_3D

    def Length(self):
        return 2* math.pi * self.radius

    def FreeCADExport(self, name, ndigits=3):
#        name = 'primitive{}'.format(ip)
        xc,yc,zc = round(1000*self.center, ndigits)
        xn,yn,zn = round(self.normal, ndigits)
        return '{} = Part.Circle(fc.Vector({},{},{}),fc.Vector({},{},{}),{})\n'.format(name,xc,yc,zc,xn,yn,zn,1000*self.radius)

    def Rotation(self, rot_center, axis, angle, copy=True):
        new_center = self.center.Rotation(rot_center, axis, angle, True)
        new_normal = self.normal.Rotation(rot_center, axis, angle, True)
        if copy:
            return Circle3D(new_center, self.radius, new_normal, self.name)
        else:
            self.center = new_center
            self.normal = new_normal

    def Translation(self, offset, copy=True):
        new_center = self.center.Translation(offset, True)
        new_normal = self.normal.Translation(offset, True)
        if copy:
            return Circle3D(new_center, self.radius, new_normal, self.name)
        else:
            self.center = new_center
            self.normal = new_normal

    @classmethod
    def from_step(cls, arguments, object_dict):
        center = object_dict[arguments[1]].origin
        radius = float(arguments[2])/1000
        normal = object_dict[arguments[1]].w
        return cls(center, radius, normal, arguments[0][1:-1])


class Ellipse3D(Primitive3D):
    def __init__(self, major_axis, minor_axis, center, normal, major_dir, name=''):
        Primitive3D.__init__(self, basis_primitives=None, name=name)
        self.major_axis = major_axis
        self.minor_axis = minor_axis
        self.center = center
        self.normal = normal
        major_dir.Normalize()
        self.major_dir = major_dir

    def FreeCADExport(self, ip, ndigits=3):
        name = 'primitive{}'.format(ip)
        xc, yc, zc = npy.round(1000*self.center.vector, ndigits)
        major_vector = self.center + self.major_axis/2 * self.major_dir
        xmaj, ymaj, zmaj = npy.round(1000*major_vector.vector, ndigits)
        minor_vector = self.center + self.minor_axis/2 * self.normal.Cross(self.major_dir)
        xmin, ymin, zmin = npy.round(1000*minor_vector.vector, ndigits)
        return '{} = Part.Ellipse(fc.Vector({},{},{}), fc.Vector({},{},{}), fc.Vector({},{},{}))\n'.format(name,xmaj,ymaj,zmaj,xmin,ymin,zmin,xc,yc,zc)

    def Rotation(self, rot_center, axis, angle, copy=True):
        new_center = self.center.Rotation(rot_center, axis, angle, True)
        new_normal = self.normal.Rotation(rot_center, axis, angle, True)
        new_major_dir = self.major_dir.Rotation(rot_center, axis, angle, True)
        if copy:
            return Ellipse3D(self.major_axis, self.minor_axis, new_center, new_normal, new_major_dir, self.name)
        else:
            self.center = new_center
            self.normal = new_normal
            self.major_dir = new_major_dir

    def Translation(self, offset, copy=True):
        new_center = self.center.Translation(offset, True)
        new_normal = self.normal.Translation(offset, True)
        new_major_dir = self.major_dir.Translation(offset, True)
        if copy:
            return Ellipse3D(self.major_axis, self.minor_axis, new_center, new_normal, new_major_dir, self.name)
        else:
            self.center = new_center
            self.normal = new_normal
            self.major_dir = new_major_dir

    @classmethod
    def from_step(cls, arguments, object_dict):
        center = object_dict[arguments[1]].origin
        normal = object_dict[arguments[1]].w
        major_dir = object_dict[arguments[1]].u
        major_axis = float(arguments[2])/1000
        minor_axis = float(arguments[3])/1000
        return cls(major_axis, minor_axis, center, normal, major_dir, arguments[0][1:-1])


class Arc3D(Primitive3D):
    """
    An arc is defined by a starting point, an end point and an interior point
    """
    def __init__(self, start, interior, end, name=''):
        self.start = start
        self.interior = interior
        self.end = end
        Primitive3D.__init__(self, basis_primitives=self.tessellation_points(), name=name)

        u1 = (self.interior - self.start)
        u2 = (self.interior - self.end)
        u1.Normalize()
        u2.Normalize()

        n = u2.Cross(u1)
        n.Normalize()
        self.normal = n
        v1 = n.Cross(u1)# v1 is normal
        v2 = n.Cross(u2)

        p11 = 0.5 * (start + interior)# Mid point of segment s,m
        p12 = p11 + v1
        p21 = 0.5 * (end + interior)# Mid point of segment s,m
        p22 = p21 + v2

        l1 = Line3D(p11, p12)
        l2 = Line3D(p21, p22)

        c1, _ = l1.MinimumDistancePoints(l2)
        self.center = c1
        self.radius = (self.center - self.start).Norm()

        # Determining angle

        r1 = (self.start).To2D(self.center, u1, v1)
        r2 = (self.end).To2D(self.center, u1, v1)
        ri = (self.interior).To2D(self.center, u1, v1)

        angle1 = npy.arctan2(r1.vector[1], r1.vector[0])
        angle2 = npy.arctan2(r2.vector[1], r2.vector[0])

        anglei = npy.arctan2(ri.vector[1], ri.vector[0])
        order = [y for x, y in sorted(zip([angle1, anglei, angle2], [0, 1, 2]))]
        order = order*2
        i = order.index(0)
        if order[i+1] == 1:
            # Trigo wise angle should be plus
            self.angle1 = angle1
            self.angle2 = angle2
            if angle1 > angle2:
                self.angle = angle2 - angle1 + 2 * math.pi
            else:
                self.angle = angle2 - angle1
#            self.angle = abs(self.angle2 - self.angle1)
        else:
            # Clock wise
            self.angle1 = angle2
            self.angle2 = angle1
            if angle1 < angle2:
                self.angle = -(angle2 - angle1 + 2 * math.pi)
            else:
                self.angle = -(angle2 - angle1)

    def _get_points(self):
        return [self.start,self.interior,self.end]

    points=property(_get_points)

    def tessellation_points(self, resolution=10):
        plane = Plane3D.from_3_points(self.interior, self.start, self.end)
        interior_2D = self.interior.To2D(plane.origin, plane.vectors[0], plane.vectors[1])
        start_2D = self.start.To2D(plane.origin, plane.vectors[0], plane.vectors[1])
        end_2D = self.end.To2D(plane.origin, plane.vectors[0], plane.vectors[1])
        arc2D = Arc2D(start_2D, interior_2D, end_2D)
        tessellation_points_2D = arc2D.tessellation_points()
#        ax = interior_2D.MPLPlot()
#        start_2D.MPLPlot(ax=ax)
#        end_2D.MPLPlot(ax=ax)
#        for pt in tessellation_points_2D:
#            pt.MPLPlot(ax=ax)
#        ax.set_aspect('equal')
#        tessellation_points_3D = [p.To3D(self.interior, self.start, self.end) for p in tessellation_points_2D]
        tessellation_points_3D = [p.To3D(plane.origin, plane.vectors[0], plane.vectors[1]) for p in tessellation_points_2D]
        return tessellation_points_3D

    def Length(self):
        return self.radius * abs(self.angle)

    def PointAtCurvilinearAbscissa(self, curvilinear_abscissa):
        return self.start.Rotation(self.center, self.normal, curvilinear_abscissa/self.radius)

    def Rotation(self, rot_center, axis, angle, copy=True):
        if copy:
            new_start = self.start.Rotation(rot_center, axis, angle, True)
            new_interior = self.interior.Rotation(rot_center, axis, angle, True)
            new_end = self.end.Rotation(rot_center, axis, angle, True)
            return Arc3D(new_start, new_interior, new_end, self.name)
        else:
            self.center.Rotation(rot_center, axis, angle, False)
            self.start.Rotation(rot_center, axis, angle, False)
            self.interior.Rotation(rot_center, axis, angle, False)
            self.end.Rotation(rot_center, axis, angle, False)
            [p.Rotation(rot_center, axis, angle, False) for p in self.basis_primitives]

    def Translation(self, offset, copy=True):
        if copy:
            new_start = self.start.Translation(offset, True)
            new_interior = self.interior.Translation(offset, True)
            new_end = self.end.Translation(offset, True)
            return Arc3D(new_start, new_interior, new_end, self.name)
        else:
            self.center.Translation(offset, False)
            self.start.Translation(offset, False)
            self.interior.Translation(offset, False)
            self.end.Translation(offset, False)
            [p.Translation(offset, False) for p in self.basis_primitives]

    def MPLPlot(self, ax=None):
        if ax is None:
            fig = plt.figure()
            ax = Axes3D(fig)
        else:
            fig = None

        ax.plot([self.center[0]], [self.center[1]], [self.center[2]], color='b')
        ax.plot([self.start[0]], [self.start[1]], [self.start[2]], c='r')
        ax.plot([self.end[0]], [self.end[1]], [self.end[2]], c='r')
        ax.plot([self.interior[0]], [self.interior[1]], [self.interior[2]], c='g')
        x = []
        y = []
        z = []
        l = self.Length()
        for i in range(31):
            p = self.PointAtCurvilinearAbscissa(l*(i)/30)
            x.append(p[0])
            y.append(p[1])
            z.append(p[2])

        ax.plot(x, y, z, 'k')
        return fig, ax

    def MPLPlot2D(self, x3d, y3D, ax, color='k'):
        if ax is None:
            fig = plt.figure()
            ax = fig.add_subplot(111, projection='3d')
        else:
            fig = ax.figure

        # TODO: Enhance this plot
        l = self.Length()
        x = []
        y = []
        for i in range(30):
            p = self.PointAtCurvilinearAbscissa(i/(29.)*l)
            xi, yi = p.PlaneProjection2D(x3D, y3D)
            x.append(xi)
            y.append(yi)
        ax.plot(x, y, color=color)

        return fig, ax

    def FreeCADExport(self, name, ndigits=6):
        xs, ys, zs = round(1000*self.start, ndigits).vector
        xi, yi, zi = round(1000*self.interior, ndigits).vector
        xe, ye, ze = round(1000*self.end, ndigits).vector
        return '{} = Part.Arc(fc.Vector({},{},{}),fc.Vector({},{},{}),fc.Vector({},{},{}))\n'.format(name,xs,ys,zs,xi,yi,zi,xe,ye,ze)


class BSplineSurface3D(Primitive3D):
    def __init__(self, degree_u, degree_v, control_points, nb_u, nb_v, u_multiplicities, v_multiplicities, u_knots, v_knots, weights=None, name=''):
        Primitive3D.__init__(self, basis_primitives=control_points, name=name)
        self.control_points = control_points
        self.degree_u = degree_u
        self.degree_v = degree_v
        self.nb_u = nb_u
        self.nb_v = nb_v
        u_knots = standardize_knot_vector(u_knots)
        v_knots = standardize_knot_vector(v_knots)
        self.u_knots = u_knots
        self.v_knots = v_knots
        self.u_multiplicities = u_multiplicities
        self.v_multiplicities = v_multiplicities
        self.weights = weights


        self.control_points_table = []
        points_row = []
        i = 1
        for pt in control_points:
            points_row.append(pt)
            if i == nb_v:
                self.control_points_table.append(points_row)
                points_row = []
                i = 1
            else:
                i += 1
        # TRANSPOSE THE LIST OF LISTS
#        self.control_points_table = list(map(list, zip(*self.control_points_table)))

        surface = NURBS.Surface()
        surface.degree_u = degree_u
        surface.degree_v = degree_v
        if weights is None:
            P = [(control_points[i][0], control_points[i][1], control_points[i][2]) for i in range(len(control_points))]
            surface.set_ctrlpts(P, nb_u, nb_v)
        else:
            Pw = [(control_points[i][0]*weights[i], control_points[i][1]*weights[i], control_points[i][2]*weights[i], weights[i]) for i in range(len(control_points))]
            surface.set_ctrlpts(Pw, nb_u, nb_v)
        knot_vector_u = []
        for i, u_knot in enumerate(u_knots):
            knot_vector_u.extend([u_knot]*u_multiplicities[i])
        knot_vector_v = []
        for i, v_knot in enumerate(v_knots):
            knot_vector_v.extend([v_knot]*v_multiplicities[i])
        surface.knotvector_u = knot_vector_u
        surface.knotvector_v = knot_vector_v
        surface.delta = 0.01
        surface_points = surface.evalpts

        self.surface = surface
        self.points = [Point3D((p[0], p[1], p[2])) for p in surface_points]


    def FreeCADExport(self, ip, ndigits=3):
        name = 'primitive{}'.format(ip)
        script = ""
        points = '['
        for i, pts_row in enumerate(self.control_points_table):
            pts = '['
            for j, pt in enumerate(pts_row):
                point = 'fc.Vector({},{},{}),'.format(pt[0],pt[1],pt[2])
                pts += point
            pts = pts[:-1] + '],'
            points += pts
        points = points[:-1] + ']'

        script += '{} = Part.BSplineSurface()\n'.format(name)
        if self.weights is None:
            script += '{}.buildFromPolesMultsKnots({},{},{},udegree={},vdegree={},uknots={},vknots={})\n'.format(name,points,self.u_multiplicities,self.v_multiplicities,self.degree_u,self.degree_v,self.u_knots,self.v_knots)
        else:
            script += '{}.buildFromPolesMultsKnots({},{},{},udegree={},vdegree={},uknots={},vknots={},weights={})\n'.format(name,points,self.u_multiplicities,self.v_multiplicities,self.degree_u,self.degree_v,self.u_knots,self.v_knots,self.weights)

        return script

    @classmethod
    def from_step(cls, arguments, object_dict):
        name = arguments[0][1:-1]
        degree_u = int(arguments[1])
        degree_v = int(arguments[2])
        points_sets = arguments[3][1:-1].split("),")
        points_sets = [elem+")" for elem in points_sets[:-1]]+[points_sets[-1]]
        control_points = []
        for points_set in points_sets:
            points = [object_dict[int(i[1:])] for i in points_set[1:-1].split(",")]
            nb_v = len(points)
            control_points.extend(points)
        nb_u = int(len(control_points) / nb_v)
        surface_form = arguments[4]
        if arguments[5] == '.F.':
            u_closed = False
        elif arguments[5] == '.T.':
            u_closed = True
        else:
            raise ValueError
        if arguments[6] == '.F.':
            v_closed = False
        elif arguments[6] == '.T.':
            v_closed = True
        else:
            raise ValueError
        self_intersect = arguments[7]
        u_multiplicities = [int(i) for i in arguments[8][1:-1].split(",")]
        v_multiplicities = [int(i) for i in arguments[9][1:-1].split(",")]
        u_knots = [float(i) for i in arguments[10][1:-1].split(",")]
        v_knots = [float(i) for i in arguments[11][1:-1].split(",")]
        knot_spec = arguments[12]

        if 13 in range(len(arguments)):
            weight_data = [float(i) for i in arguments[13][1:-1].replace("(", "").replace(")", "").split(",")]
        else:
            weight_data = None

        return cls(degree_u, degree_v, control_points, nb_u, nb_v, u_multiplicities, v_multiplicities, u_knots, v_knots, weight_data, name)

    def Rotation(self, center, axis, angle, copy=True):
        new_control_points = [p.Rotation(center, axis, angle, True) for p in self.control_points]
        new_BSplineSurface3D = BSplineSurface3D(self.degree_u, self.degree_v, new_control_points, self.nb_u, self.nb_v, self.u_multiplicities, self.v_multiplicities, self.u_knots, self.v_knots, self.weights, self.name)
        if copy:
            return new_BSplineSurface3D
        else:
            self.control_points = new_control_points
            self.curve = new_BSplineSurface3D.curve
            self.points = new_BSplineSurface3D.points

    def Translation(self, offset, copy=True):
        new_control_points = [p.Translation(offset, True) for p in self.control_points]
        new_BSplineSurface3D = BSplineSurface3D(self.degree_u, self.degree_v, new_control_points, self.nb_u, self.nb_v, self.u_multiplicities, self.v_multiplicities, self.u_knots, self.v_knots, self.weights, self.name)
        if copy:
            return new_BSplineSurface3D
        else:
            self.control_points = new_control_points
            self.curve = new_BSplineSurface3D.curve
            self.points = new_BSplineSurface3D.points

class CompositePrimitive3D(Primitive3D):
    _standalone_in_db = True
    _generic_eq = True
    _non_serializable_attributes  = ['basis_primitives']
    _non_eq_attributes = ['name', 'basis_primitives']
    _non_hash_attributes = []
    """
    A collection of simple primitives3D
    """
    def __init__(self, primitives, name=''):
        self.primitives = primitives
        basis_primitives=[]
        for primitive in primitives:
            if hasattr(primitive, 'basis_primitives'):
                basis_primitives.extend(primitive.basis_primitives)
            else:
                basis_primitives.append(primitive)

        Primitive3D.__init__(self, basis_primitives=basis_primitives, name=name)

    # def __eq__(self, other_):
    #     equal = True
    #     for primitive, other_primitive in zip(self.primitives, other_.primitives):
    #         equal = (equal and primitive == other_primitive)
    #     return equal

    def UpdateBasisPrimitives(self):
        # TODO: This is a copy/paste from CompositePrimitive2D, in the future make a Common abstract class
        basis_primitives=[]
        for primitive in self.primitives:
            if hasattr(primitive, 'basis_primitives'):
                basis_primitives.extend(primitive.basis_primitives)
            else:
                basis_primitives.append(primitive)

        self.basis_primitives = basis_primitives

    def MPLPlot(self, ax = None):
        if ax is None:
            fig = plt.figure()
            ax = Axes3D(fig)
        else:
            fig = None

        for primitive in self.edges:
            primitive.MPLPlot(ax)

        ax.set_aspect('equal')

        return fig, ax


class Wire3D(CompositePrimitive3D):
    """
    A collection of simple primitives, following each other making a wire
    """
    def __init__(self, primitives, name=''):
        CompositePrimitive3D.__init__(self, primitives, name)

    def Length(self):
        length = 0.
        for primitive in self.basis_primitives:
            length += primitive.Length()
        return length

    def PointAtCurvilinearAbscissa(self, curvilinear_abscissa):
        length = 0.
        for primitive in self.basis_primitives:
            primitive_length = primitive.Length()
            if length + primitive_length > curvilinear_abscissa:
                return primitive.PointAtCurvilinearAbscissa(curvilinear_abscissa - length)
            length += primitive_length
        # Outside of length
        raise ValueError


    # TODO: method to check if it is a wire
    def FreeCADExport(self, ip):
        name='primitive'+str(ip)

        s = 'E = []\n'
        for ip, primitive in enumerate(self.basis_primitives):
            s += primitive.FreeCADExport('L{}'.format(ip))
            s += 'E.append(Part.Edge(L{}))\n'.format(ip)
        s += '{} = Part.Wire(E[:])\n'.format(name)

        return s


class Edge3D(Primitive3D):
    def __init__(self, edge_start, edge_end, name=''):
        Primitive3D.__init__(self, basis_primitives=[edge_start, edge_end], name=name)
        self.points = [edge_start, edge_end]

    def __hash__(self):
        return sum([hash(p) for p in self.points])

    def __eq__(self, other_):
        equal = True
        for point, other_point in zip(self.points, other_.points):
            equal = (equal and point == other_point)
        return equal

    def to_dict(self):
        # improve the object structure ?
        dict_ = dc.DessiaObject.to_dict(self)
        dict_['edge_start'] = self.points[0]
        dict_['edge_end'] = self.points[1]
        return dict_

    @classmethod
    def from_step(cls, arguments, object_dict):
        return LineSegment3D(object_dict[arguments[1]], object_dict[arguments[2]], arguments[0][1:-1])

    def Rotation(self, center, axis, angle, copy=True):
        if copy:
            new_edge_start = self.points[0].Rotation(center, axis, angle, copy=True)
            new_edge_end = self.points[1].Rotation(center, axis, angle, copy=True)
            return Edge3D(new_edge_start, new_edge_end)
        else:
            self.points[0].Rotation(center, axis, angle, copy=False)
            self.points[1].Rotation(center, axis, angle, copy=False)

    def Translation(self, offset, copy=True):
        if copy:
            new_edge_start = self.points[0].Translation(offset, copy=True)
            new_edge_end = self.points[1].Translation(offset, copy=True)
            return Edge3D(new_edge_start, new_edge_end)
        else:
            self.points[0].Translation(offset, copy=False)
            self.points[1].Translation(offset, copy=False)

    def frame_mapping(self, frame, side, copy=True):
        """
        side = 'old' or 'new'
        """
        if copy:
            new_edge_start = self.points[0].frame_mapping(frame, side, copy=True)
            new_edge_end = self.points[1].frame_mapping(frame, side, copy=True)
            return Edge3D(new_edge_start, new_edge_end)
        else:
            self.points[0].frame_mapping(frame, side, copy=False)
            self.points[1].frame_mapping(frame, side, copy=False)

    def copy(self):
        new_edge_start = self.points[0].Copy()
        new_edge_end = self.points[1].Copy()
        return Edge3D(new_edge_start, new_edge_end)


class LineSegment3D(Edge3D):
    """
    Define a line segment limited by two points
    """
    def __init__(self, point1, point2, name=''):
        Edge3D.__init__(self, point1, point2, name='')
        self.bounding_box = self._bounding_box()

    def __hash__(self):
        return hash(self.points[0]) + hash(self.points[1])

    def to_dict(self):
        # improve the object structure ?
        dict_ = dc.DessiaObject.to_dict(self)
        dict_['point1'] = self.points[0].to_dict()
        dict_['point2'] = self.points[1].to_dict()
        return dict_

    def _bounding_box(self):
        points = self.points

        xmin = min([pt[0] for pt in points])
        xmax = max([pt[0] for pt in points])
        ymin = min([pt[1] for pt in points])
        ymax = max([pt[1] for pt in points])
        zmin = min([pt[2] for pt in points])
        zmax = max([pt[2] for pt in points])

        return BoundingBox(xmin, xmax, ymin, ymax, zmin, zmax)

    def Length(self):
        return self.points[1].point_distance(self.points[0])

    def PlaneProjection2D(self, x, y):
        return LineSegment2D(self.points[0].PlaneProjection2D(x, y),
                             self.points[1].PlaneProjection2D(x, y))

    def Rotation(self, center, axis, angle, copy=True):
        if copy:
            return LineSegment3D(*[p.Rotation(center, axis, angle, copy=True) for p in self.points])
        else:
            Edge3D.Rotation(self, center, axis, angle, copy=False)
            self.bounding_box = self._bounding_box()

    def Translation(self, offset, copy=True):
        if copy:
            return LineSegment3D(*[p.Translation(offset, copy=True) for p in self.points])
        else:
            Edge3D.Translation(self, offset, copy=False)
            self.bounding_box = self._bounding_box()

    def frame_mapping(self, frame, side, copy=True):
        """
        side = 'old' or 'new'
        """
        if side == 'old':
            if copy:
                return LineSegment3D(*[frame.OldCoordinates(p) for p in self.points])
            else:
                Edge3D.frame_mapping(self, frame, side, copy=False)
                self.bounding_box = self._bounding_box()
        if side == 'new':
            if copy:
                return LineSegment3D(*[frame.NewCoordinates(p) for p in self.points])
            else:
                Edge3D.frame_mapping(self, frame, side, copy=False)
                self.bounding_box = self._bounding_box()

    def copy(self):
        return LineSegment3D(*[p.Copy() for p in self.points])

    def MPLPlot(self, ax=None):
        if ax is None:
            fig = plt.figure()
            ax = fig.add_subplot(111, projection='3d')
        else:
            fig = ax.figure

        x=[p.vector[0] for p in self.points]
        y=[p.vector[1] for p in self.points]
        z=[p.vector[2] for p in self.points]
        ax.plot(x,y,z, 'o-k')
        return fig, ax

    def MPLPlot2D(self, x_3D, y_3D, ax=None, color='k'):
        if ax is None:
            fig = plt.figure()
            ax = fig.add_subplot(111, projection='3d')
        else:
            fig = ax.figure

        edge2D =  self.PlaneProjection2D(x_3D, y_3D)
        edge2D.MPLPlot(ax=ax, color=color)
        return fig, ax

    def plot_data(self, x_3D, y_3D, marker=None, color='black', stroke_width=1,
                  dash=False, opacity=1, arrow=False):
        edge2D =  self.PlaneProjection2D(x_3D, y_3D)
        return edge2D.plot_data(marker, color, stroke_width,
                         dash, opacity, arrow)

    def FreeCADExport(self, name, ndigits=6):
        x1, y1, z1 = round(1000*self.points[0], ndigits).vector
        x2, y2, z2 = round(1000*self.points[1], ndigits).vector
        return '{} = Part.LineSegment(fc.Vector({},{},{}),fc.Vector({},{},{}))\n'.format(name,x1,y1,z1,x2,y2,z2)

    def to_line(self):
        return Line3D(*self.points)

    def Babylon(self, color=(1, 1, 1), name='line',  type_='line', parent=None):
        if type_ == 'line':
            s = 'var myPoints = [];\n'
            s += 'var point1 = new BABYLON.Vector3({},{},{});\n'.format(*self.points[0])
            s += 'myPoints.push(point1);\n'
            s += 'var point2 = new BABYLON.Vector3({},{},{});\n'.format(*self.points[1])
            s += 'myPoints.push(point2);\n'
            s += 'var {} = BABYLON.MeshBuilder.CreateLines("lines", {{points: myPoints}}, scene);\n'.format(name)
            s += '{}.color = new BABYLON.Color3{};\n'.format(name, tuple(color))
        elif type_ == 'tube':
            radius = 0.03*self.points[0].point_distance(self.points[1])
            s = 'var points = [new BABYLON.Vector3({},{},{}), new BABYLON.Vector3({},{},{})];\n'.format(*self.points[0], *self.points[1])
            s += 'var {} = BABYLON.MeshBuilder.CreateTube("frame_U", {{path: points, radius: {}}}, {});'.format(name, radius, parent)
#            s += 'line.material = red_material;\n'

        else:
            raise NotImplementedError

        if parent is not None:
            s += '{}.parent = {};\n'.format(name, parent)

        return s


class Contour3D(Wire3D):
    """
    A collection of 3D primitives forming a closed wire3D
    """
    def __init__(self, edges, points=None, name=''):
        """
        Faire un choix : soit edges c'est un CompositePrimitives3D
        ou alors un ensemble de primitives
        ou alors un ensemble de basis_primtives (qui sont des points pour le moment)
        """



        self.name = name
        self.points = points

        edges_primitives = []
        for edge in edges:
            if edge.__class__ == CompositePrimitive3D:
                edges_primitives.extend(edge.primitives)
            else:
                edges_primitives.append(edge)
        self.edges = edges_primitives

        if self.edges[0].__class__.__name__ == 'Contour3D':
            raise ValueError

        self.points = self.clean_points()

    def __hash__(self):
        return sum([hash(e) for e in self.edges]) + sum([hash(p) for p in self.points])

    def __eq__(self, other_):
        equal = True
        for edge, other_edge in zip(self.edges, other_.edges):
            equal = (equal and edge == other_edge)
        # for point, other_point in zip(self.points, other_.points):
        #     equal = (equal and point == other_point)
        #     print('contour', equal, point.vector, other_point.vector)
        return equal

    @classmethod
    def from_step(cls, arguments, object_dict):
        edges = []
        for edge in arguments[1]:
            edges.append(object_dict[int(edge[1:])])

#        points = edges[0].points[:]
#        for i, edge in enumerate(edges[1:-1]):
#            if edge.points[0] in points[-2:]:
#                points.append(edge.points[1])
#            elif edge.points[1] in points[-2:]:
#                points.append(edge.points[0])
#            else:
#                raise NotImplementedError
#        contour_points = [p.copy() for p in points]

        return cls(edges, points=None, name=arguments[0][1:-1])

    def clean_points(self):
        """
        TODO : verifier si le dernier point est toujours le meme que le premier point
        lors d'un import step par exemple
        """

        points = self.edges[0].basis_primitives[::]
        last_points_added = points
        for edge in self.edges[1:]:
            if hasattr(edge, 'basis_primitives'):
                points_to_add = edge.basis_primitives
                if points_to_add[0] in [last_points_added[0], last_points_added[-1]]:
                    points.extend(points_to_add[1:])
                elif points_to_add[-1] in [last_points_added[0], last_points_added[-1]]:
                    points.extend(points_to_add[:-1])
                else:
                    self.MPLPlot()
                    raise NotImplementedError
                last_points_added = points_to_add
            else:
                raise NotImplementedError
        
        if points[0] == points[-1]:
            points.pop()
        
        return points


    def Rotation(self, center, axis, angle, copy=True):
        if copy:
            new_edges = [edge.Rotation(center, axis, angle, copy=True) for edge in self.edges]
            new_points = [p.Rotation(center, axis, copy=True) for p in self.points]
            return Contour3D(new_edges, new_points, self.name)
        else:
            for edge in self.edges:
                edge.Rotation(center, axis, angle, copy=False)
            for point in self.points:
                point.Rotation(center, axis, angle, copy=False)

    def Translation(self, offset, copy=True):
        if copy:
            new_edges = [edge.Translation(offset, copy=True) for edge in self.edges]
            new_points = [p.Translation(offset, copy=True) for p in self.points]
            return Contour3D(new_edges, new_points, self.name)
        else:
            for edge in self.edges:
                edge.Translation(offset, copy=False)
            for point in self.points:
                point.Translation(offset, copy=False)

    def frame_mapping(self, frame, side, copy=True):
        """
        side = 'old' or 'new'
        """
        if copy:
            new_edges = [edge.frame_mapping(frame, side, copy=True) for edge in self.edges]
            new_points = [p.frame_mapping(frame, side, copy=True) for p in self.points]
            return Contour3D(new_edges, new_points, self.name)
        else:
            for edge in self.edges:
                edge.frame_mapping(frame, side, copy=False)
            for point in self.points:
                point.frame_mapping(frame, side, copy=False)

    def copy(self):
        new_edges = [edge.copy() for edge in self.edges]
        new_points = [p.Copy() for p in self.points]
        return Contour3D(new_edges, new_points, self.name)


class Face3D(Primitive3D):
    _standalone_in_db = True
    _generic_eq = True
    _non_serializable_attributes  = ['bounding_box']
    _non_eq_attributes = ['name', 'bounding_box']
    _non_hash_attributes = []
<<<<<<< HEAD

=======
    
>>>>>>> 034f671f
    def __init__(self, contours, plane=None, points=None, polygon2D=None, name=''):
#        Primitive3D.__init__(self, name=name)
        self.contours = contours
        self.plane = plane
        self.points = points
        self.polygon2D = polygon2D

        self.name = name

        contour_points = [p.copy() for p in self.contours[0].points[:]]
        if plane is None:
            self.plane = Plane3D.from_points(contour_points)

        if points is None or polygon2D is None:
            self.points, self.polygon2D = self._repair_points_and_polygon2d(contour_points, self.plane)
            self.contours[0].points = [p.copy() for p in self.points]

        self.bounding_box = self._bounding_box()

        # CHECK #
        for pt in self.points:
            if not self.plane.point_on_plane(pt):
                print('WARNING', pt, 'not on', self.plane)
                print('dot =', self.plane.normal.Dot(pt-self.plane.origin))
                raise ValueError

    def __hash__(self):
        return hash(self.plane) + sum([hash(p) for p in self.points])

    def __eq__(self, other_):
        equal = (self.plane == other_.plane
                  and self.polygon2D == other_.polygon2D)
        for contour, other_contour in zip(self.contours, other_.contours):
            equal = (equal and contour == other_contour)
        for point, other_point in zip(self.points, other_.points):
            equal = (equal and point == other_point)
        return equal

    @classmethod
    def from_step(cls, arguments, object_dict):
        contours = []
        contours.append(object_dict[int(arguments[1][0][1:])])

        plane = Plane3D.from_points(contours[0].points)
        contours[0].points, polygon2D = cls._repair_points_and_polygon2d(contours[0].points, plane)
        points = [p.copy() for p in contours[0].points[:]]

        return cls(contours, plane=plane, points=points, polygon2D=polygon2D, name=arguments[0][1:-1])

    @classmethod
    def _repair_points_and_polygon2d(cls, points, plane):
        if points[0] == points[-1]:
            points = points[:-1]
        polygon_points = [p.To2D(plane.origin, plane.vectors[0], plane.vectors[1]) for p in points]
        repaired_points = [p.copy() for p in points]
        polygon2D = Polygon2D(polygon_points)
        if polygon2D.SelfIntersect()[0]:
            repaired_points = [repaired_points[1]]+[repaired_points[0]]+repaired_points[2:]
            polygon_points = [polygon_points[1]]+[polygon_points[0]]+polygon_points[2:]
            if polygon_points[0] == polygon_points[-1]:
                repaired_points = repaired_points[:-1]
                polygon_points = polygon_points[:-1]
            polygon2D = Polygon2D(polygon_points)
        return repaired_points, polygon2D

    def Rotation(self, center, axis, angle, copy=True):
        if copy:
            new_contour = [subcontour.Rotation(center, axis, angle, copy=True) for subcontour in self.contour]
            new_plane = self.plane.Rotation(center, axis, angle, copy=True)
            new_points = [p.Rotation(center, axis, angle, copy=True) for p in self.points]
            return Face3D(new_contour, new_plane, new_points, self.polygon2D, self.name)
        else:
            for contour in self.contours:
                contour.Rotation(center, axis, angle, copy=False)
            for point in self.points:
                point.Rotation(center, axis, angle, copy=False)
            self.plane.Rotation(center, axis, angle, copy=False)
            self.bounding_box = self._bounding_box()

    def Translation(self, offset, copy=True):
        if copy:
            new_contour = [subcontour.Translation(offset, copy=True) for subcontour in self.contours]
            new_plane = self.plane.Translation(offset, copy=True)
            new_points = [p.Translation(offset, copy=True) for p in self.points]
            return Face3D(new_contour, new_plane, new_points, self.polygon2D, self.name)
        else:
            for contour in self.contours:
                contour.Translation(offset, copy=False)
            for point in self.points:
                point.Translation(offset, copy=False)
            self.plane.Translation(offset, copy=False)
            self.bounding_box = self._bounding_box()

    def frame_mapping(self, frame, side, copy=True):
        """
        side = 'old' or 'new'
        """
        if copy:
            new_contour = [subcontour.frame_mapping(frame, side, copy=True) for subcontour in self.contours]
            new_plane = self.plane.frame_mapping(frame, side, copy=True)
            new_points = [p.frame_mapping(frame, side, copy=True) for p in self.points]
            return Face3D(new_contour, new_plane, new_points, None, self.name)
        else:
            for contour in self.contours:
                contour.frame_mapping(frame, side, copy=False)
            for point in self.points:
                point.frame_mapping(frame, side, copy=False)
            self.plane.frame_mapping(frame, side, copy=False)
            self.bounding_box = self._bounding_box()

    def copy(self):
<<<<<<< HEAD
        new_contour = [contour.copy() for contour in self.contours]
        new_plane = self.plane.copy()
        new_points = [p.Copy() for p in self.points]
        return Face3D(new_contour, new_plane, new_points, self.polygon2D.copy(), self.name)
=======
        # print('points before copy', self.points)
        new_contour = [contour.copy() for contour in self.contours]
        new_plane = self.plane.copy()
        new_points = [p.Copy() for p in self.points]
        # print('points after copy', new_points)
        return Face3D(new_contour, new_plane, new_points, self.polygon2D.copy(), self.name)
#        return Face3D(new_contour)
>>>>>>> 034f671f

    def average_center_point(self):
        """
        excluding holes
        """
        points = self.points
        nb = len(points)
        x = npy.sum([p[0] for p in points]) / nb
        y = npy.sum([p[1] for p in points]) / nb
        z = npy.sum([p[2] for p in points]) / nb
        return Point3D((x,y,z))

    def triangulation(self):
        points = [tuple(p.vector) for p in self.polygon2D.points]
        points_dict = {p: i for i, p in enumerate(points)}
        points_3D = [Point2D(p).To3D(self.plane.origin, self.plane.vectors[0], self.plane.vectors[1]) for p in points]
        triangles = tri.earclip(points)
        triangles_indexes = []
        for triangle in triangles:
            triangle_indexes = []
            for point in triangle:
                triangle_indexes.append(points_dict[point])
            triangles_indexes.append(triangle_indexes)
        return points_3D, triangles_indexes

    def _bounding_box(self):
        points = self.points

        xmin = min([pt[0] for pt in points])
        xmax = max([pt[0] for pt in points])
        ymin = min([pt[1] for pt in points])
        ymax = max([pt[1] for pt in points])
        zmin = min([pt[2] for pt in points])
        zmax = max([pt[2] for pt in points])

        return BoundingBox(xmin, xmax, ymin, ymax, zmin, zmax)

    def distance_to_point(self, point, return_other_point=False):
        """
        Only works if the surface is planar
        TODO : this function does not take into account if Face has holes
        """
        # On projette le point sur la surface plane
        # Si le point est à l'intérieur de la face, on retourne la distance de projection
        # Si le point est à l'extérieur, on projette le point sur le plan
        # On calcule en 2D la distance entre la projection et le polygone contour
        # On utilise le theroeme de Pytagore pour calculer la distance minimale entre le point et le contour

        projected_pt = point.PlaneProjection3D(self.plane.origin, self.plane.vectors[0], self.plane.vectors[1])
        projection_distance = point.point_distance(projected_pt)

        if self.point_on_face(projected_pt):
            if return_other_point:
                return projection_distance, projected_pt
            return projection_distance

        point_2D = point.To2D(self.plane.origin, self.plane.vectors[0], self.plane.vectors[1])

        border_distance, other_point = self.polygon2D.PointBorderDistance(point_2D, return_other_point=True)

        other_point = other_point.To3D(self.plane.origin , self.plane.vectors[0], self.plane.vectors[1])

        if return_other_point:
            return (projection_distance**2 + border_distance**2)**0.5, other_point
        return (projection_distance**2 + border_distance**2)**0.5

    def distance_to_face(self, face2, return_points=False):
        """
        Only works if the surface is planar
        TODO : this function does not take into account if Face has holes
        TODO : TRAITER LE CAS OU LA DISTANCE LA PLUS COURTE N'EST PAS D'UN SOMMET
        """
        # On calcule la distance entre la face 1 et chaque point de la face 2
        # On calcule la distance entre la face 2 et chaque point de la face 1

        if self.face_intersection(face2) is not None:
            return 0, None, None

        polygon1_points_3D = [Point3D(p.vector) for p in self.points]
        polygon2_points_3D = [Point3D(p.vector) for p in face2.points]

        distances = []
        if not return_points:
            d_min = face2.distance_to_point(polygon1_points_3D[0])
            for point1 in polygon1_points_3D[1:]:
                d = face2.distance_to_point(point1)
                if d < d_min:
                    d_min = d
            for point2 in polygon2_points_3D:
                d = self.distance_to_point(point2)
                if d < d_min:
                    d_min = d
            return d_min

        else:
            for point1 in polygon1_points_3D:
                d, other_point = face2.distance_to_point(point1, return_other_point=True)
                distances.append((d, point1, other_point))
            for point2 in polygon2_points_3D:
                d, other_point = self.distance_to_point(point2, return_other_point=True)
                distances.append((d, point2, other_point))

        d_min, point_min, other_point_min = distances[0]
        for distance in distances[1:]:
            if distance[0] < d_min:
                d_min = distance[0]
                point_min = distance[1]
                other_point_min = distance[2]

        return d_min, point_min, other_point_min

    def point_on_face(self, point):
        """
        Only works if the surface is planar
        TODO : this function does not take into account if Face has holes

        Tells you if a point is on the 3D face and inside its contour
        """

        point_on_plane = self.plane.point_on_plane(point)
        # The point is not in the same plane
        if not point_on_plane:
            print('point not on plane so not on face')
            return False

        point_2D = point.To2D(self.plane.origin, self.plane.vectors[0], self.plane.vectors[1])

        ### PLOT ###
#        ax = self.polygon2D.MPLPlot()
#        point_2D.MPLPlot(ax)
        ############

        if not self.polygon2D.PointBelongs(point_2D):
            ### PLOT ###
#            ax = self.polygon2D.MPLPlot()
#            point_2D.MPLPlot(ax)
#            ax.set_title('DEHORS')
#            ax.set_aspect('equal')
            ############
            return False
        ### PLOT ###
#        ax = self.polygon2D.MPLPlot()
#        point_2D.MPLPlot(ax)
#        ax.set_title('DEDANS')
#        ax.set_aspect('equal')
        ############
        return True

    def edge_intersection(self, edge):
        linesegment = LineSegment3D(*edge.points)
        intersection_point = self.plane.linesegment_intersection(linesegment)

        if intersection_point is None:
            return None

        point_on_face_boo = self.point_on_face(intersection_point)
        if not point_on_face_boo:
            return None

        return intersection_point

    def linesegment_intersection(self, linesegment, abscissea=False):
        if abscissea:
            intersection_point, intersection_abscissea = self.plane.linesegment_intersection(linesegment, True)
        else:
            intersection_point = self.plane.linesegment_intersection(linesegment)

        if intersection_point is None:
            if abscissea:
                return None, None
            return None
        point_on_face_boo = self.point_on_face(intersection_point)
        ### PLOT ###
#        if point_on_face_boo:
#            ax = self.plot()
#            linesegment.MPLPlot(ax)
#            Point3D(intersection_point.vector).MPLPlot(ax)
#            self.plane.MPLPlot(ax)
#            ax.set_aspect('equal')

#            print('=>', self.plane.normal.Dot(intersection_point-self.plane.origin))
#            print('point_on_face_boo', point_on_face_boo)
        ############
        if not point_on_face_boo:
            if abscissea:
                return None, None
            return None

        if abscissea:
            return intersection_point, intersection_abscissea
        return intersection_point

    def face_intersection(self, face2):
        """
        Only works if the surface is planar
        TODO : this function does not take into account if Face has holes
        """
        bbox1 = self.bounding_box
        bbox2 = face2.bounding_box
        if not bbox1.bbox_intersection(bbox2):
            return None

        intersection_points = []

        for edge2 in face2.contours[0].edges:
            intersection_point = self.edge_intersection(edge2)
            if intersection_point is not None:
                intersection_points.append(intersection_point)

        for edge1 in self.contours[0].edges:
            intersection_point = face2.edge_intersection(edge1)
            if intersection_point is not None:
                intersection_points.append(intersection_point)

        if not intersection_points:
            return None

        return intersection_points

    def plot(self, ax=None):
        fig = plt.figure()
        if ax is None:
            ax = fig.add_subplot(111, projection='3d')

#        x = [p[0] for edge in self.contours[0].edges for p in edge.points]
#        y = [p[1] for edge in self.contours[0].edges for p in edge.points]
#        z = [p[2] for edge in self.contours[0].edges for p in edge.points]
#        print(x,y,z)
        x = [p[0] for p in self.contours[0].points]
        y = [p[1] for p in self.contours[0].points]
        z = [p[2] for p in self.contours[0].points]

        ax.scatter(x, y, z)
        ax.set_xlabel('X Label')
        ax.set_ylabel('Y Label')
        ax.set_zlabel('Z Label')
        for edge in self.contours[0].edges:
            for point1, point2 in (edge.points, edge.points[1:]+[edge.points[0]]):
                xs = [point1[0], point2[0]]
                ys = [point1[1], point2[1]]
                zs = [point1[2], point2[2]]
                line = mpl_toolkits.mplot3d.art3d.Line3D(xs, ys, zs)
                ax.add_line(line)

        plt.show()
        return ax


class Shell3D(CompositePrimitive3D):
    _standalone_in_db = True
    _generic_eq = True
    _non_serializable_attributes  = ['bounding_box']
    _non_eq_attributes = ['name', 'color', 'bounding_box', 'contours']
    _non_hash_attributes = []
<<<<<<< HEAD

=======
    
>>>>>>> 034f671f
    def __init__(self, faces, name='', color=None):
        self.faces = faces
        self.name = name
        self.color = color
        self.bounding_box = self._bounding_box()

    def __hash__(self):
        return sum([hash(f) for f in self.faces])

    def __eq__(self, other_):
        equal = True
        for face, other_face in zip(self.faces, other_.faces):
            equal = (equal and face == other_face)
        return equal

    @classmethod
    def from_step(cls, arguments, object_dict):
        faces = []
        for face in arguments[1]:
            faces.append(object_dict[int(face[1:])])
        return cls(faces, arguments[0][1:-1])

    def Rotation(self, center, axis, angle, copy=True):
        if copy:
            new_faces = [face.Rotation(center, axis, angle, copy=True) for face in self.faces]
            return Shell3D(new_faces, self.name)
        else:
            for face in self.faces:
                face.Rotation(center, axis, angle, copy=False)
            self.bounding_box = self._bounding_box()

    def Translation(self, offset, copy=True):
        if copy:
            new_faces = [face.Translation(offset, copy=True) for face in self.faces]
            return Shell3D(new_faces, self.name)
        else:
            for face in self.faces:
                face.Translation(offset, copy=False)
            self.bounding_box = self._bounding_box()

    def frame_mapping(self, frame, side, copy=True):
        """
        side = 'old' or 'new'
        """
        if copy:
            new_faces = [face.frame_mapping(frame, side, copy=True) for face in self.faces]
            return Shell3D(new_faces, self.name)
        else:
            for face in self.faces:
                face.frame_mapping(frame, side, copy=False)
            self.bounding_box = self._bounding_box()

    def copy(self):
        new_faces = [face.copy() for face in self.faces]
        return Shell3D(new_faces, self.name)

    def union(self, shell2):
        new_faces = [face for face in self.faces+shell2.faces]
        new_name = self.name+' union '+shell2.name
        new_color = self.color
        return Shell3D(new_faces, new_name, new_color)

    def _bounding_box(self):
        """
        Returns the boundary box
        """
        points = []
        for face in self.faces:
            points.extend(face.bounding_box.points)

        xmin = min([pt[0] for pt in points])
        xmax = max([pt[0] for pt in points])
        ymin = min([pt[1] for pt in points])
        ymax = max([pt[1] for pt in points])
        zmin = min([pt[2] for pt in points])
        zmax = max([pt[2] for pt in points])

        return BoundingBox(xmin, xmax, ymin, ymax, zmin, zmax, self.name)

    def point_belongs(self, point):
        """
        Ray Casting algorithm
        Returns True if the point is inside the Shell, False otherwise
        """
        epsilon = 1

        bbox = self.bounding_box
        if point[0] < bbox.xmin or point[0] > bbox.xmax:
            return False
        if point[1] < bbox.ymin or point[1] > bbox.ymax:
            return False
        if point[2] < bbox.zmin or point[2] > bbox.zmax:
            return False

        rays = []
        rays.append(LineSegment3D(point, Point3D((bbox.xmin-random.uniform(0, 1)*epsilon, bbox.ymin-random.uniform(0, 1)*epsilon, bbox.zmin-random.uniform(0, 1)*epsilon))))
        rays.append(LineSegment3D(point, Point3D((bbox.xmax+random.uniform(0, 1)*epsilon, bbox.ymin-random.uniform(0, 1)*epsilon, bbox.zmin-random.uniform(0, 1)*epsilon))))
        rays.append(LineSegment3D(point, Point3D((bbox.xmin-random.uniform(0, 1)*epsilon, bbox.ymax+random.uniform(0, 1)*epsilon, bbox.zmin-random.uniform(0, 1)*epsilon))))
        rays.append(LineSegment3D(point, Point3D((bbox.xmin-random.uniform(0, 1)*epsilon, bbox.ymin-random.uniform(0, 1)*epsilon, bbox.zmax+random.uniform(0, 1)*epsilon))))
        rays.append(LineSegment3D(point, Point3D((bbox.xmax+random.uniform(0, 1)*epsilon, bbox.ymax+random.uniform(0, 1)*epsilon, bbox.zmax+random.uniform(0, 1)*epsilon))))
        rays.append(LineSegment3D(point, Point3D((bbox.xmax+random.uniform(0, 1)*epsilon, bbox.ymax+random.uniform(0, 1)*epsilon, bbox.zmin-random.uniform(0, 1)*epsilon))))
        rays.append(LineSegment3D(point, Point3D((bbox.xmax+random.uniform(0, 1)*epsilon, bbox.ymin-random.uniform(0, 1)*epsilon, bbox.zmax+random.uniform(0, 1)*epsilon))))
        rays.append(LineSegment3D(point, Point3D((bbox.xmin-random.uniform(0, 1)*epsilon, bbox.ymax+random.uniform(0, 1)*epsilon, bbox.zmax+random.uniform(0, 1)*epsilon))))

        rays = sorted(rays, key=lambda ray: ray.Length())

        rays_intersections = []
        tests = []
        for ray in rays[:3]:
            count = 0
            ray_intersection = []
            is_inside = True
            for face in self.faces:
                intersection_point = face.linesegment_intersection(ray)
                if intersection_point is not None:
                    ray_intersection.append(intersection_point)
                    count += 1
            if count%2 == 0:
                is_inside = False
            tests.append(is_inside)
            rays_intersections.append(ray_intersection)

        if sum(tests) == 0 or sum(tests) == 3:
            return tests[0]
#        else:
#            print('PROBLEME')
#            print(point)
#            raise NotImplementedError
#            if tuple(point.vector) == (-0.3, 0.25, -0.25):
            ### BABYLON ###
#                print('------------------------')
#                point = Point3D(point.vector)
#                print(point.Babylon())
#                for ray in rays[:3]:
#                    print(ray.Babylon())
#                for ray in rays_intersections:
#                    for point in ray:
#                        point = Point3D(point.vector)
#                        print(point.Babylon())
#                print('------------------------')
            ###############

        return sum(tests) > 1

    def is_inside_shell(self, shell2):
        """
        Returns True if all the points of self are inside shell2 and no face \
        are intersecting
        """
        bbox1 = self.bounding_box
        bbox2 = shell2.bounding_box
        if not bbox1.is_inside_bbox(bbox2):
            return False

        points = []
        for face in self.faces:
            points.extend(face.contours[0].points)

        for point in points:
            if not shell2.point_belongs(point):
                return False

        # Check if any faces are intersecting
        for face1 in self.faces:
            for face2 in shell2.faces:
                intersection_points = face1.face_intersection(face2)
                if intersection_points is not None:
#                    print('Two faces are intersecting :', face1, face2)
                    return False

        return True

    def shell_intersection(self, shell2):
        """
        Return None if disjointed
        Return (1, 0) or (0, 1) if one is inside the other
        Return (n1, n2) if intersection

        4 cases :
            (n1, n2) with face intersection             => (n1, n2)
            (0, 0) with face intersection               => (0, 0)
            (0, 0) with no face intersection            => None
            (1, 0) or (0, 1) with no face intersection  => 1
        """
        # Check if boundary boxes don't intersect
        bbox1 = self.bounding_box
        bbox2 = shell2.bounding_box
        if not bbox1.bbox_intersection(bbox2):
#            print("No intersection of shells' BBox")
            return None

        # Check if any point of the first shell is in the second shell
        points1 = []
        for face in self.faces:
            points1.extend(face.contours[0].points)
        points2 = []
        for face in shell2.faces:
            points2.extend(face.contours[0].points)

        nb_pts1 = len(points1)
        nb_pts2 = len(points2)
        compteur1 = 0
        compteur2 = 0
        for point1 in points1:
            if shell2.point_belongs(point1):
                compteur1 += 1
        for point2 in points2:
            if self.point_belongs(point2):
                compteur2 += 1

        inter1 = compteur1/nb_pts1
        inter2 = compteur2/nb_pts2
#        print('shell intersection')
#        print('shell1 intersecte shell2 à', inter1*100, '%')
#        print('shell2 intersecte shell1 à', inter2*100, '%')

        for face1 in self.faces:
            for face2 in shell2.faces:
                intersection_points = face1.face_intersection(face2)
                if intersection_points is not None:
#                    print('Two faces are intersecting :', face1, face2)
#                    ax = face1.plot()
#                    face2.plot(ax)
                    return inter1, inter2
        if (inter1, inter2) == (0, 0):
            return None
        return 1

    def distance_to_shell(self, shell2, add_to_volumemodel=None):
        """
        Returns a Mesure object if the distance is not zero, otherwise returns None
        """

        if self.shell_intersection(shell2) is not None and self.shell_intersection(shell2) != 1:
            return None

        distance_min, point1_min, point2_min = self.faces[0].distance_to_face(shell2.faces[0], return_points=True)
        for face1 in self.faces:
            bbox1 = face1.bounding_box
            for face2 in shell2.faces:
                bbox2 = face2.bounding_box
                bbox_distance = bbox1.distance_to_bbox(bbox2)
                if bbox_distance < distance_min:
                    distance, point1, point2 = face1.distance_to_face(face2, return_points=True)
                    if distance == 0:
                        return None
                    elif distance < distance_min:
                        distance_min, point1_min, point2_min = distance, point1, point2

        mesure = Mesure(point1_min, point2_min)

        if add_to_volumemodel is not None:
            add_to_volumemodel.primitives.append(mesure)

        return mesure

    def distance_to_point(self, point, add_to_volumemodel=None):
        """
        Computes the distance of a point to a Shell3D, whether it is inside or outside the Shell3D
        """
        distance_min, point1_min, point2_min = self.faces[0].distance_to_point(point, return_other_point=True)
        for face in self.faces[1:]:
            bbox_distance = self.bounding_box.distance_to_point(point)
            if bbox_distance < distance_min:
                distance, point1, point2 = face.distance_to_point(point, return_other_point=True)
                if distance < distance_min:
                    distance_min, point1_min, point2_min = distance, point1, point2

        mesure = Mesure(point1_min, point2_min)

        if add_to_volumemodel is not None:
            add_to_volumemodel.primitives.append(mesure)

        return mesure

    def intersection_internal_aabb_volume(self, shell2):
        """
        aabb made of the intersection points and the points of self internal to shell2
        """
        intersections_points = []
        for face1 in self.faces:
            for face2 in shell2.faces:
                intersection_points = face1.face_intersection(face2)
                if intersection_points is not None:
                    intersections_points.extend(intersection_points)

        shell1_points_inside_shell2 = []
        for face in self.faces:
            for point in face.points:
                if shell2.point_belongs(point):
                    shell1_points_inside_shell2.append(point)

        if len(intersections_points+shell1_points_inside_shell2) == 0:
            return 0
        bbox = BoundingBox.from_points(intersections_points+shell1_points_inside_shell2)
        return bbox.volume()

    def intersection_external_aabb_volume(self, shell2):
        """
        aabb made of the intersection points and the points of self external to shell2
        """
        intersections_points = []
        for face1 in self.faces:
            for face2 in shell2.faces:
                intersection_points = face1.face_intersection(face2)
                if intersection_points is not None:
                    intersections_points.extend(intersection_points)

        shell1_points_outside_shell2 = []
        for face in self.faces:
            for point in face.points:
                if not shell2.point_belongs(point):
                    shell1_points_outside_shell2.append(point)

        if len(intersections_points+shell1_points_outside_shell2) == 0:
            return 0
        bbox = BoundingBox.from_points(intersections_points+shell1_points_outside_shell2)
        return bbox.volume()


    def Babylon(self, name='primitive_mesh'):
        s = 'var {} = new BABYLON.Mesh("custom", scene);\n'.format(name)

        positions = ''
        indices = ''

        nb_points = 0
        for i, face in enumerate(self.faces):
            points_3D, triangles_indexes = face.triangulation()

            for point in points_3D:
                positions += '{},{},{},'.format(round(point[0],6), round(point[1],6), round(point[2],6))

            for j, indexes in enumerate(triangles_indexes):
                indices += '{},{},{},'.format(indexes[0]+nb_points, indexes[1]+nb_points, indexes[2]+nb_points)
            nb_points += len(points_3D)

#            s += face.plane.Babylon()

        positions = positions[:-1]
        indices = indices[:-1]

        s += 'var positions = [{}];\n'.format(positions)
        s += 'var indices = [{}];\n'.format(indices)
        s += 'var normals = [];\n'
        s += 'var vertexData = new BABYLON.VertexData();\n'
        s += 'BABYLON.VertexData.ComputeNormals(positions, indices, normals);\n'
        s += 'vertexData.positions = positions;\n'
        s += 'vertexData.indices = indices;\n'
        s += 'vertexData.normals = normals;\n'
        s += 'vertexData.applyToMesh({});\n'.format(name)
        s += '{}.enableEdgesRendering(0.9);\n'.format(name)
        s += '{}.edgesWidth = 0.1;\n'.format(name)
        s += '{}.edgesColor = new BABYLON.Color4(0, 0, 0, 0.6);\n'.format(name)
        s += 'var mat = new BABYLON.StandardMaterial("mat", scene);\n'
#        s += 'mat.diffuseColor = BABYLON.Color3.Green();\n'
#        s += 'mat.specularColor = new BABYLON.Color3(0.5, 0.6, 0.87);\n'
#        s += 'mat.emissiveColor = new BABYLON.Color3(1, 1, 1);\n'
#        s += 'mat.ambientColor = new BABYLON.Color3(0.23, 0.98, 0.53);\n'
        s += 'mat.backFaceCulling = false;\n'
        s += '{}.material = mat;\n'.format(name)
        if self.color is not None:
            s += 'mat.diffuseColor = new BABYLON.Color3({}, {}, {});\n'.format(self.color[0], self.color[1], self.color[2])

        return s


class BoundingBox(dc.DessiaObject):
    """
    An axis aligned boundary box
    """
    def __init__(self, xmin, xmax, ymin, ymax, zmin, zmax, name=''):
        self.xmin = xmin
        self.xmax = xmax
        self.ymin = ymin
        self.ymax = ymax
        self.zmin = zmin
        self.zmax = zmax
        self.points = [Point3D((self.xmin, self.ymin, self.zmin)), \
                       Point3D((self.xmax, self.ymin, self.zmin)), \
                       Point3D((self.xmax, self.ymax, self.zmin)), \
                       Point3D((self.xmin, self.ymax, self.zmin)), \
                       Point3D((self.xmin, self.ymin, self.zmax)), \
                       Point3D((self.xmax, self.ymin, self.zmax)), \
                       Point3D((self.xmax, self.ymax, self.zmax)), \
                       Point3D((self.xmin, self.ymax, self.zmax))]
        self.center = (self.points[0]+self.points[-2])/2
        self.name = name

    def __hash__(self):
        return sum([hash(p) for p in self.points])

    def plot(self, ax=None, color=''):
        fig = plt.figure()
        if ax is None:
            ax = fig.add_subplot(111, projection='3d')

        bbox_edges =  [[self.points[0], self.points[1]], [self.points[0], self.points[3]], \
                       [self.points[0], self.points[4]], [self.points[1], self.points[2]], \
                       [self.points[1], self.points[5]], [self.points[2], self.points[3]], \
                       [self.points[2], self.points[6]], [self.points[3], self.points[7]], \
                       [self.points[4], self.points[5]], [self.points[5], self.points[6]], \
                       [self.points[6], self.points[7]], [self.points[7], self.points[4]]]

        x = [p[0] for p in self.points]
        y = [p[1] for p in self.points]
        z = [p[2] for p in self.points]
        ax.scatter(x, y, z)
        for edge in bbox_edges:
            ax.plot3D([edge[0][0], edge[1][0]],
                      [edge[0][1], edge[1][1]],
                      [edge[0][2], edge[1][2]],
                      'gray')
        ax.set_xlabel('X Label')
        ax.set_ylabel('Y Label')
        ax.set_zlabel('Z Label')
        plt.show()
        return ax

    @classmethod
    def from_points(cls, points):
        xmin = min([pt[0] for pt in points])
        xmax = max([pt[0] for pt in points])
        ymin = min([pt[1] for pt in points])
        ymax = max([pt[1] for pt in points])
        zmin = min([pt[2] for pt in points])
        zmax = max([pt[2] for pt in points])
        return cls(xmin, xmax, ymin, ymax, zmin, zmax)

    def volume(self):
        return (self.xmax-self.xmin)*(self.ymax-self.ymin)*(self.zmax-self.zmin)

    def bbox_intersection(self, bbox2):
        return (self.xmin < bbox2.xmax and self.xmax > bbox2.xmin \
                and self.ymin < bbox2.ymax and self.ymax > bbox2.ymin \
                and self.zmin < bbox2.zmax and self.zmax > bbox2.zmin)

    def is_inside_bbox(self, bbox2):
        return (self.xmin > bbox2.xmin and self.xmax < bbox2.xmax \
                and self.ymin > bbox2.ymin and self.ymax < bbox2.ymax \
                and self.zmin > bbox2.zmin and self.zmax < bbox2.zmax)

    def intersection_volume(self, bbox2):
        if not self.bbox_intersection(bbox2):
            return 0

        permute_bbox1 = self
        permute_bbox2 = bbox2

        if permute_bbox2.xmin < permute_bbox1.xmin:
            permute_bbox1, permute_bbox2 = permute_bbox2, permute_bbox1
        lx = permute_bbox1.xmax - permute_bbox2.xmin

        if permute_bbox2.ymin < permute_bbox1.ymin:
            permute_bbox1, permute_bbox2 = permute_bbox2, permute_bbox1
        ly = permute_bbox1.ymax - permute_bbox2.ymin

        if permute_bbox2.zmin < permute_bbox1.zmin:
            permute_bbox1, permute_bbox2 = permute_bbox2, permute_bbox1
        lz = permute_bbox1.zmax - permute_bbox2.zmin

        return lx*ly*lz

    def distance_to_bbox(self, bbox2):
        if self.bbox_intersection(bbox2):
            return 0

        permute_bbox1 = self
        permute_bbox2 = bbox2

        if permute_bbox2.xmin < permute_bbox1.xmin:
            permute_bbox1, permute_bbox2 = permute_bbox2, permute_bbox1
        dx = permute_bbox2.xmin - permute_bbox1.xmax
        if dx < 0:
            dx = 0

        if permute_bbox2.ymin < permute_bbox1.ymin:
            permute_bbox1, permute_bbox2 = permute_bbox2, permute_bbox1
        dy = permute_bbox2.ymin - permute_bbox1.ymax
        if dy < 0:
            dy = 0

        if permute_bbox2.zmin < permute_bbox1.zmin:
            permute_bbox1, permute_bbox2 = permute_bbox2, permute_bbox1
        dz = permute_bbox2.zmin - permute_bbox1.zmax
        if dz < 0:
            dz = 0

        return (dx**2 + dy**2 + dz**2)**0.5

    def point_belongs(self, point):
        return self.xmin < point[0] and point[0] < self.xmax \
        and self.ymin < point[1] and point[1] < self.ymax \
        and self.zmin < point[2] and point[2] < self.zmax

    def distance_to_point(self, point):
        if self.point_belongs(point):
            return min([self.xmax-point[0], point[0]-self.xmin,
                        self.ymax-point[1], point[1]-self.ymin,
                        self.zmax-point[2], point[2]-self.zmin])
        else:
            if point[0] < self.xmin:
                dx = self.xmin - point[0]
            elif self.xmax < point[0]:
                dx = point[0] - self.xmax
            else:
                dx = 0

            if point[1] < self.ymin:
                dy = self.ymin - point[1]
            elif self.ymax < point[1]:
                dy = point[1] - self.ymax
            else:
                dy = 0

            if point[2] < self.zmin:
                dz = self.zmin - point[2]
            elif self.zmax < point[2]:
                dz = point[2] - self.zmax
            else:
                dz = 0
        return (dx**2 + dy**2 + dz**2)**0.5

    def distance_between_two_points_on_bbox(self, point1, point2):

        if   math.isclose(point1[0], self.xmin, abs_tol=1e-8):
            face_point1 = 5
        elif math.isclose(point1[0], self.xmax, abs_tol=1e-8):
            face_point1 = 3
        elif math.isclose(point1[1], self.ymin, abs_tol=1e-8):
            face_point1 = 4
        elif math.isclose(point1[1], self.ymax, abs_tol=1e-8):
            face_point1 = 2
        elif math.isclose(point1[2], self.zmin, abs_tol=1e-8):
            face_point1 = 6
        elif math.isclose(point1[2], self.zmax, abs_tol=1e-8):
            face_point1 = 1
        else:
            raise NotImplementedError

        if   math.isclose(point2[0], self.xmin, abs_tol=1e-8):
            face_point2 = 5
        elif math.isclose(point2[0], self.xmax, abs_tol=1e-8):
            face_point2 = 3
        elif math.isclose(point2[1], self.ymin, abs_tol=1e-8):
            face_point2 = 4
        elif math.isclose(point2[1], self.ymax, abs_tol=1e-8):
            face_point2 = 2
        elif math.isclose(point2[2], self.zmin, abs_tol=1e-8):
            face_point2 = 6
        elif math.isclose(point2[2], self.zmax, abs_tol=1e-8):
            face_point2 = 1
        else:
            raise NotImplementedError

        point1_copy = point1.copy()
        point2_copy = point2.copy()
#        print(face_point1, face_point2)
        if face_point1 > face_point2:
#            print('inversion')
            point1, point2 = point2, point1
            face_point1, face_point2 = face_point2, face_point1

        # The points are on the same face
        if face_point1 == face_point2:
            return point1.point_distance(point2)

        deltax = self.xmax - self.xmin
        deltay = self.ymax - self.ymin
        deltaz = self.zmax - self.zmin

        point1_2d_coordinate_dict = {1: Point2D((point1[0]-self.xmin-deltax/2, point1[1]-self.ymin-deltay/2)),
                                     2: Point2D((point1[2]-self.zmin-deltaz/2, point1[0]-self.xmin-deltax/2)),
                                     3: Point2D((point1[1]-self.ymin-deltay/2, point1[2]-self.zmin-deltaz/2)),
                                     4: Point2D((point1[0]-self.xmin-deltax/2, point1[2]-self.zmin-deltaz/2)),
                                     5: Point2D((point1[2]-self.zmin-deltaz/2, point1[1]-self.ymin-deltay/2)),
                                     6: Point2D((point1[1]-self.ymin-deltay/2, point1[0]-self.xmin-deltax/2))}

        point2_2d_coordinate_dict = {1: Point2D((point2[0]-self.xmin-deltax/2, point2[1]-self.ymin-deltay/2)),
                                     2: Point2D((point2[2]-self.zmin-deltaz/2, point2[0]-self.xmin-deltax/2)),
                                     3: Point2D((point2[1]-self.ymin-deltay/2, point2[2]-self.zmin-deltaz/2)),
                                     4: Point2D((point2[0]-self.xmin-deltax/2, point2[2]-self.zmin-deltaz/2)),
                                     5: Point2D((point2[2]-self.zmin-deltaz/2, point2[1]-self.ymin-deltay/2)),
                                     6: Point2D((point2[1]-self.ymin-deltay/2, point2[0]-self.xmin-deltax/2))}

        vertex_2d_coordinate_dict = {1: [Point2D((self.xmin-self.xmin-deltax/2, self.ymin-self.ymin-deltay/2)), Point2D((self.xmin-self.xmin-deltax/2, self.ymax-self.ymin-deltay/2)), Point2D((self.xmax-self.xmin-deltax/2, self.ymax-self.ymin-deltay/2)), Point2D((self.xmax-self.xmin-deltax/2, self.ymin-self.ymin-deltay/2))],
                                     2: [Point2D((self.zmin-self.zmin-deltaz/2, self.xmin-self.xmin-deltax/2)), Point2D((self.zmin-self.zmin-deltaz/2, self.xmax-self.xmin-deltax/2)), Point2D((self.zmax-self.zmin-deltaz/2, self.xmax-self.xmin-deltax/2)), Point2D((self.zmax-self.zmin-deltaz/2, self.xmin-self.xmin-deltax/2))],
                                     3: [Point2D((self.ymin-self.ymin-deltay/2, self.zmin-self.zmin-deltaz/2)), Point2D((self.ymin-self.ymin-deltay/2, self.zmax-self.zmin-deltaz/2)), Point2D((self.ymax-self.ymin-deltay/2, self.zmax-self.zmin-deltaz/2)), Point2D((self.ymax-self.ymin-deltay/2, self.zmin-self.zmin-deltaz/2))],
                                     4: [Point2D((self.xmin-self.xmin-deltax/2, self.zmin-self.zmin-deltaz/2)), Point2D((self.xmin-self.xmin-deltax/2, self.zmax-self.zmin-deltaz/2)), Point2D((self.xmax-self.xmin-deltax/2, self.zmax-self.zmin-deltaz/2)), Point2D((self.xmax-self.xmin-deltax/2, self.zmin-self.zmin-deltaz/2))],
                                     5: [Point2D((self.zmin-self.zmin-deltaz/2, self.ymin-self.ymin-deltay/2)), Point2D((self.zmin-self.zmin-deltaz/2, self.ymax-self.ymin-deltay/2)), Point2D((self.zmax-self.zmin-deltaz/2, self.ymax-self.ymin-deltay/2)), Point2D((self.zmax-self.zmin-deltaz/2, self.ymin-self.ymin-deltay/2))],
                                     6: [Point2D((self.ymin-self.ymin-deltay/2, self.xmin-self.xmin-deltax/2)), Point2D((self.ymin-self.ymin-deltay/2, self.xmax-self.xmin-deltax/2)), Point2D((self.ymax-self.ymin-deltay/2, self.xmax-self.xmin-deltax/2)), Point2D((self.ymax-self.ymin-deltay/2, self.xmin-self.xmin-deltax/2))],}

#        vertex_2d_coordinate_dict2 = {1: [Point2D((self.xmin, self.ymin)), Point2D((self.xmin, self.ymax)), Point2D((self.xmax, self.ymax)), Point2D((self.xmax, self.ymin))],
#                                    2: [Point2D((self.zmin, self.xmin)), Point2D((self.zmin, self.xmax)), Point2D((self.zmax, self.xmax)), Point2D((self.zmax, self.xmin))],
#                                     3: [Point2D((self.ymin, self.zmin)), Point2D((self.ymin, self.zmax)), Point2D((self.ymax, self.zmax)), Point2D((self.ymax, self.zmin))],
#                                     4: [Point2D((self.xmin, self.zmin)), Point2D((self.xmin, self.zmax)), Point2D((self.xmax, self.zmax)), Point2D((self.xmax, self.zmin))],
#                                     5: [Point2D((self.zmin, self.ymin)), Point2D((self.zmin, self.ymax)), Point2D((self.zmax, self.ymax)), Point2D((self.zmax, self.ymin))],
#                                     6: [Point2D((self.ymin, self.xmin)), Point2D((self.ymin, self.xmax)), Point2D((self.ymax, self.xmax)), Point2D((self.ymax, self.xmin))],}


        vertex_to_3d_dict = {1: (2, self.zmax, 0, 1),
                             2: (1, self.ymax, 2, 0),
                             3: (0, self.xmax, 1, 2),
                             4: (1, self.ymin, 0, 2),
                             5: (0, self.xmin, 2, 1),
                             6: (2, self.zmin, 1, 0)}

        offset_dict = {0: self.xmin+deltax/2,
                       1: self.ymin+deltay/2,
                       2: self.zmin+deltaz/2}

        opposite_face_dict = {1: 6, 2: 4, 3: 5, 4: 2, 5: 3, 6: 1}

        combination_dict = {(1, 2): Frame2D(Point2D((0,  deltay/2+deltaz/2)), Vector2D((0,-1)), Vector2D(( 1, 0))),
                            (2, 1): Frame2D(Point2D(( deltay/2+deltaz/2, 0)), Vector2D((0, 1)), Vector2D((-1, 0))),
                            (1, 3): Frame2D(Point2D(( deltax/2+deltaz/2, 0)), Vector2D((0, 1)), Vector2D((-1, 0))),
                            (3, 1): Frame2D(Point2D((0,  deltax/2+deltaz/2)), Vector2D((0,-1)), Vector2D(( 1, 0))),
                            (1, 4): Frame2D(Point2D((0, -deltay/2-deltaz/2)), Vector2D((1, 0)), Vector2D(( 0, 1))),
                            (4, 1): Frame2D(Point2D((-deltay/2-deltaz/2, 0)), Vector2D((1, 0)), Vector2D(( 0, 1))),
                            (1, 5): Frame2D(Point2D((-deltax/2-deltaz/2, 0)), Vector2D((1, 0)), Vector2D(( 0, 1))),
                            (5, 1): Frame2D(Point2D((0, -deltax/2-deltaz/2)), Vector2D((1, 0)), Vector2D(( 0, 1))),
                            (2, 3): Frame2D(Point2D((0,  deltax/2+deltay/2)), Vector2D((0,-1)), Vector2D(( 1, 0))),
                            (3, 2): Frame2D(Point2D(( deltax/2+deltay/2, 0)), Vector2D((0, 1)), Vector2D((-1, 0))),
                            (2, 5): Frame2D(Point2D((0, -deltax/2-deltay/2)), Vector2D((1, 0)), Vector2D(( 0, 1))),
                            (5, 2): Frame2D(Point2D((-deltax/2-deltay/2, 0)), Vector2D((1, 0)), Vector2D(( 0, 1))),
                            (2, 6): Frame2D(Point2D((-deltaz/2-deltay/2, 0)), Vector2D((1, 0)), Vector2D(( 0, 1))),
                            (6, 2): Frame2D(Point2D((0, -deltaz/2-deltay/2)), Vector2D((1, 0)), Vector2D(( 0, 1))),
                            (3, 4): Frame2D(Point2D((-deltay/2-deltax/2, 0)), Vector2D((1, 0)), Vector2D(( 0, 1))),
                            (4, 3): Frame2D(Point2D((0, -deltay/2-deltax/2)), Vector2D((1, 0)), Vector2D(( 0, 1))),
                            (3, 6): Frame2D(Point2D((0, -deltaz/2-deltax/2)), Vector2D((1, 0)), Vector2D(( 0, 1))),
                            (6, 3): Frame2D(Point2D((-deltaz/2-deltax/2, 0)), Vector2D((1, 0)), Vector2D(( 0, 1))),
                            (4, 5): Frame2D(Point2D((-deltax/2-deltay/2, 0)), Vector2D((0, 1)), Vector2D((-1, 0))),
                            (5, 4): Frame2D(Point2D((0, -deltax/2-deltay/2)), Vector2D((0,-1)), Vector2D(( 1, 0))),
                            (4, 6): Frame2D(Point2D((0, -deltaz/2-deltay/2)), Vector2D((0,-1)), Vector2D(( 1, 0))),
                            (6, 4): Frame2D(Point2D((-deltaz/2-deltay/2, 0)), Vector2D((0, 1)), Vector2D((-1, 0))),
                            (5, 6): Frame2D(Point2D((-deltaz/2-deltax/2, 0)), Vector2D((0, 1)), Vector2D((-1, 0))),
                            (6, 5): Frame2D(Point2D((0, -deltaz/2-deltax/2)), Vector2D((0,-1)), Vector2D(( 1, 0)))}

        point1_2d = point1_2d_coordinate_dict[face_point1]
        point2_2d = point2_2d_coordinate_dict[face_point2]

        # The points are on adjacent faces
        if opposite_face_dict[face_point1] != face_point2:
            frame =  combination_dict[(face_point1, face_point2)]
            net_point2 = frame.OldCoordinates(point2_2d)

            # Computes the 3D intersection between the net_line and the edges of the face_point1
            net_line = LineSegment2D(point1_2d, net_point2)
            vertex_points = vertex_2d_coordinate_dict[face_point1]
            edge_lines = [LineSegment2D(p1, p2) for p1, p2 in zip(vertex_points, vertex_points[1:]+[vertex_points[0]])]
            for line in edge_lines:
                edge_intersection_point, a, b = Point2D.LinesIntersection(net_line, line, curvilinear_abscissa=True)
                if edge_intersection_point is not None \
                and a > 0 and a < 1 and b > 0 and b < 1:
                    break
            offset_indice, offset, indice1, indice2 = vertex_to_3d_dict[face_point1]
            disordered_coordinate = [(indice1, edge_intersection_point[0]+offset_dict[indice1]),
                                     (indice2, edge_intersection_point[1]+offset_dict[indice2]),
                                     (offset_indice, offset)]
            disordered_coordinate = sorted(disordered_coordinate, key=lambda a: a[0])
            intersection_point_3d = Point3D(tuple([p[1] for p in disordered_coordinate]))

            mesures = [Mesure(point1_copy, intersection_point_3d), Mesure(intersection_point_3d, point2_copy)]

            return mesures

        # The points are on opposite faces
        else:
            net_points2_and_frame = []

            faces_number = [1, 2, 3, 4, 5, 6]
            faces_number.remove(face_point1)
            faces_number.remove(face_point2)
            pathes = []
            for face_nb in faces_number:
                path = [(face_point1, face_nb), (face_nb, face_point2)]
                pathes.append(path)

            for path in pathes:
                frame1 = combination_dict[(path[0][0], path[0][1])]
                frame2 = combination_dict[(path[1][0], path[1][1])]
                frame = frame1 + frame2
                net_points2_and_frame.append((Point2D(frame.OldCoordinates(point2_2d).vector), frame))
            net_point2, frame = min(net_points2_and_frame, key=lambda pt: pt[0].point_distance(point1_2d))
            net_line = LineSegment2D(point1_2d, net_point2)

            # Computes the 3D intersection between the net_line and the edges of the face_point1
            vertex_points = vertex_2d_coordinate_dict[face_point1]
            edge_lines = [LineSegment2D(p1, p2) for p1, p2 in zip(vertex_points, vertex_points[1:]+[vertex_points[0]])]
            for line in edge_lines:
                edge_intersection_point1, a, b = Point2D.LinesIntersection(net_line, line, curvilinear_abscissa=True)
                if edge_intersection_point1 is not None \
                and a > 0 and a < 1 and b > 0 and b < 1:
                    break
            offset_indice, offset, indice1, indice2 = vertex_to_3d_dict[face_point1]
            disordered_coordinate = [(indice1, edge_intersection_point1[0]+offset_dict[indice1]),
                                     (indice2, edge_intersection_point1[1]+offset_dict[indice2]),
                                     (offset_indice, offset)]
            disordered_coordinate = sorted(disordered_coordinate, key=lambda a: a[0])
            intersection_point1_3d = Point3D(tuple([p[1] for p in disordered_coordinate]))

            # Computes the 3D intersection between the net_line and the edges of the face_point2
            vertex_points = [frame.OldCoordinates(p) for p in vertex_2d_coordinate_dict[face_point2]]
            edge_lines = [LineSegment2D(p1, p2) for p1, p2 in zip(vertex_points, vertex_points[1:]+[vertex_points[0]])]
            for line in edge_lines:
                edge_intersection_point2, a, b = Point2D.LinesIntersection(net_line, line, curvilinear_abscissa=True)
                if edge_intersection_point2 is not None \
                and a > 0 and a < 1 and b > 0 and b < 1:
                    break
            edge_intersection_point2 = Point2D(frame.NewCoordinates(edge_intersection_point2))
            offset_indice, offset, indice1, indice2 = vertex_to_3d_dict[face_point2]
            disordered_coordinate = [(indice1, edge_intersection_point2[0]+offset_dict[indice1]),
                                     (indice2, edge_intersection_point2[1]+offset_dict[indice2]),
                                     (offset_indice, offset)]
            disordered_coordinate = sorted(disordered_coordinate, key=lambda a: a[0])
            intersection_point2_3d = Point3D(tuple([p[1] for p in disordered_coordinate]))

            if point1 == point1_copy:
                mesures = [Mesure(point1, intersection_point1_3d), Mesure(intersection_point1_3d, intersection_point2_3d), Mesure(intersection_point2_3d, point2)]
            else:
                mesures = [Mesure(point2, intersection_point2_3d), Mesure(intersection_point2_3d, intersection_point1_3d), Mesure(intersection_point1_3d, point1)]
            return mesures

    def Babylon(self):
        height = self.ymax-self.ymin
        width = self.xmax-self.xmin
        depth = self.zmax-self.zmin
        s = 'var box = BABYLON.MeshBuilder.CreateBox("box", {{height: {}, width: {}, depth: {}}}, scene);\n'.format(height, width, depth)
        s += 'box.setPositionWithLocalVector(new BABYLON.Vector3({},{},{}));\n'.format(self.center[0], self.center[1], self.center[2])
        s += 'var bboxmat = new BABYLON.StandardMaterial("bboxmat", scene);\n'
        s += 'bboxmat.alpha = 0.4;\n'
        s += 'var DTWidth = {};\n'.format(width*60)
        s += 'var DTHeight = {};\n'.format(height*60)
        s += 'var font_type = "Arial";\n'
        s += 'var text = "{}";\n'.format(self.name)
        s += 'var dynamicTexture = new BABYLON.DynamicTexture("DynamicTexture", {width:DTWidth, height:DTHeight}, scene);\n'
        s += 'var ctx = dynamicTexture.getContext();\n'
        s += 'var size = 0.8;\n'
        s += 'ctx.font = size + "px " + font_type;\n'
        s += 'var textWidth = ctx.measureText(text).width;\n'
        s += 'var ratio = textWidth/size;\n'
        s += 'var font_size = Math.floor(DTWidth / ratio);\n'
        s += 'var font = font_size + "px " + font_type;\n'
        s += 'dynamicTexture.drawText(text, null, null, font, "#000000", "#ffffff", false);\n'
        s += 'bboxmat.diffuseTexture = dynamicTexture;\n'
        s += 'box.material = bboxmat;\n'
        return s


class Mesure(Line3D):
    def __init__(self, point1, point2, color=(1,0,0)):
        self.points = [point1, point2]
        self.color = color
        self.distance = Vector3D(self.points[0]-self.points[1]).Norm()
        self.bounding_box = self._bounding_box()

    def __hash__(self):
        return sum([hash(p) for p in self.points])

    def Babylon(self):
        s = 'var myPoints = [];\n'
        s += 'var point1 = new BABYLON.Vector3({},{},{});\n'.format(self.points[0][0],self.points[0][1],self.points[0][2])
        s += 'myPoints.push(point1);\n'
        s += 'var point2 = new BABYLON.Vector3({},{},{});\n'.format(self.points[1][0],self.points[1][1],self.points[1][2])
        s += 'myPoints.push(point2);\n'
        s += 'var line = BABYLON.MeshBuilder.CreateLines("lines", {points: myPoints}, scene);\n'
        s += 'line.color = new BABYLON.Color3({}, {}, {});\n'.format(self.color[0], self.color[1], self.color[2])
        return s


class Group:
    def __init__(self, primitives, name):
        self.primitives = primitives
        self.name = name


class StepFunction:
    def __init__(self, function_id, function_name, function_arg):
        self.id = function_id
        self.name = function_name
        self.arg = function_arg

        if self.name == "":
            if self.arg[1][0] == 'B_SPLINE_SURFACE':
                self.simplify('B_SPLINE_SURFACE')
            if self.arg[1][0] == 'B_SPLINE_CURVE':
                self.simplify('B_SPLINE_CURVE')

    def simplify(self, new_name):
        # ITERATE ON SUBFUNCTIONS
        args = [subfun[1] for (i, subfun) in enumerate(self.arg) if (len(subfun[1]) != 0 or i == 0)]
        arguments = []
        for arg in args:
            if arg == []:
                arguments.append('')
            else:
                arguments.extend(arg)
        arguments.pop() # DELETE REPRESENTATION_ITEM('')

        self.name = new_name
        self.arg = arguments


class Step:
    def __init__(self, stepfile):
        self.stepfile = stepfile

        self.functions, self.all_connections = self.read_functions()
        self.graph = self.create_graph()

    def read_functions(self):
        f = open(self.stepfile, "r", encoding = "ISO-8859-1")

        all_connections = []

        previous_line = ""
        functions = {}

        for line in f:

            line = line.replace(" ", "")
            line = line.replace("\n", "")

            # SKIP EMPTY LINE
            if not line:
                continue

            # ASSEMBLE LINES IF THEY ARE SEPARATED
            if line[-1] != ';':
                previous_line = previous_line + line
                continue

            line = previous_line + line

            # SKIP HEADER
            if line[0] != "#":
                previous_line = str()
                continue

            function = line.split("=")
            function_id = int(function[0][1:])
            function_name_arg = function[1].split("(", 1)
            function_name = function_name_arg[0]
            function_arg = function_name_arg[1].split("#")
            function_connections = []
            for connec in function_arg[1:]:
                connec = connec.split(",")
                connec = connec[0].split(")")
                function_connection = int(connec[0])
                function_connections.append((function_id, function_connection))

            all_connections.extend(function_connections)

            previous_line = str()

            # FUNCTION ARGUMENTS
            function_arg = function_name_arg[1]
            arguments = step_split_arguments(function_arg)
            if function_name == "":
                arguments = self.step_subfunctions(arguments)

            for i, argument in enumerate(arguments):
                if argument[:2] == '(#' and argument[-1] == ')':
                    arg_list = set_to_list(argument)
                    arguments[i] = arg_list

            function = StepFunction(function_id, function_name, arguments)
            functions[function_id] = function

        f.close()

        return functions, all_connections

    def create_graph(self, draw=False, html=False):

        G = nx.Graph()
        F = nx.DiGraph()
        labels = {}

        for function in self.functions.values():
            if function.name in step_to_volmdlr_primitive:
                G.add_node(function.id)
                F.add_node(function.id)
                labels[function.id] = str(function.id)+' '+function.name

        # Delete connection if node not found
        node_list = list(F.nodes())
        delete_connection = []
        for connection in self.all_connections:
            if connection[0] not in node_list or connection[1] not in node_list:
                delete_connection.append(connection)
        for delete in delete_connection:
            self.all_connections.remove(delete)

        # Create graph connections
        G.add_edges_from(self.all_connections)
        F.add_edges_from(self.all_connections)

        # Remove single nodes
        delete_nodes = []
        for node in F.nodes:
            if F.degree(node) == 0:
                delete_nodes.append(node)
        for node in delete_nodes:
            F.remove_node(node)
            G.remove_node(node)

        if draw:
            # ----------------PLOT----------------
            pos = nx.kamada_kawai_layout(G)
            plt.figure()
            nx.draw_networkx_nodes(F, pos)
            nx.draw_networkx_edges(F, pos)
            nx.draw_networkx_labels(F, pos, labels)
            # ------------------------------------

        if html:

            env = Environment(loader=PackageLoader('powertransmission', 'templates'),
                              autoescape=select_autoescape(['html', 'xml']))
            template = env.get_template('graph_visJS.html')

            nodes = []
            edges = []
            for label in list(labels.values()):
                nodes.append({'name': label, 'shape': 'circular'})

            for edge in G.edges:
                edge_dict = {}
                edge_dict['inode1'] = int(edge[0])-1
                edge_dict['inode2'] = int(edge[1])-1
                edges.append(edge_dict)

            options = {}
            s = template.render(
                name=self.stepfile,
                nodes=nodes,
                edges=edges,
                options=options)

            with open('graph_visJS.html', 'wb') as file:
                file.write(s.encode('utf-8'))

            webbrowser.open('file://' + os.path.realpath('graph_visJS.html'))

        return F

    def draw_graph(self):
        labels = {}
        for id_nb, function in self.functions.items():
            labels[id_nb] = str(id_nb)+' '+function.name
        pos = nx.kamada_kawai_layout(self.graph)
        plt.figure()
        nx.draw_networkx_nodes(self.graph, pos)
        nx.draw_networkx_edges(self.graph, pos)
        nx.draw_networkx_labels(self.graph, pos, labels)

    def step_subfunctions(self, subfunctions):
        subfunctions = subfunctions[0]
        parenthesis_count = 0
        subfunction_names = []
        subfunction_args = []
        subfunction_name = ""
        subfunction_arg = ""
        for char in subfunctions:

            if char == "(":
                parenthesis_count += 1
                if parenthesis_count == 1:
                    subfunction_names.append(subfunction_name)
                    subfunction_name = ""
                else:
                    subfunction_arg += char
                continue
            if char == ")":
                parenthesis_count -= 1
                if parenthesis_count == 0:
                    subfunction_args.append(subfunction_arg)
                    subfunction_arg = ""
                else:
                    subfunction_arg += char
                continue

                subfunction_name += char
            else:
                subfunction_arg += char
        return [(subfunction_names[i], step_split_arguments(subfunction_args[i])) for i in range(len(subfunction_names))]

    def instanciate(self, instanciate_id, object_dict, primitives):
        """
        Returns None if the object was instanciate
        """

        name = self.functions[instanciate_id].name
        arguments = self.functions[instanciate_id].arg[:]

        for i, arg in enumerate(arguments):
            if type(arg) == str and arg[0] == '#':
                arguments[i] = int(arg[1:])

        if name == 'VERTEX_POINT':
            object_dict[instanciate_id] = object_dict[arguments[1]]

        elif name == 'LINE':
            pass

        elif name == 'ORIENTED_EDGE':
            object_dict[instanciate_id] = object_dict[arguments[3]]

        elif name == 'FACE_OUTER_BOUND':
            object_dict[instanciate_id] = object_dict[arguments[1]]

        elif name == 'FACE_BOUND':
            object_dict[instanciate_id] = object_dict[arguments[1]]

        elif name == 'SURFACE_CURVE':
            pass


        elif name in step_to_volmdlr_primitive and hasattr(step_to_volmdlr_primitive[name], "from_step"):
            volmdlr_object = step_to_volmdlr_primitive[name].from_step(arguments, object_dict)

            object_dict[instanciate_id] = volmdlr_object
            if hasattr(volmdlr_object, "primitive"):
                primitives.append(volmdlr_object.primitive)

        return None, object_dict, primitives

    def to_shells3d(self, name):
        object_dict = {}
        primitives = []

        self.graph.add_node("#0")
        for node in self.graph.nodes:
            if node != '#0' and self.functions[node].name == "CLOSED_SHELL":
                self.graph.add_edge("#0", node)

        edges = list(nx.algorithms.traversal.breadth_first_search.bfs_edges(self.graph, "#0"))[::-1]

        for edge_nb, edge in enumerate(edges):
            instanciate_id = edge[1]
            res, object_dict, primitives = self.instanciate(instanciate_id, object_dict, primitives)
            if res is not None:
                raise NotImplementedError

        shells = []
        for node in list(self.graph.nodes):
            if node != '#0' and self.functions[node].name == 'CLOSED_SHELL':
                shells.append(object_dict[node])
#        print(shells)
        return shells


class VolumeModel(dc.DessiaObject):
    _standalone_in_db = True
    _generic_eq = True
    _non_serializable_attributes  = ['shells', 'bounding_box']
    _non_eq_attributes = ['name', 'shells', 'bounding_box', 'contours', 'faces']
    _non_hash_attributes = []
    """
    :param groups: A list of two element tuple. The first element is a string naming the group and the second element is a list of primitives of the group
    """
    def __init__(self, primitives, name=''):
        self.primitives = primitives
        self.name = name
        if self.primitives:
            self.shells = self._extract_shells()
        if self.shells:
            self.bounding_box = self._bounding_box()

    # def __hash__(self):
    #     return sum([hash(p) for p in self.primitives])

    def _extract_shells(self):
        shells = []
        for primitive in self.primitives:
            if isinstance(primitive, Shell3D):
                shells.append(primitive)
        return shells

    def Volume(self):
        volume=0
        for primitive in self.primitives:
            volume+=primitive.Volume()
        return volume

    def Rotation(self, center, axis, angle, copy=True):
        if copy:
            new_primitives = [primitive.Rotation(center, axis, angle, copy=True) for primitive in self.primitives]
            return VolumeModel(new_primitives, self.name)
        else:
            for primitives in self.primitives:
                primitives.Translation(center, axis, angle, copy=False)
            self.bounding_box = self._bounding_box()

    def Translation(self, offset, copy=True):
        if copy:
            new_primitives = [primitive.Translation(offset, copy=True) for primitive in self.primitives]
            return VolumeModel(new_primitives, self.name)
        else:
            for primitives in self.primitives:
                primitives.Translation(offset, copy=False)
            self.bounding_box = self._bounding_box()


    def frame_mapping(self, frame, side, copy=True):
        """
        side = 'old' or 'new'
        """
        if copy:
            new_primitives = [primitive.frame_mapping(frame, side, copy=True) for primitive in self.primitives]
            return VolumeModel(new_primitives, self.name)
        else:
            for primitives in self.primitives:
                primitives.frame_mapping(frame, side, copy=False)
            self.bounding_box = self._bounding_box()

    def copy(self):
        new_primitives = [primitive.copy() for primitive in self.primitives]
        return VolumeModel(new_primitives, self.name)

    def _bounding_box(self):
        bboxes = []
        for primitive in self.primitives:
            if hasattr(primitive, 'bounding_box'):
                bboxes.append(primitive.bounding_box)

        xmin = min([box.xmin for box in bboxes])
        xmax = max([box.xmax for box in bboxes])
        ymin = min([box.ymin for box in bboxes])
        ymax = max([box.ymax for box in bboxes])
        zmin = min([box.zmin for box in bboxes])
        zmax = max([box.zmax for box in bboxes])

        return BoundingBox(xmin, xmax, ymin, ymax, zmin, zmax)

    def plot(self, ax=None, color=None):
        fig = plt.figure()
        if ax is None:
            ax = fig.add_subplot(111, projection='3d')

        for i, shell in enumerate(self.shells):
            bbox = shell.bbox()
            bbox.plot(ax, color[i])

        return ax

    def MPLPlot(self):
        """
        Matplotlib plot of model.
        To use for debug.
        """
        fig = plt.figure()
        ax = fig.add_subplot(111, projection='3d', adjustable='box')
#        ax.set_aspect('equal')
        for primitive in self.primitives:
            primitive.MPLPlot(ax)
        ax.set_aspect('equal')
        return fig, ax

    def FreeCADScript(self, fcstd_filepath,
                      freecad_lib_path='/usr/lib/freecad/lib',
                      export_types=('fcstd',),
                      save_to = '',
                      tolerance=0.0001):
        """
        Generate python a FreeCAD definition of model
        :param fcstd_filename: a filename without extension to give the name at the fcstd part written in python code
        :type fcstd_filename:str
        """
        fcstd_filepath = os.path.abspath(fcstd_filepath)
        fcstd_filepath = fcstd_filepath.replace('\\','\\\\')
        freecad_lib_path = freecad_lib_path.replace('\\','\\\\')

        s='# -*- coding: utf-8 -*-\n'
        if freecad_lib_path != '':
            s+="import sys\nsys.path.append('"+freecad_lib_path+"')\n"

        s+="import math\nimport FreeCAD as fc\nimport Part\n\ndoc=fc.newDocument('doc')\n\n"
        for ip, primitive in enumerate(self.primitives):
            if primitive.name == '':
                primitive_name = 'Primitive_{}'.format(ip)
            else:
                primitive_name = 'Primitive_{}_{}'.format(ip, primitive.name)
            s += "part = doc.addObject('App::Part','{}')\n".format(primitive_name)
            if hasattr(primitive, 'FreeCADExport'):
                sp = primitive.FreeCADExport(ip)
                if sp != '':
#                        s += (sp+'\n')
                    s += (sp)
                    s += 'shapeobj = doc.addObject("Part::Feature","{}")\n'.format(primitive_name)
                    if isinstance(primitive, BSplineCurve3D) \
                    or isinstance(primitive, BSplineSurface3D) \
                    or isinstance(primitive, Circle3D) \
                    or isinstance(primitive, Ellipse3D):
#                            print(primitive)
#                            s += 'S = Part.Shape([primitive{}])\n'.format(ip)
#                            s += 'shapeobj.Shape = S\n'
                        s += 'shapeobj.Shape = primitive{}.toShape()\n'.format(ip)
                    else:
                        s += "shapeobj.Shape = primitive{}\n".format(ip)
                    s += 'part.addObject(shapeobj)\n\n'.format(ip, primitive.name)
            # --------------------DEBUG-------------------
#                else:
#                    raise NotImplementedError
            # ---------------------------------------------

        s+='doc.recompute()\n'
        if 'fcstd' in export_types:
            s+="doc.saveAs('"+fcstd_filepath+".fcstd')\n\n"
        if 'stl' in export_types:
            s+="import Mesh\nMesh.export(doc.Objects,'{}.stl', tolerance={})\n".format(fcstd_filepath, tolerance)
        if 'step' in export_types:
            s+="Part.export(doc.Objects,'{}.step')\n".format(fcstd_filepath)


        if save_to != '':
            with open(os.path.abspath(save_to),'w') as file:
                file.write(s)
        return s

    def FreeCADExport(self,fcstd_filepath,
                      python_path='python',
                      freecad_lib_path='/usr/lib/freecad/lib',
                      export_types=('fcstd',),
                      tolerance=0.0001):
        """
        Export model to .fcstd FreeCAD standard

        :param python_path: path of python binded to freecad

            * on windows: something like C:\\\\Program Files\\\\FreeCAD X.XX\\\\bin\\\\python
            * on linux: python if installed by a dstribution package
        :param filepath: path of fcstd file (without extension)
        :param freecad_lib_path: FreeCAD.so lib path (/usr/lib/freecad/lib in general)
        :param tolerance: the tolerance of tesselation for mesh exports

        """
        fcstd_filepath=os.path.abspath(fcstd_filepath)
        s=self.FreeCADScript(fcstd_filepath,
                             freecad_lib_path = freecad_lib_path,
                             export_types = export_types,
                             tolerance=tolerance)
        with tempfile.NamedTemporaryFile(suffix=".py",delete=False) as f:
            f.write(bytes(s,'utf8'))

        arg = f.name
        output = subprocess.call([python_path, arg])

        f.close()
        os.remove(f.name)
        return output

    def BabylonScript(self, use_cdn=True, debug=False):

        env = Environment(loader=PackageLoader('volmdlr', 'templates'),
                          autoescape=select_autoescape(['html', 'xml']))

        template = env.get_template('babylon.html')

        bbox = self._bounding_box()
        center = bbox.center
        max_length = max([bbox.xmax - bbox.xmin,
                          bbox.ymax - bbox.ymin,
                          bbox.zmax - bbox.zmin])

        primitives_strings=[]
        for primitive in self.primitives:
            if hasattr(primitive, 'Babylon'):
                primitives_strings.append(primitive.Babylon())
        return template.render(name=self.name,
                               center=tuple(center),
                               length=2*max_length,
                               primitives_strings=primitives_strings,
                               use_cdn=use_cdn,
                               debug=debug)

    def BabylonShow(self, page_name=None, use_cdn=True, debug=False):
        script = self.BabylonScript(use_cdn=use_cdn, debug=debug)

        if page_name is None:
            with tempfile.NamedTemporaryFile(suffix=".html", delete=False) as file:
                file.write(bytes(script,'utf8'))
            page_name = file.name
        else:
            page_name += '.html'
            with open(page_name,'w')  as file:
                file.write(script)

        webbrowser.open('file://' + os.path.realpath(page_name))


class MovingVolumeModel(VolumeModel):
    def __init__(self, primitives, step_frames, name=''):
        VolumeModel.__init__(self, primitives=primitives, name=name)
        self.step_frames = step_frames

    def step_volume_model(self, istep):
        primitives = []
        for primitive, frame in zip(self.primitives, self.step_frames[istep]):
            primitives.append(primitive.frame_mapping(frame, side='old', copy=True))
        return VolumeModel(primitives)

    def BabylonScript(self, use_cdn=True, debug=False):

        env = Environment(loader=PackageLoader('volmdlr', 'templates'),
                          autoescape=select_autoescape(['html', 'xml']))


        template = env.get_template('babylon.html')

        bbox = self._bounding_box()
        center = bbox.center
        max_length = max([bbox.xmax - bbox.xmin,
                          bbox.ymax - bbox.ymin,
                          bbox.zmax - bbox.zmin])

        primitives_strings=[]
        for primitive in self.primitives:
            if hasattr(primitive, 'Babylon'):
                primitives_strings.append(primitive.Babylon())

        positions = []
        orientations = []
        for step in self.step_frames:
            step_positions = []
            step_orientations = []

            for frame in step:
                step_positions.append(list(frame.origin))
                step_orientations.append([list(frame.u),
                                          list(frame.v),
                                          list(frame.w)])

            positions.append(step_positions)
            orientations.append(step_orientations)

        return template.render(name=self.name,
                               center=tuple(center),
                               length=2*max_length,
                               primitives_strings=primitives_strings,
                               positions=positions,
                               orientations=orientations,
                               use_cdn=use_cdn,
                               debug=debug)


class Routing:
    def __init__(self, point1, point2, volumemodel):
        self.points = [point1, point2]
        self.volumemodel = volumemodel

    def straight_line(self):
        """
        Returns 2 distances :
            - no collision distance
            - collision distance
        """
        line = LineSegment3D(self.points[0], self.points[1])

        intersection_points = []
        abscissea_list = []
        for shell in self.volumemodel.shells:
            for face in shell.faces:
                intersection_point, intersection_abscissea = face.linesegment_intersection(line, abscissea=True)
                if intersection_point is not None and intersection_abscissea != 0 and intersection_abscissea != 1:
                    not_in_abscissea_list = True
                    for abscissea in abscissea_list:
                        if math.isclose(abscissea, intersection_abscissea, abs_tol=1e-8):
                            not_in_abscissea_list = False
                    if not_in_abscissea_list:
                        intersection_points.append((intersection_point, intersection_abscissea))
                        abscissea_list.append(intersection_abscissea)

        if len(intersection_points)%2 != 0:
            raise NotImplementedError

        intersection_points = sorted(intersection_points, key=lambda abscissea: abscissea[1])
        all_points_abscissea = [(self.points[0], 0)] + intersection_points[:] + [(self.points[1], 1)]
        all_points = [p[0] for p in all_points_abscissea]

        no_collision_mesures = []
        collision_mesures = []
        i = 0
        for pt1, pt2 in zip(all_points[:-1], all_points[1:]):
            if i%2 == 0:
                no_collision_mesures.append(Mesure(pt1, pt2, color=(0,0,1)))
            else:
                collision_mesures.append(Mesure(pt1, pt2, color=(1,0,0)))
            i += 1

        return no_collision_mesures, collision_mesures

    def straight_line2(self):
        """
        Returns the distance of the line going around each shell's bbox encountered along the path
        """
        line = LineSegment3D(self.points[0], self.points[1])

        all_mesures_abscissea = []
        intersection_points = []
        for shell in self.volumemodel.shells:
            shell_intersection_points = []
            bbox = shell.bounding_box
            for face in shell.faces:
                intersection_point, intersection_abscissea = face.linesegment_intersection(line, abscissea=True)
                if intersection_point is not None and intersection_abscissea != 0 and intersection_abscissea != 1:
                    intersection_points.append((intersection_point, intersection_abscissea))
                    shell_intersection_points.append((intersection_point, intersection_abscissea))

            if len(shell_intersection_points) == 2:
                shell_intersection_points = sorted(shell_intersection_points, key=lambda abscissea: abscissea[1])
                abscissea1 = shell_intersection_points[0][1]
                abscissea2 = shell_intersection_points[1][1]
                shell_intersection_points = [p[0] for p in shell_intersection_points]
                around_bbox_mesures = bbox.distance_between_two_points_on_bbox(shell_intersection_points[0], shell_intersection_points[1])
                all_mesures_abscissea.append((around_bbox_mesures, abscissea1, abscissea2))
            elif len(shell_intersection_points) > 2 or len(shell_intersection_points) == 1:
                raise NotImplementedError

        intersection_points = sorted(intersection_points, key=lambda abscissea: abscissea[1])
        all_mesures_abscissea = sorted(all_mesures_abscissea, key=lambda abscissea: abscissea[1])
        all_points_abscissea = [(self.points[0], 0)] + intersection_points[:] + [(self.points[1], 1)]
        all_points = [p[0] for p in all_points_abscissea]

        no_collision_mesures = []
        i = 0
        for pt1, pt2 in zip(all_points[:-1], all_points[1:]):
            if i%2 == 0:
                no_collision_mesures.append(Mesure(pt1, pt2, color=(0,0,1)))
            else:
                no_collision_mesures.extend(all_mesures_abscissea[i//2][0])
            i += 1

        return no_collision_mesures


class ViewIso:# TODO: rename this in IsoView
    def __init__(self, component, frame, size):
        self.component = component
        self.frame = frame
        self.size = size
        self.plot_datas = self.plot_data()

    def plot_data(self, detail=True):
        wide = min(self.size)/2
        plot_datas = []
        plot_datas.extend(self.component.plot_data(self.frame, detail=detail))
        plot_datas.extend(self.component.plot_data(Frame3D(self.frame.origin + Point3D((0, self.size[1]/2 + self.size[2]/2 + wide, 0)), self.frame.u, self.frame.w, self.frame.v), detail = detail))
        plot_datas.extend(self.component.plot_data(Frame3D(self.frame.origin + Point3D((self.size[0]/2 + self.size[2]/2 + wide, 0, 0)), self.frame.w, self.frame.v, self.frame.u), detail = detail))
        return plot_datas

    def plot(self):
        plot_data.plot(self.plot_datas)



step_to_volmdlr_primitive = {
        # GEOMETRICAL ENTITIES
        'CARTESIAN_POINT': Point3D,
        'DIRECTION': Vector3D,
        'VECTOR': Vector3D,

        'AXIS1_PLACEMENT': None,
        'AXIS2_PLACEMENT_2D': None,
        'AXIS2_PLACEMENT_3D': Frame3D,

        'LINE': None,
        'CIRCLE': Circle3D,
        'ELLIPSE': Ellipse3D,
        'PARABOLA': None,
        'HYPERBOLA': None,
        'PCURVE': None,
        'CURVE_REPLICA': None,
        'OFFSET_CURVE_3D': None,
        'TRIMMED_CURVE': None, # BSplineCurve3D cannot be trimmed on FreeCAD
        'B_SPLINE_CURVE': BSplineCurve3D,
        'B_SPLINE_CURVE_WITH_KNOTS': BSplineCurve3D,
        'BEZIER_CURVE': BSplineCurve3D,
        'RATIONAL_B_SPLINE_CURVE': BSplineCurve3D,
        'UNIFORM_CURVE': BSplineCurve3D,
        'QUASI_UNIFORM_CURVE': BSplineCurve3D,
        'SURFACE_CURVE': None, # TOPOLOGICAL EDGE
        'SEAM_CURVE': LineSegment3D, # TOPOLOGICAL EDGE
        'COMPOSITE_CURVE_SEGMENT': None, # TOPOLOGICAL EDGE
        'COMPOSITE_CURVE': Wire3D, # TOPOLOGICAL WIRE
        'COMPOSITE_CURVE_ON_SURFACE': Wire3D, # TOPOLOGICAL WIRE
        'BOUNDARY_CURVE': Wire3D, # TOPOLOGICAL WIRE

        'PLANE': Plane3D,
        'CYLINDRICAL_SURFACE': None,
        'CONICAL_SURFACE': None,
        'SPHERICAL_SURFACE': None,
        'TOROIDAL_SURFACE': None,
        'DEGENERATE_TOROIDAL_SURFACE': None,
        'B_SPLINE_SURFACE_WITH_KNOTS': BSplineSurface3D,
        'B_SPLINE_SURFACE': BSplineSurface3D,
        'BEZIER_SURFACE': BSplineSurface3D,
        'OFFSET_SURFACE': None,
        'SURFACE_REPLICA': None,
        'RATIONAL_B_SPLINE_SURFACE': BSplineSurface3D,
        'RECTANGULAR_TRIMMED_SURFACE': None,
        'SURFACE_OF_LINEAR_EXTRUSION': None, # CAN BE A BSplineSurface3D
        'SURFACE_OF_REVOLUTION': None,
        'UNIFORM_SURFACE': BSplineSurface3D,
        'QUASI_UNIFORM_SURFACE': BSplineSurface3D,
        'RECTANGULAR_COMPOSITE_SURFACE': Face3D, # TOPOLOGICAL FACES
        'CURVE_BOUNDED_SURFACE': Face3D, # TOPOLOGICAL FACE


        # TOPOLOGICAL ENTITIES
        'VERTEX_POINT': None,

        'EDGE_CURVE': LineSegment3D, # TOPOLOGICAL EDGE
        'ORIENTED_EDGE': None, # TOPOLOGICAL EDGE
        # The one above can influence the direction with their last argument
        # TODO : maybe take them into consideration

        'FACE_BOUND': None, # TOPOLOGICAL WIRE
        'FACE_OUTER_BOUND': None, # TOPOLOGICAL WIRE
        # Both above can influence the direction with their last argument
        # TODO : maybe take them into consideration
        'EDGE_LOOP': Contour3D, # TOPOLOGICAL WIRE
        'POLY_LOOP': Contour3D, # TOPOLOGICAL WIRE
        'VERTEX_LOOP': Contour3D, # TOPOLOGICAL WIRE

        'ADVANCED_FACE': Face3D,
        'FACE_SURFACE': Face3D,

        'CLOSED_SHELL': Shell3D,
        'OPEN_SHELL': Shell3D,
#        'ORIENTED_CLOSED_SHELL': None,
        'CONNECTED_FACE_SET': Shell3D,

        }<|MERGE_RESOLUTION|>--- conflicted
+++ resolved
@@ -1798,24 +1798,14 @@
         self.line_segments = self._LineSegments()
 
         CompositePrimitive2D.__init__(self, primitives, name)
-        
+
     def copy(self):
         points = [p.copy() for p in self.points]
         return Polygon2D(points, self.name)
 
-<<<<<<< HEAD
-    def copy(self):
-        points = [p.copy() for p in self.points]
-        return Polygon2D(points, self.name)
-
     def __hash__(self):
         return sum([hash(p) for p in self.points])
 
-=======
-    def __hash__(self):
-        return sum([hash(p) for p in self.points])
-    
->>>>>>> 034f671f
     def __eq__(self, other_):
         equal = True
         for point, other_point in zip(self.points, other_.points):
@@ -2005,11 +1995,7 @@
             self.basis_primitives = []
 
 class Vector3D(Vector):
-<<<<<<< HEAD
-
-=======
-    
->>>>>>> 034f671f
+
     _jsonschema = {
         "definitions": {},
         "$schema": "http://json-schema.org/draft-07/schema#",
@@ -2302,11 +2288,7 @@
 
     def Copy(self):
         return Point3D(self.vector)
-<<<<<<< HEAD
-
-=======
-    
->>>>>>> 034f671f
+
     def copy(self):
         return Point3D(self.vector)
 
@@ -2926,11 +2908,7 @@
 
 class Line3D(Primitive3D, Line):
     _non_eq_attributes = ['name', 'basis_primitives', 'bounding_box']
-<<<<<<< HEAD
-
-=======
-    
->>>>>>> 034f671f
+
     """
     Define an infinite line passing through the 2 points
     """
@@ -2941,11 +2919,7 @@
 
     def __hash__(self):
         return sum([hash(p) for p in self.points]) + hash(self.bounding_box)
-<<<<<<< HEAD
-
-=======
-    
->>>>>>> 034f671f
+
     def to_dict(self):
         # improve the object structure ?
         dict_ = {}
@@ -3973,11 +3947,7 @@
     _non_serializable_attributes  = ['bounding_box']
     _non_eq_attributes = ['name', 'bounding_box']
     _non_hash_attributes = []
-<<<<<<< HEAD
-
-=======
-    
->>>>>>> 034f671f
+
     def __init__(self, contours, plane=None, points=None, polygon2D=None, name=''):
 #        Primitive3D.__init__(self, name=name)
         self.contours = contours
@@ -4089,20 +4059,10 @@
             self.bounding_box = self._bounding_box()
 
     def copy(self):
-<<<<<<< HEAD
         new_contour = [contour.copy() for contour in self.contours]
         new_plane = self.plane.copy()
         new_points = [p.Copy() for p in self.points]
         return Face3D(new_contour, new_plane, new_points, self.polygon2D.copy(), self.name)
-=======
-        # print('points before copy', self.points)
-        new_contour = [contour.copy() for contour in self.contours]
-        new_plane = self.plane.copy()
-        new_points = [p.Copy() for p in self.points]
-        # print('points after copy', new_points)
-        return Face3D(new_contour, new_plane, new_points, self.polygon2D.copy(), self.name)
-#        return Face3D(new_contour)
->>>>>>> 034f671f
 
     def average_center_point(self):
         """
@@ -4357,11 +4317,7 @@
     _non_serializable_attributes  = ['bounding_box']
     _non_eq_attributes = ['name', 'color', 'bounding_box', 'contours']
     _non_hash_attributes = []
-<<<<<<< HEAD
-
-=======
-    
->>>>>>> 034f671f
+
     def __init__(self, faces, name='', color=None):
         self.faces = faces
         self.name = name
