--- conflicted
+++ resolved
@@ -45,12 +45,8 @@
 import tempfile
 import subprocess
 
-<<<<<<< HEAD
-import time
 import random
-=======
-#import time
->>>>>>> 71429461
+
 
 
 def standardize_knot_vector(knot_vector):
@@ -2435,89 +2431,6 @@
         return cls(point1, point2, arguments[0][1:-1])
 
 
-<<<<<<< HEAD
-=======
-class LineSegment3D(Line3D):
-    """
-    Define a line segment limited by two points
-    """
-    def __init__(self, point1, point2, name=''):
-        Line3D.__init__(self, point1, point2, name)
-
-    def Length(self):
-        return self.points[1].PointDistance(self.points[0])
-
-    def PlaneProjection2D(self, x, y):
-        return LineSegment2D(self.points[0].PlaneProjection2D(x, y),
-                             self.points[1].PlaneProjection2D(x, y))
-
-    def Rotation(self, center, axis, angle, copy=False):
-        if copy:
-            return LineSegment3D(*[p.Rotation(center, axis, angle, copy=True) for p in self.points])
-        else:
-            for p in self.points:
-                p.Rotation(center, axis, angle, copy=False)
-
-    def Translation(self, offset, copy=False):
-        if copy:
-            return LineSegment3D(*[p.Translation(offset, copy=True) for p in self.points])
-        else:
-            for p in self.points:
-                p.Translation(offset, copy=False)
-
-    def MPLPlot(self, ax):
-        x = [p.vector[0] for p in self.points]
-        y = [p.vector[1] for p in self.points]
-        z = [p.vector[2] for p in self.points]
-        ax.plot(x, y, z, 'o-k')
-
-    def MPLPlot2D(self, x_3D, y_3D, ax, color='k'):
-        edge2D =  self.PlaneProjection2D(x_3D, y_3D)
-        edge2D.MPLPlot(ax=ax, color=color)
-
-    def plot_data(self, x_3D, y_3D, marker=None, color='black', stroke_width=1,
-                  dash=False, opacity=1, arrow=False):
-        edge2D =  self.PlaneProjection2D(x_3D, y_3D)
-        return edge2D.plot_data(marker, color, stroke_width,
-                         dash, opacity, arrow)
-
-    def FreeCADExport(self, name, ndigits=6):
-        x1, y1, z1 = npy.round(1000*self.points[0].vector, ndigits)
-        x2, y2, z2 = npy.round(1000*self.points[1].vector, ndigits)
-        return '{} = Part.LineSegment(fc.Vector({},{},{}),fc.Vector({},{},{}))\n'.format(name,x1,y1,z1,x2,y2,z2)
-
-    def to_line(self):
-        return Line3D(*self.points)
-    
-    def Babylon(self, color=(1, 1, 1), name='line',  type_='line', parent=None):
-        if type_ == 'line':
-            s = 'var myPoints = [];\n'
-            s += 'var point1 = new BABYLON.Vector3({},{},{});\n'.format(*self.points[0])
-            s += 'myPoints.push(point1);\n'
-            s += 'var point2 = new BABYLON.Vector3({},{},{});\n'.format(*self.points[1])
-            s += 'myPoints.push(point2);\n'
-            s += 'var {} = BABYLON.MeshBuilder.CreateLines("lines", {{points: myPoints}}, scene);\n'.format(name)
-            s += '{}.color = new BABYLON.Color3{};\n'.format(name, tuple(color))
-        elif type_ == 'tube':
-            radius = 0.03*self.points[0].PointDistance(self.points[1])
-            s = 'var points = [new BABYLON.Vector3({},{},{}), new BABYLON.Vector3({},{},{})];\n'.format(*self.points[0], *self.points[1])
-            s += 'var {} = BABYLON.MeshBuilder.CreateTube("frame_U", {{path: points, radius: {}}}, {});'.format(name, radius, parent)
-#            s += 'line.material = red_material;\n'
-
-        else:
-            raise NotImplementedError
-
-        if parent is not None:
-            s += '{}.parent = {};\n'.format(name, parent)
-
-        return s 
-
-    
-#    def babylonjs_mesh(self):
-        
-
-
->>>>>>> 71429461
 class BSplineCurve3D(Primitive3D):
     def __init__(self, degree, control_points, knot_multiplicities, knots, weights=None, periodic=False, name=''):
         Primitive3D.__init__(self, name)
@@ -4594,7 +4507,6 @@
                 else:
                     subfunction_arg += char
                 continue
-<<<<<<< HEAD
             if char == ")":
                 parenthesis_count -= 1
                 if parenthesis_count == 0:
@@ -4607,22 +4519,6 @@
                 subfunction_name += char
             else:
                 subfunction_arg += char
-=======
-#            if char == ")":
-#                parenthesis_count -= 1
-#                if parenthesis_count == 0:
-#                    subfunction_args.append(subfunction_arg)
-#                if parenthesis_count == 0:
-#                    subfunction_arg = ""
-#                else:
-#                    subfunction_arg += char
-#                continue
-#
-#                subfunction_name += char
-#            else:
-#                subfunction_arg += char
->>>>>>> 71429461
-
         return [(subfunction_names[i], step_split_arguments(subfunction_args[i])) for i in range(len(subfunction_names))]
 
     def instanciate(self, instanciate_id, object_dict, primitives):
