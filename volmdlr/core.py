#!/usr/bin/env python3
# -*- coding: utf-8 -*-
"""

"""


#import bezier

# from packaging import version
import warnings
import math
import numpy as npy
npy.seterr(divide='raise')
# from geomdl import NURBS
from geomdl import BSpline
from geomdl import utilities
import matplotlib.pyplot as plt
import  mpl_toolkits
from matplotlib.patches import Arc, FancyArrowPatch
from mpl_toolkits.mplot3d import Axes3D
# from mpl_toolkits.mplot3d import proj3d
# from matplotlib import __version__ as _mpl_version
from scipy.spatial import Delaunay
import networkx as nx


from .core_compiled import (Vector2D, Vector3D, Point2D, Point3D,
                   O2D, X2D, Y2D, OXY,
                   Basis2D, Basis3D, Frame2D, Frame3D,
                   O3D, X3D, Y3D, Z3D,
                   LineSegment2DPointDistance,
                   PolygonPointBelongs, Matrix22
                   )

from scipy.linalg import solve

import volmdlr.geometry as geometry
from volmdlr import plot_data
# from volmdlr import triangulation as tri
import triangle # doc : https://rufat.be/triangle/

import dessia_common as dc
from typing import TypeVar, List, Tuple,Dict

from jinja2 import Environment, PackageLoader, select_autoescape

import webbrowser
import os

import tempfile
import subprocess

import random

import scipy as scp
import scipy.optimize 
from itertools import product
from itertools import combinations
from itertools import permutations
# import cma


def standardize_knot_vector(knot_vector):
    u0 = knot_vector[0]
    u1 = knot_vector[-1]
    standard_u_knots = []
    if u0 != 0 or u1 != 1:
        x = 1/(u1-u0)
        y = u0/(u0-u1)
        for u in knot_vector:
            standard_u_knots.append(u*x+y)
        return standard_u_knots
    else:
        return knot_vector


def find_and_replace(string, find, replace):
    """
    Finds a string in a string and replace it
    """
    index = string.find(find)
    if index != -1:
        try:
            # verifie si il reste pas des chiffre apres
            int(string[index+len(find)])
        except (ValueError, IndexError):
            # on remplace
            return string[:index]+replace+string[index+len(find):]
        else:
            return string[:index]+find_and_replace(string[index+len(find)], find, replace)
    return string

def step_split_arguments(function_arg):
    """
    Split the arguments of a function that doesn't start with '(' but end with ')'
    ex: IN: '#123,#124,#125)'
       OUT: ['#123', '#124', '#125']
    """
    if len(function_arg) > 0 and function_arg[-1] != ')':
            function_arg += ')'
    arguments = []
    argument = ""
    parenthesis = 1
    for char in function_arg:
        if char == "(":
            parenthesis += 1

        if char != "," or parenthesis > 1:
            argument += char
        else:
            arguments.append(argument)
            argument = ""

        if char == ")":
            parenthesis -= 1
            if parenthesis == 0:
                arguments.append(argument[:-1])
                argument = ""
                break
    return arguments

def set_to_list(step_set):
    char_list = step_set.split(',')
    char_list[0] = char_list[0][1:]
    char_list[-1] = char_list[-1][:-1]
    return [elem for elem in char_list]

def delete_node_and_predecessors(graph, node):
    predecessors = list(graph.predecessors(node))
    graph.remove_node(node)
    for predecessor in predecessors:
        delete_node_and_predecessors(graph, predecessor)

def delete_node_and_successors(graph, node):
    successors = list(graph.successors(node))
    graph.remove_node(node)
    for successor in successors:
        delete_node_and_successors(graph, successor)

def clockwise_angle(vector1, vector2):
    """
    Return the clockwise angle in radians between vector1 and vector2.
    """
    # print('vector1',vector1)
    # print('vector2',vector2)
    vector0 = Vector2D((0, 0))
    if vector0 in (vector1, vector2):
        return 0
    
    dot = vector1.Dot(vector2)
    norm_vec_1 = vector1.Norm()
    norm_vec_2 = vector2.Norm()
    sol = dot/(norm_vec_1*norm_vec_2)
    cross = vector1.Cross(vector2)
    if math.isclose(sol, 1, abs_tol=1e-6) :
        inner_angle = 0
    elif math.isclose(sol, -1, abs_tol=1e-6) :
        inner_angle = math.pi
    else :
        inner_angle = math.acos(sol)
    # print('cross', cross)
    
    if cross < 0:
        return inner_angle

    return 2*math.pi-inner_angle

def vectors3d_angle(vector1, vector2):
    dot = vector1.Dot(vector2)
    theta = math.acos(dot/(vector1.Norm()*vector2.Norm()))
    # u1 = dot/(vector1.Norm()*vector2.Norm())
    # cross = vector1.Cross(vector2)
    # theta2 = math.asin(cross.Norm()/(vector1.Norm()*vector2.Norm()))
    # u2 = cross.Norm()/(vector1.Norm()*vector2.Norm())
    # theta = sin_cos_angle(u1, u2)
    
    return theta

def sin_cos_angle(u1, u2):
    #You have to give cos(theta)=u1, sin(theta)=u2
    #return an angle between 0 and 2pi
    if u1<-1 :
        u1 = -1
    elif u1>1 :
        u1 = 1
    if u2<-1 :
        u2 = -1
    elif u2>1 :
        u2 = 1
    
    if u1 > 0 :
        if u2 >= 0 :
            theta = math.acos(u1)
        else : 
            theta = 2*math.pi + math.asin(u2)
    else : 
        if u2 >= 0 :
            theta = math.acos(u1) 
        else :
            theta = 2*math.pi - math.acos(u1)
    return theta

def delete_double_pos(points, triangles):
    
    points_to_indexes = {}
    
    for index, point in enumerate(points):
        if point not in points_to_indexes:
            points_to_indexes[point] = [index]
        else:
            points_to_indexes[point].append(index)
            
    new_points = []
    index_to_modified_index = {}
    for i, (point, indexes) in enumerate(points_to_indexes.items()):
        new_points.append(point)
        index_to_modified_index[indexes[0]] = i
    
    index_to_new_index = {}
    
    for indexes in points_to_indexes.values():
        for index in indexes[1:]:
            index_to_new_index[index] = indexes[0]
    
    new_triangles = []
    # print('triangles', triangles)
    for face_triangles in triangles:
        if face_triangles is None : 
            continue
        # print('face_triangles', face_triangles)
        new_face_triangles = []
        for triangle_ in face_triangles:
            # print('triangle', triangle)
            new_triangle = []
            for index in triangle_:
                if index in index_to_new_index:
                    modified_index = index_to_modified_index[index_to_new_index[index]]
                else:
                    modified_index = index_to_modified_index[index]
                new_triangle.append(modified_index)
            new_face_triangles.append(tuple(new_triangle))
        new_triangles.append(new_face_triangles)
        
    return new_points, new_triangles

# def h_triangle(vec1, vec2) :
#     #Al-Kashi Formula
#     l1, l2 = vec1.Norm(), vec2.Norm() #two length, other than the basis
#     l3 = math.sqrt(l2**2 + l1**2 - 2*vec1.Dot(vec2))
#     pos_l3 = (l2**2 - l1**2 +l3**2)/(2*l3)
#     if pos_l3**2 > l2**2 :
#         return None
#     else :
#         h = math.sqrt(l2**2 - pos_l3**2)
#         return h

# def h2_triangle(pt1,pt2,pt3) :
#     #pt2 and pt3 form the side where we want the height
#     #Héron Formula
#     a, b, c = (pt1-pt2).Norm(), (pt1-pt3).Norm(), (pt2-pt3).Norm()
#     p = (a+b+c)/2 #half perimeter
#     area = math.sqrt(p*(p-a)*(p-b)*(p-c))
#     h = area*2/c
#     return h

def determinant(vec1, vec2, vec3) :
    a = npy.array((vec1.vector, vec2.vector, vec3.vector))
    return npy.linalg.det(a)

def delete_double_point(list_point) :
    points = []
    for pt in list_point:
        if pt not in points :
            points.append(pt)
        else :
            continue
    return points

def max_pos(list_of_float) :
    pos_max, max_float = 0, list_of_float[0]
    for pos, fl in enumerate(list_of_float):
        if pos == 0 :
            continue
        else :
            if fl > max_float :
                max_float = fl
                pos_max = pos
    return max_float, pos_max

def min_pos(list_of_float) :
    pos_min, min_float = 0, list_of_float[0]
    for pos, fl in enumerate(list_of_float):
        if pos == 0 :
            continue
        else :
            if fl < min_float :
                min_float = fl
                pos_min = pos
    return min_float, pos_min

def check_singularity(all_points):
    plus_pi, moins_pi = [], []
    for enum, pt in enumerate(all_points) :
        if pt.vector[0]>math.pi*1.01 :
            plus_pi.append(enum)
        elif pt.vector[0]<math.pi*0.99 :
            moins_pi.append(enum)
            
    if len(moins_pi) <= 2 and len(all_points)>4 :
        for pos in moins_pi :
            new_pt = all_points[pos].copy() + Point2D((2*math.pi, 0))
            if new_pt.vector[0]> 2*math.pi :
                new_pt.vector[0] = 2*math.pi
            all_points[pos] = new_pt   
    elif len(plus_pi) <=2 and len(all_points)>4 :
        for pos in plus_pi :
            new_pt = all_points[pos].copy() - Point2D((2*math.pi, 0))
            if new_pt.vector[0] < 0 :
                new_pt.vector[0] = 0
            all_points[pos] = new_pt
    if 3*len(moins_pi) <= len(plus_pi) and len(all_points)>4 :
        for pos in moins_pi :
            new_pt = all_points[pos].copy() + Point2D((2*math.pi, 0))
            if new_pt.vector[0]> 2*math.pi :
                new_pt.vector[0] = 2*math.pi
            all_points[pos] = new_pt
    elif 3*len(plus_pi) <= len(moins_pi) and len(all_points)>4 :
        for pos in plus_pi :
            new_pt = all_points[pos].copy() - Point2D((2*math.pi, 0))
            if new_pt.vector[0] < 0 :
                new_pt.vector[0] = 0
            all_points[pos] = new_pt
    
    return all_points

def posangle_arc(start, end, radius, frame=None) :
    if frame is None :
        p1_new, p2_new = start, end
    else :
        p1_new, p2_new = frame.NewCoordinates(start), frame.NewCoordinates(end)
    #Angle pour le p1
    u1, u2 = p1_new.vector[0]/radius, p1_new.vector[1]/radius
    theta1 = sin_cos_angle(u1, u2)
    #Angle pour le p2
    u3, u4 = p2_new.vector[0]/radius, p2_new.vector[1]/radius
    theta2 = sin_cos_angle(u3, u4)
    
    if math.isclose(theta1, theta2, abs_tol=1e-6) :
        if math.isclose(theta2, 0, abs_tol=1e-6) :
            theta2 += 2*math.pi
        elif math.isclose(theta1, 2*math.pi, abs_tol=1e-6) :
            theta1 -= 2*math.pi
    
    return theta1, theta2

def offset_angle(trigo, angle_start, angle_end) :
    if trigo :
        offset = angle_start
    else :
        offset = angle_end
    if angle_start > angle_end :
        angle = angle_start-angle_end
    else :
        angle = angle_end-angle_start
    return offset, angle

class Primitive2D(dc.DessiaObject):
    def __init__(self, name=''):
        self.name = name
    
        dc.DessiaObject.__init__(self, name=name)
    
    def generated_toroidalface(self, arcgen) :
        rcenter = arcgen.radius
        rcircle = self.radius
        
        center = arcgen.center
        normal = arcgen.normal
        normal.Normalize()
        
        center1 = arcgen.points[0]
        x = Vector3D((center1 - center).vector)
        x.Normalize()
        frame3d = Frame3D(center, x, normal.Cross(x), normal)
        toroidalsurface3d = ToroidalSurface3D(frame3d, rcenter*1000, rcircle*1000)

        theta = arcgen.angle
        phi = self.angle
        
        pt1, pt2, pt3, pt4 = Point2D((0, 0)), Point2D((0, phi)), Point2D((theta, phi)), Point2D((theta, 0))
        seg1, seg2, seg3, seg4 = LineSegment2D(pt1, pt2), LineSegment2D(pt2, pt3), LineSegment2D(pt3, pt4), LineSegment2D(pt4, pt1) 
        edges = [seg1, seg2, seg3, seg4]
        contours2d =  [Contour2D(edges)]
        points = [theta, phi]
        
        return ToroidalFace3D(contours2d, toroidalsurface3d, points)
    
    def generated_planeface(self, contours3D) : 
        
        return PlaneFace3D(contours3D)

    
class CompositePrimitive2D(Primitive2D):
    """
    A collection of simple primitives
    """
    def __init__(self, primitives, name=''):
        Primitive2D.__init__(self, name)
        self.primitives = primitives
        self.UpdateBasisPrimitives()

    def UpdateBasisPrimitives(self):
        basis_primitives = []
        for primitive in self.primitives:
            if hasattr(primitive, 'basis_primitives'):
                basis_primitives.extend(primitive.basis_primitives)
            else:
                basis_primitives.append(primitive)

        self.basis_primitives = basis_primitives


    def Rotation(self, center, angle, copy=True):
        if copy:
            return self.__class__([p.Rotation(center, angle, copy=True)\
                                   for p in self.primitives])
        else:
            for p in self.primitives:
                p.Rotation(center, angle, copy=False)
            self.UpdateBasisPrimitives()

    def Translation(self, offset, copy=True):
        if copy:
            return self.__class__([p.Translation(offset, copy=True)\
                                   for p in self.primitives])
        else:
            for p in self.primitives:
                p.Translation(offset, copy=False)
            self.UpdateBasisPrimitives()

    def frame_mapping(self, frame, side, copy=True):
        """
        side = 'old' or 'new'
        """
        if copy:
            return self.__class__([p.frame_mapping(frame, side, copy=True)\
                                   for p in self.primitives])
        else:
            for p in self.primitives:
                p.frame_mapping(frame, side, copy=False)
            self.UpdateBasisPrimitives()

    def To3D(self, plane_origin, x, y, name=None):
        if name is None:
            name = '3D of {}'.format(self.name)
        primitives3D = [p.To3D(plane_origin, x, y) for p in self.primitives]
        return CompositePrimitive3D(primitives3D, name)

    def MPLPlot(self, ax=None, color='k', arrow=False, width=None, plot_points=False):
        if ax is None:
            fig, ax = plt.subplots()
            ax.set_aspect('equal')
        # else:
        #     fig = ax.figure

        for element in self.primitives:
            if element.__class__.__name__ == 'LineSegment2D':
                element.MPLPlot(ax, color, arrow, width, plot_points=plot_points)
            else:

                element.MPLPlot(ax, color=color)

        ax.margins(0.1)
        plt.show()

        return ax

    def plot_data(self, name, fill=None, color='black', stroke_width=0.2, opacity=1):
        plot_data = {}
        plot_data['fill'] = fill
        plot_data['name'] = name
        plot_data['type'] = 'wire'
        plot_data['plot_data'] = []
        for item in self.primitives:
            plot_data['plot_data'].append(item.plot_data(color=color,
                                                        stroke_width=stroke_width,
                                                        opacity=opacity))
        return plot_data


class Wire2D(CompositePrimitive2D):
    """
    A collection of simple primitives, following each other making a wire
    """
    def __init__(self, primitives, name=''):
        CompositePrimitive2D.__init__(self, primitives, name)

    # TODO: method to check if it is a wire

    def Length(self):
        length = 0.
        for primitive in self.primitives:
            length += primitive.Length()
        return length

    def PointAtCurvilinearAbscissa(self, curvilinear_abscissa):
        length = 0.
        for primitive in self.primitives:
            primitive_length = primitive.Length()
            if length + primitive_length > curvilinear_abscissa:
                return primitive.PointAtCurvilinearAbscissa(curvilinear_abscissa - length)
            length += primitive_length
        return ValueError

    def plot_data(self, name='', fill=None, color='black', stroke_width=1, opacity=1):
        plot_data = {}
        plot_data['name'] = name
        plot_data['type'] = 'wire'
        plot_data['plot_data'] = []
        for item in self.primitives:
            plot_data['plot_data'].append(item.plot_data(color=color,
                                                        stroke_width=stroke_width,
                                                        opacity=opacity))
        return plot_data
    
    def line_intersection(self, line):
        intersection_points = []
        for primitive in self.primitives:
            pts = primitive.line_intersection(line)
            if pts is not None:
                if type(pts) is list:
                    intersection_points.extend(pts)
                else:
                    intersection_points.append(pts)
        if intersection_points:
            return intersection_points
        else:
            return None


class Contour2D(Wire2D):
    """
    A collection of 2D primitives forming a closed wire2D
    TODO : CenterOfMass and SecondMomentArea should be changed accordingly to
    Area considering the triangle drawn by the arcs
    """
    _non_serializable_attributes  = ['internal_arcs', 'external_arcs' ,'polygon', 'straight_line_contour_polygon']
    def __init__(self, primitives, name=''):
        Wire2D.__init__(self, primitives, name)
        self._utd_analysis = False
        self.tessel_points = self.clean_points()

    def _primitives_analysis(self):
        """
        An internal arc is an arc that has his interior point inside the polygon
        """

        arcs = []
        internal_arcs = []
        external_arcs = []
        points_polygon = []
        points_straight_line_contour = []
        for primitive in self.primitives:
            if primitive.__class__.__name__ == 'LineSegment2D':
                points_polygon.append(primitive.points[0])
                points_straight_line_contour.extend(primitive.points)
            elif primitive.__class__.__name__ == 'Arc2D':
                points_polygon.append(primitive.start)
                points_polygon.append(primitive.center)
                
                # points_polygon.append(primitive.end)
                arcs.append(primitive)
            elif primitive.__class__.__name__ == 'Circle2D':
                raise ValueError('Circle2D primitives should not be inserted in a contour, as a circle is already a contour. Use directcly the circle')
                # return None
            elif primitive.__class__.__name__ == 'OpenedRoundedLineSegments2D':
                for prim in primitive.primitives:
                    if prim.__class__.__name__ == 'LineSegment2D':
                        points_polygon.extend(prim.points)
                        points_straight_line_contour.extend(prim.points)
                    elif prim.__class__.__name__ == 'Arc2D':
        #                points_polygon.append(primitive.center)
                        points_polygon.append(prim.start)
                        points_polygon.append(prim.end)
                        arcs.append(prim)
            else:
                raise NotImplementedError('primitive of type {} is not handled'.format(primitive))

        # points_polygon = list(set(points_polygon))
        polygon = Polygon2D(points_polygon)
        points_straight_line_contour = list(set(points_straight_line_contour))
        straight_line_contour_polygon = Polygon2D(points_straight_line_contour)
        
        for arc in arcs:
            if polygon.PointBelongs(arc.interior):
                internal_arcs.append(arc)
            else:
                external_arcs.append(arc)

        return internal_arcs, external_arcs, polygon, straight_line_contour_polygon
    
    def _get_internal_arcs(self):
        if not self._utd_analysis:
            (self._internal_arcs, self._external_arcs,
             self._polygon, self._straight_line_contour_polygon) = self._primitives_analysis()
            self._utd_analysis = True
        return self._internal_arcs
            
    internal_arcs = property(_get_internal_arcs)
    
    def _get_external_arcs(self):
        if not self._utd_analysis:
            (self._internal_arcs, self._external_arcs,
             self._polygon, self._straight_line_contour_polygon) = self._primitives_analysis()
            self._utd_analysis = True
        return self._external_arcs
            
    external_arcs = property(_get_external_arcs)
    
    def _get_polygon(self):
        if not self._utd_analysis:
            (self._internal_arcs, self._external_arcs,
             self._polygon, self._straight_line_contour_polygon) = self._primitives_analysis()
            self._utd_analysis = True
        return self._polygon
            
    polygon = property(_get_polygon)
    
    def _get_straight_line_contour_polygon(self):
        if not self._utd_analysis:
            (self._internal_arcs, self._external_arcs,
             self._polygon, self._straight_line_contour_polygon) = self._primitives_analysis()
            self._utd_analysis = True
        return self._straight_line_contour_polygon
            
    straight_line_contour_polygon = property(_get_straight_line_contour_polygon)
    
    
    def point_belongs(self, point):
        for arc in self.internal_arcs:
            if arc.point_belongs(point):
                return False
        if self.polygon.PointBelongs(point):
            return True
        for arc in self.external_arcs:
            if arc.point_belongs(point):
                return True
        return False

    def point_distance(self, point):
        min_distance = self.primitives[0].point_distance(point)
        for primitive in self.primitives[1:]:
            distance = primitive.point_distance(point)
            if distance < min_distance:
                min_distance = distance
        return min_distance

    def bounding_points(self):
        points = self.straight_line_contour_polygon.points[:]
        for arc in self.internal_arcs + self.external_arcs:
            points.extend(arc.tessellation_points())
        xmin = min([p[0] for p in points])
        xmax = max([p[0] for p in points])
        ymin = min([p[1] for p in points])
        ymax = max([p[1] for p in points])
        return (Point2D((xmin, ymin)), Point2D((xmax, ymax)))

    def To3D(self, plane_origin, x, y, name=None):
        if name is None:
            name = '3D of {}'.format(self.name)
        primitives3D = [p.To3D(plane_origin, x, y) for p in self.primitives]
        return Contour3D(edges=primitives3D, name=name)

    def Area(self):
        if len(self.primitives) == 1:
            return self.primitives[0].Area()

        A = self.polygon.Area()

        for arc in self.internal_arcs:
            triangle = Polygon2D([arc.start, arc.center, arc.end])
            A = A - arc.Area() + triangle.Area()
        for arc in self.external_arcs:
            triangle = Polygon2D([arc.start, arc.center, arc.end])
            A = A + arc.Area() - triangle.Area()

        return A

    def CenterOfMass(self):
        if len(self.primitives) == 1:
            return self.primitives[0].CenterOfMass()

        area = self.polygon.Area()
        if area > 0.:
            c = area*self.polygon.CenterOfMass()
        else:
            c = O2D

        for arc in self.internal_arcs:
            arc_area = arc.Area()
            c -= arc_area*arc.CenterOfMass()
            area -= arc_area
        for arc in self.external_arcs:
            arc_area = arc.Area()
            c += arc_area*arc.CenterOfMass()
            area += arc_area
        if area != 0:
            return c/area
        else:
            return False

    def SecondMomentArea(self, point):
        if len(self.primitives) == 1:
            return self.primitives[0].SecondMomentArea(point)

        A = self.polygon.SecondMomentArea(point)
        for arc in self.internal_arcs:
            A -= arc.SecondMomentArea(point)
        for arc in self.external_arcs:
            A += arc.SecondMomentArea(point)

        return A
    
    def plot_data(self, name='', fill=None, marker=None, color='black', 
                  stroke_width=1, dash=False, opacity=1):

        plot_data = {}
        plot_data['fill'] = fill
        plot_data['name'] = name
        plot_data['type'] = 'contour'
        plot_data['plot_data'] = []
        for item in self.primitives:
            plot_data['plot_data'].append(item.plot_data(color=color,
                                                         stroke_width=stroke_width,
                                                         opacity=opacity))
        return plot_data

    def copy(self) :
        primitives_copy = []
        for primitive in self.primitives :
            primitives_copy.append(primitive.copy())
        return Contour2D(primitives_copy)

    def average_center_point(self):
        nb = len(self.tessel_points )
        x = npy.sum([p[0] for p in self.tessel_points]) / nb
        y = npy.sum([p[1] for p in self.tessel_points]) / nb
        return Point2D((x,y))
  
        
    def clean_points(self):
        """
        This method is copy from Contour3D, if changes are done there or here,
        please change both method
        Be aware about primitives = 2D, edges = 3D
        """
        if hasattr(self.primitives[0], 'endpoints'):
            points = self.primitives[0].endpoints[:]
        else:
            points = self.primitives[0].tessellation_points()
        for primitive in self.primitives[1:]:
            if hasattr(primitive, 'endpoints'):
                points_to_add = primitive.endpoints[:]
            else :
                points_to_add = primitive.tessellation_points()
            if points[0] == points[-1]: # Dans le cas où le (dernier) edge relie deux fois le même point
                points.extend(points_to_add[::-1])
            
            elif points_to_add[0] == points[-1]:
                points.extend(points_to_add[1:])
            elif points_to_add[-1] == points[-1]:
                points.extend(points_to_add[-2::-1])
            elif points_to_add[0] == points[0]:
                points = points[::-1]
                points.extend(points_to_add[1:])
            elif points_to_add[-1] == points[0]:
                points = points[::-1]
                points.extend(points_to_add[-2::-1])
            else: 
                d1, d2 = (points_to_add[0]-points[0]).Norm(), (points_to_add[0]-points[-1]).Norm()
                d3, d4 = (points_to_add[-1]-points[0]).Norm(), (points_to_add[-1]-points[-1]).Norm()
                if math.isclose(d2, 0, abs_tol=1e-3):
                    points.extend(points_to_add[1:])
                elif math.isclose(d4, 0, abs_tol=1e-3):
                    points.extend(points_to_add[-2::-1])
                elif math.isclose(d1, 0, abs_tol=1e-3):
                    points = points[::-1]
                    points.extend(points_to_add[1:])
                elif math.isclose(d3, 0, abs_tol=1e-3):
                    points = points[::-1]
                    points.extend(points_to_add[-2::-1])
                    
        if len(points) > 1:
            if points[0] == points[-1]:
                points.pop()
        return points
    

class Mesh2D:
    def __init__(self, contours, points_densities, default_density):
        self.contours = contours
        self.points_densities = points_densities
        self.default_density = default_density

    def GeoScript(self, filepath=''):
        s = ''
        ipt = 1# point index
        ipr = 1# primitive index
        points_index = {}
        #assigning an index to point
        for contour in self.contours:
            for primitive in contour.primitives:
                for point in primitive.geo_points:
                    try:
                        points_index[point]
                    except KeyError:
                        points_index[point]=ipt
                        try:
                            d=self.points_densities[point]
                        except KeyError:
                            d=self.default_density
                        s += 'Point({})={{{},{},0.,{}}};\n'.format(ipt,*point.vector,d)
                        ipt += 1
        contours_indices = []
        for contour in self.contours:
            contour_iprs = []
            for primitive in contour.primitives:
                spr,ipr2=primitive.GeoScript(ipr,[points_index[p] for p in primitive.geo_points])
                s+=spr
                contour_iprs.extend(range(ipr,ipr2))
                ipr=ipr2
            s+='Line Loop({}) = {{{}}};\n'.format(ipr,str(contour_iprs)[1:-1])
            contours_indices.append(ipr)
            ipr+=1
        s+='Plane Surface({}) = {{{}}};\n'.format(ipr,str(contours_indices)[1:-1])
        # Saving to file if required
        if filepath!='':
            with open(filepath, 'w') as file:
                file.write(s)
        return s

class Line(dc.DessiaObject):
    def __neg__(self):
        return self.__class__(self.points[::-1])

    def DirectionVector(self, unit=False):
        u = self.points[1] - self.points[0]
        if unit:
            u.Normalize()
        return u

    def NormalVector(self, unit=False):
        return self.DirectionVector(unit).NormalVector()

class Line2D(Primitive2D, Line):
    """
    Define an infinite line given by two points.
    """
    def __init__(self, point1, point2,*, name=''):
        Primitive2D.__init__(self, name=name)
        self.points=[point1, point2]
        
        self.endpoints=[point1, point2]
        
        self.point1 = point1
        self.point2 = point2

    def To3D(self, plane_origin, x1, x2):
        p3D = [p.To3D(plane_origin, x1, x2) for p in self.points]
        return Line2D(*p3D, self.name)

    def Rotation(self, center, angle, copy=True):
        if copy:
            return Line2D(*[p.Rotation(center, angle, copy=True) for p in self.points])
        else:
            for p in self.points:
                p.Rotation(center, angle, copy=False)

    def Translation(self, offset, copy=True):
        if copy:
            return Line2D(*[p.Translation(offset, copy=True) for p in self.points])
        else:
            for p in self.points:
                p.Translation(offset, copy=False)

    def point_distance(self, point, return_other_point=False):
        """
        Computes the distance of a point to line
        """
        p1, p2 = self.points
        u = p2 - p1
        t = (point-p1).Dot(u) / u.Norm()**2
        projection = p1 + t * u # Projection falls on the segment
        if return_other_point:
            return (point-projection).Norm(), projection
        return (point-projection).Norm()

    def PointProjection(self, point, curvilinear_abscissa=False):
        p1, p2 = self.points
        u = p2 - p1
        t = (point-p1).Dot(u) / u.Norm()**2
        projection = p1 + t * u
        if curvilinear_abscissa:
            return projection,t
        return projection

    def MPLPlot(self, ax=None, color='k', dashed=True):
        if ax is None:
            fig, ax = plt.subplots()
            ax.set_aspect('equal')
        else:
            fig = ax.figure
        
        p1, p2 = self.points

        # Axline disappeared in matplotlib 3.2.0 but was in 3.2.0.rc ...
        # TODO: if it comes back implement it...

        # if version.parse(_mpl_version) >= version.parse('3.2'):
        #     if dashed:
        #         ax.axline(*p1, *p2, dashes=[30, 5, 10, 5])
        #     else:
        #         ax.axline(*p1, *p2)
        # else:
        u = p2 - p1
        p3 = p1 - 3*u
        p4 = p2 + 4*u
        if dashed:
            ax.plot([p3[0], p4[0]], [p3[1], p4[1]], color=color, dashes=[30, 5, 10, 5])
        else:
            ax.plot([p3[0], p4[0]], [p3[1], p4[1]], color=color)


        return ax
    
    def plot_data(self, marker=None, color='black', stroke_width=1,
                 dash=False, opacity=1, arrow=False):
        p1, p2 = self.points
        u = p2 - p1
        p3 = p1 - 3*u
        p4 = p2 + 4*u
        return {'type' : 'line',
                'data' : [p3[0], p3[1],
                          p4[0], p4[1]],
                'color' : color,
                'marker' : marker,
                'size' : stroke_width,
                'dash' : dash,
                'opacity' : opacity,
                'arrow': arrow
                }

    def CreateTangentCircle(self, point, other_line):
        """
        Computes the two circles that are tangent to 2 lines and intersect
        a point located on one of the two lines.
        """

        # point will be called I(x_I, y_I)
        # self will be (AB)
        # line will be (CD)

        if math.isclose(self.point_distance(point), 0, abs_tol=1e-10):
            I = Vector2D((point[0], point[1]))
            A = Vector2D((self.points[0][0], self.points[0][1]))
            B = Vector2D((self.points[1][0], self.points[1][1]))
            C = Vector2D((other_line.points[0][0], other_line.points[0][1]))
            D = Vector2D((other_line.points[1][0], other_line.points[1][1]))

        elif math.isclose(other_line.point_distance(point), 0, abs_tol=1e-10):
            I = Vector2D((point[0], point[1]))
            C = Vector2D((self.points[0][0], self.points[0][1]))
            D = Vector2D((self.points[1][0], self.points[1][1]))
            A = Vector2D((other_line.points[0][0], other_line.points[0][1]))
            B = Vector2D((other_line.points[1][0], other_line.points[1][1]))
        else:
            raise AttributeError("The point isn't on any of the two lines")

        # CHANGEMENT DE REPAIRE
        new_u = Vector2D((B-A))
        new_u.Normalize()
        new_v = new_u.NormalVector(unit=True)
        new_basis = Frame2D(I, new_u, new_v)

        new_A = new_basis.NewCoordinates(A)
        new_B = new_basis.NewCoordinates(B)
        new_C = new_basis.NewCoordinates(C)
        new_D = new_basis.NewCoordinates(D)

# =============================================================================
# LES SEGMENTS DECRIVENT UNE SEULE ET MEME DROITE
#   => AUCUNE SOLUTION
# =============================================================================
        if new_C[1] == 0 and new_D[1] == 0:

            return None, None

# =============================================================================
# LES SEGMENTS SONT PARALLELES
#   => 1 SOLUTION
# =============================================================================
        elif math.isclose(self.DirectionVector(unit=True).Dot(other_line.NormalVector(unit=True)), 0, abs_tol=1e-06):

            segments_distance = abs(new_C[1] - new_A[1])
            r = segments_distance / 2
            new_circle_center = Point2D((0, npy.sign(new_C[1] - new_A[1])*r))
            circle_center = new_basis.OldCoordinates(new_circle_center)
            circle = Circle2D(circle_center, r)

            return circle, None

# =============================================================================
# LES SEGMENTS SONT PERPENDICULAIRES
#   => 2 SOLUTIONS
# =============================================================================
        elif math.isclose(self.DirectionVector(unit=True).Dot(other_line.DirectionVector(unit=True)), 0, abs_tol=1e-06):

            line_AB = Line2D(Point2D(new_A), Point2D(new_B))
            line_CD = Line2D(Point2D(new_C), Point2D(new_D))
            new_pt_K = Point2D.LinesIntersection(line_AB ,line_CD)

            r = abs(new_pt_K[0])
            new_circle_center1 = Point2D((0, r))
            new_circle_center2 = Point2D((0, -r))
            circle_center1 = new_basis.OldCoordinates(new_circle_center1)
            circle_center2 = new_basis.OldCoordinates(new_circle_center2)
            circle1 = Circle2D(circle_center1, r)
            circle2 = Circle2D(circle_center2, r)

            return circle1, circle2

# =============================================================================
# LES SEGMENTS SONT QUELCONQUES
#   => 2 SOLUTIONS
# =============================================================================
        else:

            line_AB = Line2D(Point2D(new_A), Point2D(new_B))
            line_CD = Line2D(Point2D(new_C), Point2D(new_D))
            new_pt_K = Point2D.LinesIntersection(line_AB ,line_CD)
            pt_K = Point2D(new_basis.OldCoordinates(new_pt_K))

            if pt_K == I:
                return None, None

            # CHANGEMENT DE REPERE:
            new_u2 = Vector2D(pt_K-I)
            new_u2.Normalize()
            new_v2 = new_u2.NormalVector(unit=True)
            new_basis2 = Frame2D(I, new_u2, new_v2)

            new_A = new_basis2.NewCoordinates(A)
            new_B = new_basis2.NewCoordinates(B)
            new_C = new_basis2.NewCoordinates(C)
            new_D = new_basis2.NewCoordinates(D)
            new_pt_K = new_basis2.NewCoordinates(pt_K)

            teta1 = math.atan2(new_C[1], new_C[0] - new_pt_K[0])
            teta2 = math.atan2(new_D[1], new_D[0] - new_pt_K[0])

            if teta1 < 0:
                teta1 += math.pi
            if teta2 < 0:
                teta2 += math.pi

            if not math.isclose(teta1, teta2, abs_tol=1e-08):
                if math.isclose(teta1, math.pi, abs_tol=1e-08) or math.isclose(teta1, 0., abs_tol=1e-08):
                    teta = teta2
                elif math.isclose(teta2, math.pi, abs_tol=1e-08) or math.isclose(teta2, 0., abs_tol=1e-08):
                    teta = teta1
            else:
                teta = teta1

            r1 = new_pt_K[0] * math.sin(teta) / (1 + math.cos(teta))
            r2 = new_pt_K[0] * math.sin(teta) / (1 - math.cos(teta))

            new_circle_center1 = Point2D((0, -r1))
            new_circle_center2 = Point2D((0, r2))

            circle_center1 = new_basis2.OldCoordinates(new_circle_center1)
            circle_center2 = new_basis2.OldCoordinates(new_circle_center2)

            if new_basis.NewCoordinates(circle_center1)[1] > 0:
                circle1 = Circle2D(circle_center1, r1)
                circle2 = Circle2D(circle_center2, r2)
            else:
                circle1 = Circle2D(circle_center2, r2)
                circle2 = Circle2D(circle_center1, r1)

            return circle1, circle2

class BSplineCurve2D(Primitive2D) :
    def __init__(self, degree, control_points, knot_multiplicities, knots, weights=None, periodic=False, name=''):
        Primitive2D.__init__(self, name=name)
        self.control_points = control_points
        self.degree = degree
        knots = standardize_knot_vector(knots)
        self.knots = knots
        self.knot_multiplicities = knot_multiplicities
        self.weights = weights
        self.periodic = periodic
        self.name = name

        curve = BSpline.Curve()
        curve.degree = degree
        if weights is None:
            P = [(control_points[i][0], control_points[i][1]) for i in range(len(control_points))]
            curve.ctrlpts = P
        else:
            Pw = [(control_points[i][0]*weights[i], control_points[i][1]*weights[i], weights[i]) for i in range(len(control_points))]
            curve.ctrlptsw = Pw
        knot_vector = []
        for i, knot in enumerate(knots):
            knot_vector.extend([knot]*knot_multiplicities[i])
        curve.knotvector = knot_vector
        curve.delta = 0.1
        curve_points = curve.evalpts

        self.curve = curve
        self.points = [Point2D((p[0], p[1])) for p in curve_points]

    def Length(self):
        #Approximately
        length = 0
        for k in range(0,len(self.points)-1) :
            length += (self.points[k] - self.points[k+1]).Norm()
        return length
    
    def PointAtCurvilinearAbscissa(self, curvilinear_abscissa):
        #copy paste from wire3D
        length = 0.
        primitives = []
        for k in range(0, len(self.points)-1) :
            primitives.append(LineSegment2D(self.points[k], self.points[k+1]))
        for primitive in primitives:
            primitive_length = primitive.Length()
            if length + primitive_length >= curvilinear_abscissa:
                return primitive.PointAtCurvilinearAbscissa(curvilinear_abscissa - length)
            length += primitive_length
        # Outside of length
        raise ValueError
    
    def MPLPlot(self, ax=None):
        if ax is None:
            fig, ax = plt.subplots()
        else:
            fig = ax.figure

        x=[p.vector[0] for p in self.points]
        y=[p.vector[1] for p in self.points]
        ax.plot(x,y, 'o-k')
        return fig, ax

    def To3D(self, plane_origin, x1, x2):
        control_points3D=[p.To3D(plane_origin,x1,x2) for p in self.control_points]
        return BSplineCurve3D(self.degree, control_points3D, self.knot_multiplicities, self.knots, self.weights, self.periodic, self.name)
    
    def tessellation_points(self) :
        return self.points

class LineSegment2D(Line2D):
    """
    Define a line segment limited by two points
    """
    def __init__(self,point1, point2, *,name=''):
        Line2D.__init__(self, point1, point2, name = name)
       
        
    def to_dict(self):
        # improve the object structure ?
        dict_ = {}
        dict_['name'] = self.name
        dict_['point1'] = self.points[0].to_dict()
        dict_['point2'] = self.points[1].to_dict()
        dict_['object_class'] = 'volmdlr.core.LineSegment2D'
        return dict_
    
    @classmethod
    def dict_to_object(cls, dict_):
        return cls(point1 = Point2D.dict_to_object(dict_['point1']), 
                   point2 = Point2D.dict_to_object(dict_['point2']), name = dict_['name'])

    def _get_geo_points(self):
        return self.points

    geo_points=property(_get_geo_points)

    def Length(self):
        return self.points[1].point_distance(self.points[0])

    def PointAtCurvilinearAbscissa(self, curvilinear_abscissa):
        return self.points[0] + self.DirectionVector(unit=True) * curvilinear_abscissa

    def point_distance(self, point, return_other_point=False):
        """
        Computes the distance of a point to segment of line
        """
        if self.points[0] == self.points[1]:
            if return_other_point:
                return 0, Point2D(point)
            return 0
        distance, point = LineSegment2DPointDistance([p.vector for p in self.points], point.vector)
        if return_other_point:
            return distance, Point2D(point)
        return distance

    def PointProjection(self, point, curvilinear_abscissa=False):
        point, curv_abs = Line2D.PointProjection(self, point, True)
        if curv_abs <= 0.:
            point = self.points[0]
            curv_abs = 0.
        elif curv_abs >= 1.:
            point = self.points[1]
            curv_abs = 1.

        if curvilinear_abscissa:
            return point, curv_abs
        else:
            return point
        
    def PointProjection2(self, point, curvilinear_abscissa=False):
        """
        If the projection falls outside the LineSegment2D, returns None.
        """
        point, curv_abs = Line2D.PointProjection(self, point, True)
        if curv_abs < 0 or curv_abs > 1:
            if curvilinear_abscissa:
                return None, curv_abs
            else:
                return None
        if curvilinear_abscissa:
            return point, curv_abs
        else:
            return point
        
    # def line_intersection(self, line):
    #     point = Point2D.LinesIntersection(self, line)
    #     if point is not None:
    #         point_projection = self.PointProjection2(point)
    #         if line.__class__ is LineSegment2D:
    #             point_projection2 = line.PointProjection2(point)
    #             if point_projection is None or point_projection2 is None:
    #                 return None
    #         return point_projection
    #     else:
    #         return None
        
    def line_intersection(self, line):
        point = Point2D.LinesIntersection(self, line)
        if point is not None:
            point_projection1 = self.PointProjection2(point)
            if point_projection1 is None:
                return None
            
            if line.__class__.__name__ == 'LineSegment2D':
                point_projection2 = line.PointProjection2(point)
                if point_projection2 is None:
                    return None
                
            return point_projection1
        else:
            return None

    def MPLPlot(self, ax=None, color='k', arrow=False, width=None, plot_points=False):
        if ax is None:
            fig, ax = plt.subplots()
            # ax.set_aspect('equal')
        # else:
        #     fig = ax.figure

        p1, p2 = self.points
        if arrow:
            if plot_points:
                ax.plot([p1[0], p2[0]], [p1[1], p2[1]], color=color, style='o-')
            else:
                ax.plot([p1[0], p2[0]], [p1[1], p2[1]], color=color)
                
            length = ((p1[0] - p2[0])**2 + (p1[1] - p2[1])**2)**0.5
            if width is None:
                width = length / 1000.
                head_length = length/20.
                head_width = head_length/2.
            else:
                head_width = 2*width
                head_length = head_width
            ax.arrow(p1[0], p1[1], (p2[0] - p1[0])/length*(length - head_length),
                     (p2[1] - p1[1])/length*(length - head_length),
                     head_width = head_width, fc = 'b', linewidth = 0,
                     head_length = head_length, width = width, alpha = 0.3)
        else:
            if width is None:
                width=1
            if plot_points:
                ax.plot([p1[0], p2[0]], [p1[1], p2[1]], color=color, marker='o', linewidth=width)
            else:
                ax.plot([p1[0], p2[0]], [p1[1], p2[1]], color=color, linewidth=width)
        return ax

    def To3D(self, plane_origin, x1, x2):
        p3D=[p.To3D(plane_origin,x1,x2) for p in self.points]
        return LineSegment3D(*p3D,self.name)
    
    def reverse(self):
        return LineSegment2D(self.points[1].copy(), self.points[0].copy())
    
    def to_line(self):
        return Line2D(*self.points)

    def Rotation(self, center, angle, copy=True):
        if copy:
            return LineSegment2D(*[p.Rotation(center,angle,copy=True) for p in self.points])
        else:
            for p in self.points:
                p.Rotation(center,angle,copy=False)

    def Translation(self, offset, copy=True):
        if copy:
            return LineSegment2D(*[p.Translation(offset,copy=True) for p in self.points])
        else:
            for p in self.points:
                p.Translation(offset,copy=False)

    def frame_mapping(self, frame, side, copy=True):
        """
        side = 'old' or 'new'
        """
        if side == 'old':
            if copy:
                return LineSegment2D(*[frame.OldCoordinates(p) for p in self.points])
            else:
                self.points = [frame.OldCoordinates(p) for p in self.points]
        if side == 'new':
            if copy:
                return LineSegment2D(*[frame.NewCoordinates(p) for p in self.points])
            else:
                self.points = [frame.NewCoordinates(p) for p in self.points]

    def GeoScript(self, primitive_index, points_indices):
        s='Line({}) = {{{}, {}}};\n'.format(primitive_index,*points_indices)
        return s,primitive_index+1

    def plot_data(self, marker=None, color='black', stroke_width=1,
                 dash=False, opacity=1, arrow=False):
        return {'type' : 'line',
                'data' : [self.points[0].vector[0], self.points[0].vector[1],
                          self.points[1].vector[0], self.points[1].vector[1]],
                'color' : color,
                'marker' : marker,
                'size' : stroke_width,
                'dash' : dash,
                'opacity' : opacity,
                'arrow': arrow
                }
    
    def discretise(self,n:float,ax):
        
        
         segment_to_nodes={}
    
         
         nodes=[]
         if n*self.Length() < 1 :
            segment_to_nodes[self]=[self.point1,self.point2]
         else :
             n0= int(math.ceil(n*self.Length()))
             l0=self.Length()/n0
                    
   
             for k in range(n0):
                      
                             
                 node=self.PointAtCurvilinearAbscissa(k*l0)
                
                 
                 # node=Point2D([(1-k/l0)*self.point1[0]+self.point2[0]*k/l0,(1-k/l0)*self.point1[1]+self.point2[1]*k/l0])
                       
                 nodes.append(node)
             nodes.insert(len(nodes),self.point2)
                   
             segment_to_nodes[self]=nodes
<<<<<<< HEAD
             if ax is not None :
                 for point in segment_to_nodes[self]:
=======
             for point in segment_to_nodes[self]:
                 if ax is not None:
                    
>>>>>>> 9cf296f3
                     point.MPLPlot(ax=ax,color='r')
               
            
         return segment_to_nodes[self]

    def CreateTangentCircle(self, point, other_line):
        circle1, circle2 = Line2D.CreateTangentCircle(other_line, point, self)
        if circle1 is not None:
            point_J1, curv_abs1 = Line2D.PointProjection(self, circle1.center, True)
            if curv_abs1 < 0. or curv_abs1 > 1.:
                circle1 = None
        if circle2 is not None:
            point_J2, curv_abs2 = Line2D.PointProjection(self, circle2.center, True)
            if curv_abs2 < 0. or curv_abs2 > 1.:
                circle2 = None
        return circle1, circle2


class Arc2D(Primitive2D):
    """
    angle: the angle measure always >= 0
    """
    def __init__(self, start, interior, end, name=''):
        Primitive2D.__init__(self, name)
        self.interior = interior
        self.start = start
        self.end = end
        xi, yi = interior.vector
        xe, ye = end.vector
        xs, ys = start.vector
        try : 
            A = Matrix22(2*(xs-xi), 2*(ys-yi),
                          2*(xs-xe), 2*(ys-ye))
            b = - Vector2D((xi**2 + yi**2 - xs**2 - ys**2,
                            xe**2 + ye**2 - xs**2 - ys**2))
            inv_A = A.inverse()
            x = inv_A.vector_multiplication(b)
            self.center = Point2D(x.vector)
        except ValueError : 
            A = npy.array([[2*(xs-xi), 2*(ys-yi)],
                           [2*(xs-xe), 2*(ys-ye)]])
            b = - npy.array([xi**2 + yi**2 - xs**2 - ys**2,
                               xe**2 + ye**2 - xs**2 - ys**2])
            self.center = Point2D(solve(A,b))

        r1 = self.start - self.center
        r2 = self.end - self.center
        ri = self.interior - self.center

        self.radius = r1.Norm()
        angle1 = math.atan2(r1.vector[1], r1.vector[0])
        anglei = math.atan2(ri.vector[1], ri.vector[0])
        angle2 = math.atan2(r2.vector[1], r2.vector[0])
        
        # Going trigo/clock wise from start to interior
        if anglei < angle1:
            trigowise_path = (anglei+2*math.pi) - angle1
            clockwise_path = angle1 - anglei
        else:
            trigowise_path = anglei - angle1
            clockwise_path = angle1 - anglei + 2*math.pi
            
        # Going trigo wise from interior to interior
        if angle2 < anglei:
            trigowise_path += (angle2+2*math.pi) - anglei
            clockwise_path += anglei - angle2
        else:
            trigowise_path += angle2 - anglei
            clockwise_path += anglei - angle2 + 2*math.pi     
            
        if clockwise_path > trigowise_path:
            self.is_trigo = True
            self.angle1 = angle1
            self.angle2 = angle2
            self.angle = trigowise_path
        else:
            # Clock wise
            self.is_trigo = False
            self.angle1 = angle2
            self.angle2 = angle1
            self.angle = clockwise_path
            
    
    def _get_points(self):
        return [self.start,self.interior,self.end]

    points=property(_get_points)


    def _get_geo_points(self):
        return [self.start,self.interior,self.end]

    geo_points=property(_get_geo_points)

    # def tessellation_points(self, resolution_for_circle=40):
    #     number_points_tesselation = math.ceil(resolution_for_circle*abs(self.angle)/2/math.pi)
    #     if number_points_tesselation == 1:
    #         number_points_tesselation += 1
            
    #     points = []
    #     if not self.is_trigo:
    #         delta_angle = -abs(self.angle1-self.angle2)/(number_points_tesselation-1)
    #         delta_angle = -self.angle/(number_points_tesselation-1)
    #     else:
    #         delta_angle =  abs(self.angle1-self.angle2)/(number_points_tesselation-1)
    #         delta_angle = self.angle/(number_points_tesselation-1)
    #     points.append(self.start)
    #     for i in range(number_points_tesselation-2):
    #         point_to_add = points[-1].Rotation(self.center, delta_angle)
    #         points.append(point_to_add)
    #     points.append(self.end)
    #     return points
    
    def tessellation_points(self, resolution_for_circle=40):
        # TODO: change this to a simple rotation?
        number_points_tesselation = math.ceil(resolution_for_circle*abs(self.angle)/2/math.pi)
        number_points_tesselation = max(number_points_tesselation, 5)
        
        # vector_start = Vector2D((self.start - self.center).vector)
        # vector_end = Vector2D((self.end - self.center).vector)
        # angle = clockwise_angle(vector_start, vector_end)
        # if not self.is_trigo:
        #     angle = - angle
        # delta_angle = angle/(number_points_tesselation-1)
        # points = []
        # points.append(self.start)
        # for i in range(number_points_tesselation-2):
        #     point_to_add = points[-1].Rotation(self.center, delta_angle)
        #     points.append(point_to_add)
        # points.append(self.end)
        l = self.Length()
        return [self.PointAtCurvilinearAbscissa(i/(number_points_tesselation-1)*l) for i in range(number_points_tesselation)]
        # return points
    
    def point_belongs(self, point):
        """
        Computes if the point belongs to the pizza slice drawn by the arc and its center
        """
        circle = Circle2D(self.center, self.radius)
        if not circle.point_belongs(point):
            return False
        vector_start = self.start - self.center
        vector_point = point - self.center
        vector_end  = self.end - self.center
        if self.is_trigo:
            vector_start, vector_end = vector_end, vector_start
        arc_angle = clockwise_angle(vector_start, vector_end)
        point_angle = clockwise_angle(vector_start, vector_point)
        if point_angle <= arc_angle:
            return True

    def point_distance(self, point):
        vector_start = self.start - self.center
        vector_point = point - self.center
        vector_end  = self.end - self.center
        if self.is_trigo:
            vector_start, vector_end = vector_end, vector_start
        arc_angle = clockwise_angle(vector_start, vector_end)
        point_angle = clockwise_angle(vector_start, vector_point)
        if point_angle <= arc_angle:
            return abs(LineSegment2D(point, self.center).Length()-self.radius)
        else:
            return min(LineSegment2D(point, self.start).Length(), LineSegment2D(point, self.end).Length())

    def line_intersection(self, line):
        circle = Circle2D(self.center, self.radius)
        circle_intersection_points = circle.line_intersection(line)
        
        if circle_intersection_points is None:
            return None
        
        intersection_points = []
        for pt in circle_intersection_points:
            if self.point_belongs(pt):
                intersection_points.append(pt)
        return intersection_points

    def Length(self):
        return self.radius * abs(self.angle)

    def PointAtCurvilinearAbscissa(self, curvilinear_abscissa):
        if self.is_trigo:
            return self.start.Rotation(self.center, curvilinear_abscissa/self.radius)
            # return self.start.Rotation(self.center, curvilinear_abscissa*self.angle)
        else:
            return self.start.Rotation(self.center, -curvilinear_abscissa/self.radius)
            # return self.start.Rotation(self.center, -curvilinear_abscissa*self.angle)

    def MiddlePoint(self):
        l = self.Length()
        return self.PointAtCurvilinearAbscissa(0.5*l)

    def GeoScript(self, primitive_index, points_indices):
        s='Circle({}) = {{{}, {}, {}}};\n'.format(primitive_index,*points_indices)
        return s,primitive_index+1

    def Area(self):
        if self.angle2<self.angle1:
            angle=self.angle2+2*math.pi-self.angle1
        else:
            angle=self.angle2-self.angle1
        return self.radius**2*angle/2

    def CenterOfMass(self):
#        u=self.middle.vector-self.center.vector
        u = self.MiddlePoint() - self.center
        u.Normalize()
        alpha = abs(self.angle)
        return self.center + 4/(3*alpha)*self.radius*math.sin(alpha*0.5)*u

    def MPLPlot(self, ax=None, color='k'):
        if ax is None:
            fig, ax = plt.subplots()
            ax.set_aspect('equal')
        # else:
        #     fig = ax.figure

        pc = self.center.vector
#        ax.plot([pc[0]], [pc[1]], 'or')
#        ax.plot([self.interior[0]], [self.interior[1]], 'ob')
        ax.add_patch(Arc(pc, 2*self.radius, 2*self.radius, angle=0,
                    theta1=self.angle1*0.5/math.pi*360,
                    theta2=self.angle2*0.5/math.pi*360,
                    color=color))
        
        return ax

    def To3D(self,plane_origin, x, y):
        ps = self.start.To3D(plane_origin, x, y)
        pi = self.interior.To3D(plane_origin, x, y)
        pe = self.end.To3D(plane_origin, x, y)

        return Arc3D(ps, pi, pe, name=self.name)

    def Rotation(self, center, angle, copy=True):
        if copy:
            return Arc2D(*[p.Rotation(center,angle,copy=True) for p in [self.start,self.interior,self.end]])
        else:
            self.__init__(*[p.Rotation(center,angle,copy=True) for p in [self.start,self.interior,self.end]])
#            self.start.Rotation(center,angle,copy=False)
#            self.interior.Rotation(center,angle,copy=False)
#            self.end.Rotation(center,angle,copy=False)

    def Translation(self, offset, copy=True):
        if copy:
            return Arc2D(*[p.Translation(offset,copy=True) for p in [self.start,self.interior,self.end]])
        else:
            self.__init__(*[p.Translation(offset,copy=True) for p in [self.start,self.interior,self.end]])
#            self.start.Translation(offset,copy=False)
#            self.interior.Translation(offset,copy=False)
#            self.end.Translation(offset,copy=False)

    def frame_mapping(self, frame, side, copy=True):
        """
        side = 'old' or 'new'
        """
        if copy:
            return Arc2D(*[p.frame_mapping(frame, side, copy=True) for p in [self.start,self.interior,self.end]])
        else:
            self.__init__(*[p.frame_mapping(frame, side, copy=True) for p in [self.start,self.interior,self.end]])
#            self.start.frame_mapping(frame, side,copy=False)
#            self.interior.frame_mapping(frame, side,copy=False)
#            self.end.frame_mapping(frame, side,copy=False)


    def SecondMomentArea(self, point):
        """
        Second moment area of part of disk
        """
        if self.angle2<self.angle1:
            angle2 = self.angle2+2*math.pi

        else:
            angle2 = self.angle2
        angle1 = self.angle1

        Ix = self.radius**4/8*(angle2-angle1+0.5*(math.sin(2*angle1)-math.sin(2*angle2)))
        Iy = self.radius**4/8*(angle2-angle1+0.5*(math.sin(2*angle2)-math.sin(2*angle1)))
        Ixy = self.radius**4/8*(math.cos(angle1)**2-math.cos(angle2)**2)
        Ic = npy.array([[Ix, Ixy], [Ixy, Iy]])
        return geometry.Huygens2D(Ic, self.Area(), self.center, point)


           
    def discretise(self,n:float,ax):
        
        arc_to_nodes={}
        nodes=[]
        if n*self.Length() < 1 :
            arc_to_nodes[self]=[self.start,self.interior,self.end]
        else :
             n0= int(math.ceil(n*self.Length()))
             l0=self.Length()/n0
                    
   
             for k in range(n0):
                      
                             
                 node=self.PointAtCurvilinearAbscissa(k*l0)
                
                 
                 # node=Point2D([(1-k/l0)*self.point1[0]+self.point2[0]*k/l0,(1-k/l0)*self.point1[1]+self.point2[1]*k/l0])
                       
                 nodes.append(node)
             nodes.insert(len(nodes),self.end)
                   
             arc_to_nodes[self]=nodes
             
             for point in arc_to_nodes[self]:
                 point.MPLPlot(ax=ax,color='r')
               
            
        return arc_to_nodes[self] 

    
    def plot_data(self, marker=None, color='black', stroke_width=1, dash=False, opacity=1):
        list_node = self.Discretise()
        data = []
        for nd in list_node:
            data.append({'x': nd.vector[0], 'y': nd.vector[1]})
        return {'type' : 'arc',
                    'cx' : self.center.vector[0],
                    'cy' : self.center.vector[1],
                    'data' : data,
                    'r' : self.radius,
                    'color' : color,
                    'opacity' : opacity,
                    'size' : stroke_width,
                    'dash' : None,
                    'marker' : marker,
                    'angle1' : self.angle1,
                    'angle2' : self.angle2, }

    def copy(self) :
        return Arc2D(self.start.copy(), self.interior.copy(), self.end.copy())

class ArcEllipse2D(Primitive2D) :
    """
    An arc is defined by a starting point, an end point and an interior point
    
    """
    def __init__(self, start, interior, end, center, major_dir, name='', extra=None):
        self.start = start
        self.interior = interior
        self.end = end
        self.center = center
        self.extra = extra
        self.major_dir = major_dir
        self.minor_dir = self.major_dir.deterministic_unit_normal_vector()
        
        frame = Frame2D(self.center, self.major_dir, self.minor_dir)
        start_new, end_new = frame.NewCoordinates(self.start), frame.NewCoordinates(self.end)
        interior_new, center_new = frame.NewCoordinates(self.interior), frame.NewCoordinates(self.center)
        
        #### from : https://math.stackexchange.com/questions/339126/how-to-draw-an-ellipse-if-a-center-and-3-arbitrary-points-on-it-are-given
        def theta_A_B(s,i,e,c): #theta=angle d'inclinaison ellipse par rapport à horizontal(sens horaire),A=demi grd axe, B=demi petit axe
            xs, ys, xi, yi, xe, ye = s[0]-c[0], s[1]-c[1], i[0]-c[0], i[1]-c[1], e[0]-c[0], e[1]-c[1]
            A = npy.array(([xs**2, ys**2, 2*xs*ys],
                          [xi**2, yi**2, 2*xi*yi],
                          [xe**2, ye**2, 2*xe*ye]))
            invA = npy.linalg.inv(A)
            One = npy.array(([1],
                            [1],
                            [1]))
            C = npy.dot(invA,One) #matrice colonne de taille 3
            theta = 0
            c1 = C[0]+C[1]
            c2 = (C[1]-C[0])/math.cos(2*theta)
            gdaxe = math.sqrt((2/(c1-c2)))
            ptax = math.sqrt((2/(c1+c2)))
            return theta, gdaxe, ptax
        
        if start==end :
            extra_new = frame.NewCoordinates(self.extra)
            theta, A, B = theta_A_B(start_new,extra_new,interior_new,center_new)
        else : 
            theta, A, B = theta_A_B(start_new,interior_new,end_new,center_new)
        
        self.Gradius = A
        self.Sradius = B
        self.theta = theta
        
        #Angle pour start
        u1, u2 = start_new.vector[0]/self.Gradius, start_new.vector[1]/self.Sradius
        angle1 = sin_cos_angle(u1, u2)
        #Angle pour end
        u3, u4 = end_new.vector[0]/self.Gradius, end_new.vector[1]/self.Sradius
        angle2 = sin_cos_angle(u3, u4)
        #Angle pour interior
        u5, u6 = interior_new.vector[0]/self.Gradius, interior_new.vector[1]/self.Sradius
        anglei = sin_cos_angle(u5, u6)
        
        # Going trigo/clock wise from start to interior
        if anglei < angle1:
            trigowise_path = (anglei+2*math.pi) - angle1
            clockwise_path = angle1 - anglei
        else:
            trigowise_path = anglei - angle1
            clockwise_path = angle1 - anglei + 2*math.pi
            
        # Going trigo wise from interior to interior
        if angle2 < anglei:
            trigowise_path += (angle2+2*math.pi) - anglei
            clockwise_path += anglei - angle2
        else:
            trigowise_path += angle2 - anglei
            clockwise_path += anglei - angle2 + 2*math.pi     
            
        if clockwise_path > trigowise_path:
            self.is_trigo = True
            self.angle = trigowise_path
        else:
            # Clock wise
            self.is_trigo = False
            self.angle = clockwise_path 
        
        if self.start == self.end or self.angle == 0:
            self.angle = 2*math.pi
        
        if self.is_trigo : #sens trigo
            self.offset_angle = angle1
        else :
            self.offset_angle = angle2
        
        Primitive2D.__init__(self, name=name)

    def _get_points(self):
        return self.tessellation_points()
    
    points=property(_get_points)

    def tessellation_points(self, resolution_for_ellipse=40):
        number_points_tesselation = math.ceil(resolution_for_ellipse*abs(0.5*self.angle/math.pi))
        
        frame2d = Frame2D(self.center, self.major_dir, self.minor_dir)
        
        tessellation_points_2D = [(Point2D((self.Gradius*math.cos(self.offset_angle + self.angle*i/(number_points_tesselation)), self.Sradius*math.sin(self.offset_angle + self.angle*i/(number_points_tesselation))))) for i in range(number_points_tesselation+1)]
        
        global_points = []
        for pt in tessellation_points_2D:
            global_points.append(frame2d.OldCoordinates(pt))
        
        return global_points

    def To3D(self,plane_origin, x, y):
        ps = self.start.To3D(plane_origin, x, y)
        pi = self.interior.To3D(plane_origin, x, y)
        pe = self.end.To3D(plane_origin, x, y)
        pc = self.center.To3D(plane_origin, x, y)
        if self.extra is None :
            pextra = None
        else :
            pextra = self.extra.To3D(plane_origin, x, y)
        if ps == pe :
            p3 = pextra
        else :
            p3 = pe
        plane = Plane3D.from_3_points(ps, pi, p3)
        n = plane.normal
        major_dir = self.major_dir.To3D(plane_origin, x, y)
        major_dir.Normalize()
        
        return ArcEllipse3D(ps, pi, pe, pc, major_dir, normal=n, name=self.name, extra=pextra)

    def MPLPlot(self, ax=None):
        if ax is None:
            fig, ax = plt.subplots()
            ax.set_aspect('equal')
        else:
            fig = ax.figure

        self.interior.MPLPlot(ax=ax, color='m')
        self.start.MPLPlot(ax=ax, color='r')
        self.end.MPLPlot(ax=ax, color='b')
        self.center.MPLPlot(ax=ax, color='y')

        x = []
        y = []
        for px, py in self.tessellation_points():
            x.append(px)
            y.append(py)

        plt.plot(x, y, 'k')
        return fig, ax

class Circle2D(Contour2D):
    _non_serializable_attributes  = ['internal_arcs', 'external_arcs',
                                     'polygon', 'straight_line_contour_polygon',
                                     'primitives', 'basis_primitives']
    def __init__(self,center,radius,name=''):
        self.center = center
        self.radius = radius
        self.angle = 2*math.pi
        self.utd_geo_points = False
        
        self.points = self.tessellation_points()
        
        Contour2D.__init__(self, [self], name=name) # !!! this is dangerous
    
    def __hash__ (self):
        return int(round(1e6*(self.center.vector[0] + self.center.vector[1] + self.radius)))

    def __eq__(self, other_circle):
        return math.isclose(self.center.vector[0], other_circle.center.vector[0], abs_tol=1e-06) \
           and math.isclose(self.center.vector[1], other_circle.center.vector[1], abs_tol=1e-06) \
           and math.isclose(self.radius, other_circle.radius, abs_tol=1e-06)
        
    def _get_geo_points(self):
        if not self.utd_geo_points:
            self._geo_start = self.center+self.radius*Point2D((1,0))
            self.utd_geo_points = True
        return [self._geo_start, self.center, self._geo_start]
    def border_points(self):
        start=self.center-self.radius*Point2D((1,0))
        end=self.center+self.radius*Point2D((1,0))
        return[start,end]
    geo_points = property(_get_geo_points)

    def tessellation_points(self, resolution=40):
        return [self.center + self.radius*math.cos(teta)*Vector2D((1,0)) + self.radius*math.sin(teta)*Vector2D((0,1)) \
                for teta in npy.linspace(0, 2*math.pi, resolution+1)][:-1]

    def point_belongs(self, point):
        epsilon = 1e-6
        return point.point_distance(self.center) <= self.radius + epsilon
    
    def line_intersection(self, line):
        V = Vector2D((line.points[1] - line.points[0]).vector)
        Q = Vector2D(self.center.vector)
        P1 = Vector2D(line.points[0].vector)
        
        a = V.Dot(V)
        b = 2 * V.Dot(P1 - Q)
        c = P1.Dot(P1) + Q.Dot(Q) - 2 * P1.Dot(Q) - self.radius**2
        
        disc = b**2 - 4 * a * c
        if disc < 0:
            return None
        
        if math.isclose(disc, 0, abs_tol=1e-8):
            t = -b / (2 * a)
            if line.__class__ is Line2D:
                return [Point2D((P1+t*V).vector)]
            else:
                if 0 <= t <= 1:
                    return [Point2D((P1+t*V).vector)]
                else:
                    return None
        
        sqrt_disc = math.sqrt(disc)
        t1 = (-b + sqrt_disc) / (2 * a)
        t2 = (-b - sqrt_disc) / (2 * a)
        if line.__class__ is Line2D:
            return [Point2D((P1+t1*V).vector), Point2D((P1+t2*V).vector)]
        else:
            if not (0 <= t1 <= 1 or 0 <= t2 <= 1):
                return None
            elif 0 <= t1 <= 1 and not 0 <= t2 <= 1:
                return [Point2D((P1+t1*V).vector)]
            elif not 0 <= t1 <= 1 and 0 <= t2 <= 1:
                return [Point2D((P1+t2*V).vector)]
            else:
                [Point2D((P1+t1*V).vector), Point2D((P1+t2*V).vector)]

    def Length(self):
        return 2* math.pi * self.radius

    def GeoScript(self, primitive_index, points_indices):
        s = 'Circle({}) = {{{}, {}, {}}};\n'.format(primitive_index,*points_indices)
        return s, primitive_index+1

    def MPLPlot(self, ax=None, linestyle='-', color='k', linewidth=1):
        if ax is None:
            fig, ax = plt.subplots()
            ax.set_aspect('equal')
        # else:
        #     fig = ax.figure

        pc = self.center.vector
        if self.radius > 0:
            ax.add_patch(Arc(pc,
                             2*self.radius,
                             2*self.radius,
                             angle=0,
                             theta1=0,
                             theta2=360,
                             color=color,
                             linestyle=linestyle,
                             linewidth=linewidth))
        return ax

    def To3D(self, plane_origin, x, y):
        normal = x.Cross(y)
        pc = self.center.To3D(plane_origin, x, y)
        return Circle3D(pc, self.radius, normal, self.name)

    def Rotation(self, center, angle, copy=True):
        if copy:
            return Circle2D(self.center.Rotation(center,angle,copy=True),self.radius)
        else:
            self.center.Rotation(center,angle,copy=False)
            self.utd_geo_points=False
            
    def PointAtCurvilinearAbscissa(self, curvilinear_abscissa):
        start = self.center + self.radius * X3D
        return start.Rotation(self.center,
                              curvilinear_abscissa / self.radius)

    def Translation(self,offset,copy=True):
        if copy:
            return Circle2D(self.center.Translation(offset,copy=True),self.radius)
        else:
            self.center.Translation(offset,copy=False)
            self.utd_geo_points=False

    def frame_mapping(self, frame, side, copy=True):
        """
        side = 'old' or 'new'
        """
        if side == 'old':
            if copy:
                return Circle2D(frame.OldCoordinates(self.center), self.radius)
            else:
                self.center = frame.OldCoordinates(self.center)
        if side == 'new':
            if copy:
                return Circle2D(frame.NewCoordinates(self.center), self.radius)
            else:
                self.points = frame.NewCoordinates(self.center)

    def Area(self):
        return math.pi*self.radius**2

    def SecondMomentArea(self, point):
        """
        Second moment area of part of disk
        """
        I = math.pi*self.radius**4/4
        Ic = npy.array([[I,0],[0,I]])
        return geometry.Huygens2D(Ic,self.Area(),self.center,point)

    def CenterOfMass(self):
        return self.center

    def point_symmetric(self, point):
        center = 2*point - self.center
        return Circle2D(center, self.radius)
    def discretise(self,n:float,ax):
         
        circle_to_nodes={}
        nodes=[]
        if n*self.Length() < 1 :
            circle_to_nodes[self]=self.border_points
        else :
              n0= int(math.ceil(n*self.Length()))
              l0=self.Length()/n0
                    
   
              for k in range(n0):
                      
                             
                  node=self.PointAtCurvilinearAbscissa(k*l0)
                
                 
                  # node=Point2D([(1-k/l0)*self.point1[0]+self.point2[0]*k/l0,(1-k/l0)*self.point1[1]+self.point2[1]*k/l0])
                       
                  nodes.append(node)
              # nodes.insert(len(nodes),self.end)
              # nodes.insert(len(nodes),self.center)    
              circle_to_nodes[self]=nodes
             
              for point in circle_to_nodes[self]:
                  point.MPLPlot(ax=ax,color='r')
               
            
        return circle_to_nodes[self]
        
    def plot_data(self, marker=None, color='black', stroke_width=1, opacity=1, fill=None):
        return {'type' : 'circle',
                'cx' : self.center.vector[0],
                'cy' : self.center.vector[1],
                'r' : self.radius,
                'color' : color,
                'opacity' : opacity,
                'size' : stroke_width,
                'dash' : None,
                'fill' : fill}
    
    def copy(self) :
        return Circle2D(self.center.copy(), self.radius)
        

class Polygon2D(Contour2D):
    # TODO: inherit from contour?
    def __init__(self,points, name=''):
        self.points = points
        # primitives = []
        # for p1,p2 in zip(points,points[1:]+[points[0]]):
        #     primitives.append(LineSegment2D(p1,p2))

        # TODO: remove this?
        self.line_segments = self._LineSegments()

        Contour2D.__init__(self, self.line_segments, name)

    def copy(self):
        points = [p.copy() for p in self.points]
        return Polygon2D(points, self.name)

    def __hash__(self):
        return sum([hash(p) for p in self.points])

    def __eq__(self, other_):
        equal = True
        for point, other_point in zip(self.points, other_.points):
            equal = (equal and point == other_point)
        return equal

    def Area(self):

        x=[point.vector[0]for point in self.points]
        y=[point.vector[1]for point in self.points]

        return 0.5*npy.abs(npy.dot(x,npy.roll(y,1))-npy.dot(y,npy.roll(x,1)))

    def CenterOfMass(self):

        x = [point.vector[0] for point in self.points]
        y = [point.vector[1] for point in self.points]


        xi_xi1 = x+npy.roll(x,-1)
        yi_yi1 = y+npy.roll(y,-1)
        xi_yi1 = npy.multiply(x,npy.roll(y,-1))
        xi1_yi = npy.multiply(npy.roll(x,-1),y)

        a = 0.5*npy.sum(xi_yi1-xi1_yi)# signed area!
#        a=self.Area()
        if not math.isclose(a, 0, abs_tol=1e-08):
            cx = npy.sum(npy.multiply(xi_xi1,(xi_yi1-xi1_yi)))/6./a
            cy = npy.sum(npy.multiply(yi_yi1,(xi_yi1-xi1_yi)))/6./a
            return Point2D((cx, cy))

        else:
            raise NotImplementedError

    def PointBelongs(self, point):
        """
        Ray casting algorithm copied from internet...
        """
        
        return PolygonPointBelongs(point.vector, [p.vector for p in self.points])

    def SecondMomentArea(self, point):
        Ix, Iy, Ixy = 0, 0, 0
        for pi, pj in zip(self.points,self.points[1:]+[self.points[0]]):
            xi, yi = (pi-point).vector
            xj, yj = (pj-point).vector
            Ix += (yi**2 + yi*yj + yj**2)*(xi*yj - xj*yi)
            Iy += (xi**2 + xi*xj + xj**2)*(xi*yj - xj*yi)
            Ixy += (xi*yj + 2*xi*yi + 2*xj*yj + xj*yi)*(xi*yj - xj*yi)
        if Ix < 0:
            Ix =- Ix
            Iy =- Iy
            Ixy =- Ixy
        return npy.array([[Ix/12., Ixy/24.], [Ixy/24., Iy/12.]])

    def _LineSegments(self):
        lines=[]
        for p1, p2 in zip(self.points, self.points[1:]+[self.points[0]]):
            lines.append(LineSegment2D(p1,p2))
        return lines

    def Rotation(self, center, angle, copy=True):
        if copy:
            return Polygon2D([p.Rotation(center,angle,copy=True) for p in self.points])
        else:
            for p in self.points:
                p.Rotation(center,angle,copy=False)

    def Translation(self, offset, copy=True):
        if copy:
            return Polygon2D([p.Translation(offset,copy=True) for p in self.points])
        else:
            for p in self.points:
                p.Translation(offset,copy=False)

    def PointBorderDistance(self, point, return_other_point=False):
        """
        Compute the distance to the border distance of polygon
        Output is always positive, even if the point belongs to the polygon
        """
        d_min, other_point_min = self.line_segments[0].point_distance(point, return_other_point=True)
        for line in self.line_segments[1:]:
            d, other_point = line.point_distance(point, return_other_point=True)
            if d < d_min:
                d_min = d
                other_point_min = other_point
        if return_other_point:
            return d_min, other_point_min
        return d_min

    def SelfIntersect(self):
        epsilon = 0
        # BENTLEY-OTTMANN ALGORITHM
        # Sort the points along ascending x for the Sweep Line method
        sorted_index = sorted(range(len(self.points)), key=lambda p: (self.points[p][0], self.points[p][1]))
        nb = len(sorted_index)
        segments = []
        deleted = []

        while len(sorted_index) != 0: # While all the points haven't been swept
            # Stock the segments between 2 consecutive edges
            # Ex: for the ABCDE polygon, if Sweep Line is on C, the segments
            #   will be (C,B) and (C,D)
            if sorted_index[0]-1 < 0:
                segments.append((sorted_index[0], nb-1))
            else:
                segments.append((sorted_index[0], sorted_index[0]-1))
            if sorted_index[0] >= len(self.points)-1:
                segments.append((sorted_index[0], 0))
            else:
                segments.append((sorted_index[0], sorted_index[0]+1))


            # Once two edges linked by a segment have been swept, delete the
            # segment from the list
            to_del = []
            for index in deleted:
                if abs(index-sorted_index[0]) == 1 or abs(index-sorted_index[0]) == nb-1:
                    to_del.append((index, sorted_index[0]))
                    to_del.append((sorted_index[0], index))

            # Keep track of which edges have been swept
            deleted.append(sorted_index[0])
            sorted_index.pop(0)

            # Delete the segments that have just been swept
            index_to_del = []
            for i, segment in enumerate(segments):
                for seg_to_del in to_del:
                    if segment == seg_to_del:
                        index_to_del.append(i)
            for index in index_to_del[::-1]:
                segments.pop(index)

            # Checks if two segments are intersecting each other, returns True
            # if yes, otherwise the algorithm continues at WHILE
            for segment1 in segments:
                for segment2 in segments:
                    if segment1[0] != segment2[0] and segment1[1] != segment2[1] and segment1[0] != segment2[1] and segment1[1] != segment2[0]:

                        line1 = LineSegment2D(Point2D(self.points[segment1[0]]), Point2D(self.points[segment1[1]]))
                        line2 = LineSegment2D(Point2D(self.points[segment2[0]]), Point2D(self.points[segment2[1]]))

                        p, a, b = Point2D.LinesIntersection(line1, line2, True)

                        if p is not None:
                            if a >= 0+epsilon and a <= 1-epsilon and b >= 0+epsilon and b <= 1-epsilon:
                                return True, line1, line2

        return False, None, None
    def repair(self):
        points=self.points
        if self.SelfIntersect()[0] is True :
              line1= self.SelfIntersect()[1]
              line2=self.SelfIntersect()[2]
              for point1 in line1.points:
                  for point2 in line2.points:
                      bad_line=LineSegment2D(point1,point2)
                      if bad_line!=line1 and bad_line!=line2:
                          if bad_line in self.line_segments :
                             points.remove(line1.points[0])
                             points.remove(line1.points[1])
                             
                             # points.remove(point2)
                             # points.append(line1.line_intersection(line2))
                         
              new_polygon=Polygon2D(points)
              # new_polygon.MPLPlot()
              new_polygon.repair()
        else : 
              return self
       
        return self
             
       
    def  is_intersecting(self,line:LineSegment2D):
         intersection=[]
         for linear_element in self.linear_elements:
            point=linear_element.line_intersection(line)
            if point !=None :
                intersection.append(point)
         if len(intersection)>1:
            return True
         return False
 
    def ccw(self,A:Point2D, B:Point2D, C:Point2D):
   
        return (B[0] - A[0]) * (C[1] - A[1]) > (B[1] - A[1]) * (C[0] - A[0]) 
    
    def isConvex(self):
        n=len(self.points)
        for i in range(n):
            # Check every triplet of points
            A = self.points[i % n]
            B = self.points[(i + 1) % n]
            C = self.points[(i + 2) % n]
            if not self.ccw(A, B, C):
                return False
        return True  
    def reduction(self,ratio:float):
        new_points=[]
        
        for point in self.points:
            line=LineSegment2D(point,self.CenterOfMass())
            new_point=line.PointAtCurvilinearAbscissa(line.Length()*ratio)
            new_points.append(new_point)
        reduced_polygon=Polygon2D(new_points)
        return reduced_polygon
    def Offset(self, offset):
        nb = len(self.points)
        vectors = []
        for i in range(nb-1):
            v1 = Vector2D((self.points[i+1] - self.points[i]))
            v2 = Vector2D((self.points[i] - self.points[i+1]))
            v1.Normalize()
            v2.Normalize()
            vectors.append(v1)
            vectors.append(v2)

        
        v1 = Vector2D((self.points[0] - self.points[-1]))
        v2 = Vector2D((self.points[-1] - self.points[0]))
        v1.Normalize()
        v2.Normalize()
        vectors.append(v1)
        vectors.append(v2)


        offset_vectors = []
        new_radii = {}
        offset_points = []

        for i in range(nb):

            check = False
            ni = vectors[2*i-1] + vectors[2*i]
            if ni == Vector2D((0,0)):
                ni = vectors[2*i]
                ni = ni.NormalVector()
                offset_vectors.append(ni)
            else:
                ni.Normalize()
                if ni.Dot(vectors[2*i-1].NormalVector()) > 0:
                    ni = - ni
                    check = True
                offset_vectors.append(ni)

          

            normal_vector1 = - vectors[2*i-1].NormalVector()
            normal_vector2 =   vectors[ 2*i ].NormalVector()
            normal_vector1.Normalize()
            normal_vector2.Normalize()
            alpha = math.acos(normal_vector1.Dot(normal_vector2))

            offset_point = self.points[i] + offset/math.cos(alpha/2)*offset_vectors[i]
            offset_points.append(offset_point)


        

        return self.__class__(offset_points)
#    def Dict(self):
#        d = {'points': [point.Dict() for point in self.points], 'name':self.name}
#        return d
#
#    @classmethod
#    def DictToObject(cls, dict_):
#        return cls([Point2D.DictToObject(p) for p in dict_['points']], name=dict_['name'])



   
    def min_length(self):
         L=[]
        
         for k in range(len(self.line_segments)):
             L.append(self.line_segments[k].Length())
       
         return min(L)     
    def max_length(self):
         L=[]
        
         for k in range(len(self.line_segments)):
             L.append(self.line_segments[k].Length())
       
         return max(L)            
    def delaunay_triangulation(self):
        points=self.points
        new_points=[]
        delaunay_triangles=[]
        # ax=plt.subplot()
        for point in points : 
            new_points.append([point[0],point[1]])
        
            
        delaunay=npy.array(new_points)  
        
        tri=Delaunay(delaunay)
        
       
       
        
      
        for simplice in delaunay[tri.simplices]:
        
            triangle=Triangle2D([Point2D(simplice[0]),Point2D(simplice[1]),Point2D(simplice[2])])
            delaunay_triangles.append(triangle)
            # triangle.MPLPlot(ax=ax,color='g')
     
            
            
            
        return delaunay_triangles
              
   
    def plot_data(self, marker=None, color='black', stroke_width=1, opacity=1):
        data = []
        for nd in self.points:
            data.append({'x': nd.vector[0], 'y': nd.vector[1]})
        return {'type' : 'wire',
                    'data' : data,
                    'color' : color,
                    'size' : stroke_width,
                    'dash' : None,
                    'marker' : marker,
                    'opacity' : opacity}

    @classmethod
    def points_convex_hull(cls, points):
        ymax, pos_ymax = max_pos([pt.vector[1] for pt in points])
        point_start = points[pos_ymax]
        hull, thetac = [point_start], 0 #thetac is the current theta
        
        barycenter = points[0]
        for pt in points[1:] :
            barycenter += pt
        barycenter = barycenter/(len(points))
        #second point of hull
        theta = []
        remaining_points = points
        del remaining_points[pos_ymax]
        
        vec1 = point_start - barycenter
        for pt in remaining_points :
            vec2 = pt - point_start
            theta_i = -clockwise_angle(vec1, vec2)
            theta.append(theta_i)
        
        min_theta, posmin_theta = min_pos(theta)
        thetac += min_theta
        next_point = remaining_points[posmin_theta]
        hull.append(next_point)
        del remaining_points[posmin_theta]
        #Adding first point to close the loop at the end
        remaining_points.append(hull[0])
        
        while next_point != point_start :
            vec1 = next_point - barycenter
            theta = []
            for pt in remaining_points :
                vec2 = pt - next_point
                theta_i = -clockwise_angle(vec1, vec2)
                theta.append(theta_i)
                
            min_theta, posmin_theta = min_pos(theta)
            thetac += min_theta
            next_point = remaining_points[posmin_theta]
            hull.append(next_point)
            del remaining_points[posmin_theta]
        
        hull.pop()
        
        return cls(hull)
        
class Triangle2D(Polygon2D):
    
    
    def __init__(self,points,name=''):
        self.points=points
        
        self.area = self._area()  
        
        Polygon2D.__init__(self, points=points, name=name)
        
        
        
    def common_edge(self,nodes_0:List[Point2D],nodes_1:List[Point2D]):
        common_edge=[]
        for point1 in nodes_0:
            for point2 in nodes_1:
                if point1==point2:
                     common_edge.append(point1)
        if common_edge !=[]:
            return common_edge[0]
        else :
            return None
    def _area(self):
        u = self.points[1] - self.points[0]
        v = self.points[2] - self.points[0]
        return abs(u.Cross(v)) 
    def min_length(self):
         L=[]
        
         for k in range(len(self.line_segments)):
             L.append(self.line_segments[k].Length())
       
         return min(L)     
    def max_length(self):
         L=[]
        
         for k in range(len(self.line_segments)):
             L.append(self.line_segments[k].Length())
       
         return max(L)              
    def line_equation(self,P0:Point2D,P1:Point2D,M:Point2D):
    
        return (P1[0]-P0[0])*(M[1]-P0[1])-(P1[1]-P0[1])*(M[0]-P0[0])
    def is_inside_triangle(self,M:Point2D):
        P0=self.points[0]
        P1=self.points[1]
        P2=self.points[2]
        return self.line_equation(P0,P1,M)> 0 and self.line_equation(P1,P2,M) > 0 and self.line_equation(P2,P0,M) > 0
    def aspect_ratio(self):
        H=[]
        for k in range(len(self.line_segments)):
                H.append(2*self.area/self.line_segments[k].Length())
                                
        E=self.max_length()
        h=min(H)
        
        return E/h
    def discretise(self,n:float,ax):
        segment_to_nodes={}
    
         
        nodes=[]
        for segment in self.line_segments:
            # if n*segment.Length() < 1 :
            #     segment_to_nodes[segment]=[segment.point1,segment.point2]
           
                 
                 n0= int(math.ceil(n*self.max_length()))
                 l0=segment.Length()/n0
                        
       
                 for k in range(n0):
                          
                                 
                     node=segment.PointAtCurvilinearAbscissa(k*l0)
                    
                     
                     # node=Point2D([(1-k/l0)*segment.point1[0]+segment.point2[0]*k/l0,(1-k/l0)*segment.point1[1]+segment.point2[1]*k/l0])
                           
                     nodes.append(node)
                 nodes.insert(len(nodes),segment.point2)
                       
                 segment_to_nodes[segment]=nodes
                 for point in segment_to_nodes[segment]:
                     point.MPLPlot(ax=ax,color='r')
        return segment_to_nodes
    
    # def mesh_triangle(self,segment_to_nodes:Dict[LineSegment2D,List[Point2D]],n:float,ax):
    #     best_mesh=[]
    #     all_meshs_triangles=[]
    #     all_meshs_triangle=[]
    #     all_meshs_aspect_ratios=[]
    #     all_meshs_aspect_ratios.append([self.aspect_ratio()])
    #     segments=self.line_segments
    #     q=0
    #     p=0
    #     permutation = list(permutations(range(3),3))
    #     while p< len(permutation):
    #         skip=False
    #         alpha=0
    #         interior_segments=[]
    #         interior_segment_nodes={}
    #         all_aspect_ratios=[]
    #         all_triangles=[]
    #         nodes_0=[]
    #         nodes_1=[]
    #         nodes_0=segment_to_nodes[segments[permutation[p][0]]]
    #         nodes_1=segment_to_nodes[segments[permutation[p][1]]]
    #         min_segment=segments[permutation[p][2]]
           
           
    #         edge=self.common_edge(nodes_0,nodes_1)   
          
    #         if edge!=None:
    #               if nodes_0[0]==edge:
    #                   nodes_0.reverse()
                  
    #               if nodes_1[0]==edge:
    #                   nodes_1.reverse()
                
         
    #         l0=min(len(nodes_0),len(nodes_1))
    #         l1=max(len(nodes_0),len(nodes_1))
           
          
    #         if len(nodes_0)>len(nodes_1):
              
             
    #             for k in range(0,len(nodes_1)-1):
                  
    #                 interior_segment=LineSegment2D(nodes_0[k+1],nodes_1[k])
                  
    #                 interior_segments.append(interior_segment)
                   
    #         if len(nodes_1)>len(nodes_0):
               
              
    #             for k in range(0,len(nodes_0)-1):
                 
    #                 interior_segment=LineSegment2D(nodes_1[k+1],nodes_0[k])
        
    #                 interior_segments.append(interior_segment)
                 
                   
    #         if len(nodes_0)==len(nodes_1):
               
             
                
    #             for k in range(1,len(nodes_0)-1):
                 
    #                 interior_segment=LineSegment2D(nodes_1[k],nodes_0[k])
                  
    #                 interior_segments.append(interior_segment)
                    
                   
           
    #         if len(nodes_0)==2 and len(nodes_1)==2:
    #             all_aspect_ratios.append([self.aspect_ratio()])
    #             all_triangles.append(self)
               
    #             return all_triangles
          
            
    #         for seg in interior_segments:
             
    
    #                 interior_segment_nodes[seg]=seg.discretise(n,ax)
                
    #         # if min_segment.point_distance(interior_segments[0].points[0]) < min_segment.point_distance(interior_segments[len(interior_segments)-1].points[0]):
               
    #         #     interior_segments.insert(0,min_segment)
               
    #         #     interior_segment_nodes[interior_segments[0]]=segment_to_nodes[interior_segments[0]]
           
           
    #         # else :
               
    #         #     interior_segments.insert(len(interior_segments),min_segment)
               
           
    #         #     interior_segment_nodes[interior_segments[len(interior_segments)-1]]=segment_to_nodes[interior_segments[len(interior_segments)-1]]
       
                      
    #         interior_segments.insert(0,min_segment)
               
    #         interior_segment_nodes[min_segment]=segment_to_nodes[min_segment]
                            
                              
    #         for k in range(len(interior_segments)-1):
               
    #             u=len(interior_segment_nodes[interior_segments[k]])
    #             v=len(interior_segment_nodes[interior_segments[k+1]])
              
    #             line=Line2D(interior_segment_nodes[interior_segments[k]][0],interior_segment_nodes[interior_segments[k+1]][0])
    #             if line.PointProjection(edge)!=edge :
    #                 interior_segment_nodes[interior_segments[k]].reverse()
             
    #             if (u>=v and u>2): 
                   
                  
                           
    #                 if interior_segment_nodes[interior_segments[k]][0]!=interior_segment_nodes[interior_segments[k+1]][0]:
    #                             for j in range(v-1):
    #                                 new_triangle_1=Triangle2D([interior_segment_nodes[interior_segments[k]][j+1],interior_segment_nodes[interior_segments[k]][j],interior_segment_nodes[interior_segments[k+1]][j]])
    #                                 if new_triangle_1 not in all_triangles:
                                     
    #                                               all_triangles.append(new_triangle_1)
    #                                               all_aspect_ratios.append(new_triangle_1.aspect_ratio())
                                               
                                                     
                                                
                                     
    #                             for  j in range(v-1,u-1):
                                        
    #                                     if interior_segment_nodes[interior_segments[k]][j+1]!=interior_segment_nodes[interior_segments[k+1]][v-1]:
    #                                         new_triangle_1=Triangle2D([interior_segment_nodes[interior_segments[k]][j],interior_segment_nodes[interior_segments[k+1]][v-1],interior_segment_nodes[interior_segments[k]][j+1]])
    #                                         if new_triangle_1 not in all_triangles:
                                      
                                              
    #                                                 all_triangles.append(new_triangle_1)
    #                                                 all_aspect_ratios.append(new_triangle_1.aspect_ratio())
                                               
                                
    #                 else :
    #                       for j in range(v-1):
                               
    #                                 new_triangle_1=Triangle2D([interior_segment_nodes[interior_segments[k]][j+1],interior_segment_nodes[interior_segments[k+1]][j],interior_segment_nodes[interior_segments[k+1]][j+1]])
                         
                               
    #                                 if new_triangle_1 not in all_triangles:
                                      
                                            
    #                                                 all_triangles.append(new_triangle_1)
    #                                                 all_aspect_ratios.append(new_triangle_1.aspect_ratio())
                                                  
                                                   
                                                
                                             
                               
                            
    #             if (u<v and v>2):
                       
    #                       if interior_segment_nodes[interior_segments[k]][0]!=interior_segment_nodes[interior_segments[k+1]][0]:
    #                                 for j in range(u-1):
                           
                                   
    #                                     new_triangle_1=Triangle2D([interior_segment_nodes[interior_segments[k+1]][j+1],interior_segment_nodes[interior_segments[k]][j+1],interior_segment_nodes[interior_segments[k]][j]])
                         
                               
    #                                     if new_triangle_1 not in all_triangles:
                                            
    #                                               all_triangles.append(new_triangle_1)
    #                                               all_aspect_ratios.append(new_triangle_1.aspect_ratio())
                                             
                                             
                                                
                                                     
                                                     
    #                                     for j in range(u-1,v-1):
    #                                         if interior_segment_nodes[interior_segments[k+1]][j+1]!=interior_segment_nodes[interior_segments[k]][u-1]:
    #                                             new_triangle_2=Triangle2D([interior_segment_nodes[interior_segments[k+1]][j],interior_segment_nodes[interior_segments[k]][u-1],interior_segment_nodes[interior_segments[k+1]][j+1]])
    #                                             if new_triangle_2 not in all_triangles:
                                                   
    #                                                   all_triangles.append(new_triangle_2)
    #                                                   all_aspect_ratios.append(new_triangle_2.aspect_ratio())
                                                
                            
    #                       else :
    #                                     for j in range (v-2):
    #                                         new_triangle_2=Triangle2D([interior_segment_nodes[interior_segments[k]][j+1],interior_segment_nodes[interior_segments[k+1]][j+1],interior_segment_nodes[interior_segments[k+1]][j]])
                                 
    #                                         if new_triangle_2 not in all_triangles:
                                      
    #                                                 all_triangles.append(new_triangle_2)
    #                                                 all_aspect_ratios.append(new_triangle_2.aspect_ratio())
    #             if u==2 and v==2:                                                  
                 
    #                       if interior_segment_nodes[interior_segments[k]][0]!=interior_segment_nodes[interior_segments[k+1]][0]:
    #                           new_triangle_1=Triangle2D([interior_segment_nodes[interior_segments[k+1]][0],interior_segment_nodes[interior_segments[k]][0],interior_segment_nodes[interior_segments[k]][1]])
    #                           if new_triangle_1 not in all_triangles:
                                               
                                            
    #                                               all_triangles.append(new_triangle_1)
    #                                               all_aspect_ratios.append(new_triangle_1.aspect_ratio())
                                              
                                                  
                                                  
    #                           if interior_segment_nodes[interior_segments[k]][1]!=interior_segment_nodes[interior_segments[k+1]][1] :                       
    #                               new_triangle_2=Triangle2D([interior_segment_nodes[interior_segments[k+1]][0],interior_segment_nodes[interior_segments[k+1]][1],interior_segment_nodes[interior_segments[k]][1]])
    #                               if new_triangle_2 not in all_triangles:
                                               
                                 
    #                                                   all_triangles.append(new_triangle_2)
    #                                                   all_aspect_ratios.append(new_triangle_2.aspect_ratio())
                                            
    #                       else : 
    #                         new_triangle=Triangle2D([interior_segment_nodes[interior_segments[k+1]][0],interior_segment_nodes[interior_segments[k+1]][1],interior_segment_nodes[interior_segments[k]][1]])
    #                         if new_triangle not in all_triangles:
                                                
    #                                                   all_triangles.append(new_triangle)
    #                                                   all_aspect_ratios.append(new_triangle.aspect_ratio())
                                              
        
        
        
        
        
        
           
    #         if len(nodes_0)>len(nodes_1):
                  
                    
    #                             for k in range(l0-1,len(nodes_0)-1):
                                 
    #                                         new_triangle=Triangle2D([nodes_0[k],nodes_0[k+1],nodes_1[len(nodes_1)-2]])
    #                                         if new_triangle not in all_triangles:
                                      
                                 
    #                                               all_triangles.append(new_triangle)
    #                                               all_aspect_ratios.append(new_triangle.aspect_ratio())
                                            
                                                            
                        
    #         if len(nodes_1)>len(nodes_0):
                
                        
                          
                         
    #                             for k in range(l0-1,len(nodes_1)-1):
                                     
    #                                       new_triangle=Triangle2D([nodes_1[k],nodes_1[k+1],nodes_0[len(nodes_0)-2]])
    #                                       if new_triangle not in all_triangles:
                                             
    #                                               all_triangles.append(new_triangle)
    #                                               all_aspect_ratios.append(new_triangle.aspect_ratio())
                                           
    #         if len(nodes_0)==len(nodes_1):
             
    #                 new_triangle=Triangle2D([nodes_0[len(nodes_0)-2],nodes_1[len(nodes_1)-2],nodes_0[len(nodes_0)-1]])
    #                 if new_triangle not in all_triangles:
                             
                          
    #                                               all_triangles.append(new_triangle)
    #                                               all_aspect_ratios.append(new_triangle.aspect_ratio())
                                                  
    #         if min(all_aspect_ratios) > min(all_meshs_aspect_ratios[q-1]): 
    #             skip = False            
    #         if skip is False :
    #             all_meshs_triangles.append(all_triangles)
    #             p=p+1
               
    #             all_meshs_aspect_ratios.append(all_aspect_ratios)
    #             q=q+1
               
               
         
          
          
    #     min_aspect_ratios=[]  
    #     # print(all_meshs_triangles)
    #     all_meshs_aspect_ratios.remove([self.aspect_ratio()])
    #     for k in range(len(all_meshs_aspect_ratios)):
    #         min_aspect_ratios.append(min(all_meshs_aspect_ratios[k]))
         
    #     index=min_aspect_ratios.index(min(min_aspect_ratios)) 
      
    #     best_mesh=all_meshs_triangles[index]
     
    #     return best_mesh
        
    
    def mesh_triangle(self,segment_to_nodes:Dict[LineSegment2D,List[Point2D]],n:float,ax):
  
        segments=self.line_segments
        min_segment=[]
        interior_segments=[]
        interior_segment_nodes={}
        all_triangles=[]
        all_aspect_ratios=[]
       
        nodes_0=[]
        nodes_1=[]
    
       
        if len(segment_to_nodes[segments[1]])>= len(segment_to_nodes[segments[0]]):
            if len(segment_to_nodes[segments[0]])> len(segment_to_nodes[segments[2]]) :
              nodes_0=segment_to_nodes[segments[0]]
              nodes_1=segment_to_nodes[segments[1]]
              min_segment.append(segments[2])
           
            else :
                  nodes_0=segment_to_nodes[segments[1]]
                  nodes_1=segment_to_nodes[segments[2]]
                  min_segment.append(segments[0])
        if  len(segment_to_nodes[segments[0]])>= len(segment_to_nodes[segments[1]]):
          if len(segment_to_nodes[segments[2]])> len(segment_to_nodes[segments[1]]):
              nodes_0=segment_to_nodes[segments[0]]
              nodes_1=segment_to_nodes[segments[2]]
              min_segment.append(segments[1])
          else :
              nodes_0=segment_to_nodes[segments[0]]
              nodes_1=segment_to_nodes[segments[1]]
              min_segment.append(segments[2])
        if  len(segment_to_nodes[segments[0]])>= len(segment_to_nodes[segments[2]]):
            if  len(segment_to_nodes[segments[2]])> len(segment_to_nodes[segments[1]]):
                nodes_0=segment_to_nodes[segments[0]]
                nodes_1=segment_to_nodes[segments[2]]
                min_segment.append(segments[1])
            else :
                  nodes_0=segment_to_nodes[segments[0]]
                  nodes_1=segment_to_nodes[segments[1]]
                  min_segment.append(segments[2])
            
        if  len(segment_to_nodes[segments[2]])>= len(segment_to_nodes[segments[0]]):
          if len(segment_to_nodes[segments[0]])> len(segment_to_nodes[segments[1]]):
              nodes_0=segment_to_nodes[segments[0]]
              nodes_1=segment_to_nodes[segments[2]]
              min_segment.append(segments[1])
          else :
                  nodes_0=segment_to_nodes[segments[1]]
                  nodes_1=segment_to_nodes[segments[2]]
                  min_segment.append(segments[0])
                                    
    
        min_segment=min_segment[0]  
       
        edge=self.common_edge(nodes_0,nodes_1)   
      
        if edge!=None:
              if nodes_0[0]==edge:
                  nodes_0.reverse()
              
              if nodes_1[0]==edge:
                  nodes_1.reverse()
            
     
        l0=min(len(nodes_0),len(nodes_1))
        l1=max(len(nodes_0),len(nodes_1))
       
      
        if len(nodes_0)>len(nodes_1):
          
         
            for k in range(0,len(nodes_1)-1):
              
                interior_segment=LineSegment2D(nodes_0[k+1],nodes_1[k])
              
                interior_segments.append(interior_segment)
               
        if len(nodes_1)>len(nodes_0):
           
          
            for k in range(0,len(nodes_0)-1):
             
                interior_segment=LineSegment2D(nodes_1[k+1],nodes_0[k])
    
                interior_segments.append(interior_segment)
             
               
        if len(nodes_0)==len(nodes_1):
           
         
            
            for k in range(1,len(nodes_0)-1):
             
                interior_segment=LineSegment2D(nodes_1[k],nodes_0[k])
              
                interior_segments.append(interior_segment)
                
               
       
        if len(nodes_0)==2 and len(nodes_1)==2:
            all_aspect_ratios.append(self.aspect_ratio())
            all_triangles.append(self)
            return [all_triangles,all_aspect_ratios]
      
        
        for seg in interior_segments:
         

                interior_segment_nodes[seg]=seg.discretise(n,ax)
            
        if min_segment.point_distance(interior_segments[0].points[0]) < min_segment.point_distance(interior_segments[len(interior_segments)-1].points[0]):
           
            interior_segments.insert(0,min_segment)
           
            interior_segment_nodes[interior_segments[0]]=segment_to_nodes[interior_segments[0]]
       
       
        else :
           
            interior_segments.insert(len(interior_segments),min_segment)
           
       
            interior_segment_nodes[interior_segments[len(interior_segments)-1]]=segment_to_nodes[interior_segments[len(interior_segments)-1]]
   
                  
                          
                          
        for k in range(len(interior_segments)-1):
           
            u=len(interior_segment_nodes[interior_segments[k]])
            v=len(interior_segment_nodes[interior_segments[k+1]])
          
            line=Line2D(interior_segment_nodes[interior_segments[k]][0],interior_segment_nodes[interior_segments[k+1]][0])
            if line.PointProjection(edge)!=edge:
                interior_segment_nodes[interior_segments[k]].reverse()
         
            if (u>=v and u>2): 
               
              
                       
                if interior_segment_nodes[interior_segments[k]][0]!=interior_segment_nodes[interior_segments[k+1]][0]:
                            for j in range(v-1):
                                new_triangle_1=Triangle2D([interior_segment_nodes[interior_segments[k]][j+1],interior_segment_nodes[interior_segments[k]][j],interior_segment_nodes[interior_segments[k+1]][j]])
                                if new_triangle_1 not in all_triangles:
                                  
                                          all_triangles.append(new_triangle_1)
                                          all_aspect_ratios.append(new_triangle_1.aspect_ratio())
                            # if  interior_segment_nodes[interior_segments[k]][v-1]!=interior_segment_nodes[interior_segments[k+1]][v-1]:        
                            for  j in range(v-1,u-1):
                                    
                                    if interior_segment_nodes[interior_segments[k]][j+1]!=interior_segment_nodes[interior_segments[k+1]][v-1]:
                                        new_triangle_1=Triangle2D([interior_segment_nodes[interior_segments[k]][j],interior_segment_nodes[interior_segments[k+1]][v-1],interior_segment_nodes[interior_segments[k]][j+1]])
                                        if new_triangle_1 not in all_triangles:
                                                   
                                                        all_triangles.append(new_triangle_1)   
                                                        all_aspect_ratios.append(new_triangle_1.aspect_ratio()) 
                            # else :
                            #      for  j in range(v-1,u-1):
                            #         new_triangle_1=Triangle2D([interior_segment_nodes[interior_segments[k]][j],interior_segment_nodes[interior_segments[k+1]][v-1],interior_segment_nodes[interior_segments[k]][j+1]])
                            #         if new_triangle_1 not in all_triangles:
                                               
                            #                         all_triangles.append(new_triangle_1)   
                            #                         all_aspect_ratios.append(new_triangle_1.aspect_ratio())
                else :
                      for j in range(v-1):
                           
                                new_triangle_1=Triangle2D([interior_segment_nodes[interior_segments[k]][j+1],interior_segment_nodes[interior_segments[k+1]][j],interior_segment_nodes[interior_segments[k+1]][j+1]])
                     
                           
                                if new_triangle_1 not in all_triangles:
                             
                           
                                    all_triangles.append(new_triangle_1)
                                    all_aspect_ratios.append(new_triangle_1.aspect_ratio())
                           
                        
            if (u<v and v>2):
                   
                      if interior_segment_nodes[interior_segments[k]][0]!=interior_segment_nodes[interior_segments[k+1]][0]:
                                for j in range(u-1):
                       
                               
                                    new_triangle_1=Triangle2D([interior_segment_nodes[interior_segments[k+1]][j+1],interior_segment_nodes[interior_segments[k]][j+1],interior_segment_nodes[interior_segments[k]][j]])
                     
                           
                                    if new_triangle_1 not in all_triangles:
                                            all_triangles.append(new_triangle_1)
                                            all_aspect_ratios.append(new_triangle_1.aspect_ratio())
                                    
                                    for j in range(u-1,v-1):
                                        if interior_segment_nodes[interior_segments[k+1]][j+1]!=interior_segment_nodes[interior_segments[k]][u-1]:
                                            new_triangle_2=Triangle2D([interior_segment_nodes[interior_segments[k+1]][j],interior_segment_nodes[interior_segments[k]][u-1],interior_segment_nodes[interior_segments[k+1]][j+1]])
                                            if new_triangle_2 not in all_triangles:
                                                   
                                                          all_triangles.append(new_triangle_2)
                                                          all_aspect_ratios.append(new_triangle_2.aspect_ratio())       
                                    # new_triangle_1=Triangle2D([interior_segment_nodes[interior_segments[k+1]][j+1],interior_segment_nodes[interior_segments[k]][j],interior_segment_nodes[interior_segments[k+1]][j]])
                                    # if new_triangle_1 not in all_triangles:
                                       
                                    #                    all_triangles.append(new_triangle_1)
                                    #                    all_aspect_ratios.append(new_triangle_1.aspect_ratio())            
                                    
                        
                      else :
                                    for j in range (v-2):
                                        new_triangle_2=Triangle2D([interior_segment_nodes[interior_segments[k]][j+1],interior_segment_nodes[interior_segments[k+1]][j+1],interior_segment_nodes[interior_segments[k+1]][j]])
                             
                                        if new_triangle_2 not in all_triangles:
                                                all_triangles.append(new_triangle_2)
                                                all_aspect_ratios.append(new_triangle_2.aspect_ratio())
                    
            if (u==2 and v==2):
             
              if interior_segment_nodes[interior_segments[k]][0]!=interior_segment_nodes[interior_segments[k+1]][0]:
                  new_triangle_1=Triangle2D([interior_segment_nodes[interior_segments[k+1]][0],interior_segment_nodes[interior_segments[k]][0],interior_segment_nodes[interior_segments[k]][1]])
                  if new_triangle_1 not in all_triangles:
                                   
                                          all_triangles.append(new_triangle_1)
                                          all_aspect_ratios.append(new_triangle_1.aspect_ratio())
                  if interior_segment_nodes[interior_segments[k]][1]!=interior_segment_nodes[interior_segments[k+1]][1] :                       
                      new_triangle_2=Triangle2D([interior_segment_nodes[interior_segments[k+1]][0],interior_segment_nodes[interior_segments[k+1]][1],interior_segment_nodes[interior_segments[k]][1]])
                      if new_triangle_2 not in all_triangles:
                                       
                                              all_triangles.append(new_triangle_2)
                                              all_aspect_ratios.append(new_triangle_2.aspect_ratio())
              else : 
                    new_triangle=Triangle2D([interior_segment_nodes[interior_segments[k+1]][0],interior_segment_nodes[interior_segments[k+1]][1],interior_segment_nodes[interior_segments[k]][1]])
                    if new_triangle not in all_triangles:
                                   
                                          all_triangles.append(new_triangle)
                                          all_aspect_ratios.append(new_triangle.aspect_ratio())  
             
    
    
    
    
    
    
       
        if len(nodes_0)>len(nodes_1):
          
            
                        for k in range(l0-1,len(nodes_0)-1):
                         
                                    new_triangle=Triangle2D([nodes_0[k],nodes_0[k+1],nodes_1[len(nodes_1)-2]])
                                    if new_triangle not in all_triangles:
                              
                                        all_triangles.append(new_triangle)
                                        all_aspect_ratios.append(new_triangle.aspect_ratio())
                
        if len(nodes_1)>len(nodes_0):
        
                
                  
                 
                        for k in range(l0-1,len(nodes_1)-1):
                             
                                  new_triangle=Triangle2D([nodes_1[k],nodes_1[k+1],nodes_0[len(nodes_0)-2]])
                                  if new_triangle not in all_triangles:
                     
                                  
                                      all_triangles.append(new_triangle)
                                      all_aspect_ratios.append(new_triangle.aspect_ratio())
        if len(nodes_0)==len(nodes_1):
     
            new_triangle=Triangle2D([nodes_0[len(nodes_0)-2],nodes_1[len(nodes_1)-2],nodes_0[len(nodes_0)-1]])
            if new_triangle not in all_triangles:
                     
                all_triangles.append(new_triangle)
                all_aspect_ratios.append(new_triangle.aspect_ratio())
      
        return [all_triangles,all_aspect_ratios]
    
               
        
    
class Primitive3D(dc.DessiaObject):
    def __init__(self, basis_primitives=None, name=''):
        self.name = name
        self.primitives = basis_primitives # une liste
        if basis_primitives is None:
            self.primitives = []
        
        dc.DessiaObject.__init__(self, name=name)
        
    def volmdlr_primitives(self):
        return [self]

class Plane3D(Primitive3D):
    def __init__(self, origin, vector1, vector2, name=''):
        self.origin = Point3D(origin.vector)
        vector1 = Vector3D(vector1.vector)
        vector1.Normalize()
        vector2 = Vector3D(vector2.vector)
        vector2.Normalize()
        self.vectors = [vector1, vector2]
        self.name = name
        self.normal = self.vectors[0].Cross(self.vectors[1])
        self.normal.Normalize()

    def __hash__(self):
        return sum([hash(v) for v in self.vectors]) + hash(self.origin)

    def __eq__(self, other_):
        equal = (self.origin == other_.origin
                 and self.vectors[0] == other_.vectors[0]
                 and self.vectors[1] == other_.vectors[1])
        return equal

    def to_dict(self):
        # improve the object structure ?
        dict_ = dc.DessiaObject.base_dict(self)
        dict_['vector1'] = self.vectors[0].to_dict()
        dict_['vector2'] = self.vectors[1].to_dict()
        dict_['origin'] = self.origin.to_dict()
        dict_['name'] = self.name
        dict_['object_class'] = 'volmdlr.core.Plane3D'
        return dict_

    @classmethod
    def from_step(cls, arguments, object_dict):
        frame3d = object_dict[arguments[1]]
        origin = frame3d.origin
        vector1 = frame3d.u
        vector2 = frame3d.v
        # TRANSFORMER EN 3D TOUS LES OBJETS LIES AU PLAN
        return cls(origin, vector1, vector2, arguments[0][1:-1])

    @classmethod
    def from_3_points(cls, point1, point2, point3):
        vector1 = point2 - point1
        vector2 = point3 - point1
        vector1.Normalize()
        vector2.Normalize()
        normal = vector1.Cross(vector2)
        normal.Normalize()
        vector = normal.Cross(vector1)
        return cls(point1.copy(), vector1.copy(), vector.copy())

    @classmethod
    def from_normal(cls, point, normal):
        v1 = normal.deterministic_unit_normal_vector()
        v2 = v1.Cross(normal)
        return cls(point, v1, v2)

    @classmethod
    def from_points(cls, points):
        if len(points) < 3:
            raise ValueError
        elif len(points) == 3:
            return cls.from_3_points(Point3D(points[0].vector), Vector3D(points[1].vector), Vector3D(points[2].vector))
        else:
            points = [p.copy() for p in points]
            indexes_to_del = []
            for i, point in enumerate(points[1:]):
                if point == points[0]:
                    indexes_to_del.append(i)
            for index in indexes_to_del[::-1]:
                del points[index+1]

            origin = Point3D(points[0].vector)
            vector1 = Vector3D(points[1]-origin)
            vector1.Normalize()
            vector2_min = Vector3D(points[2]-origin)
            vector2_min.Normalize()
            dot_min = abs(vector1.Dot(vector2_min))
            for point in points[3:]:
                vector2 = Vector3D(point-origin)
                vector2.Normalize()
                dot = abs(vector1.Dot(vector2))
                if dot < dot_min:
                    vector2_min = vector2
                    dot_min = dot
            return cls.from_3_points(origin, vector1+origin, vector2_min+origin)

    def point_on_plane(self, point):
        if math.isclose(self.normal.Dot(point-self.origin), 0, abs_tol=1e-6):
            return True
        return False

    def line_intersection(self, line):
        u = line.points[1] - line.points[0]
        w = line.points[0] - self.origin
        if math.isclose(self.normal.Dot(u), 0, abs_tol=1e-08):
            return None
        intersection_abscissea = - self.normal.Dot(w) / self.normal.Dot(u)
        return line.points[0] + intersection_abscissea * u

    def linesegment_intersection(self, linesegment, abscissea=False):
        u = linesegment.points[1] - linesegment.points[0]
        w = linesegment.points[0] - self.origin
        normalDotu = self.normal.Dot(u)
        if math.isclose(normalDotu, 0, abs_tol=1e-08):
            if abscissea:
                return None, None
            return None
        intersection_abscissea = - self.normal.Dot(w) / normalDotu
        if intersection_abscissea < 0 or intersection_abscissea > 1:
            if abscissea:
                return None, None
            return None
        if abscissea:
            return linesegment.points[0] + intersection_abscissea * u, intersection_abscissea
        return linesegment.points[0] + intersection_abscissea * u

    def equation_coefficients(self):
        """
        returns the a,b,c,d coefficient from equation ax+by+cz+d = 0
        """
        a, b, c = self.normal.vector
        d = -self.origin.Dot(self.normal)
        return (a, b, c, d)

    def plane_intersection(self, other_plane):
        line_direction = self.normal.Cross(other_plane.normal)

        if line_direction.Norm() < 1e-6:
            return None

        a1, b1, c1, d1 = self.equation_coefficients()
        a2, b2, c2, d2 = other_plane.equation_coefficients()

        if a1*b2-a2*b1 != 0.:
            x0 = (b1*d2-b2*d1)/(a1*b2-a2*b1)
            y0 = (a2*d1-a1*d2)/(a1*b2-a2*b1)
            point1 = Point3D((x0, y0, 0))
        else:
            y0 = (b2*d2-c2*d1)/(b1*c2-c1*b2)
            z0 = (c1*d1-b1*d2)/(b1*c2-c1*b2)
            point1 = Point3D((0, y0, z0))

        point2 = point1 + line_direction
        return Line3D(point1, point2)

    def Rotation(self, center, axis, angle, copy=True):
        if copy:
            new_origin = self.origin.Rotation(center, axis, angle, True)
            new_vector1 = self.vectors[0].Rotation(center, axis, angle, True)
            new_vector2 = self.vectors[1].Rotation(center, axis, angle, True)
            return Plane3D(new_origin, new_vector1, new_vector2, self.name)
        else:
            self.origin.Rotation(center, axis, angle, True)
            self.vectors[0].Rotation(center, axis, angle, True)
            self.vectors[1].Rotation(center, axis, angle, True)

    def Translation(self, offset, copy=True):
        if copy:
            new_origin = self.origin.Translation(offset, True)
            return Plane3D(new_origin, self.vectors[0], self.vectors[1], self.name)
        else:
            self.origin.Translation(offset, False)

    def frame_mapping(self, frame, side, copy=True):
        """
        side = 'old' or 'new'
        """
        if side == 'old':
            new_origin = frame.OldCoordinates(self.origin)
            new_vector1 = frame.Basis().OldCoordinates(self.vectors[0])
            new_vector2 = frame.Basis().OldCoordinates(self.vectors[1])
            if copy:
                return Plane3D(new_origin, new_vector1, new_vector2, self.name)
            else:
                self.origin = new_origin
                self.vectors = [new_vector1, new_vector2]
                self.normal = frame.Basis().OldCoordinates(self.normal)
                self.normal.Normalize()
        if side == 'new':
            new_origin = frame.NewCoordinates(self.origin)
            new_vector1 = frame.Basis().NewCoordinates(self.vectors[0])
            new_vector2 = frame.Basis().NewCoordinates(self.vectors[1])
            if copy:
                return Plane3D(new_origin, new_vector1, new_vector2, self.name)
            else:
                self.origin = new_origin
                self.vectors = [new_vector1, new_vector2]
                self.normal = frame.Basis().NewCoordinates(self.normal)
                self.normal.Normalize()

    def copy(self):
        new_origin = self.origin.copy()
        new_vector1 = self.vectors[0].copy()
        new_vector2 = self.vectors[1].copy()
        return Plane3D(new_origin, new_vector1, new_vector2, self.name)

    def MPLPlot(self, ax=None):
        if ax is None:
            fig = plt.figure()
            ax = fig.add_subplot(111, projection='3d')
        else:
            fig = ax.figure

        self.origin.MPLPlot(ax)
        self.vectors[0].MPLPlot(ax, starting_point=self.origin, color='r')
        self.vectors[1].MPLPlot(ax, starting_point=self.origin, color='g')
        return ax

    def Babylon(self):
        s = 'var myPlane = BABYLON.MeshBuilder.CreatePlane("myPlane", {width: 0.5, height: 0.5, sideOrientation: BABYLON.Mesh.DOUBLESIDE}, scene);\n'
        s += 'myPlane.setPositionWithLocalVector(new BABYLON.Vector3({},{},{}));\n'.format(self.origin[0], self.origin[1], self.origin[2])

        s += 'var axis1 = new BABYLON.Vector3({}, {}, {});\n'.format(self.vectors[0][0], self.vectors[0][1], self.vectors[0][2])
        s += 'var axis2 = new BABYLON.Vector3({}, {}, {});\n'.format(self.vectors[1][0], self.vectors[1][1], self.vectors[1][2])
        s += 'var axis3 = new BABYLON.Vector3({}, {}, {});\n'.format(self.normal[0], self.normal[1], self.normal[2])
        s += 'var orientation = BABYLON.Vector3.RotationFromAxis(axis1, axis2, axis3);\n'
        s += 'myPlane.rotation = orientation;\n'

        s += 'var planemat = new BABYLON.StandardMaterial("planemat", scene);\n'
        s += 'planemat.alpha = 0.4;\n'
        s += 'myPlane.material = planemat;\n'

        return s

PLANE3D_OXY = Plane3D(O3D, X3D, Y3D)
PLANE3D_OYZ = Plane3D(O3D, Y3D, Z3D)
PLANE3D_OZX = Plane3D(O3D, Z3D, X3D)



#    @classmethod
#    def DictToObject(cls, dict_):
#        vectors = [Vector3D.DictToObject(vector_dict) for vector_dict in dict_['vectors']]
#        return cls(*vectors)



XYZ = Basis3D(X3D, Y3D, Z3D)
YZX = Basis3D(Y3D, Z3D, X3D)
ZXY = Basis3D(Z3D, X3D, Y3D)




OXYZ = Frame3D(O3D, X3D, Y3D, Z3D)
OYZX = Frame3D(O3D, Y3D, Z3D, X3D)
OZXY = Frame3D(O3D, Z3D, X3D, Y3D)

class CylindricalSurface3D(Primitive3D):
    """
    :param frame: Cylinder's frame to position it 
    :type frame: Frame3D
    :param radius: Cylinder's radius
    :type radius: float
    """
    
    def __init__(self, frame, radius, name=''): 
        self.frame = frame
        self.radius = radius
        self.name = name
        V=frame.v
        V.Normalize()
        W=frame.w
        W.Normalize()
        self.plane = Plane3D(frame.origin,V,W)
        
    @classmethod
    def from_step(cls, arguments, object_dict):
        frame3d = object_dict[arguments[1]]
        U, W = frame3d.v, -frame3d.u
        U.Normalize()
        W.Normalize()
        V = W.Cross(U)
        frame_direct = Frame3D(frame3d.origin, U, V, W)
        radius = float(arguments[2])/1000
        return cls(frame_direct, radius, arguments[0][1:-1])
    
    def frame_mapping(self, frame, side, copy=True) :
        basis = frame.Basis()
        if side == 'new':
            new_origin = frame.NewCoordinates(self.frame.origin)
            new_u = basis.NewCoordinates(self.frame.u)
            new_v = basis.NewCoordinates(self.frame.v)
            new_w = basis.NewCoordinates(self.frame.w)
            new_frame = Frame3D(new_origin, new_u, new_v, new_w)
            if copy:
                return CylindricalSurface3D(new_frame, self.radius, name=self.name)
            else:
                self.frame = new_frame

        if side == 'old':
            new_origin = frame.OldCoordinates(self.frame.origin)
            new_u = basis.OldCoordinates(self.frame.u)
            new_v = basis.OldCoordinates(self.frame.v)
            new_w = basis.OldCoordinates(self.frame.w)
            new_frame = Frame3D(new_origin, new_u, new_v, new_w)
            if copy:
                return CylindricalSurface3D(new_frame, self.radius, name=self.name)
            else:
                self.frame = new_frame

class ToroidalSurface3D(Primitive3D):
    """
    :param frame: Tore's frame to position it 
    :type frame: Frame3D
    :param rcenter: Tore's radius
    :type rcenter: float
    :param rcircle: Circle to revolute radius
    :type rcircle: float
    """
    def __init__(self, frame, rcenter, rcircle, name=''): 
        self.frame = frame
        self.rcenter = rcenter
        self.rcircle = rcircle
        self.name = name
        V=frame.v
        V.Normalize()
        W=frame.w
        W.Normalize()
        self.plane = Plane3D(frame.origin,V,W)
        
    @classmethod
    def from_step(cls, arguments, object_dict):
        frame3d = object_dict[arguments[1]]
        U, W = frame3d.v, -frame3d.u
        U.Normalize()
        W.Normalize()
        V = W.Cross(U)
        frame_direct = Frame3D(frame3d.origin, U, V, W)
        rcenter = float(arguments[2])/1000
        rcircle = float(arguments[3])/1000
        return cls(frame_direct, rcenter, rcircle, arguments[0][1:-1])
    
    def frame_mapping(self, frame, side, copy=True) :
        basis = frame.Basis()
        if side == 'new':
            new_origin = frame.NewCoordinates(self.frame.origin)
            new_u = basis.NewCoordinates(self.frame.u)
            new_v = basis.NewCoordinates(self.frame.v)
            new_w = basis.NewCoordinates(self.frame.w)
            new_frame = Frame3D(new_origin, new_u, new_v, new_w)
            if copy:
                return ToroidalSurface3D(new_frame,self.rcenter,self.rcircle,name=self.name)
            else:
                self.frame = new_frame

        if side == 'old':
            new_origin = frame.OldCoordinates(self.frame.origin)
            new_u = basis.OldCoordinates(self.frame.u)
            new_v = basis.OldCoordinates(self.frame.v)
            new_w = basis.OldCoordinates(self.frame.w)
            new_frame = Frame3D(new_origin, new_u, new_v, new_w)
            if copy:
                return ToroidalSurface3D(new_frame,self.rcenter,self.rcircle,name=self.name)
            else:
                self.frame = new_frame

class ConicalSurface3D(Primitive3D):
    """
    :param frame: Cone's frame to position it 
    :type frame: Frame3D
    :param r: Cone's bottom radius
    :type r: float
    :param semi_angle: Cone's semi-angle
    :type semi_angle: float
    """
    def __init__(self, frame, radius, semi_angle, name=''): 
        self.frame = frame
        self.radius = radius
        self.semi_angle = semi_angle
        self.name = name
        V=frame.v
        V.Normalize()
        W=frame.w
        W.Normalize()
        self.plane = Plane3D(frame.origin,V,W)
        
    @classmethod
    def from_step(cls, arguments, object_dict):
        frame3d = object_dict[arguments[1]]
        U, W = frame3d.v, frame3d.u
        U.Normalize()
        W.Normalize()
        V = W.Cross(U)
        frame_direct = Frame3D(frame3d.origin, U, V, W)
        radius = float(arguments[2])/1000
        semi_angle = float(arguments[3])
        return cls(frame_direct, radius, semi_angle, arguments[0][1:-1])
    
    def frame_mapping(self, frame, side, copy=True) :
        basis = frame.Basis()
        if side == 'new':
            new_origin = frame.NewCoordinates(self.frame.origin)
            new_u = basis.NewCoordinates(self.frame.u)
            new_v = basis.NewCoordinates(self.frame.v)
            new_w = basis.NewCoordinates(self.frame.w)
            new_frame = Frame3D(new_origin, new_u, new_v, new_w)
            if copy:
                return ConicalSurface3D(new_frame, self.radius, name=self.name)
            else:
                self.frame = new_frame

        if side == 'old':
            new_origin = frame.OldCoordinates(self.frame.origin)
            new_u = basis.OldCoordinates(self.frame.u)
            new_v = basis.OldCoordinates(self.frame.v)
            new_w = basis.OldCoordinates(self.frame.w)
            new_frame = Frame3D(new_origin, new_u, new_v, new_w)
            if copy:
                return ConicalSurface3D(new_frame, self.radius, name=self.name)
            else:
                self.frame = new_frame

class SphericalSurface3D(Primitive3D):
    """
    :param frame: Sphere's frame to position it 
    :type frame: Frame3D
    :param radius: Sphere's radius
    :type radius: float
    """
    
    def __init__(self, frame, radius, name=''): 
        self.frame = frame
        self.radius = radius
        self.name = name
        V=frame.v
        V.Normalize()
        W=frame.w
        W.Normalize()
        self.plane = Plane3D(frame.origin,V,W)
        
    @classmethod
    def from_step(cls, arguments, object_dict):
        frame3d = object_dict[arguments[1]]
        U, W = frame3d.v, frame3d.u
        U.Normalize()
        W.Normalize()
        V = W.Cross(U)
        frame_direct = Frame3D(frame3d.origin, U, V, W)
        radius = float(arguments[2])/1000
        return cls(frame_direct, radius, arguments[0][1:-1])

# class EllipseSurface3D(Primitive3D):
    
#     def __init__(self, frame, R, r, name=''): 
#         self.frame = frame
#         self.R = R
#         self.r = r
#         self.name = name
#         V=frame.v #U représente la normale
#         V.Normalize()
#         W=frame.w
#         W.Normalize()
#         self.plane = Plane3D(frame.origin,V,W)
        
#     @classmethod
#     def from_step(cls, arguments, object_dict):
#         frame3d = object_dict[arguments[1]]
#         R=arguments[2]
#         r=arguments[3]
#         return cls(frame3d, R, r, arguments[0][1:-1])
        
class Line3D(Primitive3D, Line):
    _non_eq_attributes = ['name', 'basis_primitives', 'bounding_box']

    """
    Define an infinite line passing through the 2 points
    """
    def __init__(self, point1, point2, name=''):
        Primitive3D.__init__(self, basis_primitives=[point1, point2], name=name)
        self.points = [point1, point2]
        self.bounding_box = self._bounding_box()

    def __hash__(self):
        return sum([hash(p) for p in self.points]) + hash(self.bounding_box)

    def to_dict(self):
        # improve the object structure ?
        dict_ = {}
        dict_['name'] = self.name
        dict_['point1'] = self.points[0].to_dict()
        dict_['point2'] = self.points[1].to_dict()
        return dict_

    def _bounding_box(self):
        points = self.points

        xmin = min([pt[0] for pt in points])
        xmax = max([pt[0] for pt in points])
        ymin = min([pt[1] for pt in points])
        ymax = max([pt[1] for pt in points])
        zmin = min([pt[2] for pt in points])
        zmax = max([pt[2] for pt in points])

        return BoundingBox(xmin, xmax, ymin, ymax, zmin, zmax)

    def PointAtCurvilinearAbscissa(self, curvilinear_abscissa):
        return self.points[0] + (self.points[1]-self.points[0]) * curvilinear_abscissa

    def MPLPlot(self, ax=None, color='k', dashed=True):
        if ax is None:
            fig = plt.figure()
            ax = Axes3D(fig)
        else:
            fig = ax.figure

        # Line segment
        x = [p.vector[0] for p in self.points]
        y = [p.vector[1] for p in self.points]
        z = [p.vector[2] for p in self.points]
        ax.plot(x,y,z, 'ok')

        # Drawing 3 times length of segment on each side
        u = self.points[1] - self.points[0]
        x1, y1, z1 = (self.points[0] - 3*u).vector
        x2, y2, z2 = (self.points[1] + 3*u).vector
        if dashed:
            ax.plot([x1, x2], [y1, y2], [z1, z2], color=color, dashes=[30, 5, 10, 5])
        else:
            ax.plot([x1, x2], [y1, y2], [z1, z2], color=color)            
        return ax

    def PlaneProjection2D(self,center, x, y):
        return Line2D(self.points[0].PlaneProjection2D(center, x, y),
                      self.points[1].PlaneProjection2D(center, x, y))

    def MinimumDistancePoints(self, other_line):
        """
        Returns the points on this line and the other line that are the closest
        of lines
        """
        u = self.points[1] - self.points[0]
        v = other_line.points[1] - other_line.points[0]
        w = self.points[0] - other_line.points[0]
        a = u.Dot(u)
        b = u.Dot(v)
        c = v.Dot(v)
        d = u.Dot(w)
        e = v.Dot(w)

        s = (b*e -c*d) / (a*c - b**2)
        t = (a*e -b*d) / (a*c - b**2)
        p1 = self.points[0] + s*u
        p2 = other_line.points[0] + t*v
        return p1, p2

    def Rotation(self, center, axis, angle, copy=True):
        if copy:
            return Line3D(*[p.Rotation(center, axis, angle, copy=True) for p in self.points])
        else:
            for p in self.points:
                p.Rotation(center, axis, angle, copy=False)

    def Translation(self, offset, copy=True):
        if copy:
            return Line3D(*[p.Translation(offset, copy=True) for p in self.points])
        else:
            for p in self.points:
                p.Translation(offset, copy=False)

    def frame_mapping(self, frame, side, copy=True):
        """
        side = 'old' or 'new'
        """
        if side == 'old':
            if copy:
                return Line3D(*[frame.OldCoordinates(p) for p in self.points])
            else:
                for p in self.points:
                    self.points = [frame.OldCoordinates(p) for p in self.points]
        if side == 'new':
            if copy:
                return Line3D(*[frame.NewCoordinates(p) for p in self.points])
            else:
                for p in self.points:
                    self.points = [frame.NewCoordinates(p) for p in self.points]

    def copy(self):
        return Line3D(*[p.copy() for p in self.points])

    @classmethod
    def from_step(cls, arguments, object_dict):
        point1 = object_dict[arguments[1]]
        direction = object_dict[arguments[2]]
        point2 = point1 + direction
        return cls(point1, point2, arguments[0][1:-1])

    def Intersection(self,line2):
        
        x1 = self.points[0].vector[0]
        y1 = self.points[0].vector[1]
        z1 = self.points[0].vector[2]
        x2 = self.points[1].vector[0]
        y2 = self.points[1].vector[1]
        z2 = self.points[1].vector[2]
        x3 = line2.points[0].vector[0]
        y3 = line2.points[0].vector[1]
        z3 = line2.points[0].vector[2]
        x4 = line2.points[1].vector[0]
        y4 = line2.points[1].vector[1]
        z4 = line2.points[1].vector[2]
        
        if x3 == 0 and x4 ==0 and y4-y3 == 0 :
            x5, y5, z5 = x3, y3, z3
            x6, y6, z6 = x4, y4, z4
            x3, y3, z3 = x1, y1, z1
            x4, y4, z4 = x2, y2, z2
            x1, y1, z1 = x5, y5, z5
            x2, y2, z2 = x6, y6, z6
        
        elif y3 == 0 and y4 ==0 and x4-x3 == 0 :
            x5, y5, z5 = x3, y3, z3
            x6, y6, z6 = x4, y4, z4
            x3, y3, z3 = x1, y1, z1
            x4, y4, z4 = x2, y2, z2
            x1, y1, z1 = x5, y5, z5
            x2, y2, z2 = x6, y6, z6
            
            
        res, list_t1 = [], []
        
        #2 unknown 3eq with t1 et t2 unknown
        
        if (x2-x1+y1-y2) != 0 and (y4-y3) != 0:
            t1 = (x3-x1 + (x4-x3)*(y1-y3)/(y4-y3))/(x2-x1+y1-y2)
            t2 = (y1-y3 + (y2-y1)*t1)/(y4-y3)
            res1 = z1 + (z2-z1)*t1
            res2 = z3 + (z4-z3)*t2
            list_t1.append(t1)
            res.append([res1, res2])
        
        if (z2-z1+y1-y2) != 0 and (y4-y3) != 0:
            t1 = (z3-z1 + (z4-z3)*(y1-y3)/(y4-y3))/(z2-z1+y1-y2)
            t2 = (y1-y3 + (y2-y1)*t1)/(y4-y3)
            res1 = x1 + (x2-x1)*t1
            res2 = x3 + (x4-x3)*t2
            list_t1.append(t1)
            res.append([res1, res2])
        
        if (z2-z1+x1-x2) != 0 and (x4-x3) != 0: 
            t1 = (z3-z1 + (z4-z3)*(x1-x3)/(x4-x3))/(z2-z1+x1-x2)
            t2 = (x1-x3 + (x2-x1)*t1)/(x4-x3)
            res1 = y1 + (y2-y1)*t1
            res2 = y3 + (y4-y3)*t2
            list_t1.append(t1)
            res.append([res1, res2])
        
        if len(res)==0 :
            return None
        
        for pair, t1 in zip(res, list_t1) :
            res1, res2 = pair[0], pair[1]
            if math.isclose(res1, res2, abs_tol=1e-7) : #if there is an intersection point
                return Point3D([x1+(x2-x1)*t1, y1+(y2-y1)*t1, z1+(z2-z1)*t1])
        
        return None

class BSplineCurve3D(Primitive3D):
    def __init__(self, degree, control_points, knot_multiplicities, knots, weights=None, periodic=False, name=''):
        Primitive3D.__init__(self, basis_primitives=control_points, name=name)
        self.control_points = control_points
        self.degree = degree
        knots = standardize_knot_vector(knots)
        self.knots = knots
        self.knot_multiplicities = knot_multiplicities
        self.weights = weights
        self.periodic = periodic
        self.name = name

        curve = BSpline.Curve()
        curve.degree = degree
        if weights is None:
            P = [(control_points[i][0], control_points[i][1], control_points[i][2]) for i in range(len(control_points))]
            curve.ctrlpts = P
        else:
            Pw = [(control_points[i][0]*weights[i], control_points[i][1]*weights[i], control_points[i][2]*weights[i], weights[i]) for i in range(len(control_points))]
            curve.ctrlptsw = Pw
        knot_vector = []
        for i, knot in enumerate(knots):
            knot_vector.extend([knot]*knot_multiplicities[i])
        curve.knotvector = knot_vector
        curve.delta = 0.1
        curve_points = curve.evalpts

        self.curve = curve
        self.points = [Point3D((p[0], p[1], p[2])) for p in curve_points]

    def Length(self):
        #Approximately
        length = 0
        for k in range(0,len(self.points)-1) :
            length += (self.points[k] - self.points[k+1]).Norm()
        return length
    
    def PointAtCurvilinearAbscissa(self, curvilinear_abscissa):
        #copy paste from wire3D
        length = 0.
        primitives = []
        for k in range(0, len(self.points)-1) :
            primitives.append(LineSegment3D(self.points[k], self.points[k+1]))
        for primitive in primitives:
            primitive_length = primitive.Length()
            if length + primitive_length >= curvilinear_abscissa:
                return primitive.PointAtCurvilinearAbscissa(curvilinear_abscissa - length)
            length += primitive_length
        # Outside of length
        raise ValueError

    def FreeCADExport(self, ip, ndigits=3):
        name = 'primitive{}'.format(ip)
        points = '['
        for i in range(len(self.control_points)):
            point = 'fc.Vector({},{},{}),'.format(self.control_points[i][0],self.control_points[i][1],self.control_points[i][2])
            points += point
        points = points[:-1]
        points += ']'
        # !!! : A QUOI SERT LE DERNIER ARG DE BSplineCurve (False)?
        # LA MULTIPLICITE EN 3e ARG ET LES KNOTS EN 2e ARG ?
        return '{} = Part.BSplineCurve({},{},{},{},{},{},{})\n'.format(name,points,self.knot_multiplicities,self.knots,self.periodic,self.degree,self.weights,False)

    @classmethod
    def from_step(cls, arguments, object_dict):
        name = arguments[0][1:-1]
        degree = int(arguments[1])
        points = [object_dict[int(i[1:])] for i in arguments[2]]
        # curve_form = arguments[3]
        if arguments[4] == '.F.':
            closed_curve = False
        elif arguments[4] == '.T.':
            closed_curve = True
        else:
            raise ValueError
        # self_intersect = arguments[5]
        knot_multiplicities = [int(i) for i in arguments[6][1:-1].split(",")]
        knots = [float(i) for i in arguments[7][1:-1].split(",")]
        # knot_spec = arguments[8]
        knot_vector = []
        for i, knot in enumerate(knots):
            knot_vector.extend([knot]*knot_multiplicities[i])

        if 9 in range(len(arguments)):
            weight_data = [float(i) for i in arguments[9][1:-1].split(",")]
        else:
            weight_data = None

        # FORCING CLOSED_CURVE = FALSE:
        closed_curve = False
        return cls(degree, points, knot_multiplicities, knots, weight_data, closed_curve, name)

    def point_distance(self, pt1):
        distances = []
        for point in self.points:
#            vmpt = Point3D((point[1], point[2], point[3]))
            distances.append(pt1.point_distance(point))
        return min(distances)

    def Rotation(self, center, axis, angle, copy=True):
        new_control_points = [p.Rotation(center, axis, angle, True) for p in self.control_points]
        new_BSplineCurve3D = BSplineCurve3D(self.degree, new_control_points, self.knot_multiplicities, self.knots, self.weights, self.periodic, self.name)
        if copy:
            return new_BSplineCurve3D
        else:
            self.control_points = new_control_points
            self.curve = new_BSplineCurve3D.curve
            self.points = new_BSplineCurve3D.points

    def Translation(self, offset, copy=True):
        new_control_points = [p.Translation(offset, True) for p in self.control_points]
        new_BSplineCurve3D = BSplineCurve3D(self.degree, new_control_points, self.knot_multiplicities, self.knots, self.weights, self.periodic, self.name)
        if copy:
            return new_BSplineCurve3D
        else:
            self.control_points = new_control_points
            self.curve = new_BSplineCurve3D.curve
            self.points = new_BSplineCurve3D.points
    #Copy paste du LineSegment3D
    def MPLPlot(self, ax=None):
        if ax is None:
            fig = plt.figure()
            ax = fig.add_subplot(111, projection='3d')
        else:
            fig = ax.figure

        x=[p.vector[0] for p in self.points]
        y=[p.vector[1] for p in self.points]
        z=[p.vector[2] for p in self.points]
        ax.plot(x,y,z, 'o-k')
        return ax

    def To2D(self, plane_origin, x1, x2):
        control_points2D=[p.To2D(plane_origin,x1,x2) for p in self.control_points]
        return BSplineCurve2D(self.degree, control_points2D, self.knot_multiplicities, self.knots, self.weights, self.periodic, self.name)

    def tessellation_points(self) :
        return self.points

class Arc3D(Primitive3D):
    """
    An arc is defined by a starting point, an end point and an interior point
    
    """
    def __init__(self, start, interior, end, normal=None, name='', other_vec=None):
        """
        TODO : vérifier la position du centre et valeur du rayon pas seulement pour le cas particulier (s=e et i à 180°)    
    
        """
        self.start = start
        self.interior = interior
        self.end = end
        self.other_vec = other_vec
        self.setup_arc(start, interior, end, normal=normal, name=name)

    def setup_arc(self, start, interior, end, normal=None, name='') :
        u1 = (self.interior - self.start)
        u2 = (self.interior - self.end)
        try:
            u1.Normalize()
            u2.Normalize()
        except ZeroDivisionError:
            raise ValueError('Start, end and interior points  of an arc must be distincts')
        
        if normal is None:
            n = u2.Cross(u1)
            n.Normalize()
            self.normal = n
        else:
            normal.Normalize()
            self.normal = normal
        
        if u1 == u2:
            u2=self.normal.Cross(u1) 
            u2.Normalize()
            
        v1 = self.normal.Cross(u1)# v1 is normal, equal u2
        v2 = self.normal.Cross(u2)#equal -u1
        
        p11 = 0.5 * (start + interior)# Mid point of segment s,m
        p12 = p11 + v1
        p21 = 0.5 * (end + interior)# Mid point of segment s,m
        p22 = p21 + v2

        l1 = Line3D(p11, p12)
        l2 = Line3D(p21, p22)
        
        c1, _ = l1.MinimumDistancePoints(l2)
        
        self.center = c1 
        self.radius = (self.center - self.start).Norm()

        # Determining angle

        if self.other_vec is None :
            vec1 = (self.start - self.center)
        else :
            vec1 = self.other_vec
        vec1.Normalize()
        vec2 = self.normal.Cross(vec1)
            
        # r1 = (self.start).To2D(self.center, u1, v1)
        # r2 = (self.end).To2D(self.center, u1, v1)
        # ri = (self.interior).To2D(self.center, u1, v1)
        
        r1 = (self.start).To2D(self.center, vec1, vec2)
        r2 = (self.end).To2D(self.center, vec1, vec2)
        ri = (self.interior).To2D(self.center, vec1, vec2)
        
        angle1 = math.atan2(r1.vector[1], r1.vector[0])
        anglei = math.atan2(ri.vector[1], ri.vector[0])
        angle2 = math.atan2(r2.vector[1], r2.vector[0])
        
        # Going trigo/clock wise from start to interior
        if anglei < angle1:
            trigowise_path = (anglei+2*math.pi) - angle1
            clockwise_path = angle1 - anglei
        else:
            trigowise_path = anglei - angle1
            clockwise_path = angle1 - anglei + 2*math.pi
            
        # Going trigo wise from interior to interior
        if angle2 < anglei:
            trigowise_path += (angle2+2*math.pi) - anglei
            clockwise_path += anglei - angle2
        else:
            trigowise_path += angle2 - anglei
            clockwise_path += anglei - angle2 + 2*math.pi     
            
        if clockwise_path > trigowise_path:
            self.is_trigo = True
            self.angle = trigowise_path
        else:
            # Clock wise
            self.is_trigo = False
            self.angle = clockwise_path                
        Primitive3D.__init__(self, basis_primitives=self.tessellation_points(), name=name)
        
    # @classmethod
    # def from_step(cls, arguments, object_dict):
    #     edges = []
    #     for edge in arguments[1]:
    #         edges.append(object_dict[int(edge[1:])])

    def _get_points(self):
        return self.tessellation_points()
        # return [self.start,self.interior,self.end]

    points=property(_get_points)

    def tessellation_points(self, resolution_for_circle=40):
#        number_points_tesselation = math.ceil(resolution_for_circle*abs(0.5*self.angle/math.pi))
        number_points_tesselation = resolution_for_circle
        l = self.Length()
        tessellation_points_3D = [self.PointAtCurvilinearAbscissa(l*i/(number_points_tesselation)) for i in range(number_points_tesselation+1)]
        return tessellation_points_3D

    def Length(self):
        return self.radius * abs(self.angle)

    def PointAtCurvilinearAbscissa(self, curvilinear_abscissa):
        return self.start.Rotation(self.center, self.normal, curvilinear_abscissa/self.radius, copy=True)

    def Rotation(self, rot_center, axis, angle, copy=True):
        if copy:
            new_start = self.start.Rotation(rot_center, axis, angle, True)
            new_interior = self.interior.Rotation(rot_center, axis, angle, True)
            new_end = self.end.Rotation(rot_center, axis, angle, True)
            return Arc3D(new_start, new_interior, new_end, name=self.name)
        else:
            self.center.Rotation(rot_center, axis, angle, False)
            self.start.Rotation(rot_center, axis, angle, False)
            self.interior.Rotation(rot_center, axis, angle, False)
            self.end.Rotation(rot_center, axis, angle, False)
            [p.Rotation(rot_center, axis, angle, False) for p in self.primitives]

    def Translation(self, offset, copy=True):
        if copy:
            new_start = self.start.Translation(offset, True)
            new_interior = self.interior.Translation(offset, True)
            new_end = self.end.Translation(offset, True)
            return Arc3D(new_start, new_interior, new_end, name=self.name)
        else:
            self.center.Translation(offset, False)
            self.start.Translation(offset, False)
            self.interior.Translation(offset, False)
            self.end.Translation(offset, False)
            [p.Translation(offset, False) for p in self.primitives]

    def MPLPlot(self, ax=None):
        if ax is None:
            fig = plt.figure()
            ax = Axes3D(fig)
        else:
            fig = None

        ax.plot([self.interior[0]], [self.interior[1]], [self.interior[2]], color='b')
        ax.plot([self.start[0]], [self.start[1]], [self.start[2]], c='r')
        ax.plot([self.end[0]], [self.end[1]], [self.end[2]], c='r')
        ax.plot([self.interior[0]], [self.interior[1]], [self.interior[2]], c='g')
        x = []
        y = []
        z = []
        for px, py, pz in self.tessellation_points():
            x.append(px)
            y.append(py)
            z.append(pz)

        ax.plot(x, y, z, 'k')
        return ax

    def MPLPlot2D(self, center=O3D, x3d=X3D, y3D=Y3D, ax=None, color='k'):
        if ax is None:
            fig = plt.figure()
            ax = fig.add_subplot(111, projection='3d')
        else:
            fig = ax.figure

        # TODO: Enhance this plot
        l = self.Length()
        x = []
        y = []
        for i in range(30):
            p = self.PointAtCurvilinearAbscissa(i/(29.)*l)
            xi, yi = p.PlaneProjection2D(center, X3D, Y3D)
            x.append(xi)
            y.append(yi)
        ax.plot(x, y, color=color)

        return ax

    def FreeCADExport(self, name, ndigits=6):
        xs, ys, zs = round(1000*self.start, ndigits).vector
        xi, yi, zi = round(1000*self.interior, ndigits).vector
        xe, ye, ze = round(1000*self.end, ndigits).vector
        return '{} = Part.Arc(fc.Vector({},{},{}),fc.Vector({},{},{}),fc.Vector({},{},{}))\n'.format(name,xs,ys,zs,xi,yi,zi,xe,ye,ze)

    def copy(self):
        return Arc3D(self.start.copy(), self.interior.copy(), self.end.copy())

    def frame_mapping(self, frame, side, copy=True):
        """
        side = 'old' or 'new'
        """
        if side == 'old':
            new_start = frame.OldCoordinates(self.start.copy())
            new_interior = frame.OldCoordinates(self.interior.copy())
            new_end = frame.OldCoordinates(self.end.copy())
            if copy:
                return Arc3D(new_start, new_interior, new_end, normal=None, name=self.name)
            else:
                self.start, self.interior, self.end = new_start, new_interior, new_end
                self.setup_arc(self.start, self.interior, self.end)
                
        if side == 'new':
            new_start = frame.NewCoordinates(self.start.copy())
            new_interior = frame.NewCoordinates(self.interior.copy())
            new_end = frame.NewCoordinates(self.end.copy())
            if copy:
                return Arc3D(new_start, new_interior, new_end, normal=None, name=self.name)
            else:
                self.start, self.interior, self.end = new_start, new_interior, new_end
                self.setup_arc(self.start, self.interior, self.end)
                
    def To2D(self,plane_origin, x, y):
        ps = self.start.To2D(plane_origin, x, y)
        pi = self.interior.To2D(plane_origin, x, y)
        pe = self.end.To2D(plane_origin, x, y)
        if ps==pe :
            pc = self.center.To2D(plane_origin, x, y)
            return Circle2D(pc, self.radius, name=self.name)
        else :
            return Arc2D(ps, pi, pe, name=self.name)
 
    def minimum_distance_points_arc(self, other_arc) :
    
        u1 = self.start - self.center
        u1.Normalize()
        u2 = self.normal.Cross(u1)
        
        w = other_arc.center - self.center
        
        u3 = other_arc.start - other_arc.center
        u3.Normalize()
        u4 = other_arc.normal.Cross(u3)
        
        r1, r2 = self.radius, other_arc.radius

        a, b, c, d = u1.Dot(u1), u1.Dot(u2), u1.Dot(u3), u1.Dot(u4) 
        e, f, g = u2.Dot(u2), u2.Dot(u3), u2.Dot(u4)
        h, i = u3.Dot(u3), u3.Dot(u4)
        j = u4.Dot(u4)
        k, l, m, n, o = w.Dot(u1), w.Dot(u2), w.Dot(u3), w.Dot(u4), w.Dot(w)
        
        # x = (theta1, theta2)
        def distance_squared(x):
            return (a*((math.cos(x[0]))**2)*r1**2 + e*((math.sin(x[0]))**2)*r1**2
                    + o + h*((math.cos(x[1]))**2)*r2**2 + j*((math.sin(x[1]))**2)*r2**2
                    + b*math.sin(2*x[0])*r1**2 - 2*r1*math.cos(x[0])*k
                    - 2*r1*r2*math.cos(x[0])*math.cos(x[1])*c
                    - 2*r1*r2*math.cos(x[0])*math.sin(x[1])*d - 2*r1*math.sin(x[0])*l
                    - 2*r1*r2*math.sin(x[0])*math.cos(x[1])*f
                    - 2*r1*r2*math.sin(x[0])*math.sin(x[1])*g + 2*r2*math.cos(x[1])*m
                    + 2*r2*math.sin(x[1])*n + i*math.sin(2*x[1])*r2**2)
                    
        
        x01 = npy.array([self.angle/2, other_arc.angle/2])
        
        res1 = scp.optimize.least_squares(distance_squared, x01, bounds=[(0,0), (self.angle,other_arc.angle)])
            
        p1 = self.PointAtCurvilinearAbscissa(res1.x[0]*r1)
        p2 = other_arc.PointAtCurvilinearAbscissa(res1.x[1]*r2)
        
        return p1, p2
    
    def minimum_distance_points_line(self, other_line) :
    
        u = other_line.DirectionVector()
        k = self.start - self.center
        k.Normalize()
        w = self.center - other_line.points[0] 
        v = self.normal.Cross(k)
        
        r = self.radius

        a = u.Dot(u)
        b = u.Dot(v)
        c = u.Dot(k)
        d = v.Dot(v)
        e = v.Dot(k)
        f = k.Dot(k)
        g = w.Dot(u)
        h = w.Dot(v)
        i = w.Dot(k)
        j = w.Dot(w)
        
        # x = (s, theta)
        def distance_squared(x):
            return (a*x[0]**2 + j + d*((math.sin(x[1]))**2)*r**2 + f*((math.cos(x[1]))**2)*r**2
                    - 2*x[0]*g - 2*x[0]*r*math.sin(x[1])*b - 2*x[0]*r*math.cos(x[1])*c
                    + 2*r*math.sin(x[1])*h + 2*r*math.cos(x[1])*i
                    + math.sin(2*x[1])*e*r**2)
        x01 = npy.array([0.5, self.angle/2])
        x02 = npy.array([0.5, 0])
        x03 = npy.array([0.5, self.angle])
        
        res1 = scp.optimize.least_squares(distance_squared, x01, bounds=[(0,0), (1,self.angle)])
        res2 = scp.optimize.least_squares(distance_squared, x02, bounds=[(0,0), (1,self.angle)])
        res3 = scp.optimize.least_squares(distance_squared, x03, bounds=[(0,0), (1,self.angle)])
            
        p1 = other_line.PointAtCurvilinearAbscissa(res1.x[0]*other_line.Length())
        p2 = self.PointAtCurvilinearAbscissa(res1.x[1]*r)
        # d1 = p1.point_distance(p2)
        
        res = [res2, res3]
        for couple in res :
            ptest1 = other_line.PointAtCurvilinearAbscissa(couple.x[0]*other_line.Length())
            ptest2 = self.PointAtCurvilinearAbscissa(couple.x[1]*r)
            dtest = ptest1.point_distance(ptest2)
            if dtest < d :
                p1, p2 = ptest1, ptest2
        
        return p1, p2
               
    def minimum_distance(self, element, return_points=False) :
        if element.__class__ is Arc3D or element.__class__ is Circle3D :
            p1, p2 = self.minimum_distance_points_arc(element)
            if return_points : 
                return p1.point_distance(p2), p1, p2
            else :
                return p1.point_distance(p2)
            
        elif element.__class__ is LineSegment3D :
            pt1, pt2 = self.minimum_distance_points_line(element)
            if return_points : 
                return pt1.point_distance(pt2), pt1, pt2
            else :
                return pt1.point_distance(pt2)
        else :
            return NotImplementedError

class ArcEllipse3D(Primitive3D) :
    """
    An arc is defined by a starting point, an end point and an interior point
    
    """
    def __init__(self, start, interior, end, center, major_dir, normal=None, name='', extra=None):
        #Extra is an additionnal point if start=end because you need 3 points on the arcellipse to define it
        self.start = start
        self.interior = interior
        self.end = end
        self.center = center
        major_dir.Normalize()
        self.major_dir = major_dir #Vector for Gradius
        self.extra = extra
        
        u1 = (self.interior - self.start)
        u2 = (self.interior - self.end)
        u1.Normalize()
        u2.Normalize()
        
        if u1 == u2:
            u2 = (self.interior - self.extra)
            u2.Normalize()
        
        if normal is None:
            n = u2.Cross(u1)
            n.Normalize()
            self.normal = n
        else:
            n = normal
            n.Normalize()
            self.normal = normal
        
        self.minor_dir = self.normal.Cross(self.major_dir)
        
        frame = Frame3D(self.center, self.major_dir, self.minor_dir, self.normal)
        start_new, end_new = frame.NewCoordinates(self.start), frame.NewCoordinates(self.end)
        interior_new, center_new = frame.NewCoordinates(self.interior), frame.NewCoordinates(self.center)
        
        #### from : https://math.stackexchange.com/questions/339126/how-to-draw-an-ellipse-if-a-center-and-3-arbitrary-points-on-it-are-given
        def theta_A_B(s,i,e,c): #theta=angle d'inclinaison ellipse par rapport à horizontal(sens horaire),A=demi grd axe, B=demi petit axe
            xs, ys, xi, yi, xe, ye = s[0]-c[0], s[1]-c[1], i[0]-c[0], i[1]-c[1], e[0]-c[0], e[1]-c[1]
            A = npy.array(([xs**2, ys**2, 2*xs*ys],
                          [xi**2, yi**2, 2*xi*yi],
                          [xe**2, ye**2, 2*xe*ye]))
            invA = npy.linalg.inv(A)
            One = npy.array(([1],
                            [1],
                            [1]))
            C = npy.dot(invA,One) #matrice colonne de taille 3
            theta = 0.5*math.atan(2*C[2]/(C[1]-C[0]))
            c1 = C[0]+C[1]
            c2 = (C[1]-C[0])/math.cos(2*theta)
            gdaxe = math.sqrt((2/(c1-c2)))
            ptax = math.sqrt((2/(c1+c2)))
            return theta, gdaxe, ptax
        
        if start==end :
            extra_new = frame.NewCoordinates(self.extra)
            theta, A, B = theta_A_B(start_new,extra_new,interior_new,center_new)
        else : 
            theta, A, B = theta_A_B(start_new,interior_new,end_new,center_new)
        
        self.Gradius = A
        self.Sradius = B
        self.theta = theta
        
        #Angle pour start
        u1, u2 = start_new.vector[0]/self.Gradius, start_new.vector[1]/self.Sradius
        angle1 = sin_cos_angle(u1, u2)
        #Angle pour end
        u3, u4 = end_new.vector[0]/self.Gradius, end_new.vector[1]/self.Sradius
        angle2 = sin_cos_angle(u3, u4)
        #Angle pour interior
        u5, u6 = interior_new.vector[0]/self.Gradius, interior_new.vector[1]/self.Sradius
        anglei = sin_cos_angle(u5, u6)
        
        # Going trigo/clock wise from start to interior
        if anglei < angle1:
            trigowise_path = (anglei+2*math.pi) - angle1
            clockwise_path = angle1 - anglei
        else:
            trigowise_path = anglei - angle1
            clockwise_path = angle1 - anglei + 2*math.pi
            
        # Going trigo wise from interior to interior
        if angle2 < anglei:
            trigowise_path += (angle2+2*math.pi) - anglei
            clockwise_path += anglei - angle2
        else:
            trigowise_path += angle2 - anglei
            clockwise_path += anglei - angle2 + 2*math.pi     
            
        if clockwise_path > trigowise_path:
            self.is_trigo = True
            self.angle = trigowise_path
        else:
            # Clock wise
            self.is_trigo = False
            self.angle = clockwise_path 
            
        if self.start == self.end :
            self.angle = 2*math.pi

        if self.is_trigo : 
            self.offset_angle = angle1
        else :
            self.offset_angle = angle2
    
        Primitive3D.__init__(self, basis_primitives=self.tessellation_points(), name=name)
        
    
    def _get_points(self):
        return self.tessellation_points()
    
    points=property(_get_points)
    
    def tessellation_points(self, resolution_for_ellipse=40):
        number_points_tesselation = math.ceil(resolution_for_ellipse*abs(0.5*self.angle/math.pi))
        
        plane3d = Plane3D(self.center, self.major_dir, self.minor_dir, self.normal)
        frame3d = Frame3D(self.center, plane3d.vectors[0], plane3d.vectors[1], plane3d.normal)
        
        tessellation_points_3D = [Point3D((self.Gradius*math.cos(self.offset_angle + self.angle*i/(number_points_tesselation)), self.Sradius*math.sin(self.offset_angle + self.angle*i/(number_points_tesselation)), 0)) for i in range(number_points_tesselation+1)]
        
        global_points = []
        for pt in tessellation_points_3D:
            global_points.append(frame3d.OldCoordinates(pt))
        
        return global_points
    
    def To2D(self,plane_origin, x, y):
        ps = self.start.To2D(plane_origin, x, y)
        pi = self.interior.To2D(plane_origin, x, y)
        pe = self.end.To2D(plane_origin, x, y)
        center = self.center.To2D(plane_origin, x, y)
        
        if self.extra is None :
            pextra = None
        else :
            pextra = self.extra.To2D(plane_origin, x, y)
        
        maj_dir2d = self.major_dir.To2D(plane_origin, x, y)
        maj_dir2d.Normalize()
        return ArcEllipse2D(ps, pi, pe, center, maj_dir2d, name=self.name, extra=pextra)
    
    def Length(self):
        return self.angle*math.sqrt((self.Gradius**2+self.Sradius**2)/2)

    def MPLPlot(self, ax=None):
        if ax is None:
            fig = plt.figure()
            ax = Axes3D(fig)
        else:
            fig = None

        ax.plot([self.interior[0]], [self.interior[1]], [self.interior[2]], color='b')
        ax.plot([self.start[0]], [self.start[1]], [self.start[2]], c='r')
        ax.plot([self.end[0]], [self.end[1]], [self.end[2]], c='r')
        ax.plot([self.interior[0]], [self.interior[1]], [self.interior[2]], c='g')
        x = []
        y = []
        z = []
        for px, py, pz in self.tessellation_points():
            x.append(px)
            y.append(py)
            z.append(pz)

        ax.plot(x, y, z, 'k')
        return ax

    def MPLPlot2D(self, x3d, y3D, ax, color='k'):
        if ax is None:
            fig = plt.figure()
            ax = fig.add_subplot(111, projection='3d')
        else:
            fig = ax.figure

        # TODO: Enhance this plot
        l = self.Length()
        x = []
        y = []
        for i in range(30):
            p = self.PointAtCurvilinearAbscissa(i/(29.)*l)
            xi, yi = p.PlaneProjection2D(X3D, Y3D)
            x.append(xi)
            y.append(yi)
        ax.plot(x, y, color=color)

        return ax

    def FreeCADExport(self, name, ndigits=6):
        xs, ys, zs = round(1000*self.start, ndigits).vector
        xi, yi, zi = round(1000*self.interior, ndigits).vector
        xe, ye, ze = round(1000*self.end, ndigits).vector
        return '{} = Part.Arc(fc.Vector({},{},{}),fc.Vector({},{},{}),fc.Vector({},{},{}))\n'.format(name,xs,ys,zs,xi,yi,zi,xe,ye,ze)
 
class BSplineSurface3D(Primitive3D):
    def __init__(self, degree_u, degree_v, control_points, nb_u, nb_v, u_multiplicities, v_multiplicities, u_knots, v_knots, weights=None, name=''):
        Primitive3D.__init__(self, basis_primitives=control_points, name=name)
        self.control_points = control_points
        self.degree_u = degree_u
        self.degree_v = degree_v
        self.nb_u = nb_u
        self.nb_v = nb_v
        u_knots = standardize_knot_vector(u_knots)
        v_knots = standardize_knot_vector(v_knots)
        self.u_knots = u_knots
        self.v_knots = v_knots
        self.u_multiplicities = u_multiplicities
        self.v_multiplicities = v_multiplicities
        self.weights = weights


        self.control_points_table = []
        points_row = []
        i = 1
        for pt in control_points:
            points_row.append(pt)
            if i == nb_v:
                self.control_points_table.append(points_row)
                points_row = []
                i = 1
            else:
                i += 1
        surface = BSpline.Surface()
        surface.degree_u = degree_u
        surface.degree_v = degree_v
        if weights is None:
            P = [(control_points[i][0], control_points[i][1],
                  control_points[i][2]) for i in range(len(control_points))]
            surface.set_ctrlpts(P, nb_u, nb_v)
        else:
            Pw = [(control_points[i][0]*weights[i],
                   control_points[i][1]*weights[i], control_points[i][2]*weights[i],
                   weights[i]) for i in range(len(control_points))]
            surface.set_ctrlpts(Pw, nb_u, nb_v)
        knot_vector_u = []
        for i, u_knot in enumerate(u_knots):
            knot_vector_u.extend([u_knot]*u_multiplicities[i])
        knot_vector_v = []
        for i, v_knot in enumerate(v_knots):
            knot_vector_v.extend([v_knot]*v_multiplicities[i])
        surface.knotvector_u = knot_vector_u
        surface.knotvector_v = knot_vector_v
        surface.delta = 0.05
        surface_points = surface.evalpts

        self.surface = surface
        self.points = [Point3D((p[0], p[1], p[2])) for p in surface_points]
        
    def FreeCADExport(self, ip, ndigits=3):
        name = 'primitive{}'.format(ip)
        script = ""
        points = '['
        for i, pts_row in enumerate(self.control_points_table):
            pts = '['
            for j, pt in enumerate(pts_row):
                point = 'fc.Vector({},{},{}),'.format(pt[0],pt[1],pt[2])
                pts += point
            pts = pts[:-1] + '],'
            points += pts
        points = points[:-1] + ']'

        script += '{} = Part.BSplineSurface()\n'.format(name)
        if self.weights is None:
            script += '{}.buildFromPolesMultsKnots({},{},{},udegree={},vdegree={},uknots={},vknots={})\n'.format(name,points,self.u_multiplicities,self.v_multiplicities,self.degree_u,self.degree_v,self.u_knots,self.v_knots)
        else:
            script += '{}.buildFromPolesMultsKnots({},{},{},udegree={},vdegree={},uknots={},vknots={},weights={})\n'.format(name,points,self.u_multiplicities,self.v_multiplicities,self.degree_u,self.degree_v,self.u_knots,self.v_knots,self.weights)

        return script
    
    def Rotation(self, center, axis, angle, copy=True):
        new_control_points = [p.Rotation(center, axis, angle, True) for p in self.control_points]
        new_BSplineSurface3D = BSplineSurface3D(self.degree_u, self.degree_v, new_control_points, self.nb_u, self.nb_v, self.u_multiplicities, self.v_multiplicities, self.u_knots, self.v_knots, self.weights, self.name)
        if copy:
            return new_BSplineSurface3D
        else:
            self.control_points = new_control_points
            self.curve = new_BSplineSurface3D.curve
            self.points = new_BSplineSurface3D.points

    def Translation(self, offset, copy=True):
        new_control_points = [p.Translation(offset, True) for p in self.control_points]
        new_BSplineSurface3D = BSplineSurface3D(self.degree_u, self.degree_v, new_control_points, self.nb_u, self.nb_v, self.u_multiplicities, self.v_multiplicities, self.u_knots, self.v_knots, self.weights, self.name)
        if copy:
            return new_BSplineSurface3D
        else:
            self.control_points = new_control_points
            self.curve = new_BSplineSurface3D.curve
            self.points = new_BSplineSurface3D.points

    @classmethod
    def from_step(cls, arguments, object_dict):
        name = arguments[0][1:-1]
        
        degree_u = int(arguments[1])
        degree_v = int(arguments[2])
        points_sets = arguments[3][1:-1].split("),")
        points_sets = [elem+")" for elem in points_sets[:-1]]+[points_sets[-1]]
        control_points = []
        for points_set in points_sets:
            points = [object_dict[int(i[1:])] for i in points_set[1:-1].split(",")]
            nb_v = len(points)
            control_points.extend(points)
        nb_u = int(len(control_points) / nb_v)
        surface_form = arguments[4]
        if arguments[5] == '.F.':
            u_closed = False
        elif arguments[5] == '.T.':
            u_closed = True
        else:
            raise ValueError
        if arguments[6] == '.F.':
            v_closed = False
        elif arguments[6] == '.T.':
            v_closed = True
        else:
            raise ValueError
        self_intersect = arguments[7]
        u_multiplicities = [int(i) for i in arguments[8][1:-1].split(",")]
        v_multiplicities = [int(i) for i in arguments[9][1:-1].split(",")]
        u_knots = [float(i) for i in arguments[10][1:-1].split(",")]
        v_knots = [float(i) for i in arguments[11][1:-1].split(",")]
        knot_spec = arguments[12]
    
        if 13 in range(len(arguments)):
            weight_data = [float(i) for i in arguments[13][1:-1].replace("(", "").replace(")", "").split(",")]
        else:
            weight_data = None
    
        return cls(degree_u, degree_v, control_points, nb_u, nb_v, u_multiplicities, v_multiplicities, u_knots, v_knots, weight_data, name)
    
    
class BSplineExtrusion(Primitive3D):

    def __init__(self, obj, vectorextru, name=''):
        self.obj = obj
        vectorextru.Normalize()
        self.vectorextru = vectorextru
        if obj.__class__ is Ellipse3D :
            self.points = obj.tessel_points
            # self.surface = obj.points
        else :
            self.points = obj.points
    @classmethod
    def from_step(cls, arguments, object_dict):
        name = arguments[0][1:-1]
        if object_dict[arguments[1]].__class__ is Ellipse3D:
            ell = object_dict[arguments[1]]
            vectextru = -object_dict[arguments[2]]
            return cls(ell, vectextru, name)
        
        elif object_dict[arguments[1]].__class__ is BSplineCurve3D:
            bsplinecurve = object_dict[arguments[1]]
            vectextru = object_dict[arguments[2]]
            return cls(bsplinecurve, vectextru, name)
        else : 
            # surface = BSpline.Surface()
            # surface.degree_u = degree_u
            # surface.degree_v = degree_v
            # if weights is None:
            #     P = [(control_points[i][0], control_points[i][1], control_points[i][2]) for i in range(len(control_points))]
            #     surface.set_ctrlpts(P, nb_u, nb_v)
            # else:
            #     Pw = [(control_points[i][0]*weights[i], control_points[i][1]*weights[i], control_points[i][2]*weights[i], weights[i]) for i in range(len(control_points))]
            #     surface.set_ctrlpts(Pw, nb_u, nb_v)
            # knot_vector_u = []
            # for i, u_knot in enumerate(u_knots):
            #     knot_vector_u.extend([u_knot]*u_multiplicities[i])
            # knot_vector_v = []
            # for i, v_knot in enumerate(v_knots):
            #     knot_vector_v.extend([v_knot]*v_multiplicities[i])
            # surface.knotvector_u = knot_vector_u
            # surface.knotvector_v = knot_vector_v
            # surface.delta = 0.05
            # surface_points = surface.evalpts
            
            # self.surface = surface
            # self.points = [Point3D((p[0], p[1], p[2])) for p in surface_points]
            raise NotImplementedError  ## a adapter pour les bpsline
            

    # @classmethod
    # def from_step(cls, arguments, object_dict):
    #     name = arguments[0][1:-1]
        
        # degree_u = int(arguments[1])
        # degree_v = int(arguments[2])
        # points_sets = arguments[3][1:-1].split("),")
        # points_sets = [elem+")" for elem in points_sets[:-1]]+[points_sets[-1]]
        # control_points = []
        # for points_set in points_sets:
        #     points = [object_dict[int(i[1:])] for i in points_set[1:-1].split(",")]
        #     nb_v = len(points)
        #     control_points.extend(points)
        # nb_u = int(len(control_points) / nb_v)
        # surface_form = arguments[4]
        # if arguments[5] == '.F.':
        #     u_closed = False
        # elif arguments[5] == '.T.':
        #     u_closed = True
        # else:
        #     raise ValueError
        # if arguments[6] == '.F.':
        #     v_closed = False
        # elif arguments[6] == '.T.':
        #     v_closed = True
        # else:
        #     raise ValueError
        # self_intersect = arguments[7]
        # u_multiplicities = [int(i) for i in arguments[8][1:-1].split(",")]
        # v_multiplicities = [int(i) for i in arguments[9][1:-1].split(",")]
        # u_knots = [float(i) for i in arguments[10][1:-1].split(",")]
        # v_knots = [float(i) for i in arguments[11][1:-1].split(",")]
        # knot_spec = arguments[12]
    
        # if 13 in range(len(arguments)):
        #     weight_data = [float(i) for i in arguments[13][1:-1].replace("(", "").replace(")", "").split(",")]
        # else:
        #     weight_data = None
    
        # return cls(degree_u, degree_v, control_points, nb_u, nb_v, u_multiplicities, v_multiplicities, u_knots, v_knots, weight_data, name)
    
    
    
class CompositePrimitive3D(Primitive3D):
    _standalone_in_db = True
    _generic_eq = True
    _non_serializable_attributes  = ['basis_primitives']
    _non_eq_attributes = ['name', 'basis_primitives']
    _non_hash_attributes = []
    """
    A collection of simple primitives3D
    """
    def __init__(self, primitives, name=''):
        self.primitives = primitives
        basis_primitives=[]
        for primitive in primitives:
            if hasattr(primitive, 'basis_primitives'):
                basis_primitives.extend(primitive.primitives)
            else:
                basis_primitives.append(primitive)

        Primitive3D.__init__(self, basis_primitives=basis_primitives, name=name)

    # def __eq__(self, other_):
    #     equal = True
    #     for primitive, other_primitive in zip(self.primitives, other_.primitives):
    #         equal = (equal and primitive == other_primitive)
    #     return equal

    def UpdateBasisPrimitives(self):
        # TODO: This is a copy/paste from CompositePrimitive2D, in the future make a Common abstract class
        basis_primitives=[]
        for primitive in self.primitives:
            if hasattr(primitive, 'basis_primitives'):
                basis_primitives.extend(primitive.primitives)
            else:
                basis_primitives.append(primitive)

        self.primitives = basis_primitives

    def MPLPlot(self, ax = None):
        if ax is None:
            fig = plt.figure()
            ax = Axes3D(fig)
        else:
            fig = None

        for primitive in self.edges:
            primitive.MPLPlot(ax)

        # ax.set_aspect('equal')

        return ax


class Wire3D(CompositePrimitive3D):
    """
    A collection of simple primitives, following each other making a wire
    """
    def __init__(self, primitives, name=''):
        CompositePrimitive3D.__init__(self, primitives, name)

    def Length(self):
        length = 0.
        for primitive in self.primitives:
            length += primitive.Length()
        return length

    def PointAtCurvilinearAbscissa(self, curvilinear_abscissa):
        length = 0.
        for primitive in self.primitives:
            primitive_length = primitive.Length()
            if length + primitive_length >= curvilinear_abscissa:
                return primitive.PointAtCurvilinearAbscissa(curvilinear_abscissa - length)
            length += primitive_length
        # Outside of length
        raise ValueError


    # TODO: method to check if it is a wire
    def FreeCADExport(self, ip):
        name='primitive'+str(ip)

        s = 'E = []\n'
        for ip, primitive in enumerate(self.primitives):
            s += primitive.FreeCADExport('L{}'.format(ip))
            s += 'E.append(Part.Edge(L{}))\n'.format(ip)
        s += '{} = Part.Wire(E[:])\n'.format(name)

        return s

    def frame_mapping(self, frame, side, copy=True):
        new_wire = []
        if side == 'new':
            if copy :
                for primitive in self.primitives :
                    new_wire.append(primitive.frame_mapping(frame, side, copy))
                return Wire3D(new_wire)
            else :
                for primitive in self.primitives :
                    primitive.frame_mapping(frame, side, copy=False)
                
        if side == 'old':
            if copy :
                for primitive in self.primitives :
                    new_wire.append(primitive.frame_mapping(frame, side, copy))
                return Wire3D(new_wire)
            else :
                for primitive in self.primitives :
                    primitive.frame_mapping(frame, side, copy=False)
                
        
    def minimum_distance(self, wire2) :
        distance = []
        for element in self.primitives :
            for element2 in wire2.primitives :
                # fig = plt.figure()
                # ax = fig.add_subplot(111, projection='3d')
                # element.MPLPlot(ax=ax)
                # element2.MPLPlot(ax=ax)
                distance.append(element.minimum_distance(element2))
                
        return min(distance)
    
    def copy(self) :
        primitives_copy = []
        for primitive in self.primitives :
            primitives_copy.append(primitive.copy())
        return Wire3D(primitives_copy)

class Edge3D(Primitive3D):
    def __init__(self, edge_start, edge_end, name=''):
        Primitive3D.__init__(self, basis_primitives=[edge_start, edge_end], name=name)
        self.points = [edge_start, edge_end]

    def __hash__(self):
        return sum([hash(p) for p in self.points])

    def __eq__(self, other_):
        equal = True
        for point, other_point in zip(self.points, other_.points):
            equal = (equal and point == other_point)
        return equal

    def to_dict(self):
        # improve the object structure ?
        dict_ = dc.DessiaObject.base_dict(self)
        dict_['edge_start'] = self.points[0]
        dict_['edge_end'] = self.points[1]
        return dict_

    @classmethod
    def from_step(cls, arguments, object_dict):
        if object_dict[arguments[3]].__class__ is Line3D:
            return LineSegment3D(object_dict[arguments[1]], object_dict[arguments[2]], arguments[0][1:-1])
        
        elif object_dict[arguments[3]].__class__ is Circle3D:
            # We supposed that STEP file is reading on trigo way
            center = object_dict[arguments[3]].center
            normal = object_dict[arguments[3]].normal
            normal.Normalize()
            radius = object_dict[arguments[3]].radius
            p1 = object_dict[arguments[1]]
            p2 = object_dict[arguments[2]]
            other_vec = object_dict[arguments[3]].other_vec
            if other_vec is None :
                other_vec = p1 - center
            other_vec.Normalize()
            frame = Frame3D(center, other_vec, normal.Cross(other_vec), normal)
            if p1 == p2:
                angle = math.pi
            else: 
                # p1_new, p2_new = frame.NewCoordinates(p1), frame.NewCoordinates(p2)
                # #Angle for p1
                # u1, u2 = p1_new.vector[0]/radius, p1_new.vector[1]/radius
                # theta1 = sin_cos_angle(u1, u2)
                # #Angle for p2
                # u3, u4 = p2_new.vector[0]/radius, p2_new.vector[1]/radius
                # theta2 = sin_cos_angle(u3, u4)
                theta1, theta2 = posangle_arc(p1, p2, radius, frame)
                if theta1 > theta2 : #sens trigo
                    angle = math.pi + (theta1 + theta2)/2
                else :
                    angle = (theta1 + theta2)/2
            p_3 = Point3D((radius*math.cos(angle), radius*math.sin(angle),0))
            p3 = frame.OldCoordinates(p_3)
            if p1==p3 or p2==p3 :
                p_3 = Point3D((radius*math.cos(0), radius*math.sin(0),0))
                p3 = frame.OldCoordinates(p_3)
            arc = Arc3D(p1, p3, p2, normal, arguments[0][1:-1], other_vec)
            if math.isclose(arc.radius, 0, abs_tol=1e-9):
                if p1 == p2 :
                    p_3 = Point3D((radius*math.cos(0), radius*math.sin(0),0))
                    p3 = frame.OldCoordinates(p_3)
                    arc = Arc3D(p1, p3, p2, normal, arguments[0][1:-1], other_vec)
            return arc

        elif object_dict[arguments[3]].__class__ is Ellipse3D:
            majorax = object_dict[arguments[3]].major_axis
            minorax = object_dict[arguments[3]].minor_axis
            center = object_dict[arguments[3]].center
            normal = object_dict[arguments[3]].normal
            normal.Normalize()
            majordir = object_dict[arguments[3]].major_dir
            majordir.Normalize()
            minordir = normal.Cross(majordir)
            minordir.Normalize()
            frame = Frame3D(center, majordir, minordir, normal)
            p1 = object_dict[arguments[1]] #on part du principe que p1 suivant majordir
            p2 = object_dict[arguments[2]]
            if p1 == p2: 
                angle = 5*math.pi/4
                xtra = Point3D((majorax*math.cos(math.pi/2), minorax*math.sin(math.pi/2),0))
                extra = frame.OldCoordinates(xtra) 
            else :
                extra = None
                ## Positionnement des points dans leur frame
                p1_new, p2_new = frame.NewCoordinates(p1), frame.NewCoordinates(p2)
                #Angle pour le p1
                u1, u2 = p1_new.vector[0]/majorax, p1_new.vector[1]/minorax
                theta1 = sin_cos_angle(u1, u2)
                #Angle pour le p2
                u3, u4 = p2_new.vector[0]/majorax, p2_new.vector[1]/minorax
                theta2 = sin_cos_angle(u3, u4)
                
                if theta1 > theta2 : #sens trigo
                    angle = math.pi + (theta1 + theta2)/2
                else :
                    angle = (theta1 + theta2)/2
                
            p_3 = Point3D((majorax*math.cos(angle), minorax*math.sin(angle),0))
            p3 = frame.OldCoordinates(p_3)
            
            arcellipse = ArcEllipse3D(p1, p3, p2, center, majordir, normal, arguments[0][1:-1], extra)
            
            return arcellipse
        
        elif object_dict[arguments[3]].__class__ is BSplineCurve3D:
            # print(object_dict[arguments[1]], object_dict[arguments[2]])
            # BSplineCurve3D à couper à gauche et à droite avec les points ci dessus ?
            return object_dict[arguments[3]]

        else:
            print(object_dict[arguments[3]])
            raise NotImplementedError
        
    def Rotation(self, center, axis, angle, copy=True):
        if copy:
            new_edge_start = self.points[0].Rotation(center, axis, angle, copy=True)
            new_edge_end = self.points[1].Rotation(center, axis, angle, copy=True)
            return Edge3D(new_edge_start, new_edge_end)
        else:
            self.points[0].Rotation(center, axis, angle, copy=False)
            self.points[1].Rotation(center, axis, angle, copy=False)

    def Translation(self, offset, copy=True):
        if copy:
            new_edge_start = self.points[0].Translation(offset, copy=True)
            new_edge_end = self.points[1].Translation(offset, copy=True)
            return Edge3D(new_edge_start, new_edge_end)
        else:
            self.points[0].Translation(offset, copy=False)
            self.points[1].Translation(offset, copy=False)


    def frame_mapping(self, frame, side, copy=True):
        """
        side = 'old' or 'new'
        """
        if copy:
            new_edge_start = self.points[0].frame_mapping(frame, side, copy=True)
            new_edge_end = self.points[1].frame_mapping(frame, side, copy=True)
            return Edge3D(new_edge_start, new_edge_end)
        else:
            # self.points[0].frame_mapping(frame, side, copy=False)
            # self.points[1].frame_mapping(frame, side, copy=False)
            self.points[0] = self.points[0].frame_mapping(frame, side, copy=True)
            self.points[1] = self.points[1].frame_mapping(frame, side, copy=True)

    def copy(self):
        new_edge_start = self.points[0].copy()
        new_edge_end = self.points[1].copy()
        return Edge3D(new_edge_start, new_edge_end)


class LineSegment3D(Edge3D):
    """
    Define a line segment limited by two points
    """
    def __init__(self, point1, point2, name=''):
        Edge3D.__init__(self, point1, point2, name='')
        self.bounding_box = self._bounding_box()

    def __hash__(self):
        return hash(self.points[0]) + hash(self.points[1])

    def to_dict(self):
        # improve the object structure ?
        dict_ = dc.DessiaObject.base_dict(self)
        dict_['point1'] = self.points[0].to_dict()
        dict_['point2'] = self.points[1].to_dict()
        dict_['object_class'] = 'volmdlr.core.LineSegment3D'
        return dict_
    
    @classmethod
    def dict_to_object(cls, dict_):
        return cls(point1 = Point3D.dict_to_object(dict_['point1']), 
                   point2 = Point3D.dict_to_object(dict_['point2']), name = dict_['name'])
                       

    def _bounding_box(self):
        points = self.points

        xmin = min([pt[0] for pt in points])
        xmax = max([pt[0] for pt in points])
        ymin = min([pt[1] for pt in points])
        ymax = max([pt[1] for pt in points])
        zmin = min([pt[2] for pt in points])
        zmax = max([pt[2] for pt in points])

        return BoundingBox(xmin, xmax, ymin, ymax, zmin, zmax)

    def DirectionVector(self, unit=False):
        u = self.points[1] - self.points[0]
        if unit:
            u.Normalize()
        return u


    def Length(self):
        return self.points[1].point_distance(self.points[0])
    
    def PointAtCurvilinearAbscissa(self, curvilinear_abscissa):
        return self.points[0] + curvilinear_abscissa*(self.points[1] - self.points[0]) / self.Length()

    def middle_point(self):
        l = self.Length()
        return self.PointAtCurvilinearAbscissa(0.5*l)

    def PlaneProjection2D(self, center, x, y):
        return LineSegment2D(self.points[0].PlaneProjection2D(center, x, y),
                             self.points[1].PlaneProjection2D(center, x, y))

    def Intersection(self, segment2):
        x1 = self.points[0].vector[0]
        y1 = self.points[0].vector[1]
        z1 = self.points[0].vector[2]
        x2 = self.points[1].vector[0]
        y2 = self.points[1].vector[1]
        z2 = self.points[1].vector[2]
        x3 = segment2.points[0].vector[0]
        y3 = segment2.points[0].vector[1]
        z3 = segment2.points[0].vector[2]
        x4 = segment2.points[1].vector[0]
        y4 = segment2.points[1].vector[1]
        z4 = segment2.points[1].vector[2]
        
        if x3 == 0 and x4 ==0 and y4-y3 == 0 :
            x5, y5, z5 = x3, y3, z3
            x6, y6, z6 = x4, y4, z4
            x3, y3, z3 = x1, y1, z1
            x4, y4, z4 = x2, y2, z2
            x1, y1, z1 = x5, y5, z5
            x2, y2, z2 = x6, y6, z6
        
        elif y3 == 0 and y4 ==0 and x4-x3 == 0 :
            x5, y5, z5 = x3, y3, z3
            x6, y6, z6 = x4, y4, z4
            x3, y3, z3 = x1, y1, z1
            x4, y4, z4 = x2, y2, z2
            x1, y1, z1 = x5, y5, z5
            x2, y2, z2 = x6, y6, z6
        
        res, list_t1 = [], []

        #2 unknown 3eq with t1 et t2 unknown
        if (x2-x1+y1-y2) != 0 and (y4-y3) != 0:
            t1 = (x3-x1 + (x4-x3)*(y1-y3)/(y4-y3))/(x2-x1+y1-y2)
            t2 = (y1-y3 + (y2-y1)*t1)/(y4-y3)
            res1 = z1 + (z2-z1)*t1
            res2 = z3 + (z4-z3)*t2
            list_t1.append(t1)
            res.append([res1, res2])
        
        if (z2-z1+y1-y2) != 0 and (y4-y3) != 0:
            t1 = (z3-z1 + (z4-z3)*(y1-y3)/(y4-y3))/(z2-z1+y1-y2)
            t2 = (y1-y3 + (y2-y1)*t1)/(y4-y3)
            res1 = x1 + (x2-x1)*t1
            res2 = x3 + (x4-x3)*t2
            list_t1.append(t1)
            res.append([res1, res2])
        
        if (z2-z1+x1-x2) !=0 and (x4-x3) != 0 :
            t1 = (z3-z1 + (z4-z3)*(x1-x3)/(x4-x3))/(z2-z1+x1-x2)
            t2 = (x1-x3 + (x2-x1)*t1)/(x4-x3)
            res1 = y1 + (y2-y1)*t1
            res2 = y3 + (y4-y3)*t2
            list_t1.append(t1)
            res.append([res1, res2])
        
        if len(res)==0 :
            return None
        
        for pair, t1 in zip(res, list_t1) :
            res1, res2 = pair[0], pair[1]
            if math.isclose(res1, res2, abs_tol=1e-7) : #if there is an intersection point
                if t1>=0 or t1<=1:
                    return Point3D([x1+(x2-x1)*t1, y1+(y2-y1)*t1, z1+(z2-z1)*t1])
        
        return None

    def Rotation(self, center, axis, angle, copy=True):
        if copy:
            return LineSegment3D(*[p.Rotation(center, axis, angle, copy=True) for p in self.points])
        else:
            Edge3D.Rotation(self, center, axis, angle, copy=False)
            self.bounding_box = self._bounding_box()

    def __contains__(self, point):
        point1, point2 = self.points[0], self.points[1]
        axis = Vector3D(point2 - point1)
        test = point.Rotation(point1, axis, math.pi)
        if test==point :
            return True
        else : 
            return False
    
    def Translation(self, offset, copy=True):
        if copy:
            return LineSegment3D(*[p.Translation(offset, copy=True) for p in self.points])
        else:
            Edge3D.Translation(self, offset, copy=False)
            self.bounding_box = self._bounding_box()

    def frame_mapping(self, frame, side, copy=True):
        """
        side = 'old' or 'new'
        """
        if side == 'old':
            if copy:
                return LineSegment3D(*[frame.OldCoordinates(p) for p in self.points])
            else:
                Edge3D.frame_mapping(self, frame, side, copy=False)
                self.bounding_box = self._bounding_box()
        if side == 'new':
            if copy:
                return LineSegment3D(*[frame.NewCoordinates(p) for p in self.points])
            else:
                Edge3D.frame_mapping(self, frame, side, copy=False)
                self.bounding_box = self._bounding_box()

    def copy(self):
        return LineSegment3D(*[p.copy() for p in self.points])

    def MPLPlot(self, ax=None):
        if ax is None:
            fig = plt.figure()
            ax = fig.add_subplot(111, projection='3d')
        else:
            fig = ax.figure

        x=[p.vector[0] for p in self.points]
        y=[p.vector[1] for p in self.points]
        z=[p.vector[2] for p in self.points]
        ax.plot(x,y,z, 'o-k')
        return ax

    def MPLPlot2D(self, x_3D, y_3D, ax=None, color='k', width=None):
        if ax is None:
            fig = plt.figure()
            ax = fig.add_subplot(111, projection='3d')
        else:
            fig = ax.figure

        edge2D =  self.PlaneProjection2D(O3D, x_3D, y_3D)
        edge2D.MPLPlot(ax=ax, color=color, width=width)
        return ax

    def plot_data(self, x_3D, y_3D, marker=None, color='black', stroke_width=1,
                  dash=False, opacity=1, arrow=False):
        edge2D =  self.PlaneProjection2D(O3D, x_3D, y_3D)
        return edge2D.plot_data(marker, color, stroke_width,
                         dash, opacity, arrow)

    def FreeCADExport(self, name, ndigits=6):
        name = 'primitive'+str(name)
        x1, y1, z1 = round(1000*self.points[0], ndigits).vector
        x2, y2, z2 = round(1000*self.points[1], ndigits).vector
        print('name', name)
        return '{} = Part.LineSegment(fc.Vector({},{},{}),fc.Vector({},{},{}))\n'.format(name,x1,y1,z1,x2,y2,z2)

    def to_line(self):
        return Line3D(*self.points)

    def babylon_script(self, color=(1, 1, 1), name='line',  type_='line', parent=None):
        if type_ == 'line' or type_ == 'dashed':
            s = 'var myPoints = [];\n'
            s += 'var point1 = new BABYLON.Vector3({},{},{});\n'.format(*self.points[0])
            s += 'myPoints.push(point1);\n'
            s += 'var point2 = new BABYLON.Vector3({},{},{});\n'.format(*self.points[1])
            s += 'myPoints.push(point2);\n'
            if type_ == 'line':
                s += 'var {} = BABYLON.MeshBuilder.CreateLines("lines", {{points: myPoints}}, scene);\n'.format(name)
            elif type_ == 'dashed':
                s += 'var {} = BABYLON.MeshBuilder.CreateDashedLines("lines", {{points: myPoints, dashNb:20}}, scene);'.format(name)
            s += '{}.color = new BABYLON.Color3{};\n'.format(name, tuple(color))
        elif type_ == 'tube':
            radius = 0.03*self.points[0].point_distance(self.points[1])
            s = 'var points = [new BABYLON.Vector3({},{},{}), new BABYLON.Vector3({},{},{})];\n'.format(*self.points[0], *self.points[1])
            s += 'var {} = BABYLON.MeshBuilder.CreateTube("frame_U", {{path: points, radius: {}}}, {});'.format(name, radius, parent)
#            s += 'line.material = red_material;\n'

        else:
            raise NotImplementedError

        if parent is not None:
            s += '{}.parent = {};\n'.format(name, parent)

        return s

    def To2D(self, plane_origin, x1, x2):
        p2D=[p.To2D(plane_origin,x1,x2) for p in self.points]
        return LineSegment2D(*p2D,name=self.name)

    def reverse(self):
        return LineSegment3D(self.points[1].copy(), self.points[0].copy())

    def MinimumDistancePoints(self, other_line):
        """
        Returns the points on this line and the other line that are the closest
        of lines
        """
        u = self.points[1] - self.points[0]
        v = other_line.points[1] - other_line.points[0]
        w = self.points[0] - other_line.points[0]
        a = u.Dot(u)
        b = u.Dot(v)
        c = v.Dot(v)
        d = u.Dot(w)
        e = v.Dot(w)
        if (a*c - b**2)!=0 :
            s = (b*e -c*d) / (a*c - b**2)
            t = (a*e -b*d) / (a*c - b**2)
            p1 = self.points[0] + s*u
            p2 = other_line.points[0] + t*v
            return p1, p2, s, t
        else :
            return None, None, -1, -1

    def Matrix_distance(self, other_line) :
        u = self.DirectionVector()
        v = other_line.DirectionVector()
        w = other_line.points[0] - self.points[0]
        
        a = u.Dot(u)
        b = -u.Dot(v)
        d = v.Dot(v)
        
        e = w.Dot(u)
        f = -w.Dot(v)
        
        A = npy.array([[a, b],
                       [b, d]])
        B = npy.array([e, f])
        
        res = scp.optimize.lsq_linear(A, B, bounds=(0,1))
        p1 = self.PointAtCurvilinearAbscissa(res.x[0]*self.Length())
        p2 = other_line.PointAtCurvilinearAbscissa(res.x[1]*other_line.Length())
        return p1, p2
    
    def parallele_distance(self, LS2):
        ptA, ptB, ptC = self.points[0], self.points[1], LS2.points[0]
        u = Vector3D((ptA - ptB).vector)
        u.Normalize()
        plane1 = Plane3D.from_3_points(ptA, ptB, ptC)
        v = u.Cross(plane1.normal) #distance vector
        #ptA = k*u + c*v + ptC
        res = (ptA - ptC).vector
        x, y, z = res[0], res[1], res[2]
        u1, u2, u3 = u.vector[0], u.vector[1], u.vector[2]
        v1, v2, v3 = v.vector[0], v.vector[1], v.vector[2]
        
        if (u1*v2-v1*u2)!=0 and u1!=0: 
            c = (y*u1-x*u2)/(u1*v2-v1*u2)
            k = (x-c*v1)/u1
            if math.isclose(k*u3+c*v3, z, abs_tol=1e-7) :
                return k
        elif (u1*v3-v1*u3)!=0 and u1!=0: 
            c = (z*u1-x*u3)/(u1*v3-v1*u3)
            k = (x-c*v1)/u1
            if math.isclose(k*u2+c*v2, y, abs_tol=1e-7) :
                return k
        elif (v1*u2-v2*u1)!=0 and u2!=0:
            c = (u2*x-y*u1)/(v1*u2-v2*u1)
            k = (y-c*v2)/u2
            if math.isclose(k*u3+c*v3, z, abs_tol=1e-7) :
                return k
        elif (v3*u2-v2*u3)!=0 and u2!=0:
            c = (u2*z-y*u3)/(v3*u2-v2*u3)
            k = (y-c*v2)/u2
            if math.isclose(k*u1+c*v1, x, abs_tol=1e-7) :
                return k
        elif (u1*v3-v1*u3)!=0 and u3!=0: 
            c = (z*u1-x*u3)/(u1*v3-v1*u3)
            k = (z-c*v3)/u3
            if math.isclose(k*u2+c*v2, y, abs_tol=1e-7) :
                return k
        elif (u2*v3-v2*u3)!=0 and u3!=0: 
            c = (z*u2-y*u3)/(u2*v3-v2*u3)
            k = (z-c*v3)/u3
            if math.isclose(k*u1+c*v1, x, abs_tol=1e-7) :
                return k
        else :
            return NotImplementedError
        
    def minimum_distance(self, element, return_points=False):
        if element.__class__ is Arc3D or element.__class__ is Circle3D:
            pt1, pt2 = element.minimum_distance_points_line(self)
            if return_points : 
                return pt1.point_distance(pt2), pt1, pt2
            else :
                return pt1.point_distance(pt2)
        
        elif element.__class__ is LineSegment3D :
            p1, p2 = self.Matrix_distance(element)
            if return_points : 
                return p1.point_distance(p2), p1, p2
            else :
                return p1.point_distance(p2)

        else :
            return NotImplementedError
            
        

class Contour3D(Wire3D):
    _non_serializable_attributes = ['points']
    _non_eq_attributes = ['name']
    _non_hash_attributes = ['points', 'name']
    _generic_eq = True
    """
    A collection of 3D primitives forming a closed wire3D
    """
    def __init__(self, edges, point_inside_contour=None, name=''):
        # TODO: docstring in english
        """
        Faire un choix : soit edges c'est un CompositePrimitives3D
        ou alors un ensemble de primitives
        ou alors un ensemble de basis_primtives (qui sont des points pour le moment)
        """

        self.name = name
        self.point_inside_contour = point_inside_contour

        edges_primitives = []
        for edge in edges:
            if edge.__class__ == CompositePrimitive3D:
                edges_primitives.extend(edge.primitives)
            else:
                edges_primitives.append(edge)
        self.edges = edges_primitives

        if self.edges[0].__class__.__name__ == 'Contour3D':
            raise ValueError

        self.tessel_points = self.clean_points()

    def __hash__(self):
        return sum([hash(e) for e in self.edges]) + sum([hash(p) for p in self.tessel_points])

    def __eq__(self, other_):
        equal = True
        for edge, other_edge in zip(self.edges, other_.edges):
            equal = (equal and edge == other_edge)
        # for point, other_point in zip(self.points, other_.points):
        #     equal = (equal and point == other_point)
        #     print('contour', equal, point.vector, other_point.vector)
        return equal

    @classmethod
    def from_step(cls, arguments, object_dict):
        edges = []
        for edge in arguments[1]:
            # print(arguments[1])
            edges.append(object_dict[int(edge[1:])])
            # print(edges)
#        points = edges[0].points[:]
#        for i, edge in enumerate(edges[1:-1]):
#            if edge.points[0] in points[-2:]:
#                points.append(edge.points[1])
#            elif edge.points[1] in points[-2:]:
#                points.append(edge.points[0])
#            else:
#                raise NotImplementedError
#        contour_points = [p.copy() for p in points]
        ################################################################ print('arg', arguments)

        return cls(edges, point_inside_contour=None, name=arguments[0][1:-1])

    def clean_points(self):
        """
        TODO : verifier si le dernier point est toujours le meme que le premier point
        lors d'un import step par exemple
        """
        # print('!' , self.edges)
        if hasattr(self.edges[0], 'points'):
            points = self.edges[0].points[:]
        else:
            points = self.edges[0].tessellation_points()
        for edge in self.edges[1:]:
            if hasattr(edge, 'points'):
                points_to_add = edge.points[:]
            else :
                points_to_add = edge.tessellation_points()
            if points[0] == points[-1]: # Dans le cas où le (dernier) edge relie deux fois le même point
                points.extend(points_to_add[::-1])
            
            elif points_to_add[0] == points[-1]:
                points.extend(points_to_add[1:])
            elif points_to_add[-1] == points[-1]:
                points.extend(points_to_add[-2::-1])
            elif points_to_add[0] == points[0]:
                points = points[::-1]
                points.extend(points_to_add[1:])
            elif points_to_add[-1] == points[0]:
                points = points[::-1]
                points.extend(points_to_add[-2::-1])
            else:
                d1, d2 = (points_to_add[0]-points[0]).Norm(), (points_to_add[0]-points[-1]).Norm()
                d3, d4 = (points_to_add[-1]-points[0]).Norm(), (points_to_add[-1]-points[-1]).Norm()
                if math.isclose(d2, 0, abs_tol=1e-3):
                    points.extend(points_to_add[1:])
                elif math.isclose(d4, 0, abs_tol=1e-3):
                    points.extend(points_to_add[-2::-1])
                elif math.isclose(d1, 0, abs_tol=1e-3):
                    points = points[::-1]
                    points.extend(points_to_add[1:])
                elif math.isclose(d3, 0, abs_tol=1e-3):
                    points = points[::-1]
                    points.extend(points_to_add[-2::-1])
                
        if len(points) > 1:
            if points[0] == points[-1]:
                points.pop()
                
        return points

    def average_center_point(self):
        nb = len(self.tessel_points)
        x = npy.sum([p[0] for p in self.points]) / nb
        y = npy.sum([p[1] for p in self.points]) / nb
        z = npy.sum([p[2] for p in self.points]) / nb
        return Point3D((x,y,z))

    def Rotation(self, center, axis, angle, copy=True):
        if copy:
            new_edges = [edge.Rotation(center, axis, angle, copy=True) for edge in self.edges]
            # new_points = [p.Rotation(center, axis, copy=True) for p in self.points]
            return Contour3D(new_edges, None, self.name)
        else:
            for edge in self.edges:
                edge.Rotation(center, axis, angle, copy=False)
            for point in self.tessel_points:
                point.Rotation(center, axis, angle, copy=False)

    def Translation(self, offset, copy=True):
        if copy:
            new_edges = [edge.Translation(offset, copy=True) for edge in self.edges]
            # new_points = [p.Translation(offset, copy=True) for p in self.points]
            return Contour3D(new_edges, None, self.name)
        else:
            for edge in self.edges:
                edge.Translation(offset, copy=False)
            for point in self.tessel_points:
                point.Translation(offset, copy=False)

    def frame_mapping(self, frame, side, copy=True):
        """
        side = 'old' or 'new'
        """
        if copy:
            new_edges = [edge.frame_mapping(frame, side, copy=True) for edge in self.edges]
            # new_points = [p.frame_mapping(frame, side, copy=True) for p in self.points]
            return Contour3D(new_edges, None, self.name)
        else:
            for edge in self.edges:
                edge.frame_mapping(frame, side, copy=False)
            for point in self.tessel_points:
                point.frame_mapping(frame, side, copy=False)

    def copy(self):
        new_edges = [edge.copy() for edge in self.edges]
        if self.point_inside_contour is not None:
            new_point_inside_contour = self.point_inside_contour.copy()
        else:
            new_point_inside_contour = None
        return Contour3D(new_edges, new_point_inside_contour, self.name)
    
    def Length(self):
        # TODO: this is duplicated code from Wire3D!
        length = 0.
        for edge in self.edges:
            length += edge.Length()
        return length
    
    def PointAtCurvilinearAbscissa(self, curvilinear_abscissa):
        # TODO: this is duplicated code from Wire3D!
        length = 0.
        for primitive in self.edges:
            primitive_length = primitive.Length()
            if length + primitive_length > curvilinear_abscissa:
                return primitive.PointAtCurvilinearAbscissa(curvilinear_abscissa - length)
            length += primitive_length
        # Outside of length
        raise ValueError
        
    def MPLPlot(self, ax=None):
        if ax is None:
            fig = plt.figure()
            ax = Axes3D(fig)
        else:
            fig = None
            
        for edge in self.edges:
            edge.MPLPlot(ax=ax)
            
        return ax
            

class Circle3D(Contour3D):
    _non_serializable_attributes = ['point', 'edges', 'point_inside_contour']
    _non_eq_attributes = ['name']
    _non_hash_attributes = ['name']
    _generic_eq = True
    
    def __init__(self, center, radius, normal, name='', other_vec=None):
        self.center = center
        self.radius = radius
        self.normal = normal
        self.angle = 2*math.pi
        self.points = self.tessellation_points()
        self.other_vec = other_vec
        Contour3D.__init__(self, [self], name=name)
        
    def __hash__ (self):
        return int(round(1e6*(self.center.vector[0] + self.center.vector[1] + self.center.vector[2] + self.radius)))

    def __eq__(self, other_circle):
        return math.isclose(self.center.vector[0], other_circle.center.vector[0], abs_tol=1e-06) \
           and math.isclose(self.center.vector[1], other_circle.center.vector[1], abs_tol=1e-06) \
           and math.isclose(self.center.vector[2], other_circle.center.vector[2], abs_tol=1e-06) \
           and math.isclose(self.radius, other_circle.radius, abs_tol=1e-06)
        
#    def _get_points(self):
#        vr = Vector3D(npy.random.random(3))
#        vr.Normalize()
#        vn = vr.Cross(self.normal)
#        dir_radius = vn*self.radius
#        pt1 = self.center + dir_radius
#        pt2 = pt1.Rotation(self.center, self.normal, 2*math.pi/3.)
#        pt3 = pt2.Rotation(self.center, self.normal, 2*math.pi/3.)
#        return [pt1, pt2, pt3]
#
#    points=property(_get_points)

    def tessellation_points(self, resolution=20):
        plane = Plane3D.from_normal(self.center, self.normal)
        tessellation_points_3D = [self.center + self.radius*math.cos(teta)*plane.vectors[0] + self.radius*math.sin(teta)*plane.vectors[1] \
            for teta in npy.linspace(0, 2*math.pi, resolution+1)][:-1]
        return tessellation_points_3D
    
    def Length(self):
        return 2* math.pi * self.radius

    def FreeCADExport(self, name, ndigits=3):
#        name = 'primitive{}'.format(ip)
        xc,yc,zc = round(1000*self.center, ndigits)
        xn,yn,zn = round(self.normal, ndigits)
        return '{} = Part.Circle(fc.Vector({},{},{}),fc.Vector({},{},{}),{})\n'.format(name,xc,yc,zc,xn,yn,zn,1000*self.radius)

    def Rotation(self, rot_center, axis, angle, copy=True):
        new_center = self.center.Rotation(rot_center, axis, angle, True)
        new_normal = self.normal.Rotation(rot_center, axis, angle, True)
        if copy:
            return Circle3D(new_center, self.radius, new_normal, self.name)
        else:
            self.center = new_center
            self.normal = new_normal

    def Translation(self, offset, copy=True):
        new_center = self.center.Translation(offset, True)
        new_normal = self.normal.Translation(offset, True)
        if copy:
            return Circle3D(new_center, self.radius, new_normal, self.name)
        else:
            self.center = new_center
            self.normal = new_normal
            
    def MPLPlot(self, ax=None, color='k'):
        if ax is None:
            fig = plt.figure()
            ax = Axes3D(fig)
        else:
            fig = None

        x = []
        y = []
        z = []
        for px, py, pz in self.tessellation_points():
            x.append(px)
            y.append(py)
            z.append(pz)
        x.append(x[0])
        y.append(y[0])
        z.append(z[0])
        ax.plot(x, y, z, color)
        return ax
            

    @classmethod
    def from_step(cls, arguments, object_dict):
        center = object_dict[arguments[1]].origin
        radius = float(arguments[2])/1000
        if object_dict[arguments[1]].u is not None:
            normal = object_dict[arguments[1]].u
            other_vec = object_dict[arguments[1]].v
            if other_vec is not None :
                other_vec.Normalize()
        else:
            normal = object_dict[arguments[1]].v ### ou w 
            other_vec = None
        normal.Normalize()
        
        return cls(center, radius, normal, arguments[0][1:-1], other_vec)
    
    def To2D(self, plane_origin, x, y):
        pc = self.center.To2D(plane_origin, x, y)
        return Circle2D(pc, self.radius, self.name)

class Ellipse3D(Contour3D):
    """
    :param major_axis: Largest radius of the ellipse
    :type major_axis: float
    :param minor_axis: Smallest radius of the ellipse
    :type minor_axis: float
    :param center: Ellipse's center
    :type center: Point3D
    :param normal: Ellipse's normal
    :type normal: Vector3D
    :param major_dir: Direction of the largest radius/major_axis
    :type major_dir: Vector3D
    """
    def __init__(self, major_axis, minor_axis, center, normal, major_dir, name=''):
        
        self.major_axis = major_axis
        self.minor_axis = minor_axis
        self.center = center
        normal.Normalize()
        self.normal = normal
        major_dir.Normalize()
        self.major_dir = major_dir
        Contour3D.__init__(self, [self], name=name)
        
    def tessellation_points(self, resolution=20):
        # plane = Plane3D.from_normal(self.center, self.normal)
        tessellation_points_3D = [self.center + self.major_axis*math.cos(teta)*self.major_dir + self.minor_axis*math.sin(teta)*self.major_dir.Cross(self.normal) \
                                  for teta in npy.linspace(0, 2*math.pi, resolution+1)][:-1]
        return tessellation_points_3D

    def FreeCADExport(self, ip, ndigits=3):
        name = 'primitive{}'.format(ip)
        xc, yc, zc = npy.round(1000*self.center.vector, ndigits)
        major_vector = self.center + self.major_axis/2 * self.major_dir
        xmaj, ymaj, zmaj = npy.round(1000*major_vector.vector, ndigits)
        minor_vector = self.center + self.minor_axis/2 * self.normal.Cross(self.major_dir)
        xmin, ymin, zmin = npy.round(1000*minor_vector.vector, ndigits)
        return '{} = Part.Ellipse(fc.Vector({},{},{}), fc.Vector({},{},{}), fc.Vector({},{},{}))\n'.format(name,xmaj,ymaj,zmaj,xmin,ymin,zmin,xc,yc,zc)

    def Rotation(self, rot_center, axis, angle, copy=True):
        new_center = self.center.Rotation(rot_center, axis, angle, True)
        new_normal = self.normal.Rotation(rot_center, axis, angle, True)
        new_major_dir = self.major_dir.Rotation(rot_center, axis, angle, True)
        if copy:
            return Ellipse3D(self.major_axis, self.minor_axis, new_center, new_normal, new_major_dir, self.name)
        else:
            self.center = new_center
            self.normal = new_normal
            self.major_dir = new_major_dir

    def Translation(self, offset, copy=True):
        new_center = self.center.Translation(offset, True)
        new_normal = self.normal.Translation(offset, True)
        new_major_dir = self.major_dir.Translation(offset, True)
        if copy:
            return Ellipse3D(self.major_axis, self.minor_axis, new_center, new_normal, new_major_dir, self.name)
        else:
            self.center = new_center
            self.normal = new_normal
            self.major_dir = new_major_dir
            
    def MPLPlot(self, ax=None, color='k'):
        if ax is None:
            fig = plt.figure()
            ax = Axes3D(fig)
        else:
            fig = None

        x = []
        y = []
        z = []
        for px, py, pz in self.tessellation_points():
            x.append(px)
            y.append(py)
            z.append(pz)
        x.append(x[0])
        y.append(y[0])
        z.append(z[0])
        ax.plot(x, y, z, color)
        return ax

    @classmethod
    def from_step(cls, arguments, object_dict):
        center = object_dict[arguments[1]].origin
        normal = object_dict[arguments[1]].u   #ancien w
        major_dir = object_dict[arguments[1]].v # ancien u
        major_axis = float(arguments[2])/1000
        minor_axis = float(arguments[3])/1000
        return cls(major_axis, minor_axis, center, normal, major_dir, arguments[0][1:-1])

class Face3D(Primitive3D):
    def __init__(self, contours, radius=None):
        self.contours3d = contours
        self.bounding_box = self._bounding_box()
        
    def _bounding_box(self):
        points = self.contours3d[0].tessel_points

        xmin = min([pt[0] for pt in points])
        xmax = max([pt[0] for pt in points])
        ymin = min([pt[1] for pt in points])
        ymax = max([pt[1] for pt in points])
        zmin = min([pt[2] for pt in points])
        zmax = max([pt[2] for pt in points])

        return BoundingBox(xmin, xmax, ymin, ymax, zmin, zmax)
    
    @classmethod
    def from_step(cls, arguments, object_dict):
        contours = []
        contours.append(object_dict[int(arguments[1][0][1:])])
        
        # print(object_dict[int(arguments[2])].__class__)
        # plane = Plane3D.from_points(contours[0].points)
        # contours[0].points, polygon2D = cls._repair_points_and_polygon2d(contours[0].points, plane)
        # points = [p.copy() for p in contours[0].points[:]]
        
        # if int(arguments[2]) not in list(object_dict.keys()):
            # print(int(arguments[2]))
#            return None
        if object_dict[int(arguments[2])].__class__  is Plane3D:
            # [print(e.points) for e in contours]
            # print(arguments)
            # object_dict[110].MPLPlot()
            
            # return PlaneFace3D(contours, plane=None, points=None, polygon2D=None, name=arguments[0][1:-1])
            return PlaneFace3D.from_contours3d(contours, name=arguments[0][1:-1])
    
        elif object_dict[int(arguments[2])].__class__  is CylindricalSurface3D:
            return CylindricalFace3D.from_contour3d(contours, object_dict[int(arguments[2])], name=arguments[0][1:-1])

        elif object_dict[int(arguments[2])].__class__  is BSplineExtrusion:
            return BSplineFace3D(contours, object_dict[int(arguments[2])], name=arguments[0][1:-1])
        
        elif object_dict[int(arguments[2])].__class__  is BSplineSurface3D:
            # print(object_dict[int(arguments[2])])
            return BSplineFace3D(contours, object_dict[int(arguments[2])], name=arguments[0][1:-1])
        
        elif object_dict[int(arguments[2])].__class__  is ToroidalSurface3D:
            return ToroidalFace3D.from_contour3d(contours, object_dict[int(arguments[2])], name=arguments[0][1:-1])
        
        elif object_dict[int(arguments[2])].__class__  is ConicalSurface3D:
            return ConicalFace3D.from_contour3d(contours, object_dict[int(arguments[2])], name=arguments[0][1:-1])
        
        elif object_dict[int(arguments[2])].__class__  is SphericalSurface3D:
            return SphericalFace3D.from_contour3d(contours, object_dict[int(arguments[2])], name=arguments[0][1:-1])
        
        else:
            print('arguments', arguments)
            print(object_dict[int(arguments[2])])
            raise NotImplementedError
    
    def delete_double(self, Le):
            Ls = []
            for i in Le:
                if i not in Ls:
                    Ls.append(i)
            return Ls
        
    def min_max(self, Le, pos):
        Ls = []
        for i in range (0,len(Le)) :
            Ls.append(Le[i][pos])
        return (min(Ls), max(Ls))
    
    def range_trigo(list_point) :
        points_set = delete_double_point(list_point)
        xmax, xmin = max(pt[0] for pt in points_set), min(pt[0] for pt in points_set)
        ymax, ymin = max(pt[1] for pt in points_set), min(pt[1] for pt in points_set) 
        center = Point2D(((xmax+xmin)/2, (ymax+ymin)/2))
        frame2d = Frame2D(center, X2D, Y2D)
        points_test = [frame2d.NewCoordinates(pt) for pt in points_set]
        
        points_2dint = []
        s = 0
        for k in range(0, len(points_test)) :
            closest = points_test[s]
            while closest is None : 
                s += 1
                closest = points_test[s]
            angle_min = math.atan2(closest.vector[1], closest.vector[0]) + math.pi
            pos = s
            for i in range (s+1, len(points_test)) :
                close_test = points_test[i]
                if close_test is None : 
                    continue
                else :
                    angle_test = math.atan2(close_test.vector[1], close_test.vector[0]) + math.pi
                    if angle_test < angle_min : #and dist_test <= dist_min:
                        angle_min = angle_test
                        closest = close_test
                        pos = i
            points_2dint.append(closest)
            points_test[pos] = None
        
        points_old = [frame2d.OldCoordinates(pt) for pt in points_2dint]
        return points_old
    
    def range_closest(list_point, r1=None, r2=None) :
        #use r1, r2 to compare h and r1*angle or r1*angle and r2*angle
        points_set = delete_double_point(list_point)
        if r1 is not None :
            for k in range(0, len(points_set)) :
                points_set[k].vector[0] = points_set[k].vector[0]*r1
        if r2 is not None :
            for k in range(0, len(points_set)) :
                points_set[k].vector[1] = points_set[k].vector[1]*r2
        
        points_2dint = [points_set[0]]
        s = 1
        for k in range(1, len(points_set)) :
            closest = points_set[s]
            while closest is None : 
                s += 1
                closest = points_set[s]
            dist_min = (points_2dint[-1] - closest).Norm()
            pos = s
            for i in range (s+1, len(points_set)) :
                close_test = points_set[i]
                if close_test is None : 
                    continue
                else :
                    dist_test = (points_2dint[-1] - close_test).Norm()
                    if dist_test <= dist_min:
                        dist_min = dist_test
                        closest = close_test
                        pos = i
            points_2dint.append(closest)
            points_set[pos] = None
        
        if r1 is not None :
            for k in range(0, len(points_2dint)) :
                points_2dint[k].vector[0] = points_2dint[k].vector[0]/r1
        if r2 is not None :
            for k in range(0, len(points_2dint)) :
                points_2dint[k].vector[1] = points_2dint[k].vector[1]/r2
        
        return points_2dint
    
    def cut_contours(self, contours2d, resolution) :
        placement2d = contours2d[0].tessel_points 
        segmentspt = []
        offset = 0.0001
        xmin, xmax = min([pt[0] for pt in placement2d]), max([pt[0] for pt in placement2d])
        ymin, ymax = min([pt[1] for pt in placement2d]), max([pt[1] for pt in placement2d])
        for k in range (0,len(placement2d)):
            if k == len(placement2d)-1 :
                pt1, pt2 = segmentspt[-1].points[1], segmentspt[0].points[0]
                segmentspt.append(LineSegment2D(pt1,pt2))
            else : 
                pt1, pt2 = placement2d[k], placement2d[k+1]
                segpoints = []
                if pt1[0] == xmin :
                    segpoints.append(pt1 - Point2D((offset,0)))
                elif pt1 [0] == xmax :
                    segpoints.append(pt1 + Point2D((offset,0)))
                else : 
                    segpoints.append(pt1)
                if pt2[0] == xmin :
                    segpoints.append(pt2 - Point2D((offset,0)))
                elif pt2 [0] == xmax :
                    segpoints.append(pt2 + Point2D((offset,0)))
                else : 
                    segpoints.append(pt2)
                segmentspt.append(LineSegment2D(segpoints[0],segpoints[1]))
        
        pas = (xmax-xmin)/resolution
        pointsxzmin = [Point2D([xmin+i*pas,ymin-1]) for i in range (0,resolution+1)]
        pointsxzmax = [Point2D([xmin+i*pas,ymax+1]) for i in range (0,resolution+1)]
        
        line = [LineSegment2D(ptxmax, ptxmin) for ptxmin,ptxmax in list(zip(pointsxzmin, pointsxzmax))]

        all_contours_points, contours_points = [], []
        register = []
        for l in line :
            nb_pt = 0
            for s in segmentspt :
                p = l.line_intersection(s)
                if p is None :
                    continue
                else :
                    nb_pt += 1
                    contours_points.append(p)
            register.append(nb_pt)
        
        seuil = 0
        for k in range(0, len(register)):
            list_pt = []
            for i in range(seuil, seuil+register[k]):
                list_pt.append(contours_points[i])
            seuil += register[k]
            if k == len(register)-1:
                for i in range(0, register[0]):
                    list_pt.append(contours_points[register[0]-1-i])
            else :
                for i in range(seuil+register[k+1]-1, seuil-1, -1):
                    list_pt.append(contours_points[i])
            all_contours_points.append(list_pt)

        all_contours_points.pop() 

        return all_contours_points

    def create_primitives(points) :
        primitives = []
        for k in range(0, len(points)) :
            if k == len(points)-1 :
                primitives.append(LineSegment2D(points[k], points[0]))
            else :
                primitives.append(LineSegment2D(points[k], points[k+1]))
        return primitives
    
    def LS2D_inprimitives(ls_toadd, primitives) :
        same = False
        for list_prim in primitives :
            for prim in list_prim :
                if ls_toadd.points[0] == prim.points[0] and ls_toadd.points[-1] == prim.points[-1] :
                    same = True
                elif ls_toadd.points[0] == prim.points[-1] and ls_toadd.points[-1] == prim.points[0] :
                    same = True
                else : 
                    continue
        return same

class PlaneFace3D(Face3D):
    """
    :param contours: The face's contour2D 
    :type contours: Contour2D
    :param plane: Plane used to place your face
    :type plane: Plane3D
    """
    _standalone_in_db = True
    _generic_eq = True
    _non_serializable_attributes  = ['bounding_box', 'polygon2D']
    _non_eq_attributes = ['name', 'bounding_box']
    _non_hash_attributes = []

    def __init__(self, contours, plane, points=None, polygon2D=None, name=''):
        if contours[0].__class__ is Contour3D :
            raise ValueError('You must use Contour2D or use from_contours3d')
            
        self.name = name
        self.contours = contours
        self.plane = plane
        self.setup_planeface(self.contours, self.plane, points=points, polygon2D=polygon2D, name=self.name)

    def setup_planeface(self, ctrs2d, plane, points=None, polygon2D=None, name=''):
        if points is None or polygon2D is None:
            self.points = self.contours[0].tessel_points
            self.polygon2D = Polygon2D(self.points)
        else :
            self.points = points
            self.polygon2D = polygon2D
        ctr3d = ctrs2d[0].copy()
        Face3D.__init__(self, [ctr3d.To3D(self.plane.origin, self.plane.vectors[0], self.plane.vectors[1])])
            

    def __hash__(self):
        return hash(self.plane) + sum([hash(p) for p in self.points])

    def __eq__(self, other_):
        equal = (self.plane == other_.plane
                  and self.polygon2D == other_.polygon2D)
        for contour, other_contour in zip(self.contours, other_.contours):
            equal = (equal and contour == other_contour)
        for point, other_point in zip(self.points, other_.points):
            equal = (equal and point == other_point)
        return equal
    
# """
#     @classmethod
#     def from_step(cls, arguments, object_dict):
#         contours = []
#         contours.append(object_dict[int(arguments[1][0][1:])])
        
#         plane = Plane3D.from_points(contours[0].points)
#         contours[0].points, polygon2D = cls._repair_points_and_polygon2d(contours[0].points, plane)
#         points = [p.copy() for p in contours[0].points[:]]

#         return cls(contours, plane=plane, points=points, polygon2D=polygon2D, name=arguments[0][1:-1])
# """
    @classmethod
    def _repair_points_and_polygon2d(cls, points, plane):
        if points[0] == points[-1]:
            points = points[:-1]
        polygon_points = [p.To2D(plane.origin, plane.vectors[0], plane.vectors[1]) for p in points]
        repaired_points = [p.copy() for p in points]
        polygon2D = Polygon2D(polygon_points)
        if polygon2D.SelfIntersect()[0]:
            repaired_points = [repaired_points[1]]+[repaired_points[0]]+repaired_points[2:]
            polygon_points = [polygon_points[1]]+[polygon_points[0]]+polygon_points[2:]
            if polygon_points[0] == polygon_points[-1]:
                repaired_points = repaired_points[:-1]
                polygon_points = polygon_points[:-1]
            polygon2D = Polygon2D(polygon_points)
        return repaired_points, polygon2D

    @classmethod
    def from_contours3d(cls, contours3d, name=''):
        """
        :param contours3d: The face's contour3D
        :type contours3d: Contour3D
        """
        
        contour_points = [p.copy() for p in contours3d[0].tessel_points[:]]
        plane = Plane3D.from_points(contour_points)
        O, x, y = plane.origin, plane.vectors[0], plane.vectors[1]
        contours2d = []
        for contour in contours3d :
            prim = []
            for edge in contour.edges : 
                prim.append(edge.To2D(O,x,y))
            contours2d.append(Contour2D(prim))
        
        return cls(contours2d, plane, points=None, polygon2D=None, name=name)
    
    # @classmethod
    # def from_two_contours(cls, contour1, contour2) :
    #     #test, which is the smallest
    #     poly1, poly2 = contour1.polygon, contour2.polygon
    #     area1, area2 = poly1.Area(), poly2.Area()
    #     if area1 < area2 :
    #         basis_contour, other_contour = contour2, contour1
    #     else :
    #         basis_contour, other_contour = contour1, contour2
    #     #creation of polygon
    #     basis_points, other_points = basis_contour.tessel_points, other_contour.tessel_points
    #     basis_polygon, other_polygon = Polygon2D(basis_points), Polygon2D(other_points)
    #     #test to know if other_points in basis_polygon
    #     points_in_polygon = []
    #     for point in other_points :
    #         inside = basis_polygon.PointBelongs(point)
    #         if inside :
    #             points_in_polygon.append(point)
        
    #     fig, ax = plt.subplots()
    #     ax.set_aspect('equal')
    #     [pt.MPLPlot(ax=ax) for pt in basis_points]
    #     [pt.MPLPlot(ax=ax, color='b') for pt in other_points]
    #     [pt.MPLPlot(ax=ax, color='r') for pt in points_in_polygon]
        
        
    #     raise NotImplementedError
        
    #     return cls()
    
    def Rotation(self, center, axis, angle, copy=True):
        if copy:
            new_contour = [subcontour.Rotation(center, axis, angle, copy=True) for subcontour in self.contour]
            new_plane = self.plane.Rotation(center, axis, angle, copy=True)
            new_points = [p.Rotation(center, axis, angle, copy=True) for p in self.points]
            return (new_contour, new_plane, new_points, self.polygon2D, self.name)
        else:
            for contour in self.contours:
                contour.Rotation(center, axis, angle, copy=False)
            for point in self.points:
                point.Rotation(center, axis, angle, copy=False)
            self.plane.Rotation(center, axis, angle, copy=False)
            self.bounding_box = self._bounding_box()

    def Translation(self, offset, copy=True):
        if copy:
            new_contour = [subcontour.Translation(offset, copy=True) for subcontour in self.contours]
            new_plane = self.plane.Translation(offset, copy=True)
            new_points = [p.Translation(offset, copy=True) for p in self.points]
            return (new_contour, new_plane, new_points, self.polygon2D, self.name)
        else:
            for contour in self.contours:
                contour.Translation(offset, copy=False)
            for point in self.points:
                point.Translation(offset, copy=False)
            self.plane.Translation(offset, copy=False)
            self.bounding_box = self._bounding_box()

    def frame_mapping(self, frame, side, copy=True):
        """
        side = 'old' or 'new'
        """
        if copy:
            new_plane = self.plane.frame_mapping(frame, side, copy=True)
            return PlaneFace3D(self.contours, new_plane, None, None, self.name)
        else:
            self.plane.frame_mapping(frame, side, copy=False)
            for contour in self.contours3d :
                contour.frame_mapping(frame, side, copy=False)
            self.setup_planeface(self.contours, self.plane, name=self.name)

    def copy(self):
        new_contours = [contour.copy() for contour in self.contours]
        new_plane = self.plane.copy()
        new_points = [p.copy() for p in self.points]
        return PlaneFace3D(new_contours, new_plane, new_points, self.polygon2D.copy(), self.name)

    def average_center_point(self):
        """
        excluding holes
        """
        points = self.points
        nb = len(points)
        x = npy.sum([p[0] for p in points]) / nb
        y = npy.sum([p[1] for p in points]) / nb
        z = npy.sum([p[2] for p in points]) / nb
        return Point3D((x,y,z))

    def triangulation(self):
        points_3D = []
        vertices = []
        segments = []
        holes = []
        total_len = 0
        for i, contour in enumerate(self.contours):
            
            points_2D = contour.tessel_points
            vertices.extend([tuple(p.vector) for p in points_2D])
            
            # #### Problem with BSplineCurve3D in 2D
            # print('contour.primitives',contour.primitives)
            # fig, ax = plt.subplots()
            # ax.set_aspect('equal')
            # [prim.MPLPlot(ax=ax) for prim in contour.primitives]
            # for prim in contour.primitives :
            #     prim.points[0].MPLPlot(ax=ax, color='r')
            #     prim.points[-1].MPLPlot(ax=ax, color='b')
            
            # fig, ax = plt.subplots()
            # ax.set_aspect('equal')
            # [pt.MPLPlot(ax=ax, color='g') for pt in points_2D]
            
            if len(vertices) != len(set(vertices)):
                raise ValueError('Clean_points problem')
            
            len_points = len(points_2D)
            segments += [[a+total_len, a+total_len+1] for a in range(len_points-1)]+[[len_points+total_len-1, 0+total_len]]
            total_len += len_points
            points_3D.extend([pt.To3D(self.plane.origin, self.plane.vectors[0], self.plane.vectors[1]) for pt in points_2D])
            if i > 0:
                polygon2D = Polygon2D(points_2D)
                mid_point_2D = contour.average_center_point()
                holes.append(mid_point_2D.vector)
                if not polygon2D.PointBelongs(mid_point_2D):
                    warnings.warn('average_center_point is not included inside its contour.')
        
        if holes:
            tri = {'vertices': vertices, 'segments': segments, 'holes': holes}
        else:
            tri = {'vertices': vertices, 'segments': segments}
        t = triangle.triangulate(tri, 'p')
        if 'triangles' in t:
            triangles = t['triangles'].tolist()
            return points_3D, [triangles]
        else:
            return None, [None]

    def distance_to_point(self, point, return_other_point=False):
        ## """
        ## Only works if the surface is planar
        ## TODO : this function does not take into account if Face has holes
        ## """
        # On projette le point sur la surface plane
        # Si le point est à l'intérieur de la face, on retourne la distance de projection
        # Si le point est à l'extérieur, on projette le point sur le plan
        # On calcule en 2D la distance entre la projection et le polygone contour
        # On utilise le theroeme de Pytagore pour calculer la distance minimale entre le point et le contour

        projected_pt = point.PlaneProjection3D(self.plane.origin, self.plane.vectors[0], self.plane.vectors[1])
        projection_distance = point.point_distance(projected_pt)

        if self.point_on_face(projected_pt):
            if return_other_point:
                return projection_distance, projected_pt
            return projection_distance

        point_2D = point.To2D(self.plane.origin, self.plane.vectors[0], self.plane.vectors[1])

        border_distance, other_point = self.polygon2D.PointBorderDistance(point_2D, return_other_point=True)

        other_point = other_point.To3D(self.plane.origin , self.plane.vectors[0], self.plane.vectors[1])

        if return_other_point:
            return (projection_distance**2 + border_distance**2)**0.5, other_point
        return (projection_distance**2 + border_distance**2)**0.5

    def distance_to_face(self, face2, return_points=False):
        ## """
        ## Only works if the surface is planar
        ## TODO : this function does not take into account if Face has holes
        ## TODO : TRAITER LE CAS OU LA DISTANCE LA PLUS COURTE N'EST PAS D'UN SOMMET
        ## """
        # On calcule la distance entre la face 1 et chaque point de la face 2
        # On calcule la distance entre la face 2 et chaque point de la face 1

        if self.face_intersection(face2) is not None:
            return 0, None, None

        polygon1_points_3D = [Point3D(p.vector) for p in self.contours3d[0].tessel_points]
        polygon2_points_3D = [Point3D(p.vector) for p in face2.contours3d[0].tessel_points]

        distances = []
        if not return_points:
            d_min = face2.distance_to_point(polygon1_points_3D[0])
            for point1 in polygon1_points_3D[1:]:
                d = face2.distance_to_point(point1)
                if d < d_min:
                    d_min = d
            for point2 in polygon2_points_3D:
                d = self.distance_to_point(point2)
                if d < d_min:
                    d_min = d
            return d_min

        else:
            for point1 in polygon1_points_3D:
                d, other_point = face2.distance_to_point(point1, return_other_point=True)
                distances.append((d, point1, other_point))
            for point2 in polygon2_points_3D:
                d, other_point = self.distance_to_point(point2, return_other_point=True)
                distances.append((d, point2, other_point))
        
        d_min, point_min, other_point_min = distances[0]
        for distance in distances[1:]:
            if distance[0] < d_min:
                d_min = distance[0]
                point_min = distance[1]
                other_point_min = distance[2]
        
        return d_min, point_min, other_point_min

    def point_on_face(self, point):
        """
        Tells you if a point is on the 3D face and inside its contour
        """
        ## Only works if the surface is planar
        ## TODO : this function does not take into account if Face has holes
        
        point_on_plane = self.plane.point_on_plane(point)
        # The point is not in the same plane
        if not point_on_plane:
            print('point not on plane so not on face')
            return False

        point_2D = point.To2D(self.plane.origin, self.plane.vectors[0], self.plane.vectors[1])

        ### PLOT ###
#        ax = self.polygon2D.MPLPlot()
#        point_2D.MPLPlot(ax)
        ############

        if not self.polygon2D.PointBelongs(point_2D):
            ### PLOT ###
#            ax = self.polygon2D.MPLPlot()
#            point_2D.MPLPlot(ax)
#            ax.set_title('DEHORS')
#            ax.set_aspect('equal')
            ############
            return False
        ### PLOT ###
#        ax = self.polygon2D.MPLPlot()
#        point_2D.MPLPlot(ax)
#        ax.set_title('DEDANS')
#        ax.set_aspect('equal')
        ############
        return True

    def edge_intersection(self, edge):
        linesegment = LineSegment3D(*edge.points)
        intersection_point = self.plane.linesegment_intersection(linesegment)

        if intersection_point is None:
            return None

        point_on_face_boo = self.point_on_face(intersection_point)
        if not point_on_face_boo:
            return None

        return intersection_point

    def linesegment_intersection(self, linesegment, abscissea=False):
        if abscissea:
            intersection_point, intersection_abscissea = self.plane.linesegment_intersection(linesegment, True)
        else:
            intersection_point = self.plane.linesegment_intersection(linesegment)

        if intersection_point is None:
            if abscissea:
                return None, None
            return None
        
        point_on_face_boo = self.point_on_face(intersection_point)
        # ## PLOT ###
        # if point_on_face_boo:
        #     ax = self.plot()
        #     linesegment.MPLPlot(ax)
        #     Point3D(intersection_point.vector).MPLPlot(ax)
        #     self.plane.MPLPlot(ax)
        #     ax.set_aspect('equal')

        #     print('=>', self.plane.normal.Dot(intersection_point-self.plane.origin))
        #     print('point_on_face_boo', point_on_face_boo)
        # ###########
        if not point_on_face_boo:
            if abscissea:
                return None, None
            return None

        if abscissea:
            return intersection_point, intersection_abscissea
        return intersection_point

    def face_intersection(self, face2):
        ## """
        ## Only works if the surface is planar
        ## TODO : this function does not take into account if Face has holes
        ## """
        bbox1 = self.bounding_box
        bbox2 = face2.bounding_box
        if not bbox1.bbox_intersection(bbox2):
            return None

        intersection_points = []

        for edge2 in face2.contours3d[0].edges:
            intersection_point = self.edge_intersection(edge2)
            if intersection_point is not None:
                intersection_points.append(intersection_point)

        for edge1 in self.contours3d[0].edges:
            intersection_point = face2.edge_intersection(edge1)
            if intersection_point is not None:
                intersection_points.append(intersection_point)

        if not intersection_points:
            return None

        return intersection_points

    def plot(self, ax=None):
        fig = plt.figure()
        if ax is None:
            ax = fig.add_subplot(111, projection='3d')

#        x = [p[0] for edge in self.contours[0].edges for p in edge.points]
#        y = [p[1] for edge in self.contours[0].edges for p in edge.points]
#        z = [p[2] for edge in self.contours[0].edges for p in edge.points]
#        print(x,y,z)
        x = [p[0] for p in self.contours[0].tessel_points]
        y = [p[1] for p in self.contours[0].tessel_points]
        z = [p[2] for p in self.contours[0].tessel_points]

        ax.scatter(x, y, z)
        ax.set_xlabel('X Label')
        ax.set_ylabel('Y Label')
        ax.set_zlabel('Z Label')
        for edge in self.contours[0].edges:
            for point1, point2 in (edge.points, edge.points[1:]+[edge.points[0]]):
                xs = [point1[0], point2[0]]
                ys = [point1[1], point2[1]]
                zs = [point1[2], point2[2]]
                line = mpl_toolkits.mplot3d.art3d.Line3D(xs, ys, zs)
                ax.add_line(line)

        plt.show()
        return ax
    
    def minimum_distance(self, other_face, return_points=False) :
        if other_face.__class__ is CylindricalFace3D :
            p1, p2 = other_face.minimum_distance_points_cyl(self)
            if return_points : 
                return p1.point_distance(p2), p1, p2
            else :
                return p1.point_distance(p2)
        
        if other_face.__class__ is PlaneFace3D : 
            dmin, p1, p2 = self.distance_to_face(other_face, return_points=True)
            if return_points : 
                return p1.point_distance(p2), p1, p2
            else :
                return p1.point_distance(p2)
            
        if other_face.__class__ is ToroidalFace3D : 
            p1, p2 = other_face.minimum_distance_points_plane(self)
            if return_points : 
                return p1.point_distance(p2), p1, p2
            else :
                return p1.point_distance(p2)
            
        else :
            return NotImplementedError 


class CylindricalFace3D(Face3D): 
    """
    :param contours2d: The cylinder's contour2D 
    :type contours2d: Contour2D
    :param cylindricalsurface3d: Information about the Cylinder
    :type cylindricalsurface3d: CylindricalSurface3D
    :param points: contours2d's point
    :type points: List of Point2D
    
    :Example: 
        >>> contours2d is rectangular and will create a classic cylinder with x= 2*pi*radius, y=h
    """      
    def __init__(self, contours2d, cylindricalsurface3d, points=None, name=''):
        self.radius = cylindricalsurface3d.radius
        self.center = cylindricalsurface3d.frame.origin
        self.normal = cylindricalsurface3d.frame.w
        edge1 = Circle3D(cylindricalsurface3d.frame.origin, self.radius, cylindricalsurface3d.frame.w )
        edge2 = Circle3D(cylindricalsurface3d.frame.origin+contours2d[0].primitives[0].points[1][1]*cylindricalsurface3d.frame.w, self.radius, cylindricalsurface3d.frame.w)
        ctr = [Contour3D([edge1, edge2], name='')]
        Face3D.__init__(self, ctr)
        
        self.contours2d = contours2d 
        self.cylindricalsurface3d = cylindricalsurface3d 
        if points is None:
            self.points = self.contours2d[0].tessel_points 
        else:
            self.points = points 
        self.name = name 
        
        # # CHECK
        # for pt in self.points:
        #     if not self.frame.point_on_plane(pt):
        #         print('WARNING', pt, 'not on', self.frame.__dict__)
        #         print('dot =', self.frame.normal.Dot(pt-self.frame.origin))
        #         raise ValueError
    
    @classmethod
    def from_contour3d(cls, contours3d, cylindricalsurface3d, name=''):
        """
        :param contours3d: The cylinder's contour3D
        :type contours3d: Contour3D
        :param cylindricalsurface3d: Information about the Cylinder
        :type cylindricalsurface3d: CylindricalSurface3D
        
        :Example:
            >>> contours3d is [Arc3D, LineSegment3D, Arc3D], the cylinder's bones
        """
        
        frame = cylindricalsurface3d.frame
        radius = cylindricalsurface3d.radius
        size = len(contours3d[0].edges)
        
        if contours3d[0].edges[0].__class__ is LineSegment3D and contours3d[0].edges[1].__class__ is Arc3D :
            return CylindricalFace3D.from_arc3d(contours3d[0].edges[0], contours3d[0].edges[1], cylindricalsurface3d)
        
        if contours3d[0].edges[0].__class__ is Arc3D and contours3d[0].edges[2].__class__ is Arc3D and size <= 4:
            
            arc1, arc2 = contours3d[0].edges[0], contours3d[0].edges[2]
            c1, c2 = frame.NewCoordinates(arc1.center), frame.NewCoordinates(arc2.center)
            hmin, hmax = min(c1.vector[2], c2.vector[2]), max(c1.vector[2], c2.vector[2])
            n1 = arc1.normal
            if n1 == -frame.w :
                arc1.setup_arc(arc1.start, arc1.interior, arc1.end, -arc1.normal)
            start1, end1 = arc1.start, arc1.end
            theta1_1, theta1_2 = posangle_arc(start1, end1, radius, frame)
            if not(math.isclose(arc1.angle,abs(theta1_1-theta1_2), abs_tol=1e-4)) :
                if math.isclose(theta1_1, 0, abs_tol=1e-4) :
                    theta1_1 = 2*math.pi
                elif math.isclose(theta1_2, 0, abs_tol=1e-4) :
                    theta1_2 = 2*math.pi
                else :
                    # if theta1_2 > theta1_1 :
                    #     theta1_2 -= math.pi
                    # else :
                    #     theta1_1 -= math.pi
                    print('arc1.angle', arc1.angle)
                    print('theta1_1, theta1_2', theta1_1, theta1_2)
                    raise NotImplementedError
                
            offset1, angle1 = offset_angle(arc1.is_trigo, theta1_1, theta1_2)
            pt1, pt2, pt3, pt4 = Point2D((offset1, hmin)), Point2D((offset1, hmax)), Point2D((offset1+angle1, hmax)), Point2D((offset1+angle1, hmin))
            seg1, seg2, seg3, seg4 = LineSegment2D(pt1, pt2), LineSegment2D(pt2, pt3), LineSegment2D(pt3, pt4), LineSegment2D(pt4, pt1) 
            primitives = [seg1, seg2, seg3, seg4]
            contours2d =  [Contour2D(primitives)]    
            points = contours2d[0].tessel_points
            
        else : 
            contours2d = CylindricalFace3D.contours3d_to2d(contours3d, cylindricalsurface3d)
            points = contours2d[0].tessel_points
            
        return cls(contours2d, cylindricalsurface3d, points, name=name)
    
    @classmethod 
    def from_arc3d(cls, lineseg, arc, cylindricalsurface3d): #Work with 2D too
        """
        :param lineseg: The segment which represent the extrusion of the arc
        :type lineseg: LineSegment3D/2D
        :param arc: The Arc circle to extrude
        :type arc: Arc3D/2D, Circle3D/2D
        :param cylindricalsurface3d: Information about the Cylinder
        :type cylindricalsurface3d: CylindricalSurface3D
        
        Particularity : the frame is the base of the cylinder, it begins there and go in the normal direction
        """
        radius = cylindricalsurface3d.radius
        frame = cylindricalsurface3d.frame
        normal, center = frame.w, frame.origin
        offset = 0
        if arc.__class__.__name__ == 'Circle3D' or arc.__class__.__name__ == 'Circle2D' :
            
            frame_adapt = cylindricalsurface3d.frame
            theta = arc.angle
                
        else :
            point12d = arc.start
            if point12d.__class__ is Point3D :
                point12d = point12d.To2D(center, frame.u, frame.v) #Using it to put arc.start at the same height 
            point13d = point12d.To3D(center, frame.u, frame.v)
            if arc.start.__class__ is Point2D :
                u_g2d = Vector2D((arc.start - arc.center).vector)
                u = u_g2d.To3D(center, frame.u, frame.v)
                u.Normalize()
            else :
                u = Vector3D((point13d - center).vector)
                u.Normalize()
            v = normal.Cross(u)
            v.Normalize()
            
            point_last = arc.end
            if point_last.__class__ is Point3D :
                point_last = point_last.To2D(center, u, v)
                
            x, y = point_last.vector[0], point_last.vector[1]
        
            theta = math.atan2(y, x)
            if theta < 0 or math.isclose(theta, 0, abs_tol=1e-9):
                if arc.angle>math.pi :
                    theta += 2*math.pi
                else :
                    offset = theta
                    theta = -theta
                    
            frame_adapt = Frame3D(center, u, v, normal)

        cylindersurface3d = CylindricalSurface3D(frame_adapt, radius)
        segbh = LineSegment2D(Point2D((offset,0)), Point2D((offset,lineseg.Length())))
        circlestart = LineSegment2D(segbh.points[1], segbh.points[1]+Point2D((theta,0)))
        seghb = LineSegment2D(circlestart.points[1],circlestart.points[1]-segbh.points[1]+segbh.points[0])
        circlend = LineSegment2D(seghb.points[1],segbh.points[0])
        
        edges = [segbh, circlestart, seghb, circlend]
        return cls([Contour2D(edges)], cylindersurface3d, points=None, name='')
    
    def points2d_to3d(self, all_contours_points, radius, frame3d) :
        Points3D = []
        for listpt in  all_contours_points: 
            for enum, pt in enumerate(listpt) :
                Points3D.append(Point3D(Vector3D([radius*math.cos(pt[0]),radius*math.sin(pt[0]),pt[1]])))
        Points_3D = [frame3d.OldCoordinates(point) for point in Points3D]
        return Points_3D
    
    def points3d_to2d(points3d, radius) :
        points_2D = []
        for pt in points3d :
            x, y, h = pt[0], pt[1], pt[2]
            
            u1, u2 = x/radius, y/radius
            theta = sin_cos_angle(u1, u2)
            
            points_2D.append(Point2D([theta, h])) 
        i0, i2pi, iangle, ih = 0, 0, 0, 0
        for enum,point in enumerate(points_2D) :
            if enum == 0 :
                h = point[1]
                angle = point[0]
            if math.isclose(point[0], 0, abs_tol=5e-2) :
                i0 += 1
            elif math.isclose(point[0], 2*math.pi, abs_tol=5e-2) :
                i2pi += 1
            elif math.isclose(point[0], angle, abs_tol=5e-2) :
                iangle += 1
            elif math.isclose(point[1], h, abs_tol=1e-6) :
                ih += 1
        
        if i2pi/len(points_2D)>0.5 or i0/len(points_2D)>0.5:
            new_points2d = []
            for point in points_2D :
                new_points2d.append(Point2D((2*math.pi, point.vector[1])))
            new_points2d.sort(key=lambda pt: pt[1])
            points_2D = [new_points2d[0], new_points2d[-1]]
        elif iangle/len(points_2D)>0.5 :
            new_points2d = []
            for point in points_2D :
                new_points2d.append(Point2D((angle, point.vector[1]))) 
            new_points2d.sort(key=lambda pt: pt[1])
            points_2D = [new_points2d[0], new_points2d[-1]]
        elif ih/len(points_2D)>0.5 :
            new_points2d = [pt.copy() for pt in points_2D]
            new_points2d.sort(key=lambda pt: pt[0])
            if i2pi == 2 :
                pt1, pt2 = new_points2d[0], new_points2d[-1]
                pt1.vector[0] = 0-0.0000001
                pt2.vector[0] = 2*math.pi+0.0000001
                points_2D = [pt1, pt2]
            else :
                points_2D = [new_points2d[0], new_points2d[-1]]
        
        plus_7pi4, moins_7pi4 = [], []
        for enum, pt in enumerate(points_2D) :
            if pt.vector[0]>7*math.pi/4 :
                plus_7pi4.append(enum)
            elif pt.vector[0]<math.pi/4 :
                moins_7pi4.append(enum)
            
        if len(moins_7pi4) > 3*len(plus_7pi4) :
            for pos in plus_7pi4 :
                new_pt = points_2D[pos].copy() - Point2D((2*math.pi, 0))
                points_2D[pos] = new_pt
        
        return points_2D

    def contours3d_to2d(contours3d, cylindricalsurface3d) :
        frame = cylindricalsurface3d.frame
        n = frame.w
        radius = cylindricalsurface3d.radius
        
        primitives, start_end, all_points = [], [], []
        for edge in contours3d[0].edges :
            new_points = [frame.NewCoordinates(pt) for pt in edge.points]
            if edge.__class__ is Arc3D :
                if edge.normal == n or edge.normal == -n:
                    start2d, end2d = CylindricalFace3D.points3d_to2d(new_points, radius)
                    angle2d = abs(end2d[0]-start2d[0])
                    if math.isclose(edge.angle, 2*math.pi, abs_tol=1e-6):
                        if start2d == end2d :
                            if math.isclose(start2d.vector[0], 2*math.pi, abs_tol = 1e-6) :
                                end2d = end2d - Point2D((2*math.pi, 0))
                            else :
                                end2d = end2d + Point2D((2*math.pi, 0))
                    elif not(math.isclose(edge.angle, angle2d, abs_tol=1e-2)) :
                        # if math.isclose(angle2d, 2*math.pi, abs_tol=1e-2) :
                        if start2d[0] < end2d[0] :
                            end2d = start2d + Point2D((edge.angle,0))
                        else :
                            end2d = start2d - Point2D((edge.angle,0))
                    ls_toadd = LineSegment2D(start2d, end2d)
                    same = Face3D.LS2D_inprimitives(ls_toadd, primitives)
                    if same is False :
                        primitives.append([ls_toadd])
                        all_points.extend(ls_toadd.points)
                        start_end.append(ls_toadd.points)
                    
                else :
                    points2d = CylindricalFace3D.points3d_to2d(new_points, radius)
                    lines = []
                    for k in range(0, len(points2d)-1) :
                        lines.append(LineSegment2D(points2d[k], points2d[k+1]))
                    points, prim_list = [], []
                    for ls_toadd in lines :        
                        same = Face3D.LS2D_inprimitives(ls_toadd, primitives)
                        if same is False :
                            prim_list.append(ls_toadd)
                            points.extend(ls_toadd.points)
                    if len(points) > 0 : 
                        all_points.extend(points)
                        primitives.append(prim_list)
                        start_end.append([points[0], points[-1]])
                    
            elif edge.__class__ is LineSegment3D :
                start2d, end2d = CylindricalFace3D.points3d_to2d(new_points, radius)
                ls_toadd = LineSegment2D(start2d, end2d)
                same = Face3D.LS2D_inprimitives(ls_toadd, primitives)
                if same is False :
                    primitives.append([ls_toadd])
                    all_points.extend(ls_toadd.points)
                    start_end.append(ls_toadd.points)
            
            # elif edge.__class__ is BSplineCurve3D :
                
            #     points2d = CylindricalFace3D.points3d_to2d(new_points, radius)
            #     print('edge.knot_multiplicities', edge.knot_multiplicities)
            #     prim_list = [BSplineCurve2D(edge.degree, points2d, edge.knot_multiplicities, edge.knots)]
            #     all_points.extend(points2d)
            #     primitives.append(prim_list)
            #     start_end.append([points2d[0], points2d[-1]])
            
            else :
                points2d = CylindricalFace3D.points3d_to2d(new_points, radius)
                lines = []
                for k in range(0, len(points2d)-1) :
                    lines.append(LineSegment2D(points2d[k], points2d[k+1]))
                points, prim_list = [], []
                for ls_toadd in lines :        
                    same = Face3D.LS2D_inprimitives(ls_toadd, primitives)
                    if same is False :
                        prim_list.append(ls_toadd)
                        points.extend(ls_toadd.points)
                if len(points) > 0 : 
                    all_points.extend(points)
                    primitives.append(prim_list)
                    start_end.append([points[0], points[-1]])
                    
        # fig, ax = plt.subplots() 
        # [pt.MPLPlot(ax=ax) for pt in all_points]
        
        # fig, ax = plt.subplots() 
        # for list_prim in primitives :
        #     [prim.MPLPlot(ax=ax) for prim in list_prim]  
        # maxi, mini = max(pt.vector[0] for pt in all_points), min(pt.vector[0] for pt in all_points)
        # if (mini > 0 and maxi < math.pi) or (mini > math.pi and maxi < 2*math.pi) :
        #     fig, ax = plt.subplots() 
        #     for enum, list_prim in enumerate(primitives) :
        #         [prim.MPLPlot(ax=ax) for prim in list_prim]
        #         start_end[enum][0].MPLPlot(ax=ax, color='g')
        #         start_end[enum][1].MPLPlot(ax=ax, color='r')
               
        #     for n, s_e in enumerate(start_end) :
        #         if n == 0 :
        #             start1, end1 = s_e
        #             start2, end2 = start_end[n+1]
        #         elif n == len(start_end)-1 :
        #             continue
        #         else :
        #             start2, end2 = start_end[n+1]
                
        #         d1, d2 = start1.point_distance(start2), start1.point_distance(end2)
        #         d3, d4 = end1.point_distance(start2), end1.point_distance(end2)
        #         posmin, dmin = min_pos([d1, d2, d3, d4])
        #         if posmin == 2 or posmin == 1:
        #             continue
        #         else:
        #             new_prim = []
        #             for prim in primitives[n+1] :
        #                 new_prim.append(prim.reverse())
        #             primitives[n+1] = new_prim
        #             new_start = end2
        #             end2 = start2
        #             start2 = new_start
        #         start1, end1 = start2, end2
              
        #     points_primitives = []
        #     for list_prim in primitives :
        #         for prim in list_prim :
        #             points_primitives.extend(prim.points)
        #     # points = delete_double_point(points_primitives)
        #     primitives = Face3D.create_primitives(points_primitives)
        #     fig, ax = plt.subplots() 
        #     [p.MPLPlot(ax=ax) for p in primitives]
        #     contour2d = [Contour2D(primitives)]
            
        #     # prim2 = Face3D.create_primitives(contour2d[0].tessel_points)
        #     # fig, ax = plt.subplots() 
        #     # [p.MPLPlot(ax=ax) for p in prim2]
            
        #     # contour2d = [Contour2D(prim2)]
        #     # raise NotImplementedError
            
        # else :
        points_se, primitives_se = [], []
        for double in start_end : 
            primitives_se.append(LineSegment2D(double[0], double[1]))
            points_se.extend(double)
        poly_se = Polygon2D(points_se)
        
        xmax, xmin = max(pt[0] for pt in points_se), min(pt[0] for pt in points_se)
        ymax, ymin = max(pt[1] for pt in points_se), min(pt[1] for pt in points_se) 
        pt1, pt2, pt3, pt4 = Point2D((xmin, ymin)), Point2D((xmin, ymax)), Point2D((xmax, ymin)), Point2D((xmax, ymax))
        diag1, diag2 = LineSegment2D(pt1, pt4), LineSegment2D(pt2, pt3)
        diag1_cut, diag2_cut = [], []
        diag1_pointcut, diag2_pointcut = [], []
        for enum,l in enumerate(primitives_se) :
            cut1 = diag1.line_intersection(l)
            cut2 = diag2.line_intersection(l)
            if cut1 is not None : 
                diag1_cut.append(enum)
                diag1_pointcut.append(cut1)
            if cut2 is not None : 
                diag2_cut.append(enum)
                diag2_pointcut.append(cut2)
        
        points_common = []
        for enum1,pos1 in enumerate(diag1_cut) :
            for enum2,pos2 in enumerate(diag2_cut) :
                if pos1 == pos2 :
                    points_common.append(primitives_se[pos1].points)
        
        # fig, ax = plt.subplots() 
        # [l.MPLPlot(ax=ax) for l in primitives_se]
        # [pt.MPLPlot(ax=ax, color='g') for pt in points_se]
        # pt1.MPLPlot(ax=ax, color='r')
        # pt2.MPLPlot(ax=ax, color='r')            
        # pt3.MPLPlot(ax=ax, color='r')
        # pt4.MPLPlot(ax=ax, color='r')   
        # diag1.MPLPlot(ax=ax)
        # diag2.MPLPlot(ax=ax)
        # for couple in points_common :
        #     [pt.MPLPlot(ax=ax, color='b') for pt in couple] 
        
        if len(points_common) >= 1 :
            solve = False
            for couple in points_common :
                check1, check2 = poly_se.PointBelongs(couple[0]), poly_se.PointBelongs(couple[1])
                start, end = couple[0].vector[0], couple[1].vector[0]
                if math.isclose(start, end, abs_tol = 5e-2) :
                    intersect = min(start, end)
                    if math.isclose(intersect, math.pi, abs_tol = 5e-2) :
                        # all_points = check_singularity(all_points)
                        # intersect = 0
                        
                        ##################### NEW
                        points_sing = check_singularity(all_points)
                        pt0, pt2pi = 0, 0
                        for pt in points_sing :
                            if math.isclose(pt.vector[0], 0, abs_tol=1e-2):
                                pt0 += 1
                            elif math.isclose(pt.vector[0], 2*math.pi, abs_tol=1e-2):
                                pt2pi += 1
                        points_sing.sort(key=lambda pt: pt[1])
                        points_sing.sort(key=lambda pt: pt[0])
                        if pt2pi !=0 and pt0 == 0 :
                            points = [pt.copy() for pt in points_sing[::-1]]
                            points_sing = points
                        points_range = CylindricalFace3D.range_closest(points_sing, radius, frame)
                        all_points = delete_double_point(points_range)
                        break
                        #######################
                        
                    # if math.isclose(intersect, 0, abs_tol = 1e-6) or math.isclose(intersect, 2*math.pi, abs_tol = 1e-6) or (not check1 or not check2):
                    elif math.isclose(intersect, 0, abs_tol = 1e-6) or math.isclose(intersect, 2*math.pi, abs_tol = 1e-6) or (not check1 or not check2):
                        all_points = check_singularity(all_points)
                        
                        points_cleaned = delete_double_point(all_points)
                        all_points = [pt.copy() for pt in points_cleaned]
                        all_points.sort(key=lambda pt: pt[0])
                        d1, d2 = (all_points[0]-all_points[-1]).Norm(), (all_points[0]-all_points[-2]).Norm()
                        if d2 < d1 :
                            last = all_points[-1].copy()
                            all_points[-1] = all_points[-2].copy()
                            all_points[-2] = last
                        break
                    else :
                        points = []
                        for list_prim in primitives :
                            for k,prim in enumerate(list_prim) :
                                new_list_points = []
                                change = 0
                                for pt in prim.points :
                                    if pt[0] < intersect :
                                        change += 1 
                                        if math.isclose(pt[0], 0, abs_tol = 1e-1) :
                                            new_list_points.append(Point2D((intersect + 2*math.pi, pt[1])))
                                        else :
                                            new_list_points.append(Point2D((2*math.pi + pt[0], pt[1])))
                                    elif math.isclose(pt[0], intersect, abs_tol=1e-1) :
                                        change += 1
                                        new_list_points.append(Point2D((2*math.pi + pt[0], pt[1])))
                                    else :
                                        new_list_points.append(pt)
                                if change > 0 :
                                    points.extend(new_list_points)
                                    # list_prim[k] = LineSegment2D(new_list_points[0], new_list_points[1])
                                else :
                                    points.extend(prim.points)
                                    continue
                        points_cleaned = delete_double_point(points)
                        all_points = Face3D.range_trigo(points_cleaned)
                    solve = True
                else :
                    points_cleaned = delete_double_point(all_points)
                    all_points = [pt.copy() for pt in points_cleaned]
                    all_points.sort(key=lambda pt: pt[0])
                    d1, d2 = (all_points[0]-all_points[-1]).Norm(), (all_points[0]-all_points[-2]).Norm()
                    if d2 < d1 :
                        last = all_points[-1].copy()
                        all_points[-1] = all_points[-2].copy()
                        all_points[-2] = last
        else :
            points_cleaned = delete_double_point(all_points)
            all_points = [pt.copy() for pt in points_cleaned]
            all_points.sort(key=lambda pt: pt[0])
            d1, d2 = (all_points[0]-all_points[-1]).Norm(), (all_points[0]-all_points[-2]).Norm()
            if d2 < d1 :
                last = all_points[-1].copy()
                all_points[-1] = all_points[-2].copy()
                all_points[-2] = last
            
        primitives = Face3D.create_primitives(all_points)
        
        # fig, ax = plt.subplots()
        # [pt.MPLPlot(ax=ax, color='g') for pt in all_points]
        # all_points[0].MPLPlot(ax=ax, color='m')
        # all_points[1].MPLPlot(ax=ax, color='r')
        # all_points[-1].MPLPlot(ax=ax)
        # all_points[-2].MPLPlot(ax=ax, color='b')
        # [p.MPLPlot(ax=ax) for p in primitives]
        
        l_vert = LineSegment2D((pt2+pt4)/2, (pt1+pt3)/2)
        solve = False
        for prim in primitives :
            if solve :
                break
            intersect = prim.line_intersection(l_vert)
            if intersect is not None : 
                x_intersect = intersect.vector[0]
                y_intersect = intersect.vector[1]
                value1, value2 = ymax-0.2*(ymax-ymin), ymin+0.2*(ymax-ymin)
                if y_intersect < max(value1, value2) and y_intersect > min(value1, value2) :
                    points = []
                    for k, prim in enumerate(primitives) :
                        new_list_points, change = [], 0
                        for pt in prim.points :
                            if pt[0] < x_intersect :
                                change += 1
                                if math.isclose(pt[0], 0, abs_tol = 1e-1) :
                                    new_list_points.append(Point2D((x_intersect + 2*math.pi, pt[1])))
                                else :
                                    new_list_points.append(Point2D((2*math.pi + pt[0], pt[1])))
                            else :
                                new_list_points.append(pt)
                        if change > 0:
                            points.extend(new_list_points)
                            primitives[k] = LineSegment2D(new_list_points[0], new_list_points[1])
                        else :
                            points.extend(prim.points)
                            continue
                    solve = True
                    points_cleaned = delete_double_point(points)
                    all_points = Face3D.range_trigo(points_cleaned)
                    primitives = Face3D.create_primitives(all_points)
                        
            # fig, ax = plt.subplots()
            # [pt.MPLPlot(ax=ax) for pt in all_points]
            # [p.MPLPlot(ax=ax) for p in primitives]
            # # # intersect.MPLPlot(ax=ax, color='r')
            # # l_vert.MPLPlot(ax=ax)
            contour2d = [Contour2D(primitives)]
        return contour2d
    
    def range_closest(list_point, radius, frame) :
        points_set = delete_double_point(list_point)
        points_set3D = CylindricalFace3D.points2d_to3d(None, [points_set], radius, frame)
        
        points_3dint = [points_set3D[0]]
        points_2dint = [points_set[0]]
        s = 1
        for k in range(1, len(points_set)) :
            closest = points_set3D[s]
            while closest is None : 
                s += 1
                closest = points_set3D[s]
            dist_min = (points_3dint[-1] - closest).Norm()
            pos = s
            for i in range (s+1, len(points_set3D)) :
                close_test = points_set3D[i]
                if close_test is None : 
                    continue
                else :
                    dist_test = (points_3dint[-1] - close_test).Norm()
                    if dist_test <= dist_min:
                        dist_min = dist_test
                        closest = close_test
                        pos = i
            points_2dint.append(points_set[pos])
            points_set3D[pos] = None
        
        return points_2dint        
    
    def triangulation(self, resolution=31):
        radius = self.radius
        frame3d = self.cylindricalsurface3d.frame
        all_contours_points = self.cut_contours(self.contours2d, resolution)
        
        ##########
        # fig, ax = plt.subplots()
        # [prim.MPLPlot(ax=ax) for prim in self.contours2d[0].primitives]
        # for listpt in all_contours_points :
        #     for pt in listpt :
        # # #         if pt is None : 
        # # #             continue
        # # #         else :
        #         pt.MPLPlot(ax=ax) 
        # [pt.MPLPlot(ax=ax, color='r') for pt in self.contours2d[0].tessel_points]
        #############
        
        Triangles, ts = [], []
        for k, listpt in enumerate(all_contours_points) :
            vertices=[]
            segments=[]
            for i, pt in enumerate(listpt):
                vertices.append(pt.vector)
                segments.append([i,i+1])
            
            segments[-1]=(len(listpt)-1,0) 
            tri = {'vertices': vertices, 'segments': segments}
            t = triangle.triangulate(tri, 'p')
            ts.append(t)
        
        seuil, k = 0, 0
        for t in ts :
            if 'triangles' in t:
                triangles = t['triangles'].tolist()
                for n,tri in enumerate(triangles):
                    for i in range (0,3):
                        tri[i]=tri[i]+seuil
                seuil += len(all_contours_points[k])
                k += 1
                Triangles.append(triangles)        
            else:
                Triangles.append(None)
        
        Points_3D = self.points2d_to3d(all_contours_points, radius, frame3d)
        pt3d, tangle = delete_double_pos(Points_3D, Triangles)
        
        # fig = plt.figure()
        # ax = fig.add_subplot(111, projection='3d')
        # [pt.MPLPlot(ax=ax) for pt in pt3d]
        
        return pt3d, tangle 

    def MPLPlotpoints(self, ax=None, color='k'):
        if ax is None:
            fig = plt.figure()
            ax = fig.add_subplot(111, projection='3d')
        else:
            fig = ax.figure

        x, y, z = [], [], []
        for px, py, pz in self.points :
            x.append(px)
            y.append(py)
            z.append(pz)
        x.append(x[0])
        y.append(y[0])
        z.append(z[0])
        ax.plot(x, y, z, color)
        return ax
    
    def MPLPlotcontours(self, ax=None, color='k'):
        if ax is None:
            fig = plt.figure()
            ax = fig.add_subplot(111, projection='3d')
        else:
            fig = ax.figure

        x = []
        y = []
        z = []
        for px, py, pz in self.contours[0].tessel_points :
            x.append(px)
            y.append(py)
            z.append(pz)
        x.append(x[0])
        y.append(y[0])
        z.append(z[0])
        ax.plot(x, y, z, color)
        return ax
    
    def frame_mapping(self, frame, side, copy=True) :
        if copy:
            new_cylindricalsurface3d = CylindricalSurface3D.frame_mapping(frame, side, copy)
            return CylindricalFace3D(self.contours2d, new_cylindricalsurface3d, points=self.points, name=self.name)
        else:
            self.cylindricalsurface3d.frame_mapping(frame, side, copy=False)
            
    def minimum_maximum(self, contour2d, radius) :
        points = contour2d.tessel_points
        
        min_h, min_theta = min([pt[1] for pt in points]), min([pt[0] for pt in points])
        max_h, max_theta = max([pt[1] for pt in points]), max([pt[0] for pt in points]) 
        return min_h, min_theta, max_h, max_theta
            
    def minimum_distance_points_cyl(self, other_cyl) :
        r1, r2 = self.radius, other_cyl.radius
        min_h1, min_theta1, max_h1, max_theta1 = self.minimum_maximum(self.contours2d[0], r1)
        
        n1 = self.normal
        u1 = self.cylindricalsurface3d.frame.u
        v1 = self.cylindricalsurface3d.frame.v
        frame1 = Frame3D(self.center, u1, v1, n1)
        # st1 = Point3D((r1*math.cos(min_theta1), r1*math.sin(min_theta1), min_h1))
        # start1 = frame1.OldCoordinates(st1)
        
        min_h2, min_theta2, max_h2, max_theta2 = self.minimum_maximum(other_cyl.contours2d[0], r2)
             
        n2 = other_cyl.normal
        u2 = other_cyl.cylindricalsurface3d.frame.u
        v2 = other_cyl.cylindricalsurface3d.frame.v
        frame2 = Frame3D(other_cyl.center, u2, v2, n2)
        # st2 = Point3D((r2*math.cos(min_theta2), r2*math.sin(min_theta2), min_h2))
        # start2 = frame2.OldCoordinates(st2)
        
        w = other_cyl.center - self.center
        

        n1n1, n1u1, n1v1, n1n2, n1u2, n1v2 = n1.Dot(n1), n1.Dot(u1), n1.Dot(v1), n1.Dot(n2), n1.Dot(u2), n1.Dot(v2)
        u1u1, u1v1, u1n2, u1u2, u1v2 = u1.Dot(u1), u1.Dot(v1), u1.Dot(n2), u1.Dot(u2), u1.Dot(v2)
        v1v1, v1n2, v1u2, v1v2 = v1.Dot(v1), v1.Dot(n2), v1.Dot(u2), v1.Dot(v2)
        n2n2, n2u2, n2v2 = n2.Dot(n2), n2.Dot(u2), n2.Dot(v2)
        u2u2, u2v2, v2v2 = u2.Dot(u2), u2.Dot(v2), v2.Dot(v2)
        
        w2, wn1, wu1, wv1, wn2, wu2, wv2 = w.Dot(w), w.Dot(n1), w.Dot(u1), w.Dot(v1), w.Dot(n2), w.Dot(u2), w.Dot(v2)
        
        # x = (theta1, h1, theta2, h2)
        def distance_squared(x):
            return (n1n1*(x[1]**2) + u1u1*((math.cos(x[0]))**2)*(r1**2) + v1v1*((math.sin(x[0]))**2)*(r1**2)
                    + w2 + n2n2*(x[3]**2) + u2u2*((math.cos(x[2]))**2)*(r2**2) + v2v2*((math.sin(x[2]))**2)*(r2**2)
                    + 2*x[1]*r1*math.cos(x[0])*n1u1 + 2*x[1]*r1*math.sin(x[0])*n1v1 -2*x[1]*wn1 
                    - 2*x[1]*x[3]*n1n2 - 2*x[1]*r2*math.cos(x[2])*n1u2 - 2*x[1]*r2*math.sin(x[2])*n1v2
                    + 2*math.cos(x[0])*math.sin(x[0])*u1v1*(r1**2) - 2*r1*math.cos(x[0])*wu1 
                    - 2*r1*x[3]*math.cos(x[0])*u1n2 - 2*r1*r2*math.cos(x[0])*math.cos(x[2])*u1u2
                    - 2*r1*r2*math.cos(x[0])*math.sin(x[2])*u1v2 -2*r1*math.sin(x[0])*wv1
                    - 2*r1*x[3]*math.sin(x[0])*v1n2 - 2*r1*r2*math.sin(x[0])*math.cos(x[2])*v1u2
                    - 2*r1*r2*math.sin(x[0])*math.sin(x[2])*v1v2 + 2*x[3]*wn2 + 2*r2*math.cos(x[2])*wu2
                    + 2*r2*math.sin(x[2])*wv2 + 2*x[3]*r2*math.cos(x[2])*n2u2 + 2*x[3]*r2*math.sin(x[2])*n2v2
                    + 2*math.cos(x[2])*math.sin(x[2])*u2v2*(r2**2))
        
        x01 = npy.array([(min_theta1+max_theta1)/2, (min_h1+max_h1)/2,
                         (min_theta2+max_theta2)/2, (min_h2+max_h2)/2])
        x02 = npy.array([min_theta1, (min_h1+max_h1)/2,
                          min_theta2, (min_h2+max_h2)/2])
        x03 = npy.array([max_theta1, (min_h1+max_h1)/2,
                          max_theta2, (min_h2+max_h2)/2])
        
        minimax = [(min_theta1, min_h1, min_theta2, min_h2), (max_theta1, max_h1, max_theta2, max_h2)]
        
        res1 = scp.optimize.least_squares(distance_squared, x01, bounds=minimax)
        res2 = scp.optimize.least_squares(distance_squared, x02, bounds=minimax)
        res3 = scp.optimize.least_squares(distance_squared, x03, bounds=minimax)
        
        pt1 = Point3D((r1*math.cos(res1.x[0]),r1*math.sin(res1.x[0]),res1.x[1]))
        p1 = frame1.OldCoordinates(pt1)
        pt2 = Point3D((r2*math.cos(res1.x[2]),r2*math.sin(res1.x[2]),res1.x[3]))
        p2 = frame2.OldCoordinates(pt2)
        d = p1.point_distance(p2)
        result = res1
        
        res = [res2, res3]
        for couple in res :
            pttest1 = Point3D((r1*math.cos(couple.x[0]),r1*math.sin(couple.x[0]),couple.x[1]))
            pttest2 = Point3D((r2*math.cos(couple.x[2]),r2*math.sin(couple.x[2]),couple.x[3]))
            ptest1 = frame1.OldCoordinates(pttest1)
            ptest2 = frame2.OldCoordinates(pttest2)
            dtest = ptest1.point_distance(ptest2)
            if dtest < d :
                result = couple
                p1, p2 = ptest1, ptest2
        
        pt1_2d, pt2_2d = Point2D((result.x[0], result.x[1])), Point2D((result.x[2], result.x[3]))
        
        if not(self.contours2d[0].point_belongs(pt1_2d)) :
            #Find the closest one
            points_contours1 = self.contours2d[0].tessel_points
            
            poly1 = Polygon2D(points_contours1)
            d1, new_pt1_2d = poly1.PointBorderDistance(pt1_2d, return_other_point=True)
            pt1 = Point3D((r1*math.cos(new_pt1_2d.vector[0]),
                           r1*math.sin(new_pt1_2d.vector[0]),
                           new_pt1_2d.vector[1]))
            p1 = frame1.OldCoordinates(pt1)        
        
        if not(other_cyl.contours2d[0].point_belongs(pt2_2d)) :
            #Find the closest one
            points_contours2 = other_cyl.contours2d[0].tessel_points
            
            poly2 = Polygon2D(points_contours2)
            d2, new_pt2_2d = poly2.PointBorderDistance(pt2_2d, return_other_point=True)
            pt2 = Point3D((r2*math.cos(new_pt2_2d.vector[0]),
                           r2*math.sin(new_pt2_2d.vector[0]),
                           new_pt2_2d.vector[1]))
            p2 = frame2.OldCoordinates(pt2)        
            
        return p1, p2
    
    def minimum_distance_points_plane(self, planeface): #Planeface with contour2D
        #### ADD THE FACT THAT PLANEFACE.CONTOURS : [0] = contours totale, le reste = trous
        r = self.radius
        min_h1, min_theta1, max_h1, max_theta1 = self.minimum_maximum(self.contours2d[0], r)
        
        n1 = self.normal
        u1 = self.cylindricalsurface3d.frame.u
        v1 = self.cylindricalsurface3d.frame.v
        frame1 = Frame3D(self.center, u1, v1, n1)
        # st1 = Point3D((r*math.cos(min_theta1), r*math.sin(min_theta1), min_h1))
        # start1 = frame1.OldCoordinates(st1)
        
        poly2d = planeface.polygon2D
        pfpoints = poly2d.points
        xmin, ymin = min([pt[0] for pt in pfpoints]), min([pt[1] for pt in pfpoints])
        xmax, ymax = max([pt[0] for pt in pfpoints]), max([pt[1] for pt in pfpoints])
        origin, vx, vy = planeface.plane.origin, planeface.plane.vectors[0], planeface.plane.vectors[1] 
        pf1_2d, pf2_2d = Point2D((xmin, ymin)), Point2D((xmin, ymax))
        pf3_2d, pf4_2d = Point2D((xmax, ymin)), Point2D((xmax, ymax))
        pf1, pf2 = pf1_2d.To3D(origin, vx, vy), pf2_2d.To3D(origin, vx, vy) 
        pf3, _ = pf3_2d.To3D(origin, vx, vy), pf4_2d.To3D(origin, vx, vy)
        
        u, v = (pf3-pf1), (pf2-pf1)
        u.Normalize()
        v.Normalize()
        
        w = pf1 - self.center
        
        n1n1, n1u1, n1v1, n1u, n1v = n1.Dot(n1), n1.Dot(u1), n1.Dot(v1), n1.Dot(u), n1.Dot(v)
        u1u1, u1v1, u1u, u1v = u1.Dot(u1), u1.Dot(v1), u1.Dot(u), u1.Dot(v)
        v1v1, v1u, v1v = v1.Dot(v1), v1.Dot(u), v1.Dot(v)
        uu, uv, vv = u.Dot(u), u.Dot(v), v.Dot(v)
        
        w2, wn1, wu1, wv1, wu, wv = w.Dot(w), w.Dot(n1), w.Dot(u1), w.Dot(v1), w.Dot(u), w.Dot(v)
        
        # x = (h, theta, x, y)
        def distance_squared(x):
            return(n1n1*(x[0]**2) + ((math.cos(x[1]))**2)*u1u1*(r**2) + ((math.sin(x[1]))**2)*v1v1*(r**2)
                   + w2 + uu*(x[2]**2) + vv*(x[3]**2) + 2*x[0]*math.cos(x[1])*r*n1u1
                   + 2*x[0]*math.sin(x[1])*r*n1v1 - 2*x[0]*wn1 - 2*x[0]*x[2]*n1u
                   - 2*x[0]*x[3]*n1v + 2*math.sin(x[1])*math.cos(x[1])*u1v1*(r**2)
                   - 2*r*math.cos(x[1])*wu1 - 2*r*x[2]*math.cos(x[1])*u1u 
                   - 2*r*x[3]*math.sin(x[1])*u1v - 2*r*math.sin(x[1])*wv1
                   - 2*r*x[2]*math.sin(x[1])*v1u - 2*r*x[3]*math.sin(x[1])*v1v
                   + 2*x[2]*wu + 2*x[3]*wv + 2*x[2]*x[3]*uv )
        
        x01 = npy.array([(min_h1+max_h1)/2, (min_theta1+max_theta1)/2,
                         (xmax-xmin)/2, (ymax-ymin)/2])

        minimax = [(min_h1, min_theta1, 0, 0), (max_h1, max_theta1, xmax-xmin, ymax-ymin)]
        
        res1 = scp.optimize.least_squares(distance_squared, x01, bounds=minimax)   

        pt1 = Point3D((r*math.cos(res1.x[1]),r*math.sin(res1.x[1]),res1.x[0]))
        p1 = frame1.OldCoordinates(pt1)
        p2 = pf1 + res1.x[2]*u + res1.x[3]*v
        pt1_2d = Point2D((res1.x[1], res1.x[0]))
        pt2_2d = p2.To2D(pf1,u, v)
        
        if not(self.contours2d[0].point_belongs(pt1_2d)) :
            #Find the closest one
            points_contours1 = self.contours2d[0].tessel_points
            
            poly1 = Polygon2D(points_contours1)
            d1, new_pt1_2d = poly1.PointBorderDistance(pt1_2d, return_other_point=True)
            pt1 = Point3D((r*math.cos(new_pt1_2d.vector[0]),
                           r*math.sin(new_pt1_2d.vector[0]),
                           new_pt1_2d.vector[1]))
            p1 = frame1.OldCoordinates(pt1)
        
        if not(planeface.contours[0].point_belongs(pt2_2d)) :
            #Find the closest one
            d2, new_pt2_2d = planeface.polygon2D.PointBorderDistance(pt2_2d, return_other_point=True)
            
            p2 = new_pt2_2d.To3D(pf1, u, v)
        
        return p1, p2
            
    def minimum_distance(self, other_face, return_points=False) :
        if other_face.__class__ is CylindricalFace3D :
            p1, p2 = self.minimum_distance_points_cyl(other_face)
            if return_points : 
                return p1.point_distance(p2), p1, p2
            else :
                return p1.point_distance(p2)
        
        if other_face.__class__ is PlaneFace3D : 
            p1, p2 = self.minimum_distance_points_plane(other_face)
            if return_points : 
                return p1.point_distance(p2), p1, p2
            else :
                return p1.point_distance(p2)
            
        if other_face.__class__ is ToroidalFace3D : 
            p1, p2 = other_face.minimum_distance_points_cyl(self)
            if return_points : 
                return p1.point_distance(p2), p1, p2
            else :
                return p1.point_distance(p2)
        
        else :
            return NotImplementedError 
            

class ToroidalFace3D (Face3D) :
    """
    :param contours2d: The Tore's contour2D 
    :type contours2d: Contour2D
    :param toroidalsurface3d: Information about the Tore
    :type toroidalsurface3d: ToroidalSurface3D
    :param points: Angle's Tore
    :type points: List of float
    
    :Example: 
        >>> contours2d is rectangular and will create a classic tore with x:2*pi, y:2*pi
        x is for exterior, and y for the circle to revolute
        >>> points = [pi, 2*pi] for an half tore
    """      
    
    def __init__(self, contours2d, toroidalsurface3d, param, name=''):
        
        self.rcenter = toroidalsurface3d.rcenter
        self.rcircle = toroidalsurface3d.rcircle
        self.toroidalsurface3d = toroidalsurface3d 
        
        self.center = self.toroidalsurface3d.frame.origin
        self.normal = self.toroidalsurface3d.frame.w
        vec1, vec2 = self.toroidalsurface3d.frame.u, self.toroidalsurface3d.frame.v
        ptext = self.center + Point3D((self.rcenter*vec1).vector)
        ccircle = ptext - Point3D((self.rcircle*vec1).vector)
        c1 = Arc3D(ptext, self.center+Point3D((self.rcenter*vec1*math.cos(param[0]/2)+self.rcenter*vec2*math.sin(param[0]/2)).vector), self.center+Point3D((self.rcenter*vec1*math.cos(param[0])+self.rcenter*vec2*math.sin(param[0])).vector), self.normal) 
        c2 = Arc3D(ptext, ptext.Rotation(ccircle, vec2, param[1]/2), ptext.Rotation(ccircle, vec2, param[1]), vec2)
            
        edges = [c1, c2]
        ctr = [Contour3D(edges)]
        
        Face3D.__init__(self, ctr)
        self.contours2d = contours2d 
        self.param = param
        self.name = name 
    
    
    @classmethod
    def from_contour3d(cls, contours3d, toroidalsurface3d, name=''):
        """
        :param contours3d: The Tore's contour3D
        :type contours3d: Contour3D
        :param toroidalsurface3d: Information about the Tore
        :type toroidalsurface3d: ToroidalSurface3D
        
        :Example:
            >>> contours3d is [Arc3D, Arc3D, Arc3D], the tore's bones
        """
        frame = toroidalsurface3d.frame
        rcenter, rcircle = toroidalsurface3d.rcenter, toroidalsurface3d.rcircle
        # center = frame.origin
        
        if contours3d[0].__class__ is Point3D : #If it is a complete tore
            angle = 2*math.pi
            pt1, pt2, pt3, pt4 = Point2D((0, 0)), Point2D((0, angle)), Point2D((angle, angle)), Point2D((angle, 0))
            seg1, seg2, seg3, seg4 = LineSegment2D(pt1, pt2), LineSegment2D(pt2, pt3), LineSegment2D(pt3, pt4), LineSegment2D(pt4, pt1) 
            primitives = [seg1, seg2, seg3, seg4]
            contours2d =  [Contour2D(primitives)]
            param = [angle, angle]
            
        elif contours3d[0].edges[0].__class__ is Arc3D and contours3d[0].edges[1].__class__ is Arc3D : #Portion of Tore
            theta = contours3d[0].edges[0].angle
            phi1 = contours3d[0].edges[1].angle #arc start
            phi2 = phi1 #contours3d[0].edges[2].angle # if using two different arc at each side of the tore
            #Creation of the window
            pt1, pt2, pt3, pt4 = Point2D((0, 0)), Point2D((0, phi1)), Point2D((theta, phi2)), Point2D((theta, 0))
            seg1, seg2, seg3, seg4 = LineSegment2D(pt1, pt2), LineSegment2D(pt2, pt3), LineSegment2D(pt3, pt4), LineSegment2D(pt4, pt1) 
            primitives = [seg1, seg2, seg3, seg4]
            contours2d =  [Contour2D(primitives)]
            param = [theta, phi1]
            
        elif contours3d[0].edges[0].__class__ is Arc3D and contours3d[0].edges[2].__class__ is Arc3D : #if it is a Tore but not linked by Arc3D
            points2d = []
            for edge in contours3d[0].edges :
                new_points = [frame.NewCoordinates(pt) for pt in edge.points]
                points = ToroidalFace3D.points3d_to2d(new_points, rcenter, rcircle)
                points2d.extend(points)
                
            points_cleaned = delete_double_point(points2d)
            all_points = Face3D.range_trigo(points_cleaned)
            primitives = Face3D.create_primitives(all_points)
            contours2d = [Contour2D(primitives)]
            theta = max(pt[0] for pt in contours2d[0].tessel_points) - min(pt[0] for pt in contours2d[0].tessel_points)
            phi = max(pt[1] for pt in contours2d[0].tessel_points) - min(pt[1] for pt in contours2d[0].tessel_points)
            param = [theta, phi]
            
        else:
            contours2d = ToroidalFace3D.contours3d_to2d(contours3d, toroidalsurface3d)
            theta = max(pt[0] for pt in contours2d[0].tessel_points) - min(pt[0] for pt in contours2d[0].tessel_points)
            phi = max(pt[1] for pt in contours2d[0].tessel_points) - min(pt[1] for pt in contours2d[0].tessel_points)
            param = [theta, phi]
        
        return cls(contours2d, toroidalsurface3d, param, name=name)
    
    @classmethod
    def from_arc3d(cls, arc, arcgen):
        """
        :param arc: The arc which is extruded by the arcgen
        :type arc: Arc3D/2D, Circle3D/2D
        :param arcgen: The Arc generator
        :type arcgen: Arc3D/2D, Circle3D/2D
        """
        rcircle = arc.radius
        rcenter = arcgen.radius
        
        center = arcgen.center
        normal = arcgen.normal
        normal.Normalize()
        
        center1 = arcgen.start
        u = Vector3D((center1 - center).vector)
        u.Normalize()
        v = normal.Cross(u)
        # print('arc angle', arc.angle)
        offset1 = 0
        if arcgen.__class__.__name__ == 'Circle3D' or arcgen.__class__.__name__ == 'Circle2D' : 
            theta = 2*math.pi
       
        else : #Offset for the Arcgen
            point_last = arcgen.end
            if point_last.__class__ is Point3D :
                point_last = arcgen.end.To2D(center, u, v)
            x1, y1 = point_last.vector[0], point_last.vector[1]
            
            theta = math.atan2(y1, x1)
            if theta < 0 or math.isclose(theta, 0, abs_tol=1e-9):
                if arcgen.angle>math.pi :
                    theta += 2*math.pi
                else :
                    offset1 = theta
                    theta = -theta
       
        offset2 = 0
        
        if arc.__class__.__name__ == 'Circle3D' or arc.__class__.__name__ == 'Circle2D' : 
            phi = 2*math.pi
        
        else : # Offset for the Arc 
            
            center_generated = arc.center
            n = v
            if arc.start.__class__ is Point2D :
                u_g2d = Vector2D((arc.start - center_generated).vector)
                u_g = u_g2d.To3D(center, normal, u)
                u_g.Normalize()
            else :
                u_g = Vector3D((arc.start - center_generated).vector)
                u_g.Normalize()
            v_g = n.Cross(u_g)
            v_g.Normalize()
            
            _, last_generated, c2d = arc.end, arc.start, center_generated
            if last_generated.__class__ is Point3D :
                # first_generated = arc.start.To2D(center_generated, u_g, v_g)
                c2d = center.To2D(center_generated, u_g, v_g)
                last_generated = last_generated.To2D(center_generated, u_g, v_g)
            x2, y2 = last_generated.vector[0], last_generated.vector[1]
            phi = math.atan2(y2, x2)
            # Calculate angle between first point of arcgen and arc
          
            angle_offset = math.atan2(c2d.vector[1], c2d.vector[0]) 
            if arc.__class__.__name__ == 'Arc2D' :
                offset2 = 0
                phi = arc.angle
            else :
                if n == -arc.normal :
                    offset2 += -phi+math.pi+angle_offset
                else : 
                    offset2 += -phi-math.pi+angle_offset

        frame3d = Frame3D(center, u, v, normal)
        # print('rcenter rcircle')
        # print(rcenter, rcircle)
        toroidalsurface3d = ToroidalSurface3D(frame3d, rcenter, rcircle)
        # print('tp', theta, phi)
        pt1, pt2, pt3, pt4 = Point2D((offset1, offset2)), Point2D((offset1, phi+offset2)), Point2D((theta+offset1, phi+offset2)), Point2D((theta+offset1, offset2))
        seg1, seg2, seg3, seg4 = LineSegment2D(pt1, pt2), LineSegment2D(pt2, pt3), LineSegment2D(pt3, pt4), LineSegment2D(pt4, pt1) 
        edges = [seg1, seg2, seg3, seg4]
        contours2d =  [Contour2D(edges)]
        param = [theta, phi]
        print('theta phi', theta, phi)
        
        return cls(contours2d, toroidalsurface3d, param, name='')
    
    def points_resolution(self, line, pos, resolution) : #With a resolution wished
        points = []
        points.append(line.points[0])
        limit = line.points[1].vector[pos]
        start = line.points[0].vector[pos]
        vec = [0,0]
        vec[pos] = start
        echelon = [line.points[0].vector[0] - vec[0], line.points[0].vector[1] - vec[1]]
        flag = start + resolution
        while flag < limit :
            echelon[pos] = flag
            flag += resolution
            points.append(Point2D(echelon))
        points.append(line.points[1])
        return points
    
    def points2d_to3d(self, points2d, rcenter, rcircle, frame3d) :
        # source wikipedia Tore
        points3D = []
        R = rcenter
        for pt in points2d :
            phi, theta = pt[1], pt[0] 
            x = (R+rcircle*math.cos(phi))*math.cos(theta)
            y = (R+rcircle*math.cos(phi))*math.sin(theta)
            z = rcircle*math.sin(phi)
            points3D.append(Point3D([x,y,z]))
        Points_3D = [frame3d.OldCoordinates(point) for point in points3D]
        return Points_3D
    
    def points3d_to2d(points3d, rcenter, rcircle) :
        points_2D = []
        R, r = rcenter, rcircle 
        for pt in points3d :
            x, y, z = pt[0], pt[1], pt[2]
            if z<-r :
                z = -r
            elif z>r :
                z = r
                
            zr = z/r
            phi = math.asin(zr)
            
            u = R + math.sqrt((r**2)-(z**2))
            u1, u2 = round(x/u, 5), round(y/u, 5)
            #cos(theta)=u1, sin(theta)=u2 :
            theta = sin_cos_angle(u1, u2)
                    
            points_2D.append(Point2D([theta, phi]))
            
        i0, i2pi, iangle, ih = 0, 0, 0, 0
        for enum,point in enumerate(points_2D) :
            if enum == 0 :
                h = point[1]
                angle = point[0]                
            if math.isclose(point[0], 0, abs_tol=1e-2) :
                i0 += 1
            elif math.isclose(point[0], 2*math.pi, abs_tol=1e-3) :
                i2pi += 1
            elif math.isclose(point[0], angle, abs_tol=1e-4) :
                iangle += 1
            elif math.isclose(point[1], h, abs_tol=1e-4) :
                ih += 1
                
        if i2pi/len(points_2D)>0.5 or i0/len(points_2D)>0.5:
            new_points2d = []
            for point in points_2D :
                new_points2d.append(Point2D((2*math.pi, point.vector[1])))
            new_points2d.sort(key=lambda pt: pt[1])
            points_2D = [new_points2d[0], new_points2d[-1]]
        # elif i0/len(points_2D)>0.5 :
        #     new_points2d = []
        #     for point in points_2D :
        #         new_points2d.append(Point2D((2*math.pi, point.vector[1]))) 
        #     new_points2d.sort(key=lambda pt: pt[1])
        #     points_2D = [new_points2d[0], new_points2d[-1]]
        elif iangle/len(points_2D)>0.5 :
            new_points2d = []
            for point in points_2D :
                new_points2d.append(Point2D((angle, point.vector[1]))) 
            new_points2d.sort(key=lambda pt: pt[1])
            points_2D = [new_points2d[0], new_points2d[-1]]
        elif ih/len(points_2D)>0.5 :
            new_points2d = [pt.copy() for pt in points_2D]
            new_points2d.sort(key=lambda pt: pt[0])
            if i2pi == 2 or i0 == 2 or (i0 >= 1 and iangle == 2) or (i2pi >= 1 and iangle == 2): 
                pt1, pt2 = new_points2d[0], new_points2d[-1]
                pt1.vector[0] = 0-0.0000001
                pt2.vector[0] = 2*math.pi+0.0000001
                points_2D = [pt1, pt2]
            else :
                points_2D = [new_points2d[0], new_points2d[-1]]
        
        plus_7pi4, moins_7pi4 = [], []
        for enum, pt in enumerate(points_2D) :
            if pt.vector[0]>7*math.pi/4 :
                plus_7pi4.append(enum)
            elif pt.vector[0]<math.pi/4 :
                moins_7pi4.append(enum)
            
        if len(moins_7pi4) > 3*len(plus_7pi4) :
            for pos in plus_7pi4 :
                new_pt = points_2D[pos].copy() - Point2D((2*math.pi, 0))
                points_2D[pos] = new_pt  
                
        return points_2D
    
    def contours3d_to2d(contours3d, toroidalsurface3d) :
        frame = toroidalsurface3d.frame
        n = frame.w
        # center = frame.origin
        rcenter, rcircle = toroidalsurface3d.rcenter, toroidalsurface3d.rcircle
        
        # print('contours3d[0].edges', contours3d[0].edges)
        # fig = plt.figure()
        # ax = fig.add_subplot(111, projection='3d')
        # [edge.MPLPlot(ax=ax) for edge in contours3d[0].edges]
        
        primitives, start_end, all_points = [], [], []
        for edge in contours3d[0].edges :
            new_points = [frame.NewCoordinates(pt) for pt in edge.points]
            if edge.__class__ is Arc3D :
                if edge.normal == n or edge.normal == -n:
                    start2d, end2d = ToroidalFace3D.points3d_to2d(new_points, rcenter, rcircle)
                    # if math.isclose(edge.angle, 2*math.pi, abs_tol=1e-6):
                    #     if start2d == end2d :
                    #         if math.isclose(start2d.vector[0], 2*math.pi, abs_tol = 1e-6) :
                    #             end2d = end2d - Point2D((2*math.pi, 0))
                    #         else :
                    #             end2d = end2d + Point2D((2*math.pi, 0))
                    
                    ######################New
                    angle2d = abs(end2d[0]-start2d[0])
                    if math.isclose(edge.angle, 2*math.pi, abs_tol=1e-6):
                        if start2d == end2d :
                            if math.isclose(start2d.vector[0], 2*math.pi, abs_tol = 1e-6) :
                                end2d = end2d - Point2D((2*math.pi, 0))
                            else :
                                end2d = end2d + Point2D((2*math.pi, 0))
                    elif not(math.isclose(edge.angle, angle2d, abs_tol=1e-2)) :
                        # if math.isclose(angle2d, 2*math.pi, abs_tol=1e-2) :
                        if start2d[0] < end2d[0] :
                            end2d = start2d + Point2D((edge.angle,0))
                        else :
                            end2d = start2d - Point2D((edge.angle,0))
                    #####################
                    
                    ls_toadd = LineSegment2D(start2d, end2d)
                    same = Face3D.LS2D_inprimitives(ls_toadd, primitives)
                    if same is False :
                        primitives.append([ls_toadd])
                        all_points.extend(ls_toadd.points)
                        start_end.append(ls_toadd.points)
                    
                else :
                    points2d = ToroidalFace3D.points3d_to2d(new_points, rcenter, rcircle)
                    lines = []
                    for k in range(0, len(points2d)-1) :
                        lines.append(LineSegment2D(points2d[k], points2d[k+1]))
                    points, prim_list = [], []
                    for ls_toadd in lines :        
                        same = Face3D.LS2D_inprimitives(ls_toadd, primitives)
                        if same is False :
                            prim_list.append(ls_toadd)
                            points.extend(ls_toadd.points)
                    if len(points) > 0 : 
                        all_points.extend(points)
                        primitives.append(prim_list)
                        start_end.append([points[0], points[-1]])
                    
            elif edge.__class__ is LineSegment3D :
                start2d, end2d = ToroidalFace3D.points3d_to2d(new_points, rcenter, rcircle)
                ls_toadd = LineSegment2D(start2d, end2d)
                same = Face3D.LS2D_inprimitives(ls_toadd, primitives)
                if same is False :
                    primitives.append([ls_toadd])
                    all_points.extend(ls_toadd.points)
                    start_end.append(ls_toadd.points)
            
            else :
                points2d = ToroidalFace3D.points3d_to2d(new_points, rcenter, rcircle)
                lines = []
                for k in range(0, len(points2d)-1) :
                    lines.append(LineSegment2D(points2d[k], points2d[k+1]))
                points, prim_list = [], []
                for ls_toadd in lines :        
                    same = Face3D.LS2D_inprimitives(ls_toadd, primitives)
                    if same is False :
                        prim_list.append(ls_toadd)
                        points.extend(ls_toadd.points)
                if len(points) > 0 : 
                    all_points.extend(points)
                    primitives.append(prim_list)
                    start_end.append([points[0], points[-1]])
        
        # fig, ax = plt.subplots() 
        # [pt.MPLPlot(ax=ax) for pt in all_points]
        # for list_prim in primitives :
        #     fig, ax = plt.subplots() 
        #     [prim.MPLPlot(ax=ax) for prim in list_prim]  
        
        # raise NotImplementedError
        
        points_se, primitives_se = [], []
        for double in start_end : 
            primitives_se.append(LineSegment2D(double[0], double[1]))
            points_se.extend(double)
        poly_se = Polygon2D(points_se)
            
        xmax, xmin = max(pt[0] for pt in points_se), min(pt[0] for pt in points_se)
        ymax, ymin = max(pt[1] for pt in points_se), min(pt[1] for pt in points_se) 
        pt1, pt2, pt3, pt4 = Point2D((xmin, ymin)), Point2D((xmin, ymax)), Point2D((xmax, ymin)), Point2D((xmax, ymax))
        diag1, diag2 = LineSegment2D(pt1, pt4), LineSegment2D(pt2, pt3)
        diag1_cut, diag2_cut = [], []
        diag1_pointcut, diag2_pointcut = [], []
        for enum,l in enumerate(primitives_se) :
            cut1 = diag1.line_intersection(l)
            cut2 = diag2.line_intersection(l)
            if cut1 is not None : 
                diag1_cut.append(enum)
                diag1_pointcut.append(cut1)
            if cut2 is not None : 
                diag2_cut.append(enum)
                diag2_pointcut.append(cut2)
        
        points_common = []
        for enum1,pos1 in enumerate(diag1_cut) :
            for enum2,pos2 in enumerate(diag2_cut) :
                if pos1 == pos2 :
                    points_common.append(primitives_se[pos1].points)
        # fig, ax = plt.subplots() 
        # [l.MPLPlot(ax=ax) for l in lines]
        # [pt.MPLPlot(ax=ax, color='g') for pt in points_se]
        # pt1.MPLPlot(ax=ax, color='r')
        # pt2.MPLPlot(ax=ax, color='r')            
        # pt3.MPLPlot(ax=ax, color='r')
        # pt4.MPLPlot(ax=ax, color='r')   
        # diag1.MPLPlot(ax=ax)
        # diag2.MPLPlot(ax=ax)
        # for couple in points_common :
        #     [pt.MPLPlot(ax=ax, color='b') for pt in couple]        
        
        if len(points_common) >= 1 :
            solve = False
            for couple in points_common :
                if solve :
                    break
                check1, check2 = poly_se.PointBelongs(couple[0]), poly_se.PointBelongs(couple[1])
                start, end = couple[0].vector[0], couple[1].vector[0]
                if math.isclose(start, end, abs_tol = 5e-2) :
                    intersect = min(start, end)
                    if math.isclose(intersect, math.pi, abs_tol = 5e-2) :
                        # all_points = check_singularity(all_points)
                        # intersect = 0
                        
                        ##################### NEW
                        points_sing = check_singularity(all_points)
                        pt0, pt2pi = 0, 0
                        for pt in points_sing :
                            if math.isclose(pt.vector[0], 0, abs_tol=1e-2):
                                pt0 += 1
                            elif math.isclose(pt.vector[0], 2*math.pi, abs_tol=1e-2):
                                pt2pi += 1
                        points_sing.sort(key=lambda pt: pt[1])
                        points_sing.sort(key=lambda pt: pt[0])
                        if pt2pi !=0 and pt0 == 0 :
                            points = [pt.copy() for pt in points_sing[::-1]]
                            points_sing = points
                        points_range = Face3D.range_closest(points_sing)
                        all_points = delete_double_point(points_range)
                        break
                        #######################
                    
                    # if math.isclose(intersect, 0, abs_tol = 1e-6) or math.isclose(intersect, 2*math.pi, abs_tol = 1e-6) or (not check1 or not check2):
                    elif math.isclose(intersect, 0, abs_tol = 1e-6) or math.isclose(intersect, 2*math.pi, abs_tol = 1e-6) or (not check1 or not check2):
                        all_points = check_singularity(all_points)
                        
                        points_cleaned = delete_double_point(all_points)
                        all_points = [pt.copy() for pt in points_cleaned]
                        all_points.sort(key=lambda pt: pt[0])
                        d1, d2 = (all_points[0]-all_points[-1]).Norm(), (all_points[0]-all_points[-2]).Norm()
                        if d2 < d1 :
                            last = all_points[-1].copy()
                            all_points[-1] = all_points[-2].copy()
                            all_points[-2] = last
                        break
                    else :
                        points = []
                        for list_prim in primitives :
                            for k,prim in enumerate(list_prim) :
                                new_list_points = []
                                change = 0
                                for pt in prim.points :
                                    if pt[0] < intersect :
                                        change += 1 
                                        if math.isclose(pt[0], 0, abs_tol = 1e-1) :
                                            new_list_points.append(Point2D((intersect + 2*math.pi, pt[1])))
                                        else :
                                            new_list_points.append(Point2D((2*math.pi + pt[0], pt[1])))
                                    elif math.isclose(pt[0], intersect, abs_tol=1e-1) :
                                        change += 1
                                        new_list_points.append(Point2D((2*math.pi + pt[0], pt[1])))
                                    else :
                                        new_list_points.append(pt)
                                if change > 0 :
                                    points.extend(new_list_points)
                                    # list_prim[k] = LineSegment2D(new_list_points[0], new_list_points[1])
                                else :
                                    points.extend(prim.points)
                                    continue
                        points_cleaned = delete_double_point(points)
                        all_points = Face3D.range_trigo(points_cleaned)
                    solve = True
                else :
                    points_cleaned = delete_double_point(all_points)
                    all_points = [pt.copy() for pt in points_cleaned]
                    all_points.sort(key=lambda pt: pt[0])
                    d1, d2 = (all_points[0]-all_points[-1]).Norm(), (all_points[0]-all_points[-2]).Norm()
                    if d2 < d1 :
                        last = all_points[-1].copy()
                        all_points[-1] = all_points[-2].copy()
                        all_points[-2] = last
        else :
            points_cleaned = delete_double_point(all_points)
            all_points = [pt.copy() for pt in points_cleaned]
            all_points.sort(key=lambda pt: pt[0])
            d1, d2 = (all_points[0]-all_points[-1]).Norm(), (all_points[0]-all_points[-2]).Norm()
            if d2 < d1 :
                last = all_points[-1].copy()
                all_points[-1] = all_points[-2].copy()
                all_points[-2] = last 
        
        primitives = Face3D.create_primitives(all_points)
        
        # fig, ax = plt.subplots()
        # [pt.MPLPlot(ax=ax, color='g') for pt in all_points]
        # all_points[0].MPLPlot(ax=ax, color='m')
        # all_points[1].MPLPlot(ax=ax, color='r')
        # all_points[-1].MPLPlot(ax=ax)
        # all_points[-2].MPLPlot(ax=ax, color='b')
        # [p.MPLPlot(ax=ax) for p in primitives]
        
        l_vert = LineSegment2D((pt2+pt4)/2, (pt1+pt3)/2)
        solve = False
        for prim in primitives :
            if solve :
                break
            intersect = prim.line_intersection(l_vert)
            if intersect is not None : 
                x_intersect = intersect.vector[0]
                y_intersect = intersect.vector[1]
                value1, value2 = ymax-0.2*(ymax-ymin), ymin+0.2*(ymax-ymin)
                if y_intersect < max(value1, value2) and y_intersect > min(value1, value2) :
                    points = []
                    for k, prim in enumerate(primitives) :
                        new_list_points, change = [], 0
                        for pt in prim.points :
                            if pt[0] < x_intersect :
                                change += 1
                                if math.isclose(pt[0], 0, abs_tol = 1e-1) :
                                    new_list_points.append(Point2D((x_intersect + 2*math.pi, pt[1])))
                                else :
                                    new_list_points.append(Point2D((2*math.pi + pt[0], pt[1])))
                            else :
                                new_list_points.append(pt)
                        if change > 0:
                            points.extend(new_list_points)
                            primitives[k] = LineSegment2D(new_list_points[0], new_list_points[1])
                        else :
                            points.extend(prim.points)
                            continue
                    solve = True
                    points_cleaned = delete_double_point(points)
                    all_points = Face3D.range_trigo(points_cleaned)
                    primitives = Face3D.create_primitives(all_points)
                    
        # fig, ax = plt.subplots()
        # [pt.MPLPlot(ax=ax) for pt in all_points]
        # [p.MPLPlot(ax=ax) for p in primitives]
        # intersect.MPLPlot(ax=ax, color='r')
        # l_vert.MPLPlot(ax=ax)
        contour2d = [Contour2D(primitives)]
        return contour2d
    
    def triangulation(self, resolution=30):
        rcenter = self.rcenter
        rcircle = self.rcircle
        
        frame3d = self.toroidalsurface3d.frame
        
        centerota = Point2D((0,0))
        
        angle_theta = self.param[0]
        angle_phi = self.param[1]
        pas_theta = 2*math.pi/30 #Step of 12 degrees
        pas_phi = pas_theta
        
        resolution_theta = abs(int(angle_theta/pas_theta))
        resolution_phi = abs(int(angle_phi/pas_phi))
        
        if resolution_phi < 5 :
            resolution_phi = 5
        if resolution_theta < 5 :
            resolution_theta = 5
        
        ctr_pt1 = self.cut_contours(self.contours2d, resolution_theta)
        
        all_contours_points = []
        for listpt in ctr_pt1 :
            bandept = []
            for pt in listpt :
                bandept.append(pt.Rotation(centerota, -math.pi/2))
            edges = []
            for k in range (0,len(bandept)) :
                if k == len(bandept)-1 :
                    edges.append(LineSegment2D(bandept[k], bandept[0]))
                else :
                    edges.append(LineSegment2D(bandept[k], bandept[k+1]))
            ctr2d = [Contour2D(edges)]
            all_contours_points.extend(self.cut_contours(ctr2d, resolution_phi))
        
        pts_frame1 = []
        for listpt in all_contours_points :
            for pt in listpt : 
                pts_frame1.append(pt.Rotation(centerota, math.pi/2))
        
        all_points = self.delete_double(pts_frame1) # All points necessary to triangulate
        all_points.sort(key=lambda pt: pt[0]) 
        ptvert, pts = [], []
        for k in range(0, resolution_theta +1) :
            ptvert.append([point for point in all_points[k*(resolution_phi+1):(k+1)*(resolution_phi+1)]])
            ptvert[k].sort(key=lambda pt: pt[1])
            pts.extend(ptvert[k])
        
        # A = dict(vertices=[pt.vector for pt in pts]) #in all_points
        # B = triangle.triangulate(A, 'cp')
        # Triangles = list(B['triangles'])
        # triangle.compare(plt, A, B)
        # print(B['triangles'].shape)
        # print(B)
        # pts3d = self.points2d_to3d(pts, rcenter, rcircle, frame3d)
        # pt3d, tangle = delete_double_pos(pts3d, [Triangles])
        
        Triangles, ts = [], []
        if math.isclose(angle_phi, 2*math.pi, abs_tol=1e-6) or math.isclose(angle_theta, 2*math.pi, abs_tol=1e-6):
            step = resolution_phi
            for k in range (0,len(pts)-resolution_phi-2) :
                vertices, segments = [], []
                
                if k%step == 0 and k!=0:
                    step += resolution_phi+1
                    continue
                
                listpt = [pts[k], pts[k+1], pts[k+1+resolution_phi+1], pts[k+resolution_phi+1]]
                # print('>>>>>>listpt', listpt)
                listindice = [k, k+1, k+1+resolution_phi+1, k+resolution_phi+1]
                for i, pt in enumerate(listpt):
                    vertices.append(pt.vector)
                    segments.append([i,i+1])
                
                segments[-1]=(len(listpt)-1,0) 
                tri = {'vertices': vertices, 'segments': segments}
                t = triangle.triangulate(tri, 'p')
                if 'triangles' in t:
                    triangles = t['triangles'].tolist()
                    for n,tri in enumerate(triangles):
                        # print('tri', tri)
                        for i in range (0,3):
                            tri[i]=listindice[tri[i]]
                    Triangles.append(triangles)        
                else:
                    Triangles.append(None)
                ts.append(t)
                
                pts3d = self.points2d_to3d(pts, rcenter, rcircle, frame3d)
                pt3d, tangle = delete_double_pos(pts3d, Triangles)
        else :
            A = dict(vertices=[pt.vector for pt in pts]) #in all_points
            B = triangle.triangulate(A, 'cp')
            Triangles = list(B['triangles'])
            # triangle.compare(plt, A, B)
            # print(B['triangles'].shape)
            # print(B)
            pts3d = self.points2d_to3d(pts, rcenter, rcircle, frame3d)
            pt3d, tangle = delete_double_pos(pts3d, [Triangles]) 
        
        
        
        return pt3d, tangle
    
    def frame_mapping(self, frame, side, copy=True) :
        if copy:
            new_toroidalsurface3d = ToroidalSurface3D.frame_mapping(frame, side, copy)
            return ToroidalFace3D(self.contours2d, new_toroidalsurface3d, points=self.points, name=self.name)
        else:
            self.toroidalsurface3d.frame_mapping(frame, side, copy=False)
            
    def minimum_maximum_tore(self, contour2d) :
        points = contour2d.tessel_points
        
        min_phi, min_theta = min([pt[1] for pt in points]), min([pt[0] for pt in points])
        max_phi, max_theta = max([pt[1] for pt in points]), max([pt[0] for pt in points])
        return min_phi, min_theta, max_phi, max_theta
    
    def minimum_distance_points_tore(self, other_tore) :
        R1, r1, R2, r2 = self.rcenter, self.rcircle, other_tore.rcenter, other_tore.rcircle
        
        min_phi1, min_theta1, max_phi1, max_theta1 = self.minimum_maximum_tore(self.contours2d[0])
        
        # start1 = self.start
        n1 = self.normal
        u1 = self.toroidalsurface3d.frame.u
        v1 = self.toroidalsurface3d.frame.v
        frame1 = Frame3D(self.center, u1, v1, n1)
        # start1 = self.points2d_to3d([[min_theta1, min_phi1]], R1, r1, frame1)
        
        min_phi2, min_theta2, max_phi2, max_theta2 = self.minimum_maximum_tore(other_tore.contours2d[0])
             
        # start2 = other_tore.start
        n2 = other_tore.normal
        u2 = other_tore.toroidalsurface3d.frame.u
        v2 = other_tore.toroidalsurface3d.frame.v
        frame2 = Frame3D(other_tore.center, u2, v2, n2)
        # start2 = other_tore.points2d_to3d([[min_theta2, min_phi2]], R2, r2, frame2)
        
        w = other_tore.center - self.center
        

        n1n1, n1u1, n1v1, n1n2, n1u2, n1v2 = n1.Dot(n1), n1.Dot(u1), n1.Dot(v1), n1.Dot(n2), n1.Dot(u2), n1.Dot(v2)
        u1u1, u1v1, u1n2, u1u2, u1v2 = u1.Dot(u1), u1.Dot(v1), u1.Dot(n2), u1.Dot(u2), u1.Dot(v2)
        v1v1, v1n2, v1u2, v1v2 = v1.Dot(v1), v1.Dot(n2), v1.Dot(u2), v1.Dot(v2)
        n2n2, n2u2, n2v2 = n2.Dot(n2), n2.Dot(u2), n2.Dot(v2)
        u2u2, u2v2, v2v2 = u2.Dot(u2), u2.Dot(v2), v2.Dot(v2)
        
        w2, wn1, wu1, wv1, wn2, wu2, wv2 = w.Dot(w), w.Dot(n1), w.Dot(u1), w.Dot(v1), w.Dot(n2), w.Dot(u2), w.Dot(v2)
        
        # x = (phi1, theta1, phi2, theta2)
        def distance_squared(x):
            return (u1u1*(((R1+r1*math.cos(x[0]))*math.cos(x[1]))**2)
                    + v1v1*(((R1+r1*math.cos(x[0]))*math.sin(x[1]))**2)
                    + n1n1*((math.sin(x[0]))**2)*(r1**2) + w2
                    + u2u2*(((R2+r2*math.cos(x[2]))*math.cos(x[3]))**2)
                    + v2v2*(((R2+r2*math.cos(x[2]))*math.sin(x[3]))**2)
                    + n2n2*((math.sin(x[2]))**2)*(r2**2)
                    + 2*u1v1*math.cos(x[1])*math.sin(x[1])*((R1+r1*math.cos(x[0]))**2)
                    + 2*(R1+r1*math.cos(x[0]))*math.cos(x[1])*r1*math.sin(x[0])*n1u1
                    - 2*(R1+r1*math.cos(x[0]))*math.cos(x[1])*wu1
                    - 2*(R1+r1*math.cos(x[0]))*(R2+r2*math.cos(x[2]))*math.cos(x[1])*math.cos(x[3])*u1u2
                    - 2*(R1+r1*math.cos(x[0]))*(R2+r2*math.cos(x[2]))*math.cos(x[1])*math.sin(x[3])*u1v2
                    - 2*(R1+r1*math.cos(x[0]))*math.cos(x[1])*r2*math.sin(x[2])*u1n2
                    + 2*(R1+r1*math.cos(x[0]))*math.sin(x[1])*r1*math.sin(x[0])*n1v1
                    - 2*(R1+r1*math.cos(x[0]))*math.sin(x[1])*wv1
                    - 2*(R1+r1*math.cos(x[0]))*(R2+r2*math.cos(x[2]))*math.sin(x[1])*math.cos(x[3])*v1u2
                    - 2*(R1+r1*math.cos(x[0]))*(R2+r2*math.cos(x[2]))*math.sin(x[1])*math.sin(x[3])*v1v2
                    - 2*(R1+r1*math.cos(x[0]))*math.sin(x[1])*r2*math.sin(x[2])*v1n2
                    - 2*r1*math.sin(x[0])*wn1 
                    - 2*r1*math.sin(x[0])*(R2+r2*math.cos(x[2]))*math.cos(x[3])*n1u2
                    - 2*r1*math.sin(x[0])*(R2+r2*math.cos(x[2]))*math.sin(x[3])*n1v2
                    - 2*r1*r2*math.sin(x[0])*math.sin(x[2])*n1n2
                    + 2*(R2+r2*math.cos(x[2]))*math.cos(x[3])*wu2
                    + 2*(R2+r2*math.cos(x[2]))*math.sin(x[3])*wv2
                    + 2*r2*math.sin(x[2])*wn2 
                    + 2*u2v2*math.cos(x[3])*math.sin(x[3])*((R2+r2*math.cos(x[2]))**2)
                    + 2*math.cos(x[3])*(R2+r2*math.cos(x[2]))*r2*math.sin(x[2])*n2u2
                    + 2*math.sin(x[3])*(R2+r2*math.cos(x[2]))*r2*math.sin(x[2])*n2v2)
                    
        
        x01 = npy.array([(min_phi1+max_phi1)/2, (min_theta1+max_theta1)/2,
                         (min_phi2+max_phi2)/2, (min_theta2+max_theta2)/2 ])
        x02 = npy.array([min_phi1, min_theta1,
                         min_phi2, min_theta2])
        x03 = npy.array([max_phi1, max_theta1,
                         max_phi2, max_theta2])
        
        minimax = [(min_phi1, min_theta1, min_phi2, min_theta2), (max_phi1, max_theta1, max_phi2, max_theta2)]
        
        res1 = scp.optimize.least_squares(distance_squared, x01, bounds=minimax)
        res2 = scp.optimize.least_squares(distance_squared, x02, bounds=minimax)
        res3 = scp.optimize.least_squares(distance_squared, x03, bounds=minimax)
        
        # frame1, frame2 = Frame3D(self.center, u1, v1, n1), Frame3D(other_tore.center, u2, v2, n2)
        pt1 = self.points2d_to3d([[res1.x[1], res1.x[0]]], R1, r1, frame1)
        pt2 = self.points2d_to3d([[res1.x[3], res1.x[2]]], R2, r2, frame2)
        p1, p2 = pt1[0], pt2[0]
        d = p1.point_distance(p2)
        result = res1
        
        res = [res2, res3]
        for couple in res :
            ptest1 = self.points2d_to3d([[couple.x[1], couple.x[0]]], R1, r1, frame1)
            ptest2 = self.points2d_to3d([[couple.x[3], couple.x[2]]], R2, r2, frame2)
            dtest = ptest1[0].point_distance(ptest2[0])
            if dtest < d :
                result = couple
                p1, p2 = ptest1[0], ptest2[0]
        
        pt1_2d, pt2_2d = Point2D((result.x[1], result.x[0])), Point2D((result.x[3], result.x[2]))
               
        if not(self.contours2d[0].point_belongs(pt1_2d)) :
            #Find the closest one
            points_contours1 = self.contours2d[0].tessel_points
            
            poly1 = Polygon2D(points_contours1)
            d1, new_pt1_2d = poly1.PointBorderDistance(pt1_2d, return_other_point=True)
                    
            pt1 = self.points2d_to3d([new_pt1_2d], R1, r1, frame1)
            p1 = pt1[0]
        
        
        if not(other_tore.contours2d[0].point_belongs(pt2_2d)) :
            #Find the closest one
            points_contours2 = other_tore.contours2d[0].tessel_points
            
            poly2 = Polygon2D(points_contours2)
            d2, new_pt2_2d = poly2.PointBorderDistance(pt2_2d, return_other_point=True)
                    
            pt2 = self.points2d_to3d([new_pt2_2d], R2, r2, frame2)
            p2 = pt2[0]
            
        return p1, p2
    
    def minimum_distance_points_cyl(self, cyl) :
        R2, r2, r = self.rcenter, self.rcircle, cyl.radius
        
        min_h, min_theta, max_h, max_theta = cyl.minimum_maximum(cyl.contours2d[0], r)
             
        n1 = cyl.normal
        u1 = cyl.cylindricalsurface3d.frame.u
        v1 = cyl.cylindricalsurface3d.frame.v
        frame1 = Frame3D(cyl.center, u1, v1, n1)
        # st1 = Point3D((r*math.cos(min_theta), r*math.sin(min_theta), min_h))
        # start1 = frame1.OldCoordinates(st1)
        
        min_phi2, min_theta2, max_phi2, max_theta2 = self.minimum_maximum_tore(self.contours2d[0])
        
        n2 = self.normal
        u2 = self.toroidalsurface3d.frame.u
        v2 = self.toroidalsurface3d.frame.v
        frame2 = Frame3D(self.center, u2, v2, n2)
        # start2 = self.points2d_to3d([[min_theta2, min_phi2]], R2, r2, frame2)
        
        w = self.center - cyl.center
        

        n1n1, n1u1, n1v1, n1n2, n1u2, n1v2 = n1.Dot(n1), n1.Dot(u1), n1.Dot(v1), n1.Dot(n2), n1.Dot(u2), n1.Dot(v2)
        u1u1, u1v1, u1n2, u1u2, u1v2 = u1.Dot(u1), u1.Dot(v1), u1.Dot(n2), u1.Dot(u2), u1.Dot(v2)
        v1v1, v1n2, v1u2, v1v2 = v1.Dot(v1), v1.Dot(n2), v1.Dot(u2), v1.Dot(v2)
        n2n2, n2u2, n2v2 = n2.Dot(n2), n2.Dot(u2), n2.Dot(v2)
        u2u2, u2v2, v2v2 = u2.Dot(u2), u2.Dot(v2), v2.Dot(v2)
        
        w2, wn1, wu1, wv1, wn2, wu2, wv2 = w.Dot(w), w.Dot(n1), w.Dot(u1), w.Dot(v1), w.Dot(n2), w.Dot(u2), w.Dot(v2)
        
        # x = (theta, h, phi2, theta2)
        def distance_squared(x):
            return (u1u1*((math.cos(x[0])*r)**2) + v1v1*((math.sin(x[0])*r)**2)
                    + n1n1*(x[1]**2) + w2 
                    + u2u2*(((R2+r2*math.cos(x[2]))*math.cos(x[3]))**2)
                    + v2v2*(((R2+r2*math.cos(x[2]))*math.sin(x[3]))**2)
                    + n2n2*((math.sin(x[2]))**2)*(r2**2)
                    + 2*u1v1*math.cos(x[0])*math.sin(x[0])*(r**2)
                    + 2*r*math.cos(x[0])*x[1]*n1u1 - 2*r*math.cos(x[0])*wu1
                    - 2*r*math.cos(x[0])*(R2+r2*math.cos(x[2]))*math.cos(x[3])*u1u2
                    - 2*r*math.cos(x[0])*(R2+r2*math.cos(x[2]))*math.sin(x[3])*u1v2
                    - 2*r*math.cos(x[0])*r2*math.sin(x[2])*u1n2 
                    + 2*r*math.sin(x[0])*x[1]*n1v1- 2*r*math.sin(x[0])*wv1
                    - 2*r*math.sin(x[0])*(R2+r2*math.cos(x[2]))*math.cos(x[3])*v1u2
                    - 2*r*math.sin(x[0])*(R2+r2*math.cos(x[2]))*math.sin(x[3])*v1v2
                    - 2*r*math.sin(x[0])*r2*math.sin(x[2])*v1n2 - 2*x[1]*wn1
                    - 2*x[1]*(R2+r2*math.cos(x[2]))*math.cos(x[3])*n1u2
                    - 2*x[1]*(R2+r2*math.cos(x[2]))*math.sin(x[3])*n1v2
                    - 2*x[1]*r2*math.sin(x[2])*n1n2
                    + 2*(R2+r2*math.cos(x[2]))*math.cos(x[3])*wu2
                    + 2*(R2+r2*math.cos(x[2]))*math.sin(x[3])*wv2
                    + 2*r2*math.sin(x[2])*wn2 
                    + 2*u2v2*math.cos(x[3])*math.sin(x[3])*((R2+r2*math.cos(x[2]))**2)
                    + 2*math.cos(x[3])*(R2+r2*math.cos(x[2]))*r2*math.sin(x[2])*n2u2
                    + 2*math.sin(x[3])*(R2+r2*math.cos(x[2]))*r2*math.sin(x[2])*n2v2)
                    
        
        x01 = npy.array([(min_theta+max_theta)/2, (min_h+max_h)/2,
                         (min_phi2+max_phi2)/2, (min_theta2+max_theta2)/2 ])
        x02 = npy.array([min_theta, min_h,
                         min_phi2, min_theta2])
        x03 = npy.array([max_theta, max_h,
                         max_phi2, max_theta2])
        
        minimax = [(min_theta, min_h, min_phi2, min_theta2), (max_theta, max_h, max_phi2, max_theta2)]
        
        res1 = scp.optimize.least_squares(distance_squared, x01, bounds=minimax)
        res2 = scp.optimize.least_squares(distance_squared, x02, bounds=minimax)
        res3 = scp.optimize.least_squares(distance_squared, x03, bounds=minimax)
        
        pt1 = Point3D((r*math.cos(res1.x[0]),r*math.sin(res1.x[0]),res1.x[1]))
        p1 = frame1.OldCoordinates(pt1)
        pt2 = self.points2d_to3d([[res1.x[3], res1.x[2]]], R2, r2, frame2)
        p2 = pt2[0]
        d = p1.point_distance(p2)
        result = res1
        
        res = [res2, res3]
        for couple in res :
            pttest1 = Point3D((r*math.cos(couple.x[0]),r*math.sin(couple.x[0]),couple.x[1]))
            ptest1 = frame1.OldCoordinates(pttest1)
            ptest2 = self.points2d_to3d([[couple.x[3], couple.x[2]]], R2, r2, frame2)
            dtest = ptest1.point_distance(ptest2[0])
            if dtest < d :
                result = couple
                p1, p2 = ptest1, ptest2[0]
        
        # pt1_2d, pt2_2d = Point2D((result.x[0]*r, result.x[1])), Point2D((result.x[3], result.x[2]))
        pt1_2d, pt2_2d = Point2D((result.x[0], result.x[1])), Point2D((result.x[3], result.x[2]))
        
               
        # fig, ax = plt.subplots()
        # [prim.MPLPlot(ax=ax) for prim in cyl.contours2d[0].primitives]
        # Point2D((min_theta*r, min_h)).MPLPlot(ax=ax)
        # Point2D((min_theta*r, max_h)).MPLPlot(ax=ax)
        # Point2D((max_theta*r, min_h)).MPLPlot(ax=ax)
        # Point2D((max_theta*r, max_h)).MPLPlot(ax=ax)
        # pt1_2d.MPLPlot(ax=ax, color='r')
        
        # fig, ax = plt.subplots()
        # [prim.MPLPlot(ax=ax) for prim in self.contours2d[0].primitives]
        # Point2D((min_theta2, min_phi2)).MPLPlot(ax=ax)
        # Point2D((min_theta2, max_phi2)).MPLPlot(ax=ax)
        # Point2D((max_theta2, min_phi2)).MPLPlot(ax=ax)
        # Point2D((max_theta2, max_phi2)).MPLPlot(ax=ax)
        # pt2_2d.MPLPlot(ax=ax, color='g')
        
        if not(self.contours2d[0].point_belongs(pt2_2d)) :
            #Find the closest one
            points_contours2 = self.contours2d[0].tessel_points
            
            poly2 = Polygon2D(points_contours2)
            d2, new_pt2_2d = poly2.PointBorderDistance(pt2_2d, return_other_point=True)
                    
            pt2 = self.points2d_to3d([new_pt2_2d], R2, r2, frame2)
            p2 = pt2[0]
        
        
        if not(cyl.contours2d[0].point_belongs(pt1_2d)) :
            #Find the closest one
            points_contours1 = cyl.contours2d[0].tessel_points
            
            poly1 = Polygon2D(points_contours1)
            d1, new_pt1_2d = poly1.PointBorderDistance(pt1_2d, return_other_point=True)
                    
            pt1 = Point3D((r*math.cos(new_pt1_2d.vector[0]),
                           r*math.sin(new_pt1_2d.vector[0]),
                           new_pt1_2d.vector[1]))
            p1 = frame1.OldCoordinates(pt1)     
            
        return p1, p2
    
    
    def minimum_distance_points_plane(self, planeface): #Planeface with contour2D
        #### ADD THE FACT THAT PLANEFACE.CONTOURS : [0] = contours totale, le reste = trous
        
        poly2d = planeface.polygon2D
        pfpoints = poly2d.points
        xmin, ymin = min([pt[0] for pt in pfpoints]), min([pt[1] for pt in pfpoints])
        xmax, ymax = max([pt[0] for pt in pfpoints]), max([pt[1] for pt in pfpoints])
        origin, vx, vy = planeface.plane.origin, planeface.plane.vectors[0], planeface.plane.vectors[1] 
        pf1_2d, pf2_2d = Point2D((xmin, ymin)), Point2D((xmin, ymax))
        pf3_2d, pf4_2d = Point2D((xmax, ymin)), Point2D((xmax, ymax))
        pf1, pf2 = pf1_2d.To3D(origin, vx, vy), pf2_2d.To3D(origin, vx, vy) 
        pf3, _ = pf3_2d.To3D(origin, vx, vy), pf4_2d.To3D(origin, vx, vy)
        
        u, v = (pf3-pf1), (pf2-pf1)
        u.Normalize()
        v.Normalize()
        
        R1, r1 = self.rcenter, self.rcircle
        min_phi1, min_theta1, max_phi1, max_theta1 = self.minimum_maximum_tore(self.contours2d[0])
        
        n1 = self.normal
        u1 = self.toroidalsurface3d.frame.u
        v1 = self.toroidalsurface3d.frame.v
        frame1 = Frame3D(self.center, u1, v1, n1)
        # start1 = self.points2d_to3d([[min_theta1, min_phi1]], R1, r1, frame1)
        
        w = self.center - pf1
        
        n1n1, n1u1, n1v1, n1u, n1v = n1.Dot(n1), n1.Dot(u1), n1.Dot(v1), n1.Dot(u), n1.Dot(v)
        u1u1, u1v1, u1u, u1v = u1.Dot(u1), u1.Dot(v1), u1.Dot(u), u1.Dot(v)
        v1v1, v1u, v1v = v1.Dot(v1), v1.Dot(u), v1.Dot(v)
        uu, uv, vv = u.Dot(u), u.Dot(v), v.Dot(v)
        
        w2, wn1, wu1, wv1, wu, wv = w.Dot(w), w.Dot(n1), w.Dot(u1), w.Dot(v1), w.Dot(u), w.Dot(v)
        
        # x = (x, y, phi1, theta1)
        def distance_squared(x):
            return( uu*(x[0]**2) + vv*(x[1]**2) + w2 
                   + u1u1*(((R1+r1*math.cos(x[2]))*math.cos(x[3]))**2)
                   + v1v1*(((R1+r1*math.cos(x[2]))*math.sin(x[3]))**2)
                   + n1n1*((math.sin(x[2]))**2)*(r1**2)
                   + 2*x[0]*x[1]*uv - 2*x[0]*wu
                   - 2*x[0]*(R1+r1*math.cos(x[2]))*math.cos(x[3])*u1u
                   - 2*x[0]*(R1+r1*math.cos(x[2]))*math.sin(x[3])*v1u
                   - 2*x[0]*math.sin(x[2])*r1*n1u - 2*x[1]*wv
                   - 2*x[1]*(R1+r1*math.cos(x[2]))*math.cos(x[3])*u1v
                   - 2*x[1]*(R1+r1*math.cos(x[2]))*math.sin(x[3])*v1v
                   - 2*x[1]*math.sin(x[2])*r1*n1v
                   + 2*(R1+r1*math.cos(x[2]))*math.cos(x[3])*wu1
                   + 2*(R1+r1*math.cos(x[2]))*math.sin(x[3])*wv1
                   + 2*math.sin(x[2])*r1*wn1
                   + 2*u1v1*math.cos(x[3])*math.sin(x[3])*((R1+r1*math.cos(x[2]))**2)
                   + 2*(R1+r1*math.cos(x[2]))*math.cos(x[3])*r1*math.sin(x[2])*n1u1
                   + 2*(R1+r1*math.cos(x[2]))*math.sin(x[3])*r1*math.sin(x[2])*n1v1 )
                
                
        
        x01 = npy.array([(xmax-xmin)/2, (ymax-ymin)/2,
                         (min_phi1+max_phi1)/2, (min_theta1+max_theta1)/2 ])

        minimax = [(0, 0, min_phi1, min_theta1), (xmax-xmin, ymax-ymin, max_phi1, max_theta1)]
        
        res1 = scp.optimize.least_squares(distance_squared, x01, bounds=minimax)   

        # frame1 = Frame3D(self.center, u1, v1, n1)
        pt1 = self.points2d_to3d([[res1.x[3], res1.x[2]]], R1, r1, frame1)
        p1 = pt1[0]
        p2 = pf1 + res1.x[2]*u + res1.x[3]*v
        
        pt1_2d = Point2D((res1.x[3], res1.x[2]))
        pt2_2d = p2.To2D(pf1,u, v)
        
        if not(self.contours2d[0].point_belongs(pt1_2d)) :
            #Find the closest one
            points_contours1 = self.contours2d[0].tessel_points
            
            poly1 = Polygon2D(points_contours1)
            d1, new_pt1_2d = poly1.PointBorderDistance(pt1_2d, return_other_point=True)
                    
            pt1 = self.points2d_to3d([new_pt1_2d], R1, r1, frame1)
            p1 = pt1[0]
        
        if not(planeface.contours[0].point_belongs(pt2_2d)) :
            #Find the closest one
            d2, new_pt2_2d = planeface.polygon2D.PointBorderDistance(pt2_2d, return_other_point=True)
            
            p2 = new_pt2_2d.To3D(pf1, u, v)
        
        return p1, p2
    
    def minimum_distance(self, other_face, return_points=False) :
        if other_face.__class__ is ToroidalFace3D :
            p1, p2 = self.minimum_distance_points_tore(other_face)
            if return_points : 
                return p1.point_distance(p2), p1, p2
            else :
                return p1.point_distance(p2)
        
        if other_face.__class__ is CylindricalFace3D :
            p1, p2 = self.minimum_distance_points_cyl(other_face)
            if return_points : 
                return p1.point_distance(p2), p1, p2
            else :
                return p1.point_distance(p2)
        
        if other_face.__class__ is PlaneFace3D : 
            p1, p2 = self.minimum_distance_points_plane(other_face)
            if return_points : 
                return p1.point_distance(p2), p1, p2
            else :
                return p1.point_distance(p2)
        else :
            return NotImplementedError 
 
class ConicalFace3D (Face3D) :
    """
    :param contours2d: The Cone's contour2D 
    :type contours2d: Contour2D
    :param conicalsurface3d: Information about the Cone
    :type conicalsurface3d: ConicalSurface3D
    :param points: Contour2d's parameter Cone
    :type points: List of float
    
    """      
    
    def __init__(self, contours2d, conicalsurface3d, param, name=''):
        # self.rb = conicalsurface3d.radius
        # param : rb theta1 rt theta2 hmin hmax
        
        self.rb = param[0]
        self.rt = param[2]
        self.conicalsurface3d = conicalsurface3d 
        
        self.center = self.conicalsurface3d.frame.origin
        self.normal = self.conicalsurface3d.frame.w
        vec1 = self.conicalsurface3d.frame.u
        ptext1 = self.center + Point3D((self.rb*vec1).vector) + self.normal*param[4]
        center2 = self.center + param[5]*self.normal
        ptext2 =  center2 + Point3D((self.rt*vec1).vector) + param[5]*self.normal 
        if math.isclose(self.rb, 0, abs_tol = 1e-6) :
            c1 = LineSegment3D(self.center, center2)
        else :
            c1 = Arc3D(ptext1, ptext1.Rotation(self.center, self.normal, param[3]/2), ptext1.Rotation(self.center, self.normal, param[3]), self.normal) 
        if math.isclose(self.rt, 0, abs_tol = 1e-6) :
            c2 = LineSegment3D(center2, self.center)
        else :
            c2 = Arc3D(ptext2, ptext2.Rotation(center2, self.normal, param[1]/2), ptext2.Rotation(center2, self.normal, param[1]), self.normal)
            
        edges = [c1, c2]
        ctr = [Contour3D(edges)]
        
        Face3D.__init__(self, ctr)
        self.contours2d = contours2d 
        self.name = name 
        self.param = param
    
    @classmethod
    def from_contour3d(cls, contours3d, conicalsurface3d, name=''):
        """
        :param contours3d: The Cone's contour3D
        :type contours3d: Contour3D
        :param conicalsurface3d: Information about the Cone
        :type conicalsurface3d: ConicalSurface3D
        
        :Example:
            >>> contours3d is [Arc3D, LineSegment3D, Arc3D or LineSegment3D], the Cone's bones
        """
        frame = conicalsurface3d.frame
        new_pts = []
        for pt in contours3d[0].tessel_points:
            new_pts.append(frame.NewCoordinates(pt))
        size = len(contours3d[0].edges)
        
        if contours3d[0].edges[0].__class__ is Arc3D and contours3d[0].edges[1].__class__ is LineSegment3D and size<=4: #Portion of Cone
            
            hmax, hmin, Rmax, Rmin = ConicalFace3D.from_points3d_param(contours3d[0].tessel_points, frame)
            if contours3d[0].edges[2].__class__ is LineSegment3D :
                radius_max = max([Rmax, Rmin])
                arc = contours3d[0].edges[0]
                if arc.normal == -frame.w :
                    arc.setup_arc(arc.start, arc.interior, arc.end, -arc.normal)
                theta1, theta2 = posangle_arc(arc.start, arc.end, radius_max, frame)
                offset, angle = offset_angle(arc.is_trigo, theta1, theta2)
                pt1, pt2, pt3, pt4 = Point2D((offset, hmin)), Point2D((offset, hmax)), Point2D((offset+angle, hmax)), Point2D((offset+angle, hmin))
                    
            else :
                arc1, arc2 = contours3d[0].edges[0], contours3d[0].edges[2]
                r1, r2, n1, n2 = arc1.radius, arc2.radius, arc1.normal, arc2.normal
                if n1 == -frame.w :
                    arc1.setup_arc(arc1.start, arc1.interior, arc1.end, -arc1.normal)
                if n2 == -frame.w :
                    arc2.setup_arc(arc2.start, arc2.interior, arc2.end, -arc2.normal)
                start1, end1 = arc1.start, arc1.end
                start2, end2 = arc2.start, arc2.end
                if math.isclose(r1, Rmin, abs_tol=1e-6) :
                    theta1_1, theta1_2 = posangle_arc(start1, end1, Rmin, frame)
                    offset1, angle1 = offset_angle(arc1.is_trigo, theta1_1, theta1_2)
                    
                    theta2_1, theta2_2 = posangle_arc(start2, end2, Rmax, frame)
                    offset2, angle2 = offset_angle(arc2.is_trigo, theta2_1, theta2_2)
                    
                    pt1, pt2, pt3, pt4 = Point2D((offset1, hmin)), Point2D((offset2, hmax)), Point2D((offset2+angle2, hmax)), Point2D((offset1+angle1, hmin))
                elif math.isclose(r1, Rmax, abs_tol=1e-6) :
                    theta1_1, theta1_2 = posangle_arc(start2, end2, Rmin, frame)
                    offset1, angle1 = offset_angle(arc2.is_trigo, theta1_1, theta1_2)
                    
                    theta2_1, theta2_2 = posangle_arc(start1, end1, Rmax, frame)
                    offset2, angle2 = offset_angle(arc1.is_trigo, theta2_1, theta2_2)
                    
                    pt1, pt2, pt3, pt4 = Point2D((offset1, hmin)), Point2D((offset2, hmax)), Point2D((offset2+angle2, hmax)), Point2D((offset1+angle1, hmin))
                else :
                    print('r1, r2, Rmin, Rmax', r1, r2, Rmin, Rmax)
                    print('You should minimize the abs_tol')
                    raise NotImplementedError
                angle=max(angle1, angle2)
            #Creation of the window
            seg1, seg2, seg3, seg4 = LineSegment2D(pt1, pt2), LineSegment2D(pt2, pt3), LineSegment2D(pt3, pt4), LineSegment2D(pt4, pt1) 
            primitives = [seg1, seg2, seg3, seg4]
            contours2d =  [Contour2D(primitives)]
            param = [Rmin,angle,Rmax,angle,hmin,hmax]
            
            # fig, ax = plt.subplots()
            # [seg.MPLPlot(ax=ax) for seg in primitives]
            # [pt.MPLPlot(ax=ax, color='r') for pt in contours2d[0].tessel_points]
            
        elif contours3d[0].edges[1].__class__ is Arc3D and contours3d[0].edges[0].__class__ is LineSegment3D and size<=4: 
            hmax, hmin, Rmax, Rmin = ConicalFace3D.from_points3d_param(contours3d[0].tessel_points, frame)
            
            if size > 3 :
                if contours3d[0].edges[3].__class__ is Arc3D :
                    arc1, arc2 = contours3d[0].edges[1], contours3d[0].edges[3]
                    r1, r2, n1, n2 = arc1.radius, arc2.radius, arc1.normal, arc2.normal
                    if n1 == -frame.w :
                        arc1.setup_arc(arc1.start, arc1.interior, arc1.end, -arc1.normal)
                    if n2 == -frame.w :
                        arc2.setup_arc(arc2.start, arc2.interior, arc2.end, -arc2.normal)
                    start1, end1 = arc1.start, arc1.end
                    start2, end2 = arc2.start, arc2.end
                    if math.isclose(r1, Rmin, abs_tol=1e-6) :
                        theta1_1, theta1_2 = posangle_arc(start1, end1, Rmin, frame)
                        offset1, angle1 = offset_angle(arc1.is_trigo, theta1_1, theta1_2)
                        
                        theta2_1, theta2_2 = posangle_arc(start2, end2, Rmax, frame)
                        offset2, angle2 = offset_angle(arc2.is_trigo, theta2_1, theta2_2)
                        
                        pt1, pt2, pt3, pt4 = Point2D((offset1, hmin)), Point2D((offset2, hmax)), Point2D((offset2+angle2, hmax)), Point2D((offset1+angle1, hmin))
                    elif math.isclose(r1, Rmax, abs_tol=1e-6) :
                        theta1_1, theta1_2 = posangle_arc(start2, end2, Rmin, frame)
                        offset1, angle1 = offset_angle(arc2.is_trigo, theta1_1, theta1_2)
                            
                        theta2_1, theta2_2 = posangle_arc(start1, end1, Rmax, frame)
                        offset2, angle2 = offset_angle(arc1.is_trigo, theta2_1, theta2_2)
                        
                        pt1, pt2, pt3, pt4 = Point2D((offset1, hmin)), Point2D((offset2, hmax)), Point2D((offset2+angle2, hmax)), Point2D((offset1+angle1, hmin))
                    else :
                        print('r1, r2, Rmin, Rmax', r1, r2, Rmin, Rmax)
                        print('You should minimize the abs_tol')
                        raise NotImplementedError
                    angle=max(angle1, angle2)
                else :
                    radius_max = max([Rmax, Rmin])
                    arc = contours3d[0].edges[1]
                    if arc.normal == -frame.w :
                        arc.setup_arc(arc.start, arc.interior, arc.end, -arc.normal)
                    theta1, theta2 = posangle_arc(arc.start, arc.end, radius_max, frame)
                    offset, angle = offset_angle(arc.is_trigo, theta1, theta2)
                    pt1, pt2, pt3, pt4 = Point2D((offset, hmin)), Point2D((offset, hmax)), Point2D((offset+angle, hmax)), Point2D((offset+angle, hmin))
            else :
                radius_max = max([Rmax, Rmin])
                arc = contours3d[0].edges[1]
                if arc.normal == -frame.w :
                    arc.setup_arc(arc.start, arc.interior, arc.end, -arc.normal)
                theta1, theta2 = posangle_arc(arc.start, arc.end, radius_max, frame)
                offset, angle = offset_angle(arc.is_trigo, theta1, theta2)
                pt1, pt2, pt3, pt4 = Point2D((offset, hmin)), Point2D((offset, hmax)), Point2D((offset+angle, hmax)), Point2D((offset+angle, hmin))
            
            #Creation of the window
            seg1, seg2, seg3, seg4 = LineSegment2D(pt1, pt2), LineSegment2D(pt2, pt3), LineSegment2D(pt3, pt4), LineSegment2D(pt4, pt1) 
            primitives = [seg1, seg2, seg3, seg4]
            contours2d =  [Contour2D(primitives)]
            param = [Rmin,angle,Rmax,angle,hmin,hmax]
            
            # fig, ax = plt.subplots()
            # [seg.MPLPlot(ax=ax) for seg in primitives]
            # [pt.MPLPlot(ax=ax, color='g') for pt in contours2d[0].tessel_points]
            
        elif contours3d[0].edges[0].__class__ is LineSegment3D and contours3d[0].edges[1].__class__ is LineSegment3D and size==3 :
            hmax, hmin, Rmax, Rmin = ConicalFace3D.from_points3d_param(contours3d[0].tessel_points, frame)
            
            if contours3d[0].edges[2].__class__ is Arc3D:
                radius_max = max([Rmax, Rmin])
                arc = contours3d[0].edges[2]
                if arc.normal == -frame.w :
                    arc.setup_arc(arc.start, arc.interior, arc.end, -arc.normal)
                theta1, theta2 = posangle_arc(arc.start, arc.end, radius_max, frame)
                offset, angle = offset_angle(arc.is_trigo, theta1, theta2)
                #Creation of the window
                pt1, pt2, pt3, pt4 = Point2D((offset, hmin)), Point2D((offset, hmax)), Point2D((offset+angle, hmax)), Point2D((offset+angle, hmin))
                seg1, seg2, seg3, seg4 = LineSegment2D(pt1, pt2), LineSegment2D(pt2, pt3), LineSegment2D(pt3, pt4), LineSegment2D(pt4, pt1) 
                primitives = [seg1, seg2, seg3, seg4]
                contours2d =  [Contour2D(primitives)]
                param = [Rmin,angle,Rmax,angle,hmin,hmax]
                
            else :
                contours2d = ConicalFace3D.contours3d_to2d(contours3d, conicalsurface3d)
                theta = max(pt[0] for pt in contours2d[0].tessel_points) - min(pt[0] for pt in contours2d[0].tessel_points)
                param = [Rmin,angle,Rmax,angle,hmin,hmax]

        elif contours3d[0].edges[0].__class__ is Arc3D and contours3d[0].edges[2].__class__ is Arc3D and size<=4: 
            r1 = contours3d[0].edges[0].radius
            t1 = contours3d[0].edges[0].angle
            r2 = contours3d[0].edges[2].radius
            t2 = contours3d[0].edges[2].angle
            
            hmax, hmin, Rmax, Rmin = ConicalFace3D.from_points3d_param(contours3d[0].tessel_points, frame)
            if math.isclose(Rmin, r1, abs_tol=1e-4) :
                theta1, theta2 = t1, t2
            else : 
                theta2, theta1 = t1, t2
            
            offset = (theta1 - theta2)/2
            
            #Creation of the window
            pt1, pt2, pt3, pt4 = Point2D((offset, hmin)), Point2D((offset, hmax)), Point2D((offset+theta2, hmax)), Point2D((theta1, hmin))
            seg1, seg2, seg3, seg4 = LineSegment2D(pt1, pt2), LineSegment2D(pt2, pt3), LineSegment2D(pt3, pt4), LineSegment2D(pt4, pt1) 
            primitives = [seg1, seg2, seg3, seg4]
            contours2d =  [Contour2D(primitives)]
            param = [Rmin,theta1,Rmax,theta2,hmin,hmax]
            
        else:
            # fig = plt.figure()
            # ax = fig.add_subplot(111, projection='3d')
            # [edge.MPLPlot(ax=ax) for edge in contours3d[0].edges]
            contours2d = ConicalFace3D.contours3d_to2d(contours3d, conicalsurface3d)
            hmax, hmin, Rmax, Rmin = ConicalFace3D.from_points3d_param(contours3d[0].tessel_points, frame)
            theta = max(pt[0] for pt in contours2d[0].tessel_points) - min(pt[0] for pt in contours2d[0].tessel_points)
            param = [Rmin,theta,Rmax,theta,hmin,hmax]
            # print('contours3d edges', contours3d[0].edges)
            # raise NotImplementedError
         
        # fig, ax = plt.subplots()
        # [seg.MPLPlot(ax=ax) for seg in contours2d[0].primitives]
        # [pt.MPLPlot(ax=ax, color='g') for pt in contours2d[0].tessel_points]   
         
        return cls(contours2d, conicalsurface3d, param, name=name)
    
    def points2d_to3d(self, all_contours_points, rb, rt, hmin, hmax, frame3d) :
        Points3D = []
        for listpt in  all_contours_points: 
            for pt in listpt :
                ratio = (pt[1]-hmin)/(hmax-hmin)
                radius = (1-ratio)*rb + ratio*rt
                Points3D.append(Point3D((radius*math.cos(pt[0]),radius*math.sin(pt[0]),pt[1])))            
        Points_3D = [frame3d.OldCoordinates(point) for point in Points3D]
        return Points_3D
    
    def points3d_to2d(points3d, rb, rt, hmin, hmax) :
        points_2D = []
        for pt in points3d :
            x, y, h = pt[0], pt[1], pt[2]
            ratio = (h-hmin)/(hmax-hmin)
            radius = (1-ratio)*rb + ratio*rt
            u1, u2 = x/radius, y/radius
            theta = sin_cos_angle(u1, u2)
            
            points_2D.append(Point2D([theta, h]))  
            
        i0, i2pi, ih, iangle = 0, 0, 0, 0
        for enum,point in enumerate(points_2D) :
            if enum == 0 :
                h = point[1]
                angle = point[0]
            if math.isclose(point[0], 0, abs_tol=1e-6) :
                i0 += 1
            elif math.isclose(point[0], 2*math.pi, abs_tol=1e-6) :
                i2pi += 1
            elif math.isclose(point[0], angle, abs_tol=5e-2) :
                iangle += 1
            elif math.isclose(point[1], h, abs_tol=1e-6) :
                ih += 1
        
        if i2pi/len(points_2D)>0.5 :
            new_points2d = []
            for point in points_2D :
                new_points2d.append(Point2D((2*math.pi, point.vector[1])))
            new_points2d.sort(key=lambda pt: pt[1])
            points_2D = [new_points2d[0], new_points2d[-1]]
        elif i0/len(points_2D)>0.5 :
            new_points2d = []
            for point in points_2D :
                new_points2d.append(Point2D((2*math.pi, point.vector[1]))) 
            new_points2d.sort(key=lambda pt: pt[1])
            points_2D = [new_points2d[0], new_points2d[-1]]
        elif iangle/len(points_2D)>0.5 :
            new_points2d = []
            for point in points_2D :
                new_points2d.append(Point2D((angle, point.vector[1]))) 
            new_points2d.sort(key=lambda pt: pt[1])
            points_2D = [new_points2d[0], new_points2d[-1]]
        elif ih/len(points_2D)>0.5 :
            new_points2d = [pt.copy() for pt in points_2D]
            new_points2d.sort(key=lambda pt: pt[0])
            if i2pi == 2 :
                pt1, pt2 = new_points2d[0], new_points2d[-1]
                pt1.vector[0] = 0-0.0000001
                pt2.vector[0] = 2*math.pi+0.0000001
                points_2D = [pt1, pt2]
            else :
                points_2D = [new_points2d[0], new_points2d[-1]]
        
        plus_7pi4, moins_7pi4 = [], []
        for enum, pt in enumerate(points_2D) :
            if pt.vector[0]>7*math.pi/4 :
                plus_7pi4.append(enum)
            elif pt.vector[0]<math.pi/4 :
                moins_7pi4.append(enum)
            
        if len(moins_7pi4) > 3*len(plus_7pi4) :
            for pos in plus_7pi4 :
                new_pt = points_2D[pos].copy() - Point2D((2*math.pi, 0))
                points_2D[pos] = new_pt
        # points_2D = check_singularity(points_2D)     
        
        return points_2D
    
    def from_points3d_param(globalpoints, conical_frame):
        #globalpoints should be points in global frame
        new_pts = []
        for pt in globalpoints:
            new_pts.append(conical_frame.NewCoordinates(pt))
        hmax, hmin = max(pt[2] for pt in new_pts), min(pt[2] for pt in new_pts)  
        pts_max, pts_min = [], []
        for pt in new_pts :
            if math.isclose(pt[2], hmin, abs_tol = 1e-6) : 
                pts_min.append(pt)
            elif math.isclose(pt[2], hmax, abs_tol = 1e-6) :
                pts_max.append(pt)
            else :
                continue
        list_rmax, list_rmin = [], []
        center = conical_frame.origin
        new_center = conical_frame.NewCoordinates(center)
        cmax = Point3D((new_center.vector[0], new_center.vector[1], hmax))
        cmin = Point3D((new_center.vector[0], new_center.vector[1], hmin))
        for pt in pts_max : 
            list_rmax.append((pt-cmax).Norm())
        Rmax = sum(list_rmax)/len(list_rmax)
        for pt in pts_min :
            list_rmin.append((pt-cmin).Norm())
        Rmin = sum(list_rmin)/len(list_rmin)
        
        return hmax, hmin, Rmax, Rmin
     
    def contours3d_to2d(contours3d, conicalsurface3d) :
        frame = conicalsurface3d.frame
        n = frame.w
        # center = frame.origin
        
        # print('\n contours3d[0].edges', contours3d[0].edges)
        # fig = plt.figure()
        # ax = fig.add_subplot(111, projection='3d')
        # [edge.MPLPlot(ax=ax) for edge in contours3d[0].edges]
            
        hmax, hmin, Rmax, Rmin = ConicalFace3D.from_points3d_param(contours3d[0].tessel_points, frame)
        
        if math.isclose(Rmin, 0, abs_tol=1e-6) :
            Rmin = 1e-6
        
        primitives, start_end, all_points = [], [], []
        for edge in contours3d[0].edges :
            new_points = [frame.NewCoordinates(pt) for pt in edge.points]
            if edge.__class__ is Arc3D :
                if edge.normal == n or edge.normal == -n:
                    start2d, end2d = ConicalFace3D.points3d_to2d(new_points, edge.radius, edge.radius, hmin, hmax)
                    angle2d = abs(end2d[0]-start2d[0])
                    if math.isclose(edge.angle, 2*math.pi, abs_tol=1e-6):
                        if start2d == end2d :
                            if math.isclose(start2d.vector[0], 2*math.pi, abs_tol = 1e-6) :
                                end2d = end2d - Point2D((2*math.pi, 0))
                            else :
                                end2d = end2d + Point2D((2*math.pi, 0))
                    elif not(math.isclose(edge.angle, angle2d, abs_tol=1e-2)) :
                        # if math.isclose(angle2d, 2*math.pi, abs_tol=1e-2) :
                        if start2d[0] < end2d[0] :
                            end2d = start2d + Point2D((edge.angle,0))
                        else :
                            end2d = start2d - Point2D((edge.angle,0))
                    ls_toadd = LineSegment2D(start2d, end2d)
                    same = Face3D.LS2D_inprimitives(ls_toadd, primitives)
                    if same is False :
                        primitives.append([ls_toadd])
                        all_points.extend(ls_toadd.points)
                        start_end.append(ls_toadd.points)
                    
                else :
                    points2d = ConicalFace3D.points3d_to2d(new_points, edge.radius, edge.radius, hmin, hmax)
                    lines = []
                    for k in range(0, len(points2d)-1) :
                        lines.append(LineSegment2D(points2d[k], points2d[k+1]))
                    points, prim_list = [], []
                    for ls_toadd in lines :        
                        same = Face3D.LS2D_inprimitives(ls_toadd, primitives)
                        if same is False :
                            prim_list.append(ls_toadd)
                            points.extend(ls_toadd.points)
                    if len(points) > 0 : 
                        all_points.extend(points)
                        primitives.append(prim_list)
                        start_end.append([points[0], points[-1]])
                    
            elif edge.__class__ is LineSegment3D :
                start2d, end2d = ConicalFace3D.points3d_to2d(new_points, Rmin, Rmax, hmin, hmax)
                ls_toadd = LineSegment2D(start2d, end2d)
                same = Face3D.LS2D_inprimitives(ls_toadd, primitives)
                if same is False :
                    primitives.append([ls_toadd])
                    all_points.extend(ls_toadd.points)
                    start_end.append(ls_toadd.points)
            
            else :
                points2d = ConicalFace3D.points3d_to2d(new_points, Rmin, Rmax, hmin, hmax)
                lines = []
                for k in range(0, len(points2d)-1) :
                    lines.append(LineSegment2D(points2d[k], points2d[k+1]))
                points, prim_list = [], []
                for ls_toadd in lines :        
                    same = Face3D.LS2D_inprimitives(ls_toadd, primitives)
                    if same is False :
                        prim_list.append(ls_toadd)
                        points.extend(ls_toadd.points)
                if len(points) > 0 : 
                    all_points.extend(points)
                    primitives.append(prim_list)
                    start_end.append([points[0], points[-1]])
        
        # fig, ax = plt.subplots() 
        # [pt.MPLPlot(ax=ax) for pt in all_points]
        
        points_se, primitives_se = [], []
        for double in start_end : 
            primitives_se.append(LineSegment2D(double[0], double[1]))
            points_se.extend(double)
        poly_se = Polygon2D(points_se)
            
        xmax, xmin = max(pt[0] for pt in points_se), min(pt[0] for pt in points_se)
        ymax, ymin = max(pt[1] for pt in points_se), min(pt[1] for pt in points_se) 
        pt1, pt2, pt3, pt4 = Point2D((xmin, ymin)), Point2D((xmin, ymax)), Point2D((xmax, ymin)), Point2D((xmax, ymax))
        diag1, diag2 = LineSegment2D(pt1, pt4), LineSegment2D(pt2, pt3)
        diag1_cut, diag2_cut = [], []
        diag1_pointcut, diag2_pointcut = [], []
        for enum,l in enumerate(primitives_se) :
            cut1 = diag1.line_intersection(l)
            cut2 = diag2.line_intersection(l)
            if cut1 is not None : 
                diag1_cut.append(enum)
                diag1_pointcut.append(cut1)
            if cut2 is not None : 
                diag2_cut.append(enum)
                diag2_pointcut.append(cut2)
        
        points_common = []
        for enum1,pos1 in enumerate(diag1_cut) :
            for enum2,pos2 in enumerate(diag2_cut) :
                if pos1 == pos2 :
                    points_common.append(primitives_se[pos1].points)
        # fig, ax = plt.subplots() 
        # [l.MPLPlot(ax=ax) for l in primitives_se]
        # [pt.MPLPlot(ax=ax, color='g') for pt in points_se]
        # pt1.MPLPlot(ax=ax, color='r')
        # pt2.MPLPlot(ax=ax, color='r')            
        # pt3.MPLPlot(ax=ax, color='r')
        # pt4.MPLPlot(ax=ax, color='r')   
        # diag1.MPLPlot(ax=ax)
        # diag2.MPLPlot(ax=ax)
        # for couple in points_common :
        #     [pt.MPLPlot(ax=ax, color='b') for pt in couple]        
        
        if len(points_common) >= 1 :
            solve = False
            for couple in points_common :
                if solve :
                    break
                check1, check2 = poly_se.PointBelongs(couple[0]), poly_se.PointBelongs(couple[1])
                start, end = couple[0].vector[0], couple[1].vector[0]
                if math.isclose(start, end, abs_tol = 5e-2) :
                    intersect = min(start, end)
                    if math.isclose(intersect, math.pi, abs_tol = 5e-2) :
                        points_sing = check_singularity(all_points)
                        pt0, pt2pi = 0, 0
                        for pt in points_sing :
                            if math.isclose(pt.vector[0], 0, abs_tol=1e-2):
                                pt0 += 1
                            elif math.isclose(pt.vector[0], 2*math.pi, abs_tol=1e-2):
                                pt2pi += 1
                        points_sing.sort(key=lambda pt: pt[1])
                        points_sing.sort(key=lambda pt: pt[0])
                        if pt2pi !=0 and pt0 == 0 :
                            points = [pt.copy() for pt in points_sing[::-1]]
                            points_sing = points
                        points_range = Face3D.range_closest(points_sing)
                        all_points = delete_double_point(points_range)
                        # intersect = 0
                        break
                    elif math.isclose(intersect, 0, abs_tol = 1e-6) or math.isclose(intersect, 2*math.pi, abs_tol = 1e-6) or (not check1 or not check2):
                        all_points = check_singularity(all_points)
                        points_cleaned = delete_double_point(all_points)
                        all_points = [pt.copy() for pt in points_cleaned]
                        all_points.sort(key=lambda pt: pt[0])
                        d1, d2 = (all_points[0]-all_points[-1]).Norm(), (all_points[0]-all_points[-2]).Norm()
                        if d2 < d1 :
                            last = all_points[-1].copy()
                            all_points[-1] = all_points[-2].copy()
                            all_points[-2] = last
                        break
                    else :
                        points = []
                        for list_prim in primitives :
                            for k,prim in enumerate(list_prim) :
                                new_list_points = []
                                change = 0
                                for pt in prim.points :
                                    if pt[0] < intersect :
                                        change += 1 
                                        if math.isclose(pt[0], 0, abs_tol = 1e-1) :
                                            new_list_points.append(Point2D((intersect + 2*math.pi, pt[1])))
                                        else :
                                            new_list_points.append(Point2D((2*math.pi + pt[0], pt[1])))
                                    elif math.isclose(pt[0], intersect, abs_tol=1e-4) :
                                        change += 1
                                        new_list_points.append(Point2D((2*math.pi + pt[0], pt[1])))
                                    else :
                                        new_list_points.append(pt)
                                if change > 0 :
                                    points.extend(new_list_points)
                                    list_prim[k] = LineSegment2D(new_list_points[0], new_list_points[1])
                                else :
                                    points.extend(prim.points)
                                    continue
                        points_cleaned = delete_double_point(points)
                        all_points = Face3D.range_trigo(points_cleaned)
                    solve = True
                else :
                    points_cleaned = delete_double_point(all_points)
                    all_points = [pt.copy() for pt in points_cleaned]
                    all_points.sort(key=lambda pt: pt[0])
                    d1, d2 = (all_points[0]-all_points[-1]).Norm(), (all_points[0]-all_points[-2]).Norm()
                    if d2 < d1 :
                        last = all_points[-1].copy()
                        all_points[-1] = all_points[-2].copy()
                        all_points[-2] = last
        else :
            points_cleaned = delete_double_point(all_points)
            all_points = [pt.copy() for pt in points_cleaned]
            all_points.sort(key=lambda pt: pt[0])
            d1, d2 = (all_points[0]-all_points[-1]).Norm(), (all_points[0]-all_points[-2]).Norm()
            if d2 < d1 :
                last = all_points[-1].copy()
                all_points[-1] = all_points[-2].copy()
                all_points[-2] = last
                    
        primitives = Face3D.create_primitives(all_points)
        
        # fig, ax = plt.subplots()
        # [pt.MPLPlot(ax=ax, color='g') for pt in all_points]
        # all_points[0].MPLPlot(ax=ax, color='m')
        # all_points[1].MPLPlot(ax=ax, color='r')
        # all_points[-1].MPLPlot(ax=ax)
        # all_points[-2].MPLPlot(ax=ax, color='b')
        # [p.MPLPlot(ax=ax) for p in primitives]
        
        l_vert = LineSegment2D((pt2+pt4)/2, (pt1+pt3)/2)
        solve = False
        for prim in primitives :
            if solve :
                break
            intersect = prim.line_intersection(l_vert)
            if intersect is not None : 
                x_intersect = intersect.vector[0]
                y_intersect = intersect.vector[1]
                value1, value2 = ymax-0.2*(ymax-ymin), ymin+0.2*(ymax-ymin)
                if y_intersect < max(value1, value2) and y_intersect > min(value1, value2) :
                    points = []
                    for k, prim in enumerate(primitives) :
                        new_list_points, change = [], 0
                        for pt in prim.points :
                            if pt[0] < x_intersect :
                                change += 1
                                if math.isclose(pt[0], 0, abs_tol = 1e-1) :
                                    new_list_points.append(Point2D((x_intersect + 2*math.pi, pt[1])))
                                else :
                                    new_list_points.append(Point2D((2*math.pi + pt[0], pt[1])))
                            else :
                                new_list_points.append(pt)
                        if change > 0:
                            points.extend(new_list_points)
                            # primitives[k] = LineSegment2D(new_list_points[0], new_list_points[1])
                        else :
                            points.extend(prim.points)
                            continue
                    solve = True
                    points_cleaned = delete_double_point(points)
                    all_points = Face3D.range_trigo(points_cleaned)
                    primitives = Face3D.create_primitives(all_points)
                    
        # fig, ax = plt.subplots()
        # [pt.MPLPlot(ax=ax) for pt in all_points]
        # [p.MPLPlot(ax=ax) for p in primitives]
        # intersect.MPLPlot(ax=ax, color='r')
        # l_vert.MPLPlot(ax=ax)
        contour2d = [Contour2D(primitives)]
        return contour2d
    
    def create_triangle(self, all_contours_points, part) :
        Triangles, ts = [], []
        pts, h_list = [], []
        for listpt in all_contours_points :
            for pt in listpt :
                pts.append(pt)
                h_list.append(pt[1])
        if part == 'bot' :        
            h_concerned = min(h_list)
        else :
            h_concerned = max(h_list)
        peak_list, other = [], []
        for pt in pts : 
            if pt[1]==h_concerned :
                peak_list.append(pt)
            else : 
                other.append(pt)
        points = [peak_list[0]] + other
        
        for i in range(1, len(points)):
            if i == len(points)-1 :
                vertices = [points[i].vector, points[0].vector, points[1].vector]
                segments = [[0,1],[1,2],[2,0]]
                listindice = [i,0,1]
            else :
                vertices = [points[i].vector, points[0].vector, points[i+1].vector]
                segments = [[0,1],[1,2],[2,0]]
                listindice = [i,0,i+1]
            tri = {'vertices': vertices, 'segments': segments}
            t = triangle.triangulate(tri, 'p')
            if 'triangles' in t:
                triangles = t['triangles'].tolist()
                triangles[0] = listindice
                Triangles.append(triangles)        
            else:
                Triangles.append(None)
            ts.append(t)
            
        return points, Triangles
    
    def triangulation(self, resolution=30):
        hmin = self.param[4]
        hmax = self.param[5]
        
        frame3d = self.conicalsurface3d.frame
        
        angle_theta1 = self.param[1]
        angle_theta2 = self.param[3]
        pas_theta = 2*math.pi/30 #Step of 12 degrees
         
        resolution_theta = abs(int(max(angle_theta1,angle_theta2)/pas_theta))
        if resolution_theta < 5 :
            resolution_theta = 5

        all_contours_points = self.cut_contours(self.contours2d, resolution_theta)
        # print('all_contours_points', all_contours_points)

        # fig, ax = plt.subplots()
        # [pt.MPLPlot(ax=ax, color='r') for pt in self.contours2d[0].tessel_points]
        # [prim.MPLPlot(ax=ax) for prim in self.contours2d[0].primitives]

        # fig, ax = plt.subplots()
        # for list_pt in all_contours_points :
        #     [pt.MPLPlot(ax=ax) for pt in list_pt]

        if self.rb == 0 :
            # print('>>>>>>>1')
            points, Triangles = self.create_triangle(all_contours_points, part='bot')
            Points_3D = self.points2d_to3d([points], self.rb, self.rt, hmin, hmax, frame3d)
        elif self.rt == 0 :
            # print('>>>>>>>2')
            points, Triangles = self.create_triangle(all_contours_points, part='top')
            Points_3D = self.points2d_to3d([points], self.rb, self.rt, hmin, hmax, frame3d)
        else :    
            # print('>>>>>>>3')
            Triangles, ts = [], []
            for k, listpt in enumerate(all_contours_points) :
                vertices=[]
                segments=[]
                for i, pt in enumerate(listpt):
                    vertices.append(pt.vector)
                    if i == len(listpt)-1 :
                        segments.append([i, 0])
                    else :
                        segments.append([i,i+1])
                segments[-1]=(len(listpt)-1,0) 
                tri = {'vertices': vertices, 'segments': segments}
                t = triangle.triangulate(tri, 'p')
                ts.append(t)
            
            seuil, k = 0, 0
            for t in ts :
                if 'triangles' in t:
                    triangles = t['triangles'].tolist()
                    for n,tri in enumerate(triangles):
                        for i in range (0,3):
                            tri[i]=tri[i]+seuil
                    seuil += len(all_contours_points[k])
                    k += 1
                    Triangles.append(triangles)        
                else:
                    Triangles.append(None)
        
            Points_3D = self.points2d_to3d(all_contours_points, self.rb, self.rt, hmin, hmax, frame3d)
        
        pt3d, tangle = delete_double_pos(Points_3D, Triangles)
        
        # fig = plt.figure()
        # ax = fig.add_subplot(111, projection='3d')
        # [pt.MPLPlot(ax=ax, color='r') for pt in pt3d]  
        
        # print('>>>>len(Points_3D)', len(Points_3D))
        # print('>>>>>len(pt3d)', len(pt3d)) 
        # print('>>>>>>len(tangle)', len(tangle))
        
        return pt3d, tangle 
    
    def frame_mapping(self, frame, side, copy=True) :
        if copy:
            new_conicalsurface3d = ConicalSurface3D.frame_mapping(frame, side, copy)
            return ConicalFace3D(self.contours2d, new_conicalsurface3d, points=self.points, name=self.name)
        else:
            self.conicalsurface3d.frame_mapping(frame, side, copy=False)
  
class SphericalFace3D (Face3D) :
    """
    :param contours2d: The Sphere's contour2D 
    :type contours2d: Contour2D
    :param sphericalsurface3d: Information about the Sphere
    :type sphericalsurface3d: SphericalSurface3D
    :param points: Angle's Sphere
    :type points: List of float
    
    :Example: 
        >>> contours2d is rectangular and will create a classic tore with x:2*pi, y:2*pi
        
        >>> points = [pi, 2*pi] for an half sphere
    """      
    
    def __init__(self, contours2d, sphericalsurface3d, points=None, name=''):
        self.radius = sphericalsurface3d.radius
        self.sphericalsurface3d = sphericalsurface3d 
        
        self.center = self.sphericalsurface3d.frame.origin
        self.normal = self.sphericalsurface3d.frame.w
        vec1 = self.sphericalsurface3d.frame.u
        ptext1 = self.center + Point3D((self.radius*vec1).vector) 
        ptext2 = self.center + Point3D((self.radius*vec1).vector) 
        c1 = Arc3D(ptext1, ptext1.Rotation(self.center, self.normal, points[0]/2), ptext1.Rotation(self.center, self.normal, points[0]), self.normal) 
        c2 = Arc3D(ptext2, ptext2.Rotation(self.center, self.normal, points[1]/2), ptext2.Rotation(self.center, self.normal, points[1]), self.normal)
            
        edges = [c1, c2]
        ctr = [Contour3D(edges)]
        
        Face3D.__init__(self, ctr)
        self.contours2d = contours2d 
        
        self.points = points 
        self.name = name 
    
        # pts3d, t = self.triangulation()
        # self.start = pts3d[0]
    
    @classmethod
    def from_contour3d(cls, contours3d, sphericalsurface3d, name=''):
        """
        :param contours3d: The Sphere's contour3D
        :type contours3d: Contour3D
        :param sphericalsurface3d: Information about the Sphere
        :type sphericalsurface3d: SphericalSurface3D
        
        """
        frame = sphericalsurface3d.frame
        center = frame.origin
        normal = frame.w
        # r = sphericalsurface3d.radius
        
        if contours3d[0].__class__ is Point3D : #If it is a complete sphere
            angle = 2*math.pi
            pt1, pt2, pt3, pt4 = Point2D((0, 0)), Point2D((0, angle)), Point2D((angle, angle)), Point2D((angle, 0))
            seg1, seg2, seg3, seg4 = LineSegment2D(pt1, pt2), LineSegment2D(pt2, pt3), LineSegment2D(pt3, pt4), LineSegment2D(pt4, pt1) 
            primitives = [seg1, seg2, seg3, seg4]
            contours2d =  [Contour2D(primitives)]
            points = [angle, angle]
         
        elif contours3d[0].edges[0].__class__ is Arc3D and contours3d[0].edges[1].__class__ is Arc3D : #Portion of Sphere
            ## we supposed a contours with 4 edges maximum here
            # fig = plt.figure()
            # ax = fig.add_subplot(111, projection='3d')
            # [edge.MPLPlot(ax=ax) for edge in contours3d[0].edges]
            # print('contours3d[0].edges', contours3d[0].edges)
            # print('normal', normal)
            arc_base, arc_link = [], []
            range_list = []
            for edge in contours3d[0].edges :
                # print('edge.normal', edge.normal)
                if edge.normal == normal :
                    arc_base.append(edge)
                    range_list.append(1)
                else :
                    arc_link.append(edge)
                    range_list.append(2)
            if len(arc_base) == 0 :
                raise NotImplementedError
                 
            # radius = sphericalsurface3d.radius 
            theta = arc_base[0].angle
            phi = arc_link[0].angle
            if range_list[-1] == range_list[-2] :
                offset_phi = -math.pi/2
            else :
                pos = len(arc_base)-1
                c1 = arc_base[pos].center
                vec1, vec2 = c1 - center, arc_base[pos].start - center
                offset_phi = -math.pi/2 + vectors3d_angle(vec1, vec2)
            offset_theta = 0
            
            # Creation of the window
            pt1, pt2, pt3, pt4 = Point2D((offset_theta, offset_phi)), Point2D((offset_theta, offset_phi + phi)), Point2D((offset_theta+theta, offset_phi + phi)), Point2D((offset_theta+theta, offset_phi))
            seg1, seg2, seg3, seg4 = LineSegment2D(pt1, pt2), LineSegment2D(pt2, pt3), LineSegment2D(pt3, pt4), LineSegment2D(pt4, pt1) 
            primitives = [seg1, seg2, seg3, seg4]
            contours2d =  [Contour2D(primitives)]
            points = [theta, phi]
            
            # fig, ax = plt.subplots()
            # [prim.MPLPlot(ax=ax) for prim in primitives]
                
        else: 
            contours2d = SphericalFace3D.contours3d_to2d(contours3d, sphericalsurface3d)
            theta = max(pt[0] for pt in contours2d[0].tessel_points) - min(pt[0] for pt in contours2d[0].tessel_points)
            phi = max(pt[1] for pt in contours2d[0].tessel_points) - min(pt[1] for pt in contours2d[0].tessel_points)
            points = [theta, phi]
            # print('contours3d edges', contours3d[0].edges)
            # raise NotImplementedError
            
        return cls(contours2d, sphericalsurface3d, points, name=name)
 
    def points2d_to3d(self, points2d, r, frame3d) :
        # source mathcurve.com/surfaces/sphere
        # -pi<theta<pi, -pi/2<phi<pi/2
        points3D = []
        for pt in points2d :
            theta, phi = pt[0], pt[1]
            x = r*math.cos(phi)*math.cos(theta)
            y = r*math.cos(phi)*math.sin(theta)
            z = r*math.sin(phi)
            points3D.append(Point3D([x,y,z]))
        Points_3D = [frame3d.OldCoordinates(point) for point in points3D]
        return Points_3D
    
    def points3d_to2d(points3d, r) :
        points_2D = []
        for pt in points3d :
            x, y, z = pt[0], pt[1], pt[2]
            if z<-r :
                z = -r
            elif z>r :
                z = r
                
            zr = z/r
            phi = math.asin(zr)
            
            u = math.sqrt((r**2)-(z**2))
            if u == 0 :
                u1, u2 = x, y
            else :
                u1, u2 = round(x/u, 5), round(y/u, 5)
            #cos(theta)=u1, sin(theta)=u2 :
            theta = sin_cos_angle(u1, u2)
                    
            points_2D.append(Point2D([theta, phi]))
            
        i0, i2pi, iangle, ih = 0, 0, 0, 0
        for enum,point in enumerate(points_2D) :
            if enum == 0 :
                h = point[1]
                angle = point[0]                
            if math.isclose(point[0], 0, abs_tol=1e-6) :
                i0 += 1
            elif math.isclose(point[0], 2*math.pi, abs_tol=1e-6) :
                i2pi += 1
            elif math.isclose(point[0], angle, abs_tol=5e-2) :
                iangle += 1
            elif math.isclose(point[1], h, abs_tol=5e-2) :
                ih += 1
    
        if i2pi/len(points_2D)>=0.5 :
            new_points2d = []
            for point in points_2D :
                new_points2d.append(Point2D((2*math.pi, point.vector[1])))
            new_points2d.sort(key=lambda pt: pt[1])
            points_2D = [new_points2d[0], new_points2d[-1]]
        elif i0/len(points_2D)>=0.5 :
            new_points2d = []
            for point in points_2D :
                new_points2d.append(Point2D((2*math.pi, point.vector[1]))) 
            new_points2d.sort(key=lambda pt: pt[1])
            points_2D = [new_points2d[0], new_points2d[-1]]
        elif iangle/len(points_2D)>=0.5 :
            new_points2d = []
            for point in points_2D :
                new_points2d.append(Point2D((angle, point.vector[1]))) 
            new_points2d.sort(key=lambda pt: pt[1])
            points_2D = [new_points2d[0], new_points2d[-1]]
        elif ih/len(points_2D)>=0.5 :
            new_points2d = [pt.copy() for pt in points_2D]
            new_points2d.sort(key=lambda pt: pt[0])
            if i2pi == 2 or i0 == 2:
                pt1, pt2 = new_points2d[0], new_points2d[-1]
                pt1.vector[0] = 0-0.0000001
                pt2.vector[0] = 2*math.pi+0.0000001
                points_2D = [pt1, pt2]
            else :
                points_2D = [new_points2d[0], new_points2d[-1]]
                
        plus_7pi4, moins_7pi4 = [], []
        for enum, pt in enumerate(points_2D) :
            if pt.vector[0]>7*math.pi/4 :
                plus_7pi4.append(enum)
            elif pt.vector[0]<math.pi/4 :
                moins_7pi4.append(enum)
        
        if len(moins_7pi4) > 3*len(plus_7pi4) :
            for pos in plus_7pi4 :
                new_pt = points_2D[pos].copy() - Point2D((2*math.pi, 0))
                points_2D[pos] = new_pt
                
        return points_2D
    
    def contours3d_to2d(contours3d, sphericalsurface3d) :
        frame = sphericalsurface3d.frame
        n = frame.w
        # center = frame.origin
        radius = sphericalsurface3d.radius
        
        # print('contours3d[0].edges', contours3d[0].edges)
        # fig = plt.figure()
        # ax = fig.add_subplot(111, projection='3d')
        # [edge.MPLPlot(ax=ax) for edge in contours3d[0].edges]
        
        primitives, start_end, all_points = [], [], []
        for edge in contours3d[0].edges :
            new_points = [frame.NewCoordinates(pt) for pt in edge.points]
            if edge.__class__ is Arc3D :
                if edge.normal == n or edge.normal == -n:
                    start2d, end2d = SphericalFace3D.points3d_to2d(new_points, radius)
                    angle2d = abs(end2d[0]-start2d[0])
                    if math.isclose(edge.angle, 2*math.pi, abs_tol=1e-6):
                        if start2d == end2d :
                            if math.isclose(start2d.vector[0], 2*math.pi, abs_tol = 1e-6) :
                                end2d = end2d - Point2D((2*math.pi, 0))
                            else :
                                end2d = end2d + Point2D((2*math.pi, 0))
                    elif not(math.isclose(edge.angle, angle2d, abs_tol=1e-2)) :
                        # if math.isclose(angle2d, 2*math.pi, abs_tol=1e-2) :
                        if start2d[0] < end2d[0] :
                            end2d = start2d + Point2D((edge.angle,0))
                        else :
                            end2d = start2d - Point2D((edge.angle,0))
                    
                    ls_toadd = LineSegment2D(start2d, end2d)
                    same = Face3D.LS2D_inprimitives(ls_toadd, primitives)
                    if same is False :
                        primitives.append([ls_toadd])
                        all_points.extend(ls_toadd.points)
                        start_end.append(ls_toadd.points)
                    
                else :
                    points2d = SphericalFace3D.points3d_to2d(new_points, radius)
                    lines = []
                    for k in range(0, len(points2d)-1) :
                        lines.append(LineSegment2D(points2d[k], points2d[k+1]))
                    points, prim_list = [], []
                    for ls_toadd in lines :        
                        same = Face3D.LS2D_inprimitives(ls_toadd, primitives)
                        if same is False :
                            prim_list.append(ls_toadd)
                            points.extend(ls_toadd.points)
                    if len(points) > 0 : 
                        all_points.extend(points)
                        primitives.append(prim_list)
                        start_end.append([points[0], points[-1]])
                    
            elif edge.__class__ is LineSegment3D :
                start2d, end2d = SphericalFace3D.points3d_to2d(new_points, radius)
                ls_toadd = LineSegment2D(start2d, end2d)
                same = Face3D.LS2D_inprimitives(ls_toadd, primitives)
                if same is False :
                    primitives.append([ls_toadd])
                    all_points.extend(ls_toadd.points)
                    start_end.append(ls_toadd.points)
            
            else :
                points2d = SphericalFace3D.points3d_to2d(new_points, radius)
                lines = []
                for k in range(0, len(points2d)-1) :
                    lines.append(LineSegment2D(points2d[k], points2d[k+1]))
                points, prim_list = [], []
                for ls_toadd in lines :        
                    same = Face3D.LS2D_inprimitives(ls_toadd, primitives)
                    if same is False :
                        prim_list.append(ls_toadd)
                        points.extend(ls_toadd.points)
                if len(points) > 0 : 
                    all_points.extend(points)
                    primitives.append(prim_list)
                    start_end.append([points[0], points[-1]])
        
        # fig, ax = plt.subplots() 
        # [pt.MPLPlot(ax=ax) for pt in all_points]
        # for list_prim in primitives :
        #     fig, ax = plt.subplots() 
        #     [prim.MPLPlot(ax=ax) for prim in list_prim]  
        
        # raise NotImplementedError
        
        points_se, primitives_se = [], []
        for double in start_end : 
            primitives_se.append(LineSegment2D(double[0], double[1]))
            points_se.extend(double)
        poly_se = Polygon2D(points_se)
        
        xmax, xmin = max(pt[0] for pt in points_se), min(pt[0] for pt in points_se)
        ymax, ymin = max(pt[1] for pt in points_se), min(pt[1] for pt in points_se) 
        pt1, pt2, pt3, pt4 = Point2D((xmin, ymin)), Point2D((xmin, ymax)), Point2D((xmax, ymin)), Point2D((xmax, ymax))
        diag1, diag2 = LineSegment2D(pt1, pt4), LineSegment2D(pt2, pt3)
        diag1_cut, diag2_cut = [], []
        diag1_pointcut, diag2_pointcut = [], []
        for enum,l in enumerate(primitives_se) :
            cut1 = diag1.line_intersection(l)
            cut2 = diag2.line_intersection(l)
            if cut1 is not None : 
                diag1_cut.append(enum)
                diag1_pointcut.append(cut1)
            if cut2 is not None : 
                diag2_cut.append(enum)
                diag2_pointcut.append(cut2)
        
        points_common = []
        for enum1,pos1 in enumerate(diag1_cut) :
            for enum2,pos2 in enumerate(diag2_cut) :
                if pos1 == pos2 :
                    points_common.append(primitives_se[pos1].points)
        # fig, ax = plt.subplots() 
        # [l.MPLPlot(ax=ax) for l in primitives_se]
        # [pt.MPLPlot(ax=ax, color='g') for pt in points_se]
        # pt1.MPLPlot(ax=ax, color='r')
        # pt2.MPLPlot(ax=ax, color='r')            
        # pt3.MPLPlot(ax=ax, color='r')
        # pt4.MPLPlot(ax=ax, color='r')   
        # diag1.MPLPlot(ax=ax)
        # diag2.MPLPlot(ax=ax)
        # for couple in points_common :
        #     [pt.MPLPlot(ax=ax, color='b') for pt in couple]        
        
        if len(points_common) >= 1 :
            solve = False
            for couple in points_common :
                if solve :
                    break
                check1, check2 = poly_se.PointBelongs(couple[0]), poly_se.PointBelongs(couple[1])
                start, end = couple[0].vector[0], couple[1].vector[0]
                if math.isclose(start, end, abs_tol = 5e-2) :
                    intersect = min(start, end)
                    if math.isclose(intersect, math.pi, abs_tol = 5e-2) :
                        points_sing = check_singularity(all_points)
                        pt0, pt2pi = 0, 0
                        for pt in points_sing :
                            if math.isclose(pt.vector[0], 0, abs_tol=1e-2):
                                pt0 += 1
                            elif math.isclose(pt.vector[0], 2*math.pi, abs_tol=1e-2):
                                pt2pi += 1
                        points_sing.sort(key=lambda pt: pt[1])
                        points_sing.sort(key=lambda pt: pt[0])
                        if pt2pi !=0 and pt0 == 0 :
                            points = [pt.copy() for pt in points_sing[::-1]]
                            points_sing = points
                        points_range = Face3D.range_closest(points_sing)
                        all_points = delete_double_point(points_range)
                        break
                        
                    elif math.isclose(intersect, 0, abs_tol = 1e-6) or math.isclose(intersect, 2*math.pi, abs_tol = 1e-6) or (not check1 or not check2):
                        all_points = check_singularity(all_points)
                        
                        points_cleaned = delete_double_point(all_points)
                        all_points = [pt.copy() for pt in points_cleaned]
                        all_points.sort(key=lambda pt: pt[0])
                        d1, d2 = (all_points[0]-all_points[-1]).Norm(), (all_points[0]-all_points[-2]).Norm()
                        if d2 < d1 :
                            last = all_points[-1].copy()
                            all_points[-1] = all_points[-2].copy()
                            all_points[-2] = last
                        break
                    else :
                        points = []
                        for list_prim in primitives :
                            for k,prim in enumerate(list_prim) :
                                new_list_points = []
                                change = 0
                                for enum, pt in enumerate(prim.points) :
                                    if pt[0] < intersect :
                                        change += 1 
                                        if math.isclose(pt[0], 0, abs_tol = 1e-1) :
                                            new_list_points.append(Point2D((intersect + 2*math.pi, pt[1])))
                                        else :
                                            new_list_points.append(Point2D((2*math.pi + pt[0], pt[1])))
                                    elif math.isclose(pt[0], intersect, abs_tol=1e-1) :
                                        change += 1
                                        new_list_points.append(Point2D((2*math.pi + pt[0], pt[1])))
                                    else :
                                        new_list_points.append(pt)
                                if change > 0 :
                                    points.extend(new_list_points)
                                    # list_prim[k] = LineSegment2D(new_list_points[0], new_list_points[1])
                                else :
                                    points.extend(prim.points)
                                    continue
                        points_cleaned = delete_double_point(points)
                        all_points = Face3D.range_trigo(points_cleaned)
                    solve = True
                else :
                    points_cleaned = delete_double_point(all_points)
                    all_points = [pt.copy() for pt in points_cleaned]
                    all_points.sort(key=lambda pt: pt[0])
                    d1, d2 = (all_points[0]-all_points[-1]).Norm(), (all_points[0]-all_points[-2]).Norm()
                    if d2 < d1 :
                        last = all_points[-1].copy()
                        all_points[-1] = all_points[-2].copy()
                        all_points[-2] = last
        else :
            points_cleaned = delete_double_point(all_points)
            all_points = [pt.copy() for pt in points_cleaned]
            all_points.sort(key=lambda pt: pt[0])
            d1, d2 = (all_points[0]-all_points[-1]).Norm(), (all_points[0]-all_points[-2]).Norm()
            if d2 < d1 :
                last = all_points[-1].copy()
                all_points[-1] = all_points[-2].copy()
                all_points[-2] = last
        
        primitives = Face3D.create_primitives(all_points)
        
        # fig, ax = plt.subplots()
        # [pt.MPLPlot(ax=ax, color='g') for pt in all_points]
        # all_points[0].MPLPlot(ax=ax, color='m')
        # all_points[1].MPLPlot(ax=ax, color='r')
        # all_points[-1].MPLPlot(ax=ax)
        # all_points[-2].MPLPlot(ax=ax, color='b')
        # [p.MPLPlot(ax=ax) for p in primitives]
        
        l_vert = LineSegment2D((pt2+pt4)/2, (pt1+pt3)/2)
        solve = False
        for prim in primitives :
            if solve :
                break
            intersect = prim.line_intersection(l_vert)
            if intersect is not None : 
                x_intersect = intersect.vector[0]
                y_intersect = intersect.vector[1]
                value1, value2 = ymax-0.2*(ymax-ymin), ymin+0.2*(ymax-ymin)
                if y_intersect < max(value1, value2) and y_intersect > min(value1, value2) :
                    points = []
                    for k, prim in enumerate(primitives) :
                        new_list_points, change = [], 0
                        for pt in prim.points :
                            if pt[0] < x_intersect :
                                change += 1
                                if math.isclose(pt[0], 0, abs_tol = 1e-1) :
                                    new_list_points.append(Point2D((x_intersect + 2*math.pi, pt[1])))
                                else :
                                    new_list_points.append(Point2D((2*math.pi + pt[0], pt[1])))
                            else :
                                new_list_points.append(pt)
                        if change > 0:
                            points.extend(new_list_points)
                            primitives[k] = LineSegment2D(new_list_points[0], new_list_points[1])
                        else :
                            points.extend(prim.points)
                            continue
                    solve = True
                    points_cleaned = delete_double_point(points)
                    all_points = Face3D.range_trigo(points_cleaned)
                    primitives = Face3D.create_primitives(all_points)
                else :
                    points_cleaned = delete_double_point(all_points)
                    all_points = Face3D.range_trigo(points_cleaned)
                    primitives = Face3D.create_primitives(all_points)
                    
        # fig, ax = plt.subplots()
        # [pt.MPLPlot(ax=ax) for pt in all_points]
        # [p.MPLPlot(ax=ax) for p in primitives]
        # intersect.MPLPlot(ax=ax, color='r')
        # l_vert.MPLPlot(ax=ax)
        contour2d = [Contour2D(primitives)]
        return contour2d
    
    def triangulation(self, resolution=30):
        r = self.radius
        
        frame3d = self.sphericalsurface3d.frame
        
        centerota = Point2D((0,0))
        
        angle_theta = self.points[0]
        angle_phi = self.points[1]
        pas_theta = 2*math.pi/30 #Step of 12 degrees
        pas_phi = pas_theta
        
        resolution_theta = abs(int(angle_theta/pas_theta))
        resolution_phi = abs(int(angle_phi/pas_phi))
        
        if resolution_phi < 5 :
            resolution_phi = 5
        if resolution_theta < 5 :
            resolution_theta = 5
        
        ctr_pt1 = self.cut_contours(self.contours2d, resolution_theta)
        
        
        all_contours_points = []
        for listpt in ctr_pt1 :
            bandept = []
            for pt in listpt :
                bandept.append(pt.Rotation(centerota, -math.pi/2))
            edges = []
            for k in range (0,len(bandept)) :
                if k == len(bandept)-1 :
                    edges.append(LineSegment2D(bandept[k], bandept[0]))
                else :
                    edges.append(LineSegment2D(bandept[k], bandept[k+1]))
            ctr2d = [Contour2D(edges)]
            all_contours_points.extend(self.cut_contours(ctr2d, resolution_phi))
        
        pts_frame1 = []
        for listpt in all_contours_points :
            for pt in listpt : 
                pts_frame1.append(pt.Rotation(centerota, math.pi/2))
        
        all_points = self.delete_double(pts_frame1) # All points necessary to triangulate
        all_points.sort(key=lambda pt: pt[0]) 
        ptvert, pts = [], []
        for k in range(0, resolution_theta +1) :
            ptvert.append([point for point in all_points[k*(resolution_phi+1):(k+1)*(resolution_phi+1)]])
            ptvert[k].sort(key=lambda pt: pt[1])
            pts.extend(ptvert[k])
        
        Triangles, ts = [], []
        if math.isclose(angle_phi, 2*math.pi, abs_tol=1e-6) or math.isclose(angle_theta, 2*math.pi, abs_tol=1e-6):
            step = resolution_phi
            for k in range (0,len(pts)-resolution_phi-2) :
                vertices=[]
                segments=[]
                
                if k%step == 0 and k!=0:
                    step += resolution_phi+1
                    continue
                
                listpt = [pts[k], pts[k+1], pts[k+1+resolution_phi+1], pts[k+resolution_phi+1]]
                listindice = [k, k+1, k+1+resolution_phi+1, k+resolution_phi+1]
                for i, pt in enumerate(listpt):
                    vertices.append(pt.vector)
                    segments.append([i,i+1])
                
                segments[-1]=(len(listpt)-1,0) 
                tri = {'vertices': vertices, 'segments': segments}
                t = triangle.triangulate(tri, 'p')
                if 'triangles' in t:
                    triangles = t['triangles'].tolist()
                    for n,tri in enumerate(triangles):
                        for i in range (0,3):
                            tri[i]=listindice[tri[i]]
                    Triangles.append(triangles)        
                else:
                    Triangles.append(None)
                ts.append(t)
            
            pts3d = self.points2d_to3d(pts, r, frame3d)
            pt3d, tangle = delete_double_pos(pts3d, Triangles)
        
        else :
            A = dict(vertices=[pt.vector for pt in pts]) #in all_points
            B = triangle.triangulate(A, 'cp')
            Triangles = list(B['triangles'])
            # triangle.compare(plt, A, B)
            # print(B['triangles'].shape)
            # print(B)
            pts3d = self.points2d_to3d(pts, r, frame3d)
            pt3d, tangle = delete_double_pos(pts3d, [Triangles])
        
        return pt3d, tangle
         
class BSplineFace3D(Face3D):
    def __init__(self, contours, bspline_shape, points=None, name=''):
        Face3D.__init__(self, contours)
        
        self.contours = contours
        self.bspline_shape = bspline_shape
        self.name = name
        
        self.points2d, self.points3d, self.nbpts_contour2d = self._contour_bspline()
        
    def _contour_bspline(self):
        if self.bspline_shape.__class__ is BSplineExtrusion:
            normal = self.bspline_shape.vectorextru
            
            list_extrudeh = [normal.Dot(Vector3D(pt.vector)) for pt in self.bspline_shape.points]
            #find the bd box's height ,changing the frame of points
            list_h = [normal.Dot(Vector3D(pt.vector)) for pt in self.contours[0].tessel_points[:]]
            mini, maxi = min(list_h), max(list_h)
            
            n = 10
            control_points = []
            for i in range(0,n+1):
                height = mini + (maxi-mini)*i/n
                for enum, pt in enumerate(self.bspline_shape.points) :
                    point_toadd = pt + (height-list_extrudeh[enum])*normal
                    if enum == 0 :
                        pt0 = point_toadd.copy()
                    control_points.append(point_toadd.vector)
                control_points.append(pt0.vector)
            
            surface = BSpline.Surface()
            surface.degree_u = 3 
            surface.degree_v = 1 
            nb_v = len(self.bspline_shape.points)+1
            nb_u = n+1
            surface.set_ctrlpts(control_points, nb_u, nb_v)
            surface.knotvector_u = utilities.generate_knot_vector(surface.degree_u, surface.ctrlpts_size_u)
            surface.knotvector_v = utilities.generate_knot_vector(surface.degree_v, surface.ctrlpts_size_v)
            surface.delta = 0.05
            surface_points = surface.evalpts
            points = [Point3D((vector)) for vector in surface_points]
            
            delta = surface.delta
            nbu, nbv = int(1/delta[0])+1, int(1/delta[1])+1
            if len(self.contours[0].edges) == 4 :
                list_pointsv, list_pointsu = [], []
                for etage in range(0, nbu) :
                    list_pointsv.append(points[etage*nbv:(etage+1)*nbv])
                
                for etage in range(0, nbv) :
                    pointsu = []
                    for k in range(0, nbu) :
                        pointsu.append(points[k*nbv+etage])
                    list_pointsu.append(pointsu)
                    
                points2d, contours2d = [], []
                points3d, contours3d = [], []
                for u, list_pointv in enumerate(list_pointsv) :
                    for v, pt in enumerate(list_pointv) :
                        pt_2d = Point2D((u/(nbu-1), (v/(nbv-1))))
                        if pt_2d.vector[0] == 0 or pt_2d.vector[0] == 1 or pt_2d.vector[1] == 0 or pt_2d.vector[1] == 1 :
                            contours2d.append(pt_2d)
                        else :
                            points2d.append(pt_2d)
                            points3d.append(pt)
                
                range_contours2d = Face3D.range_trigo(contours2d)
                
                all_points2d = range_contours2d + points2d
                
                for pt2d in range_contours2d :
                    u, v = int(pt2d.vector[0]*(nbu-1)), int(pt2d.vector[1]*(nbv-1))
                    contours3d.append(list_pointsv[u][v])
                
                all_points3d = contours3d + points3d
                nbpts_contour2d = len(range_contours2d)
                
            else :
                points_surface, points_contour = points, self.contours[0].tessel_points
                list_pointsv, tessel_points2d = BSplineFace3D.localisation(nbu, nbv, points_surface, points_contour)
                
                poly2d = Polygon2D(tessel_points2d)
                minu, maxu = int(min(pt[0] for pt in tessel_points2d)*(nbu-1)), int(max(pt[0] for pt in tessel_points2d)*(nbu-1))+1
                minv, maxv = int(min(pt[1] for pt in tessel_points2d)*(nbv-1)), int(max(pt[1] for pt in tessel_points2d)*(nbv-1))+1
               
                all_points2d = delete_double_point(tessel_points2d)
                all_points3d = delete_double_point(points_contour)
                nbpts_contour2d = len(points_contour)
                for u, list_pointv in enumerate(list_pointsv[minu:maxu+1]) :
                    for v, pt in enumerate(list_pointv[minv:maxv+1]) :
                        etageu = u + minu
                        etagev = v + minv
                        pt_2d = Point2D((etageu/(nbu-1), (etagev/(nbv-1))))
                        if poly2d.PointBelongs(pt_2d) :
                            all_points2d.append(pt_2d)
                            all_points3d.append(pt)
            # PLOT #
            # from matplotlib import cm
            # from geomdl.visualization import VisMPL
            # surface.vis = VisMPL.VisSurface(ctrlpts=False, legend=False)
            # surface.render(colormap=cm.terrain)
            
            return all_points2d, all_points3d, nbpts_contour2d
            
        elif self.bspline_shape.__class__ is BSplineSurface3D:
            
            delta = self.bspline_shape.surface.delta
            nbu, nbv = int(1/delta[0])+1, int(1/delta[1])+1
            points_surface, points_contour = self.bspline_shape.points, self.contours[0].tessel_points
            list_pointsv, tessel_points2d = BSplineFace3D.localisation(nbu, nbv, points_surface, points_contour)
            
            poly2d = Polygon2D(tessel_points2d)
            minu, maxu = int(min(pt[0] for pt in tessel_points2d)*(nbu-1)), int(max(pt[0] for pt in tessel_points2d)*(nbu-1))+1
            minv, maxv = int(min(pt[1] for pt in tessel_points2d)*(nbv-1)), int(max(pt[1] for pt in tessel_points2d)*(nbv-1))+1
            
            all_points2d = delete_double_point(tessel_points2d)
            all_points3d = delete_double_point(points_contour)
            nbpts_contour2d = len(points_contour)
            for u, list_pointv in enumerate(list_pointsv[minu:maxu+1]) :
                for v, pt in enumerate(list_pointv[minv:maxv+1]) :
                    etageu = u + minu
                    etagev = v + minv
                    pt_2d = Point2D((etageu/(nbu-1), (etagev/(nbv-1))))
                    if poly2d.PointBelongs(pt_2d) :
                        all_points2d.append(pt_2d)
                        all_points3d.append(pt)
            
            return all_points2d, all_points3d, nbpts_contour2d          
    
    def localisation(nbu, nbv, points_surface, points_contour) :
        
        list_pointsv, list_pointsu = [], []
        for etage in range(0, nbu) :
            list_pointsv.append(points_surface[etage*nbv:(etage+1)*nbv])
        
        for etage in range(0, nbv) :
            pointsu = []
            for k in range(0, nbu) :
                pointsu.append(points_surface[k*nbv+etage])
            list_pointsu.append(pointsu)
        
        tessel_points2d = []
        four_points, four_points2d = [], []
        four_distances = []
        for point in points_contour :
            all_posv, distance, global_position = [], [], []
            offset = 0
            for list_pointv in list_pointsv :
                point1, point2 = list_pointv[0], list_pointv[1]
                d = [point.point_distance(point1), point.point_distance(point2)]
                posv = [0, 1]
                glo_posv = [offset+0, offset+1]
                for enum, pt in enumerate(list_pointv[2:]) :
                    dtest = point.point_distance(pt)
                    if dtest < max(d) :
                        maxi, maxpos = max_pos(d)
                        d[maxpos] = dtest
                        posv[maxpos] = enum+2
                        glo_posv[maxpos] = offset+enum+2
                all_posv.append(posv)
                distance.append(d)
                global_position.append(glo_posv)
                offset += len(list_pointv)
            #take 4 closest points
            d = [distance[0], distance[1]]
            avg1, avg2 = sum(d[0])/2, sum(d[1])/2
            if avg1 > avg2 :
                avg = avg1
                pos_to_change = 0
            else :
                avg = avg2
                pos_to_change = 1
            posu = [0, 1]
            for k, dist in enumerate(distance[2:]) :
                avg_test = sum(dist)/2
                if avg_test<avg:
                    d[pos_to_change] = dist
                    posu[pos_to_change] = k+2
                    avg1, avg2 = sum(d[0])/2, sum(d[1])/2
                    if avg1 > avg2 :
                        avg = avg1
                        pos_to_change = 0
                    else :
                        avg = avg2
                        pos_to_change = 1
            point1 = points_surface[global_position[posu[0]][0]]
            point1_2d = Point2D((posu[0]/(nbu-1), all_posv[posu[0]][0]/(nbv-1)))
            d1 = distance[posu[0]][0]
            point2 = points_surface[global_position[posu[0]][1]]
            point2_2d = Point2D((posu[0]/(nbu-1), all_posv[posu[0]][1]/(nbv-1)))
            d2 = distance[posu[0]][1]
            point3 = points_surface[global_position[posu[1]][0]]
            point3_2d = Point2D((posu[1]/(nbu-1), all_posv[posu[1]][0]/(nbv-1)))
            d3 = distance[posu[1]][0]
            point4 = points_surface[global_position[posu[1]][1]]
            point4_2d = Point2D((posu[1]/(nbu-1), all_posv[posu[1]][1]/(nbv-1)))
            d4 = distance[posu[1]][1]
            four_points.append([point1, point2, point3, point4])
            four_points2d.append([point1_2d, point2_2d, point3_2d, point4_2d])
            four_distances.append([d1, d2, d3, d4])
            
            D = sum(four_distances[-1])
            point_2d = (point1_2d*((D-d1)/D) + point2_2d*((D-d2)/D) + point3_2d*((D-d3)/D) + point4_2d*((D-d4)/D))/3
            tessel_points2d.append(point_2d)
        return list_pointsv, tessel_points2d
    
    def triangulation(self):
        seg = []
        for k in range(0, self.nbpts_contour2d) :
            if k == self.nbpts_contour2d-1 :
                seg.append([k,0])
            else :
                seg.append([k,k+1])
        
        A = dict(vertices=[pt.vector for pt in self.points2d],
                 segments=seg) 
        B = triangle.triangulate(A, 'p')
        Triangles = list(B['triangles'])
        # triangle.compare(plt, A, B)
        # print(B['triangles'].shape)
        # print(B)
        
        return self.points3d, [Triangles]
                    
class Shell3D(CompositePrimitive3D):
    _standalone_in_db = True
    _generic_eq = True
    _non_serializable_attributes  = ['bounding_box']
    _non_eq_attributes = ['name', 'color', 'alpha' 'bounding_box', 'contours']
    _non_hash_attributes = []

    def __init__(self, faces, color=None, alpha=1., name=''):
        self.faces = faces
        self.name = name
        self.color = color
        self.alpha = alpha
        self.bounding_box = self._bounding_box()

    def __hash__(self):
        return sum([hash(f) for f in self.faces])

    def __eq__(self, other_):
        if self.__class__ != other_.__class__:
            return False
        equal = True
        for face, other_face in zip(self.faces, other_.faces):
            equal = (equal and face == other_face)
        return equal

    @classmethod
    def from_step(cls, arguments, object_dict):
        faces = []
        for face in arguments[1]:
            faces.append(object_dict[int(face[1:])])
        return cls(faces, name = arguments[0][1:-1])

    def Rotation(self, center, axis, angle, copy=True):
        if copy:
            new_faces = [face.Rotation(center, axis, angle, copy=True) for face in self.faces]
            return Shell3D(new_faces, name = self.name)
        else:
            for face in self.faces:
                face.Rotation(center, axis, angle, copy=False)
            self.bounding_box = self._bounding_box()

    def Translation(self, offset, copy=True):
        if copy:
            new_faces = [face.Translation(offset, copy=True) for face in self.faces]
            return Shell3D(new_faces, name = self.name)
        else:
            for face in self.faces:
                face.Translation(offset, copy=False)
            self.bounding_box = self._bounding_box()

    def frame_mapping(self, frame, side, copy=True):
        """
        side = 'old' or 'new'
        """
        if copy:
            new_faces = [face.frame_mapping(frame, side, copy=True) for face in self.faces]
            return Shell3D(new_faces, name = self.name)
        else:
            for face in self.faces:
                face.frame_mapping(frame, side, copy=False)
            self.bounding_box = self._bounding_box()

    def copy(self):
        new_faces = [face.copy() for face in self.faces]
        return Shell3D(new_faces, name = self.name)

    def union(self, shell2):
        new_faces = [face for face in self.faces+shell2.faces]
        new_name = self.name+' union '+shell2.name
        new_color = self.color
        return Shell3D(new_faces, name = new_name, color = new_color)
    
    def volume(self):
        """
        Do not consider holes
        """
        volume = 0
        for i, face in enumerate(self.faces):
            points_3D, triangles_indexes = face.triangulation()
            for triangle_indexes in triangles_indexes[0]:
                
                point1 = points_3D[triangle_indexes[0]]
                point2 = points_3D[triangle_indexes[1]]
                point3 = points_3D[triangle_indexes[2]]
                
                v321 = point3[0] * point2[1] * point1[2]
                v231 = point2[0] * point3[1] * point1[2]
                v312 = point3[0] * point1[1] * point2[2]
                v132 = point1[0] * point3[1] * point2[2]
                v213 = point2[0] * point1[1] * point3[2]
                v123 = point1[0] * point2[1] * point3[2]
                volume_tetraedre = 1/6 * (-v321 + v231 + v312 - v132 - v213 + v123)
                # print(volume_tetraedre)
                
                volume += volume_tetraedre
        
        return abs(volume)
                
    def _bounding_box(self):
        """
        Returns the boundary box
        """
        points = []
        for face in self.faces:
            points.extend(face.bounding_box.points)

        xmin = min([pt[0] for pt in points])
        xmax = max([pt[0] for pt in points])
        ymin = min([pt[1] for pt in points])
        ymax = max([pt[1] for pt in points])
        zmin = min([pt[2] for pt in points])
        zmax = max([pt[2] for pt in points])

        return BoundingBox(xmin, xmax, ymin, ymax, zmin, zmax, self.name)

    def point_belongs(self, point, nb_rays=1):
        """
        Ray Casting algorithm
        Returns True if the point is inside the Shell, False otherwise
        """
        epsilon = 10

        bbox = self.bounding_box
        # print('bounding_box',bbox.xmin, bbox.xmax, bbox.ymin, bbox.ymax, bbox.zmin, bbox.zmax)
        # print(point)
        if point[0] < bbox.xmin or point[0] > bbox.xmax:
            return False
        if point[1] < bbox.ymin or point[1] > bbox.ymax:
            return False
        if point[2] < bbox.zmin or point[2] > bbox.zmax:
            return False

        rays = []
        for k in range (0, nb_rays):
            rays.append(LineSegment3D(point,Point3D((random.uniform(0, 1)*epsilon, random.uniform(0, 1)*epsilon, random.uniform(0, 1)*epsilon))))

        rays = sorted(rays, key=lambda ray: ray.Length())

        rays_intersections = []
        tests = []
        
        # for ray in rays[:3]:
        for ray in rays[:nb_rays]:
            count = 0
            ray_intersection = []
            is_inside = True
            for face in self.faces:
                intersection_point = face.linesegment_intersection(ray)
                if intersection_point is not None:
                    ray_intersection.append(intersection_point)
                    count += 1
            if count%2 == 0:
                is_inside = False
            tests.append(is_inside)
            rays_intersections.append(ray_intersection)
        
        for test1, test2 in zip(tests[:-1], tests[1:]):
            if test1 != test2:
                raise ValueError

        return tests[0]

    def is_inside_shell(self, shell2):
        """
        Returns True if all the points of self are inside shell2 and no face \
        are intersecting
        """
        bbox1 = self.bounding_box
        bbox2 = shell2.bounding_box
        if not bbox1.is_inside_bbox(bbox2):
            return False

        points = []
        for face in self.faces:
            points.extend(face.contours3d[0].tessel_points)

        for point in points:
            if not shell2.point_belongs(point):
                return False

        # Check if any faces are intersecting
        for face1 in self.faces:
            for face2 in shell2.faces:
                intersection_points = face1.face_intersection(face2)
                if intersection_points is not None:
#                    print('Two faces are intersecting :', face1, face2)
                    return False

        return True

    def shell_intersection(self, shell2):
        """
        Return None if disjointed
        Return (1, 0) or (0, 1) if one is inside the other
        Return (n1, n2) if intersection

        4 cases :
            (n1, n2) with face intersection             => (n1, n2)
            (0, 0) with face intersection               => (0, 0)
            (0, 0) with no face intersection            => None
            (1, 0) or (0, 1) with no face intersection  => 1
        """
        # Check if boundary boxes don't intersect
        bbox1 = self.bounding_box
        bbox2 = shell2.bounding_box
        if not bbox1.bbox_intersection(bbox2):
#            print("No intersection of shells' BBox")
            return None

        # Check if any point of the first shell is in the second shell
        points1 = []
        for face in self.faces:
            points1.extend(face.contours3d[0].tessel_points)
        points2 = []
        for face in shell2.faces:
            points2.extend(face.contours3d[0].tessel_points)

        nb_pts1 = len(points1)
        nb_pts2 = len(points2)
        compteur1 = 0
        compteur2 = 0
        for point1 in points1:
            if shell2.point_belongs(point1):
                compteur1 += 1
        for point2 in points2:
            if self.point_belongs(point2):
                compteur2 += 1

        inter1 = compteur1/nb_pts1
        inter2 = compteur2/nb_pts2
#        print('shell intersection')
#        print('shell1 intersecte shell2 à', inter1*100, '%')
#        print('shell2 intersecte shell1 à', inter2*100, '%')

        for face1 in self.faces:
            for face2 in shell2.faces:
                intersection_points = face1.face_intersection(face2)
                if intersection_points is not None:
#                    print('Two faces are intersecting :', face1, face2)
#                    ax = face1.plot()
#                    face2.plot(ax)
                    return inter1, inter2
        if (inter1, inter2) == (0, 0):
            return None
        return 1

    def distance_to_shell(self, shell2, add_to_volumemodel=None):
        """
        Returns a Mesure object if the distance is not zero, otherwise returns None
        """

        if self.shell_intersection(shell2) is not None and self.shell_intersection(shell2) != 1:
            return None

        # distance_min, point1_min, point2_min = self.faces[0].distance_to_face(shell2.faces[0], return_points=True)
        distance_min, point1_min, point2_min = self.faces[0].minimum_distance(shell2.faces[0], return_points=True)
        for face1 in self.faces:
            bbox1 = face1.bounding_box
            for face2 in shell2.faces:
                bbox2 = face2.bounding_box
                bbox_distance = bbox1.distance_to_bbox(bbox2)
                if bbox_distance < distance_min:
                    # distance, point1, point2 = face1.distance_to_face(face2, return_points=True)
                    distance, point1, point2 = face1.minimum_distance(face2, return_points=True)
                    if distance == 0:
                        return None
                    elif distance < distance_min:
                        distance_min, point1_min, point2_min = distance, point1, point2

        mesure = Measure3D(point1_min, point2_min)

        if add_to_volumemodel is not None:
            add_to_volumemodel.primitives.append(mesure)

        return mesure

    def distance_to_point(self, point, add_to_volumemodel=None):
        """
        Computes the distance of a point to a Shell3D, whether it is inside or outside the Shell3D
        """
        distance_min, point1_min = self.faces[0].distance_to_point(point, return_other_point=True)
        for face in self.faces[1:]:
            bbox_distance = self.bounding_box.distance_to_point(point)
            if bbox_distance < distance_min:
                distance, point1 = face.distance_to_point(point, return_other_point=True)
                if distance < distance_min:
                    distance_min, point1_min = distance, point1

        mesure = Measure3D(point, point1_min)

        if add_to_volumemodel is not None:
            add_to_volumemodel.primitives.append(mesure)

        return mesure

    def intersection_internal_aabb_volume(self, shell2):
        """
        aabb made of the intersection points and the points of self internal to shell2
        """
        intersections_points = []
        for face1 in self.faces:
            for face2 in shell2.faces:
                intersection_points = face1.face_intersection(face2)
                if intersection_points is not None:
                    intersections_points.extend(intersection_points)

        shell1_points_inside_shell2 = []
        for face in self.faces:
            for point in face.contours3d[0].tessel_points:
                if shell2.point_belongs(point):
                    shell1_points_inside_shell2.append(point)

        if len(intersections_points+shell1_points_inside_shell2) == 0:
            return 0
        bbox = BoundingBox.from_points(intersections_points+shell1_points_inside_shell2)
        return bbox.volume()

    def intersection_external_aabb_volume(self, shell2):
        """
        aabb made of the intersection points and the points of self external to shell2
        """
        intersections_points = []
        for face1 in self.faces:
            for face2 in shell2.faces:
                intersection_points = face1.face_intersection(face2)
                if intersection_points is not None:
                    intersections_points.extend(intersection_points)

        shell1_points_outside_shell2 = []
        for face in self.faces:
            for point in face.contours3d[0].tessel_points:
                if not shell2.point_belongs(point):
                    shell1_points_outside_shell2.append(point)

        if len(intersections_points+shell1_points_outside_shell2) == 0:
            return 0
        bbox = BoundingBox.from_points(intersections_points+shell1_points_outside_shell2)
        return bbox.volume()

    # def babylon_meshes(self):
    def triangulation(self):
        positions = []
        indices = []

        nb_points = 0
        for i, face in enumerate(self.faces):
            # print('\n face', face)
            
            # print('face.triangulation', face.triangulation())
            # print('i', i)
            # print()
            points_3D, triangles_indexes = face.triangulation()
            # points_3D_triangles_indexes = face.triangulation()
            # print('=>', points_3D, triangles_indexes)
            # print()
            # print('len pt3d',len(points_3D))
            
            if points_3D is None : 
                continue
            
            
            for point in points_3D:
                # print('===========>',point)
                positions.extend([k for k in round(point, 6)])
            # print('len positions',len(positions))
            for j, indexes in enumerate(triangles_indexes):
                # print('j',j)
                # print('indexes',indexes)
                # print()
                for index in indexes:
                    indices.extend([k+nb_points for k in index])
            nb_points += len(points_3D)
        return positions, indices
    
    def babylon_meshes(self):
        positions, indices = self.triangulation()
        babylon_mesh = {'positions': positions,
                        'indices': indices,
                        'alpha': self.alpha,
                        'name': self.name
                        }
        
        if self.color is None:
            babylon_mesh['color'] = [0.8, 0.8, 0.8]
        else:
            babylon_mesh['color'] = list(self.color)
        
        return [babylon_mesh]

    def babylon_script(self, name='primitive_mesh'):
        s = 'var {} = new BABYLON.Mesh("{}", scene);\n'.format(name, name)

        mesh = self.babylon_meshes()[0]
        
        s += 'var positions = {};\n'.format(mesh['positions'])
        s += 'var indices = {};\n'.format(mesh['indices'])
        s += 'var normals = [];\n'
        s += 'var vertexData = new BABYLON.VertexData();\n'
        s += 'BABYLON.VertexData.ComputeNormals(positions, indices, normals);\n'
        s += 'vertexData.positions = positions;\n'
        s += 'vertexData.indices = indices;\n'
        s += 'vertexData.normals = normals;\n'
        s += 'vertexData.applyToMesh({});\n'.format(name)
        s += '{}.enableEdgesRendering(0.9);\n'.format(name)
        s += '{}.edgesWidth = 0.1;\n'.format(name)
        s += '{}.edgesColor = new BABYLON.Color4(0, 0, 0, 0.6);\n'.format(name)
        s += 'var mat = new BABYLON.StandardMaterial("mat", scene);\n'
#        s += 'mat.diffuseColor = BABYLON.Color3.Green();\n'
#        s += 'mat.specularColor = new BABYLON.Color3(0.5, 0.6, 0.87);\n'
#        s += 'mat.emissiveColor = new BABYLON.Color3(1, 1, 1);\n'
#        s += 'mat.ambientColor = new BABYLON.Color3(0.23, 0.98, 0.53);\n'
        s += 'mat.backFaceCulling = false;\n'
        s += 'mat.alpha = {};\n'.format(self.alpha)
        s += '{}.material = mat;\n'.format(name)
        if self.color is not None:
            s += 'mat.diffuseColor = new BABYLON.Color3({}, {}, {});\n'.format(*self.color)
        return s

class BoundingBox(dc.DessiaObject):
    """
    An axis aligned boundary box
    """
    def __init__(self, xmin, xmax, ymin, ymax, zmin, zmax, name=''):
        self.xmin = xmin
        self.xmax = xmax
        self.ymin = ymin
        self.ymax = ymax
        self.zmin = zmin
        self.zmax = zmax
        self.points = [Point3D((self.xmin, self.ymin, self.zmin)), \
                       Point3D((self.xmax, self.ymin, self.zmin)), \
                       Point3D((self.xmax, self.ymax, self.zmin)), \
                       Point3D((self.xmin, self.ymax, self.zmin)), \
                       Point3D((self.xmin, self.ymin, self.zmax)), \
                       Point3D((self.xmax, self.ymin, self.zmax)), \
                       Point3D((self.xmax, self.ymax, self.zmax)), \
                       Point3D((self.xmin, self.ymax, self.zmax))]
        self.center = (self.points[0]+self.points[-2])/2
        self.name = name

    def __hash__(self):
        return sum([hash(p) for p in self.points])

    def plot(self, ax=None, color=''):
        fig = plt.figure()
        if ax is None:
            ax = fig.add_subplot(111, projection='3d')

        bbox_edges =  [[self.points[0], self.points[1]], [self.points[0], self.points[3]], \
                       [self.points[0], self.points[4]], [self.points[1], self.points[2]], \
                       [self.points[1], self.points[5]], [self.points[2], self.points[3]], \
                       [self.points[2], self.points[6]], [self.points[3], self.points[7]], \
                       [self.points[4], self.points[5]], [self.points[5], self.points[6]], \
                       [self.points[6], self.points[7]], [self.points[7], self.points[4]]]

        x = [p[0] for p in self.points]
        y = [p[1] for p in self.points]
        z = [p[2] for p in self.points]
        ax.scatter(x, y, z)
        for edge in bbox_edges:
            ax.plot3D([edge[0][0], edge[1][0]],
                      [edge[0][1], edge[1][1]],
                      [edge[0][2], edge[1][2]],
                      'gray')
        ax.set_xlabel('X Label')
        ax.set_ylabel('Y Label')
        ax.set_zlabel('Z Label')
        plt.show()
        return ax

    @classmethod
    def from_points(cls, points):
        # if len(points) == 0:
        #     return (0, 0, 0, 0, 0, 0)
        xmin = min([pt[0] for pt in points])
        xmax = max([pt[0] for pt in points])
        ymin = min([pt[1] for pt in points])
        ymax = max([pt[1] for pt in points])
        zmin = min([pt[2] for pt in points])
        zmax = max([pt[2] for pt in points])
        return cls(xmin, xmax, ymin, ymax, zmin, zmax)

    def volume(self):
        return (self.xmax-self.xmin)*(self.ymax-self.ymin)*(self.zmax-self.zmin)

    def bbox_intersection(self, bbox2):
        return (self.xmin < bbox2.xmax and self.xmax > bbox2.xmin \
                and self.ymin < bbox2.ymax and self.ymax > bbox2.ymin \
                and self.zmin < bbox2.zmax and self.zmax > bbox2.zmin)

    def is_inside_bbox(self, bbox2):
        return (self.xmin > bbox2.xmin and self.xmax < bbox2.xmax \
                and self.ymin > bbox2.ymin and self.ymax < bbox2.ymax \
                and self.zmin > bbox2.zmin and self.zmax < bbox2.zmax)

    def intersection_volume(self, bbox2):
        if not self.bbox_intersection(bbox2):
            return 0
        if self.is_inside_bbox(bbox2) or bbox2.is_inside_bbox(self):
            return min(self.volume(), bbox2.volume())

        lx = min(self.xmax, bbox2.xmax) - max(self.xmin, bbox2.xmin)
        ly = min(self.ymax, bbox2.ymax) - max(self.ymin, bbox2.ymin)
        lz = min(self.zmax, bbox2.zmax) - max(self.zmin, bbox2.zmin)

        return lx * ly * lz

    # def intersection_volume(self, bbox2):
    #     if not self.bbox_intersection(bbox2):
    #         return 0
    #
    #     permute_bbox1 = self
    #     permute_bbox2 = bbox2
    #
    #     if permute_bbox2.xmin < permute_bbox1.xmin:
    #         permute_bbox1, permute_bbox2 = permute_bbox2, permute_bbox1
    #     lx = permute_bbox1.xmax - permute_bbox2.xmin
    #
    #     if permute_bbox2.ymin < permute_bbox1.ymin:
    #         permute_bbox1, permute_bbox2 = permute_bbox2, permute_bbox1
    #     ly = permute_bbox1.ymax - permute_bbox2.ymin
    #
    #     if permute_bbox2.zmin < permute_bbox1.zmin:
    #         permute_bbox1, permute_bbox2 = permute_bbox2, permute_bbox1
    #     lz = permute_bbox1.zmax - permute_bbox2.zmin
    #
    #     return lx*ly*lz

    def distance_to_bbox(self, bbox2):
        if self.bbox_intersection(bbox2):
            return 0

        permute_bbox1 = self
        permute_bbox2 = bbox2

        if permute_bbox2.xmin < permute_bbox1.xmin:
            permute_bbox1, permute_bbox2 = permute_bbox2, permute_bbox1
        dx = permute_bbox2.xmin - permute_bbox1.xmax
        if dx < 0:
            dx = 0

        if permute_bbox2.ymin < permute_bbox1.ymin:
            permute_bbox1, permute_bbox2 = permute_bbox2, permute_bbox1
        dy = permute_bbox2.ymin - permute_bbox1.ymax
        if dy < 0:
            dy = 0

        if permute_bbox2.zmin < permute_bbox1.zmin:
            permute_bbox1, permute_bbox2 = permute_bbox2, permute_bbox1
        dz = permute_bbox2.zmin - permute_bbox1.zmax
        if dz < 0:
            dz = 0

        return (dx**2 + dy**2 + dz**2)**0.5

    def point_belongs(self, point):
        return self.xmin < point[0] and point[0] < self.xmax \
        and self.ymin < point[1] and point[1] < self.ymax \
        and self.zmin < point[2] and point[2] < self.zmax

    def distance_to_point(self, point):
        if self.point_belongs(point):
            return min([self.xmax-point[0], point[0]-self.xmin,
                        self.ymax-point[1], point[1]-self.ymin,
                        self.zmax-point[2], point[2]-self.zmin])
        else:
            if point[0] < self.xmin:
                dx = self.xmin - point[0]
            elif self.xmax < point[0]:
                dx = point[0] - self.xmax
            else:
                dx = 0

            if point[1] < self.ymin:
                dy = self.ymin - point[1]
            elif self.ymax < point[1]:
                dy = point[1] - self.ymax
            else:
                dy = 0

            if point[2] < self.zmin:
                dz = self.zmin - point[2]
            elif self.zmax < point[2]:
                dz = point[2] - self.zmax
            else:
                dz = 0
        return (dx**2 + dy**2 + dz**2)**0.5

    def distance_between_two_points_on_bbox(self, point1, point2):

        if   math.isclose(point1[0], self.xmin, abs_tol=1e-8):
            face_point1 = 5
        elif math.isclose(point1[0], self.xmax, abs_tol=1e-8):
            face_point1 = 3
        elif math.isclose(point1[1], self.ymin, abs_tol=1e-8):
            face_point1 = 4
        elif math.isclose(point1[1], self.ymax, abs_tol=1e-8):
            face_point1 = 2
        elif math.isclose(point1[2], self.zmin, abs_tol=1e-8):
            face_point1 = 6
        elif math.isclose(point1[2], self.zmax, abs_tol=1e-8):
            face_point1 = 1
        else:
            raise NotImplementedError

        if   math.isclose(point2[0], self.xmin, abs_tol=1e-8):
            face_point2 = 5
        elif math.isclose(point2[0], self.xmax, abs_tol=1e-8):
            face_point2 = 3
        elif math.isclose(point2[1], self.ymin, abs_tol=1e-8):
            face_point2 = 4
        elif math.isclose(point2[1], self.ymax, abs_tol=1e-8):
            face_point2 = 2
        elif math.isclose(point2[2], self.zmin, abs_tol=1e-8):
            face_point2 = 6
        elif math.isclose(point2[2], self.zmax, abs_tol=1e-8):
            face_point2 = 1
        else:
            raise NotImplementedError

        point1_copy = point1.copy()
        point2_copy = point2.copy()
#        print(face_point1, face_point2)
        if face_point1 > face_point2:
#            print('inversion')
            point1, point2 = point2, point1
            face_point1, face_point2 = face_point2, face_point1

        # The points are on the same face
        if face_point1 == face_point2:
            return point1.point_distance(point2)

        deltax = self.xmax - self.xmin
        deltay = self.ymax - self.ymin
        deltaz = self.zmax - self.zmin

        point1_2d_coordinate_dict = {1: Point2D((point1[0]-self.xmin-deltax/2, point1[1]-self.ymin-deltay/2)),
                                     2: Point2D((point1[2]-self.zmin-deltaz/2, point1[0]-self.xmin-deltax/2)),
                                     3: Point2D((point1[1]-self.ymin-deltay/2, point1[2]-self.zmin-deltaz/2)),
                                     4: Point2D((point1[0]-self.xmin-deltax/2, point1[2]-self.zmin-deltaz/2)),
                                     5: Point2D((point1[2]-self.zmin-deltaz/2, point1[1]-self.ymin-deltay/2)),
                                     6: Point2D((point1[1]-self.ymin-deltay/2, point1[0]-self.xmin-deltax/2))}

        point2_2d_coordinate_dict = {1: Point2D((point2[0]-self.xmin-deltax/2, point2[1]-self.ymin-deltay/2)),
                                     2: Point2D((point2[2]-self.zmin-deltaz/2, point2[0]-self.xmin-deltax/2)),
                                     3: Point2D((point2[1]-self.ymin-deltay/2, point2[2]-self.zmin-deltaz/2)),
                                     4: Point2D((point2[0]-self.xmin-deltax/2, point2[2]-self.zmin-deltaz/2)),
                                     5: Point2D((point2[2]-self.zmin-deltaz/2, point2[1]-self.ymin-deltay/2)),
                                     6: Point2D((point2[1]-self.ymin-deltay/2, point2[0]-self.xmin-deltax/2))}

        vertex_2d_coordinate_dict = {1: [Point2D((self.xmin-self.xmin-deltax/2, self.ymin-self.ymin-deltay/2)), Point2D((self.xmin-self.xmin-deltax/2, self.ymax-self.ymin-deltay/2)), Point2D((self.xmax-self.xmin-deltax/2, self.ymax-self.ymin-deltay/2)), Point2D((self.xmax-self.xmin-deltax/2, self.ymin-self.ymin-deltay/2))],
                                     2: [Point2D((self.zmin-self.zmin-deltaz/2, self.xmin-self.xmin-deltax/2)), Point2D((self.zmin-self.zmin-deltaz/2, self.xmax-self.xmin-deltax/2)), Point2D((self.zmax-self.zmin-deltaz/2, self.xmax-self.xmin-deltax/2)), Point2D((self.zmax-self.zmin-deltaz/2, self.xmin-self.xmin-deltax/2))],
                                     3: [Point2D((self.ymin-self.ymin-deltay/2, self.zmin-self.zmin-deltaz/2)), Point2D((self.ymin-self.ymin-deltay/2, self.zmax-self.zmin-deltaz/2)), Point2D((self.ymax-self.ymin-deltay/2, self.zmax-self.zmin-deltaz/2)), Point2D((self.ymax-self.ymin-deltay/2, self.zmin-self.zmin-deltaz/2))],
                                     4: [Point2D((self.xmin-self.xmin-deltax/2, self.zmin-self.zmin-deltaz/2)), Point2D((self.xmin-self.xmin-deltax/2, self.zmax-self.zmin-deltaz/2)), Point2D((self.xmax-self.xmin-deltax/2, self.zmax-self.zmin-deltaz/2)), Point2D((self.xmax-self.xmin-deltax/2, self.zmin-self.zmin-deltaz/2))],
                                     5: [Point2D((self.zmin-self.zmin-deltaz/2, self.ymin-self.ymin-deltay/2)), Point2D((self.zmin-self.zmin-deltaz/2, self.ymax-self.ymin-deltay/2)), Point2D((self.zmax-self.zmin-deltaz/2, self.ymax-self.ymin-deltay/2)), Point2D((self.zmax-self.zmin-deltaz/2, self.ymin-self.ymin-deltay/2))],
                                     6: [Point2D((self.ymin-self.ymin-deltay/2, self.xmin-self.xmin-deltax/2)), Point2D((self.ymin-self.ymin-deltay/2, self.xmax-self.xmin-deltax/2)), Point2D((self.ymax-self.ymin-deltay/2, self.xmax-self.xmin-deltax/2)), Point2D((self.ymax-self.ymin-deltay/2, self.xmin-self.xmin-deltax/2))],}

#        vertex_2d_coordinate_dict2 = {1: [Point2D((self.xmin, self.ymin)), Point2D((self.xmin, self.ymax)), Point2D((self.xmax, self.ymax)), Point2D((self.xmax, self.ymin))],
#                                    2: [Point2D((self.zmin, self.xmin)), Point2D((self.zmin, self.xmax)), Point2D((self.zmax, self.xmax)), Point2D((self.zmax, self.xmin))],
#                                     3: [Point2D((self.ymin, self.zmin)), Point2D((self.ymin, self.zmax)), Point2D((self.ymax, self.zmax)), Point2D((self.ymax, self.zmin))],
#                                     4: [Point2D((self.xmin, self.zmin)), Point2D((self.xmin, self.zmax)), Point2D((self.xmax, self.zmax)), Point2D((self.xmax, self.zmin))],
#                                     5: [Point2D((self.zmin, self.ymin)), Point2D((self.zmin, self.ymax)), Point2D((self.zmax, self.ymax)), Point2D((self.zmax, self.ymin))],
#                                     6: [Point2D((self.ymin, self.xmin)), Point2D((self.ymin, self.xmax)), Point2D((self.ymax, self.xmax)), Point2D((self.ymax, self.xmin))],}


        vertex_to_3d_dict = {1: (2, self.zmax, 0, 1),
                             2: (1, self.ymax, 2, 0),
                             3: (0, self.xmax, 1, 2),
                             4: (1, self.ymin, 0, 2),
                             5: (0, self.xmin, 2, 1),
                             6: (2, self.zmin, 1, 0)}

        offset_dict = {0: self.xmin+deltax/2,
                       1: self.ymin+deltay/2,
                       2: self.zmin+deltaz/2}

        opposite_face_dict = {1: 6, 2: 4, 3: 5, 4: 2, 5: 3, 6: 1}

        combination_dict = {(1, 2): Frame2D(Point2D((0,  deltay/2+deltaz/2)), Vector2D((0,-1)), Vector2D(( 1, 0))),
                            (2, 1): Frame2D(Point2D(( deltay/2+deltaz/2, 0)), Vector2D((0, 1)), Vector2D((-1, 0))),
                            (1, 3): Frame2D(Point2D(( deltax/2+deltaz/2, 0)), Vector2D((0, 1)), Vector2D((-1, 0))),
                            (3, 1): Frame2D(Point2D((0,  deltax/2+deltaz/2)), Vector2D((0,-1)), Vector2D(( 1, 0))),
                            (1, 4): Frame2D(Point2D((0, -deltay/2-deltaz/2)), Vector2D((1, 0)), Vector2D(( 0, 1))),
                            (4, 1): Frame2D(Point2D((-deltay/2-deltaz/2, 0)), Vector2D((1, 0)), Vector2D(( 0, 1))),
                            (1, 5): Frame2D(Point2D((-deltax/2-deltaz/2, 0)), Vector2D((1, 0)), Vector2D(( 0, 1))),
                            (5, 1): Frame2D(Point2D((0, -deltax/2-deltaz/2)), Vector2D((1, 0)), Vector2D(( 0, 1))),
                            (2, 3): Frame2D(Point2D((0,  deltax/2+deltay/2)), Vector2D((0,-1)), Vector2D(( 1, 0))),
                            (3, 2): Frame2D(Point2D(( deltax/2+deltay/2, 0)), Vector2D((0, 1)), Vector2D((-1, 0))),
                            (2, 5): Frame2D(Point2D((0, -deltax/2-deltay/2)), Vector2D((1, 0)), Vector2D(( 0, 1))),
                            (5, 2): Frame2D(Point2D((-deltax/2-deltay/2, 0)), Vector2D((1, 0)), Vector2D(( 0, 1))),
                            (2, 6): Frame2D(Point2D((-deltaz/2-deltay/2, 0)), Vector2D((1, 0)), Vector2D(( 0, 1))),
                            (6, 2): Frame2D(Point2D((0, -deltaz/2-deltay/2)), Vector2D((1, 0)), Vector2D(( 0, 1))),
                            (3, 4): Frame2D(Point2D((-deltay/2-deltax/2, 0)), Vector2D((1, 0)), Vector2D(( 0, 1))),
                            (4, 3): Frame2D(Point2D((0, -deltay/2-deltax/2)), Vector2D((1, 0)), Vector2D(( 0, 1))),
                            (3, 6): Frame2D(Point2D((0, -deltaz/2-deltax/2)), Vector2D((1, 0)), Vector2D(( 0, 1))),
                            (6, 3): Frame2D(Point2D((-deltaz/2-deltax/2, 0)), Vector2D((1, 0)), Vector2D(( 0, 1))),
                            (4, 5): Frame2D(Point2D((-deltax/2-deltay/2, 0)), Vector2D((0, 1)), Vector2D((-1, 0))),
                            (5, 4): Frame2D(Point2D((0, -deltax/2-deltay/2)), Vector2D((0,-1)), Vector2D(( 1, 0))),
                            (4, 6): Frame2D(Point2D((0, -deltaz/2-deltay/2)), Vector2D((0,-1)), Vector2D(( 1, 0))),
                            (6, 4): Frame2D(Point2D((-deltaz/2-deltay/2, 0)), Vector2D((0, 1)), Vector2D((-1, 0))),
                            (5, 6): Frame2D(Point2D((-deltaz/2-deltax/2, 0)), Vector2D((0, 1)), Vector2D((-1, 0))),
                            (6, 5): Frame2D(Point2D((0, -deltaz/2-deltax/2)), Vector2D((0,-1)), Vector2D(( 1, 0)))}

        point1_2d = point1_2d_coordinate_dict[face_point1]
        point2_2d = point2_2d_coordinate_dict[face_point2]

        # The points are on adjacent faces
        if opposite_face_dict[face_point1] != face_point2:
            frame =  combination_dict[(face_point1, face_point2)]
            net_point2 = frame.OldCoordinates(point2_2d)

            # Computes the 3D intersection between the net_line and the edges of the face_point1
            net_line = LineSegment2D(point1_2d, net_point2)
            vertex_points = vertex_2d_coordinate_dict[face_point1]
            edge_lines = [LineSegment2D(p1, p2) for p1, p2 in zip(vertex_points, vertex_points[1:]+[vertex_points[0]])]
            for line in edge_lines:
                edge_intersection_point, a, b = Point2D.LinesIntersection(net_line, line, curvilinear_abscissa=True)
                if edge_intersection_point is not None \
                and a > 0 and a < 1 and b > 0 and b < 1:
                    break
            offset_indice, offset, indice1, indice2 = vertex_to_3d_dict[face_point1]
            disordered_coordinate = [(indice1, edge_intersection_point[0]+offset_dict[indice1]),
                                     (indice2, edge_intersection_point[1]+offset_dict[indice2]),
                                     (offset_indice, offset)]
            disordered_coordinate = sorted(disordered_coordinate, key=lambda a: a[0])
            intersection_point_3d = Point3D(tuple([p[1] for p in disordered_coordinate]))

            mesures = [Measure3D(point1_copy, intersection_point_3d),
                       Measure3D(intersection_point_3d, point2_copy)]

            return mesures

        # The points are on opposite faces
        else:
            net_points2_and_frame = []

            faces_number = [1, 2, 3, 4, 5, 6]
            faces_number.remove(face_point1)
            faces_number.remove(face_point2)
            pathes = []
            for face_nb in faces_number:
                path = [(face_point1, face_nb), (face_nb, face_point2)]
                pathes.append(path)

            for path in pathes:
                frame1 = combination_dict[(path[0][0], path[0][1])]
                frame2 = combination_dict[(path[1][0], path[1][1])]
                frame = frame1 + frame2
                net_points2_and_frame.append((Point2D(frame.OldCoordinates(point2_2d).vector), frame))
            net_point2, frame = min(net_points2_and_frame, key=lambda pt: pt[0].point_distance(point1_2d))
            net_line = LineSegment2D(point1_2d, net_point2)

            # Computes the 3D intersection between the net_line and the edges of the face_point1
            vertex_points = vertex_2d_coordinate_dict[face_point1]
            edge_lines = [LineSegment2D(p1, p2) for p1, p2 in zip(vertex_points, vertex_points[1:]+[vertex_points[0]])]
            for line in edge_lines:
                edge_intersection_point1, a, b = Point2D.LinesIntersection(net_line, line, curvilinear_abscissa=True)
                if edge_intersection_point1 is not None \
                and a > 0 and a < 1 and b > 0 and b < 1:
                    break
            offset_indice, offset, indice1, indice2 = vertex_to_3d_dict[face_point1]
            disordered_coordinate = [(indice1, edge_intersection_point1[0]+offset_dict[indice1]),
                                     (indice2, edge_intersection_point1[1]+offset_dict[indice2]),
                                     (offset_indice, offset)]
            disordered_coordinate = sorted(disordered_coordinate, key=lambda a: a[0])
            intersection_point1_3d = Point3D(tuple([p[1] for p in disordered_coordinate]))

            # Computes the 3D intersection between the net_line and the edges of the face_point2
            vertex_points = [frame.OldCoordinates(p) for p in vertex_2d_coordinate_dict[face_point2]]
            edge_lines = [LineSegment2D(p1, p2) for p1, p2 in zip(vertex_points, vertex_points[1:]+[vertex_points[0]])]
            for line in edge_lines:
                edge_intersection_point2, a, b = Point2D.LinesIntersection(net_line, line, curvilinear_abscissa=True)
                if edge_intersection_point2 is not None \
                and a > 0 and a < 1 and b > 0 and b < 1:
                    break
            edge_intersection_point2 = Point2D(frame.NewCoordinates(edge_intersection_point2))
            offset_indice, offset, indice1, indice2 = vertex_to_3d_dict[face_point2]
            disordered_coordinate = [(indice1, edge_intersection_point2[0]+offset_dict[indice1]),
                                     (indice2, edge_intersection_point2[1]+offset_dict[indice2]),
                                     (offset_indice, offset)]
            disordered_coordinate = sorted(disordered_coordinate, key=lambda a: a[0])
            intersection_point2_3d = Point3D(tuple([p[1] for p in disordered_coordinate]))

            if point1 == point1_copy:
                mesures = [Measure3D(point1, intersection_point1_3d),
                           Measure3D(intersection_point1_3d, intersection_point2_3d),
                           Measure3D(intersection_point2_3d, point2)]
            else:
                mesures = [Measure3D(point2, intersection_point2_3d),
                           Measure3D(intersection_point2_3d, intersection_point1_3d),
                           Measure3D(intersection_point1_3d, point1)]
            return mesures

    def babylon_script(self):
        height = self.ymax-self.ymin
        width = self.xmax-self.xmin
        depth = self.zmax-self.zmin
        s = 'var box = BABYLON.MeshBuilder.CreateBox("box", {{height: {}, width: {}, depth: {}}}, scene);\n'.format(height, width, depth)
        s += 'box.setPositionWithLocalVector(new BABYLON.Vector3({},{},{}));\n'.format(self.center[0], self.center[1], self.center[2])
        s += 'var bboxmat = new BABYLON.StandardMaterial("bboxmat", scene);\n'
        s += 'bboxmat.alpha = 0.4;\n'
        s += 'var DTWidth = {};\n'.format(width*60)
        s += 'var DTHeight = {};\n'.format(height*60)
        s += 'var font_type = "Arial";\n'
        s += 'var text = "{}";\n'.format(self.name)
        s += 'var dynamicTexture = new BABYLON.DynamicTexture("DynamicTexture", {width:DTWidth, height:DTHeight}, scene);\n'
        s += 'var ctx = dynamicTexture.getContext();\n'
        s += 'var size = 0.8;\n'
        s += 'ctx.font = size + "px " + font_type;\n'
        s += 'var textWidth = ctx.measureText(text).width;\n'
        s += 'var ratio = textWidth/size;\n'
        s += 'var font_size = Math.floor(DTWidth / ratio);\n'
        s += 'var font = font_size + "px " + font_type;\n'
        s += 'dynamicTexture.drawText(text, null, null, font, "#000000", "#ffffff", false);\n'
        s += 'bboxmat.diffuseTexture = dynamicTexture;\n'
        s += 'box.material = bboxmat;\n'
        return s

class Measure2D(LineSegment2D):
    def __init__(self, point1, point2, label='', unit='mm', type_='distance'):
        """
        :param unit: 'mm', 'm' or None. If None, the distance won't be in the label

        """
        # TODO: offset parameter
        LineSegment2D.__init__(self, point1, point2)
        self.label = label
        self.unit = unit
        self.type_ = type_
        
    def MPLPlot(self, ax, ndigits=6):
        x1, y1 = self.points[0]
        x2, y2 = self.points[1]
        xm, ym = 0.5*(self.points[0] + self.points[1])
        distance = self.points[1].point_distance(self.points[0])
        
        if self.label != '':
            label = '{}: '.format(self.label)
        else:
            label = ''
        if self.unit == 'mm':            
            label += '{} mm'.format(round(distance*1000, ndigits))
        else:
            label += '{} m'.format(round(distance, ndigits))
        
        if self.type_ == 'distance':
            arrow = FancyArrowPatch((x1, y1), (x2, y2),
                                    arrowstyle='<|-|>,head_length=10,head_width=5',
                                    shrinkA=0, shrinkB=0,
                                    color='k')
        elif self.type_ == 'radius':
            arrow = FancyArrowPatch((x1, y1), (x2, y2),
                                    arrowstyle='-|>,head_length=10,head_width=5',
                                    shrinkA=0, shrinkB=0,
                                    color='k')
            

        ax.add_patch(arrow)
        if x2-x1 == 0.:
            theta = 90.
        else:            
            theta = math.degrees(math.atan((y2-y1)/(x2-x1)))
        ax.text(xm, ym, label, va='bottom', ha='center', rotation=theta)
        

class Measure3D(Line3D):
    def __init__(self, point1, point2, color=(1,0,0)):
        self.points = [point1, point2]
        self.color = color
        self.distance = Vector3D(self.points[0]-self.points[1]).Norm()
        self.bounding_box = self._bounding_box()

    # !!! no eq defined!
    def __hash__(self):
        return sum([hash(p) for p in self.points])

    def babylon_script(self):
        s = 'var myPoints = [];\n'
        s += 'var point1 = new BABYLON.Vector3({},{},{});\n'.format(self.points[0][0],self.points[0][1],self.points[0][2])
        s += 'myPoints.push(point1);\n'
        s += 'var point2 = new BABYLON.Vector3({},{},{});\n'.format(self.points[1][0],self.points[1][1],self.points[1][2])
        s += 'myPoints.push(point2);\n'
        s += 'var line = BABYLON.MeshBuilder.CreateLines("lines", {points: myPoints}, scene);\n'
        s += 'line.color = new BABYLON.Color3({}, {}, {});\n'.format(self.color[0], self.color[1], self.color[2])
        return s

class Group:
    def __init__(self, primitives, name):
        self.primitives = primitives
        self.name = name


class StepFunction:
    def __init__(self, function_id, function_name, function_arg):
        self.id = function_id
        self.name = function_name
        self.arg = function_arg

        if self.name == "":
            if self.arg[1][0] == 'B_SPLINE_SURFACE':
                self.simplify('B_SPLINE_SURFACE')
            if self.arg[1][0] == 'B_SPLINE_CURVE':
                self.simplify('B_SPLINE_CURVE')
                
    def simplify(self, new_name):
        # ITERATE ON SUBFUNCTIONS
        args = [subfun[1] for (i, subfun) in enumerate(self.arg) if (len(subfun[1]) != 0 or i == 0)]
        arguments = []
        for arg in args:
            if arg == []:
                arguments.append("''")
            else:
                arguments.extend(arg)
        arguments.pop() # DELETE REPRESENTATION_ITEM('')

        self.name = new_name
        self.arg = arguments
        

class Step:
    def __init__(self, stepfile):
        self.stepfile = stepfile

        self.functions, self.all_connections = self.read_functions()

    def read_functions(self):
        f = open(self.stepfile, "r", encoding = "ISO-8859-1")

        all_connections = []

        previous_line = ""
        functions = {}

        for line in f:

            line = line.replace(" ", "")
            line = line.replace("\n", "")

            # SKIP EMPTY LINE
            if not line:
                continue

            # ASSEMBLE LINES IF THEY ARE SEPARATED
            if line[-1] != ';':
                previous_line = previous_line + line
                continue

            line = previous_line + line

            # SKIP HEADER
            if line[0] != "#":
                previous_line = str()
                continue

            function = line.split("=")
            function_id = int(function[0][1:])
            function_name_arg = function[1].split("(", 1)
            function_name = function_name_arg[0]
            function_arg = function_name_arg[1].split("#")
            function_connections = []
            for connec in function_arg[1:]:
                connec = connec.split(",")
                connec = connec[0].split(")")
                if connec[0][-1] != "'":
                    function_connection = int(connec[0])
                    function_connections.append((function_id, function_connection))

            all_connections.extend(function_connections)

            previous_line = str()

            # FUNCTION ARGUMENTS
            function_arg = function_name_arg[1]
            arguments = step_split_arguments(function_arg)
            if function_name == "":
                arguments = self.step_subfunctions(arguments)

            for i, argument in enumerate(arguments):
                if argument[:2] == '(#' and argument[-1] == ')':
                    arg_list = set_to_list(argument)
                    arguments[i] = arg_list

            function = StepFunction(function_id, function_name, arguments)
            functions[function_id] = function

        f.close()

        return functions, all_connections

    def create_graph(self, draw=False, html=False):

        G = nx.Graph()
        F = nx.DiGraph()
        labels = {}

        for function in self.functions.values():
            if function.name in step_to_volmdlr_primitive:
                G.add_node(function.id)
                F.add_node(function.id)
                labels[function.id] = str(function.id)+' '+function.name

        # Delete connection if node not found
        node_list = list(F.nodes())
        delete_connection = []
        for connection in self.all_connections:
            if connection[0] not in node_list or connection[1] not in node_list:
                delete_connection.append(connection)
        for delete in delete_connection:
            self.all_connections.remove(delete)

        # Create graph connections
        G.add_edges_from(self.all_connections)
        F.add_edges_from(self.all_connections)

        # Remove single nodes
        delete_nodes = []
        for node in F.nodes:
            if F.degree(node) == 0:
                delete_nodes.append(node)
        for node in delete_nodes:
            F.remove_node(node)
            G.remove_node(node)

        if draw:
            # ----------------PLOT----------------
            pos = nx.kamada_kawai_layout(G)
            plt.figure()
            nx.draw_networkx_nodes(F, pos)
            nx.draw_networkx_edges(F, pos)
            nx.draw_networkx_labels(F, pos, labels)
            # ------------------------------------

        if html:

            env = Environment(loader=PackageLoader('powertransmission', 'templates'),
                              autoescape=select_autoescape(['html', 'xml']))
            template = env.get_template('graph_visJS.html')

            nodes = []
            edges = []
            for label in list(labels.values()):
                nodes.append({'name': label, 'shape': 'circular'})

            for edge in G.edges:
                edge_dict = {}
                edge_dict['inode1'] = int(edge[0])-1
                edge_dict['inode2'] = int(edge[1])-1
                edges.append(edge_dict)

            options = {}
            s = template.render(
                name=self.stepfile,
                nodes=nodes,
                edges=edges,
                options=options)

            with open('graph_visJS.html', 'wb') as file:
                file.write(s.encode('utf-8'))

            webbrowser.open('file://' + os.path.realpath('graph_visJS.html'))

        return F

    def draw_graph(self):
        self.graph = self.create_graph()
        labels = {}
        for id_nb, function in self.functions.items():
            labels[id_nb] = str(id_nb)+' '+function.name
        pos = nx.kamada_kawai_layout(self.graph)
        plt.figure()
        nx.draw_networkx_nodes(self.graph, pos)
        nx.draw_networkx_edges(self.graph, pos)
        nx.draw_networkx_labels(self.graph, pos, labels)

    def step_subfunctions(self, subfunctions):
        subfunctions = subfunctions[0]
        parenthesis_count = 0
        subfunction_names = []
        subfunction_args = []
        subfunction_name = ""
        subfunction_arg = ""
        for char in subfunctions:
            
            if char == "(":
                parenthesis_count += 1
                if parenthesis_count == 1:
                    subfunction_names.append(subfunction_name)
                    subfunction_name = ""
                else:
                    subfunction_arg += char
                    
            elif char == ")":
                parenthesis_count -= 1
                if parenthesis_count == 0:
                    subfunction_args.append(subfunction_arg)
                    subfunction_arg = ""
                else:
                    subfunction_arg += char
                
            elif parenthesis_count == 0:
                subfunction_name += char
                
            else:
                subfunction_arg += char

        return [(subfunction_names[i], step_split_arguments(subfunction_args[i])) for i in range(len(subfunction_names))]
            
    def instanciate(self, instanciate_id, object_dict):
        """
        Returns None if the object was instanciate
        """
        
        # print('instanciate_id', instanciate_id)

        name = self.functions[instanciate_id].name
        arguments = self.functions[instanciate_id].arg[:]

        for i, arg in enumerate(arguments):
            if type(arg) == str and arg[0] == '#':
                arguments[i] = int(arg[1:])
            elif type(arg) == str and arg[0:2] == '(#':
                argument = []
                arg_id = ""
                for char in arg[1:-1]:
                    if char == ',':
                        argument.append(arg_id)
                        arg_id = ""
                        continue
                    
                    arg_id += char
                argument.append(arg_id)
                arguments[i] = list(argument)

        if name == 'VERTEX_POINT':
#            object_dict[instanciate_id] = object_dict[arguments[1]]
            volmdlr_object = object_dict[arguments[1]]

        # elif name == 'LINE':
        #     pass

        elif name == 'ORIENTED_EDGE':
#            object_dict[instanciate_id] = object_dict[arguments[3]]
            volmdlr_object = object_dict[arguments[3]]

        elif name == 'FACE_OUTER_BOUND':
#            object_dict[instanciate_id] = object_dict[arguments[1]]
            volmdlr_object = object_dict[arguments[1]]

        elif name == 'FACE_BOUND':
#            object_dict[instanciate_id] = object_dict[arguments[1]]
            volmdlr_object = object_dict[arguments[1]]

        elif name == 'SURFACE_CURVE':
#            object_dict[instanciate_id] = object_dict[arguments[1]]
            volmdlr_object = object_dict[arguments[1]]
        
        elif name == 'SEAM_CURVE':
#            object_dict[instanciate_id] = object_dict[arguments[1]]
            volmdlr_object = object_dict[arguments[1]]
        # elif name == 'EDGE_CURVE':
        #     object_dict[instanciate_id] = object_dict[arguments[3]]

        elif name == 'VERTEX_LOOP' :
#            object_dict[instanciate_id] = object_dict[arguments[1]]
            volmdlr_object = object_dict[arguments[1]]

        elif name == 'PCURVE' :
        #     # object_dict[instanciate_id] = object_dict[arguments[1]]
            volmdlr_object = object_dict[arguments[1]]
        
        elif name in step_to_volmdlr_primitive and hasattr(step_to_volmdlr_primitive[name], "from_step"):
            volmdlr_object = step_to_volmdlr_primitive[name].from_step(arguments, object_dict)

#            object_dict[instanciate_id] = volmdlr_object
#            if hasattr(volmdlr_object, "primitive"):
#                primitives.append(volmdlr_object.primitive)primitives
        
        else:
            print('name', name)
            print('arguments', arguments)
            raise NotImplementedError

        return volmdlr_object

    def to_shells3d(self, name):
        self.graph = self.create_graph()
        
        object_dict = {}

        self.graph.add_node("#0")
        for node in self.graph.nodes:
            if node != '#0' and (self.functions[node].name == "CLOSED_SHELL" or self.functions[node].name == "OPEN_SHELL"):
                self.graph.add_edge("#0", node)

        edges = list(nx.algorithms.traversal.breadth_first_search.bfs_edges(self.graph, "#0"))[::-1]
        for edge_nb, edge in enumerate(edges):
            instanciate_id = edge[1]
            volmdlr_object = self.instanciate(instanciate_id, object_dict)
            object_dict[instanciate_id] = volmdlr_object

        shells = []
        for node in list(self.graph.nodes):
            if node != '#0' and (self.functions[node].name == 'CLOSED_SHELL' or self.functions[node].name == "OPEN_SHELL"):
                shells.append(object_dict[node])
        return shells
    
    def to_scatter_volume_model(self, name):
        object_dict = {}
        points3d = []
        for stepfunction in self.functions.values():
            if stepfunction.name == 'CARTESIAN_POINT':
                # INSTANCIATION
                name = self.functions[stepfunction.id].name
                arguments = self.functions[stepfunction.id].arg[:]
                for i, arg in enumerate(arguments):
                    if type(arg) == str and arg[0] == '#':
                        arguments[i] = int(arg[1:])
                volmdlr_object = step_to_volmdlr_primitive[name].from_step(arguments, object_dict)
                points3d.append(volmdlr_object)
        return VolumeModel(points3d)

class VolumeModel(dc.DessiaObject):
    _standalone_in_db = True
    _generic_eq = True
    _non_serializable_attributes  = ['shells', 'bounding_box']
    _non_eq_attributes = ['name', 'shells', 'bounding_box', 'contours', 'faces']
    _non_hash_attributes = []
    """
    :param groups: A list of two element tuple. The first element is a string naming the group and the second element is a list of primitives of the group
    """
    def __init__(self, primitives, name=''):
        self.primitives = primitives
        self.name = name
        self.shells = []
        if self.primitives:
            self.shells = self._extract_shells()
        if self.shells:
            self.bounding_box = self._bounding_box()
        else : 
            self.bounding_box = BoundingBox(-1, 1, -1, 1, -1, 1)

    # def __hash__(self):
    #     return sum([hash(p) for p in self.primitives])

    def _extract_shells(self):
        shells = []
        for primitive in self.primitives:
            if isinstance(primitive, Shell3D):
                shells.append(primitive)
        return shells

    def Volume(self):
        volume=0
        for primitive in self.primitives:
            volume+=primitive.Volume()
        return volume

    def Rotation(self, center, axis, angle, copy=True):
        if copy:
            new_primitives = [primitive.Rotation(center, axis, angle, copy=True) for primitive in self.primitives]
            return VolumeModel(new_primitives, self.name)
        else:
            for primitives in self.primitives:
                primitives.Translation(center, axis, angle, copy=False)
            self.bounding_box = self._bounding_box()

    def Translation(self, offset, copy=True):
        if copy:
            new_primitives = [primitive.Translation(offset, copy=True) for primitive in self.primitives]
            return VolumeModel(new_primitives, self.name)
        else:
            for primitives in self.primitives:
                primitives.Translation(offset, copy=False)
            self.bounding_box = self._bounding_box()


    def frame_mapping(self, frame, side, copy=True):
        """
        side = 'old' or 'new'
        """
        if copy:
            new_primitives = [primitive.frame_mapping(frame, side, copy=True) for primitive in self.primitives]
            return VolumeModel(new_primitives, self.name)
        else:
            for primitives in self.primitives:
                primitives.frame_mapping(frame, side, copy=False)
            self.bounding_box = self._bounding_box()

    def copy(self):
        new_primitives = [primitive.copy() for primitive in self.primitives]
        return VolumeModel(new_primitives, self.name)

    def _bounding_box(self):
        bboxes = []
        points = []
        for primitive in self.primitives:
            if hasattr(primitive, 'bounding_box'):
                bboxes.append(primitive.bounding_box)
            else:
                if primitive.__class__.__name__ == 'Point3D':
                    points.append(primitive)
        if bboxes:
            xmin = min([box.xmin for box in bboxes])
            xmax = max([box.xmax for box in bboxes])
            ymin = min([box.ymin for box in bboxes])
            ymax = max([box.ymax for box in bboxes])
            zmin = min([box.zmin for box in bboxes])
            zmax = max([box.zmax for box in bboxes])
        elif points:
            xmin = min([p[0] for p in points])
            xmax = max([p[0] for p in points])
            ymin = min([p[1] for p in points])
            ymax = max([p[1] for p in points])
            zmin = min([p[2] for p in points])
            zmax = max([p[2] for p in points])
        else:
            # raise ValueError('Bounding box cant be determined')
            return BoundingBox(-1, 1, -1, 1, 1-1, 1)
        return BoundingBox(xmin, xmax, ymin, ymax, zmin, zmax)
    
    def plot(self, ax=None, color=None):
        fig = plt.figure()
        if ax is None:
            ax = fig.add_subplot(111, projection='3d')

        for i, shell in enumerate(self.shells):
            bbox = shell.bbox()
            bbox.plot(ax, color[i])

        return ax

    def MPLPlot(self):
        """
        Matplotlib plot of model.
        To use for debug.
        """
        fig = plt.figure()
        ax = fig.add_subplot(111, projection='3d', adjustable='box')
#        ax.set_aspect('equal')
        for primitive in self.primitives:
            primitive.MPLPlot(ax)
        ax.set_aspect('equal')
        ax.margins(0.1)
        return ax

    def FreeCADScript(self, fcstd_filepath,
                      freecad_lib_path='/usr/lib/freecad/lib',
                      export_types=('fcstd',),
                      save_to = '',
                      tolerance=0.0001):
        """
        Generate python a FreeCAD definition of model
        :param fcstd_filename: a filename without extension to give the name at the fcstd part written in python code
        :type fcstd_filename:str
        """
        fcstd_filepath = os.path.abspath(fcstd_filepath)
        fcstd_filepath = fcstd_filepath.replace('\\','\\\\')
        freecad_lib_path = freecad_lib_path.replace('\\','\\\\')

        s='# -*- coding: utf-8 -*-\n'
        if freecad_lib_path != '':
            s+="import sys\nsys.path.append('"+freecad_lib_path+"')\n"

        s+="import math\nimport FreeCAD as fc\nimport Part\n\ndoc=fc.newDocument('doc')\n\n"
        for ip, primitive in enumerate(self.primitives):
            if primitive.name == '':
                primitive_name = 'Primitive_{}'.format(ip)
            else:
                primitive_name = 'Primitive_{}_{}'.format(ip, primitive.name)
            s += "part = doc.addObject('App::Part','{}')\n".format(primitive_name)
            if hasattr(primitive, 'FreeCADExport'):
                sp = primitive.FreeCADExport(ip)
                if sp != '':
#                        s += (sp+'\n')
                    s += (sp)
                    s += 'shapeobj = doc.addObject("Part::Feature","{}")\n'.format(primitive_name)
                    if isinstance(primitive, BSplineCurve3D) \
                    or isinstance(primitive, BSplineSurface3D) \
                    or isinstance(primitive, Circle3D) \
                    or isinstance(primitive, LineSegment3D) \
                    or isinstance(primitive, Ellipse3D):
#                            print(primitive)
#                            s += 'S = Part.Shape([primitive{}])\n'.format(ip)
#                            s += 'shapeobj.Shape = S\n'
                        s += 'shapeobj.Shape = primitive{}.toShape()\n'.format(ip)
                    else:
                        s += "shapeobj.Shape = primitive{}\n".format(ip)
                    s += 'part.addObject(shapeobj)\n\n'.format(ip, primitive.name)
            # --------------------DEBUG-------------------
#                else:
#                    raise NotImplementedError
            # ---------------------------------------------

        s+='doc.recompute()\n'
        if 'fcstd' in export_types:
            s+="doc.saveAs('"+fcstd_filepath+".fcstd')\n\n"
        if 'stl' in export_types:
            s+="import Mesh\nMesh.export(doc.Objects,'{}.stl', tolerance={})\n".format(fcstd_filepath, tolerance)
        if 'step' in export_types:
            s+="Part.export(doc.Objects,'{}.step')\n".format(fcstd_filepath)


        if save_to != '':
            with open(os.path.abspath(save_to),'w') as file:
                file.write(s)
        return s

    def FreeCADExport(self,fcstd_filepath,
                      python_path='python',
                      freecad_lib_path='/usr/lib/freecad/lib',
                      export_types=('fcstd',),
                      tolerance=0.0001):
        """
        Export model to .fcstd FreeCAD standard

        :param python_path: path of python binded to freecad

            * on windows: something like C:\\\\Program Files\\\\FreeCAD X.XX\\\\bin\\\\python
            * on linux: python if installed by a dstribution package
        :param filepath: path of fcstd file (without extension)
        :param freecad_lib_path: FreeCAD.so lib path (/usr/lib/freecad/lib in general)
        :param tolerance: the tolerance of tesselation for mesh exports

        """
        fcstd_filepath=os.path.abspath(fcstd_filepath)
        s=self.FreeCADScript(fcstd_filepath,
                             freecad_lib_path = freecad_lib_path,
                             export_types = export_types,
                             tolerance=tolerance)
        with tempfile.NamedTemporaryFile(suffix=".py",delete=False) as f:
            f.write(bytes(s,'utf8'))

        arg = f.name
        output = subprocess.call([python_path, arg])

        f.close()
        os.remove(f.name)
        return output

    def babylon_script(self, use_cdn=True, debug=False):

        env = Environment(loader=PackageLoader('volmdlr', 'templates'),
                          autoescape=select_autoescape(['html', 'xml']))

        template = env.get_template('babylon.html')

        bbox = self._bounding_box()
        center = bbox.center
        max_length = max([bbox.xmax - bbox.xmin,
                          bbox.ymax - bbox.ymin,
                          bbox.zmax - bbox.zmin])

        primitives_strings=[]
        for primitive in self.primitives:
            if hasattr(primitive, 'babylon_script'):
                primitives_strings.append(primitive.babylon_script())
                
        return template.render(name=self.name,
                               center=tuple(center),
                               length=2*max_length,
                               primitives_strings=primitives_strings,
                               use_cdn=use_cdn,
                               debug=debug)

    def babylonjs_from_script(self, page_name=None, use_cdn=True, debug=False):
        script = self.babylon_script(use_cdn=use_cdn, debug=debug)

        if page_name is None:
            with tempfile.NamedTemporaryFile(suffix=".html", delete=False) as file:
                file.write(bytes(script,'utf8'))
            page_name = file.name
        else:
            page_name += '.html'
            with open(page_name,'w')  as file:
                file.write(script)

        webbrowser.open('file://' + os.path.realpath(page_name))

    def babylon_data(self):
        meshes = []
        for primitive in self.primitives:
            if hasattr(primitive, 'babylon_meshes'):
                meshes.extend(primitive.babylon_meshes())
        bbox = self._bounding_box()
        center = bbox.center
        max_length = max([bbox.xmax - bbox.xmin,
                          bbox.ymax - bbox.ymin,
                          bbox.zmax - bbox.zmin])
                
        babylon_data = {'meshes': meshes,
                        'max_length': max_length,
                        'center': list(center)}
        return babylon_data

    @classmethod
    def babylonjs_from_babylon_data(cls, babylon_data, page_name=None, use_cdn=True, debug=False):
        env = Environment(loader=PackageLoader('volmdlr', 'templates'),
                          autoescape=select_autoescape(['html', 'xml']))

        template = env.get_template('babylon_unpacker.html')

        
        script = template.render(babylon_data=babylon_data,
                                 use_cdn=use_cdn,
                                 debug=debug
                                 )
        if page_name is None:
            with tempfile.NamedTemporaryFile(suffix=".html", delete=False) as file:
                file.write(bytes(script,'utf8'))
            page_name = file.name
        else:
            page_name += '.html'
            with open(page_name,'w')  as file:
                file.write(script)

        webbrowser.open('file://' + os.path.realpath(page_name))

        
    def babylonjs(self, page_name=None, use_cdn=True, debug=False):
        # print('self.primitives', self.primitives)
        babylon_data = self.babylon_data()
        self.babylonjs_from_babylon_data(babylon_data, page_name = page_name,
                                         use_cdn = use_cdn, debug = debug)


        


class MovingVolumeModel(VolumeModel):
    def __init__(self, primitives, step_frames, name=''):
        VolumeModel.__init__(self, primitives=primitives, name=name)
        self.step_frames = step_frames
        
        if not self.is_consistent():
            raise dc.ConsistencyError
        
    def is_consistent(self):
        n_primitives = len(self.primitives)
        for frames in self.step_frames:
            if len(frames) != n_primitives:
                return False
        return True

    def step_volume_model(self, istep):
        primitives = []
        for primitive, frame in zip(self.primitives, self.step_frames[istep]):
            primitives.append(primitive.frame_mapping(frame, side='old', copy=True))
        return VolumeModel(primitives)

    def babylon_script(self, use_cdn=True, debug=False):

        env = Environment(loader=PackageLoader('volmdlr', 'templates'),
                          autoescape=select_autoescape(['html', 'xml']))


        template = env.get_template('babylon.html')

        bbox = self._bounding_box()
        center = bbox.center
        max_length = max([bbox.xmax - bbox.xmin,
                          bbox.ymax - bbox.ymin,
                          bbox.zmax - bbox.zmin])

        primitives_strings=[]
        for primitive in self.primitives:
            if hasattr(primitive, 'babylon_script'):
                primitives_strings.append(primitive.babylon_script())

        positions = []
        orientations = []
        for step in self.step_frames:
            step_positions = []
            step_orientations = []

            for frame in step:
                step_positions.append(list(frame.origin))
                step_orientations.append([list(frame.u),
                                          list(frame.v),
                                          list(frame.w)])

            positions.append(step_positions)
            orientations.append(step_orientations)

        return template.render(name=self.name,
                               center=tuple(center),
                               length=2*max_length,
                               primitives_strings=primitives_strings,
                               positions=positions,
                               orientations=orientations,
                               use_cdn=use_cdn,
                               debug=debug)
    
    def babylon_data(self):
        meshes = []
        primitives_to_meshes = []
        for ip, primitive in enumerate(self.primitives):
            if hasattr(primitive, 'babylon_meshes'):
                meshes.extend(primitive.babylon_meshes())
                primitives_to_meshes.append(ip)
                
        bbox = self._bounding_box()
        center = bbox.center
        max_length = max([bbox.xmax - bbox.xmin,
                          bbox.ymax - bbox.ymin,
                          bbox.zmax - bbox.zmin])
                
        steps = []
        for istep, frames in enumerate(self.step_frames):


            # step_positions = []
            # step_orientations = []
            step = {'time': istep}
            for iframe, frame in enumerate(frames):
                if iframe in primitives_to_meshes:
                    imesh = primitives_to_meshes.index(iframe)
                    step[imesh] = {}
                    step[imesh]['position'] = list(round(frame.origin, 6))
                    step[imesh]['orientations'] = [list(round(frame.u, 6)),
                                                    list(round(frame.v, 6)),
                                                    list(round(frame.w, 6))]

            steps.append(step)
        
        babylon_data = {'meshes': meshes,
                        'max_length': max_length,
                        'center': list(center),
                        'steps': steps}
        return babylon_data


class Routing:
    def __init__(self, point1, point2, volumemodel):
        self.points = [point1, point2]
        self.volumemodel = volumemodel

    def straight_line(self):
        """
        Returns 2 distances :
            - no collision distance
            - collision distance
        """
        line = LineSegment3D(self.points[0], self.points[1])

        intersection_points = []
        abscissea_list = []
        for shell in self.volumemodel.shells:
            for face in shell.faces:
                intersection_point, intersection_abscissea = face.linesegment_intersection(line, abscissea=True)
                if intersection_point is not None and intersection_abscissea != 0 and intersection_abscissea != 1:
                    not_in_abscissea_list = True
                    for abscissea in abscissea_list:
                        if math.isclose(abscissea, intersection_abscissea, abs_tol=1e-8):
                            not_in_abscissea_list = False
                    if not_in_abscissea_list:
                        intersection_points.append((intersection_point, intersection_abscissea))
                        abscissea_list.append(intersection_abscissea)

        if len(intersection_points)%2 != 0:
            raise NotImplementedError

        intersection_points = sorted(intersection_points, key=lambda abscissea: abscissea[1])
        all_points_abscissea = [(self.points[0], 0)] + intersection_points[:] + [(self.points[1], 1)]
        all_points = [p[0] for p in all_points_abscissea]

        no_collision_mesures = []
        collision_mesures = []
        i = 0
        for pt1, pt2 in zip(all_points[:-1], all_points[1:]):
            if i%2 == 0:
                no_collision_mesures.append(Measure3D(pt1, pt2, color=(0,0,1)))
            else:
                collision_mesures.append(Measure3D(pt1, pt2, color=(1,0,0)))
            i += 1

        return no_collision_mesures, collision_mesures

    def straight_line2(self):
        """
        Returns the distance of the line going around each shell's bbox encountered along the path
        """
        line = LineSegment3D(self.points[0], self.points[1])

        all_mesures_abscissea = []
        intersection_points = []
        for shell in self.volumemodel.shells:
            shell_intersection_points = []
            bbox = shell.bounding_box
            for face in shell.faces:
                intersection_point, intersection_abscissea = face.linesegment_intersection(line, abscissea=True)
                if intersection_point is not None and intersection_abscissea != 0 and intersection_abscissea != 1:
                    intersection_points.append((intersection_point, intersection_abscissea))
                    shell_intersection_points.append((intersection_point, intersection_abscissea))

            if len(shell_intersection_points) == 2:
                shell_intersection_points = sorted(shell_intersection_points, key=lambda abscissea: abscissea[1])
                abscissea1 = shell_intersection_points[0][1]
                abscissea2 = shell_intersection_points[1][1]
                shell_intersection_points = [p[0] for p in shell_intersection_points]
                around_bbox_mesures = bbox.distance_between_two_points_on_bbox(shell_intersection_points[0], shell_intersection_points[1])
                all_mesures_abscissea.append((around_bbox_mesures, abscissea1, abscissea2))
            elif len(shell_intersection_points) > 2 or len(shell_intersection_points) == 1:
                raise NotImplementedError

        intersection_points = sorted(intersection_points, key=lambda abscissea: abscissea[1])
        all_mesures_abscissea = sorted(all_mesures_abscissea, key=lambda abscissea: abscissea[1])
        all_points_abscissea = [(self.points[0], 0)] + intersection_points[:] + [(self.points[1], 1)]
        all_points = [p[0] for p in all_points_abscissea]

        no_collision_mesures = []
        i = 0
        for pt1, pt2 in zip(all_points[:-1], all_points[1:]):
            if i%2 == 0:
                no_collision_mesures.append(Measure3D(pt1, pt2, color=(0,0,1)))
            else:
                no_collision_mesures.extend(all_mesures_abscissea[i//2][0])
            i += 1

        return no_collision_mesures


class ViewIso:# TODO: rename this in IsoView
    def __init__(self, component, frame, size):
        self.component = component
        self.frame = frame
        self.size = size
        self.plot_datas = self.plot_data()

    def plot_data(self, detail=True):
        wide = min(self.size)/2
        plot_datas = []
        plot_datas.extend(self.component.plot_data(self.frame, detail=detail))
        plot_datas.extend(self.component.plot_data(Frame3D(self.frame.origin + Point3D((0, self.size[1]/2 + self.size[2]/2 + wide, 0)), self.frame.u, self.frame.w, self.frame.v), detail = detail))
        plot_datas.extend(self.component.plot_data(Frame3D(self.frame.origin + Point3D((self.size[0]/2 + self.size[2]/2 + wide, 0, 0)), self.frame.w, self.frame.v, self.frame.u), detail = detail))
        return plot_datas

    def plot(self):
        plot_data.plot(self.plot_datas)



step_to_volmdlr_primitive = {
        # GEOMETRICAL ENTITIES
        'CARTESIAN_POINT': Point3D,
        'DIRECTION': Vector3D,
        'VECTOR': Vector3D,

        'AXIS1_PLACEMENT': None,
        'AXIS2_PLACEMENT_2D': None, # ??????????????????
        'AXIS2_PLACEMENT_3D': Frame3D,

        'LINE': Line3D, #LineSegment3D,
        'CIRCLE': Circle3D,
        'ELLIPSE': Ellipse3D,
        'PARABOLA': None,
        'HYPERBOLA': None,
#        'PCURVE': None,
        'CURVE_REPLICA': None,
        'OFFSET_CURVE_3D': None,
        'TRIMMED_CURVE': None, # BSplineCurve3D cannot be trimmed on FreeCAD
        'B_SPLINE_CURVE': BSplineCurve3D,
        'B_SPLINE_CURVE_WITH_KNOTS': BSplineCurve3D,
        'BEZIER_CURVE': BSplineCurve3D,
        'RATIONAL_B_SPLINE_CURVE': BSplineCurve3D,
        'UNIFORM_CURVE': BSplineCurve3D,
        'QUASI_UNIFORM_CURVE': BSplineCurve3D,
        'SURFACE_CURVE': None, # TOPOLOGICAL EDGE
        'SEAM_CURVE': None, #LineSegment3D, # TOPOLOGICAL EDGE ############################
        'COMPOSITE_CURVE_SEGMENT': None, # TOPOLOGICAL EDGE
        'COMPOSITE_CURVE': Wire3D, # TOPOLOGICAL WIRE
        'COMPOSITE_CURVE_ON_SURFACE': Wire3D, # TOPOLOGICAL WIRE
        'BOUNDARY_CURVE': Wire3D, # TOPOLOGICAL WIRE

        'PLANE': Plane3D,
        'CYLINDRICAL_SURFACE': CylindricalSurface3D,
        'CONICAL_SURFACE': ConicalSurface3D,
        'SPHERICAL_SURFACE': SphericalSurface3D,
        'TOROIDAL_SURFACE': ToroidalSurface3D,
        'DEGENERATE_TOROIDAL_SURFACE': None,
        'B_SPLINE_SURFACE_WITH_KNOTS': BSplineSurface3D,
        'B_SPLINE_SURFACE': BSplineSurface3D,
        'BEZIER_SURFACE': BSplineSurface3D,
        'OFFSET_SURFACE': None,
        'SURFACE_REPLICA': None,
        'RATIONAL_B_SPLINE_SURFACE': BSplineSurface3D,
        'RECTANGULAR_TRIMMED_SURFACE': None,
        'SURFACE_OF_LINEAR_EXTRUSION': BSplineExtrusion, # CAN BE A BSplineSurface3D
        'SURFACE_OF_REVOLUTION': None,
        'UNIFORM_SURFACE': BSplineSurface3D,
        'QUASI_UNIFORM_SURFACE': BSplineSurface3D,
        'RECTANGULAR_COMPOSITE_SURFACE': PlaneFace3D, # TOPOLOGICAL FACES
        'CURVE_BOUNDED_SURFACE': PlaneFace3D, # TOPOLOGICAL FACE


        # TOPOLOGICAL ENTITIES
        'VERTEX_POINT': None,

        'EDGE_CURVE': Edge3D, # LineSegment3D, # TOPOLOGICAL EDGE
        'ORIENTED_EDGE': None, # TOPOLOGICAL EDGE
        # The one above can influence the direction with their last argument
        # TODO : maybe take them into consideration

        'FACE_BOUND': None, # TOPOLOGICAL WIRE
        'FACE_OUTER_BOUND': None, # TOPOLOGICAL WIRE
        # Both above can influence the direction with their last argument
        # TODO : maybe take them into consideration
        'EDGE_LOOP': Contour3D, # TOPOLOGICAL WIRE
        'POLY_LOOP': Contour3D, # TOPOLOGICAL WIRE
        'VERTEX_LOOP': None, # TOPOLOGICAL WIRE

        'ADVANCED_FACE': Face3D,
        'FACE_SURFACE': Face3D,

        'CLOSED_SHELL': Shell3D,
        'OPEN_SHELL': Shell3D,
#        'ORIENTED_CLOSED_SHELL': None,
        'CONNECTED_FACE_SET': Shell3D,

        }<|MERGE_RESOLUTION|>--- conflicted
+++ resolved
@@ -1379,16 +1379,12 @@
              nodes.insert(len(nodes),self.point2)
                    
              segment_to_nodes[self]=nodes
-<<<<<<< HEAD
+
              if ax is not None :
                  for point in segment_to_nodes[self]:
-=======
-             for point in segment_to_nodes[self]:
-                 if ax is not None:
-                    
->>>>>>> 9cf296f3
                      point.MPLPlot(ax=ax,color='r')
-               
+
+           
             
          return segment_to_nodes[self]
 
