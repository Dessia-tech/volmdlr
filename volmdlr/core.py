--- conflicted
+++ resolved
@@ -1834,11 +1834,7 @@
 
     def to_msh_file(self, mesh_dimension: int,
                     factor: float, file_name: str = '', **kwargs):
-<<<<<<< HEAD
-        """ Convert and write model to a .msh file """
-=======
         """ Convert and write model to a .msh file. """
->>>>>>> be39ef13
 
         for element in [('curvature_mesh_size', 0), ('min_points', None), ('initial_mesh_size', 5)]:
             if element[0] not in kwargs:
