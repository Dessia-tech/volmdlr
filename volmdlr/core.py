--- conflicted
+++ resolved
@@ -4,11 +4,8 @@
 Base classes.
 """
 
-<<<<<<< HEAD
 
 import math
-=======
->>>>>>> 022f6bb1
 import os
 import tempfile
 import warnings
@@ -17,14 +14,10 @@
 from typing import List
 from functools import lru_cache
 
-<<<<<<< HEAD
-import gmsh
-
-=======
 import dessia_common.core as dc
 import dessia_common.files as dcf
 # import gmsh
->>>>>>> 022f6bb1
+
 import matplotlib.pyplot as plt
 import numpy as npy
 
@@ -1059,15 +1052,10 @@
         ax = fig.add_subplot(111, projection='3d', adjustable='box')
         for primitive in self.primitives:
             primitive.plot(ax)
-<<<<<<< HEAD
-        # if equal_aspect:
-        #     ax.set_aspect('equal')
-
-=======
         if equal_aspect:
             # ax.set_aspect('equal')
             ax.set_aspect('auto')
->>>>>>> 022f6bb1
+
         ax.margins(0.1)
         return ax
 
@@ -1263,21 +1251,6 @@
 
         stream.write(step_content)
 
-<<<<<<< HEAD
-    def get_geo_lines(self):
-        """
-        gets the lines that define a VolumeModel geometry in a .geo file
-
-        :return: A list of lines that describe the geomery
-        :rtype: List[str]
-        """
-
-        update_data = {'point_account':0,
-                       'line_account':0,
-                       'line_loop_account':0,
-                       'surface_account':0,
-                       'surface_loop_account':0}
-=======
     def volmdlr_volume_model(self):
         return self
 
@@ -1295,7 +1268,6 @@
                        'line_loop_account': 0,
                        'surface_account': 0,
                        'surface_loop_account': 0}
->>>>>>> 022f6bb1
 
         lines = []
         volume = 0
@@ -1313,21 +1285,12 @@
         return lines
 
     def get_mesh_lines(self,
-<<<<<<< HEAD
-               factor: float,
-               curvature_mesh_size: int = 0,
-               min_points: int = None,
-               initial_mesh_size: float = 5):
-        """
-        gets the lines that define mesh parameters for a VolumeModel, to be added to a .geo file
-=======
                        factor: float, **kwargs):
         # curvature_mesh_size: int = 0,
         # min_points: int = None,
         # initial_mesh_size: float = 5):
         """
         Gets the lines that define mesh parameters for a VolumeModel, to be added to a .geo file.
->>>>>>> 022f6bb1
 
         :param factor: A float, between 0 and 1, that describes the mesh quality
         (1 for coarse mesh - 0 for fine mesh)
@@ -1335,12 +1298,9 @@
         :param curvature_mesh_size: Activate the calculation of mesh element sizes based on curvature
         (with curvature_mesh_size elements per 2*Pi radians), defaults to 0
         :type curvature_mesh_size: int, optional
-<<<<<<< HEAD
-        :param min_points: Check if there are enough points on small edges (if it is not, we force to have min_points on that edge), defaults to None
-=======
         :param min_points: Check if there are enough points on small edges (if it is not, we force to have min_points
         on that edge), defaults to None
->>>>>>> 022f6bb1
+
         :type min_points: int, optional
         :param initial_mesh_size: If factor=1, it will be initial_mesh_size elements per dimension, defaults to 5
         :type initial_mesh_size: float, optional
@@ -1349,8 +1309,6 @@
         :rtype: List[str]
         """
 
-<<<<<<< HEAD
-=======
         for element in [('curvature_mesh_size', 0), ('min_points', None), ('initial_mesh_size', 5)]:
             if element[0] not in kwargs:
                 kwargs[element[0]] = element[1]
@@ -1368,7 +1326,6 @@
         # except KeyError:
         #     initial_mesh_size = 5
 
->>>>>>> 022f6bb1
         # meshsizes_max = []
         field_num = 1
         field_nums = []
@@ -1377,59 +1334,19 @@
         lines.append('Mesh.CharacteristicLengthMin = 0;')
         lines.append('Mesh.CharacteristicLengthMax = 1e+22;')
         lines.append('Geometry.Tolerance = 1e-20;')
-<<<<<<< HEAD
-=======
         lines.append('Mesh.AngleToleranceFacetOverlap = 0.01;')
         lines.append('General.Verbosity = 0;')
->>>>>>> 022f6bb1
 
         for i, primitive in enumerate(self.primitives):
             if isinstance(primitive, volmdlr.faces.ClosedShell3D):
                 bbx = primitive.bounding_box
-<<<<<<< HEAD
-                dim1, dim2, dim3 = (bbx.xmax-bbx.xmin), (bbx.ymax-bbx.ymin), (bbx.zmax-bbx.zmin)
-=======
                 dim1, dim2, dim3 = (bbx.xmax - bbx.xmin), (bbx.ymax - bbx.ymin), (bbx.zmax - bbx.zmin)
->>>>>>> 022f6bb1
+
                 volume = dim1 * dim2 * dim3
 
                 if factor == 0:
                     factor = 1e-3
 
-<<<<<<< HEAD
-                size = ((volume ** (1./3.))/initial_mesh_size) * factor
-
-                # meshsizes_max.append(size)
-
-                if min_points:
-                    primitives, primitives_length = [], []
-                    for face in primitive.faces:
-                        for c, contour in enumerate(list(chain(*[[face.outer_contour3d], face.inner_contours3d]))):
-                            if isinstance(contour, volmdlr.wires.Circle2D):
-                                primitives.append(contour)
-                                primitives.append(contour)
-                                primitives_length(contour.length()/2)
-                                primitives_length(contour.length()/2)
-                            else:
-                                for p, primitive in enumerate(contour.primitives):
-                                    if ((primitive not in primitives)
-                                            and (primitive.reverse() not in primitives)):
-                                        primitives.append(primitive)
-                                        primitives_length(primitive.length())
-
-                    for i, length in enumerate(primitives_length):
-                        if length < min_points*size:
-                            lines.append('Transfinite Curve {'+str(i)+'} = '+str(min_points)+' Using Progression 1;')
-
-                lines.append('Field['+str(field_num)+'] = MathEval;')
-                lines.append('Field['+str(field_num)+'].F = "'+str(size)+'";')
-
-                lines.append('Field['+str(field_num+1)+'] = Restrict;')
-                lines.append('Field['+str(field_num+1)+'].InField = '+str(field_num)+';')
-                lines.append('Field['+str(field_num+1)+'].VolumesList = {'+str(i+1)+'};')
-                field_nums.append(field_num+1)
-                field_num +=2
-=======
                 size = ((volume ** (1. / 3.)) / kwargs['initial_mesh_size']) * factor
 
                 # meshsizes_max.append(size)
@@ -1467,7 +1384,6 @@
                 lines.append('Field[' + str(field_num + 1) + '].VolumesList = {' + str(i + 1) + '};')
                 field_nums.append(field_num + 1)
                 field_num += 2
->>>>>>> 022f6bb1
 
             elif isinstance(primitive, volmdlr.faces.OpenShell3D):
                 continue
@@ -1478,100 +1394,18 @@
         # lines.append('Mesh.CharacteristicLengthMin = ' + str(meshsize_min) + ';')
         # lines.append('Mesh.CharacteristicLengthMax = ' + str(meshsize_max) + ';')
 
-<<<<<<< HEAD
-        lines.append('Field['+str(field_num)+'] = MinAniso;')
-        lines.append('Field['+str(field_num)+'].FieldsList = {'+str(field_nums)[1:-1]+'};')
-        lines.append('Background Field = '+str(field_num)+';')
-
-        lines.append('Mesh.MeshSizeFromCurvature = '+str(curvature_mesh_size)+';')
-=======
         lines.append('Field[' + str(field_num) + '] = MinAniso;')
         lines.append('Field[' + str(field_num) + '].FieldsList = {' + str(field_nums)[1:-1] + '};')
         lines.append('Background Field = ' + str(field_num) + ';')
 
         lines.append('Mesh.MeshSizeFromCurvature = ' + str(kwargs['curvature_mesh_size']) + ';')
->>>>>>> 022f6bb1
 
         lines.append('Coherence;')
 
         return lines
 
-<<<<<<< HEAD
-    def to_geo(self, file_name: str,
-               factor: float,
-               curvature_mesh_size: int = 0,
-               min_points: int = None,
-               initial_mesh_size: float = 5):
-        """
-        gets the .geo file for the VolumeModel
-=======
     def to_geo_stream(self, stream: dcf.StringFile,
                       factor: float, **kwargs):
-        """
-        Gets the .geo file for the VolumeModel.
->>>>>>> 022f6bb1
-
-        :param file_name: The geo. file name
-        :type file_name: str
-        :param factor: A float, between 0 and 1, that describes the mesh quality
-        (1 for coarse mesh - 0 for fine mesh)
-        :type factor: float
-        :param curvature_mesh_size: Activate the calculation of mesh element sizes based on curvature
-        (with curvature_mesh_size elements per 2*Pi radians), defaults to 0
-        :type curvature_mesh_size: int, optional
-<<<<<<< HEAD
-        :param min_points: Check if there are enough points on small edges (if it is not, we force to have min_points on that edge), defaults to None
-=======
-        :param min_points: Check if there are enough points on small edges (if it is not, we force to have min_points
-        on that edge), defaults to None
->>>>>>> 022f6bb1
-        :type min_points: int, optional
-        :param initial_mesh_size: If factor=1, it will be initial_mesh_size elements per dimension, defaults to 5
-        :type initial_mesh_size: float, optional
-
-        :return: A txt file
-        :rtype: .txt
-        """
-
-<<<<<<< HEAD
-        lines = self.get_geo_lines()
-        lines.extend(self.get_mesh_lines(factor, curvature_mesh_size,
-                                         min_points, initial_mesh_size))
-        with open(file_name + '.geo', 'w', encoding="utf-8") as f:
-            for line in lines:
-                f.write(line)
-                f.write('\n')
-        f.close()
-
-    def to_geo_with_stl(self, file_name: str,
-               factor: float,
-               curvature_mesh_size: int = 0,
-               min_points: int = None,
-               initial_mesh_size: float = 5):
-        """
-        gets the .geo file for the VolumeModel, with saving each closed shell in a stl file
-=======
-        for element in [('curvature_mesh_size', 0), ('min_points', None), ('initial_mesh_size', 5)]:
-            if element[0] not in kwargs:
-                kwargs[element[0]] = element[1]
-
-        lines = self.get_geo_lines()
-        lines.extend(self.get_mesh_lines(factor,
-                                         curvature_mesh_size=kwargs['curvature_mesh_size'],
-                                         min_points=kwargs['min_points'],
-                                         initial_mesh_size=kwargs['initial_mesh_size']))
-
-        content = ''
-        for line in lines:
-            content += line + '\n'
-
-        stream.write(content)
-
-    def to_geo(self, file_name: str = '',
-               factor: float = 0.5, **kwargs):
-        # curvature_mesh_size: int = 0,
-        # min_points: int = None,
-        # initial_mesh_size: float = 5):
         """
         Gets the .geo file for the VolumeModel.
 
@@ -1597,6 +1431,48 @@
             if element[0] not in kwargs:
                 kwargs[element[0]] = element[1]
 
+        lines = self.get_geo_lines()
+        lines.extend(self.get_mesh_lines(factor,
+                                         curvature_mesh_size=kwargs['curvature_mesh_size'],
+                                         min_points=kwargs['min_points'],
+                                         initial_mesh_size=kwargs['initial_mesh_size']))
+
+        content = ''
+        for line in lines:
+            content += line + '\n'
+
+        stream.write(content)
+
+    def to_geo(self, file_name: str = '',
+               factor: float = 0.5, **kwargs):
+        # curvature_mesh_size: int = 0,
+        # min_points: int = None,
+        # initial_mesh_size: float = 5):
+        """
+        Gets the .geo file for the VolumeModel.
+
+        :param file_name: The geo. file name
+        :type file_name: str
+        :param factor: A float, between 0 and 1, that describes the mesh quality
+        (1 for coarse mesh - 0 for fine mesh)
+        :type factor: float
+        :param curvature_mesh_size: Activate the calculation of mesh element sizes based on curvature
+        (with curvature_mesh_size elements per 2*Pi radians), defaults to 0
+        :type curvature_mesh_size: int, optional
+        :param min_points: Check if there are enough points on small edges (if it is not, we force to have min_points
+        on that edge), defaults to None
+        :type min_points: int, optional
+        :param initial_mesh_size: If factor=1, it will be initial_mesh_size elements per dimension, defaults to 5
+        :type initial_mesh_size: float, optional
+
+        :return: A txt file
+        :rtype: .txt
+        """
+
+        for element in [('curvature_mesh_size', 0), ('min_points', None), ('initial_mesh_size', 5)]:
+            if element[0] not in kwargs:
+                kwargs[element[0]] = element[1]
+
         if not (file_name.endswith('.geo') or file_name.endswith('.geo')):
             file_name += '.geo'
         with open(file_name, 'w', encoding='utf-8') as file:
@@ -1640,7 +1516,6 @@
         # initial_mesh_size: float = 5):
         """
         Gets the .geo file for the VolumeModel, with saving each closed shell in a stl file.
->>>>>>> 022f6bb1
 
         :param file_name: The geo. file name
         :type file_name: str
@@ -1650,12 +1525,8 @@
         :param curvature_mesh_size: Activate the calculation of mesh element sizes based on curvature
         (with curvature_mesh_size elements per 2*Pi radians), defaults to 0
         :type curvature_mesh_size: int, optional
-<<<<<<< HEAD
-        :param min_points: Check if there are enough points on small edges (if it is not, we force to have min_points on that edge), defaults to None
-=======
         :param min_points: Check if there are enough points on small edges (if it is not, we force to have min_points
         on that edge), defaults to None
->>>>>>> 022f6bb1
         :type min_points: int, optional
         :param initial_mesh_size: If factor=1, it will be initial_mesh_size elements per dimension, defaults to 5
         :type initial_mesh_size: float, optional
@@ -1664,11 +1535,6 @@
         :rtype: .txt
         """
 
-<<<<<<< HEAD
-        lines = self.get_geo_lines()
-        lines.extend(self.get_mesh_lines(factor, curvature_mesh_size,
-                                         min_points, initial_mesh_size))
-=======
         for element in [('curvature_mesh_size', 0), ('min_points', None), ('initial_mesh_size', 5)]:
             if element[0] not in kwargs:
                 kwargs[element[0]] = element[1]
@@ -1691,47 +1557,10 @@
                                          curvature_mesh_size=kwargs['curvature_mesh_size'],
                                          min_points=kwargs['min_points'],
                                          initial_mesh_size=kwargs['initial_mesh_size']))
->>>>>>> 022f6bb1
 
         contours, faces_account = [], 0
         surfaces = []
         for i, primitive in enumerate(self.primitives):
-<<<<<<< HEAD
-            if isinstance(primitive, volmdlr.faces.ClosedShell3D):
-                if i==0:
-                    surfaces.append(list(range(1, 1+len(primitive.faces))))
-                    face_contours = [face.outer_contour3d for face in primitive.faces]
-                    contours.append(face_contours)
-                    lines.append('Mesh 2;')
-                    lines.append('Physical Surface(' + str(i+1) + ') = {' + str(surfaces[i])[1:-1] + '};')
-                    lines.append('Save "'+file_name+'.stl" ;')
-                    faces_account += len(primitive.faces)+1
-                else:
-                    surfaces.append(list(range(faces_account, faces_account+len(primitive.faces))))
-                    face_contours = [face.outer_contour3d for face in primitive.faces]
-                    for k, face_c in enumerate(face_contours):
-                        for l, contour_l in enumerate(contours):
-                            for c, contour in enumerate(contour_l):
-                                if face_c.is_superposing(contour):
-                                    surfaces[i][k] = surfaces[l][c]
-                                    continue
-
-                    lines.append('Mesh 2;')
-                    lines.append('Physical Surface(' + str(i+1) + ') = {' + str(surfaces[i])[1:-1] + '};')
-                    lines.append('Save "'+file_name+'.stl" ;')
-                    faces_account += len(primitive.faces)+1
-                    contours.append(face_contours)
-
-        return lines
-
-    def to_msh(self, file_name: str, mesh_dimension: int,
-               factor: float,
-               curvature_mesh_size: int = 0,
-               min_points: int = None,
-               initial_mesh_size: float = 5):
-        """
-        gets .msh file for the VolumeModel generated by gmsh
-=======
             if i == 0:
                 surfaces.append(list(range(1, 1 + len(primitive.faces))))
                 face_contours = [face.outer_contour3d for face in primitive.faces]
@@ -1775,7 +1604,6 @@
         # initial_mesh_size: float = 5):
         """
         Gets .msh file for the VolumeModel generated by gmsh.
->>>>>>> 022f6bb1
 
         :param file_name: The msh. file name
         :type file_name: str
@@ -1787,12 +1615,8 @@
         :param curvature_mesh_size: Activate the calculation of mesh element sizes based on curvature
         (with curvature_mesh_size elements per 2*Pi radians), defaults to 0
         :type curvature_mesh_size: int, optional
-<<<<<<< HEAD
-        :param min_points: Check if there are enough points on small edges (if it is not, we force to have min_points on that edge), defaults to None
-=======
         :param min_points: Check if there are enough points on small edges (if it is not, we force to have min_points
         on that edge), defaults to None
->>>>>>> 022f6bb1
         :type min_points: int, optional
         :param initial_mesh_size: If factor=1, it will be initial_mesh_size elements per dimension, defaults to 5
         :type initial_mesh_size: float, optional
@@ -1801,15 +1625,6 @@
         :rtype: .txt
         """
 
-<<<<<<< HEAD
-        self.to_geo(file_name, factor,
-                    curvature_mesh_size,
-                    min_points,
-                    initial_mesh_size)
-
-        gmsh.initialize()
-        gmsh.open(file_name+".geo")
-=======
         for element in [('curvature_mesh_size', 0), ('min_points', None), ('initial_mesh_size', 5)]:
             if element[0] not in kwargs:
                 kwargs[element[0]] = element[1]
@@ -1865,16 +1680,11 @@
 
         gmsh.initialize()
         gmsh.open(file_name + ".geo")
->>>>>>> 022f6bb1
 
         gmsh.model.geo.synchronize()
         gmsh.model.mesh.generate(mesh_dimension)
 
-<<<<<<< HEAD
-        gmsh.write(file_name+".msh")
-=======
         gmsh.write(file_name + ".msh")
->>>>>>> 022f6bb1
 
         gmsh.finalize()
 
