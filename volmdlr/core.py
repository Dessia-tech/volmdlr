--- conflicted
+++ resolved
@@ -1133,13 +1133,8 @@
                         babylon_data['lines'].append(curves)
             elif hasattr(primitive, 'babylon_data'):
                 data = primitive.babylon_data(merge_meshes=merge_meshes)
-<<<<<<< HEAD
-                meshes.extend(data["meshes"])
-                lines.extend(data["lines"])
-=======
                 babylon_data['meshes'].extend(mesh for mesh in data.get("meshes"))
                 babylon_data['lines'].extend(line for line in data.get("lines"))
->>>>>>> 8749921c
 
         bbox = self.bounding_box
         center = bbox.center
@@ -1323,10 +1318,7 @@
 
     @bounding_box.setter
     def bounding_box(self, new_bounding_box):
-<<<<<<< HEAD
-=======
         """Bounding box setter."""
->>>>>>> 8749921c
         self._bbox = new_bounding_box
 
     def _bounding_box(self) -> BoundingBox:
@@ -1352,19 +1344,6 @@
         :return: Dictionary with babylon data.
         """
 
-<<<<<<< HEAD
-        meshes = []
-        lines = []
-        for primitive in self.primitives:
-            if hasattr(primitive, 'babylon_meshes'):
-                meshes.extend(primitive.babylon_meshes(merge_meshes=merge_meshes))
-                if hasattr(primitive, 'babylon_curves'):
-                    lines.append(primitive.babylon_curves())
-            elif hasattr(primitive, 'babylon_data'):
-                data = primitive.babylon_data(merge_meshes=merge_meshes)
-                meshes.extend(mesh for mesh in data["meshes"])
-                lines.extend(line for line in data["lines"])
-=======
         babylon_data = {'meshes': [],
                         'lines': []}
         for primitive in self.primitives:
@@ -1378,7 +1357,6 @@
                 data = primitive.babylon_data(merge_meshes=merge_meshes)
                 babylon_data['meshes'].extend(mesh for mesh in data.get("meshes"))
                 babylon_data['lines'].extend(line for line in data.get("lines"))
->>>>>>> 8749921c
 
         bbox = self.bounding_box
         center = bbox.center
@@ -1386,23 +1364,13 @@
                           bbox.ymax - bbox.ymin,
                           bbox.zmax - bbox.zmin])
 
-<<<<<<< HEAD
-        babylon_data = {'meshes': meshes,
-                        'lines': lines,
-                        'max_length': max_length,
-                        'center': list(center)}
-=======
         babylon_data['max_length'] = max_length
         babylon_data['center'] = list(center)
->>>>>>> 8749921c
 
         return babylon_data
 
     def volmdlr_primitives(self):
-<<<<<<< HEAD
-=======
         """Return primitives."""
->>>>>>> 8749921c
         return [self]
 
 
@@ -1604,13 +1572,8 @@
                         babylon_data['lines'].append(curves)
             elif hasattr(primitive, 'babylon_data'):
                 data = primitive.babylon_data(merge_meshes=merge_meshes)
-<<<<<<< HEAD
-                meshes.extend(data["meshes"])
-                lines.extend(data["lines"])
-=======
                 babylon_data['meshes'].extend(mesh for mesh in data.get("meshes"))
                 babylon_data['lines'].extend(line for line in data.get("lines"))
->>>>>>> 8749921c
 
         bbox = self.bounding_box
         center = bbox.center
@@ -2380,25 +2343,11 @@
         """
 
         list_shells = []
-<<<<<<< HEAD
         list_assembly = deque()
 
         for primitive in self.primitives:
             if primitive.__class__.__name__ in ('Assembly', 'Compound'):
                 list_assembly.append(primitive)
-=======
-
-        def unpack_assembly(assembly):
-            for prim in assembly.primitives:
-                if primitive.__class__.__name__ in ('Assembly', "Compound"):
-                    unpack_assembly(prim)
-                elif primitive.__class__.__name__ in ('OpenShell3D', 'ClosedShell3D'):
-                    list_shells.append(prim)
-
-        for primitive in self.primitives:
-            if primitive.__class__.__name__ in ('Assembly', "Compound"):
-                unpack_assembly(primitive)
->>>>>>> 8749921c
             elif primitive.__class__.__name__ in ('OpenShell3D', 'ClosedShell3D'):
                 list_shells.append(primitive)
 
