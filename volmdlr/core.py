--- conflicted
+++ resolved
@@ -1881,8 +1881,6 @@
     
     # def cyl_to_plan(self, point, frame3d):
     #     frame3d = object_dict[arguments[1]]
-<<<<<<< HEAD
-        
 
 class EllipseSurface3D(Primitive3D):
     
@@ -1896,8 +1894,6 @@
         W=frame.w
         W.Normalize()
         self.plane = Plane3D(frame.origin,V,W)
-=======
->>>>>>> 9a728d96
         
     @classmethod
     def from_step(cls, arguments, object_dict):
@@ -2799,25 +2795,21 @@
             if p1 == p2:
                 angle = math.pi
             else: 
-<<<<<<< HEAD
                 plane = Plane3D.from_normal(center, normal)
                 p1_2D = p1.PlaneProjection2D(plane.vectors[0], plane.vectors[1])
                 p2_2D = p2.PlaneProjection2D(vectors[0], plane.vectors[0])
                 angle = clockwise_angle(Vector2D(p2_2D.vector),Vector2D(p1_2D.vector))/2
                 # angle = clockwise_angle(Vector2D(p2.vector),Vector2D(p1.vector))/2 #marche que si extrusion suivant z ??
-=======
                 # angle = clockwise_angle(p2, p1)/2
                 # angle = -0.01
-                angle = vectors3d_angle(p2, p1)
-                cross = p2.Cross(p1)
-                if cross.Dot(normal) > 0:
-                    angle = - angle
->>>>>>> 9a728d96
+                # angle = vectors3d_angle(p2, p1)
+                # cross = p2.Cross(p1)
+                # if cross.Dot(normal) > 0:
+                #     angle = - angle
             p3 = p1.Rotation(center, normal, angle, True) ##P3 incorrecte !!!!!!!!!!!!!!!!!!!!!!!!!!!!!
             arc = Arc3D(p1, p3, p2, normal, arguments[0][1:-1])
             return arc
 
-<<<<<<< HEAD
         elif object_dict[arguments[3]].__class__ is Ellipse3D:
             majorax = object_dict[arguments[3]].major_axis
             # print('majorax',majorax)
@@ -2860,9 +2852,6 @@
             arcellipse = ArcEllipse3D(p1, p3, p2, center, normal, arguments[0][1:-1])
             return arcellipse
         
-        else:
-            # print(object_dict[arguments[3]])
-=======
         elif object_dict[arguments[3]].__class__ is BSplineCurve3D:
             print(object_dict[arguments[1]], object_dict[arguments[2]])
             # BSplineCurve3D à couper à gauche et à droite avec les points ci dessus ?
@@ -2870,7 +2859,6 @@
 
         else:
             print(object_dict[arguments[3]])
->>>>>>> 9a728d96
             raise NotImplementedError
         
     def Rotation(self, center, axis, angle, copy=True):
@@ -3444,17 +3432,14 @@
     
         elif object_dict[int(arguments[2])].__class__  is CylindricalSurface3D:
             return CylindricalFace3D(contours, object_dict[int(arguments[2])], name=arguments[0][1:-1])
-<<<<<<< HEAD
-
+###################################################################### t tu la ?
         elif object_dict[int(arguments[2])].__class__  is EllipseSurface3D:
+            print('est ce quon passe par ici ?')
             return EllipseFace3D(contours, object_dict[int(arguments[2])], name=arguments[0][1:-1])
-
-=======
-        
+##########################################################################
         elif object_dict[int(arguments[2])].__class__  is BSplineSurface3D:
             return BSplineFace3D()
         
->>>>>>> 9a728d96
         else:
             raise NotImplementedError
 
@@ -4121,7 +4106,6 @@
         # [l.MPLPlot(ax=ax) for l in line[1:-1]]
     
     
-<<<<<<< HEAD
 # class EllipseFace3D(Face3D):
 
 #     def __init__(self, contours, ellipsesurface3d, points=None, name=''):
@@ -4152,7 +4136,8 @@
 #         zmin = min([pt[2] for pt in points]) #z=hauteur pour que position soit reprojeté dans x,y tantôt
 #         zmax = max([pt[2] for pt in points])
 #         return BoundingBox(xmin, xmax, ymin, ymax, zmin, zmax)
-=======
+
+
 class BSplineFace3D(Face3D):
     def __init__(self, contours, bsplinesurface3d, points, name=''):
 #        Primitive3D.__init__(self, name=name)
@@ -4173,7 +4158,6 @@
                 triangles.append((i+j, i+j+1, i+j+sample_size[0]+1))
 
         return self.bsplinesurface3d.points, triangles
->>>>>>> 9a728d96
     
                     
 class Shell3D(CompositePrimitive3D):
@@ -5919,11 +5903,7 @@
         'SURFACE_REPLICA': None,
         'RATIONAL_B_SPLINE_SURFACE': BSplineSurface3D,
         'RECTANGULAR_TRIMMED_SURFACE': None,
-<<<<<<< HEAD
         'SURFACE_OF_LINEAR_EXTRUSION': BSplineSurface3D, # CAN BE A BSplineSurface3D
-=======
-        'SURFACE_OF_LINEAR_EXTRUSION': None, # CAN BE A BSplineSurface3D
->>>>>>> 9a728d96
         'SURFACE_OF_REVOLUTION': None,
         'UNIFORM_SURFACE': BSplineSurface3D,
         'QUASI_UNIFORM_SURFACE': BSplineSurface3D,
