--- conflicted
+++ resolved
@@ -167,15 +167,9 @@
         n = Vector2D((-self.vector[1], self.vector[0]))
         if unit:
             n.Normalize()
-<<<<<<< HEAD
         return n   
-    
+
     def Draw(self, origin=(0, 0), ax=None, color='k', line=False):
-=======
-        return n
-
-    def Draw(self, origin=(0, 0), ax=None, color='k'):
->>>>>>> 8e44ab1f
         if ax is None:
             fig, ax = plt.subplots()
 
@@ -720,13 +714,12 @@
             
         p1, p2 = self.points
         u = p2 - p1
-<<<<<<< HEAD
         plt.plot([p1[0], p2[0]], [p1[1], p2[1]], style)        
         p3 = p1 - 3*u
         p4 = p2 + 4*u
         ax.plot([p3[0], p4[0]], [p3[1], p4[1]], style, linestyle = linestyle)        
         return []
-    
+
     def CreateTangentCircle(self, point, other_line):
         """
         Computes the two circles that are tangent to 2 lines and intersect 
@@ -861,15 +854,7 @@
                 circle2 = Circle2D(circle_center1, r1)
             
             return circle1, circle2
-    
-=======
-        plt.plot([p1[0], p2[0]], [p1[1], p2[1]], style)
-        p3 = p1 - 3* u
-        p4 = p2 + 4*u
-        ax.plot([p3[0], p4[0]], [p3[1], p4[1]], style, linestyle = linestyle)
-        return fig, ax
-
->>>>>>> 8e44ab1f
+
 class LineSegment2D(Line2D):
     """
     Define a line segment limited by two points
@@ -978,8 +963,7 @@
                 'opacity' : opacity,
                 'width': width
                 }
-<<<<<<< HEAD
-    
+
     def CreateTangentCircle(self, point, other_line):
         circle1, circle2 = Line2D.CreateTangentCircle(other_line, point, self)
         if circle1 is not None:
@@ -991,11 +975,7 @@
             if curv_abs2 < 0. or curv_abs2 > 1.:
                 circle2 = None
         return circle1, circle2
-                
-=======
-
-
->>>>>>> 8e44ab1f
+
 class Arc2D(Primitive2D):
     def __init__(self, start, interior, end, name=''):
         Primitive2D.__init__(self, name)
