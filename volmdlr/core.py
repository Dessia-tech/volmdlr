#!/usr/bin/env python3
# -*- coding: utf-8 -*-
"""

"""

import math
import numpy as npy


npy.seterr(divide='raise')
from datetime import datetime

import matplotlib.pyplot as plt
from mpl_toolkits.mplot3d import Axes3D

import volmdlr
import volmdlr.templates

        
import dessia_common as dc

import webbrowser
import os
import tempfile
import subprocess

# TODO: put voldmlr metadata in this freecad header
STEP_HEADER = '''ISO-10303-21;
HEADER;
FILE_DESCRIPTION(('{name}'),'2;1');
FILE_NAME('{filename}','{timestamp}',('Author'),(''),'Volmdlr v{version}','','Unknown');
FILE_SCHEMA(('AUTOMOTIVE_DESIGN {{ 1 0 10303 214 1 1 1 1 }}'));
ENDSEC;
DATA;
#1 = APPLICATION_PROTOCOL_DEFINITION('international standard','automotive_design',2000,#2);
#2 = APPLICATION_CONTEXT('core data for automotive mechanical design processes');
#3 = ( LENGTH_UNIT() NAMED_UNIT(*) SI_UNIT(.MILLI.,.METRE.) );
#4 = ( NAMED_UNIT(*) PLANE_ANGLE_UNIT() SI_UNIT($,.RADIAN.) );
#5 = ( NAMED_UNIT(*) SI_UNIT($,.STERADIAN.) SOLID_ANGLE_UNIT() );
#6 = UNCERTAINTY_MEASURE_WITH_UNIT(LENGTH_MEASURE(1.E-07),#3,'distance_accuracy_value','confusion accuracy');
#7 = ( GEOMETRIC_REPRESENTATION_CONTEXT(3) GLOBAL_UNCERTAINTY_ASSIGNED_CONTEXT((#6)) GLOBAL_UNIT_ASSIGNED_CONTEXT ((#3,#4,#5)) REPRESENTATION_CONTEXT('Context #1','3D Context with UNIT and UNCERTAINTY') );
'''

STEP_FOOTER = '''ENDSEC;
END-ISO-10303-21;
'''

def find_and_replace(string, find, replace):
    """
    Finds a string in a string and replace it
    """
    index = string.find(find)
    if index != -1:
        try:
            # verifie si il reste pas des chiffre apres
            int(string[index + len(find)])
        except (ValueError, IndexError):
            # on remplace
            return string[:index] + replace + string[index + len(find):]
        else:
            return string[:index] + find_and_replace(string[index + len(find)],
                                                     find, replace)
    return string



def set_to_list(step_set):
    char_list = step_set.split(',')
    char_list[0] = char_list[0][1:]
    char_list[-1] = char_list[-1][:-1]
    return [elem for elem in char_list]


def delete_node_and_predecessors(graph, node):
    predecessors = list(graph.predecessors(node))
    graph.remove_node(node)
    for predecessor in predecessors:
        delete_node_and_predecessors(graph, predecessor)


def delete_node_and_successors(graph, node):
    successors = list(graph.successors(node))
    graph.remove_node(node)
    for successor in successors:
        delete_node_and_successors(graph, successor)


def clockwise_angle(vector1, vector2):
    """
    Return the clockwise angle in radians between vector1 and vector2.
    """
    vector0 = volmdlr.O2D
    if vector0 in (vector1, vector2):
        return 0

    dot = vector1.dot(vector2)
    norm_vec_1 = vector1.norm()
    norm_vec_2 = vector2.norm()
    sol = dot / (norm_vec_1 * norm_vec_2)
    cross = vector1.cross(vector2)
    if math.isclose(sol, 1, abs_tol=1e-6):
        inner_angle = 0
    elif math.isclose(sol, -1, abs_tol=1e-6):
        inner_angle = math.pi
    else:
        inner_angle = math.acos(sol)

    if cross < 0:
        return inner_angle

    return volmdlr.TWO_PI - inner_angle


def vectors3d_angle(vector1, vector2):
    dot = vector1.dot(vector2)
    theta = math.acos(dot / (vector1.norm() * vector2.norm()))

    return theta


def sin_cos_angle(u1, u2):
    """
    cos(theta)=u1, sin(theta)=u2
    returns an angle between 0 and 2pi
    """
    if u1 < -1:
        u1 = -1
    elif u1 > 1:
        u1 = 1
    if u2 < -1:
        u2 = -1
    elif u2 > 1:
        u2 = 1

    if u1 > 0:
        if u2 >= 0:
            theta = math.acos(u1)
        else:
            theta = volmdlr.TWO_PI + math.asin(u2)
    else:
        if u2 >= 0:
            theta = math.acos(u1)
        else:
            theta = volmdlr.TWO_PI - math.acos(u1)
    if math.isclose(theta, volmdlr.TWO_PI, abs_tol=1e-9):
        return 0.
    return theta


def delete_double_pos(points, triangles):
    points_to_indexes = {}

    for index, point in enumerate(points):
        if point not in points_to_indexes:
            points_to_indexes[point] = [index]
        else:
            points_to_indexes[point].append(index)

    new_points = []
    index_to_modified_index = {}
    for i, (point, indexes) in enumerate(points_to_indexes.items()):
        new_points.append(point)
        index_to_modified_index[indexes[0]] = i

    index_to_new_index = {}

    for indexes in points_to_indexes.values():
        for index in indexes[1:]:
            index_to_new_index[index] = indexes[0]

    new_triangles = []
    for face_triangles in triangles:
        if face_triangles is None:
            continue
        new_face_triangles = []
        for triangle_ in face_triangles:
            new_triangle = []
            for index in triangle_:
                if index in index_to_new_index:
                    modified_index = index_to_modified_index[
                        index_to_new_index[index]]
                else:
                    modified_index = index_to_modified_index[index]
                new_triangle.append(modified_index)
            new_face_triangles.append(tuple(new_triangle))
        new_triangles.append(new_face_triangles)

    return new_points, new_triangles


def determinant(vec1, vec2, vec3):
    a = npy.array((vec1.vector, vec2.vector, vec3.vector))
    return npy.linalg.det(a)


def delete_double_point(list_point):
    points = []
    for pt in list_point:
        if pt not in points:
            points.append(pt)
        else:
            continue
    return points


def max_pos(list_of_float):
    pos_max, max_float = 0, list_of_float[0]
    for pos, fl in enumerate(list_of_float):
        if pos == 0:
            continue
        else:
            if fl > max_float:
                max_float = fl
                pos_max = pos
    return max_float, pos_max


def min_pos(list_of_float):
    pos_min, min_float = 0, list_of_float[0]
    for pos, fl in enumerate(list_of_float):
        if pos == 0:
            continue
        else:
            if fl < min_float:
                min_float = fl
                pos_min = pos
    return min_float, pos_min


def check_singularity(all_points):
    plus_pi, moins_pi = [], []
    for enum, pt in enumerate(all_points):
        if pt.vector[0] > math.pi * 1.01:
            plus_pi.append(enum)
        elif pt.vector[0] < math.pi * 0.99:
            moins_pi.append(enum)

    if len(moins_pi) <= 2 and len(all_points) > 4:
        for pos in moins_pi:
            new_pt = all_points[pos].copy() + volmdlr.Point2D((volmdlr.TWO_PI, 0))
            if new_pt.vector[0] > volmdlr.TWO_PI:
                new_pt.vector[0] = volmdlr.TWO_PI
            all_points[pos] = new_pt
    elif len(plus_pi) <= 2 and len(all_points) > 4:
        for pos in plus_pi:
            new_pt = all_points[pos].copy() - volmdlr.Point2D((volmdlr.TWO_PI, 0))
            if new_pt.vector[0] < 0:
                new_pt.vector[0] = 0
            all_points[pos] = new_pt
    if 3 * len(moins_pi) <= len(plus_pi) and len(all_points) > 4:
        for pos in moins_pi:
            new_pt = all_points[pos].copy() + volmdlr.Point2D((volmdlr.TWO_PI, 0))
            if new_pt.vector[0] > volmdlr.TWO_PI:
                new_pt.vector[0] = volmdlr.TWO_PI
            all_points[pos] = new_pt
    elif 3 * len(plus_pi) <= len(moins_pi) and len(all_points) > 4:
        for pos in plus_pi:
            new_pt = all_points[pos].copy() - volmdlr.Point2D((volmdlr.TWO_PI, 0))
            if new_pt.vector[0] < 0:
                new_pt.vector[0] = 0
            all_points[pos] = new_pt

    return all_points


def posangle_arc(start, end, radius, frame=None):
    if frame is None:
        p1_new, p2_new = start, end
    else:
        p1_new, p2_new = frame.new_coordinates(start), frame.new_coordinates(end)
    # Angle pour le p1
    u1, u2 = p1_new.x / radius, p1_new.y / radius
    theta1 = sin_cos_angle(u1, u2)
    # Angle pour le p2
    u3, u4 = p2_new.x / radius, p2_new.y / radius
    theta2 = sin_cos_angle(u3, u4)

    if math.isclose(theta1, theta2, abs_tol=1e-6):
        if math.isclose(theta2, 0, abs_tol=1e-6):
            theta2 += volmdlr.TWO_PI
        elif math.isclose(theta1, volmdlr.TWO_PI, abs_tol=1e-6):
            theta1 -= volmdlr.TWO_PI

    return theta1, theta2


def clockwise_interior_from_circle3d(start, end, circle):
    """
    Returns the clockwise interior point between start and end on the circle
    """
    start2d = start.to_2d(plane_origin=circle.frame.origin,
                          x=circle.frame.u, y=circle.frame.v)
    end2d = end.to_2d(plane_origin=circle.frame.origin,
                      x=circle.frame.u, y=circle.frame.v)

    # Angle pour le p1
    u1, u2 = start2d.x / circle.radius, start2d.y / circle.radius
    theta1 = sin_cos_angle(u1, u2)
    # Angle pour le p2
    u3, u4 = end2d.x / circle.radius, end2d.y / circle.radius
    theta2 = sin_cos_angle(u3, u4)

    if theta1 > theta2:
        theta3 = (theta1 + theta2) / 2
    elif theta2 > theta1:
        theta3 = (theta1 + theta2) / 2 + volmdlr.TWO_PI / 2
    else:
        raise NotImplementedError

    if theta3 > volmdlr.TWO_PI:
        theta3 -= volmdlr.TWO_PI

    interior2d = volmdlr.Point2D(circle.radius*math.cos(theta3),
                                 circle.radius*math.sin(theta3))
    interior3d = interior2d.to_3d(plane_origin=circle.frame.origin,
                                  vx=circle.frame.u, vy=circle.frame.v)
    return interior3d



def offset_angle(trigo, angle_start, angle_end):
    if trigo:
        offset = angle_start
    else:
        offset = angle_end
    if angle_start > angle_end:
        angle = angle_start - angle_end
    else:
        angle = angle_end - angle_start
    return offset, angle


def angle_principal_measure(angle, min_angle=-math.pi):
    """
    returns angle between O and 2 pi
    """
    max_angle = min_angle + volmdlr.TWO_PI
    angle = angle % (volmdlr.TWO_PI)

    if math.isclose(angle, min_angle, abs_tol=1e-9):
        return min_angle
    if math.isclose(angle, max_angle, abs_tol=1e-9):
        return max_angle

    return angle

def step_ids_to_str(ids):
    return ','.join(['#{}'.format(i) for i in ids])

class CompositePrimitive(dc.DessiaObject):
    def __init__(self, name=''):
        self.name = name

        dc.DessiaObject.__init__(self, name=name)
        
    def primitive_to_index(self, primitive):
        if not self._utd_primitives_to_index:
            self._primitives_to_index = {p: ip for ip, p in enumerate(self.primitives)}
            self._utd_primitives_to_index = True
        return self._primitives_to_index[primitive]
    
    def update_basis_primitives(self):
        basis_primitives = []
        for primitive in self.primitives:
            if hasattr(primitive, 'basis_primitives'):
                basis_primitives.extend(primitive.basis_primitives)
            else:
                basis_primitives.append(primitive)

        self.basis_primitives = basis_primitives

class Primitive2D(CompositePrimitive):
    def __init__(self, name=''):
        self.name = name

        dc.DessiaObject.__init__(self, name=name)


class CompositePrimitive2D(Primitive2D):
    """
    A collection of simple primitives
    """
    _non_serializable_attributes = ['name', '_utd_primitives_to_index',
                                    '_primitives_to_index']   
    _non_hash_attributes = ['name', '_utd_primitives_to_index',
                            '_primitives_to_index']

    def __init__(self, primitives, name=''):
        Primitive2D.__init__(self, name)
        self.primitives = primitives
        self.update_basis_primitives()

        self._utd_primitives_to_index = False


    # def primitive_to_index(self, primitive):
    #     if not self._utd_primitives_to_index:
    #         self._primitives_to_index = {p: ip for ip, p in enumerate(self.primitives)}
    #         self._utd_primitives_to_index = True
    #     return self._primitives_to_index[primitive]
        
    
    
    # def update_basis_primitives(self):
    #     basis_primitives = []
    #     for primitive in self.primitives:
    #         if hasattr(primitive, 'basis_primitives'):
    #             basis_primitives.extend(primitive.basis_primitives)
    #         else:
    #             basis_primitives.append(primitive)

    #     self.basis_primitives = basis_primitives
        

    def rotation(self, center, angle, copy=True):
        if copy:
            return self.__class__([p.rotation(center, angle, copy=True) \
                                   for p in self.primitives])
        else:
            for p in self.primitives:
                p.rotation(center, angle, copy=False)
            self.update_basis_primitives()

    def translation(self, offset, copy=True):
        if copy:
            return self.__class__([p.translation(offset, copy=True) \
                                   for p in self.primitives])
        else:
            for p in self.primitives:
                p.translation(offset, copy=False)
            self.update_basis_primitives()

    def frame_mapping(self, frame, side, copy=True):
        """
        side = 'old' or 'new'
        """
        if copy:
            return self.__class__([p.frame_mapping(frame, side, copy=True) \
                                   for p in self.primitives])
        else:
            for p in self.primitives:
                p.frame_mapping(frame, side, copy=False)
            self.update_basis_primitives()


    def plot(self, ax=None, color='k', alpha=1,
             plot_points=False, equal_aspect=True):

        if ax is None:
            fig, ax = plt.subplots()

        if equal_aspect:
            ax.set_aspect('equal')

        for element in self.primitives:
            element.plot(ax=ax, color=color) #, plot_points=plot_points)

        ax.margins(0.1)
        plt.show()

        return ax

    def plot_data(self, name, fill=None, color='black', stroke_width=0.2,
                  opacity=1):
        plot_data = {}
        plot_data['fill'] = fill
        plot_data['name'] = name
        plot_data['type'] = 'wire'
        plot_data['plot_data'] = []
        for item in self.primitives:
            plot_data['plot_data'].append(item.plot_data(color=color,
                                                         stroke_width=stroke_width,
                                                         opacity=opacity))
        return plot_data



class Primitive3D(CompositePrimitive):
    def __init__(self, color=None, alpha=1, name=''):
        self.color = color
        self.alpha = alpha

        dc.DessiaObject.__init__(self, name=name)

    def volmdlr_primitives(self):
        return [self]
    
    def babylon_param(self):
        babylon_param = {'alpha': self.alpha,
                          'name': self.name,
                          }
        if self.color is None:
            babylon_param['color'] = [0.8, 0.8, 0.8]
        else:
            babylon_param['color'] = list(self.color)
            
        return babylon_param
    
    def triangulation(self):
        return None
    
    def babylon_meshes(self):
        mesh = self.triangulation()
        if mesh == None:
            return []
        positions, indices = mesh.to_babylon()

        babylon_mesh = {'positions': positions,
                        'indices': indices
                        }
        babylon_mesh.update(self.babylon_param())
        return [babylon_mesh]
    
    def babylon_points(self):
         if hasattr(self, 'primitives'):
             points = [[self.primitives[0].start.x, self.primitives[0].start.y, self.primitives[0].start.z], [self.primitives[0].end.x, self.primitives[0].end.y, self.primitives[0].end.z]]
             points += [[line.end.x,line.end.y,line.end.z] for line in self.primitives[1:]]
         elif hasattr(self, 'curve'):
             points = self.curve.evalpts
         return points
    
    def babylon_lines(self, points=None):
        points = self.babylon_points()        
        babylon_lines = {'points': points}
        babylon_lines.update(self.babylon_param())
        return [babylon_lines]
    
    def babylon_curves(self):
        points = self.babylon_points()
        babylon_curves = self.babylon_lines(points)[0]
        return babylon_curves

class CompositePrimitive3D(Primitive3D):
    _standalone_in_db = True
    _eq_is_data_eq = True
    _non_serializable_attributes = ['basis_primitives']
    _non_eq_attributes = ['name', 'basis_primitives']
    _non_hash_attributes = []
    """
    A collection of simple primitives3D
    """

    def __init__(self, primitives, name=''):
        self.primitives = primitives

        Primitive3D.__init__(self, name=name)
        self._utd_primitives_to_index = False
        
    # def primitive_to_index(self, primitive):
    #     if not self._utd_primitives_to_index:
    #         self._primitives_to_index = {p: ip for ip, p in enumerate(self.primitives)}
    #         self._utd_primitives_to_index = True
    #     return self._primitives_to_index[primitive]



    # def update_basis_primitives(self):
    #     # TODO: This is a copy/paste from CompositePrimitive2D, in the future make a Common abstract class
    #     basis_primitives = []
    #     for primitive in self.primitives:
    #         if hasattr(primitive, 'basis_primitives'):
    #             basis_primitives.extend(primitive.primitives)
    #         else:
    #             basis_primitives.append(primitive)

    #     self.basis_primitives = basis_primitives

    # # def to_2d(self, plane_origin, x, y):
    # #     if name is None:
    # #         name = '2D of {}'.format(self.name)
    # #     primitives2d = [p.to_2d(plane_origin, x, y) for p in self.primitives]
    # #     return CompositePrimitive2D(primitives2d, name)

    def plot(self, ax=None, equal_aspect=True, color='k', alpha=1):
        if ax is None:
            fig = plt.figure()
            ax = Axes3D(fig)
        else:
            fig = None
        # if equal_aspect:
        #     ax.set_aspect('equal')

        for primitive in self.primitives:
            primitive.plot(ax=ax, color=color, alpha=alpha)



        return ax


class BoundingBox(dc.DessiaObject):
    """
    An axis aligned boundary box
    """

    def __init__(self, xmin, xmax, ymin, ymax, zmin, zmax, name=''):
        self.xmin = xmin
        self.xmax = xmax
        self.ymin = ymin
        self.ymax = ymax
        self.zmin = zmin
        self.zmax = zmax
        
        self.center = volmdlr.Point3D(0.5*(xmin+xmax),0.5*(ymin+ymax),0.5*(zmin+zmax))
        self.name = name

    def __hash__(self):
        return sum([hash(p) for p in self.points])

    def __add__(self, other_bbox):
        return BoundingBox(min(self.xmin, other_bbox.xmin),
                           max(self.xmax, other_bbox.xmax),
                           min(self.ymin, other_bbox.ymin),
                           max(self.ymax, other_bbox.ymax),
                           min(self.zmin, other_bbox.zmin),
                           max(self.zmax, other_bbox.zmax))

    def __iter__(self):
        return [self.xmin, self.xmax, self.ymin, self.ymax, self.zmin, self.zmax]

    @property
    def points(self):
        return [volmdlr.Point3D(self.xmin, self.ymin, self.zmin), \
                volmdlr.Point3D(self.xmax, self.ymin, self.zmin), \
                volmdlr.Point3D(self.xmax, self.ymax, self.zmin), \
                volmdlr.Point3D(self.xmin, self.ymax, self.zmin), \
                volmdlr.Point3D(self.xmin, self.ymin, self.zmax), \
                volmdlr.Point3D(self.xmax, self.ymin, self.zmax), \
                volmdlr.Point3D(self.xmax, self.ymax, self.zmax), \
                volmdlr.Point3D(self.xmin, self.ymax, self.zmax)]

    def plot(self, ax=None, color=''):
        fig = plt.figure()
        if ax is None:
            ax = fig.add_subplot(111, projection='3d')

        bbox_edges = [[self.points[0], self.points[1]],
                      [self.points[0], self.points[3]],
                      [self.points[0], self.points[4]],
                      [self.points[1], self.points[2]],
                      [self.points[1], self.points[5]],
                      [self.points[2], self.points[3]],
                      [self.points[2], self.points[6]],
                      [self.points[3], self.points[7]],
                      [self.points[4], self.points[5]],
                      [self.points[5], self.points[6]],
                      [self.points[6], self.points[7]],
                      [self.points[7], self.points[4]]]

        x = [p[0] for p in self.points]
        y = [p[1] for p in self.points]
        z = [p[2] for p in self.points]
        ax.scatter(x, y, z)
        for edge in bbox_edges:
            ax.plot3D([edge[0][0], edge[1][0]],
                      [edge[0][1], edge[1][1]],
                      [edge[0][2], edge[1][2]],
                      'gray')
        ax.set_xlabel('X Label')
        ax.set_ylabel('Y Label')
        ax.set_zlabel('Z Label')
        # plt.show()
        return ax

    @classmethod
    def from_points(cls, points):
        # if len(points) == 0:
        #     return (0, 0, 0, 0, 0, 0)
        xmin = min([pt.x for pt in points])
        xmax = max([pt.x for pt in points])
        ymin = min([pt.y for pt in points])
        ymax = max([pt.y for pt in points])
        zmin = min([pt.z for pt in points])
        zmax = max([pt.z for pt in points])
        return cls(xmin, xmax, ymin, ymax, zmin, zmax)

    def to_frame(self):
        x = volmdlr.Vector3D((self.xmax - self.xmin), 0, 0)
        y = volmdlr.Vector3D(0, (self.ymax - self.ymin), 0)
        z = volmdlr.Vector3D(0, 0, (self.zmax - self.zmin))
        return volmdlr.Frame3D(self.center, x, y, z)

    def volume(self):
        return (self.xmax - self.xmin) * (self.ymax - self.ymin) * (
                    self.zmax - self.zmin)

    def bbox_intersection(self, bbox2):
        return (self.xmin < bbox2.xmax and self.xmax > bbox2.xmin \
                and self.ymin < bbox2.ymax and self.ymax > bbox2.ymin \
                and self.zmin < bbox2.zmax and self.zmax > bbox2.zmin)

    def is_inside_bbox(self, bbox2):
        return ((self.xmin >= bbox2.xmin - 1e-6) and (self.xmax <= bbox2.xmax + 1e-6)\
                and (self.ymin >=bbox2.ymin - 1e-6) and (self.ymax <= bbox2.ymax + 1e-6) \
                and (self.zmin >= bbox2.zmin - 1e-6) and (self.zmax <= bbox2.zmax + 1e-6))

    def intersection_volume(self, bbox2):
        if not self.bbox_intersection(bbox2):
            return 0
        if self.is_inside_bbox(bbox2) or bbox2.is_inside_bbox(self):
            return min(self.volume(), bbox2.volume())

        lx = min(self.xmax, bbox2.xmax) - max(self.xmin, bbox2.xmin)
        ly = min(self.ymax, bbox2.ymax) - max(self.ymin, bbox2.ymin)
        lz = min(self.zmax, bbox2.zmax) - max(self.zmin, bbox2.zmin)

        return lx * ly * lz

    # def intersection_volume(self, bbox2):
    #     if not self.bbox_intersection(bbox2):
    #         return 0
    #
    #     permute_bbox1 = self
    #     permute_bbox2 = bbox2
    #
    #     if permute_bbox2.xmin < permute_bbox1.xmin:
    #         permute_bbox1, permute_bbox2 = permute_bbox2, permute_bbox1
    #     lx = permute_bbox1.xmax - permute_bbox2.xmin
    #
    #     if permute_bbox2.ymin < permute_bbox1.ymin:
    #         permute_bbox1, permute_bbox2 = permute_bbox2, permute_bbox1
    #     ly = permute_bbox1.ymax - permute_bbox2.ymin
    #
    #     if permute_bbox2.zmin < permute_bbox1.zmin:
    #         permute_bbox1, permute_bbox2 = permute_bbox2, permute_bbox1
    #     lz = permute_bbox1.zmax - permute_bbox2.zmin
    #
    #     return lx*ly*lz

    def distance_to_bbox(self, bbox2):
        if self.bbox_intersection(bbox2):
            return 0

        permute_bbox1 = self
        permute_bbox2 = bbox2

        if permute_bbox2.xmin < permute_bbox1.xmin:
            permute_bbox1, permute_bbox2 = permute_bbox2, permute_bbox1
        dx = permute_bbox2.xmin - permute_bbox1.xmax
        if dx < 0:
            dx = 0

        if permute_bbox2.ymin < permute_bbox1.ymin:
            permute_bbox1, permute_bbox2 = permute_bbox2, permute_bbox1
        dy = permute_bbox2.ymin - permute_bbox1.ymax
        if dy < 0:
            dy = 0

        if permute_bbox2.zmin < permute_bbox1.zmin:
            permute_bbox1, permute_bbox2 = permute_bbox2, permute_bbox1
        dz = permute_bbox2.zmin - permute_bbox1.zmax
        if dz < 0:
            dz = 0

        return (dx ** 2 + dy ** 2 + dz ** 2) ** 0.5

    def point_belongs(self, point):
        return self.xmin < point[0] and point[0] < self.xmax \
               and self.ymin < point[1] and point[1] < self.ymax \
               and self.zmin < point[2] and point[2] < self.zmax

    def distance_to_point(self, point):
        if self.point_belongs(point):
            return min([self.xmax - point[0], point[0] - self.xmin,
                        self.ymax - point[1], point[1] - self.ymin,
                        self.zmax - point[2], point[2] - self.zmin])
        else:
            if point[0] < self.xmin:
                dx = self.xmin - point[0]
            elif self.xmax < point[0]:
                dx = point[0] - self.xmax
            else:
                dx = 0

            if point[1] < self.ymin:
                dy = self.ymin - point[1]
            elif self.ymax < point[1]:
                dy = point[1] - self.ymax
            else:
                dy = 0

            if point[2] < self.zmin:
                dz = self.zmin - point[2]
            elif self.zmax < point[2]:
                dz = point[2] - self.zmax
            else:
                dz = 0
        return (dx ** 2 + dy ** 2 + dz ** 2) ** 0.5

    # def distance_between_two_points_on_bbox(self, point1, point2):
    #
    #     if math.isclose(point1[0], self.xmin, abs_tol=1e-8):
    #         face_point1 = 5
    #     elif math.isclose(point1[0], self.xmax, abs_tol=1e-8):
    #         face_point1 = 3
    #     elif math.isclose(point1[1], self.ymin, abs_tol=1e-8):
    #         face_point1 = 4
    #     elif math.isclose(point1[1], self.ymax, abs_tol=1e-8):
    #         face_point1 = 2
    #     elif math.isclose(point1[2], self.zmin, abs_tol=1e-8):
    #         face_point1 = 6
    #     elif math.isclose(point1[2], self.zmax, abs_tol=1e-8):
    #         face_point1 = 1
    #     else:
    #         raise NotImplementedError
    #
    #     if math.isclose(point2[0], self.xmin, abs_tol=1e-8):
    #         face_point2 = 5
    #     elif math.isclose(point2[0], self.xmax, abs_tol=1e-8):
    #         face_point2 = 3
    #     elif math.isclose(point2[1], self.ymin, abs_tol=1e-8):
    #         face_point2 = 4
    #     elif math.isclose(point2[1], self.ymax, abs_tol=1e-8):
    #         face_point2 = 2
    #     elif math.isclose(point2[2], self.zmin, abs_tol=1e-8):
    #         face_point2 = 6
    #     elif math.isclose(point2[2], self.zmax, abs_tol=1e-8):
    #         face_point2 = 1
    #     else:
    #         raise NotImplementedError
    #
    #     point1_copy = point1.copy()
    #     point2_copy = point2.copy()
    #     if face_point1 > face_point2:
    #         point1, point2 = point2, point1
    #         face_point1, face_point2 = face_point2, face_point1
    #
    #     # The points are on the same face
    #     if face_point1 == face_point2:
    #         return point1.point_distance(point2)
    #
    #     deltax = self.xmax - self.xmin
    #     deltay = self.ymax - self.ymin
    #     deltaz = self.zmax - self.zmin
    #
    #     point1_2d_coordinate_dict = {1: volmdlr.Point2D((point1[
    #                                                  0] - self.xmin - deltax / 2,
    #                                              point1[
    #                                                  1] - self.ymin - deltay / 2)),
    #                                  2: volmdlr.Point2D((point1[
    #                                                  2] - self.zmin - deltaz / 2,
    #                                              point1[
    #                                                  0] - self.xmin - deltax / 2)),
    #                                  3: volmdlr.Point2D((point1[
    #                                                  1] - self.ymin - deltay / 2,
    #                                              point1[
    #                                                  2] - self.zmin - deltaz / 2)),
    #                                  4: volmdlr.Point2D((point1[
    #                                                  0] - self.xmin - deltax / 2,
    #                                              point1[
    #                                                  2] - self.zmin - deltaz / 2)),
    #                                  5: volmdlr.Point2D((point1[
    #                                                  2] - self.zmin - deltaz / 2,
    #                                              point1[
    #                                                  1] - self.ymin - deltay / 2)),
    #                                  6: volmdlr.Point2D((point1[
    #                                                  1] - self.ymin - deltay / 2,
    #                                              point1[
    #                                                  0] - self.xmin - deltax / 2))}
    #
    #     point2_2d_coordinate_dict = {1: volmdlr.Point2D((point2[
    #                                                  0] - self.xmin - deltax / 2,
    #                                              point2[
    #                                                  1] - self.ymin - deltay / 2)),
    #                                  2: volmdlr.Point2D((point2[
    #                                                  2] - self.zmin - deltaz / 2,
    #                                              point2[
    #                                                  0] - self.xmin - deltax / 2)),
    #                                  3: volmdlr.Point2D((point2[
    #                                                  1] - self.ymin - deltay / 2,
    #                                              point2[
    #                                                  2] - self.zmin - deltaz / 2)),
    #                                  4: volmdlr.Point2D((point2[
    #                                                  0] - self.xmin - deltax / 2,
    #                                              point2[
    #                                                  2] - self.zmin - deltaz / 2)),
    #                                  5: volmdlr.Point2D((point2[
    #                                                  2] - self.zmin - deltaz / 2,
    #                                              point2[
    #                                                  1] - self.ymin - deltay / 2)),
    #                                  6: volmdlr.Point2D((point2[
    #                                                  1] - self.ymin - deltay / 2,
    #                                              point2[
    #                                                  0] - self.xmin - deltax / 2))}
    #
    #     vertex_2d_coordinate_dict = {1: [volmdlr.Point2D((
    #                                              self.xmin - self.xmin - deltax / 2,
    #                                              self.ymin - self.ymin - deltay / 2)),
    #                                      volmdlr.Point2D((
    #                                              self.xmin - self.xmin - deltax / 2,
    #                                              self.ymax - self.ymin - deltay / 2)),
    #                                      volmdlr.Point2D((
    #                                              self.xmax - self.xmin - deltax / 2,
    #                                              self.ymax - self.ymin - deltay / 2)),
    #                                      volmdlr.Point2D((
    #                                              self.xmax - self.xmin - deltax / 2,
    #                                              self.ymin - self.ymin - deltay / 2))],
    #                                  2: [volmdlr.Point2D((
    #                                              self.zmin - self.zmin - deltaz / 2,
    #                                              self.xmin - self.xmin - deltax / 2)),
    #                                      volmdlr.Point2D((
    #                                              self.zmin - self.zmin - deltaz / 2,
    #                                              self.xmax - self.xmin - deltax / 2)),
    #                                      volmdlr.Point2D((
    #                                              self.zmax - self.zmin - deltaz / 2,
    #                                              self.xmax - self.xmin - deltax / 2)),
    #                                      volmdlr.Point2D((
    #                                              self.zmax - self.zmin - deltaz / 2,
    #                                              self.xmin - self.xmin - deltax / 2))],
    #                                  3: [volmdlr.Point2D((
    #                                              self.ymin - self.ymin - deltay / 2,
    #                                              self.zmin - self.zmin - deltaz / 2)),
    #                                      volmdlr.Point2D((
    #                                              self.ymin - self.ymin - deltay / 2,
    #                                              self.zmax - self.zmin - deltaz / 2)),
    #                                      volmdlr.Point2D((
    #                                              self.ymax - self.ymin - deltay / 2,
    #                                              self.zmax - self.zmin - deltaz / 2)),
    #                                      volmdlr.Point2D((
    #                                              self.ymax - self.ymin - deltay / 2,
    #                                              self.zmin - self.zmin - deltaz / 2))],
    #                                  4: [volmdlr.Point2D((
    #                                              self.xmin - self.xmin - deltax / 2,
    #                                              self.zmin - self.zmin - deltaz / 2)),
    #                                      volmdlr.Point2D((
    #                                              self.xmin - self.xmin - deltax / 2,
    #                                              self.zmax - self.zmin - deltaz / 2)),
    #                                      volmdlr.Point2D((
    #                                              self.xmax - self.xmin - deltax / 2,
    #                                              self.zmax - self.zmin - deltaz / 2)),
    #                                      volmdlr.Point2D((
    #                                              self.xmax - self.xmin - deltax / 2,
    #                                              self.zmin - self.zmin - deltaz / 2))],
    #                                  5: [volmdlr.Point2D((
    #                                              self.zmin - self.zmin - deltaz / 2,
    #                                              self.ymin - self.ymin - deltay / 2)),
    #                                      volmdlr.Point2D((
    #                                              self.zmin - self.zmin - deltaz / 2,
    #                                              self.ymax - self.ymin - deltay / 2)),
    #                                      volmdlr.Point2D((
    #                                              self.zmax - self.zmin - deltaz / 2,
    #                                              self.ymax - self.ymin - deltay / 2)),
    #                                      volmdlr.Point2D((
    #                                              self.zmax - self.zmin - deltaz / 2,
    #                                              self.ymin - self.ymin - deltay / 2))],
    #                                  6: [volmdlr.Point2D((
    #                                              self.ymin - self.ymin - deltay / 2,
    #                                              self.xmin - self.xmin - deltax / 2)),
    #                                      volmdlr.Point2D((
    #                                              self.ymin - self.ymin - deltay / 2,
    #                                              self.xmax - self.xmin - deltax / 2)),
    #                                      volmdlr.Point2D((
    #                                              self.ymax - self.ymin - deltay / 2,
    #                                              self.xmax - self.xmin - deltax / 2)),
    #                                      volmdlr.Point2D((
    #                                              self.ymax - self.ymin - deltay / 2,
    #                                              self.xmin - self.xmin - deltax / 2))], }
    #
    #     vertex_to_3d_dict = {1: (2, self.zmax, 0, 1),
    #                          2: (1, self.ymax, 2, 0),
    #                          3: (0, self.xmax, 1, 2),
    #                          4: (1, self.ymin, 0, 2),
    #                          5: (0, self.xmin, 2, 1),
    #                          6: (2, self.zmin, 1, 0)}
    #
    #     offset_dict = {0: self.xmin + deltax / 2,
    #                    1: self.ymin + deltay / 2,
    #                    2: self.zmin + deltaz / 2}
    #
    #     opposite_face_dict = {1: 6, 2: 4, 3: 5, 4: 2, 5: 3, 6: 1}
    #
    #     combination_dict = {
    #         (1, 2): volmdlr.Frame2D(volmdlr.Point2D(0, deltay / 2 + deltaz / 2),
    #                         volmdlr.Vector2D(0, -1), volmdlr.Vector2D(1, 0)),
    #         (2, 1): volmdlr.Frame2D(volmdlr.Point2D(deltay / 2 + deltaz / 2, 0),
    #                         volmdlr.Vector2D(0, 1), volmdlr.Vector2D(-1, 0)),
    #         (1, 3): volmdlr.Frame2D(volmdlr.Point2D(deltax / 2 + deltaz / 2, 0),
    #                         volmdlr.Vector2D(0, 1), volmdlr.Vector2D(-1, 0)),
    #         (3, 1): volmdlr.Frame2D(volmdlr.Point2D(0, deltax / 2 + deltaz / 2),
    #                         volmdlr.Vector2D(0, -1), volmdlr.Vector2D(1, 0)),
    #         (1, 4): volmdlr.Frame2D(volmdlr.Point2D(0, -deltay / 2 - deltaz / 2),
    #                         volmdlr.Vector2D(1, 0), volmdlr.Vector2D(0, 1)),
    #         (4, 1): volmdlr.Frame2D(volmdlr.Point2D(-deltay / 2 - deltaz / 2, 0),
    #                         volmdlr.Vector2D(1, 0), volmdlr.Vector2D(0, 1)),
    #         (1, 5): volmdlr.Frame2D(volmdlr.Point2D(-deltax / 2 - deltaz / 2, 0),
    #                         volmdlr.Vector2D(1, 0), volmdlr.Vector2D(0, 1)),
    #         (5, 1): volmdlr.Frame2D(volmdlr.Point2D(0, -deltax / 2 - deltaz / 2),
    #                         volmdlr.Vector2D(1, 0), volmdlr.Vector2D(0, 1)),
    #         (2, 3): volmdlr.Frame2D(volmdlr.Point2D(0, deltax / 2 + deltay / 2),
    #                         volmdlr.Vector2D(0, -1), volmdlr.Vector2D(1, 0)),
    #         (3, 2): volmdlr.Frame2D(volmdlr.Point2D(deltax / 2 + deltay / 2, 0),
    #                         volmdlr.Vector2D(0, 1), volmdlr.Vector2D(-1, 0)),
    #         (2, 5): volmdlr.Frame2D(volmdlr.Point2D(0, -deltax / 2 - deltay / 2),
    #                         volmdlr.Vector2D(1, 0), volmdlr.Vector2D(0, 1)),
    #         (5, 2): volmdlr.Frame2D(volmdlr.Point2D(-deltax / 2 - deltay / 2, 0),
    #                         volmdlr.Vector2D(1, 0), volmdlr.Vector2D(0, 1)),
    #         (2, 6): volmdlr.Frame2D(volmdlr.Point2D(-deltaz / 2 - deltay / 2, 0),
    #                         volmdlr.Vector2D(1, 0), volmdlr.Vector2D(0, 1)),
    #         (6, 2): volmdlr.Frame2D(volmdlr.Point2D(0, -deltaz / 2 - deltay / 2),
    #                         volmdlr.Vector2D(1, 0), volmdlr.Vector2D(0, 1)),
    #         (3, 4): volmdlr.Frame2D(volmdlr.Point2D(-deltay / 2 - deltax / 2, 0),
    #                         volmdlr.Vector2D(1, 0), volmdlr.Vector2D(0, 1)),
    #         (4, 3): volmdlr.Frame2D(volmdlr.Point2D(0, -deltay / 2 - deltax / 2),
    #                         volmdlr.Vector2D(1, 0), volmdlr.Vector2D(0, 1)),
    #         (3, 6): volmdlr.Frame2D(volmdlr.Point2D(0, -deltaz / 2 - deltax / 2),
    #                         volmdlr.Vector2D(1, 0), volmdlr.Vector2D(0, 1)),
    #         (6, 3): volmdlr.Frame2D(volmdlr.Point2D(-deltaz / 2 - deltax / 2, 0),
    #                         volmdlr.Vector2D(1, 0), volmdlr.Vector2D(0, 1)),
    #         (4, 5): volmdlr.Frame2D(volmdlr.Point2D(-deltax / 2 - deltay / 2, 0),
    #                         volmdlr.Vector2D(0, 1), volmdlr.Vector2D(-1, 0)),
    #         (5, 4): volmdlr.Frame2D(volmdlr.Point2D(0, -deltax / 2 - deltay / 2),
    #                         volmdlr.Vector2D(0, -1), volmdlr.Vector2D(1, 0)),
    #         (4, 6): volmdlr.Frame2D(volmdlr.Point2D(0, -deltaz / 2 - deltay / 2),
    #                         volmdlr.Vector2D(0, -1), volmdlr.Vector2D(1, 0)),
    #         (6, 4): volmdlr.Frame2D(volmdlr.Point2D(-deltaz / 2 - deltay / 2, 0),
    #                         volmdlr.Vector2D(0, 1), volmdlr.Vector2D(-1, 0)),
    #         (5, 6): volmdlr.Frame2D(volmdlr.Point2D(-deltaz / 2 - deltax / 2, 0),
    #                         volmdlr.Vector2D(0, 1), volmdlr.Vector2D(-1, 0)),
    #         (6, 5): volmdlr.Frame2D(volmdlr.Point2D(0, -deltaz / 2 - deltax / 2),
    #                         volmdlr.Vector2D(0, -1), volmdlr.Vector2D(1, 0))
    #     }
    #
    #     point1_2d = point1_2d_coordinate_dict[face_point1]
    #     point2_2d = point2_2d_coordinate_dict[face_point2]
    #
    #     # The points are on adjacent faces
    #     if opposite_face_dict[face_point1] != face_point2:
    #         frame = combination_dict[(face_point1, face_point2)]
    #         net_point2 = frame.OldCoordinates(point2_2d)
    #
    #         # Computes the 3D intersection between the net_line and the edges of the face_point1
    #         net_line = edges.LineSegment2D(point1_2d, net_point2)
    #         vertex_points = vertex_2d_coordinate_dict[face_point1]
    #         edge_lines = [edges.LineSegment2D(p1, p2) for p1, p2 in
    #                       zip(vertex_points,
    #                           vertex_points[1:] + [vertex_points[0]])]
    #         for line in edge_lines:
    #             edge_intersection_point, a, b = volmdlr.Point2D.LinesIntersection(
    #                 net_line, line, curvilinear_abscissa=True)
    #             if edge_intersection_point is not None \
    #                     and a > 0 and a < 1 and b > 0 and b < 1:
    #                 break
    #         offset_indice, offset, indice1, indice2 = vertex_to_3d_dict[
    #             face_point1]
    #         disordered_coordinate = [
    #             (indice1, edge_intersection_point[0] + offset_dict[indice1]),
    #             (indice2, edge_intersection_point[1] + offset_dict[indice2]),
    #             (offset_indice, offset)]
    #         disordered_coordinate = sorted(disordered_coordinate,
    #                                        key=lambda a: a[0])
    #         intersection_point_3d = volmdlr.Point3D(
    #             tuple([p[1] for p in disordered_coordinate]))
    #
    #         mesures = [Measure3D(point1_copy, intersection_point_3d),
    #                    Measure3D(intersection_point_3d, point2_copy)]
    #
    #         return mesures
    #
    #     # The points are on opposite faces
    #     else:
    #         net_points2_and_frame = []
    #
    #         faces_number = [1, 2, 3, 4, 5, 6]
    #         faces_number.remove(face_point1)
    #         faces_number.remove(face_point2)
    #         pathes = []
    #         for face_nb in faces_number:
    #             path = [(face_point1, face_nb), (face_nb, face_point2)]
    #             pathes.append(path)
    #
    #         for path in pathes:
    #             frame1 = combination_dict[(path[0][0], path[0][1])]
    #             frame2 = combination_dict[(path[1][0], path[1][1])]
    #             frame = frame1 + frame2
    #             net_points2_and_frame.append(
    #                 (volmdlr.Point2D(frame.OldCoordinates(point2_2d).vector), frame))
    #         net_point2, frame = min(net_points2_and_frame,
    #                                 key=lambda pt: pt[0].point_distance(
    #                                     point1_2d))
    #         net_line = LineSegment2D(point1_2d, net_point2)
    #
    #         # Computes the 3D intersection between the net_line and the edges of the face_point1
    #         vertex_points = vertex_2d_coordinate_dict[face_point1]
    #         edge_lines = [LineSegment2D(p1, p2) for p1, p2 in
    #                       zip(vertex_points,
    #                           vertex_points[1:] + [vertex_points[0]])]
    #         for line in edge_lines:
    #             edge_intersection_point1, a, b = Point2D.LinesIntersection(
    #                 net_line, line, curvilinear_abscissa=True)
    #             if edge_intersection_point1 is not None \
    #                     and a > 0 and a < 1 and b > 0 and b < 1:
    #                 break
    #         offset_indice, offset, indice1, indice2 = vertex_to_3d_dict[
    #             face_point1]
    #         disordered_coordinate = [
    #             (indice1, edge_intersection_point1[0] + offset_dict[indice1]),
    #             (indice2, edge_intersection_point1[1] + offset_dict[indice2]),
    #             (offset_indice, offset)]
    #         disordered_coordinate = sorted(disordered_coordinate,
    #                                        key=lambda a: a[0])
    #         intersection_point1_3d = volmdlr.Point3D(
    #             tuple([p[1] for p in disordered_coordinate]))
    #
    #         # Computes the 3D intersection between the net_line and the edges of the face_point2
    #         vertex_points = [frame.OldCoordinates(p) for p in
    #                          vertex_2d_coordinate_dict[face_point2]]
    #         edge_lines = [LineSegment2D(p1, p2) for p1, p2 in
    #                       zip(vertex_points,
    #                           vertex_points[1:] + [vertex_points[0]])]
    #         for line in edge_lines:
    #             edge_intersection_point2, a, b = volmdlr.Point2D.LinesIntersection(
    #                 net_line, line, curvilinear_abscissa=True)
    #             if edge_intersection_point2 is not None \
    #                     and a > 0 and a < 1 and b > 0 and b < 1:
    #                 break
    #         edge_intersection_point2 = volmdlr.Point2D(
    #             frame.new_coordinates(edge_intersection_point2))
    #         offset_indice, offset, indice1, indice2 = vertex_to_3d_dict[
    #             face_point2]
    #         disordered_coordinate = [
    #             (indice1, edge_intersection_point2[0] + offset_dict[indice1]),
    #             (indice2, edge_intersection_point2[1] + offset_dict[indice2]),
    #             (offset_indice, offset)]
    #         disordered_coordinate = sorted(disordered_coordinate,
    #                                        key=lambda a: a[0])
    #         intersection_point2_3d = volmdlr.Point3D(
    #             tuple([p[1] for p in disordered_coordinate]))
    #
    #         if point1 == point1_copy:
    #             mesures = [Measure3D(point1, intersection_point1_3d),
    #                        Measure3D(intersection_point1_3d,
    #                                  intersection_point2_3d),
    #                        Measure3D(intersection_point2_3d, point2)]
    #         else:
    #             mesures = [Measure3D(point2, intersection_point2_3d),
    #                        Measure3D(intersection_point2_3d,
    #                                  intersection_point1_3d),
    #                        Measure3D(intersection_point1_3d, point1)]
    #         return mesures

    def babylon_script(self):
        height = self.ymax - self.ymin
        width = self.xmax - self.xmin
        depth = self.zmax - self.zmin
        s = 'var box = BABYLON.MeshBuilder.CreateBox("box", {{height: {}, width: {}, depth: {}}}, scene);\n'.format(
            height, width, depth)
        s += 'box.setPositionWithLocalVector(new BABYLON.Vector3({},{},{}));\n'.format(
            self.center[0], self.center[1], self.center[2])
        s += 'var bboxmat = new BABYLON.StandardMaterial("bboxmat", scene);\n'
        s += 'bboxmat.alpha = 0.4;\n'
        s += 'var DTWidth = {};\n'.format(width * 60)
        s += 'var DTHeight = {};\n'.format(height * 60)
        s += 'var font_type = "Arial";\n'
        s += 'var text = "{}";\n'.format(self.name)
        s += 'var dynamicTexture = new BABYLON.DynamicTexture("DynamicTexture", {width:DTWidth, height:DTHeight}, scene);\n'
        s += 'var ctx = dynamicTexture.getContext();\n'
        s += 'var size = 0.8;\n'
        s += 'ctx.font = size + "px " + font_type;\n'
        s += 'var textWidth = ctx.measureText(text).width;\n'
        s += 'var ratio = textWidth/size;\n'
        s += 'var font_size = Math.floor(DTWidth / ratio);\n'
        s += 'var font = font_size + "px " + font_type;\n'
        s += 'dynamicTexture.drawText(text, null, null, font, "#000000", "#ffffff", false);\n'
        s += 'bboxmat.diffuseTexture = dynamicTexture;\n'
        s += 'box.material = bboxmat;\n'
        return s




class VolumeModel(dc.DessiaObject):
    _standalone_in_db = True
    _eq_is_data_eq = True
    _non_serializable_attributes = ['shells', 'bounding_box']
    _non_eq_attributes = ['name', 'shells', 'bounding_box', 'contours',
                          'faces']
    _non_hash_attributes = ['name', 'shells', 'bounding_box', 'contours',
                          'faces']
    """
    :param groups: A list of two element tuple. The first element is a string naming the group and the second element is a list of primitives of the group
    """

    def __init__(self, primitives, name=''):
        self.primitives = primitives
        self.name = name
        self.shells = []
        # if self.primitives:
        #     self.shells = self._extract_shells()
        # if self.shells:

        self.bounding_box = self._bounding_box()
        # else:
        #     self.bounding_box = BoundingBox(-1, 1, -1, 1, -1, 1)

    def __hash__(self):
        return sum([hash(p) for p in self.primitives])

    # def _extract_shells(self):
    #     shells = []
    #     for primitive in self.primitives:
    #         if isinstance(primitive, Shell3D):
    #             shells.append(primitive)
    #     return shells

    def __eq__(self, other):
        if self.__class__.__name__ != other.__class__.__name__:
            return False
        equ = True
        if len(self.primitives) != len(other.primitives):
            return False
        for p1, p2 in zip(self.primitives, other.primitives):
            equ = equ and p1 == p2
        return equ

    def volume(self):
        volume = 0
        for primitive in self.primitives:
            volume += primitive.volume()
        return volume

    def rotation(self, center, axis, angle, copy=True):
        if copy:
            new_primitives = [
                primitive.rotation(center, axis, angle, copy=True) for
                primitive in self.primitives]
            return VolumeModel(new_primitives, self.name)
        else:
            for primitive in self.primitives:
                primitive.rotation(center, axis, angle, copy=False)
            self.bounding_box = self._bounding_box()

    def translation(self, offset, copy=True):
        if copy:
            new_primitives = [primitive.translation(offset, copy=True) for
                              primitive in self.primitives]
            return VolumeModel(new_primitives, self.name)
        else:
            for primitives in self.primitives:
                primitives.translation(offset, copy=False)
            self.bounding_box = self._bounding_box()

    def frame_mapping(self, frame, side, copy=True):
        """
        side = 'old' or 'new'
        """
        if copy:
            new_primitives = [primitive.frame_mapping(frame, side, copy=True)
                              for primitive in self.primitives]
            return VolumeModel(new_primitives, self.name)
        else:
            for primitives in self.primitives:
                primitives.frame_mapping(frame, side, copy=False)
            self.bounding_box = self._bounding_box()

    def copy(self):
        new_primitives = [primitive.copy() for primitive in self.primitives]
        return VolumeModel(new_primitives, self.name)

    def _bounding_box(self):
        bboxes = []
        points = []
        for primitive in self.primitives:
            if hasattr(primitive, 'bounding_box'):
                bboxes.append(primitive.bounding_box)
            else:
                if primitive.__class__.__name__ == 'volmdlr.Point3D':
                    points.append(primitive)
        if bboxes:
            xmin = min([box.xmin for box in bboxes])
            xmax = max([box.xmax for box in bboxes])
            ymin = min([box.ymin for box in bboxes])
            ymax = max([box.ymax for box in bboxes])
            zmin = min([box.zmin for box in bboxes])
            zmax = max([box.zmax for box in bboxes])
        elif points:
            xmin = min([p[0] for p in points])
            xmax = max([p[0] for p in points])
            ymin = min([p[1] for p in points])
            ymax = max([p[1] for p in points])
            zmin = min([p[2] for p in points])
            zmax = max([p[2] for p in points])
        else:
            # raise ValueError('Bounding box cant be determined')
            return BoundingBox(-1, 1, -1, 1, 1 - 1, 1)
        return BoundingBox(xmin, xmax, ymin, ymax, zmin, zmax)

    def plot2d(self, ax=None, color=None):
        fig = plt.figure()
        if ax is None:
            ax = fig.add_subplot(111, projection='3d')

        for i, shell in enumerate(self.shells):
            bbox = shell.bbox()
            bbox.plot(ax, color[i])

        return ax

    def plot(self, equal_aspect=True):
        """
        Matplotlib plot of model.
        To use for debug.
        """
        fig = plt.figure()
        ax = fig.add_subplot(111, projection='3d', adjustable='box')
        for primitive in self.primitives:
            primitive.plot(ax)
        if equal_aspect:
            ax.set_aspect('equal')

        ax.margins(0.1)
        return ax

    def freecad_script(self, fcstd_filepath,
                      freecad_lib_path='/usr/lib/freecad/lib',
                      export_types=('fcstd',),
                      save_to='',
                      tolerance=0.0001):
        """
        Generate python a FreeCAD definition of model
        :param fcstd_filename: a filename without extension to give the name at the fcstd part written in python code
        :type fcstd_filename:str
        """
        fcstd_filepath = os.path.abspath(fcstd_filepath)
        fcstd_filepath = fcstd_filepath.replace('\\', '\\\\')
        freecad_lib_path = freecad_lib_path.replace('\\', '\\\\')

        s = '# -*- coding: utf-8 -*-\n'
        if freecad_lib_path != '':
            s += "import sys\nsys.path.append('" + freecad_lib_path + "')\n"

        s += "import math\nimport FreeCAD as fc\nimport Part\n\ndoc=fc.newDocument('doc')\n\n"
        for ip, primitive in enumerate(self.primitives):
            if primitive.name == '':
                primitive_name = 'Primitive_{}'.format(ip)
            else:
                primitive_name = 'Primitive_{}_{}'.format(ip, primitive.name)
            s += "part = doc.addObject('App::Part','{}')\n".format(
                primitive_name)
            if hasattr(primitive, 'FreeCADExport'):
                sp = primitive.FreeCADExport(ip)
                if sp != '':
                    #                        s += (sp+'\n')
                    s += (sp)
                    s += 'shapeobj = doc.addObject("Part::Feature","{}")\n'.format(
                        primitive_name)
                    # if isinstance(primitive, BSplineCurve3D) \
                    #         or isinstance(primitive, BSplineSurface3D) \
                    #         or isinstance(primitive, Circle3D) \
                    #         or isinstance(primitive, LineSegment3D) \
                    #         or isinstance(primitive, Ellipse3D):
                    #     #                            print(primitive)
                    #     #                            s += 'S = Part.Shape([primitive{}])\n'.format(ip)
                    #     #                            s += 'shapeobj.Shape = S\n'
                    #     s += 'shapeobj.Shape = primitive{}.toShape()\n'.format(
                    #         ip)
                    # else:
                    s += "shapeobj.Shape = primitive{}\n".format(ip)
                    s += 'part.addObject(shapeobj)\n\n'.format(ip,
                                                               primitive.name)
            # --------------------DEBUG-------------------
        #                else:
        #                    raise NotImplementedError
        # ---------------------------------------------

        s += 'doc.recompute()\n'
        if 'fcstd' in export_types:
            s += "doc.saveAs('" + fcstd_filepath + ".fcstd')\n\n"
        if 'stl' in export_types:
            s += "import Mesh\nMesh.export(doc.Objects,'{}.stl', tolerance={})\n".format(
                fcstd_filepath, tolerance)
        if 'step' in export_types:
            s += "Part.export(doc.Objects,'{}.step')\n".format(fcstd_filepath)

        if save_to != '':
            with open(os.path.abspath(save_to), 'w') as file:
                file.write(s)
        return s

    def freecad_export(self, fcstd_filepath,
                      python_path='python3',
                      freecad_lib_path='/usr/lib/freecad/lib',
                      export_types=('fcstd',),
                      tolerance=0.0001):
        """
        Export model to .fcstd FreeCAD standard

        :param python_path: path of python binded to freecad

            * on windows: something like C:\\\\Program Files\\\\FreeCAD X.XX\\\\bin\\\\python
            * on linux: python if installed by a dstribution package
        :param filepath: path of fcstd file (without extension)
        :param freecad_lib_path: FreeCAD.so lib path (/usr/lib/freecad/lib in general)
        :param tolerance: the tolerance of tesselation for mesh exports

        """
        fcstd_filepath = os.path.abspath(fcstd_filepath)
        s = self.freecad_script(fcstd_filepath,
                               freecad_lib_path=freecad_lib_path,
                               export_types=export_types,
                               tolerance=tolerance)
        with tempfile.NamedTemporaryFile(suffix=".py", delete=False) as f:
            f.write(bytes(s, 'utf8'))

        arg = f.name
        output = subprocess.call([python_path, arg])

        f.close()
        os.remove(f.name)
        return output

    # def babylon_script(self, use_cdn=True, debug=False):
    #
    #     # env = Environment(loader=PackageLoader('volmdlr', 'templates'),
    #     #                   autoescape=select_autoescape(['html', 'xml']))
    #     #
    #     # template = env.get_template('babylon.html')
    #
    #     bbox = self._bounding_box()
    #     center = bbox.center
    #     max_length = max([bbox.xmax - bbox.xmin,
    #                       bbox.ymax - bbox.ymin,
    #                       bbox.zmax - bbox.zmin])
    #
    #     primitives_strings = []
    #     for primitive in self.primitives:
    #         if hasattr(primitive, 'babylon_script'):
    #             primitives_strings.append(primitive.babylon_script())
    #
    #     return template.render(name=self.name,
    #                            center=tuple(center),
    #                            length=2 * max_length,
    #                            primitives_strings=primitives_strings,
    #                            use_cdn=use_cdn,
    #                            debug=debug)
    #
    # def babylonjs_from_script(self, page_name=None, use_cdn=True, debug=False):
    #     script = self.babylon_script(use_cdn=use_cdn, debug=debug)
    #
    #     if page_name is None:
    #         with tempfile.NamedTemporaryFile(suffix=".html",
    #                                          delete=False) as file:
    #             file.write(bytes(script, 'utf8'))
    #         page_name = file.name
    #     else:
    #         page_name += '.html'
    #         with open(page_name, 'w')  as file:
    #             file.write(script)
    #
    #     webbrowser.open('file://' + os.path.realpath(page_name))

    def babylon_data(self):
        meshes = []
        lines = []
        for primitive in self.primitives:
            if hasattr(primitive, 'babylon_meshes'):
                meshes.extend(primitive.babylon_meshes())
            if hasattr(primitive, 'babylon_lines'):
                lines.extend(primitive.babylon_lines())
            if hasattr(primitive,'babylon_curves'):
                lines.append(primitive.babylon_curves())
        bbox = self._bounding_box()
        center = bbox.center
        max_length = max([bbox.xmax - bbox.xmin,
                          bbox.ymax - bbox.ymin,
                          bbox.zmax - bbox.zmin])
<<<<<<< HEAD
        
=======
>>>>>>> ee124aaa
        babylon_data = {'meshes': meshes,
                        'lines': lines,
                        'max_length': max_length,
                        'center': list(center)}
        
        return babylon_data

    @classmethod
    def babylonjs_from_babylon_data(cls, babylon_data, page_name='Volmdlr model',
                                    use_cdn=True, debug=False):

        if use_cdn:
            script = volmdlr.templates.babylon_unpacker_cdn_header#.substitute(name=page_name)
        else:
            script = volmdlr.templates.babylon_unpacker_embedded_header#.substitute(name=page_name)

        script += volmdlr.templates.babylon_unpacker_body_template.substitute(
                        babylon_data=babylon_data)

        if page_name is None:
            with tempfile.NamedTemporaryFile(suffix=".html",
                                             delete=False) as file:
                file.write(bytes(script, 'utf8'))
            page_name = file.name
        else:
            page_name += '.html'
            with open(page_name, 'w')  as file:
                file.write(script)

        webbrowser.open('file://' + os.path.realpath(page_name))

    def babylonjs(self, page_name=None, use_cdn=True, debug=False):
        babylon_data = self.babylon_data()
        self.babylonjs_from_babylon_data(babylon_data, page_name=page_name,
                                         use_cdn=use_cdn, debug=debug)

    def to_stl(self, filepath):
        mesh = self.primitives[0].triangulation()
        for primitive in self.primitives[1:]:
            mesh.merge_mesh(primitive.triangulation())
        import volmdlr.stl as vmstl
        stl = vmstl.Stl.from_display_mesh(mesh)
        stl.save_to_binary_file(filepath)
        
    
    def to_step(self, filepath):
        
        
        if isinstance(filepath, str):
            if not (filepath.endswith('.step') or filepath.endswith('.stp')):
                filepath += '.step'
            file = open(filepath, 'w')
        else:
            file = filepath
        
        step_content = STEP_HEADER.format(name=self.name,
                                          filename='',
                                          timestamp=datetime.now().isoformat(),
                                          version=volmdlr.__version__)
        current_id = 8

        for primitive in self.primitives:
            primitive_content, primitive_id = primitive.to_step(current_id)

            step_content += primitive_content

            product_definition_context_id = primitive_id + 1
            step_content += "#{} = PRODUCT_DEFINITION_CONTEXT('part definition',#2,'design');\n"\
                .format(product_definition_context_id)

            product_context_id = product_definition_context_id + 1
            step_content += "#{} = PRODUCT_CONTEXT('',#2,'mechanical');\n".format(product_context_id)
            product_id = product_context_id + 1
            step_content += "#{} = PRODUCT('{}','{}','',(#{}));\n".format(product_id,
                                                                          primitive.name,
                                                                          primitive.name,
                                                                          product_context_id)
            product_definition_formation_id = product_id + 1
            step_content += "#{} = PRODUCT_DEFINITION_FORMATION('','',#{});\n".format(product_definition_formation_id, product_id)
            product_definition_id = product_definition_formation_id + 1
            step_content += "#{} = PRODUCT_DEFINITION('design','',#{},#{});\n".format(product_definition_id,
                                                                                    product_definition_formation_id,
                                                                                    product_definition_context_id)
            product_definition_shape_id = product_definition_id + 1
            step_content += "#{} = PRODUCT_DEFINITION_SHAPE('','',#{});\n".format(product_definition_shape_id, product_definition_id)
            shape_definition_repr_id = product_definition_shape_id + 1
            step_content += "#{} = SHAPE_DEFINITION_REPRESENTATION(#{},#{});\n".format(shape_definition_repr_id,
                                                                                      product_definition_shape_id,
                                                                                      primitive_id
                                                                                      )
            product_related_category = shape_definition_repr_id + 1
            step_content += "#{} = PRODUCT_RELATED_PRODUCT_CATEGORY('part',$,(#{}));\n".format(
                product_related_category,
                product_id
                )
            draughting_id = product_related_category + 1
            step_content += "#{} = DRAUGHTING_PRE_DEFINED_CURVE_FONT('continuous');\n".format(
                draughting_id)
            color_id = draughting_id + 1
            primitive_color = (1, 1, 1)
            if hasattr(primitive, 'color'):
                primitive_color = primitive.color
            step_content += "#{} = COLOUR_RGB('',{}, {}, {});\n".format(
                color_id,
                round(float(primitive_color[0]), 4),
                round(float(primitive_color[1]), 4),
                round(float(primitive_color[2]), 4)
            )

            curve_style_id = color_id + 1
            step_content += "#{} = CURVE_STYLE('',#{},POSITIVE_LENGTH_MEASURE(0.1),#{});\n".format(
                    curve_style_id, draughting_id, color_id)

            fill_area_color_id = curve_style_id + 1
            step_content += "#{} = FILL_AREA_STYLE_COLOUR('',#{});\n".format(
                    fill_area_color_id, color_id)

            fill_area_id = fill_area_color_id + 1
            step_content += "#{} = FILL_AREA_STYLE('',#{});\n".format(
                    fill_area_id, fill_area_color_id)

            suface_fill_area_id = fill_area_id + 1
            step_content += "#{} = SURFACE_STYLE_FILL_AREA(#{});\n".format(
                    suface_fill_area_id, fill_area_id)

            suface_side_style_id = suface_fill_area_id + 1
            step_content += "#{} = SURFACE_SIDE_STYLE('',(#{}));\n".format(
                    suface_side_style_id, suface_fill_area_id)

            suface_style_usage_id = suface_side_style_id + 1
            step_content += "#{} = SURFACE_STYLE_USAGE(.BOTH.,#{});\n".format(
                    suface_style_usage_id, suface_side_style_id)

            presentation_style_id = suface_style_usage_id + 1

            step_content += "#{} = PRESENTATION_STYLE_ASSIGNMENT((#{},#{}));\n".format(
                    presentation_style_id, suface_style_usage_id, curve_style_id)

            styled_item_id = presentation_style_id + 1
            step_content += "#{} = STYLED_ITEM('color',(#{}),#{});\n".format(
                    styled_item_id, presentation_style_id, primitive_id)

            current_id = styled_item_id + 1

        step_content += STEP_FOOTER
        
        file.write(step_content)
        if isinstance(filepath, str):
            file.close()

class MovingVolumeModel(VolumeModel):
    def __init__(self, primitives, step_frames, name=''):
        VolumeModel.__init__(self, primitives=primitives, name=name)
        self.step_frames = step_frames

        if not self.is_consistent():
            raise dc.ConsistencyError

    def is_consistent(self):
        n_primitives = len(self.primitives)
        for frames in self.step_frames:
            if len(frames) != n_primitives:
                return False
        return True

    def step_volume_model(self, istep):
        primitives = []
        for primitive, frame in zip(self.primitives, self.step_frames[istep]):
            primitives.append(
                primitive.frame_mapping(frame, side='old', copy=True))
        return VolumeModel(primitives)

    # def babylon_script(self, use_cdn=True, debug=False):
    #
    #     env = Environment(loader=PackageLoader('volmdlr', 'templates'),
    #                       autoescape=select_autoescape(['html', 'xml']))
    #
    #     template = env.get_template('babylon.html')
    #
    #     bbox = self._bounding_box()
    #     center = bbox.center
    #     max_length = max([bbox.xmax - bbox.xmin,
    #                       bbox.ymax - bbox.ymin,
    #                       bbox.zmax - bbox.zmin])
    #
    #     primitives_strings = []
    #     for primitive in self.primitives:
    #         if hasattr(primitive, 'babylon_script'):
    #             primitives_strings.append(primitive.babylon_script())
    #
    #     positions = []
    #     orientations = []
    #     for step in self.step_frames:
    #         step_positions = []
    #         step_orientations = []
    #
    #         for frame in step:
    #             step_positions.append(list(frame.origin))
    #             step_orientations.append([list(frame.u),
    #                                       list(frame.v),
    #                                       list(frame.w)])
    #
    #         positions.append(step_positions)
    #         orientations.append(step_orientations)
    #
    #     return template.render(name=self.name,
    #                            center=tuple(center),
    #                            length=2 * max_length,
    #                            primitives_strings=primitives_strings,
    #                            positions=positions,
    #                            orientations=orientations,
    #                            use_cdn=use_cdn,
    #                            debug=debug)

    def babylon_data(self):
        meshes = []
        primitives_to_meshes = []
        for ip, primitive in enumerate(self.primitives):
            if hasattr(primitive, 'babylon_meshes'):
                meshes.extend(primitive.babylon_meshes())
                primitives_to_meshes.append(ip)

        bbox = self._bounding_box()
        center = bbox.center
        max_length = max([bbox.xmax - bbox.xmin,
                          bbox.ymax - bbox.ymin,
                          bbox.zmax - bbox.zmin])

        steps = []
        for istep, frames in enumerate(self.step_frames):

            # step_positions = []
            # step_orientations = []
            step = {'time': istep}
            for iframe, frame in enumerate(frames):
                if iframe in primitives_to_meshes:
                    imesh = primitives_to_meshes.index(iframe)
                    step[imesh] = {}
                    step[imesh]['position'] = list(round(frame.origin, 6))
                    step[imesh]['orientations'] = [list(round(frame.u, 6)),
                                                   list(round(frame.v, 6)),
                                                   list(round(frame.w, 6))]

            steps.append(step)

        babylon_data = {'meshes': meshes,
                        'max_length': max_length,
                        'center': list(center),
                        'steps': steps}
        return babylon_data<|MERGE_RESOLUTION|>--- conflicted
+++ resolved
@@ -1464,10 +1464,7 @@
         max_length = max([bbox.xmax - bbox.xmin,
                           bbox.ymax - bbox.ymin,
                           bbox.zmax - bbox.zmin])
-<<<<<<< HEAD
-        
-=======
->>>>>>> ee124aaa
+
         babylon_data = {'meshes': meshes,
                         'lines': lines,
                         'max_length': max_length,
