#!/usr/bin/env python3
# -*- coding: utf-8 -*-
"""
Created on Tue Feb 28 14:07:37 2017

@author: steven
"""

import math
import numpy as npy
npy.seterr(divide='raise')
from itertools import permutations

import matplotlib.pyplot as plt
from matplotlib.patches import Arc, FancyArrow
from mpl_toolkits.mplot3d import Axes3D

from .vmcy import PolygonPointBelongs

from scipy.linalg import solve, LinAlgError, inv

import volmdlr.geometry as geometry

from jinja2 import Environment, PackageLoader, select_autoescape

import webbrowser
import os

import tempfile
import subprocess

class Vector:
    """
    Abstract class of vector
    """
    def __setitem__(self, key, item):
        self.vector[key] = item

    def __getitem__(self, key):
        return self.vector[key]

    def __repr__(self):
        return '{}: {}'.format(self.__class__.__name__, self.vector)

    def __add__(self, other_vector):
        return self.__class__(self.vector + other_vector.vector)

    def __radd__(self, other_vector):
        return self + other_vector

    def __sub__(self, other_vector):
        return self.__class__(self.vector - other_vector.vector)

    def __rsub__(self, other_vector):
        return self - other_vector

    def __neg__(self):
        return self.__class__(-self.vector)

    def __mul__(self, value):
        return self.__class__(self.vector * value)

    def __rmul__(self, value):
        return self * value

    def __truediv__(self, value):
        if value == 0:
            raise ZeroDivisionError
        return self.__class__(self.vector / value)

    def __rtruediv__(self, value):
        return self / value

    def __lt__(self, other_vector):
        return self.Norm() < other_vector.Norm()

    def __le__(self, other_vector):
        return self.Norm() <= other_vector.Norm()

    def __ne__(self, other_vector):
        return not npy.allclose(self.vector, other_vector.vector)

    def __eq__(self, other_vector):
        try:
            return npy.allclose(self.vector, other_vector.vector)
        except AttributeError:
            return False

    def __hash__(self):
        return int(1000*npy.sum(npy.round(self.vector, 3)))

    def Normalize(self):
        """
        Normalize the vector modifying it's coordinate
        """
<<<<<<< HEAD
        self.vector /= self.Norm()

=======
        n = self.Norm()
        if n == 0:
            raise ZeroDivisionError
        
#        self.vector = [vi/n for vi in self.vector]
        self.vector /= n
        
>>>>>>> b1ff70ca
    def Dict(self):
        d = {'vector': [float(i) for i in self.vector]}
        return d


class Vector2D(Vector):
    def __init__(self, vector):
        self.vector = npy.zeros(2)
        self.vector[0] = vector[0]
        self.vector[1] = vector[1]

    def __round__(self, ndigits):
        return self.__class__((round(self.vector[0], ndigits),
                               round(self.vector[1], ndigits)))

    def Norm(self):
        """
        :returns: norm of vector
        """
        x, y = self.vector
        return (x**2 + y**2)**0.5

    def Dot(self, other_vector):
        u1, u2 = self.vector
        v1, v2 = other_vector.vector
        return u1*v1 + u2*v2

    def Cross(self, other_vector):
        u1, u2 = self.vector
        v1, v2 = other_vector.vector
        return u1*v2 - u2*v1


    def Rotation(self,center, angle, copy=True):
        vector2 = (npy.dot(npy.array([[math.cos(angle),-math.sin(angle)],
                                       [math.sin(angle),math.cos(angle)]]),
                          (self.vector-center.vector))
                   + center.vector)
        if copy:
            return self.__class__(vector2)
        else:
            self.vector=vector2

    def Translation(self, offset, copy=True):
        """
        :param offset: an other Vector2D
        """
        vector2 = self.vector + offset.vector
        if copy:
            return self.__class__(vector2)
        else:
            self.vector = vector2

    def To3D(self,plane_origin, x1, x2):
        x, y = self.vector
        return Vector3D(plane_origin.vector + x1.vector*x + x2.vector*y)

    def NormalVector(self, unit=False):
        n = Vector2D((-self.vector[1], self.vector[0]))
        if unit:
            n.Normalize()
        return n

    def Draw(self, origin=(0, 0), ax=None, color='k'):
        if ax is None:
            fig, ax = plt.subplots()

        ax.add_patch(FancyArrow(origin[0], origin[1],
                                self.vector[0]/10, self.vector[1]/10,
                                width=0.001,
                                head_width=0.01,
                                length_includes_head=True,
                                color=color))

    @classmethod
    def DictToObject(cls, dict_):
        return cls(dict_['vector'])


x2D = Vector2D((1, 0))
y2D = Vector2D((0, 1))


class Point2D(Vector2D):
    def __init__(self, vector, name=''):
        Vector2D.__init__(self, vector)
        self.name = name

    def __add__(self,point2d):
        return Point2D(self.vector + point2d.vector)

    def __sub__(self,point2d):
        return Point2D(self.vector - point2d.vector)

    def __mul__(self,value):
        return Point2D(self.vector * value)

    def __truediv__(self,value):
        return Point2D(self.vector / value)

    def To3D(self,plane_origin, x1, x2):
        x, y = self.vector
        return Point3D(plane_origin.vector + x1.vector*x + x2.vector*y)

    def MPLPlot(self, ax, style='ob'):
        x1=self.vector
        ax.plot([x1[0]], [x1[1]], style)
        return []

    def PointDistance(self, point2):
        return (self-point2).Norm()

    #def Distance(self,point2):
    #    return norm(self.vector-point2.vector)

    @classmethod
    def LinesIntersection(cls, line1,line2, curvilinear_abscissa=False):
        p11=line1.points[0].vector
        p12=line1.points[1].vector
        p21=line2.points[0].vector
        p22=line2.points[1].vector
        A=npy.array([[p12[0]-p11[0],p21[0]-p22[0]],[p12[1]-p11[1],p21[1]-p22[1]]])
        x=npy.array([p21[0]-p11[0],p21[1]-p11[1]])
        try:
            t=solve(A,x)
            if not curvilinear_abscissa:
                return cls(p11+t[0]*(p12-p11))
            else:
                return (cls(p11+t[0]*(p12-p11)),t[0],t[1])
        except LinAlgError:
<<<<<<< HEAD
            # Parallel lines
            return None

=======
            # Parallel lines            
            if not curvilinear_abscissa:
                return None
            else:
                return None, None, None
            
>>>>>>> b1ff70ca
    @classmethod
    def MiddlePoint(cls,point1,point2):
        p1=point1.vector
        p2=point2.vector
        return cls((p1+p2)*0.5)

    @classmethod
    def LineProjection(cls,point,line):
        p1,p2=line.points
        d=(p2-p1)/p2.PointDistance(p1)
        n=d.Rotation(Point2D((0,0)),math.pi/2).vector
        pp1=point.vector-p1.vector
        p=pp1-npy.dot(pp1,n)*n+p1.vector
        return Point2D(p)

o2D = Point2D((0, 0))

class Basis:
    """
    Abstract class of a basis
    """
    def __getitem__(self, key):
        return self.vectors[key]

    def __setitem__(self, key, item):
        self.vectors[key] = item

    def __contains__(self, vector):
        return vector in self.vectors

    def __eq__(self, other_basis):
        all_equal = all([other_vector == vector\
                         for other_vector, vector\
                         in zip(other_basis.vectors, self.vectors)])
        return all_equal

    def __hash__(self):
        return hash(self.vectors)

    def Dict(self):
        d = {'vectors' : [vector.Dict() for vector in self.vectors]}
        return d

class Basis2D(Basis):
    """
    Defines a 2D basis
    :param u: first vector of the basis
    :param v: second vector of the basis
    """
    def __init__(self, u, v):
        self.u = u
        self.v = v

    def __repr__(self):
        return '{}: U={}, V={}'.format(self.__class__.__name__, *self.vectors)

    def _get_vectors(self):
        return (self.u, self.v)

#    def _set_vectors(self, vectors):
#        return vectors
    vectors = property(_get_vectors)

    def TransfertMatrix(self):
        return npy.array([[self.u[0], self.v[0]],
                          [self.u[1], self.v[1]]])

    def InverseTransfertMatrix(self):
        # Todo: cache for performance
        return inv(self.TransfertMatrix())

    def NewCoordinates(self, vector):
        return Vector2D(npy.dot(self.InverseTransfertMatrix(), vector.vector))

    def OldCoordinates(self, vector):
        return Vector2D(npy.dot(self.TransfertMatrix(), vector.vector))

    def Rotation(self, angle, copy=True):
        center = o2D
        new_u = self.u.Rotation(center, angle, True)
        new_v = self.v.Rotation(center, angle, True)

        if copy:
            return Basis2D(new_u, new_v)
        self.u = new_u
        self.v = new_v

    def Copy(self):
        return Basis2D(self.u, self.v)

    @classmethod
    def DictToObject(cls, dict_):
        vectors = [Vector2D.DictToObject(vector_dict) for vector_dict in dict_['vectors']]
        return cls(*vectors)

xy = Basis2D(x2D, y2D)

class Frame2D(Basis2D):
    """
    Defines a 2D basis
    :param origin: origin of the basis
    :param u: first vector of the basis
    :param v: second vector of the basis
    """
    def __init__(self, origin, u, v):
        self.origin = origin
        Basis2D.__init__(self, u, v)

    def __repr__(self):
        return '{}: O={} U={}, V={}'.format(self.__class__.__name__, self.origin, self.u, self.v)

    def Basis(self):
        return Basis2D(self.u, self.v)

    def NewCoordinates(self, vector):
        return Basis2D.NewCoordinates(self, vector - self.origin)

    def OldCoordinates(self, vector):
        return Basis2D.OldCoordinates(self, vector) + self.origin

    def Translation(self, vector, copy=True):
        new_origin = self.origin.Translation(vector, True)
        if copy:
            return Frame2D(new_origin, self.u, self.v)
        self.origin = new_origin


    def Rotation(self, angle, copy=True):
        new_base = Basis2D.Rotation(self, angle, True)
        if copy:
            new_frame = Frame2D(self.origin, new_base.u, new_base.v)
            return new_frame
        self.u = new_base.u
        self.v = new_base.v

    def Draw(self, ax=None, style='ok'):
        if ax is None:
            fig, ax = plt.subplots()

        ax.plot(*self.origin.vector, style)
        self.u.Draw(self.origin, ax, 'r')
        self.v.Draw(self.origin, ax, 'g')
        ax.axis('equal')

    def Copy(self):
        return Frame2D(self.origin, self.u, self.v)

oxy = Frame2D(o2D, x2D, y2D)

class Primitive2D:
    def __init__(self, name=''):
        self.name=name

class CompositePrimitive2D(Primitive2D):
    """
    A collection of simple primitives
    """
    def __init__(self,primitives, name=''):
        Primitive2D.__init__(self, name)
        self.primitives=primitives
        self.UpdateBasisPrimitives()

    def UpdateBasisPrimitives(self):
        basis_primitives=[]
        for primitive in self.primitives:
            if hasattr(primitive, 'basis_primitives'):
                basis_primitives.extend(primitive.basis_primitives)
            else:
                basis_primitives.append(primitive)

        self.basis_primitives = basis_primitives


    def Rotation(self,center,angle,copy=False):
        if copy:
            return self.__class__([p.Rotation(center,angle,copy=True) for p in self.primitives])
        else:
            for p in self.basis_primitives:
                p.Rotation(center,angle,copy=False)
            self.UpdateBasisPrimitives()

    def Translation(self, offset, copy=False):
        if copy:
            return self.__class__([p.Translation(offset, copy=True) for p in self.primitives])
        else:
            for p in self.basis_primitives:
                p.Translation(offset, copy=False)
            self.UpdateBasisPrimitives()

    def To3D(self, plane_origin, x, y, name = None):
        if name is None:
            name = '3D of {}'.format(self.name)
        primitives3D = [p.To3D(plane_origin, x, y) for p in self.primitives]
        return CompositePrimitive3D(primitives3D, name)

    # TODO: change style to color!
    def MPLPlot(self, ax = None, style='-k', arrow=False, width=None):
        if ax is None:
            fig, ax = plt.subplots()
            ax.set_aspect('equal')
        else:
            fig = None

        for element in self.basis_primitives:
            if element.__class__.__name__=='LineSegment2D':
                element.MPLPlot(ax, style, arrow, width)
            else:
                element.MPLPlot(ax, style)

        ax.margins(0.1)
        plt.show()

        return fig, ax


class Wire2D(CompositePrimitive2D):
    """
    A collection of simple primitives, following each other making a wire
    """
    def __init__(self, primitives, name=''):
        CompositePrimitive2D.__init__(self, primitives, name)

    # TODO: method to check if it is a wire

    def Length(self):
        length = 0.
        for primitive in self.basis_primitives:
            length += primitive.Length()
        return length

    def PointAtCurvilinearAbscissa(self, curvilinear_abscissa):
        length = 0.
        for primitive in self.basis_primitives:
            primitive_length = primitive.Length()
            if length + primitive_length > curvilinear_abscissa:
                return primitive.PointAtCurvilinearAbscissa(curvilinear_abscissa - length)
            length += primitive_length
        return ValueError


class Contour2D(Wire2D):
    """
    A collection of 3D primitives forming a closed wire3D
    """
    def __init__(self, primitives, name=''):
        Wire2D.__init__(self, primitives, name)

    def To3D(self, plane_origin, x, y, name = None):
        if name is None:
            name = '3D of {}'.format(self.name)
        primitives3D = [p.To3D(plane_origin, x, y) for p in self.primitives]
        return Contour3D(primitives3D, name)

    def Area(self):
        if len(self.basis_primitives)==1:
            return self.basis_primitives[0].Area()
        arcs=[]
        points_polygon=[]
        for primitive in self.basis_primitives:
            if primitive.__class__.__name__=='LineSegment2D':
                points_polygon.extend(primitive.points)
            elif primitive.__class__.__name__=='Arc2D':
                points_polygon.append(primitive.center)
                arcs.append(primitive)
        polygon=Polygon2D(points_polygon)
        A=polygon.Area()

        for arc in arcs:
            if polygon.PointBelongs(arc.interior):
                A-=arc.Area()
            else:
                A+=arc.Area()

        return A

    def CenterOfMass(self):
        if len(self.basis_primitives)==1:
            return self.basis_primitives[0].CenterOfMass()

        arcs=[]
        points_polygon=[]
        for primitive in self.basis_primitives:
            if primitive.__class__.__name__=='LineSegment2D':
                points_polygon.extend(primitive.points)
            elif primitive.__class__.__name__=='Arc2D':
                points_polygon.append(primitive.center)
                arcs.append(primitive)
        polygon=Polygon2D(points_polygon)

        area=polygon.Area()
        if area > 0.:
            c = area*polygon.CenterOfMass()
        else:
            c = o2D

        for arc in arcs:
            arc_area = arc.Area()
            if polygon.PointBelongs(arc.interior):
                c -= arc_area*arc.CenterOfMass()
                area -= arc_area
            else:
                c += arc_area*arc.CenterOfMass()
                area += arc_area
        return c/area



    def SecondMomentArea(self,point):
        if len(self.primitives)==1:
            return self.primitives[0].SecondMomentArea(point)

        arcs=[]
        points_polygon=[]
        for primitive in self.primitives:
            if primitive.__class__.__name__=='Line2D':
                points_polygon.extend(primitive.points)
            elif primitive.__class__.__name__=='Arc2D':
                points_polygon.append(primitive.center)
                arcs.append(primitive)
        polygon=Polygon2D(points_polygon)
        A=polygon.SecondMomentArea(point)
        for arc in arcs:
            if polygon.PointBelongs(arc.middle):
                A-=arc.SecondMomentArea(point)
            else:
                A+=arc.SecondMomentArea(point)
        return A

    def PlotData(self, name, fill=None, color='black', stroke_width=0.2, opacity=1):
        plot_data = {}
        plot_data['fill'] = fill
        plot_data['name'] = name
        plot_data['type'] = 'contour'
        plot_data['plot_data'] = []
        for item in self.basis_primitives:
            plot_data['plot_data'].append(item.PlotData(color = color, stroke_width = stroke_width, opacity = opacity))
        return plot_data


class Mesh2D:
    def __init__(self, contours, points_densities, default_density):
        self.contours = contours
        self.points_densities = points_densities
        self.default_density = default_density

    def GeoScript(self, filepath=''):
        s=''
        ipt=1# point index
        ipr=1# primitive index
        points_index={}
        #assigning an index to point
        for contour in self.contours:
            for primitive in contour.primitives:
                for point in primitive.geo_points:
                    try:
                        points_index[point]
                    except KeyError:
                        points_index[point]=ipt
                        try:
                            d=self.points_densities[point]
                        except KeyError:
                            d=self.default_density
                        s+='Point({})={{{},{},0.,{}}};\n'.format(ipt,*point.vector,d)
                        ipt+=1
        contours_indices=[]
        for contour in self.contours:
            contour_iprs=[]
            for primitive in contour.primitives:
                spr,ipr2=primitive.GeoScript(ipr,[points_index[p] for p in primitive.geo_points])
                s+=spr
                contour_iprs.extend(range(ipr,ipr2))
                ipr=ipr2
            s+='Line Loop({}) = {{{}}};\n'.format(ipr,str(contour_iprs)[1:-1])
            contours_indices.append(ipr)
            ipr+=1
        s+='Plane Surface({}) = {{{}}};\n'.format(ipr,str(contours_indices)[1:-1])
        # Saving to file if required
        if filepath!='':
            with open(filepath,'w') as file:
                file.write(s)
        return s

class Line:
    def __neg__(self):
        return self.__class__(self.points[::-1])

    def DirectionVector(self, unit=False):
        u = self.points[1] - self.points[0]
        if unit:
            u.Normalize()
        return u

    def NormalVector(self, unit=False):
        return self.DirectionVector(unit).NormalVector()

class Line2D(Primitive2D, Line):
    """
    Define an infinte line given by two points.
    """
    def __init__(self, point1, point2, name=''):
        Primitive2D.__init__(self, name)
        self.points=[point1, point2]

    def To3D(self, plane_origin, x1, x2):
        p3D = [p.To3D(plane_origin, x1, x2) for p in self.points]
        return Line2D(*p3D, self.name)

    def Rotation(self, center, angle, copy=False):
        if copy:
            return Line2D(*[p.Rotation(center, angle, copy=True) for p in self.points])
        else:
            for p in self.points:
                p.Rotation(center, angle, copy=False)

    def Translation(self, offset, copy=False):
        if copy:
            return Line2D(*[p.Translation(offset, copy=True) for p in self.points])
        else:
            for p in self.points:
                p.Translation(offset, copy=False)

    def PointDistance(self, point):
        """
        Computes the distance of a point to line
        """
        p1, p2=self.points
        t = (point-p1).Dot(p2-p1)/ (p2-p1).Norm()**2
        projection = p1 + t * (p2-p1)# Projection falls on the segment
        return (point-projection).Norm()

    def PointProjection(self, point, curvilinear_abscissa=False):
        p1, p2 = self.points
        t = (point - p1).Dot(p2 - p1) / (p2-p1).Norm()**2
        projection = p1 + t * (p2-p1)
        if curvilinear_abscissa:
            return projection,t
        return projection

    def MPLPlot(self, ax, style='-k', linestyle = '-.'):
        p1, p2 = self.points
        u = p2 - p1
        plt.plot([p1[0], p2[0]], [p1[1], p2[1]], style)
        p3 = p1 - 3* u
        p4 = p2 + 4*u
        ax.plot([p3[0], p4[0]], [p3[1], p4[1]], style, linestyle = linestyle)
        return []

class LineSegment2D(Line2D):
    """
    Define a line segment limited by two points
    """
    def __init__(self,point1, point2, name=''):
        Line2D.__init__(self, point1, point2, name = name)

    def _get_geo_points(self):
        return self.points

    geo_points=property(_get_geo_points)

    def Length(self):
        return self.points[1].PointDistance(self.points[0])

    def PointAtCurvilinearAbscissa(self, curvilinear_abscissa):
        return self.points[0] + self.DirectionVector(unit=True) * curvilinear_abscissa

    def PointDistance(self, point):
        """
        Computes the distance of a point to segment of line
        """

        p1, p2 = self.points
        u = p2-p1
        t = max(0, min(1, (point-p1).Dot(u) / u.Norm()**2))

        projection = p1 + t * (p2 - p1)# Projection falls on the segment

        return (projection-point).Norm()

    def PointProjection(self, point, curvilinear_abscissa=False):
        point, curv_abs = Line2D.PointProjection(self, point, True)
        if curv_abs <= 0.:
            point = self.points[0]
            curv_abs = 0.
        elif curv_abs >= 1.:
            point = self.points[1]
            curv_abs = 1.

        if curvilinear_abscissa:
            return point, curv_abs
        else:
            return point

    def MPLPlot(self, ax, style='-k', arrow=False, width=None):
        p1, p2 = self.points
        if arrow:
            ax.plot([p1[0], p2[0]], [p1[1], p2[1]], style)
            length = ((p1[0] - p2[0])**2 + (p1[1] - p2[1])**2)**0.5
            if width is None:
                width = length / 1000.
                head_length = length/20.
                head_width = head_length/2.
            else:
                head_width = 2*width
                head_length = head_width
            ax.arrow(p1[0], p1[1], (p2[0] - p1[0])/length*(length - head_length),
                     (p2[1] - p1[1])/length*(length - head_length),
                     head_width = head_width, fc = 'b', linewidth = 0,
                     head_length = head_length, width = width, alpha = 0.3)
        else:
            ax.plot([p1[0], p2[0]], [p1[1], p2[1]], style)
        return []

    def To3D(self, plane_origin, x1, x2):
        p3D=[p.To3D(plane_origin,x1,x2) for p in self.points]
        return LineSegment3D(*p3D,self.name)

    def to_line(self):
        return Line2D(*self.points)

    def Rotation(self, center, angle, copy=False):
        if copy:
            return LineSegment2D(*[p.Rotation(center,angle,copy=True) for p in self.points])
        else:
            for p in self.points:
                p.Rotation(center,angle,copy=False)

    def Translation(self, offset, copy=False):
        if copy:
            return LineSegment2D(*[p.Translation(offset,copy=True) for p in self.points])
        else:
            for p in self.points:
                p.Translation(offset,copy=False)

    def GeoScript(self, primitive_index, points_indices):
        s='Line({}) = {{{}, {}}};\n'.format(primitive_index,*points_indices)
        return s,primitive_index+1

    def PlotData(self, marker=None, color='black', stroke_width=1, dash=False, opacity=1, width=None):
        return {'type' : 'line',
                'data' : [self.points[0].vector[0], self.points[0].vector[1],
                          self.points[1].vector[0], self.points[1].vector[1]],
                'color' : color,
                'marker' : marker,
                'stroke_width' : stroke_width,
                'dash' : dash,
                'opacity' : opacity,
                'width': width
                }


class Arc2D(Primitive2D):
    def __init__(self, start, interior, end, name=''):
        Primitive2D.__init__(self, name)
        self.interior = interior
        self.start = start
        self.end = end
        xi, yi = interior.vector
        xe, ye = end.vector
        xs, ys = start.vector
        A = npy.array([[2*(xs-xi), 2*(ys-yi)],
                       [2*(xs-xe), 2*(ys-ye)]])
        b = - npy.array([xi**2 + yi**2 - xs**2 - ys**2,
                         xe**2 + ye**2 - xs**2 - ys**2])
        self.center = Point2D(solve(A,b))
        r1 = self.start - self.center
        r2 = self.end - self.center
        ri = self.interior - self.center

        self.radius = r1.Norm()
        angle1 = npy.arctan2(r1.vector[1], r1.vector[0])
        angle2 = npy.arctan2(r2.vector[1], r2.vector[0])

        anglei = npy.arctan2(ri.vector[1], ri.vector[0])
        order = [y for x, y in sorted(zip([angle1, anglei, angle2], [0, 1, 2]))]
        order = order*2
        i = order.index(0)
        if order[i+1] == 1:
            # Trigo wise angle should be plus
            self.angle1 = angle1
            self.angle2 = angle2
            if angle1 > angle2:
                self.angle = angle2 - angle1 + 2 * math.pi
            else:
                self.angle = angle2 - angle1
#            self.angle = abs(self.angle2 - self.angle1)
        else:
            # Clock wise
            self.angle1 = angle2
            self.angle2 = angle1
#            self.angle = -abs(self.angle2 - self.angle1)
            if angle1 < angle2:
                self.angle = angle2 - angle1 + 2 * math.pi
            else:
                self.angle = angle2 - angle1

    def _get_points(self):
        return [self.start,self.interior,self.end]

    points=property(_get_points)


    def _get_geo_points(self):
        return [self.start,self.interior,self.end]

    geo_points=property(_get_geo_points)


    def Length(self):
        return self.radius * abs(self.angle)

    def PointAtCurvilinearAbscissa(self, curvilinear_abscissa):
        if self.angle>0:
            return self.start.Rotation(self.center, curvilinear_abscissa/self.radius)
        else:
            return self.start.Rotation(self.center, -curvilinear_abscissa/self.radius)

    def MiddlePoint(self):
        l = self.Length()
        return self.PointAtCurvilinearAbscissa(0.5*l)

    def GeoScript(self, primitive_index, points_indices):
        s='Circle({}) = {{{}, {}, {}}};\n'.format(primitive_index,*points_indices)
        return s,primitive_index+1

    def Area(self):
        if self.angle2<self.angle1:
            angle=self.angle2+2*math.pi-self.angle1
        else:
            angle=self.angle2-self.angle1
        return self.radius**2*angle/2

    def CenterOfMass(self):
#        u=self.middle.vector-self.center.vector
        u = self.MiddlePoint() - self.center
        u.Normalize()
        alpha = abs(self.angle)
        return self.center + 4/(3*alpha)*self.radius*math.sin(alpha*0.5)*u

    def MPLPlot(self, ax, style='-k'):
        pc = self.center.vector
#        ax.plot([pc[0]], [pc[1]], 'or')
#        ax.plot([self.interior[0]], [self.interior[1]], 'ob')
        ax.add_patch(Arc(pc, 2*self.radius, 2*self.radius, angle=0,
                    theta1=self.angle1*0.5/math.pi*360,
                    theta2=self.angle2*0.5/math.pi*360,
                    color='k'))

    def To3D(self,plane_origin, x, y):
        ps = self.start.To3D(plane_origin, x, y)
        pi = self.interior.To3D(plane_origin, x, y)
        pe = self.end.To3D(plane_origin, x, y)

#        pe = Point2D(self.center.vector + self.radius*npy.array((math.cos(self.angle1),math.sin(self.angle1))))
#        pe3 = pe.To3D(plane_origin, x, y)
#        ps = Point2D(self.center.vector+self.radius*npy.array((math.cos(self.angle2),math.sin(self.angle2))))
#        ps3 = ps.To3D(plane_origin, x, y)
        return Arc3D(ps, pi, pe, self.name)

    def Rotation(self, center, angle, copy=False):
        if copy:
            return Arc2D(*[p.Rotation(center,angle,copy=True) for p in [self.start,self.interior,self.end]])
        else:
            self.__init__(*[p.Rotation(center,angle,copy=True) for p in [self.start,self.interior,self.end]])

    def Translation(self, offset, copy=False):
        if copy:
            return Arc2D(*[p.Translation(offset,copy=True) for p in [self.start,self.interior,self.end]])
        else:
            self.__init__(*[p.Translation(offset,copy=True) for p in [self.start,self.interior,self.end]])

    def SecondMomentArea(self, point):
        """
        Second moment area of part of disk
        """
        if self.angle2<self.angle1:
            angle2=self.angle2+2*math.pi

        else:
            angle2=self.angle2
        angle1=self.angle1

        Ix=self.radius**4/8*(angle2-angle1+0.5*(math.sin(2*angle1)-math.sin(2*angle2)))
        Iy=self.radius**4/8*(angle2-angle1+0.5*(math.sin(2*angle2)-math.sin(2*angle1)))
        Ixy=self.radius**4/8*(math.cos(angle1)**2-math.cos(angle2)**2)
        Ic=npy.array([[Ix,Ixy],[Ixy,Iy]])
        return geometry.Huygens2D(Ic, self.Area(), self.center, point)

    def Discretise(self, num=10):
        list_node = []
        if (self.angle1 < 0) and (self.angle2 > 0):
            delta_angle = -self.angle1 + self.angle2
        elif (self.angle1 > 0) and (self.angle2 < 0):
            delta_angle =  (2*npy.pi + self.angle2) - self.angle1
        else:
            delta_angle = self.angle2 - self.angle1
        for angle in npy.arange(self.angle1, self.angle1 + delta_angle, delta_angle/(num*1.)):
            list_node.append(Point2D(self.center + self.radius*Vector2D((npy.cos(angle), npy.sin(angle)))))
        list_node.append(Point2D(self.center + self.radius*Vector2D((npy.cos(self.angle1 + delta_angle), npy.sin(self.angle1 + delta_angle)))))
        if list_node[0] == self.start:
            return list_node
        else:
            return list_node[::-1]

    def PlotData(self, marker=None, color=(0,0,0), stroke_width=1, opacity=1):
        list_node = self.Discretise()
        data = []
        for nd in list_node:
            data.append({'x': nd.vector[0], 'y': nd.vector[1]})
        return {'type' : 'arc',
                    'cx' : self.center.vector[0],
                    'cy' : self.center.vector[1],
                    'data' : data,
                    'r' : self.radius,
                    'color' : color,
                    'opacity' : opacity,
                    'size' : stroke_width,
                    'dash' : None,
                    'marker' : marker,
                    'angle1' : self.angle1,
                    'angle2' : self.angle2, }

class Circle2D(Primitive2D):
    def __init__(self,center,radius,name=''):
        Primitive2D.__init__(self,name)
        self.center=center
        self.radius=radius
        self.utd_geo_points=False

    def _get_geo_points(self):
        if not self.utd_geo_points:
            self._geo_start=self.center+self.radius*Point2D((1,0))
            self.utd_geo_points=True
        return [self._geo_start,self.center,self._geo_start]

    geo_points = property(_get_geo_points)

    def Length(self):
        return 2* math.pi * self.radius

    def GeoScript(self, primitive_index, points_indices):
        s = 'Circle({}) = {{{}, {}, {}}};\n'.format(primitive_index,*points_indices)
        return s, primitive_index+1

    def MPLPlot(self, ax, linestyle='-', color='k', linewidth=1):
        pc = self.center.vector
        ax.add_patch(Arc(pc,
                         2*self.radius,
                         2*self.radius,
                         angle=0,
                         theta1=0,
                         theta2=360,
                         color=color,
                         linestyle=linestyle,
                         linewidth=linewidth))

    def To3D(self, plane_origin, x, y):
        normal = Vector3D(npy.cross(x.vector, y.vector))
        pc=self.center.To3D(plane_origin, x, y)
        return Circle3D(pc,self.radius,normal, self.name)

    def Rotation(self, center, angle, copy=False):
        if copy:
            return Circle2D(self.center.Rotation(center,angle,copy=True),self.radius)
        else:
            self.center.Rotation(center,angle,copy=False)
            self.utd_geo_points=False

    def Translation(self,offset,copy=False):
        if copy:
            return Circle2D(self.center.Translation(offset,copy=True),self.radius)
        else:
            self.center.Translation(offset,copy=False)
            self.utd_geo_points=False

    def Area(self):
        return math.pi*self.radius**2

    def SecondMomentArea(self, point):
        """
        Second moment area of part of disk
        """
        I = math.pi*self.radius**4/4
        Ic = npy.array([[I,0],[0,I]])
        return geometry.Huygens2D(Ic,self.Area(),self.center,point)

    def CenterOfMass(self):
        return self.center

    def PlotData(self, marker=None, color='black', stroke_width=1, opacity=1):
        return {'type' : 'circle',
                  'cx' : self.center.vector[0],
                  'cy' : self.center.vector[1],
                  'r' : self.radius,
                  'color' : color,
                  'opacity' : opacity,
                  'size' : stroke_width,
                  'dash' : None,}

class Polygon2D(CompositePrimitive2D):
    # TODO: inherit from contour?
    def __init__(self,points, name=''):
        self.points = points
        primitives = []
        for p1,p2 in zip(points,points[1:]+[points[0]]):
            primitives.append(LineSegment2D(p1,p2))

        self.line_segments = self._LineSegments()

        CompositePrimitive2D.__init__(self, primitives, name)


    def Area(self):

        x=[point.vector[0]for point in self.points]
        y=[point.vector[1]for point in self.points]

        return 0.5*npy.abs(npy.dot(x,npy.roll(y,1))-npy.dot(y,npy.roll(x,1)))

    def CenterOfMass(self):

        x = [point.vector[0] for point in self.points]
        y = [point.vector[1] for point in self.points]


        xi_xi1 = x+npy.roll(x,-1)
        yi_yi1 = y+npy.roll(y,-1)
        xi_yi1 = npy.multiply(x,npy.roll(y,-1))
        xi1_yi = npy.multiply(npy.roll(x,-1),y)

        a = 0.5*npy.sum(xi_yi1-xi1_yi)# signed area!
#        a=self.Area()
        if not math.isclose(a, 0):
            cx = npy.sum(npy.multiply(xi_xi1,(xi_yi1-xi1_yi)))/6./a
            cy = npy.sum(npy.multiply(yi_yi1,(xi_yi1-xi1_yi)))/6./a
            return Point2D((cx, cy))

        else:
            raise NotImplementedError

    def PointBelongs(self, point):
        """
        Ray casting algorithm copied from internet...
        """
        return PolygonPointBelongs(point.vector, [p.vector for p in self.points])

    def SecondMomentArea(self, point):
        Ix, Iy, Ixy = 0, 0, 0
        for pi, pj in zip(self.points,self.points[1:]+[self.points[0]]):
            xi, yi = pi.vector-point.vector
            xj, yj = pj.vector-point.vector
            Ix += (yi**2 + yi*yj + yj**2)*(xi*yj - xj*yi)
            Iy += (xi**2 + xi*xj + xj**2)*(xi*yj - xj*yi)
            Ixy += (xi*yj + 2*xi*yi + 2*xj*yj + xj*yi)*(xi*yj - xj*yi)
        if Ix < 0:
            Ix =- Ix
            Iy =- Iy
            Ixy =- Ixy
        return npy.array([[Ix/12., Ixy/24.], [Ixy/24., Iy/12.]])

    def _LineSegments(self):
        lines=[]
        for p1,p2 in zip(self.points,self.points[1:]+[self.points[0]]):
            lines.append(LineSegment2D(p1,p2))
        return lines

    def Rotation(self, center, angle, copy=False):
        if copy:
            return Polygon2D([p.Rotation(center,angle,copy=True) for p in self.points])
        else:
            for p in self.points:
                p.Rotation(center,angle,copy=False)

    def Translation(self, offset, copy=False):
        if copy:
            return Polygon2D([p.Translation(offset,copy=True) for p in self.points])
        else:
            for p in self.points:
                p.Translation(offset,copy=False)

    def PointBorderDistance(self, point):
        """
        Compute the distance to the border distance of polygon
        Output is always positive, even if the point belongs to the polygon
        """
        d_min = self.line_segments[0].PointDistance(point)
        for line in self.line_segments[1:]:
            d=line.PointDistance(point)
            if d<d_min:
                d_min=d
        return d_min
<<<<<<< HEAD

=======
    
    def SelfIntersect(self):
        epsilon = 0
        # BENTLEY-OTTMANN ALGORITHM
        # Sort the points along ascending x for the Sweep Line method
        sorted_index = sorted(range(len(self.points)), key=lambda p: (self.points[p][0], self.points[p][1]))
        nb = len(sorted_index)
        segments = []
        deleted = []
        
        while len(sorted_index) != 0: # While all the points haven't been swept
            # Stock the segments between 2 consecutive edges 
            # Ex: for the ABCDE polygon, if Sweep Line is on C, the segments
            #   will be (C,B) and (C,D)
            if sorted_index[0]-1 < 0:
                segments.append((sorted_index[0], nb-1))
            else:
                segments.append((sorted_index[0], sorted_index[0]-1))
            if sorted_index[0] >= len(self.points)-1:
                segments.append((sorted_index[0], 0))
            else:
                segments.append((sorted_index[0], sorted_index[0]+1))

            
            # Once two edges linked by a segment have been swept, delete the 
            # segment from the list 
            to_del = []
            for index in deleted:
                if abs(index-sorted_index[0]) == 1 or abs(index-sorted_index[0]) == nb-1:
                    to_del.append((index, sorted_index[0]))
                    to_del.append((sorted_index[0], index))
            
            # Keep track of which edges have been swept
            deleted.append(sorted_index[0])
            sorted_index.pop(0)
            
            # Delete the segments that have just been swept
            index_to_del = []
            for i, segment in enumerate(segments):
                for seg_to_del in to_del:
                    if segment == seg_to_del:
                        index_to_del.append(i)
            for index in index_to_del[::-1]:
                segments.pop(index)
      
            # Checks if two segments are intersecting each other, returns True 
            # if yes, otherwise the algorithm continues at WHILE
            for segment1 in segments:
                for segment2 in segments:
                    if segment1[0] != segment2[0] and segment1[1] != segment2[1] and segment1[0] != segment2[1] and segment1[1] != segment2[0]:
                        
                        line1 = LineSegment2D(Point2D(self.points[segment1[0]]), Point2D(self.points[segment1[1]]))
                        line2 = LineSegment2D(Point2D(self.points[segment2[0]]), Point2D(self.points[segment2[1]]))
                        
                        p, a, b = Point2D.LinesIntersection(line1, line2, True)
                                                
                        if p is not None:
                            if a >= 0+epsilon and a <= 1-epsilon and b >= 0+epsilon and b <= 1-epsilon:
                                return True, line1, line2                     
                        
        return False, None, None
    
>>>>>>> b1ff70ca
    def Dict(self):
        d = {'points': [point.Dict() for point in self.points], 'name':self.name}
        return d

    @classmethod
    def DictToObject(cls, dict_):
        return cls([Point2D.DictToObject(p) for p in dict_['points']], name=dict_['name'])

    def PlotData(self, marker=None, color='black', stroke_width=1, opacity=1):
        data = []
        for nd in self.points:
            data.append({'x': nd.vector[0], 'y': nd.vector[1]})
        return {'type' : 'path',
                    'data' : data,
                    'color' : color,
                    'size' : stroke_width,
                    'dash' : None,
                    'marker' : marker,
                    'opacity' : opacity}

class Primitive3D:
    def __init__(self, name=''):
        self.name = name


class Vector3D(Vector):
    _jsonschema = {"definitions": {},
                   "$schema": "http://json-schema.org/draft-07/schema#",
                   "type": "object",
                   "title": "powerpack.mechanical.Vector3D Base Schema",
                   "required": ["vector"],
                   "properties": {'vector' : {"type" : "object",
                                              "Vector3D" : {"type" : "array",
                                                            "items" : {"type" : "number"},
                                                            "editable" : "true",
                                                            "description" : "Vector array"},
                                              "editable" : "true",
                                              "description" : "Vector array"}
                                  }
                   }
    def __init__(self, vector):
        self.vector=npy.zeros(3)
        self.vector[0] = vector[0]
        self.vector[1] = vector[1]
        self.vector[2] = vector[2]

    def __round__(self, ndigits):
        return self.__class__((round(self.vector[0], ndigits),
                               round(self.vector[1], ndigits),
                               round(self.vector[2], ndigits)))

    def Dot(self, other_vector):
        u1, u2, u3 = self.vector
        v1, v2, v3 = other_vector.vector
        return u1*v1 + u2*v2 + u3*v3

    def Cross(self, other_vector):
        u1, u2, u3 = self.vector
        v1, v2, v3 = other_vector.vector
        return Vector3D((u2*v3 - u3*v2, u3*v1 - u1*v3, u1*v2 - u2*v1))

    def Norm(self):
        x,y,z = self.vector
        return (x**2 + y**2 + z**2)**0.5

    def Rotation(self, center, axis, angle, copy=True):
        u = axis.vector
        ux = npy.array([[0,-u[2],u[1]],[u[2],0,-u[0]],[-u[1],u[0],0]])
        R = math.cos(angle)*npy.eye(3)+math.sin(angle)*ux+(1-math.cos(angle))*npy.tensordot(u,u,axes=0)
        vector2 = npy.dot(R,(self.vector-center.vector))+center.vector
        if copy:
            return Point3D(vector2)
        else:
            self.vector = vector2

    def Translation(self, offset, copy=True):
        vector2 = self.vector+offset
        if copy:
            return Point3D(vector2)
        else:
            self.vector = vector2

    def RandomUnitNormalVector(self):
        """
        Returns a random normal vector
        """
        v = npy.random.random(3)

        v = Vector3D(v-npy.dot(v,self.vector)*self.vector/(self.Norm()**2))
        v.vector = v.vector/v.Norm()
        return v

    def Copy(self):
        return Vector3D(self.vector)

    @classmethod
    def DictToObject(cls, dict_):
        return cls(dict_['vector'])

x3D = Vector3D((1, 0, 0))
y3D = Vector3D((0, 1, 0))
z3D = Vector3D((0, 0, 1))


class Point3D(Vector3D):
    def __init__(self, vector, name=''):
        Vector3D.__init__(self, vector)
        self.name=name

    def MPLPlot(self, ax):
        ax.scatter(*self.vector)

    def PlaneProjection3D(self, plane_origin, x, y):
        z = x.Cross(y)
        z /= z.Norm()
        return self - z.Dot(self-plane_origin)*z

    def PlaneProjection2D(self, x, y):
        z = npy.cross(x.vector,y.vector)
        z = x.Cross(y)
        z.Normalize()
        p3d = self - self.Dot(z)*z
        u1 = p3d.Dot(x)
        u2 = p3d.Dot(y)
        return Point2D((u1, u2))


    def To2D(self, plane_origin, x, y):
        if x.Dot(y) > 1e-8:
            raise NotImplementedError
        x2d = npy.dot(self.vector, x.vector) - npy.dot(plane_origin.vector, x.vector)
        y2d = npy.dot(self.vector, y.vector) - npy.dot(plane_origin.vector, y.vector)
        return Point2D((x2d,y2d))

    def PointDistance(self, point2):
        return (self-point2).Norm()

o3D = Point3D((0, 0, 0))


class Basis3D(Basis):
    """
    Defines a 3D basis
    :param u: first vector of the basis
    :param v: second vector of the basis
    :param w: third vector of the basis
    """
    _jsonschema = {"definitions": {},
                   "$schema": "http://json-schema.org/draft-07/schema#",
                   "type": "object",
                   "title": "powerpack.mechanical.Basis3D Base Schema",
                   "required": ['u', 'v', 'w'],
                   "properties": {'u' : {"allOf" : [Vector3D._jsonschema,
                                                    {"editable" : "true",
                                                     "description" : "Vector u"}]},
                                  'v' : {"allOf" : [Vector3D._jsonschema,
                                                    {"editable" : "true",
                                                     "description" : "Vector v"}]},
                                  'w' : {"allOf" : [Vector3D._jsonschema,
                                                    {"editable" : "true",
                                                     "description" : "Vector w"}]}}}
    # TODO: create a Basis and Frame class to mutualize between 2D and 2D
    def __init__(self, u, v, w):
        self.u = u
        self.v = v
        self.w = w

    def __repr__(self):
        return '{}: U={}, V={}, W={}'.format(self.__class__.__name__, *self.vectors)
    def _get_vectors(self):
        return (self.u, self.v, self.w)

#    def _set_vectors(self, vectors):
#        return vectors
    vectors = property(_get_vectors)

    def Rotation(self, axis, angle, copy=True):
        center = o3D
        new_u = self.u.Rotation(center, axis, angle, True)
        new_v = self.v.Rotation(center, axis, angle, True)
        new_w = self.w.Rotation(center, axis, angle, True)

        if copy:
            return Basis3D(new_u, new_v, new_w)
        self.u = new_u
        self.v = new_v
        self.w = new_w

    def EulerRotation(self, angles, copy=True):
        psi, theta, phi = angles
        center = o3D

        vect_u = self.u.Copy()
        vect_v = self.v.Copy()
        vect_w = self.w.Copy()

        # Rotation around w
        vect_u.Rotation(center, vect_w, psi, False)
        vect_v.Rotation(center, vect_w, psi, False)

        # Rotation around v
        vect_v.Rotation(center, vect_u, theta, False)
        vect_w.Rotation(center, vect_u, theta, False)

        # Rotation around w
        vect_u.Rotation(center, vect_w, phi, False)
        vect_v.Rotation(center, vect_w, phi, False)

        if copy:
            return Basis3D(vect_u, vect_v, vect_w)
        self.u = vect_u
        self.v = vect_v
        self.w = vect_w

    def TransfertMatrix(self):
        return npy.array([[self.u[0], self.v[0], self.w[0]],
                          [self.u[1], self.v[1], self.w[1]],
                          [self.u[2], self.v[2], self.w[2]]])

    def InverseTransfertMatrix(self):
        # Todo: cache for performance
        return inv(self.TransfertMatrix())

    def NewCoordinates(self, vector):
        return vector.__class__(npy.dot(self.InverseTransfertMatrix(), vector.vector))

    def OldCoordinates(self, vector):
        return vector.__class__(npy.dot(self.TransfertMatrix(), vector.vector))

    def Copy(self):
        return Basis3D(self.u, self.v, self.w)

    @classmethod
    def DictToObject(cls, dict_):
        vectors = [Vector3D.DictToObject(vector_dict) for vector_dict in dict_['vectors']]
        return cls(*vectors)


xyz = Basis3D(x3D, y3D, z3D)

class Frame3D(Basis3D):
    """
    Defines a 3D frame
    :param origin: origin of the basis
    :param u: first vector of the basis
    :param v: second vector of the basis
    :param w: third vector of the basis
    """
    def __init__(self, origin, u, v, w):
        self.origin = origin
        Basis3D.__init__(self, u, v, w)

    def __repr__(self):
        return '{}: O= {} U={}, V={}, W={}'.format(self.__class__.__name__, self.origin, self.u, self.v, self.w)

    def Basis(self):
        return Basis3D(self.u, self.v, self.w)

    def NewCoordinates(self, vector):
        return Basis3D.NewCoordinates(self, vector - self.origin)

    def OldCoordinates(self, vector):
        return Basis3D.OldCoordinates(self, vector) + self.origin

    def Rotation(self, axis, angle, copy=True):
        new_base = Basis3D.Rotation(self, axis, angle, True)
        if copy:
            new_frame = Frame3D(self.origin, new_base.u, new_base.v, new_base.w)
            return new_frame
        self.u = new_base.u
        self.v = new_base.v
        self.w = new_base.w

    def Copy(self):
        return Frame3D(self.origin, self.u, self.v, self.w)

oxyz = Frame3D(o3D, x3D, y3D, z3D)

class Line3D(Primitive3D, Line):
    """
    Define an infinite line passing through the 2 points
    """
    def __init__(self, point1, point2, name=''):
        Primitive3D.__init__(self, name)
        self.points = [point1, point2]

    def PointAtCurvilinearAbscissa(self, curvilinear_abscissa):
        return self.points[0] + (self.points[1]-self.points[0]) * curvilinear_abscissa

    def MPLPlot(self, ax):
        # Line segment
        x = [p.vector[0] for p in self.points]
        y = [p.vector[1] for p in self.points]
        z = [p.vector[2] for p in self.points]
        ax.plot(x,y,z, 'ok')

        # Drawing 3 times length of segment on each side
        u = self.points[1] - self.points[0]
        x1, y1, z1 = (self.points[0] - 3*u).vector
        x2, y2, z2 = (self.points[1] + 3*u).vector
        ax.plot([x1, x2], [y1, y2], [z1, z2], '-k')

    def MinimumDistancePoints(self, other_line):
        """
        Returns the points on this line and the other line that are the closest
        of lines
        """
        u = self.points[1] - self.points[0]
        v = other_line.points[1] - other_line.points[0]
        w = self.points[0] - other_line.points[0]
        a = u.Dot(u)
        b = u.Dot(v)
        c = v.Dot(v)
        d = u.Dot(w)
        e = v.Dot(w)

        s = (b*e -c*d) / (a*c - b**2)
        t = (a*e -b*d) / (a*c - b**2)
        p1 = self.points[0] + s*u
        p2 = other_line.points[0] + t*v
        return p1, p2

class LineSegment3D(Line3D):
    """
    Define a line segment limited by two points
    """
    def __init__(self, point1, point2, name=''):
        Line3D.__init__(self, point1, point2, name)

    def Length(self):
        return self.points[1].PointDistance(self.points[0])

    def PlaneProjection2D(self, x, y):
        return LineSegment2D(self.points[0].PlaneProjection2D(x, y),
                             self.points[1].PlaneProjection2D(x, y))

    def MPLPlot(self, ax):
        x=[p.vector[0] for p in self.points]
        y=[p.vector[1] for p in self.points]
        z=[p.vector[2] for p in self.points]
        ax.plot(x,y,z, 'o-k')

    def MPLPlot2D(self, x3D, y3D, ax):
        edge2D =  self.PlaneProjection2D(x3D, y3D)
        edge2D.MPLPlot(ax)


    def FreeCADExport(self, name, ndigits=6):
        x1, y1, z1 = npy.round(1000*self.points[0].vector, ndigits)
        x2, y2, z2 = npy.round(1000*self.points[1].vector, ndigits)
        return '{} = Part.LineSegment(fc.Vector({},{},{}),fc.Vector({},{},{}))\n'.format(name,x1,y1,z1,x2,y2,z2)

    def to_line(self):
        return Line3D(*self.points)


class Circle3D(Primitive3D):
    def __init__(self, center, radius, normal, name=''):
        Primitive2D.__init__(self, name)
        self.center = center
        self.radius = radius
        self.normal = normal

    def Length(self):
        return 2* math.pi * self.radius


    def FreeCADExport(self,name,ndigits=3):
        xc,yc,zc = npy.round(1000*self.center.vector,ndigits)
        xn,yn,zn = npy.round(self.normal.vector,ndigits)
        return '{} = Part.Circle(fc.Vector({},{},{}),fc.Vector({},{},{}),{})\n'.format(name,xc,yc,zc,xn,yn,zn,1000*self.radius)


class Arc3D(Primitive3D):
    """
    An arc is defined by a starting point, an end point and an interior point
    """
    def __init__(self, start, interior, end, name=''):
        Primitive2D.__init__(self, name)
        self.start = start
        self.interior = interior
        self.end = end

        u1 = (self.interior - self.start)
        u2 = (self.interior - self.end)
        u1.Normalize()
        u2.Normalize()

        n = u2.Cross(u1)
        n.Normalize()
        self.normal = n
        v1 = n.Cross(u1)# v1 is normal
        v2 = n.Cross(u2)

        p11 = 0.5 * (start + interior)# Mid point of segment s,m
        p12 = p11 + v1
        p21 = 0.5 * (end + interior)# Mid point of segment s,m
        p22 = p21 + v2

        l1 = Line3D(p11, p12)
        l2 = Line3D(p21, p22)

        c1, c2 = l1.MinimumDistancePoints(l2)
        self.center = c1
        self.radius = (self.center - self.start).Norm()

        # Determining angle

        r1 = (self.start).To2D(self.center, u1, v1)
        r2 = (self.end).To2D(self.center, u1, v1)
        ri = (self.interior).To2D(self.center, u1, v1)

        angle1 = npy.arctan2(r1.vector[1], r1.vector[0])
        angle2 = npy.arctan2(r2.vector[1], r2.vector[0])

        anglei = npy.arctan2(ri.vector[1], ri.vector[0])
        order = [y for x, y in sorted(zip([angle1, anglei, angle2], [0, 1, 2]))]
        order = order*2
        i = order.index(0)
        if order[i+1] == 1:
            # Trigo wise angle should be plus
            self.angle1 = angle1
            self.angle2 = angle2
            if angle1 > angle2:
                self.angle = angle2 - angle1 + 2 * math.pi
            else:
                self.angle = angle2 - angle1
#            self.angle = abs(self.angle2 - self.angle1)
        else:
            # Clock wise
            self.angle1 = angle2
            self.angle2 = angle1
            if angle1 < angle2:
                self.angle = -(angle2 - angle1 + 2 * math.pi)
            else:
                self.angle = -(angle2 - angle1)

    def _get_points(self):
        return [self.start,self.interior,self.end]

    points=property(_get_points)

    def Length(self):
        return self.radius * abs(self.angle)

    def PointAtCurvilinearAbscissa(self, curvilinear_abscissa):
        return self.start.Rotation(self.center, self.normal, curvilinear_abscissa/self.radius)

    def MPLPlot(self, ax=None):
        if ax is None:
            fig = plt.figure()
            ax = Axes3D(fig)
        else:
            fig = None

        print(self.center.vector)
        ax.plot(*self.center.vector,color='b')
        ax.plot(*self.start.vector,c='r')
        ax.plot(*self.end.vector,c='r')
        ax.plot(*self.interior.vector,c='g')
        x = []
        y = []
        z = []
        l = self.Length()
        for i in range(31):
            p = self.PointAtCurvilinearAbscissa(l*(i)/30)
            x.append(p[0])
            y.append(p[1])
            z.append(p[2])

        ax.plot(x, y, z, 'k')

    def MPLPlot2D(self, x3d, y3D, ax, style='-k'):
        # TODO: Enhance this plot
        l = self.Length()
        x = []
        y = []
        for i in range(30):
            p = self.PointAtCurvilinearAbscissa(i/(29.)*l)
            xi, yi = p.PlaneProjection2D(x3D, y3D)
            x.append(xi)
            y.append(yi)
        ax.plot(x, y, style)

    def FreeCADExport(self, name, ndigits=6):
        xs, ys, zs = npy.round(1000*self.start.vector, ndigits)
        xm, ym, zm = npy.round(1000*self.interior.vector, ndigits)
        xe, ye, ze = npy.round(1000*self.end.vector, ndigits)
        return '{} = Part.Arc(fc.Vector({},{},{}),fc.Vector({},{},{}),fc.Vector({},{},{}))\n'.format(name,xs,ys,zs,xm,ym,zm,xe,ye,ze)


class CompositePrimitive3D(Primitive3D):
    """
    A collection of simple primitives3D
    """
    def __init__(self, primitives, name=''):
        Primitive3D.__init__(self, name)

        basis_primitives=[]
        for primitive in primitives:
            if hasattr(primitive, 'basis_primitives'):
                basis_primitives.extend(primitive.basis_primitives)
            else:
                basis_primitives.append(primitive)

        self.basis_primitives = basis_primitives

    def UpdateBasisPrimitives(self):
        # TODO: This is a copy/paste from CompositePrimitive2D, in the future make a Common abstract class
        basis_primitives=[]
        for primitive in self.primitives:
            if hasattr(primitive, 'basis_primitives'):
                basis_primitives.extend(primitive.basis_primitives)
            else:
                basis_primitives.append(primitive)

        self.basis_primitives = basis_primitives

    def MPLPlot(self, ax = None):
        if ax is None:
            fig = plt.figure()
#            ax = fig.add_subplot(111, projection='3d', adjustable='box')
            ax = Axes3D(fig)
        else:
            fig = None

        for primitive in self.basis_primitives:
            primitive.MPLPlot(ax)

        ax.set_aspect('equal')

        return fig, ax

class Wire3D(CompositePrimitive3D):
    """
    A collection of simple primitives, following each other making a wire
    """
    def __init__(self, primitives, name=''):
        CompositePrimitive2D.__init__(self, primitives, name)

    def Length(self):
        length = 0.
        for primitive in self.basis_primitives:
            length += primitive.Length()
        return length

    def PointAtCurvilinearAbscissa(self, curvilinear_abscissa):
        length = 0.
        for primitive in self.basis_primitives:
            primitive_length = primitive.Length()
            if length + primitive_length > curvilinear_abscissa:
                return primitive.PointAtCurvilinearAbscissa(curvilinear_abscissa - length)
            length += primitive_length
        # Outside of length
        raise ValueError

    # TODO: method to check if it is a wire


    def FreeCADExport(self, ip):
        name='primitive'+str(ip)

        s = 'E = []\n'
        for ip, primitive in enumerate(self.basis_primitives):
            s += primitive.FreeCADExport('L{}'.format(ip))
            s += 'E.append(Part.Edge(L{}))\n'.format(ip)
        s += '{} = Part.Wire(E[:])\n'.format(name)

        return s

class Contour3D(Wire3D):
    """
    A collection of 3D primitives forming a closed wire3D
    """
    def __init__(self, primitives, name=''):
        primitives2=[]
        for primitive in primitives:
            try:
                primitives2.extend(primitive.primitives)
            except AttributeError:
                primitives2.append(primitive)

        CompositePrimitive3D.__init__(self,primitives2, name)


class VolumeModel:
    """
    :param groups: A list of two element tuple. The first element is a string naming the group and the second element is a list of primitives of the group
    """
    def __init__(self, groups, name=''):
        self.groups = groups
        self.name=name

    def Volume(self):
        volume=0
        for group_name, primitives_group in self.groups:
            for primitive in primitives_group:
                volume+=primitive.Volume()
        return volume

    def MPLPlot(self):
        """
        Matplotlib plot of model.
        To use for debug.
        """
        fig = plt.figure()
        ax = fig.add_subplot(111, projection='3d', adjustable='box')
#        ax.set_aspect('equal')
        for name, primitive_group in self.groups:
            for primitive in primitive_group:
                primitive.MPLPlot(ax)
        ax.set_aspect('equal')
        return fig, ax

    def FreeCADScript(self, fcstd_filepath,
                      freecad_lib_path='/usr/lib/freecad/lib',
                      export_types=['fcstd'],
                      save_to = '',
                      tolerance=0.0001):
        """
        Generate python a FreeCAD definition of model
        :param fcstd_filename: a filename without extension to give the name at the fcstd part written in python code
        :type fcstd_filename:str
        """
        fcstd_filepath = os.path.abspath(fcstd_filepath)
        fcstd_filepath = fcstd_filepath.replace('\\','\\\\')
        freecad_lib_path = freecad_lib_path.replace('\\','\\\\')

        s=''
        if freecad_lib_path != '':
            s+="import sys\nsys.path.append('"+freecad_lib_path+"')\n"

        s+="import math\nimport FreeCAD as fc\nimport Part\n\ndoc=fc.newDocument('doc')\n\n"

        for ig, (group_name, primitives_group) in enumerate(self.groups):
            if group_name == '':
                group_name = 'Group_{}'.format(ig)
            else:
                group_name = 'Group_{}_{}'.format(ig, group_name)
            s += "part = doc.addObject('App::Part','{}')\n".format(group_name)
            for ip, primitive in enumerate(primitives_group):
                sp = primitive.FreeCADExport(ip)
                if sp != '':
                    s += (sp+'\n')
                    if primitive.name != '':
                        primitive_name = 'primitive_{}_{}_{}'.format(ig, ip, primitive.name)
                    else:
                        primitive_name = 'primitive_{}_{}'.format(ig, ip)
                    s += 'shapeobj = doc.addObject("Part::Feature","{}")\n'.format(primitive_name)
                    s += "shapeobj.Shape = primitive{}\n".format(ip)
                    s += 'part.addObject(shapeobj)\n'.format(ip, primitive.name)
#
        s+='doc.recompute()\n'
        if 'fcstd' in export_types:
            s+="doc.saveAs('"+fcstd_filepath+".fcstd')\n\n"
        if 'stl' in export_types:
            s+="import Mesh\nMesh.export(doc.Objects,'{}.stl', tolerance={})\n".format(fcstd_filepath, tolerance)
        if 'step' in export_types:
            s+="Part.export(doc.Objects,'{}.step')\n".format(fcstd_filepath)


        if save_to != '':
            with open(os.path.abspath(save_to),'w') as file:
                file.write(s)
        return s



    def FreeCADExport(self,fcstd_filepath,
                      python_path='python',
                      freecad_lib_path='/usr/lib/freecad/lib',
                      export_types=['fcstd'],
                      tolerance=0.0001):
        """
        Export model to .fcstd FreeCAD standard

        :param python_path: path of python binded to freecad

            * on windows: something like C:\\\\Program Files\\\\FreeCAD X.XX\\\\bin\\\\python
            * on linux: python if installed by a dstribution package
        :param filepath: path of fcstd file (without extension)
        :param freecad_lib_path: FreeCAD.so lib path (/usr/lib/freecad/lib in general)
        :param tolerance: the tolerance of tesselation for mesh exports

        """
        fcstd_filepath=os.path.abspath(fcstd_filepath)
        s=self.FreeCADScript(fcstd_filepath,
                             freecad_lib_path = freecad_lib_path,
                             export_types = export_types,
                             tolerance=tolerance)
        with tempfile.NamedTemporaryFile(suffix=".py",delete=False) as f:
            f.write(bytes(s,'utf8'))

        arg=f.name
        output=subprocess.call([python_path, arg])

        f.close()
        os.remove(f.name)
        return output




    def BabylonScript(self):

        env = Environment(loader=PackageLoader('volmdlr', 'templates'),
                          autoescape=select_autoescape(['html', 'xml']))

        template = env.get_template('babylon.html')

        center,max_length=self.ModelCaracteristicLengths()

        primitives_strings=[]
        for primitive in self.primitives:
            try:
                primitives_strings.append(primitive.Babylon())
            except AttributeError:
                pass
        return template.render(name=self.name,center=tuple(center),length=2*max_length,
                               primitives_strings=primitives_strings)

    def BabylonShow(self,page='vm_babylonjs'):
        page+='.html'
        with open(page,'w') as file:
            file.write(self.BabylonScript())

        webbrowser.open('file://' + os.path.realpath(page))

    def ModelCaracteristicLengths(self):
        min_vect = self.primitives[0].position
        max_vect = self.primitives[0].position
        center = self.primitives[0].position
        n=1
        for primitive in self.primitives[1:]:
            try:
                for i,(xmin,xmax,xi) in enumerate(zip(min_vect, max_vect, primitive.position)):

                    if xi<xmin:
                        min_vect[i]=xi

                    if xi>xmax:
                        max_vect[i]=xi
                center += primitive.position
                n+=1
            except AttributeError:
                pass

        center=center/n

        max_length = (min_vect-max_vect).Norm()

        return center,max_length
<|MERGE_RESOLUTION|>--- conflicted
+++ resolved
@@ -93,18 +93,12 @@
         """
         Normalize the vector modifying it's coordinate
         """
-<<<<<<< HEAD
-        self.vector /= self.Norm()
-
-=======
         n = self.Norm()
         if n == 0:
             raise ZeroDivisionError
         
-#        self.vector = [vi/n for vi in self.vector]
         self.vector /= n
         
->>>>>>> b1ff70ca
     def Dict(self):
         d = {'vector': [float(i) for i in self.vector]}
         return d
@@ -235,18 +229,12 @@
             else:
                 return (cls(p11+t[0]*(p12-p11)),t[0],t[1])
         except LinAlgError:
-<<<<<<< HEAD
-            # Parallel lines
-            return None
-
-=======
             # Parallel lines            
             if not curvilinear_abscissa:
                 return None
             else:
                 return None, None, None
             
->>>>>>> b1ff70ca
     @classmethod
     def MiddlePoint(cls,point1,point2):
         p1=point1.vector
@@ -1137,9 +1125,6 @@
             if d<d_min:
                 d_min=d
         return d_min
-<<<<<<< HEAD
-
-=======
     
     def SelfIntersect(self):
         epsilon = 0
@@ -1202,7 +1187,7 @@
                         
         return False, None, None
     
->>>>>>> b1ff70ca
+
     def Dict(self):
         d = {'points': [point.Dict() for point in self.points], 'name':self.name}
         return d
