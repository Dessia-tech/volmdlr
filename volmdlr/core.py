#!/usr/bin/env python3
# -*- coding: utf-8 -*-
"""
Base classes.
"""

import os
import tempfile
import warnings
import webbrowser
from dataclasses import dataclass
from datetime import datetime
from functools import lru_cache
from typing import List, Tuple

try:
    import gmsh
except TypeError:
    pass
import matplotlib.pyplot as plt
import numpy as npy

import dessia_common.core as dc
import dessia_common.files as dcf
import volmdlr
import volmdlr.templates

npy.seterr(divide='raise')

DEFAULT_COLOR = (0.8, 0.8, 0.8)

# TODO: put volmdlr metadata in this freecad header
STEP_HEADER = '''ISO-10303-21;
HEADER;
FILE_DESCRIPTION(('{name}'),'2;1');
FILE_NAME('{filename}','{timestamp}',('Author'),(''),'Volmdlr v{version}','','Unknown');
FILE_SCHEMA(('AUTOMOTIVE_DESIGN {{ 1 0 10303 214 1 1 1 1 }}'));
ENDSEC;
DATA;
#1 = APPLICATION_PROTOCOL_DEFINITION('international standard','automotive_design',2000,#2);
#2 = APPLICATION_CONTEXT('core data for automotive mechanical design processes');
#3 = ( LENGTH_UNIT() NAMED_UNIT(*) SI_UNIT(.MILLI.,.METRE.) );
#4 = ( NAMED_UNIT(*) PLANE_ANGLE_UNIT() SI_UNIT($,.RADIAN.) );
#5 = ( NAMED_UNIT(*) SI_UNIT($,.STERADIAN.) SOLID_ANGLE_UNIT() );
#6 = UNCERTAINTY_MEASURE_WITH_UNIT(LENGTH_MEASURE(1.E-07),#3,'distance_accuracy_value','confusion accuracy');
#7 = ( GEOMETRIC_REPRESENTATION_CONTEXT(3) GLOBAL_UNCERTAINTY_ASSIGNED_CONTEXT((#6)) GLOBAL_UNIT_ASSIGNED_CONTEXT ((#3,#4,#5)) REPRESENTATION_CONTEXT('Context #1','3D Context with UNIT and UNCERTAINTY') );
'''

STEP_FOOTER = '''ENDSEC;
END-ISO-10303-21;
'''


def element_in_list(element, list_elements, tol: float = 1e-6):
    """
    Verifies if a volmdlr element is inside a list  of elements, considering a certain tolerance.

    :param element: Element to be verified inside list.
    :param list_elements: List of elements to be used.
    :param tol: Tolerance to consider if two points are the same.
    :return: True if there is an element inside the list close to the element to given tolerance.
    """
    for element_i in list_elements:
        if element.is_close(element_i, tol):
            return True
    return False


def point_in_list(point, list_points, tol: float = 1e-6):
    """
    Verifies if a point is inside a list  of points, considering a certain tolerance.

    :param point: Point to be verified inside list.
    :param list_points: List of points to be used.
    :param tol: Tolerance to consider if two points are the same.
    :return: True if there is a point inside the list close to the point to given tolerance.
    """

    return element_in_list(point, list_points, tol)


def edge_in_list(edge, list_edges, tol: float = 1e-6):
    """
    Verifies if an edge is inside a list  of edges, considering a certain tolerance.

    :param edge: Edge to be verified inside list.
    :param list_edges: List of edges to be used.
    :param tol: Tolerance to consider if two points are the same.
    :return: True if there is an edge inside the list close to the edge to given tolerance.
    """

    return element_in_list(edge, list_edges, tol)


def get_element_index_in_list(element, list_elements, tol: float = 1e-6):
    """
    Gets the index an element inside a list of elements, considering a certain tolerance.

    :param point: Element to be verified inside list.
    :param list_elements: List of elements to be used.
    :param tol: Tolerance to consider if two elements are the same.
    :return: The element index.
    """
    for i, element_i in enumerate(list_elements):
        if element_i.is_close(element, tol):
            return i
    raise ValueError(f'{element} is not in list')


def get_point_index_in_list(point, list_points, tol: float = 1e-6):
    """
    Gets the index a point inside a list of points, considering a certain tolerance.

    :param point: Point to be verified inside list.
    :param list_points: List of points to be used.
    :param tol: Tolerance to consider if two points are the same.
    :return: The point index.
    """

    return get_element_index_in_list(point, list_points, tol)


def get_edge_index_in_list(edge, list_edges, tol: float = 1e-6):
    """
    Gets the index a edge inside a list of edges, considering a certain tolerance.

    :param edge: Edge to be verified inside list.
    :param list_edges: List of edges to be used.
    :param tol: Tolerance to consider if two edges are the same.
    :return: The edge index.
    """

    return get_element_index_in_list(edge, list_edges, tol)


def determinant(vec1, vec2, vec3):
    """
    Calculates the determinant for a three vector matrix.

    """
    # TODO: to be removed
    a = npy.array((vec1.vector, vec2.vector, vec3.vector))
    return npy.linalg.det(a)


def delete_double_point(list_point):
    """
    Delete duplicate points from a list of points.

    :param list_point: The initial list of points
    :type list_point: Union[List[:class:`volmdlr.Point2D`],
        List[:class:`volmdlr.Point3D`]]
    :return: The final list of points containing no duplicates
    :rtype: Union[List[:class:`volmdlr.Point2D`],
        List[:class:`volmdlr.Point3D`]]
    """
    # TODO : this method would be faster using sets
    points = []
    for point in list_point:
        if point not in points:
            points.append(point)
        else:
            continue
    return points


def step_ids_to_str(ids):
    """
    Returns a string with a '#' in front of each ID and a comma separating each-one.

    :param ids: A list of step primitives IDs
    :type ids: List[int]
    :return: A string containing all the IDs
    :rtype: str
    """
    return ','.join([f"#{i}" for i in ids])


@dataclass
class EdgeStyle:
    """
    Data class for styling edges Matplotlib plots.

    """
    color: str = 'k'
    alpha: float = 1
    edge_ends: bool = False
    edge_direction: bool = False
    width: float = None
    arrow: bool = False
    plot_points: bool = False
    dashed: bool = True
    linestyle: str = '-'
    linewidth: float = 1
    equal_aspect: bool = True


class CompositePrimitive(dc.PhysicalObject):
    """
    A collection of simple primitives.

    :param name: The name of the collection of primitives.
    :type name: str
    """

    def __init__(self, primitives, name: str = ''):
        self.primitives = primitives
        self.name = name
        self._primitives_to_index = None
        self._utd_primitives_to_index = False
        self.basis_primitives = []

        dc.PhysicalObject.__init__(self, name=name)

    def to_dict(self, *args, **kwargs):
        """Avoids storing points in memo that makes serialization slow."""
        return dc.PhysicalObject.to_dict(self, use_pointers=False)

    def primitive_to_index(self, primitive):
        """Constructs a dictionary associating primitive to its index."""
        if not self._utd_primitives_to_index:
            self._primitives_to_index = {p: ip for ip, p in enumerate(self.primitives)}
            self._utd_primitives_to_index = True
        return self._primitives_to_index[primitive]

    def update_basis_primitives(self):
        basis_primitives = []
        for primitive in self.primitives:
            if hasattr(primitive, 'basis_primitives'):
                basis_primitives.extend(primitive.basis_primitives)
            else:
                basis_primitives.append(primitive)

        self.basis_primitives = basis_primitives


class Primitive2D(dc.PhysicalObject):
    """
    Abstract class for 2D primitives.

    :param name: The name of the 2D primitive.
    :type name: str
    """

    def __init__(self, name: str = ''):
        self.name = name

        dc.PhysicalObject.__init__(self, name=name)


class CompositePrimitive2D(CompositePrimitive):
    """
    A collection of simple 2D primitives.

    :param name: The name of the collection of 2D primitives.
    :type name: str

    """
    _non_serializable_attributes = ['name', '_utd_primitives_to_index',
                                    '_primitives_to_index']
    _non_data_hash_attributes = ['name', '_utd_primitives_to_index',
                                 '_primitives_to_index']

    def __init__(self, primitives: List[Primitive2D], name: str = ''):
        CompositePrimitive.__init__(self, primitives, name=name)
        self.update_basis_primitives()

        self._utd_primitives_to_index = False

    def rotation(self, center: volmdlr.Point2D, angle: float):
        """
        Rotates the CompositePrimitive2D.

        :param center: rotation center.
        :param angle: angle rotation.
        :return: a new rotated CompositePrimitive2D.
        """
        return self.__class__([point.rotation(center, angle)
                               for point in self.primitives])

    def rotation_inplace(self, center: volmdlr.Point2D, angle: float):
        """
        Rotates the CompositePrimitive2D. Object is updated in-place.

        :param center: rotation center.
        :param angle: rotation angle.
        """
        warnings.warn("'inplace' methods are deprecated. Use a not inplace method instead.", DeprecationWarning)

        primitives = []
        for primitive in self.primitives:
            primitives.append(primitive.rotation(center, angle))
        self.primitives = primitives
        self.update_basis_primitives()

    def translation(self, offset: volmdlr.Vector2D):
        """
        Translates the CompositePrimitive2D.

        :param offset: translation vector
        :return: A new translated CompositePrimitive2D
        """
        return self.__class__([primitive.translation(offset)
                               for primitive in self.primitives])

    def translation_inplace(self, offset: volmdlr.Vector2D):
        """
        Translates the CompositePrimitive2D. Object is updated in-place.

        :param offset: translation vector
        """
        warnings.warn("'inplace' methods are deprecated. Use a not inplace method instead.", DeprecationWarning)

        primitives = []
        for primitive in self.primitives:
            primitives.append(primitive.translation(offset))
        self.primitives = primitives
        self.update_basis_primitives()

    def frame_mapping(self, frame: volmdlr.Frame2D, side: str):
        """
        Changes frame_mapping and return a new CompositePrimitive2D.

        side = 'old' or 'new'
        """
        return self.__class__([primitive.frame_mapping(frame, side)
                               for primitive in self.primitives])

    def frame_mapping_inplace(self, frame: volmdlr.Frame2D, side: str):
        """
        Changes frame_mapping and the object is updated inplace.

        side = 'old' or 'new'
        """
        warnings.warn("'inplace' methods are deprecated. Use a not inplace method instead.", DeprecationWarning)

        primitives = []
        for primitive in self.primitives:
            primitives.append(primitive.frame_mapping(frame, side))
        self.primitives = primitives
        self.update_basis_primitives()

    def plot(self, ax=None, edge_style=EdgeStyle()):

        if ax is None:
            _, ax = plt.subplots()

        if edge_style.equal_aspect:
            ax.set_aspect('equal')

        for element in self.primitives:
            element.plot(ax=ax, edge_style=edge_style)

        ax.margins(0.1)
        plt.show()

        return ax

    def plot_data(self, name, fill=None, color='black', stroke_width=0.2,
                  opacity=1):
        # TODO: not working on 0.8.0
        plot_data = {}
        plot_data['fill'] = fill
        plot_data['name'] = name
        plot_data['type'] = 'wire'
        plot_data['plot_data'] = []
        for item in self.primitives:
            plot_data['plot_data'].append(item.plot_data(color=color,
                                                         stroke_width=stroke_width,
                                                         opacity=opacity))
        return plot_data


class Primitive3D(dc.PhysicalObject):
    """
    Defines a Primitive3D.
    """

    def __init__(self, color: Tuple[float, float, float] = None, alpha: int = 1, name: str = ''):
        self.color = color
        self.alpha = alpha

        dc.PhysicalObject.__init__(self, name=name)

    def volmdlr_primitives(self):
        return [self]

    def babylon_param(self):
        """
        Returns babylonjs parameters.

        :return: babylonjs parameters (alpha, name, color)
        :rtype: dict

        """

        babylon_param = {'alpha': self.alpha,
                         'name': self.name,
                         }
        if self.color is None:
            babylon_param['color'] = [0.8, 0.8, 0.8]
        else:
            babylon_param['color'] = list(self.color)

        return babylon_param

    def triangulation(self):
        raise NotImplementedError(
            f"triangulation method should be implemented on class {self.__class__.__name__}")

    def babylon_meshes(self, merge_meshes=True):
        """
        Returns the babylonjs mesh.
        """
        mesh = self.triangulation()
        if mesh is None:
            return []
        positions, indices = mesh.to_babylon()

        babylon_mesh = {'positions': positions,
                        'indices': indices
                        }
        babylon_mesh.update(self.babylon_param())
        return [babylon_mesh]


class CompositePrimitive3D(CompositePrimitive, Primitive3D):
    """
    A collection of simple primitives3D.
    """
    _standalone_in_db = True
    _eq_is_data_eq = True
    _non_serializable_attributes = ['basis_primitives']
    _non_data_eq_attributes = ['name', 'basis_primitives']
    _non_data_hash_attributes = []

    def __init__(self, primitives: List[Primitive3D], color: Tuple[float, float, float] = None, alpha: float = 1,
                 name: str = ''):
        CompositePrimitive.__init__(self, primitives=primitives, name=name)
        Primitive3D.__init__(self, color=color, alpha=alpha, name=name)
        self._utd_primitives_to_index = False

    def plot(self, ax=None, edge_style: EdgeStyle = EdgeStyle()):
        """
        Plot the 3D primitives onto the given Axes3D object.

        :param ax: optional
            The Axes3D object onto which to plot the primitives. If None, a new
            figure and Axes3D object will be created.
        :type ax: Matplotlib plot
        edge_style : optional
            The EdgeStyle to use when plotting the primitives.
        :type edge_style: vme.EdgeStyle
        :return: The Axes3D object onto which the primitives were plotted.
        :rtype: Matplotlib plot
        """
        if ax is None:
            fig = plt.figure()
            ax = fig.add_subplot(111, projection='3d')
        for primitive in self.primitives:
            primitive.plot(ax=ax, edge_style=edge_style)
        return ax

    def babylon_points(self):
        """
        Returns a list of discretization points from the 3D primitive.
        """
        points = []
        if hasattr(self, 'primitives') and hasattr(self.primitives[0], "discretization_points"):
            for primitive in self.primitives:
                points.extend([*point] for point in primitive.discretization_points())
        elif hasattr(self, "discretization_points"):
            points.extend([*point] for point in self.discretization_points())
        return points

    def babylon_lines(self, points=None):
        if points is None:
            points = self.babylon_points()
        babylon_lines = {'points': points}
        babylon_lines.update(self.babylon_param())
        return [babylon_lines]

    def babylon_curves(self):
        points = self.babylon_points()
        babylon_curves = self.babylon_lines(points)[0]
        return babylon_curves


class BoundingRectangle(dc.DessiaObject):
    """
    Bounding rectangle.

    :param xmin: minimal x coordinate
    :type xmin: float
    :param xmax: maximal x coordinate
    :type xmax: float
    :param ymin: minimal y coordinate
    :type ymin: float
    :param ymax: maximal y coordinate
    :type ymax: float
    """

    def __init__(self, xmin: float, xmax: float, ymin: float, ymax: float, name: str = ''):
        self.xmin = xmin
        self.xmax = xmax
        self.ymin = ymin
        self.ymax = ymax
        # Disabling Dessia object init call for performance. Check when performance enhancement on dessia_common side
        # dc.DessiaObject.__init__(self, name=name)
        self.name = name

    def __getitem__(self, key):
        if key == 0:
            return self.xmin
        if key == 1:
            return self.xmax
        if key == 2:
            return self.ymin
        if key == 3:
            return self.ymax
        raise IndexError

    def bounds(self):
        """
        Return the bounds of the BoundingRectangle.
        """
        return self.xmin, self.xmax, self.ymin, self.ymax

    def bounding_points(self):
        """
        Return the bounds of the BoundingRectangle.
        """
        return [volmdlr.Point2D(self.xmin, self.ymin), volmdlr.Point2D(self.xmax, self.ymin),
                volmdlr.Point2D(self.xmax, self.ymax), volmdlr.Point2D(self.xmin, self.ymax)]

    def plot(self, ax=None, color='k', linestyle='dotted'):
        """
        Plot of the bounding rectangle and its vertex.
        """

        if not ax:
            _, ax = plt.subplots()
        x = [self.xmin, self.xmax, self.xmax, self.xmin, self.xmin]
        y = [self.ymin, self.ymin, self.ymax, self.ymax, self.ymin]

        ax.plot(x, y, color=color, linestyle=linestyle)
        ax.scatter(x, y, color=color)
        return ax

    def area(self):
        """
        Calculates the area of the bounding rectangle.
        """
        return (self.xmax - self.xmin) * (self.ymax - self.ymin)

    def center(self):
        """
        Calculates the bounding rectangle center.
        """
        return volmdlr.Point2D(0.5 * (self.xmin + self.xmax), 0.5 * (self.ymin + self.ymax))

    def b_rectangle_intersection(self, b_rectangle2):
        """
        Returns True if there is an intersection with another specified bounding rectangle or False otherwise.

        :param b_rectangle2: bounding rectangle to verify intersection
        :type b_rectangle2: :class:`BoundingRectangle`
        """
        return self.xmin < b_rectangle2.xmax and self.xmax > b_rectangle2.xmin \
            and self.ymin < b_rectangle2.ymax and self.ymax > b_rectangle2.ymin

    def is_inside_b_rectangle(self, b_rectangle2, tol: float = 1e-6):
        """
        Returns True if the bounding rectangle is totally inside specified bounding rectangle and False otherwise.

        :param b_rectangle2: A bounding rectangle
        :type b_rectangle2: :class:`BoundingRectangle`
        :param tol: A tolerance for considering inside
        :type tol: float
        """
        return (self.xmin >= b_rectangle2.xmin - tol) and (self.xmax <= b_rectangle2.xmax + tol) \
            and (self.ymin >= b_rectangle2.ymin - tol) and (self.ymax <= b_rectangle2.ymax + tol)

    def point_belongs(self, point: volmdlr.Point2D):
        """
        Returns True if a specified point is inside the bounding rectangle and False otherwise.

        :param point: A 2 dimensional point
        :type point: :class:`volmdlr.Point2D`
        """
        return self.xmin < point.x < self.xmax and self.ymin < point.y < self.ymax

    def intersection_area(self, b_rectangle2):
        """
        Calculates the intersection area between two bounding rectangle.

        :param b_rectangle2: A bounding rectangle
        :type b_rectangle2: :class:`BoundingRectangle`
        """
        if not self.b_rectangle_intersection(b_rectangle2):
            return 0
        if self.is_inside_b_rectangle(b_rectangle2) or b_rectangle2.is_inside_b_rectangle(self):
            return min(self.area(), b_rectangle2.area())

        lx = min(self.xmax, b_rectangle2.xmax) - max(self.xmin, b_rectangle2.xmin)
        ly = min(self.ymax, b_rectangle2.ymax) - max(self.ymin, b_rectangle2.ymin)

        return lx * ly

    def distance_to_b_rectangle(self, b_rectangle2):
        """
        Calculates the minimal distance between two bounding rectangles.

        :param b_rectangle2: A bounding rectangle
        :type b_rectangle2: :class:`BoundingRectangle`
        """
        if self.b_rectangle_intersection(b_rectangle2):
            return 0

        permute_b_rec1 = self
        permute_b_rec2 = b_rectangle2

        if permute_b_rec2.xmin < permute_b_rec1.xmin:
            permute_b_rec1, permute_b_rec2 = permute_b_rec2, permute_b_rec1
        dx = max(permute_b_rec2.xmin - permute_b_rec1.xmax, 0)

        if permute_b_rec2.ymin < permute_b_rec1.ymin:
            permute_b_rec1, permute_b_rec2 = permute_b_rec2, permute_b_rec1
        dy = max(permute_b_rec2.ymin - permute_b_rec1.ymax, 0)

        return (dx ** 2 + dy ** 2) ** 0.5

    def distance_to_point(self, point: volmdlr.Point2D):
        """
        Calculate the minimal distance between the bounding rectangle and a specified point.

        :param point: A 2D point
        :type point: :class:`volmdlr.Point2D`
        """
        if self.point_belongs(point):
            return min([self.xmax - point.x, point.y - self.xmin,
                        self.ymax - point.y, point.y - self.ymin])

        if point.x < self.xmin:
            dx = self.xmin - point.x
        elif self.xmax < point.x:
            dx = point.x - self.xmax
        else:
            dx = 0

        if point.y < self.ymin:
            dy = self.ymin - point.y
        elif self.ymax < point.y:
            dy = point.y - self.ymax
        else:
            dy = 0

        return (dx ** 2 + dy ** 2) ** 0.5

    @classmethod
    def from_points(cls, points: List[volmdlr.Point2D]) -> "BoundingRectangle":
        """
        Initializes a bounding rectangle from a list of points.

        :param points: The list of points to create the bounding rectangle from.
        :type points: List[volmdlr.Point2D]
        :return: The bounding rectangle initialized from the list of points.
        :rtype: BoundingRectangle
        """
        xmin = min(pt.x for pt in points)
        xmax = max(pt.x for pt in points)
        ymin = min(pt.y for pt in points)
        ymax = max(pt.y for pt in points)
        return cls(xmin, xmax, ymin, ymax)


class BoundingBox(dc.DessiaObject):
    """
    An axis aligned boundary box.
    """

    def __init__(self, xmin: float, xmax: float, ymin: float, ymax: float, zmin: float, zmax: float, name: str = ""):
        """
        Initializes a bounding box.

        :param xmin: The x-coordinate of the lower-left corner.
        :type xmin: float
        :param xmax: The x-coordinate of the upper-right corner.
        :type xmax: float
        :param ymin: The y-coordinate of the lower-left corner.
        :type ymin: float
        :param ymax: The y-coordinate of the upper-right corner.
        :type ymax: float
        :param zmin: The z-coordinate of the lower-left corner.
        :type zmin: float
        :param zmax: The z-coordinate of the upper-right corner.
        :type zmax: float
        :param name: The name of the bounding box.
        :type name: str, optional
        """
        self.xmin = xmin
        self.xmax = xmax
        self.ymin = ymin
        self.ymax = ymax
        self.zmin = zmin
        self.zmax = zmax

        # disabling super init call for efficiency, put back when dc disable kwargs
        # dc.DessiaObject.__init__(self, name=name)
        self.name = name

    @property
    @lru_cache
    def center(self):
        """
        Computes the center of the bounding box.

        TODO: change lru_cache to cached property when support for py3.7 is dropped.
        """
        return volmdlr.Point3D(0.5 * (self.xmin + self.xmax),
                               0.5 * (self.ymin + self.ymax),
                               0.5 * (self.zmin + self.zmax))

    def __hash__(self) -> int:
        return sum(hash(point) for point in self.points)

    def __add__(self, other_bbox) -> "BoundingBox":
        return BoundingBox(min(self.xmin, other_bbox.xmin),
                           max(self.xmax, other_bbox.xmax),
                           min(self.ymin, other_bbox.ymin),
                           max(self.ymax, other_bbox.ymax),
                           min(self.zmin, other_bbox.zmin),
                           max(self.zmax, other_bbox.zmax))

    def to_dict(self, *args, **kwargs) -> dict:
        """
        Converts the bounding box to a dictionary representation.

        :param use_pointers: DESCRIPTION, defaults to True
        :type use_pointers: bool, optional
        :param memo: DESCRIPTION, defaults to None
        :type memo: TYPE, optional
        :param path: A string representing the current position of the object in the serialized data structure.
        :type path: str, optional

        :return: The dictionary representation of the bounding box.
        :rtype: dict
        """
        return {'object_class': 'volmdlr.core.BoundingBox',
                'name': self.name,
                'xmin': self.xmin,
                'xmax': self.xmax,
                'ymin': self.ymin,
                'ymax': self.ymax,
                'zmin': self.zmin,
                'zmax': self.zmax,
                }

    @property
    def points(self) -> List[volmdlr.Point3D]:
        """
        Returns the eight corner points of the bounding box.

        :return: A list of eight 3D points representing the corners of the bounding box.
        :rtype: list of volmdlr.Point3D
        """
        return [volmdlr.Point3D(self.xmin, self.ymin, self.zmin),
                volmdlr.Point3D(self.xmax, self.ymin, self.zmin),
                volmdlr.Point3D(self.xmax, self.ymax, self.zmin),
                volmdlr.Point3D(self.xmin, self.ymax, self.zmin),
                volmdlr.Point3D(self.xmin, self.ymin, self.zmax),
                volmdlr.Point3D(self.xmax, self.ymin, self.zmax),
                volmdlr.Point3D(self.xmax, self.ymax, self.zmax),
                volmdlr.Point3D(self.xmin, self.ymax, self.zmax)]

    def plot(self, ax=None, color='gray'):
        """
        Plot the bounding box on 3D axes.

        :param ax: The 3D axes to plot on. If not provided, a new figure will be created.
        :type ax: Matplotlib.axes._subplots.Axes3DSubplot, optional
        :param color: The color of the lines used to plot the bounding box.
        :type color: str, optional
        :return: The 3D axes with the plotted bounding box.
        :rtype: Matplotlib.axes._subplots.Axes3DSubplot
        """
        if ax is None:
            fig = plt.figure()
            ax = fig.add_subplot(111, projection='3d')

        bbox_edges = [[self.points[0], self.points[1]],
                      [self.points[0], self.points[3]],
                      [self.points[0], self.points[4]],
                      [self.points[1], self.points[2]],
                      [self.points[1], self.points[5]],
                      [self.points[2], self.points[3]],
                      [self.points[2], self.points[6]],
                      [self.points[3], self.points[7]],
                      [self.points[4], self.points[5]],
                      [self.points[5], self.points[6]],
                      [self.points[6], self.points[7]],
                      [self.points[7], self.points[4]]]

        # x = [p[0] for p in self.points]
        # y = [p[1] for p in self.points]
        # z = [p[2] for p in self.points]
        # ax.scatter(x, y, z, color)
        for edge in bbox_edges:
            ax.plot3D([edge[0][0], edge[1][0]],
                      [edge[0][1], edge[1][1]],
                      [edge[0][2], edge[1][2]],
                      color=color)
        ax.set_xlabel('X Label')
        ax.set_ylabel('Y Label')
        ax.set_zlabel('Z Label')
        return ax

    @classmethod
    def from_bounding_boxes(cls, bounding_boxes: List["BoundingBox"]) -> "BoundingBox":
        """
        Creates a bounding box that contains multiple bounding boxes.

        :param bounding_boxes: A list of bounding boxes that need to be contained.
        :type bounding_boxes: list of BoundingBox
        :return: A new bounding box that contains all the input bounding boxes.
        :rtype: BoundingBox
        """
        xmin = min(bb.xmin for bb in bounding_boxes)
        xmax = max(bb.xmax for bb in bounding_boxes)
        ymin = min(bb.ymin for bb in bounding_boxes)
        ymax = max(bb.ymax for bb in bounding_boxes)
        zmin = min(bb.zmin for bb in bounding_boxes)
        zmax = max(bb.zmax for bb in bounding_boxes)
        return cls(xmin, xmax, ymin, ymax, zmin, zmax)

    @classmethod
    def from_points(cls, points: List[volmdlr.Point3D]) -> "BoundingBox":
        """
        Initializes a bounding box from a list of points.

        :param points: The list of points to create the bounding box from.
        :type points: List[volmdlr.Point3D]
        :return: The bounding box initialized from the list of points.
        :rtype: BoundingBox
        """
        # if len(points) == 0:
        #     return (0, 0, 0, 0, 0, 0)
        xmin = min(pt.x for pt in points)
        xmax = max(pt.x for pt in points)
        ymin = min(pt.y for pt in points)
        ymax = max(pt.y for pt in points)
        zmin = min(pt.z for pt in points)
        zmax = max(pt.z for pt in points)
        return cls(xmin, xmax, ymin, ymax, zmin, zmax)

    def to_frame(self) -> volmdlr.Frame3D:
        """
        Converts the bounding box to a 3D frame.

        :return: A 3D frame with origin at the center and axes aligned with the x, y, and z dimensions of
            the bounding box.
        :rtype: volmdlr.Frame3D
        """
        x = volmdlr.Vector3D((self.xmax - self.xmin), 0, 0)
        y = volmdlr.Vector3D(0, (self.ymax - self.ymin), 0)
        z = volmdlr.Vector3D(0, 0, (self.zmax - self.zmin))
        return volmdlr.Frame3D(self.center, x, y, z)

    def volume(self) -> float:
        """
        Calculates the volume of a bounding box.

        :return: The volume of the bounding box.
        :rtype: float
        """
        return (self.xmax - self.xmin) * (self.ymax - self.ymin) * (
                self.zmax - self.zmin)

    def bbox_intersection(self, bbox2: "BoundingBox") -> bool:
        """
        Calculates if there is an intersection between two bounding boxes.

        :param bbox2: The second bounding box to compare with the current bounding box (self).
        :type bbox2: BoundingBox
        :return: A boolean value indicating whether the two bounding boxes intersect (True) or not (False).
        :rtype: bool
        """
        if self.xmin < bbox2.xmax and self.xmax > bbox2.xmin:
            if self.ymin < bbox2.ymax and self.ymax > bbox2.ymin \
                    and self.zmin < bbox2.zmax and self.zmax > bbox2.zmin:
                return True
        if self.xmin == bbox2.xmax and self.xmax == bbox2.xmin:
            if self.ymin < bbox2.ymax and self.ymax > bbox2.ymin \
                    and self.zmin < bbox2.zmax and self.zmax > bbox2.zmin:
                return True
        return False

    def is_inside_bbox(self, bbox2: "BoundingBox") -> bool:
        """
        Checks if a bounding box is contained inside another bounding box.

        :param bbox2: The bounding box to check against.
        :type bbox2: BoundingBox
        :return: True if the bounding box is contained inside bbox2, False otherwise.
        :rtype: bool
        """
        return (self.xmin >= bbox2.xmin - 1e-6) and (self.xmax <= bbox2.xmax + 1e-6) \
            and (self.ymin >= bbox2.ymin - 1e-6) and (self.ymax <= bbox2.ymax + 1e-6) \
            and (self.zmin >= bbox2.zmin - 1e-6) and (self.zmax <= bbox2.zmax + 1e-6)

    def intersection_volume(self, bbox2: "BoundingBox") -> float:
        """
        Calculate the volume of the intersection of two bounding boxes.

        :param bbox2: The second bounding box to intersect with the first one.
        :type bbox2: BoundingBox
        :return: The volume of the intersection of two bounding boxes.
        :rtype: float
        """
        if not self.bbox_intersection(bbox2):
            return 0
        if self.is_inside_bbox(bbox2) or bbox2.is_inside_bbox(self):
            return min(self.volume(), bbox2.volume())

        lx = min(self.xmax, bbox2.xmax) - max(self.xmin, bbox2.xmin)
        ly = min(self.ymax, bbox2.ymax) - max(self.ymin, bbox2.ymin)
        lz = min(self.zmax, bbox2.zmax) - max(self.zmin, bbox2.zmin)

        return lx * ly * lz

    def distance_to_bbox(self, bbox2: "BoundingBox") -> float:
        """
        Calculates the distance between the bounding box and another bounding box.

        If the bounding boxes intersect, the distance is 0.
        Otherwise, the distance is the minimum Euclidean distance between their closest faces.

        :param bbox2: Another bounding box to compare with.
        :type bbox2: BoundingBox
        :return: The distance between the bounding boxes.
        :rtype: float
        """

        if self.bbox_intersection(bbox2):
            return 0

        permute_bbox1 = self
        permute_bbox2 = bbox2

        if permute_bbox2.xmin < permute_bbox1.xmin:
            permute_bbox1, permute_bbox2 = permute_bbox2, permute_bbox1
        dx = max(permute_bbox2.xmin - permute_bbox1.xmax, 0)

        if permute_bbox2.ymin < permute_bbox1.ymin:
            permute_bbox1, permute_bbox2 = permute_bbox2, permute_bbox1
        dy = max(permute_bbox2.ymin - permute_bbox1.ymax, 0)

        if permute_bbox2.zmin < permute_bbox1.zmin:
            permute_bbox1, permute_bbox2 = permute_bbox2, permute_bbox1
        dz = max(permute_bbox2.zmin - permute_bbox1.zmax, 0)

        return (dx ** 2 + dy ** 2 + dz ** 2) ** 0.5

    def point_belongs(self, point: volmdlr.Point3D, tol = 1e-6) -> bool:
        """
        Determines if a point belongs to the bounding box.

        :param point: The point to check for inclusion.
        :type point: volmdlr.Point3D
        :param tol: tolerance.
        :return: True if the point belongs to the bounding box, False otherwise.
        :rtype: bool
        """
        return (
                self.xmin - tol <= point[0] <= self.xmax + tol
                and self.ymin - tol <= point[1] <= self.ymax + tol
                and self.zmin - tol <= point[2] <= self.zmax + tol
        )

    def distance_to_point(self, point: volmdlr.Point3D) -> float:
        """
        Calculates the minimum Euclidean distance between the bounding box and a point.

        :param point: The point to compare with.
        :type point: volmdlr.Point3D
        :return: The minimum distance between the point and the bounding box.
        :rtype: float
        """
        if self.point_belongs(point):
            return min([self.xmax - point[0], point[0] - self.xmin,
                        self.ymax - point[1], point[1] - self.ymin,
                        self.zmax - point[2], point[2] - self.zmin])

        if point[0] < self.xmin:
            dx = self.xmin - point[0]
        elif self.xmax < point[0]:
            dx = point[0] - self.xmax
        else:
            dx = 0

        if point[1] < self.ymin:
            dy = self.ymin - point[1]
        elif self.ymax < point[1]:
            dy = point[1] - self.ymax
        else:
            dy = 0

        if point[2] < self.zmin:
            dz = self.zmin - point[2]
        elif self.zmax < point[2]:
            dz = point[2] - self.zmax
        else:
            dz = 0
        return (dx ** 2 + dy ** 2 + dz ** 2) ** 0.5


class Assembly(dc.PhysicalObject):
    """
    Defines an assembly.

    :param components: A list of volmdlr objects
    :type components: List[:class:`volmdlr.core.Primitive3D`]
    :param positions: A list of volmdlr.Frame3D representing the positions of each component in the assembly absolute
        frame.
    :type positions: List[:class:`volmdlr.Frame3D`]
    :param name: The Assembly's name
    :type name: str
    """
    _standalone_in_db = True
    _eq_is_data_eq = True
    _non_serializable_attributes = ['bounding_box', "primitives"]
    _non_data_eq_attributes = ['name', 'bounding_box']
    _non_data_hash_attributes = ['name', 'bounding_box']

    def __init__(self, components: List[Primitive3D], positions: List[volmdlr.Frame3D],
                 frame: volmdlr.Frame3D = volmdlr.OXYZ, name: str = ''):
        self.components = components
        self.frame = frame
        self.positions = positions
        self.primitives = [self.map_primitive(primitive, frame, frame_primitive)
                                      for primitive, frame_primitive in zip(components, positions)]
        self._bbox = None
        dc.PhysicalObject.__init__(self, name=name)

    @property
    def bounding_box(self):
        """
        Returns the bounding box.

        """
        if not self._bbox:
            self._bbox = self._bounding_box()
        return self._bbox

    @bounding_box.setter
    def bounding_box(self, new_bounding_box):
        self._bbox = new_bounding_box

    def _bounding_box(self) -> BoundingBox:
        """
        Computes the bounding box of the model.
        """
        return BoundingBox.from_bounding_boxes([prim.bounding_box for prim in self.primitives])

    def babylon_data(self, merge_meshes=True):
        """
        Get babylonjs data.

        :return: Dictionary with babylon data.
        """

        meshes = []
        lines = []
        for primitive in self.primitives:
            if hasattr(primitive, 'babylon_meshes'):
                meshes.extend(primitive.babylon_meshes(merge_meshes=merge_meshes))
                if hasattr(primitive, 'babylon_curves'):
                    lines.append(primitive.babylon_curves())
            elif hasattr(primitive, 'babylon_data'):
                data = primitive.babylon_data(merge_meshes=merge_meshes)
                meshes.extend(data["meshes"])
                lines.extend(data["lines"])

        bbox = self.bounding_box
        center = bbox.center
        max_length = max([bbox.xmax - bbox.xmin,
                          bbox.ymax - bbox.ymin,
                          bbox.zmax - bbox.zmin])

        babylon_data = {'meshes': meshes,
                        'lines': lines,
                        'max_length': max_length,
                        'center': list(center)}

        return babylon_data

    def frame_mapping(self, frame: volmdlr.Frame3D, side: str):
        """
        Changes frame_mapping and return a new Assembly.

        side = 'old' or 'new'
        """
        new_positions = [position.frame_mapping(frame, side)
                          for position in self.positions]
        return Assembly(self.components, new_positions, self.frame, self.name)

    @staticmethod
    def map_primitive(primitive, global_frame, transformed_frame):
        """
        Frame maps a primitive in an assembly to its good position.

        :param primitive: primitive to map
        :type primitive: Primitive3D
        :param global_frame: Assembly frame
        :type global_frame: volmdlr.Frame3D
        :param transformed_frame: position of the primitive on the assembly
        :type transformed_frame: volmdlr.Frame3D
        :return: A new positioned primitive
        :rtype: Primitive3D

        """
        basis_a = global_frame.basis()
        basis_b = transformed_frame.basis()
        matrix_a = npy.array([[basis_a.vectors[0].x, basis_a.vectors[0].y, basis_a.vectors[0].z],
                       [basis_a.vectors[1].x, basis_a.vectors[1].y, basis_a.vectors[1].z],
                       [basis_a.vectors[2].x, basis_a.vectors[2].y, basis_a.vectors[2].z]])
        matrix_b = npy.array([[basis_b.vectors[0].x, basis_b.vectors[0].y, basis_b.vectors[0].z],
                       [basis_b.vectors[1].x, basis_b.vectors[1].y, basis_b.vectors[1].z],
                       [basis_b.vectors[2].x, basis_b.vectors[2].y, basis_b.vectors[2].z]])
        transfer_matrix = npy.linalg.solve(matrix_a, matrix_b)
        u_vector = volmdlr.Vector3D(*transfer_matrix[0])
        v_vector = volmdlr.Vector3D(*transfer_matrix[1])
        w_vector = volmdlr.Vector3D(*transfer_matrix[2])
        new_frame = volmdlr.Frame3D(transformed_frame.origin, u_vector, v_vector, w_vector)
        if new_frame == volmdlr.OXYZ:
            return primitive
        new_primitive = primitive.frame_mapping(new_frame, 'old')
        return new_primitive

    def volmdlr_primitives(self):
        return [self]

    def to_step(self, current_id):
        """
        Creates step file entities from volmdlr objects.
        """
        step_content = []
        for primitive in self.primitives:
            if primitive.__class__.__name__ in ('OpenShell3D', "ClosedShell3D"):
                primitive_content, primitive_id, face_ids = primitive.to_step_face_ids(current_id)
            else:
                primitive_content, primitive_id = primitive.to_step(current_id)

            step_content += primitive_content

            product_definition_context_id = primitive_id + 1
            step_content += (f"#{product_definition_context_id} = "
                             + "PRODUCT_DEFINITION_CONTEXT('part definition',#2,'design');\n")

            product_context_id = product_definition_context_id + 1
            step_content += f"#{product_context_id} = PRODUCT_CONTEXT('',#2,'mechanical');\n"
            product_id = product_context_id + 1
            step_content += f"#{product_id} = PRODUCT('{primitive.name}'," \
                            f"'{primitive.name}','',(#{product_context_id}));\n"
            product_definition_formation_id = product_id + 1
            step_content += f"#{product_definition_formation_id} = " \
                            f"PRODUCT_DEFINITION_FORMATION('','',#{product_id});\n"
            product_definition_id = product_definition_formation_id + 1
            step_content += f"#{product_definition_id} = PRODUCT_DEFINITION('design'," \
                            f"'',#{product_definition_formation_id},#{product_definition_context_id});\n"
            product_definition_shape_id = product_definition_id + 1
            step_content += f"#{product_definition_shape_id} = PRODUCT_DEFINITION_SHAPE(''," \
                            f"'',#{product_definition_id});\n"
            shape_definition_repr_id = product_definition_shape_id + 1
            step_content += f"#{shape_definition_repr_id} = SHAPE_DEFINITION_REPRESENTATION(" \
                            f"#{product_definition_shape_id},#{primitive_id});\n"
            product_related_category = shape_definition_repr_id + 1
            step_content += f"#{product_related_category} = PRODUCT_RELATED_PRODUCT_CATEGORY(" \
                            f"'part',$,(#{product_id}));\n"
            draughting_id = product_related_category + 1
            step_content += f"#{draughting_id} = DRAUGHTING_PRE_DEFINED_CURVE_FONT('continuous');\n"
            color_id = draughting_id + 1
            primitive_color = (1, 1, 1)
            if hasattr(primitive, 'color') and primitive.color is not None:
                primitive_color = primitive.color
            step_content += f"#{color_id} = COLOUR_RGB('',{round(float(primitive_color[0]), 4)}," \
                            f"{round(float(primitive_color[1]), 4)}, {round(float(primitive_color[2]), 4)});\n"

            curve_style_id = color_id + 1
            step_content += f"#{curve_style_id} = CURVE_STYLE('',#{draughting_id}," \
                            f"POSITIVE_LENGTH_MEASURE(0.1),#{color_id});\n"

            fill_area_color_id = curve_style_id + 1
            step_content += f"#{fill_area_color_id} = FILL_AREA_STYLE_COLOUR('',#{color_id});\n"

            fill_area_id = fill_area_color_id + 1
            step_content += f"#{fill_area_id} = FILL_AREA_STYLE('',#{fill_area_color_id});\n"

            suface_fill_area_id = fill_area_id + 1
            step_content += f"#{suface_fill_area_id} = SURFACE_STYLE_FILL_AREA(#{fill_area_id});\n"

            suface_side_style_id = suface_fill_area_id + 1
            step_content += f"#{suface_side_style_id} = SURFACE_SIDE_STYLE('',(#{suface_fill_area_id}));\n"

            suface_style_usage_id = suface_side_style_id + 1
            step_content += f"#{suface_style_usage_id} = SURFACE_STYLE_USAGE(.BOTH.,#{suface_side_style_id});\n"

            presentation_style_id = suface_style_usage_id + 1

            step_content += f"#{presentation_style_id} = PRESENTATION_STYLE_ASSIGNMENT((#{suface_style_usage_id}," \
                            f"#{curve_style_id}));\n"

            styled_item_id = presentation_style_id + 1
            if primitive.__class__.__name__ == 'OpenShell3D':
                for face_id in face_ids:
                    step_content += f"#{styled_item_id} = STYLED_ITEM('color',(#{presentation_style_id})," \
                                    f"#{face_id});\n"
                    styled_item_id += 1
                styled_item_id -= 1
            else:
                step_content += f"#{styled_item_id} = STYLED_ITEM('color',(#{presentation_style_id})," \
                                f"#{primitive_id});\n"

            current_id = styled_item_id + 1
        return step_content, current_id

    def plot(self, ax=None, equal_aspect=True):
        """
        Matplotlib plot of model.

        To use for debug.
        """
        if ax is None:
            fig = plt.figure()
            ax = fig.add_subplot(111, projection='3d', adjustable='box')
        for primitive in self.primitives:
            primitive.plot(ax)
        if not equal_aspect:
            # ax.set_aspect('equal')
            ax.set_aspect('auto')
        ax.margins(0.1)
        return ax


class VolumeModel(dc.PhysicalObject):
    """
    A class containing one or several :class:`volmdlr.core.Primitive3D`.

    :param primitives: The vector's abscissa
    :type primitives: List[:class:`volmdlr.core.Primitive3D`]
    :param name: The VolumeModel's name
    :type name: str
    """
    _standalone_in_db = True
    _eq_is_data_eq = True
    _non_serializable_attributes = ['shells', 'bounding_box']
    _non_data_eq_attributes = ['name', 'shells', 'bounding_box', 'contours',
                               'faces']
    _non_data_hash_attributes = ['name', 'shells', 'bounding_box', 'contours',
                                 'faces']
    _dessia_methods = ['to_stl_model']

    def __init__(self, primitives: List[Primitive3D], name: str = ''):
        self.primitives = primitives
        self.name = name
        self.shells = []
        self._bbox = None
        dc.PhysicalObject.__init__(self, name=name)

    def __hash__(self):
        return sum(hash(point) for point in self.primitives)

    def __eq__(self, other):
        if self.__class__.__name__ != other.__class__.__name__:
            return False
        equ = True
        if len(self.primitives) != len(other.primitives):
            return False
        for p1, p2 in zip(self.primitives, other.primitives):
            # TODO: if 2 volume models has exact same primitives but in a different order, they are different?
            equ = equ and p1 == p2
        return equ

    @property
    def bounding_box(self):
        """
        Returns the bounding box.

        """
        if not self._bbox:
            self._bbox = self._bounding_box()
        return self._bbox

    @bounding_box.setter
    def bounding_box(self, new_bounding_box):
        self._bbox = new_bounding_box

    def _bounding_box(self) -> BoundingBox:
        """
        Computes the bounding box of the model.
        """
        return BoundingBox.from_bounding_boxes([p.bounding_box for p in self.primitives])

    def volume(self) -> float:
        """
        Return the sum of volumes of the primitives.

        It does not make any boolean operation in case of overlapping.

        """
        volume = 0
        for primitive in self.primitives:
            volume += primitive.volume()
        return volume

    def rotation(self, center: volmdlr.Point3D, axis: volmdlr.Vector3D,
                 angle: float):
        """
        Rotates the VolumeModel.

        :param center: rotation center
        :param axis: rotation axis
        :param angle: angle rotation
        :return: a new rotated VolumeModel
        """
        new_primitives = [
            primitive.rotation(center, axis, angle) for
            primitive in self.primitives]
        return VolumeModel(new_primitives, self.name)

    def rotation_inplace(self, center: volmdlr.Point3D, axis: volmdlr.Vector3D,
                         angle: float):
        """
        Rotates the VolumeModel. Object is updated inplace.

        :param center: rotation center
        :param axis: rotation axis
        :param angle: rotation angle
        """
        warnings.warn("'inplace' methods are deprecated. Use a not inplace method instead.", DeprecationWarning)

        for primitive in self.primitives:
            primitive.rotation_inplace(center, axis, angle)
        self.bounding_box = self._bounding_box()

    def translation(self, offset: volmdlr.Vector3D):
        """
        Translates the VolumeModel.

        :param offset: translation vector
        :return: A new translated VolumeModel
        """
        new_primitives = [primitive.translation(offset) for
                          primitive in self.primitives]
        return VolumeModel(new_primitives, self.name)

    def translation_inplace(self, offset: volmdlr.Vector3D):
        """
        Translates the VolumeModel. Object is updated inplace.

        :param offset: translation vector
        """
        warnings.warn("'inplace' methods are deprecated. Use a not inplace method instead.", DeprecationWarning)

        for primitives in self.primitives:
            primitives.translation_inplace(offset)
        self.bounding_box = self._bounding_box()

    def frame_mapping(self, frame: volmdlr.Frame3D, side: str):
        """
        Changes frame_mapping and return a new VolumeModel.

        side = 'old' or 'new'
        """
        new_primitives = [primitive.frame_mapping(frame, side)
                          for primitive in self.primitives]
        return VolumeModel(new_primitives, self.name)

    def frame_mapping_inplace(self, frame: volmdlr.Frame3D, side: str):
        """
        Changes frame_mapping and the object is updated inplace.

        side = 'old' or 'new'.
        """
        warnings.warn("'inplace' methods are deprecated. Use a not inplace method instead.", DeprecationWarning)

        for primitives in self.primitives:
            primitives.frame_mapping_inplace(frame, side)
        self.bounding_box = self._bounding_box()

    def copy(self, deep=True, memo=None):
        """
        Specific copy.
        """
        new_primitives = [primitive.copy(deep=deep, memo=memo) for primitive in self.primitives]
        return VolumeModel(new_primitives, self.name)

    def plot2d(self, ax=None, color=None):
        fig = plt.figure()
        if ax is None:
            ax = fig.add_subplot(111, projection='3d')

        for i, shell in enumerate(self.shells):
            bbox = shell.bbox()
            bbox.plot(ax, color[i])

        return ax

    def plot(self, equal_aspect=True):
        """
        Matplotlib plot of model.

        To use for debug.
        """
        fig = plt.figure()
        ax = fig.add_subplot(111, projection='3d', adjustable='box')
        for primitive in self.primitives:
            primitive.plot(ax)
        if not equal_aspect:
            # ax.set_aspect('equal')
            ax.set_aspect('auto')
        ax.margins(0.1)
        return ax

    def babylon_data(self, merge_meshes=True):
        """
        Get babylonjs data.

        :return: Dictionary with babylon data.
        """

        meshes = []
        lines = []
        for primitive in self.primitives:
            if hasattr(primitive, 'babylon_meshes'):
                meshes.extend(primitive.babylon_meshes(merge_meshes=merge_meshes))
                if hasattr(primitive, 'babylon_curves'):
                    lines.append(primitive.babylon_curves())
            elif hasattr(primitive, 'babylon_data'):
                data = primitive.babylon_data(merge_meshes=merge_meshes)
                meshes.extend(data["meshes"])
                lines.extend(data["lines"])

        bbox = self.bounding_box
        center = bbox.center
        max_length = max([bbox.xmax - bbox.xmin,
                          bbox.ymax - bbox.ymin,
                          bbox.zmax - bbox.zmin])

        babylon_data = {'meshes': meshes,
                        'lines': lines,
                        'max_length': max_length,
                        'center': list(center)}

        return babylon_data

    @classmethod
    def babylonjs_script(cls, babylon_data, use_cdn=True, debug=False):
        """
        Run babylonjs script.

        """
        if use_cdn:
            script = volmdlr.templates.BABYLON_UNPACKER_CDN_HEADER  # .substitute(name=page_name)
        else:
            script = volmdlr.templates.BABYLON_UNPACKER_EMBEDDED_HEADER  # .substitute(name=page_name)

        script += volmdlr.templates.BABYLON_UNPACKER_BODY_TEMPLATE.substitute(
            babylon_data=babylon_data)
        return script

    def babylonjs(self, page_name=None, use_cdn=True, debug=False, merge_meshes=True):
        """
        Creates a HTML file using babylonjs to show a 3d model in the browser.

        """
        babylon_data = self.babylon_data(merge_meshes=merge_meshes)
        script = self.babylonjs_script(babylon_data, use_cdn=use_cdn,
                                       debug=debug)
        if page_name is None:
            with tempfile.NamedTemporaryFile(suffix=".html",
                                             delete=False) as file:
                file.write(bytes(script, 'utf8'))
            page_name = file.name
        else:
            if not page_name.endswith('.html'):
                page_name += '.html'
            with open(page_name, 'w', encoding='utf-8') as file:
                file.write(script)

        webbrowser.open('file://' + os.path.realpath(page_name))

        return page_name

    def save_babylonjs_to_file(self, filename: str = None,
                               use_cdn=True, debug=False):
        """Export a html file of the model."""
        babylon_data = self.babylon_data()
        script = self.babylonjs_script(babylon_data, use_cdn=use_cdn,
                                       debug=debug)
        if filename is None:
            with tempfile.NamedTemporaryFile(suffix=".html",
                                             delete=False) as file:
                file.write(bytes(script, 'utf8'))
                return file.name

        if not filename.endswith('.html'):
            filename += '.html'

            with open(filename, 'w', encoding='utf-8') as file:
                file.write(script)
            return filename

    def to_stl_model(self):
        """Converts the model into a stl object."""
        mesh = self.primitives[0].triangulation()
        for primitive in self.primitives[1:]:
            mesh.merge_mesh(primitive.triangulation())
        stl = volmdlr.stl.Stl.from_display_mesh(mesh)
        return stl

    def to_stl(self, filepath: str):
        """Export a stl file of the model."""
        if not filepath.endswith('.stl'):
            filepath += '.stl'
        with open(filepath, 'wb') as file:
            self.to_stl_stream(file)

    def to_stl_stream(self, stream: dcf.BinaryFile):
        """Converts the model into a stl stream file."""
        stl = self.to_stl_model()
        stl.save_to_stream(stream)
        return stream

    def to_step(self, filepath: str):
        """Export a step file of the model."""
        if not (filepath.endswith('.step') or filepath.endswith('.stp')):
            filepath += '.step'
        with open(filepath, 'w', encoding='utf-8') as file:
            self.to_step_stream(file)

    def to_step_stream(self, stream: dcf.StringFile):

        step_content = STEP_HEADER.format(name=self.name,
                                          filename='',
                                          timestamp=datetime.now().isoformat(),
                                          version=volmdlr.__version__)
        current_id = 8

        for primitive in self.primitives:
            if primitive.__class__.__name__ == 'OpenShell3D':
                primitive_content, primitive_id, face_ids = primitive.to_step_face_ids(current_id)
            else:
                primitive_content, primitive_id = primitive.to_step(current_id)

            step_content += primitive_content

            product_definition_context_id = primitive_id + 1
            step_content += (f"#{product_definition_context_id} = "
                             + "PRODUCT_DEFINITION_CONTEXT('part definition',#2,'design');\n")

            product_context_id = product_definition_context_id + 1
            step_content += f"#{product_context_id} = PRODUCT_CONTEXT('',#2,'mechanical');\n"
            product_id = product_context_id + 1
            step_content += f"#{product_id} = PRODUCT('{primitive.name}'," \
                            f"'{primitive.name}','',(#{product_context_id}));\n"
            product_definition_formation_id = product_id + 1
            step_content += f"#{product_definition_formation_id} = " \
                            f"PRODUCT_DEFINITION_FORMATION('','',#{product_id});\n"
            product_definition_id = product_definition_formation_id + 1
            step_content += f"#{product_definition_id} = PRODUCT_DEFINITION('design'," \
                            f"'',#{product_definition_formation_id},#{product_definition_context_id});\n"
            product_definition_shape_id = product_definition_id + 1
            step_content += f"#{product_definition_shape_id} = PRODUCT_DEFINITION_SHAPE(''," \
                            f"'',#{product_definition_id});\n"
            shape_definition_repr_id = product_definition_shape_id + 1
            step_content += f"#{shape_definition_repr_id} = SHAPE_DEFINITION_REPRESENTATION(" \
                            f"#{product_definition_shape_id},#{primitive_id});\n"
            product_related_category = shape_definition_repr_id + 1
            step_content += f"#{product_related_category} = PRODUCT_RELATED_PRODUCT_CATEGORY(" \
                            f"'part',$,(#{product_id}));\n"
            draughting_id = product_related_category + 1
            step_content += f"#{draughting_id} = DRAUGHTING_PRE_DEFINED_CURVE_FONT('continuous');\n"
            color_id = draughting_id + 1
            primitive_color = (1, 1, 1)
            if hasattr(primitive, 'color') and primitive.color is not None:
                primitive_color = primitive.color
            step_content += f"#{color_id} = COLOUR_RGB('',{round(float(primitive_color[0]), 4)}," \
                            f"{round(float(primitive_color[1]), 4)}, {round(float(primitive_color[2]), 4)});\n"

            curve_style_id = color_id + 1
            step_content += f"#{curve_style_id} = CURVE_STYLE('',#{draughting_id}," \
                            f"POSITIVE_LENGTH_MEASURE(0.1),#{color_id});\n"

            fill_area_color_id = curve_style_id + 1
            step_content += f"#{fill_area_color_id} = FILL_AREA_STYLE_COLOUR('',#{color_id});\n"

            fill_area_id = fill_area_color_id + 1
            step_content += f"#{fill_area_id} = FILL_AREA_STYLE('',#{fill_area_color_id});\n"

            suface_fill_area_id = fill_area_id + 1
            step_content += f"#{suface_fill_area_id} = SURFACE_STYLE_FILL_AREA(#{fill_area_id});\n"

            suface_side_style_id = suface_fill_area_id + 1
            step_content += f"#{suface_side_style_id} = SURFACE_SIDE_STYLE('',(#{suface_fill_area_id}));\n"

            suface_style_usage_id = suface_side_style_id + 1
            step_content += f"#{suface_style_usage_id} = SURFACE_STYLE_USAGE(.BOTH.,#{suface_side_style_id});\n"

            presentation_style_id = suface_style_usage_id + 1

            step_content += f"#{presentation_style_id} = PRESENTATION_STYLE_ASSIGNMENT((#{suface_style_usage_id}," \
                            f"#{curve_style_id}));\n"

            styled_item_id = presentation_style_id + 1
            if primitive.__class__.__name__ == 'OpenShell3D':
                for face_id in face_ids:
                    step_content += f"#{styled_item_id} = STYLED_ITEM('color',(#{presentation_style_id})," \
                                    f"#{face_id});\n"
                    styled_item_id += 1
                styled_item_id -= 1
            else:
                step_content += f"#{styled_item_id} = STYLED_ITEM('color',(#{presentation_style_id})," \
                                f"#{primitive_id});\n"

            current_id = styled_item_id + 1

        step_content += STEP_FOOTER

        stream.write(step_content)

    def volmdlr_volume_model(self):
        return self

    def get_geo_lines(self):
        """
        Gets the lines that define a VolumeModel geometry in a .geo file.

        :return: A list of lines that describe the geometry
        :rtype: List[str]

        """

        update_data = {'point_account': 0,
                       'line_account': 0,
                       'line_loop_account': 0,
                       'surface_account': 0,
                       'surface_loop_account': 0}

        lines = []
        volume = 0
        for primitive in self.primitives:
            if isinstance(primitive, volmdlr.shells.ClosedShell3D):
                volume += 1
                lines_primitives, update_data = primitive.get_geo_lines(update_data)
                lines.extend(lines_primitives)
                surface_loop = ((lines[-1].split('('))[1].split(')')[0])
                lines.append('Volume(' + str(volume) + ') = {' + surface_loop + '};')
            elif isinstance(primitive, volmdlr.shells.OpenShell3D):
                lines_primitives, update_data = primitive.get_geo_lines(update_data)
                lines.extend(lines_primitives)

        return lines

    def get_mesh_lines(self,
                       factor: float, **kwargs):
        # curvature_mesh_size: int = 0,
        # min_points: int = None,
        # initial_mesh_size: float = 5):
        """
        Gets the lines that define mesh parameters for a VolumeModel, to be added to a .geo file.

        :param factor: A float, between 0 and 1, that describes the mesh quality
        (1 for coarse mesh - 0 for fine mesh)
        :type factor: float
        :param curvature_mesh_size: Activate the calculation of mesh element sizes based on curvature
        (with curvature_mesh_size elements per 2*Pi radians), defaults to 0
        :type curvature_mesh_size: int, optional
        :param min_points: Check if there are enough points on small edges (if it is not, we force to have min_points
        on that edge), defaults to None
        :type min_points: int, optional
        :param initial_mesh_size: If factor=1, it will be initial_mesh_size elements per dimension, defaults to 5
        :type initial_mesh_size: float, optional

        :return: A list of lines that describe mesh parameters
        :rtype: List[str]
        """

        for element in [('curvature_mesh_size', 0), ('min_points', None), ('initial_mesh_size', 5)]:
            if element[0] not in kwargs:
                kwargs[element[0]] = element[1]

        # try:
        #     curvature_mesh_size = kwargs['curvature_mesh_size']
        # except KeyError:
        #     curvature_mesh_size = 0
        # try:
        #     min_points = kwargs['min_points']
        # except KeyError:
        #     min_points = None
        # try:
        #     initial_mesh_size = kwargs['initial_mesh_size']
        # except KeyError:
        #     initial_mesh_size = 5

        # meshsizes_max = []
        field_num = 1
        field_nums = []
        lines = []

        lines.append('Mesh.CharacteristicLengthMin = 0;')
        lines.append('Mesh.CharacteristicLengthMax = 1e+22;')
        lines.append('Geometry.Tolerance = 1e-6;')
        lines.append('Mesh.AngleToleranceFacetOverlap = 0.01;')
        lines.append('General.Verbosity = 0;')

        for i, primitive in enumerate(self.primitives):
            if isinstance(primitive, volmdlr.shells.ClosedShell3D):
                bbx = primitive.bounding_box
                dim1, dim2, dim3 = (bbx.xmax - bbx.xmin), (bbx.ymax - bbx.ymin), (bbx.zmax - bbx.zmin)
                volume = dim1 * dim2 * dim3

                if factor == 0:
                    factor = 1e-3

                size = ((volume ** (1. / 3.)) / kwargs['initial_mesh_size']) * factor

                # meshsizes_max.append(size)

                if kwargs['min_points']:
                    lines.extend(primitive.get_mesh_lines_with_transfinite_curves(min_points=kwargs['min_points'],
                                                                                  size=size))

                    # primitives, primitives_length = [], []
                    # for face in primitive.faces:
                    #     for _, contour in enumerate(list(chain(*[[face.outer_contour3d], face.inner_contours3d]))):
                    #         if isinstance(contour, volmdlr.wires.Circle2D):
                    #             primitives.append(contour)
                    #             primitives.append(contour)
                    #             primitives_length.append(contour.length() / 2)
                    #             primitives_length.append(contour.length() / 2)
                    #         else:
                    #             for _, primitive_c in enumerate(contour.primitives):
                    #                 if ((primitive_c not in primitives)
                    #                         and (primitive_c.reverse() not in primitives)):
                    #                     primitives.append(primitive_c)
                    #                     primitives_length.append(primitive_c.length())

                    # for i, length in enumerate(primitives_length):
                    #     if length < kwargs['min_points'] * size:
                    #         lines.append('Transfinite Curve {' + str(i) + '} = ' +
                    #                      str(kwargs['min_points']) + ' Using Progression 1;')

                lines.append('Field[' + str(field_num) + '] = MathEval;')
                lines.append('Field[' + str(field_num) + '].F = "' + str(size) + '";')

                lines.append('Field[' + str(field_num + 1) + '] = Restrict;')
                lines.append('Field[' + str(field_num + 1) + '].InField = ' + str(field_num) + ';')
                lines.append('Field[' + str(field_num + 1) + '].VolumesList = {' + str(i + 1) + '};')
                field_nums.append(field_num + 1)
                field_num += 2

            elif isinstance(primitive, volmdlr.shells.OpenShell3D):
                continue

        # meshsize_max = max(meshsizes_max)
        # meshsize_min = meshsize_max/100

        # lines.append('Mesh.CharacteristicLengthMin = ' + str(meshsize_min) + ';')
        # lines.append('Mesh.CharacteristicLengthMax = ' + str(meshsize_max) + ';')

        lines.append('Field[' + str(field_num) + '] = MinAniso;')
        lines.append('Field[' + str(field_num) + '].FieldsList = {' + str(field_nums)[1:-1] + '};')
        lines.append('Background Field = ' + str(field_num) + ';')

        lines.append('Mesh.MeshSizeFromCurvature = ' + str(kwargs['curvature_mesh_size']) + ';')

        lines.append('Coherence;')

        return lines

    def to_geo_stream(self, stream: dcf.StringFile,
                      factor: float, **kwargs):
        """
        Gets the .geo file for the VolumeModel.

        :param file_name: The geo. file name
        :type file_name: str
        :param factor: A float, between 0 and 1, that describes the mesh quality
        (1 for coarse mesh - 0 for fine mesh)
        :type factor: float
        :param curvature_mesh_size: Activate the calculation of mesh element sizes based on curvature
        (with curvature_mesh_size elements per 2*Pi radians), defaults to 0
        :type curvature_mesh_size: int, optional
        :param min_points: Check if there are enough points on small edges (if it is not, we force to have min_points
        on that edge), defaults to None
        :type min_points: int, optional
        :param initial_mesh_size: If factor=1, it will be initial_mesh_size elements per dimension, defaults to 5
        :type initial_mesh_size: float, optional

        :return: A txt file
        :rtype: .txt
        """

        for element in [('curvature_mesh_size', 0), ('min_points', None), ('initial_mesh_size', 5)]:
            if element[0] not in kwargs:
                kwargs[element[0]] = element[1]

        lines = self.get_geo_lines()
        lines.extend(self.get_mesh_lines(factor,
                                         curvature_mesh_size=kwargs['curvature_mesh_size'],
                                         min_points=kwargs['min_points'],
                                         initial_mesh_size=kwargs['initial_mesh_size']))

        content = ''
        for line in lines:
            content += line + '\n'

        stream.write(content)

    def to_geo(self, file_name: str = '',
               factor: float = 0.5, **kwargs):
        # curvature_mesh_size: int = 0,
        # min_points: int = None,
        # initial_mesh_size: float = 5):
        """
        Gets the .geo file for the VolumeModel.

        :param file_name: The geo. file name
        :type file_name: str
        :param factor: A float, between 0 and 1, that describes the mesh quality
        (1 for coarse mesh - 0 for fine mesh)
        :type factor: float
        :param curvature_mesh_size: Activate the calculation of mesh element sizes based on curvature
        (with curvature_mesh_size elements per 2*Pi radians), defaults to 0
        :type curvature_mesh_size: int, optional
        :param min_points: Check if there are enough points on small edges (if it is not, we force to have min_points
        on that edge), defaults to None
        :type min_points: int, optional
        :param initial_mesh_size: If factor=1, it will be initial_mesh_size elements per dimension, defaults to 5
        :type initial_mesh_size: float, optional

        :return: A txt file
        :rtype: .txt
        """

        for element in [('curvature_mesh_size', 0), ('min_points', None), ('initial_mesh_size', 5)]:
            if element[0] not in kwargs:
                kwargs[element[0]] = element[1]

        if not (file_name.endswith('.geo') or file_name.endswith('.geo')):
            file_name += '.geo'

        with open(file_name, mode='w', encoding='utf-8') as file:

            self.to_geo_stream(file, factor,
                               curvature_mesh_size=kwargs['curvature_mesh_size'],
                               min_points=kwargs['min_points'],
                               initial_mesh_size=kwargs['initial_mesh_size'])

        # for element in [('curvature_mesh_size', 0), ('min_points', None), ('initial_mesh_size', 5)]:
        #     if element[0] not in kwargs:
        #         kwargs[element[0]] = element[1]

        # # try:
        # #     curvature_mesh_size = kwargs['curvature_mesh_size']
        # # except KeyError:
        # #     curvature_mesh_size = 0
        # # try:
        # #     min_points = kwargs['min_points']
        # # except KeyError:
        # #     min_points = None
        # # try:
        # #     initial_mesh_size = kwargs['initial_mesh_size']
        # # except KeyError:
        # #     initial_mesh_size = 5

        # lines = self.get_geo_lines()
        # lines.extend(self.get_mesh_lines(factor,
        #                                   curvature_mesh_size=kwargs['curvature_mesh_size'],
        #                                   min_points=kwargs['min_points'],
        #                                   initial_mesh_size=kwargs['initial_mesh_size']))
        # with open(file_name + '.geo', 'w', encoding="utf-8") as file:
        #     for line in lines:
        #         file.write(line)
        #         file.write('\n')
        # file.close()

    def to_geo_with_stl(self, file_name: str,
                        factor: float, **kwargs):
        # curvature_mesh_size: int = 0,
        # min_points: int = None,
        # initial_mesh_size: float = 5):
        """
        Gets the .geo file for the VolumeModel, with saving each closed shell in a stl file.

        :param file_name: The geo. file name
        :type file_name: str
        :param factor: A float, between 0 and 1, that describes the mesh quality
        (1 for coarse mesh - 0 for fine mesh)
        :type factor: float
        :param curvature_mesh_size: Activate the calculation of mesh element sizes based on curvature
        (with curvature_mesh_size elements per 2*Pi radians), defaults to 0
        :type curvature_mesh_size: int, optional
        :param min_points: Check if there are enough points on small edges (if it is not, we force to have min_points
        on that edge), defaults to None
        :type min_points: int, optional
        :param initial_mesh_size: If factor=1, it will be initial_mesh_size elements per dimension, defaults to 5
        :type initial_mesh_size: float, optional

        :return: A txt file
        :rtype: .txt
        """

        for element in [('curvature_mesh_size', 0), ('min_points', None), ('initial_mesh_size', 5)]:
            if element[0] not in kwargs:
                kwargs[element[0]] = element[1]

        # try:
        #     curvature_mesh_size = kwargs['curvature_mesh_size']
        # except KeyError:
        #     curvature_mesh_size = 0
        # try:
        #     min_points = kwargs['min_points']
        # except KeyError:
        #     min_points = None
        # try:
        #     initial_mesh_size = kwargs['initial_mesh_size']
        # except KeyError:
        #     initial_mesh_size = 5

        lines = self.get_geo_lines()
        lines.extend(self.get_mesh_lines(factor,
                                         curvature_mesh_size=kwargs['curvature_mesh_size'],
                                         min_points=kwargs['min_points'],
                                         initial_mesh_size=kwargs['initial_mesh_size']))

        contours, faces_account = [], 0
        surfaces = []
        for i, primitive in enumerate(self.primitives):
            if i == 0:
                surfaces.append(list(range(1, 1 + len(primitive.faces))))
                face_contours = [face.outer_contour3d for face in primitive.faces]
                contours.append(face_contours)
                lines.append('Mesh 2;')
                lines.append('Physical Surface(' + str(i + 1) + ') = {' + str(surfaces[i])[1:-1] + '};')
                lines.append('Save "' + file_name + '.stl" ;')
                faces_account += len(primitive.faces) + 1
            else:
                surfaces.append(list(range(faces_account, faces_account + len(primitive.faces))))
                face_contours = [face.outer_contour3d for face in primitive.faces]
                surfaces = self.update_surfaces_list(face_contours, surfaces, contours, i)
                # for k, face_c in enumerate(face_contours):
                #     for l, contour_l in enumerate(contours):
                #         for c, contour in enumerate(contour_l):
                #             if face_c.is_superposing(contour):
                #                 surfaces[i][k] = surfaces[l][c]
                #                 continue
                lines.append('Mesh 2;')
                lines.append('Physical Surface(' + str(i + 1) + ') = {' + str(surfaces[i])[1:-1] + '};')
                lines.append('Save "' + file_name + '.stl" ;')
                faces_account += len(primitive.faces) + 1
                contours.append(face_contours)

        return lines

    @staticmethod
    def update_surfaces_list(face_contours, surfaces, contours, i):
        for k_f, face_c in enumerate(face_contours):
            for l_c, contour_l in enumerate(contours):
                for c_c, contour in enumerate(contour_l):
                    if face_c.is_superposing(contour):
                        surfaces[i][k_f] = surfaces[l_c][c_c]
                        continue
        return surfaces

    def to_msh(self, mesh_dimension: int, factor: float,
               mesh_order: int = 1, file_name: str = '', **kwargs):
        # curvature_mesh_size: int = 0,
        # min_points: int = None,
        # initial_mesh_size: float = 5):
        """
        Gets .msh file for the VolumeModel generated by gmsh.

        :param file_name: The msh. file name
        :type file_name: str
        :param mesh_dimension: The mesh dimension (1: 1D-Edge, 2: 2D-Triangle, 3D-Tetrahedra)
        :type mesh_dimension: int
        :param mesh_order: The msh order (1: linear, 2: 2nd order)
        :type mesh_order: int
        :param factor: A float, between 0 and 1, that describes the mesh quality
        (1 for coarse mesh - 0 for fine mesh)
        :type factor: float
        :param curvature_mesh_size: Activate the calculation of mesh element sizes based on curvature
        (with curvature_mesh_size elements per 2*Pi radians), defaults to 0
        :type curvature_mesh_size: int, optional
        :param min_points: Check if there are enough points on small edges (if it is not, we force to have min_points
        on that edge), defaults to None
        :type min_points: int, optional
        :param initial_mesh_size: If factor=1, it will be initial_mesh_size elements per dimension, defaults to 5
        :type initial_mesh_size: float, optional

        :return: A txt file
        :rtype: .txt
        """

        for element in [('curvature_mesh_size', 0), ('min_points', None), ('initial_mesh_size', 5)]:
            if element[0] not in kwargs:
                kwargs[element[0]] = element[1]

        # try:
        #     curvature_mesh_size = kwargs['curvature_mesh_size']
        # except KeyError:
        #     curvature_mesh_size = 0
        # try:
        #     min_points = kwargs['min_points']
        # except KeyError:
        #     min_points = None
        # try:
        #     initial_mesh_size = kwargs['initial_mesh_size']
        # except KeyError:
        #     initial_mesh_size = 5

        if file_name == '':
            with tempfile.NamedTemporaryFile(delete=False) as file:
                file_name = file.name

        self.to_geo(file_name=file_name,
                    factor=factor,
                    curvature_mesh_size=kwargs['curvature_mesh_size'],
                    min_points=kwargs['min_points'],
                    initial_mesh_size=kwargs['initial_mesh_size'])

        self.generate_msh_file(file_name, mesh_dimension, mesh_order)

        # gmsh.initialize()
        # gmsh.open(file_name + ".geo")

        # gmsh.model.geo.synchronize()
        # gmsh.model.mesh.generate(mesh_dimension)

        # gmsh.write(file_name + ".msh")

        # gmsh.finalize()

    @staticmethod
    def generate_msh_file(file_name, mesh_dimension, mesh_order):
        """
        Generates a mesh written in a .msh file using GMSH library.

        :param file_name: DESCRIPTION
        :type file_name: TYPE
        :param mesh_dimension: DESCRIPTION
        :type mesh_dimension: TYPE
        :param mesh_order: The msh order (1: linear, 2: 2nd order)
        :type mesh_order: int

        :return: DESCRIPTION
        :rtype: TYPE

        """

        gmsh.initialize()
        gmsh.open(file_name + ".geo")

        gmsh.model.geo.synchronize()
        gmsh.model.mesh.generate(mesh_dimension)
        gmsh.model.mesh.setOrder(mesh_order)

        gmsh.write(file_name + ".msh")

        gmsh.finalize()

    def to_msh_stream(self, mesh_dimension: int,
                      factor: float, stream: dcf.StringFile,
                      mesh_order: int = 1,
                      file_name: str = '', **kwargs):
        """
        Gets .msh file for the VolumeModel generated by gmsh.

        :param file_name: The msh. file name
        :type file_name: str
        :param mesh_dimension: The mesh dimension (1: 1D-Edge, 2: 2D-Triangle, 3D-Tetrahedra)
        :type mesh_dimension: int
        :param mesh_order: The msh order (1: linear, 2: 2nd order)
        :type mesh_order: int

        :param factor: A float, between 0 and 1, that describes the mesh quality
        (1 for coarse mesh - 0 for fine mesh)
        :type factor: float
        :param curvature_mesh_size: Activate the calculation of mesh element sizes based on curvature
        (with curvature_mesh_size elements per 2*Pi radians), defaults to 0
        :type curvature_mesh_size: int, optional
        :param min_points: Check if there are enough points on small edges (if it is not, we force to have min_points
        on that edge), defaults to None
        :type min_points: int, optional
        :param initial_mesh_size: If factor=1, it will be initial_mesh_size elements per dimension, defaults to 5
        :type initial_mesh_size: float, optional

        :return: A txt file
        :rtype: .txt
        """

        for element in [('curvature_mesh_size', 0), ('min_points', None), ('initial_mesh_size', 5)]:
            if element[0] not in kwargs:
                kwargs[element[0]] = element[1]

        if file_name == '':
            with tempfile.NamedTemporaryFile(delete=False) as file:
                file_name = file.name

        self.to_geo(file_name=file_name,
                    factor=factor,
                    curvature_mesh_size=kwargs['curvature_mesh_size'],
                    min_points=kwargs['min_points'],
                    initial_mesh_size=kwargs['initial_mesh_size'])

        gmsh.initialize()
        gmsh.open(file_name + ".geo")

        gmsh.model.geo.synchronize()
        gmsh.model.mesh.generate(mesh_dimension)
        gmsh.model.mesh.setOrder(mesh_order)

        lines = []
        lines.append('$MeshFormat')
        lines.append('4.1 0 8')
        lines.append('$EndMeshFormat')

        lines.extend(self.get_nodes_lines(gmsh))
        lines.extend(self.get_elements_lines(gmsh))

        content = ''
        for line in lines:
            content += line + '\n'

        stream.write(content)

        # gmsh.finalize()

    def to_msh_file(self, mesh_dimension: int,
                    factor: float, stream: dcf.StringFile,
                    mesh_order: int = 1, file_name: str = '', **kwargs):
        """ Convert and write model to a .msh file. """

        for element in [('curvature_mesh_size', 0), ('min_points', None), ('initial_mesh_size', 5)]:
            if element[0] not in kwargs:
                kwargs[element[0]] = element[1]

        if file_name == '':
            with tempfile.NamedTemporaryFile(delete=False) as file:
                file_name = file.name

        with open(file_name, mode='w', encoding='utf-8') as file:
            self.to_msh_stream(mesh_dimension=mesh_dimension,
                               factor=factor, file_name=file,
                               mesh_order=mesh_order,
                               stream=stream,
                               curvature_mesh_size=kwargs['curvature_mesh_size'],
                               min_points=kwargs['min_points'],
                               initial_mesh_size=kwargs['initial_mesh_size'])

    @staticmethod
    def get_nodes_lines(gmsh_model):
        lines_nodes = []
        lines_nodes.append('$Nodes')

        tag = None
        entities = gmsh_model.model.getEntities()
        for dim, tag in entities:
            node_tags, node_coords, _ = gmsh_model.model.mesh.getNodes(dim, tag)

            lines_nodes.append(str(dim) + ' ' + str(tag) + ' ' + '0 ' + str(len(node_tags)))
            for tag in node_tags:
                lines_nodes.append(str(tag))
            for n in range(0, len(node_coords), 3):
                lines_nodes.append(str(node_coords[n:n + 3])[1:-1])

        lines_nodes.insert(1, str(len(entities)) + ' ' + str(tag) + ' 1 ' + str(tag))
        lines_nodes.append('$EndNodes')

        return lines_nodes

    @staticmethod
    def get_elements_lines(gmsh_model):
        lines_elements = []
        lines_elements.append('$Elements')

        entities = gmsh_model.model.getEntities()
        for dim, tag in entities:
            elem_types, elem_tags, elem_node_tags = gmsh_model.model.mesh.getElements(dim, tag)

            lines_elements.append(str(dim) + ' ' + str(tag) + ' ' + str(elem_types[0]) + ' ' + str(len(elem_tags[0])))
            range_list = int(len(elem_node_tags[0]) / len(elem_tags[0]))
            for n in range(0, len(elem_node_tags[0]), range_list):
                lines_elements.append(str(elem_tags[0][int(n / range_list)]) + ' ' +
                                      str(elem_node_tags[0][n:n + range_list])[1:-1])

        tag = str(elem_tags[0][int(n / range_list)])
        lines_elements.insert(1, str(len(entities)) + ' ' + tag + ' 1 ' + tag)
        lines_elements.append('$EndElements')

        return lines_elements

    def get_shells(self):
        """
        Dissociates all the assemblies to get a list of shells only.

        :return: A list of closed shells
        :rtype: List[OpenShell3D]
        """

        list_shells = []
<<<<<<< HEAD
        list_assembly = []
        for primitive in self.primitives:
            if primitive.__class__.__name__ == 'Assembly':
                list_assembly.append(primitive)
            elif (primitive.__class__.__name__ == 'OpenShell3D'
                  or primitive.__class__.__name__ == 'ClosedShell3D'):
                list_shells.append(primitive)

        while list_assembly:
            for i, assembly in enumerate(list_assembly):
                for primitive in assembly.primitives:
                    if primitive.__class__.__name__ == 'Assembly':
                        list_assembly.append(primitive)

                    elif (primitive.__class__.__name__ == 'OpenShell3D'
                          or primitive.__class__.__name__ == 'ClosedShell3D'):

                        list_shells.append(primitive)

                list_assembly.pop(i)

=======

        def unpack_assembly(assembly):
            for primitive in assembly.primitives:
                if primitive.__class__.__name__ == 'Assembly':
                    unpack_assembly(primitive)
                elif primitive.__class__.__name__ in ('OpenShell3D', 'ClosedShell3D'):
                    list_shells.append(primitive)

        for primitive in self.primitives:
            if primitive.__class__.__name__ == 'Assembly':
                unpack_assembly(primitive)
            elif primitive.__class__.__name__ in ('OpenShell3D', 'ClosedShell3D'):
                list_shells.append(primitive)

>>>>>>> b5027878
        return list_shells


class MovingVolumeModel(VolumeModel):
    """
    A volume model with possibility to declare time steps at which the primitives are positioned with frames.

    """

    def __init__(self, primitives: List[Primitive3D], step_frames: List[List[volmdlr.Frame3D]], name: str = ''):
        VolumeModel.__init__(self, primitives=primitives, name=name)
        self.step_frames = step_frames

        if not self.is_consistent():
            raise dc.ConsistencyError

    def is_consistent(self):
        n_primitives = len(self.primitives)
        for frames in self.step_frames:
            if len(frames) != n_primitives:
                return False
        return True

    def step_volume_model(self, istep: int):
        primitives = []
        for primitive, frame in zip(self.primitives, self.step_frames[istep]):
            primitives.append(
                primitive.frame_mapping(frame, side='old'))
        return VolumeModel(primitives)

    def babylon_data(self):
        """
        Get babylonjs data.

        :return: Dictionary with babylonjs data.
        """
        meshes = []
        primitives_to_meshes = []
        for i_prim, primitive in enumerate(self.primitives):
            if hasattr(primitive, 'babylon_meshes'):
                meshes.extend(primitive.babylon_meshes())
                primitives_to_meshes.append(i_prim)

        bbox = self._bounding_box()
        max_length = max([bbox.xmax - bbox.xmin,
                          bbox.ymax - bbox.ymin,
                          bbox.zmax - bbox.zmin])

        steps = []
        for istep, frames in enumerate(self.step_frames):

            # step_positions = []
            # step_orientations = []
            step = {'time': istep}
            for iframe, frame in enumerate(frames):
                if iframe in primitives_to_meshes:
                    imesh = primitives_to_meshes.index(iframe)
                    step[imesh] = {}
                    step[imesh]['position'] = list(round(frame.origin, 6))
                    step[imesh]['orientations'] = [list(round(frame.u, 6)),
                                                   list(round(frame.v, 6)),
                                                   list(round(frame.w, 6))]

            steps.append(step)

        babylon_data = {'meshes': meshes,
                        'max_length': max_length,
                        'center': list(bbox.center),
                        'steps': steps}
        return babylon_data<|MERGE_RESOLUTION|>--- conflicted
+++ resolved
@@ -2211,36 +2211,12 @@
         """
 
         list_shells = []
-<<<<<<< HEAD
-        list_assembly = []
-        for primitive in self.primitives:
-            if primitive.__class__.__name__ == 'Assembly':
-                list_assembly.append(primitive)
-            elif (primitive.__class__.__name__ == 'OpenShell3D'
-                  or primitive.__class__.__name__ == 'ClosedShell3D'):
-                list_shells.append(primitive)
-
-        while list_assembly:
-            for i, assembly in enumerate(list_assembly):
-                for primitive in assembly.primitives:
-                    if primitive.__class__.__name__ == 'Assembly':
-                        list_assembly.append(primitive)
-
-                    elif (primitive.__class__.__name__ == 'OpenShell3D'
-                          or primitive.__class__.__name__ == 'ClosedShell3D'):
-
-                        list_shells.append(primitive)
-
-                list_assembly.pop(i)
-
-=======
-
         def unpack_assembly(assembly):
-            for primitive in assembly.primitives:
-                if primitive.__class__.__name__ == 'Assembly':
-                    unpack_assembly(primitive)
-                elif primitive.__class__.__name__ in ('OpenShell3D', 'ClosedShell3D'):
-                    list_shells.append(primitive)
+            for prim in assembly.primitives:
+                if prim.__class__.__name__ == 'Assembly':
+                    unpack_assembly(prim)
+                elif prim.__class__.__name__ in ('OpenShell3D', 'ClosedShell3D'):
+                    list_shells.append(prim)
 
         for primitive in self.primitives:
             if primitive.__class__.__name__ == 'Assembly':
@@ -2248,7 +2224,6 @@
             elif primitive.__class__.__name__ in ('OpenShell3D', 'ClosedShell3D'):
                 list_shells.append(primitive)
 
->>>>>>> b5027878
         return list_shells
 
 
