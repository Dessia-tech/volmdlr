#!/usr/bin/env python3
# -*- coding: utf-8 -*-
"""
Base classes.
"""
import os
import tempfile
import warnings
import webbrowser
from dataclasses import dataclass
from datetime import datetime
from functools import lru_cache
from typing import List, Tuple

try:
    import gmsh
except (TypeError, OSError):
    pass
import matplotlib.pyplot as plt
import numpy as np

import dessia_common.core as dc
from dessia_common.errors import ConsistencyError
import dessia_common.files as dcf
import volmdlr
import volmdlr.templates
from volmdlr.core_compiled import bbox_is_intersecting
from volmdlr.discrete_representation_compiled import triangle_intersects_voxel
from volmdlr.utils.step_writer import product_writer, geometric_context_writer, assembly_definition_writer, \
    STEP_HEADER, STEP_FOOTER, step_ids_to_str
from volmdlr.geometry import get_transfer_matrix_from_basis

np.seterr(divide='raise')

DEFAULT_COLOR = (0.8, 0.8, 0.8)


def element_in_list(element, list_elements, tol: float = 1e-6):
    """
    Verifies if a volmdlr element is inside a list  of elements, considering a certain tolerance.

    :param element: Element to be verified inside list.
    :param list_elements: List of elements to be used.
    :param tol: Tolerance to consider if two points are the same.
    :return: True if there is an element inside the list close to the element to given tolerance.
    """
    for element_i in list_elements:
        if element.is_close(element_i, tol):
            return True
    return False


def point_in_list(point, list_points, tol: float = 1e-6):
    """
    Verifies if a point is inside a list  of points, considering a certain tolerance.

    :param point: Point to be verified inside list.
    :param list_points: List of points to be used.
    :param tol: Tolerance to consider if two points are the same.
    :return: True if there is a point inside the list close to the point to given tolerance.
    """

    if not list_points:
        return False
    return point.in_list(list_points, tol)


def edge_in_list(edge, list_edges, tol: float = 1e-6):
    """
    Verifies if an edge is inside a list  of edges, considering a certain tolerance.

    :param edge: Edge to be verified inside list.
    :param list_edges: List of edges to be used.
    :param tol: Tolerance to consider if two points are the same.
    :return: True if there is an edge inside the list close to the edge to given tolerance.
    """

    return element_in_list(edge, list_edges, tol)


def get_element_index_in_list(element, list_elements, tol: float = 1e-6):
    """
    Gets the index an element inside a list of elements, considering a certain tolerance.

    :param element: Element to be verified inside list.
    :param list_elements: List of elements to be used.
    :param tol: Tolerance to consider if two elements are the same.
    :return: The element index.
    """
    for i, element_i in enumerate(list_elements):
        if element_i.is_close(element, tol):
            return i
    return None


def get_point_index_in_list(point, list_points, tol: float = 1e-6):
    """
    Gets the index a point inside a list of points, considering a certain tolerance.

    :param point: Point to be verified inside list.
    :param list_points: List of points to be used.
    :param tol: Tolerance to consider if two points are the same.
    :return: The point index.
    """

    return get_element_index_in_list(point, list_points, tol)


def get_edge_index_in_list(edge, list_edges, tol: float = 1e-6):
    """
    Gets the index a edge inside a list of edges, considering a certain tolerance.

    :param edge: Edge to be verified inside list.
    :param list_edges: List of edges to be used.
    :param tol: Tolerance to consider if two edges are the same.
    :return: The edge index.
    """

    return get_element_index_in_list(edge, list_edges, tol)


def determinant(vec1, vec2, vec3):
    """
    Calculates the determinant for a three vector matrix.

    """
    # TODO: to be removed
    a = np.array((vec1.vector, vec2.vector, vec3.vector))
    return np.linalg.det(a)


def delete_double_point(list_point):
    """
    Delete duplicate points from a list of points.

    :param list_point: The initial list of points
    :type list_point: Union[List[:class:`volmdlr.Point2D`],
        List[:class:`volmdlr.Point3D`]]
    :return: The final list of points containing no duplicates
    :rtype: Union[List[:class:`volmdlr.Point2D`],
        List[:class:`volmdlr.Point3D`]]
    """
    # TODO : this method would be faster using sets
    points = []
    for point in list_point:
        if point not in points:
            points.append(point)
        else:
            continue
    return points


def map_primitive_with_initial_and_final_frames(primitive, initial_frame, final_frame):
    """
    Frame maps a primitive in an assembly to its good position.

    :param primitive: primitive to map
    :type primitive: Primitive3D
    :param initial_frame: Initial frame
    :type initial_frame: volmdlr.Frame3D
    :param final_frame: The frame resulted after applying a transformation to the initial frame
    :type final_frame: volmdlr.Frame3D
    :return: A new positioned primitive
    :rtype: Primitive3D

    """
    if initial_frame == final_frame:
        return primitive
    if initial_frame == primitive:
        return final_frame
    transfer_matrix = get_transfer_matrix_from_basis(initial_frame.basis(), final_frame.basis())
    u_vector = volmdlr.Vector3D(*transfer_matrix[0])
    v_vector = volmdlr.Vector3D(*transfer_matrix[1])
    w_vector = volmdlr.Vector3D(*transfer_matrix[2])
    new_frame = volmdlr.Frame3D(final_frame.origin, u_vector, v_vector, w_vector)
    if new_frame == volmdlr.OXYZ:
        return primitive
    new_primitive = primitive.frame_mapping(new_frame, 'old')
    return new_primitive


def helper_babylon_data(babylon_data, display_points):
    """Helper function to babylon_data."""
    # Compute max length in each direction
    all_positions = []
    all_points = []
    for mesh in babylon_data["meshes"]:
        all_positions += _extract_positions(mesh)

    for line in babylon_data["lines"]:
        points = line["points"]
        all_points.extend(points)
    if display_points:
        all_points.extend(display_points)

    # Convert to a NumPy array and reshape
    positions_array = np.array([])
    if all_points and all_positions:
        positions_array = np.concatenate((np.array(all_positions).reshape(-1, 3), np.array(all_points)))
    elif all_positions:
        positions_array = np.array(all_positions).reshape(-1, 3)
    elif all_points:
        positions_array = np.array(all_points)
    # Compute min and max for each dimension
    min_vals = positions_array.min(axis=0)
    max_vals = positions_array.max(axis=0)

    # Calculate max length of the bounding box
    max_length = np.max(max_vals - min_vals)

    # Calculate center point of the bounding box
    center = (0.5 * (min_vals + max_vals)).tolist()

    babylon_data['max_length'] = max_length
    babylon_data['center'] = center

    return babylon_data


def _extract_positions(mesh):
    """Helper function to extract positions from babylon_data."""
    all_positions = []

    for primitives_mesh in mesh.get("primitives_meshes", []):
        all_positions += _extract_positions(primitives_mesh)

    all_positions += mesh.get("positions", [])
    return all_positions


@dataclass
class EdgeStyle:
    """
    Data class for styling edges Matplotlib plots.

    """
    color: str = 'k'
    alpha: float = 1
    edge_ends: bool = False
    edge_direction: bool = False
    width: float = None
    arrow: bool = False
    plot_points: bool = False
    dashed: bool = True
    linestyle: str = '-'
    linewidth: float = 1
    equal_aspect: bool = True


class Primitive3D(dc.PhysicalObject):
    """
    Defines a Primitive3D.
    """

    def __init__(self, color: Tuple[float, float, float] = None, alpha: float = 1.0, name: str = ''):
        self.color = color
        self.alpha = alpha

        dc.PhysicalObject.__init__(self, name=name)

    def volmdlr_primitives(self):
        """ Return a list of volmdlr primitives to build up volume model."""
        return [self]

    def babylon_param(self):
        """
        Returns babylonjs parameters.

        :return: babylonjs parameters (alpha, name, color)
        :rtype: dict
        """

        babylon_param = {
            'alpha': self.alpha,
            'name': self.name,
            'color': list(self.color) if self.color is not None else [0.8, 0.8, 0.8]
        }

        return babylon_param

    def triangulation(self, *args, **kwargs):
        """
        Get object triangulation.
        """
        raise NotImplementedError(
            f"triangulation method should be implemented on class {self.__class__.__name__}")

    def babylon_meshes(self, *args, **kwargs):
        """
        Returns the babylonjs mesh.
        """
        mesh = self.triangulation()
        if mesh is None:
            return []
        babylon_mesh = mesh.to_babylon()

        babylon_mesh.update(self.babylon_param())
        return [babylon_mesh]


class CompositePrimitive3D(Primitive3D):
    """
    A collection of simple primitives3D.
    """
    _standalone_in_db = True
    _eq_is_data_eq = True
    _non_serializable_attributes = []
    _non_data_eq_attributes = ['name']
    _non_data_hash_attributes = []

    def __init__(self, primitives: List[Primitive3D], color: Tuple[float, float, float] = None, alpha: float = 1,
                 name: str = ''):
        self.primitives = primitives
        Primitive3D.__init__(self, color=color, alpha=alpha, name=name)
        self._utd_primitives_to_index = False

    def to_dict(self, *args, **kwargs):
        """Avoids storing points in memo that makes serialization slow."""
        return dc.PhysicalObject.to_dict(self, use_pointers=False)

    def plot(self, ax=None, edge_style: EdgeStyle = EdgeStyle()):
        """
        Plot the 3D primitives onto the given Axes3D object.

        :param ax: optional
            The Axes3D object onto which to plot the primitives. If None, a new
            figure and Axes3D object will be created.
        :type ax: Matplotlib plot
        edge_style : optional
            The EdgeStyle to use when plotting the primitives.
        :type edge_style: vme.EdgeStyle
        :return: The Axes3D object onto which the primitives were plotted.
        :rtype: Matplotlib plot
        """
        if ax is None:
            fig = plt.figure()
            ax = fig.add_subplot(111, projection='3d')
        for primitive in self.primitives:
            primitive.plot(ax=ax, edge_style=edge_style)
        return ax


class BoundingRectangle(dc.DessiaObject):
    """
    Bounding rectangle.

    :param xmin: minimal x coordinate
    :type xmin: float
    :param xmax: maximal x coordinate
    :type xmax: float
    :param ymin: minimal y coordinate
    :type ymin: float
    :param ymax: maximal y coordinate
    :type ymax: float
    """

    def __init__(self, xmin: float, xmax: float, ymin: float, ymax: float, name: str = ''):
        self.xmin = xmin
        self.xmax = xmax
        self.ymin = ymin
        self.ymax = ymax
        # Disabling Dessia object init call for performance. Check when performance enhancement on dessia_common side
        # dc.DessiaObject.__init__(self, name=name)
        self.name = name

    def __getitem__(self, key):
        if key == 0:
            return self.xmin
        if key == 1:
            return self.xmax
        if key == 2:
            return self.ymin
        if key == 3:
            return self.ymax
        raise IndexError

    def bounds(self):
        """
        Return the bounds of the BoundingRectangle.
        """
        return self.xmin, self.xmax, self.ymin, self.ymax

    def bounding_points(self):
        """
        Return the bounds of the BoundingRectangle.
        """
        return [volmdlr.Point2D(self.xmin, self.ymin), volmdlr.Point2D(self.xmax, self.ymin),
                volmdlr.Point2D(self.xmax, self.ymax), volmdlr.Point2D(self.xmin, self.ymax)]

    def plot(self, ax=None, color='k', linestyle='dotted'):
        """
        Plot of the bounding rectangle and its vertex.
        """

        if not ax:
            _, ax = plt.subplots()
        x = [self.xmin, self.xmax, self.xmax, self.xmin, self.xmin]
        y = [self.ymin, self.ymin, self.ymax, self.ymax, self.ymin]

        ax.plot(x, y, color=color, linestyle=linestyle)
        ax.scatter(x, y, color=color)
        return ax

    def area(self):
        """
        Calculates the area of the bounding rectangle.
        """
        return (self.xmax - self.xmin) * (self.ymax - self.ymin)

    def center(self):
        """
        Calculates the bounding rectangle center.
        """
        return volmdlr.Point2D(0.5 * (self.xmin + self.xmax), 0.5 * (self.ymin + self.ymax))

    def is_intersecting(self, b_rectangle2):
        """
        Returns True if there is an intersection with another specified bounding rectangle or False otherwise.

        :param b_rectangle2: bounding rectangle to verify intersection
        :type b_rectangle2: :class:`BoundingRectangle`
        """
        return self.xmin < b_rectangle2.xmax and self.xmax > b_rectangle2.xmin \
            and self.ymin < b_rectangle2.ymax and self.ymax > b_rectangle2.ymin

    def b_rectangle_intersection(self, b_rectangle2):
        """
        Returns True if there is an intersection with another specified bounding rectangle or False otherwise.

        :param b_rectangle2: bounding rectangle to verify intersection
        :type b_rectangle2: :class:`BoundingRectangle`
        """
        warnings.warn('b_rectangle_intersection is deprecated, please use is_intersecting instead')
        return self.is_intersecting(b_rectangle2)

    def is_inside_b_rectangle(self, b_rectangle2, tol: float = 1e-6):
        """
        Returns True if the bounding rectangle is totally inside specified bounding rectangle and False otherwise.

        :param b_rectangle2: A bounding rectangle
        :type b_rectangle2: :class:`BoundingRectangle`
        :param tol: A tolerance for considering inside
        :type tol: float
        """
        return (self.xmin >= b_rectangle2.xmin - tol) and (self.xmax <= b_rectangle2.xmax + tol) \
            and (self.ymin >= b_rectangle2.ymin - tol) and (self.ymax <= b_rectangle2.ymax + tol)

    def point_inside(self, point: volmdlr.Point2D):
        """
        Returns True if a specified point is inside the bounding rectangle and False otherwise.

        :param point: A 2 dimensional point
        :type point: :class:`volmdlr.Point2D`
        """
        return self.xmin < point.x < self.xmax and self.ymin < point.y < self.ymax

    def intersection_area(self, b_rectangle2):
        """
        Calculates the intersection area between two bounding rectangle.

        :param b_rectangle2: A bounding rectangle
        :type b_rectangle2: :class:`BoundingRectangle`
        """
        if not self.is_intersecting(b_rectangle2):
            return 0
        if self.is_inside_b_rectangle(b_rectangle2) or b_rectangle2.is_inside_b_rectangle(self):
            return min(self.area(), b_rectangle2.area())

        lx = min(self.xmax, b_rectangle2.xmax) - max(self.xmin, b_rectangle2.xmin)
        ly = min(self.ymax, b_rectangle2.ymax) - max(self.ymin, b_rectangle2.ymin)

        return lx * ly

    def distance_to_b_rectangle(self, b_rectangle2):
        """
        Calculates the minimal distance between two bounding rectangles.

        :param b_rectangle2: A bounding rectangle
        :type b_rectangle2: :class:`BoundingRectangle`
        """
        if self.is_intersecting(b_rectangle2):
            return 0

        permute_b_rec1 = self
        permute_b_rec2 = b_rectangle2

        if permute_b_rec2.xmin < permute_b_rec1.xmin:
            permute_b_rec1, permute_b_rec2 = permute_b_rec2, permute_b_rec1
        dx = max(permute_b_rec2.xmin - permute_b_rec1.xmax, 0)

        if permute_b_rec2.ymin < permute_b_rec1.ymin:
            permute_b_rec1, permute_b_rec2 = permute_b_rec2, permute_b_rec1
        dy = max(permute_b_rec2.ymin - permute_b_rec1.ymax, 0)

        return (dx ** 2 + dy ** 2) ** 0.5

    def distance_to_point(self, point: volmdlr.Point2D):
        """
        Calculate the minimal distance between the bounding rectangle and a specified point.

        :param point: A 2D point
        :type point: :class:`volmdlr.Point2D`
        """
        if self.point_inside(point):
            return min([self.xmax - point.x, point.y - self.xmin,
                        self.ymax - point.y, point.y - self.ymin])

        if point.x < self.xmin:
            dx = self.xmin - point.x
        elif self.xmax < point.x:
            dx = point.x - self.xmax
        else:
            dx = 0

        if point.y < self.ymin:
            dy = self.ymin - point.y
        elif self.ymax < point.y:
            dy = point.y - self.ymax
        else:
            dy = 0

        return (dx ** 2 + dy ** 2) ** 0.5

    @classmethod
    def from_points(cls, points: List[volmdlr.Point2D], name: str = '') -> "BoundingRectangle":
        """
        Initializes a bounding rectangle from a list of points.

        :param points: The list of points to create the bounding rectangle from.
        :type points: List[volmdlr.Point2D].
        :param name: object's name.
        :return: The bounding rectangle initialized from the list of points.
        :rtype: BoundingRectangle
        """
        points_array = np.array(points)
        # Compute min and max for each dimension
        xmin, ymin = points_array.min(axis=0)
        xmax, ymax = points_array.max(axis=0)
        return cls(xmin, xmax, ymin, ymax, name=name)


class BoundingBox(dc.DessiaObject):
    """
    An axis aligned boundary box.
    """

    def __init__(self, xmin: float, xmax: float, ymin: float, ymax: float, zmin: float, zmax: float, name: str = ""):
        """
        Initializes a bounding box.

        :param xmin: The x-coordinate of the lower-left corner.
        :type xmin: float
        :param xmax: The x-coordinate of the upper-right corner.
        :type xmax: float
        :param ymin: The y-coordinate of the lower-left corner.
        :type ymin: float
        :param ymax: The y-coordinate of the upper-right corner.
        :type ymax: float
        :param zmin: The z-coordinate of the lower-left corner.
        :type zmin: float
        :param zmax: The z-coordinate of the upper-right corner.
        :type zmax: float
        :param name: The name of the bounding box.
        :type name: str, optional
        """
        self.xmin = xmin
        self.xmax = xmax
        self.ymin = ymin
        self.ymax = ymax
        self.zmin = zmin
        self.zmax = zmax
        self._size = None
        self._octree = None
        # disabling super init call for efficiency, put back when dc disable kwargs
        # dc.DessiaObject.__init__(self, name=name)
        self.name = name

    @property
    @lru_cache
    def center(self):
        """
        Computes the center of the bounding box.

        TODO: change lru_cache to cached property when support for py3.7 is dropped.
        """
        return volmdlr.Point3D(0.5 * (self.xmin + self.xmax),
                               0.5 * (self.ymin + self.ymax),
                               0.5 * (self.zmin + self.zmax))

    def __hash__(self) -> int:
        return sum(hash(point) for point in self.points)

    def __add__(self, other_bbox) -> "BoundingBox":
        return BoundingBox(min(self.xmin, other_bbox.xmin),
                           max(self.xmax, other_bbox.xmax),
                           min(self.ymin, other_bbox.ymin),
                           max(self.ymax, other_bbox.ymax),
                           min(self.zmin, other_bbox.zmin),
                           max(self.zmax, other_bbox.zmax))

    def to_dict(self, *args, **kwargs) -> dict:
        """
        Converts the bounding box to a dictionary representation.

        :param use_pointers: DESCRIPTION, defaults to True
        :type use_pointers: bool, optional
        :param memo: DESCRIPTION, defaults to None
        :type memo: TYPE, optional
        :param path: A string representing the current position of the object in the serialized data structure.
        :type path: str, optional

        :return: The dictionary representation of the bounding box.
        :rtype: dict
        """
        return {'object_class': 'volmdlr.core.BoundingBox',
                'name': self.name,
                'xmin': self.xmin,
                'xmax': self.xmax,
                'ymin': self.ymin,
                'ymax': self.ymax,
                'zmin': self.zmin,
                'zmax': self.zmax,
                }

    @property
    def points(self) -> List[volmdlr.Point3D]:
        """
        Returns the eight corner points of the bounding box.

        :return: A list of eight 3D points representing the corners of the bounding box.
        :rtype: list of volmdlr.Point3D
        """
        return [volmdlr.Point3D(self.xmin, self.ymin, self.zmin),
                volmdlr.Point3D(self.xmax, self.ymin, self.zmin),
                volmdlr.Point3D(self.xmax, self.ymax, self.zmin),
                volmdlr.Point3D(self.xmin, self.ymax, self.zmin),
                volmdlr.Point3D(self.xmin, self.ymin, self.zmax),
                volmdlr.Point3D(self.xmax, self.ymin, self.zmax),
                volmdlr.Point3D(self.xmax, self.ymax, self.zmax),
                volmdlr.Point3D(self.xmin, self.ymax, self.zmax)]

    def plot(self, ax=None, color='gray'):
        """
        Plot the bounding box on 3D axes.

        :param ax: The 3D axes to plot on. If not provided, a new figure will be created.
        :type ax: Matplotlib.axes._subplots.Axes3DSubplot, optional
        :param color: The color of the lines used to plot the bounding box.
        :type color: str, optional
        :return: The 3D axes with the plotted bounding box.
        :rtype: Matplotlib.axes._subplots.Axes3DSubplot
        """
        if ax is None:
            fig = plt.figure()
            ax = fig.add_subplot(111, projection='3d')

        bbox_edges = [[self.points[0], self.points[1]],
                      [self.points[0], self.points[3]],
                      [self.points[0], self.points[4]],
                      [self.points[1], self.points[2]],
                      [self.points[1], self.points[5]],
                      [self.points[2], self.points[3]],
                      [self.points[2], self.points[6]],
                      [self.points[3], self.points[7]],
                      [self.points[4], self.points[5]],
                      [self.points[5], self.points[6]],
                      [self.points[6], self.points[7]],
                      [self.points[7], self.points[4]]]

        for edge in bbox_edges:
            ax.plot3D([edge[0][0], edge[1][0]],
                      [edge[0][1], edge[1][1]],
                      [edge[0][2], edge[1][2]],
                      color=color)
        ax.set_xlabel('X Label')
        ax.set_ylabel('Y Label')
        ax.set_zlabel('Z Label')
        return ax

    @classmethod
    def from_bounding_boxes(cls, bounding_boxes: List["BoundingBox"], name: str = "") -> "BoundingBox":
        """
        Create a bounding box that contains multiple bounding boxes.

        :param bounding_boxes: A list of bounding boxes that need to be contained.
        :type bounding_boxes: List[BoundingBox]
        :param name: A name for the bounding box, optional.
        :type name: str

        :return: A new bounding box that contains all the input bounding boxes.
        :rtype: BoundingBox
        """
        # Create a 2D NumPy array where each row corresponds to the coordinates of a bounding box
        # [xmin, xmax, ymin, ymax, zmin, zmax]
        coords = np.array([[bb.xmin, bb.xmax, bb.ymin, bb.ymax, bb.zmin, bb.zmax] for bb in bounding_boxes])

        # Find the global minimum and maximum for each axis
        mins = np.amin(coords, axis=0)
        maxs = np.amax(coords, axis=0)

        # Assign min and max for each axis
        xmin, xmax, ymin, ymax, zmin, zmax = mins[0], maxs[1], mins[2], maxs[3], mins[4], maxs[5]

        return cls(xmin, xmax, ymin, ymax, zmin, zmax, name=name)

    @classmethod
    def from_points(cls, points: List[volmdlr.Point3D], name: str = '') -> "BoundingBox":
        """
        Initializes a bounding box from a list of points.

        :param points: The list of points to create the bounding box from.
        :type points: List[volmdlr.Point3D].
        :param name: object's name.
        :return: The bounding box initialized from the list of points.
        :rtype: BoundingBox
        """
        points_array = np.array(points)
        # Compute min and max for each dimension
        xmin, ymin, zmin = points_array.min(axis=0)
        xmax, ymax, zmax = points_array.max(axis=0)

        return cls(xmin, xmax, ymin, ymax, zmin, zmax, name=name)

    def to_frame(self) -> volmdlr.Frame3D:
        """
        Converts the bounding box to a 3D frame.

        :return: A 3D frame with origin at the center and axes aligned with the x, y, and z dimensions of
            the bounding box.
        :rtype: volmdlr.Frame3D
        """
        x = volmdlr.Vector3D((self.xmax - self.xmin), 0, 0)
        y = volmdlr.Vector3D(0, (self.ymax - self.ymin), 0)
        z = volmdlr.Vector3D(0, 0, (self.zmax - self.zmin))
        return volmdlr.Frame3D(self.center, x, y, z)

    def get_points_inside_bbox(self, points_x, points_y, points_z):
        """
        Gets points inside the BoudingBox.

        :param points_x: Number of points in x direction.
        :param points_y: Number of points in y direction.
        :param points_z: Number of points in z direction.
        :return: list of points inside bounding box.
        """
        _size = [self.size[0] / points_x, self.size[1] / points_y,
                 self.size[2] / points_z]
        initial_center = self.center.translation(
            -volmdlr.Vector3D(self.size[0] / 2 - _size[0] / 2,
                              self.size[1] / 2 - _size[1] / 2,
                              self.size[2] / 2 - _size[2] / 2))
        points = []
        for z_box in range(points_z):
            for y_box in range(points_y):
                for x_box in range(points_x):
                    translation_vector = volmdlr.Vector3D(x_box * _size[0], y_box * _size[1],
                                                          z_box * _size[2])
                    point = initial_center.translation(translation_vector)
                    points.append(point)
        return points

    @property
    def size(self):
        """Gets the Size of the Bounding Box."""

        if not self._size:
            self._size = [self.xmax - self.xmin, self.ymax - self.ymin, self.zmax - self.zmin]
        return self._size

    def volume(self) -> float:
        """
        Calculates the volume of a bounding box.

        :return: The volume of the bounding box.
        :rtype: float
        """
        return (self.xmax - self.xmin) * (self.ymax - self.ymin) * (self.zmax - self.zmin)

    def scale(self, factor: float) -> "BoundingBox":
        """
        Scales the bounding box by a given factor and returns a new BoundingBox.

        :param factor: The scaling factor.
        :type factor: float

        :return: A new scaled BoundingBox.
        :rtype: BoundingBox
        """
        x_center = (self.xmin + self.xmax) / 2
        y_center = (self.ymin + self.ymax) / 2
        z_center = (self.zmin + self.zmax) / 2
        x_size, y_size, z_size = self.size

        scaled_half_x_size = (x_size * factor) / 2
        scaled_half_y_size = (y_size * factor) / 2
        scaled_half_z_size = (z_size * factor) / 2

        # Calculate new min and max values
        new_xmin = x_center - scaled_half_x_size
        new_xmax = x_center + scaled_half_x_size
        new_ymin = y_center - scaled_half_y_size
        new_ymax = y_center + scaled_half_y_size
        new_zmin = z_center - scaled_half_z_size
        new_zmax = z_center + scaled_half_z_size

        # Return a new BoundingBox object
        return BoundingBox(new_xmin, new_xmax, new_ymin, new_ymax, new_zmin, new_zmax, self.name)

    def is_intersecting(self, bbox2, tol: float = 1e-6):
        """
        Checks if two bounding boxes are intersecting or touching.

        :param self: BoundingBox object representing the first bounding box.
        :param bbox2: BoundingBox object representing the second bounding box.
        :param tol: tolerance to be considered.

        :return: True if the bounding boxes are intersecting or touching, False otherwise.
        """
        return bbox_is_intersecting(self, bbox2, tol)

    def is_inside_bbox(self, bbox2: "BoundingBox") -> bool:
        """
        Checks if a bounding box is contained inside another bounding box.

        :param bbox2: The bounding box to check against.
        :type bbox2: BoundingBox
        :return: True if the bounding box is contained inside bbox2, False otherwise.
        :rtype: bool
        """
        return (self.xmin >= bbox2.xmin - 1e-6) and (self.xmax <= bbox2.xmax + 1e-6) \
            and (self.ymin >= bbox2.ymin - 1e-6) and (self.ymax <= bbox2.ymax + 1e-6) \
            and (self.zmin >= bbox2.zmin - 1e-6) and (self.zmax <= bbox2.zmax + 1e-6)

    def intersection_volume(self, bbox2: "BoundingBox") -> float:
        """
        Calculate the volume of the intersection of two bounding boxes.

        :param bbox2: The second bounding box to intersect with the first one.
        :type bbox2: BoundingBox
        :return: The volume of the intersection of two bounding boxes.
        :rtype: float
        """
        if not self.is_intersecting(bbox2):
            return 0
        if self.is_inside_bbox(bbox2) or bbox2.is_inside_bbox(self):
            return min(self.volume(), bbox2.volume())

        lx = min(self.xmax, bbox2.xmax) - max(self.xmin, bbox2.xmin)
        ly = min(self.ymax, bbox2.ymax) - max(self.ymin, bbox2.ymin)
        lz = min(self.zmax, bbox2.zmax) - max(self.zmin, bbox2.zmin)

        return lx * ly * lz

    def is_intersecting_triangle(self, triangle: "Triangle3D") -> bool:
        """
        Check if the bounding box and a triangle are intersecting or touching.

        :param triangle: the triangle to check if there is an intersection with.
        :type triangle: Triangle3D

        :return: True if the bounding box and the triangle are intersecting or touching, False otherwise.
        :rtype: bool
        """
        _triangle = tuple((point.x, point.y, point.z) for point in triangle.points)
        _center = (self.center[0], self.center[1], self.center[2])
        _extents = tuple(size / 2 for size in self.size)

        return triangle_intersects_voxel(_triangle, _center, _extents)

    def distance_to_bbox(self, bbox2: "BoundingBox") -> float:
        """
        Calculates the distance between the bounding box and another bounding box.

        If the bounding boxes intersect, the distance is 0.
        Otherwise, the distance is the minimum Euclidean distance between their closest faces.

        :param bbox2: Another bounding box to compare with.
        :type bbox2: BoundingBox
        :return: The distance between the bounding boxes.
        :rtype: float
        """

        if self.is_intersecting(bbox2):
            return 0

        permute_bbox1 = self
        permute_bbox2 = bbox2

        if permute_bbox2.xmin < permute_bbox1.xmin:
            permute_bbox1, permute_bbox2 = permute_bbox2, permute_bbox1
        dx = max(permute_bbox2.xmin - permute_bbox1.xmax, 0)

        if permute_bbox2.ymin < permute_bbox1.ymin:
            permute_bbox1, permute_bbox2 = permute_bbox2, permute_bbox1
        dy = max(permute_bbox2.ymin - permute_bbox1.ymax, 0)

        if permute_bbox2.zmin < permute_bbox1.zmin:
            permute_bbox1, permute_bbox2 = permute_bbox2, permute_bbox1
        dz = max(permute_bbox2.zmin - permute_bbox1.zmax, 0)

        return (dx ** 2 + dy ** 2 + dz ** 2) ** 0.5

    def point_inside(self, point: volmdlr.Point3D, tol=1e-6) -> bool:
        """
        Determines if a point belongs to the bounding box.

        :param point: The point to check for inclusion.
        :type point: volmdlr.Point3D
        :param tol: tolerance.
        :return: True if the point belongs to the bounding box, False otherwise.
        :rtype: bool
        """
        return (
                self.xmin - tol <= point[0] <= self.xmax + tol
                and self.ymin - tol <= point[1] <= self.ymax + tol
                and self.zmin - tol <= point[2] <= self.zmax + tol
        )

    def distance_to_point(self, point: volmdlr.Point3D) -> float:
        """
        Calculates the minimum Euclidean distance between the bounding box and a point.

        :param point: The point to compare with.
        :type point: volmdlr.Point3D
        :return: The minimum distance between the point and the bounding box.
        :rtype: float
        """
        if self.point_inside(point):
            return min([self.xmax - point[0], point[0] - self.xmin,
                        self.ymax - point[1], point[1] - self.ymin,
                        self.zmax - point[2], point[2] - self.zmin])

        if point[0] < self.xmin:
            dx = self.xmin - point[0]
        elif self.xmax < point[0]:
            dx = point[0] - self.xmax
        else:
            dx = 0

        if point[1] < self.ymin:
            dy = self.ymin - point[1]
        elif self.ymax < point[1]:
            dy = point[1] - self.ymax
        else:
            dy = 0

        if point[2] < self.zmin:
            dz = self.zmin - point[2]
        elif self.zmax < point[2]:
            dz = point[2] - self.zmax
        else:
            dz = 0
        return (dx ** 2 + dy ** 2 + dz ** 2) ** 0.5

    def is_close(self, other_bounding_box: "BoundingBox", tol: float = 1e-6) -> bool:
        """
        Check if two bounding boxes are close to each other considering the Euclidean distance of their corners points.

        The tolerance can be modified.

        :param other_bounding_box: the other bounding box.
        :type other_bounding_box: BoundingBox
        :param tol: The tolerance under which the Euclidean distance is considered equal to 0.
        :type tol: float

        :return: True if the bounding boxes are equal at the given tolerance, False otherwise.
        :rtype: bool
        """
        self_corner_min = volmdlr.Point3D(self.xmin, self.ymin, self.zmin)
        self_conrer_max = volmdlr.Point3D(self.xmax, self.ymax, self.zmax)
        other_corner_min = volmdlr.Point3D(other_bounding_box.xmin, other_bounding_box.ymin, other_bounding_box.zmin)
        other_corner_max = volmdlr.Point3D(other_bounding_box.xmax, other_bounding_box.ymax, other_bounding_box.zmax)

        return self_corner_min.is_close(other_corner_min, tol) and self_conrer_max.is_close(other_corner_max, tol)

    def octree(self):
        """Creates a simple octree structure for a bounding box."""
        if not self._octree:
            octants = []
            points_x, points_y, points_z = 2, 2, 2
            _size = [self.size[0] / points_x, self.size[1] / points_y,
                     self.size[2] / points_z]
            octants_center = self.get_points_inside_bbox(points_x, points_y, points_z)
            for octant_center in octants_center:
                mins_maxs = []
                for i, size_component in enumerate(_size):
                    mins_maxs.extend([octant_center[i] - size_component / 2, octant_center[i] + size_component / 2])
                octants.append(self.__class__(mins_maxs[0], mins_maxs[1], mins_maxs[2], mins_maxs[3],
                                              mins_maxs[4], mins_maxs[5]))
            self._octree = octants
        return self._octree


class Assembly(dc.PhysicalObject):
    """
    Defines an assembly.

    :param components: A list of volmdlr objects
    :type components: List[:class:`volmdlr.core.Primitive3D`]
    :param positions: A list of volmdlr.Frame3D representing the positions of each component in the assembly absolute
        frame.
    :type positions: List[:class:`volmdlr.Frame3D`]
    :param name: The Assembly's name
    :type name: str
    """
    _standalone_in_db = True
    _eq_is_data_eq = True
    _non_serializable_attributes = ['bounding_box', "primitives"]
    _non_data_eq_attributes = ['name', 'bounding_box']
    _non_data_hash_attributes = ['name', 'bounding_box']

    def __init__(self, components: List[Primitive3D], positions: List[volmdlr.Frame3D],
                 frame: volmdlr.Frame3D = volmdlr.OXYZ, name: str = ''):
        self.components = components
        self.frame = frame
        self.positions = positions
        self.primitives = [map_primitive_with_initial_and_final_frames(primitive, frame, frame_primitive)
                           for primitive, frame_primitive in zip(components, positions)]
        self._bbox = None
        dc.PhysicalObject.__init__(self, name=name)

    @property
    def bounding_box(self):
        """
        Returns the bounding box.

        """
        if not self._bbox:
            self._bbox = self._bounding_box()
        return self._bbox

    @bounding_box.setter
    def bounding_box(self, new_bounding_box):
        self._bbox = new_bounding_box

    def _bounding_box(self) -> BoundingBox:
        """
        Computes the bounding box of the model.
        """
        bbox_list = [prim.bounding_box for prim in self.primitives if hasattr(prim, "bounding_box")]
        if not bbox_list:
            return BoundingBox.from_points(self.primitives)
        return BoundingBox.from_bounding_boxes(bbox_list)

    def babylon_data(self, merge_meshes=True):
        """
        Get babylonjs data.

        :return: Dictionary with babylon data.
        """

        babylon_data = {'meshes': [],
                        'lines': []}
        display_points = []
        for primitive in self.primitives:
            if hasattr(primitive, 'babylon_meshes'):
                babylon_data['meshes'].extend(primitive.babylon_meshes(merge_meshes=merge_meshes))
            elif hasattr(primitive, 'babylon_curves'):
                curves = primitive.babylon_curves()
                if curves:
                    babylon_data['lines'].append(curves)
            elif hasattr(primitive, 'babylon_data'):
                data = primitive.babylon_data(merge_meshes=merge_meshes)
                babylon_data['meshes'].extend(mesh for mesh in data.get("meshes"))
                babylon_data['lines'].extend(line for line in data.get("lines"))
            elif isinstance(primitive, volmdlr.Point3D):
                display_points.append(primitive)
        return helper_babylon_data(babylon_data, display_points)

    def frame_mapping(self, frame: volmdlr.Frame3D, side: str):
        """
        Changes frame_mapping and return a new Assembly.

        side = 'old' or 'new'
        """
        new_positions = [position.frame_mapping(frame, side)
                         for position in self.positions]
        return Assembly(self.components, new_positions, self.frame, self.name)

    def volmdlr_primitives(self):
        """ Return a list of volmdlr primitives to build up an Assembly. """
        return [self]

    def to_step(self, current_id):
        """
        Creates step file entities from volmdlr objects.
        """
        step_content = ''

        product_content, current_id, assembly_data = self.to_step_product(current_id)
        step_content += product_content
        assembly_frames = assembly_data[-1]
        for i, primitive in enumerate(self.components):
            if primitive.__class__.__name__ in ('OpenShell3D', 'ClosedShell3D') or hasattr(primitive, "shell_faces"):
                primitive_content, current_id, primitive_data = primitive.to_step_product(current_id)
                assembly_frame_id = assembly_frames[0]
                component_frame_id = assembly_frames[i + 1]
                assembly_content, current_id = assembly_definition_writer(current_id, assembly_data[:-1],
                                                                          primitive_data, assembly_frame_id,
                                                                          component_frame_id)

            else:
                primitive_content, current_id, primitive_data = primitive.to_step(current_id)
                step_content += primitive_content
                assembly_frame_id = assembly_frames[0]
                component_frame_id = assembly_frames[i + 1]
                assembly_content, current_id = assembly_definition_writer(current_id, assembly_data[:-1],
                                                                          primitive_data, assembly_frame_id,
                                                                          component_frame_id)
            step_content += primitive_content
            step_content += assembly_content

        return step_content, current_id, assembly_data[:-1]

    def plot(self, ax=None, equal_aspect=True):
        """
        Matplotlib plot of model.

        To use for debug.
        """
        if ax is None:
            fig = plt.figure()
            ax = fig.add_subplot(111, projection='3d', adjustable='box')
        for primitive in self.primitives:
            primitive.plot(ax)
        if not equal_aspect:
            # ax.set_aspect('equal')
            ax.set_aspect('auto')
        ax.margins(0.1)
        return ax

    def to_step_product(self, current_id):
        """
        Returns step product entities from volmdlr objects.
        """
        step_content = ''
        product_content, shape_definition_repr_id = product_writer(current_id, self.name)
        product_definition_id = shape_definition_repr_id - 2
        step_content += product_content
        shape_representation_id = shape_definition_repr_id + 1
        current_id = shape_representation_id
        assembly_position_content = ''
        frame_ids = []
        for frame in [self.frame] + self.positions:
            frame_content, current_id = frame.to_step(current_id + 1)
            assembly_position_content += frame_content
            frame_ids.append(current_id)

        geometric_context_content, geometric_representation_context_id = geometric_context_writer(current_id)

        step_content += f"#{shape_representation_id} = SHAPE_REPRESENTATION('',({step_ids_to_str(frame_ids)})," \
                        f"#{geometric_representation_context_id});\n"

        step_content += assembly_position_content

        step_content += geometric_context_content

        return step_content, geometric_representation_context_id, \
            [shape_representation_id, product_definition_id, frame_ids]


class Compound(dc.PhysicalObject):
    """
    A class that can be a collection of any volmdlr primitives.
    """

    def __init__(self, primitives, name: str = ""):
        self.primitives = primitives
        self._bbox = None
        self._type = None
        dc.PhysicalObject.__init__(self, name=name)

    @property
    def bounding_box(self):
        """
        Returns the bounding box.

        """
        if not self._bbox:
            self._bbox = self._bounding_box()
        return self._bbox

    @bounding_box.setter
    def bounding_box(self, new_bounding_box):
        """Bounding box setter."""
        self._bbox = new_bounding_box

    @property
    def compound_type(self):
        """
        Returns the compound type.

        """
        if not self._type:
            if all(primitive.__class__.__name__ in ('OpenShell3D', 'ClosedShell3D') or
                   hasattr(primitive, "shell_faces") for primitive in self.primitives):
                self._type = "manifold_solid_brep"
            elif all(isinstance(primitive, (volmdlr.wires.Wire3D, volmdlr.edges.Edge, volmdlr.Point3D)) or
                     hasattr(primitive, "shell_faces") for primitive in self.primitives):
                self._type = "geometric_curve_set"
            else:
                self._type = "shell_based_surface_model"
        return self._type

    @compound_type.setter
    def compound_type(self, value):
        """Compound typesetter."""
        self._type = value

    def _bounding_box(self) -> BoundingBox:
        """
        Computes the bounding box of the model.
        """
        bbox_list = [p.bounding_box for p in self.primitives if hasattr(p, "bounding_box")]
        if not bbox_list:
            return BoundingBox.from_points(self.primitives)
        return BoundingBox.from_bounding_boxes(bbox_list)

    def frame_mapping(self, frame: volmdlr.Frame3D, side: str):
        """
        Changes frame_mapping and return a new Compound.

        side = 'old' or 'new'
        """
        new_primitives = [primitive.frame_mapping(frame, side)
                          for primitive in self.primitives]
        return Compound(new_primitives, self.name)

    def babylon_data(self, merge_meshes=True):
        """
        Get babylonjs data.

        :return: Dictionary with babylon data.
        """

        babylon_data = {'meshes': [],
                        'lines': []}
        display_points = []
        for primitive in self.primitives:
            if hasattr(primitive, 'babylon_meshes'):
                babylon_data['meshes'].extend(primitive.babylon_meshes(merge_meshes=merge_meshes))
            elif hasattr(primitive, 'babylon_curves'):
                curves = primitive.babylon_curves()
                if curves:
                    babylon_data['lines'].append(curves)
            elif hasattr(primitive, 'babylon_data'):
                data = primitive.babylon_data(merge_meshes=merge_meshes)
                babylon_data['meshes'].extend(mesh for mesh in data.get("meshes"))
                babylon_data['lines'].extend(line for line in data.get("lines"))
            elif isinstance(primitive, volmdlr.Point3D):
                display_points.append(primitive)
        return helper_babylon_data(babylon_data, display_points)

    def volmdlr_primitives(self):
        """Return primitives."""
        return [self]

    def to_step(self, current_id):
        """
        Creates step file entities from volmdlr objects.
        """
        step_content = ''
        primitives_content = ''
        manifold_ids = []
        product_content, current_id = product_writer(current_id, self.name)
        product_definition_id = current_id - 2
        step_content += product_content
        brep_id = current_id + 1
        frame_content, frame_id = volmdlr.OXYZ.to_step(brep_id)
        current_id = frame_id

        for primitive in self.primitives:
            if primitive.__class__.__name__ in ('OpenShell3D', 'ClosedShell3D'):
                primitive_content, current_id = primitive.to_step(current_id)
                primitives_content += primitive_content
                manifold_ids.append(current_id)

        geometric_context_content, geometric_representation_context_id = geometric_context_writer(current_id)
        step_content += f"#{brep_id} = MANIFOLD_SURFACE_SHAPE_REPRESENTATION(''," \
                        f"({step_ids_to_str(manifold_ids)})," \
                        f"#{geometric_representation_context_id});\n"
        step_content += frame_content
        step_content += primitives_content
        step_content += geometric_context_content

        return step_content, geometric_representation_context_id, [brep_id, product_definition_id]


class VolumeModel(dc.PhysicalObject):
    """
    A class containing one or several :class:`volmdlr.core.Primitive3D`.

    :param primitives: The vector's abscissa
    :type primitives: List[:class:`volmdlr.core.Primitive3D`]
    :param name: The VolumeModel's name
    :type name: str
    """
    _standalone_in_db = True
    _eq_is_data_eq = True
    _non_serializable_attributes = ['shells', 'bounding_box']
    _non_data_eq_attributes = ['name', 'shells', 'bounding_box', 'contours',
                               'faces']
    _non_data_hash_attributes = ['name', 'shells', 'bounding_box', 'contours',
                                 'faces']
    _dessia_methods = ['to_stl_model']

    def __init__(self, primitives: List[Primitive3D], name: str = ''):
        self.primitives = primitives
        self.name = name
        self.shells = []
        self._bbox = None
        dc.PhysicalObject.__init__(self, name=name)

    def __hash__(self):
        return sum(hash(point) for point in self.primitives)

    def __eq__(self, other):
        if self.__class__.__name__ != other.__class__.__name__:
            return False
        equ = True
        if len(self.primitives) != len(other.primitives):
            return False
        for p1, p2 in zip(self.primitives, other.primitives):
            # TODO: if 2 volume models has exact same primitives but in a different order, they are different?
            equ = equ and p1 == p2
        return equ

    @property
    def bounding_box(self):
        """
        Returns the bounding box.

        """
        if not self._bbox:
            self._bbox = self._bounding_box()
        return self._bbox

    @bounding_box.setter
    def bounding_box(self, new_bounding_box):
        self._bbox = new_bounding_box

    def _bounding_box(self) -> BoundingBox:
        """
        Computes the bounding box of the model.
        """
        return BoundingBox.from_bounding_boxes([p.bounding_box for p in self.primitives if hasattr(p, "bounding_box")])

    def volume(self) -> float:
        """
        Return the sum of volumes of the primitives.

        It does not make any Boolean operation in case of overlapping.

        """
        volume = 0
        for primitive in self.primitives:
            volume += primitive.volume()
        return volume

    def rotation(self, center: volmdlr.Point3D, axis: volmdlr.Vector3D,
                 angle: float):
        """
        Rotates the VolumeModel.

        :param center: rotation center
        :param axis: rotation axis
        :param angle: angle rotation
        :return: a new rotated VolumeModel
        """
        new_primitives = [
            primitive.rotation(center, axis, angle) for
            primitive in self.primitives]
        return VolumeModel(new_primitives, self.name)

    def translation(self, offset: volmdlr.Vector3D):
        """
        Translates the VolumeModel.

        :param offset: translation vector
        :return: A new translated VolumeModel
        """
        new_primitives = [primitive.translation(offset) for
                          primitive in self.primitives]
        return VolumeModel(new_primitives, self.name)

    def frame_mapping(self, frame: volmdlr.Frame3D, side: str):
        """
        Changes frame_mapping and return a new VolumeModel.

        side = 'old' or 'new'
        """
        new_primitives = [primitive.frame_mapping(frame, side)
                          for primitive in self.primitives]
        return VolumeModel(new_primitives, self.name)

    def copy(self, deep=True, memo=None):
        """
        Specific copy.
        """
        new_primitives = [primitive.copy(deep=deep, memo=memo) for primitive in self.primitives]
        return VolumeModel(new_primitives, self.name)

<<<<<<< HEAD
    def plot2d(self, ax=None, color=None):
        """
        Plot the bounding boxes of the objects inside the volume model.
        """
        fig = plt.figure()
        if ax is None:
            ax = fig.add_subplot(111, projection='3d')

        for i, shell in enumerate(self.shells):
            bbox = shell.bbox()
            bbox.plot(ax, color[i])

        return ax

=======
>>>>>>> 2ddc57ad
    def plot(self, equal_aspect=True):
        """
        Matplotlib plot of model.

        To use for debug.
        """
        fig = plt.figure()
        ax = fig.add_subplot(111, projection='3d', adjustable='box')
        for primitive in self.primitives:
            primitive.plot(ax)
        if not equal_aspect:
            # ax.set_aspect('equal')
            ax.set_aspect('auto')
        ax.margins(0.1)
        return ax

    def babylon_data(self, merge_meshes=True):
        """
        Get babylonjs data.

        :return: Dictionary with babylon data.
        """

        babylon_data = {'meshes': [],
                        'lines': []}
        display_points = []
        for primitive in self.primitives:
            if hasattr(primitive, 'babylon_meshes'):
                babylon_data['meshes'].extend(primitive.babylon_meshes(merge_meshes=merge_meshes))
            elif hasattr(primitive, 'babylon_curves'):
                curves = primitive.babylon_curves()
                if curves:
                    babylon_data['lines'].append(curves)
            elif hasattr(primitive, 'babylon_data'):
                data = primitive.babylon_data(merge_meshes=merge_meshes)
                babylon_data['meshes'].extend(mesh for mesh in data.get("meshes"))
                babylon_data['lines'].extend(line for line in data.get("lines"))
            elif isinstance(primitive, volmdlr.Point3D):
                display_points.append(primitive)
        return helper_babylon_data(babylon_data, display_points)

    @classmethod
    def babylonjs_script(cls, babylon_data, use_cdn=True, **kwargs):
        """
        Run babylonjs script.

        """
        if use_cdn:
            script = volmdlr.templates.BABYLON_UNPACKER_CDN_HEADER  # .substitute(name=page_name)
        else:
            script = volmdlr.templates.BABYLON_UNPACKER_EMBEDDED_HEADER  # .substitute(name=page_name)

        script += volmdlr.templates.BABYLON_UNPACKER_BODY_TEMPLATE.substitute(
            babylon_data=babylon_data)
        return script

    def babylonjs(
        self,
        page_name: str = None,
        use_cdn: bool = True,
        debug: bool = False,
        merge_meshes: bool = True,
        dark_mode: bool = False,
    ):
        """
        Generate and display an HTML file to visualize the 3D model using Babylon.js in a web browser.

        This method creates a 3D representation of the volume model using the Babylon.js framework.
        The method allows options for debugging, merging meshes, and toggling dark mode for the visualization.
        The resulting HTML file can either be a temporary file or a user-specified file.

        :param page_name: The name of the HTML file to be generated. If None, a temporary file is created.
        :type page_name: str, optional
        :param use_cdn: Flag to use CDN for loading Babylon.js resources. Defaults to True.
        :type use_cdn: bool
        :param debug: Enable debugging mode for more detailed console output in the browser. Defaults to False.
        :type debug: bool
        :param merge_meshes: Flag to chose to merge all the faces of each shell into a single mesh. Defaults to True.
            If False, shell are decomposed according to their faces in the Babylon.js scene nodes tree.
        :type merge_meshes: bool
        :param dark_mode: Enable dark mode for the HTML visualization. Defaults to False.
        :type dark_mode: bool

        :return: The file path of the generated HTML file.
        :rtype: str
        """
        babylon_data = self.babylon_data(merge_meshes=merge_meshes)
        babylon_data["dark_mode"] = 1 if dark_mode else 0
        script = self.babylonjs_script(babylon_data, use_cdn=use_cdn, debug=debug)
        if page_name is None:
            with tempfile.NamedTemporaryFile(suffix=".html", delete=False) as file:
                file.write(bytes(script, "utf8"))
            page_name = file.name
        else:
            if not page_name.endswith(".html"):
                page_name += ".html"
            with open(page_name, "w", encoding="utf-8") as file:
                file.write(script)

        webbrowser.open("file://" + os.path.realpath(page_name))

        return page_name

    def save_babylonjs_to_file(self, filename: str = None, use_cdn=True, debug=False, dark_mode=False):
        """Export a html file of the model."""
        babylon_data = self.babylon_data()
        babylon_data['dark_mode'] = 1 if dark_mode else 0
        script = self.babylonjs_script(babylon_data, use_cdn=use_cdn, debug=debug)
        if filename is None:
            with tempfile.NamedTemporaryFile(suffix=".html",
                                             delete=False) as file:
                file.write(bytes(script, 'utf8'))
                return file.name

        if not filename.endswith('.html'):
            filename += '.html'

        with open(filename, 'w', encoding='utf-8') as file:
            file.write(script)
        return filename

    def to_mesh3d(self):
        """Converts to volume model to a Mesh3D object."""
        mesh = self.primitives[0].triangulation()
        for primitive in self.primitives[1:]:
            mesh = mesh.merge(primitive.triangulation(), merge_vertices=True, merge_triangles=True)

        return mesh

    def to_stl_model(self):
        """Converts the model into a stl object."""
        warnings.warn(
            "volmdlr.stl module is deprecated. Use volmdlr.display module and 'Mesh3D' class instead for STL export.",
            DeprecationWarning
        )

        mesh = self.to_mesh3d()

        # from volmdlr import stl
        stl = volmdlr.stl.Stl.from_display_mesh(mesh)
        return stl

    def to_stl(self, filepath: str):
        """Export a stl file of the model."""
        self.to_mesh3d().save_to_stl_file(filepath)

    def to_stl_stream(self, stream: dcf.BinaryFile):
        """Converts the model into a stl stream file."""
        self.to_mesh3d().save_to_stl_stream(stream)
        return stream

    def to_step(self, filepath: str):
        """Export a step file of the model."""
        if not (filepath.endswith('.step') or filepath.endswith('.stp')):
            filepath += '.step'
        with open(filepath, 'w', encoding='utf-8') as file:
            self.to_step_stream(file)

    def to_step_stream(self, stream: dcf.StringFile):
        """
        Export object CAD to given stream in STEP format.

        """
        step_content = STEP_HEADER.format(name=self.name,
                                          filename='',
                                          timestamp=datetime.now().isoformat(),
                                          version=volmdlr.__version__)
        current_id = 2

        for primitive in self.primitives:
            if primitive.__class__.__name__ in ('OpenShell3D', 'ClosedShell3D') or hasattr(primitive, "shell_faces"):
                primitive_content, primitive_id, _ = primitive.to_step_product(current_id)
            else:
                primitive_content, primitive_id, _ = primitive.to_step(current_id)

            step_content += primitive_content
            current_id = primitive_id

        step_content += STEP_FOOTER

        stream.write(step_content)

    def volmdlr_volume_model(self):
        """
        Method needed due to PhysicalObject inheritance.
        """
        return self

    def get_geo_lines(self):
        """
        Gets the lines that define a VolumeModel geometry in a .geo file.

        :return: A list of lines that describe the geometry
        :rtype: List[str]

        """

        update_data = {'point_account': 0,
                       'line_account': 0,
                       'line_loop_account': 0,
                       'surface_account': 0,
                       'surface_loop_account': 0}

        lines = []
        volume = 0
        for primitive in self.primitives:
            if isinstance(primitive, volmdlr.shells.ClosedShell3D):
                volume += 1
                lines_primitives, update_data = primitive.get_geo_lines(update_data)
                lines.extend(lines_primitives)
                surface_loop = ((lines[-1].split('('))[1].split(')')[0])
                lines.append('Volume(' + str(volume) + ') = {' + surface_loop + '};')
            elif isinstance(primitive, volmdlr.shells.OpenShell3D):
                lines_primitives, update_data = primitive.get_geo_lines(update_data)
                lines.extend(lines_primitives)

        return lines

    def get_mesh_lines(self, factor: float, **kwargs):
        """
        Gets the lines that define mesh parameters for a VolumeModel, to be added to a .geo file.

        :param factor: A float, between 0 and 1, that describes the mesh quality
        (1 for coarse mesh - 0 for fine mesh)
        :type factor: float
        :param curvature_mesh_size: Activate the calculation of mesh element sizes based on curvature
        (with curvature_mesh_size elements per 2*Pi radians), defaults to 0
        :type curvature_mesh_size: int, optional
        :param min_points: Check if there are enough points on small edges (if it is not, we force to have min_points
        on that edge), defaults to None
        :type min_points: int, optional
        :param initial_mesh_size: If factor=1, it will be initial_mesh_size elements per dimension, defaults to 5
        :type initial_mesh_size: float, optional

        :return: A list of lines that describe mesh parameters
        :rtype: List[str]
        """

        for element in [('curvature_mesh_size', 0), ('min_points', None), ('initial_mesh_size', 5)]:
            if element[0] not in kwargs:
                kwargs[element[0]] = element[1]

        field_num = 1
        field_nums = []
        lines = []

        lines.append('Mesh.CharacteristicLengthMin = 0;')
        lines.append('Mesh.CharacteristicLengthMax = 1e+22;')
        lines.append('Geometry.Tolerance = 1e-5;')
        lines.append('Mesh.AngleToleranceFacetOverlap = 0.01;')
        lines.append('General.Verbosity = 0;')

        for i, primitive in enumerate(self.primitives):
            if isinstance(primitive, volmdlr.shells.ClosedShell3D):
                bbx = primitive.bounding_box
                dim1, dim2, dim3 = (bbx.xmax - bbx.xmin), (bbx.ymax - bbx.ymin), (bbx.zmax - bbx.zmin)
                volume = dim1 * dim2 * dim3

                if factor == 0:
                    factor = 1e-3

                size = ((volume ** (1. / 3.)) / kwargs['initial_mesh_size']) * factor

                if kwargs['min_points']:
                    lines.extend(primitive.get_mesh_lines_with_transfinite_curves(min_points=kwargs['min_points'],
                                                                                  size=size))

                lines.append('Field[' + str(field_num) + '] = MathEval;')
                lines.append('Field[' + str(field_num) + '].F = "' + str(size) + '";')

                lines.append('Field[' + str(field_num + 1) + '] = Restrict;')
                lines.append('Field[' + str(field_num + 1) + '].InField = ' + str(field_num) + ';')
                lines.append('Field[' + str(field_num + 1) + '].VolumesList = {' + str(i + 1) + '};')
                field_nums.append(field_num + 1)
                field_num += 2

            elif isinstance(primitive, volmdlr.shells.OpenShell3D):
                continue

        lines.append('Field[' + str(field_num) + '] = MinAniso;')
        lines.append('Field[' + str(field_num) + '].FieldsList = {' + str(field_nums)[1:-1] + '};')
        lines.append('Background Field = ' + str(field_num) + ';')

        lines.append('Mesh.MeshSizeFromCurvature = ' + str(kwargs['curvature_mesh_size']) + ';')

        lines.append('Coherence;')

        return lines

    def to_geo_stream(self, stream: dcf.StringFile,
                      factor: float, **kwargs):
        """
        Gets the .geo file for the VolumeModel.

        :param file_name: The geo. file name
        :type file_name: str
        :param factor: A float, between 0 and 1, that describes the mesh quality
        (1 for coarse mesh - 0 for fine mesh)
        :type factor: float
        :param curvature_mesh_size: Activate the calculation of mesh element sizes based on curvature
        (with curvature_mesh_size elements per 2*Pi radians), defaults to 0
        :type curvature_mesh_size: int, optional
        :param min_points: Check if there are enough points on small edges (if it is not, we force to have min_points
        on that edge), defaults to None
        :type min_points: int, optional
        :param initial_mesh_size: If factor=1, it will be initial_mesh_size elements per dimension, defaults to 5
        :type initial_mesh_size: float, optional

        :return: A txt file
        :rtype: .txt
        """

        for element in [('curvature_mesh_size', 0), ('min_points', None), ('initial_mesh_size', 5)]:
            if element[0] not in kwargs:
                kwargs[element[0]] = element[1]

        lines = self.get_geo_lines()
        lines.extend(self.get_mesh_lines(factor,
                                         curvature_mesh_size=kwargs['curvature_mesh_size'],
                                         min_points=kwargs['min_points'],
                                         initial_mesh_size=kwargs['initial_mesh_size']))

        content = ''
        for line in lines:
            content += line + '\n'

        stream.write(content)

    def to_geo(self, file_name: str = '',
               factor: float = 0.5, **kwargs):
        # curvature_mesh_size: int = 0,
        # min_points: int = None,
        # initial_mesh_size: float = 5):
        """
        Gets the .geo file for the VolumeModel.

        :param file_name: The geo. file name
        :type file_name: str
        :param factor: A float, between 0 and 1, that describes the mesh quality
        (1 for coarse mesh - 0 for fine mesh)
        :type factor: float
        :param curvature_mesh_size: Activate the calculation of mesh element sizes based on curvature
        (with curvature_mesh_size elements per 2*Pi radians), defaults to 0
        :type curvature_mesh_size: int, optional
        :param min_points: Check if there are enough points on small edges (if it is not, we force to have min_points
        on that edge), defaults to None
        :type min_points: int, optional
        :param initial_mesh_size: If factor=1, it will be initial_mesh_size elements per dimension, defaults to 5
        :type initial_mesh_size: float, optional

        :return: A txt file
        :rtype: .txt
        """

        for element in [('curvature_mesh_size', 0), ('min_points', None), ('initial_mesh_size', 5)]:
            if element[0] not in kwargs:
                kwargs[element[0]] = element[1]

        if not (file_name.endswith('.geo') or file_name.endswith('.geo')):
            file_name += '.geo'

        with open(file_name, mode='w', encoding='utf-8') as file:

            self.to_geo_stream(file, factor,
                               curvature_mesh_size=kwargs['curvature_mesh_size'],
                               min_points=kwargs['min_points'],
                               initial_mesh_size=kwargs['initial_mesh_size'])

        # for element in [('curvature_mesh_size', 0), ('min_points', None), ('initial_mesh_size', 5)]:
        #     if element[0] not in kwargs:
        #         kwargs[element[0]] = element[1]

        # # try:
        # #     curvature_mesh_size = kwargs['curvature_mesh_size']
        # # except KeyError:
        # #     curvature_mesh_size = 0
        # # try:
        # #     min_points = kwargs['min_points']
        # # except KeyError:
        # #     min_points = None
        # # try:
        # #     initial_mesh_size = kwargs['initial_mesh_size']
        # # except KeyError:
        # #     initial_mesh_size = 5

        # lines = self.get_geo_lines()
        # lines.extend(self.get_mesh_lines(factor,
        #                                   curvature_mesh_size=kwargs['curvature_mesh_size'],
        #                                   min_points=kwargs['min_points'],
        #                                   initial_mesh_size=kwargs['initial_mesh_size']))
        # with open(file_name + '.geo', 'w', encoding="utf-8") as file:
        #     for line in lines:
        #         file.write(line)
        #         file.write('\n')
        # file.close()

    def to_geo_with_stl(self, file_name: str,
                        factor: float, **kwargs):
        # curvature_mesh_size: int = 0,
        # min_points: int = None,
        # initial_mesh_size: float = 5):
        """
        Gets the .geo file for the VolumeModel, with saving each closed shell in a stl file.

        :param file_name: The geo. file name
        :type file_name: str
        :param factor: A float, between 0 and 1, that describes the mesh quality
        (1 for coarse mesh - 0 for fine mesh)
        :type factor: float
        :param curvature_mesh_size: Activate the calculation of mesh element sizes based on curvature
        (with curvature_mesh_size elements per 2*Pi radians), defaults to 0
        :type curvature_mesh_size: int, optional
        :param min_points: Check if there are enough points on small edges (if it is not, we force to have min_points
        on that edge), defaults to None
        :type min_points: int, optional
        :param initial_mesh_size: If factor=1, it will be initial_mesh_size elements per dimension, defaults to 5
        :type initial_mesh_size: float, optional

        :return: A txt file
        :rtype: .txt
        """

        for element in [('curvature_mesh_size', 0), ('min_points', None), ('initial_mesh_size', 5)]:
            if element[0] not in kwargs:
                kwargs[element[0]] = element[1]

        # try:
        #     curvature_mesh_size = kwargs['curvature_mesh_size']
        # except KeyError:
        #     curvature_mesh_size = 0
        # try:
        #     min_points = kwargs['min_points']
        # except KeyError:
        #     min_points = None
        # try:
        #     initial_mesh_size = kwargs['initial_mesh_size']
        # except KeyError:
        #     initial_mesh_size = 5

        lines = self.get_geo_lines()
        lines.extend(self.get_mesh_lines(factor,
                                         curvature_mesh_size=kwargs['curvature_mesh_size'],
                                         min_points=kwargs['min_points'],
                                         initial_mesh_size=kwargs['initial_mesh_size']))

        contours, faces_account = [], 0
        surfaces = []
        for i, primitive in enumerate(self.primitives):
            if i == 0:
                surfaces.append(list(range(1, 1 + len(primitive.faces))))
                face_contours = [face.outer_contour3d for face in primitive.faces]
                contours.append(face_contours)
                lines.append('Mesh 2;')
                lines.append('Physical Surface(' + str(i + 1) + ') = {' + str(surfaces[i])[1:-1] + '};')
                lines.append('Save "' + file_name + '.stl" ;')
                faces_account += len(primitive.faces) + 1
            else:
                surfaces.append(list(range(faces_account, faces_account + len(primitive.faces))))
                face_contours = [face.outer_contour3d for face in primitive.faces]
                surfaces = self.update_surfaces_list(face_contours, surfaces, contours, i)
                # for k, face_c in enumerate(face_contours):
                #     for l, contour_l in enumerate(contours):
                #         for c, contour in enumerate(contour_l):
                #             if face_c.is_superposing(contour):
                #                 surfaces[i][k] = surfaces[l][c]
                #                 continue
                lines.append('Mesh 2;')
                lines.append('Physical Surface(' + str(i + 1) + ') = {' + str(surfaces[i])[1:-1] + '};')
                lines.append('Save "' + file_name + '.stl" ;')
                faces_account += len(primitive.faces) + 1
                contours.append(face_contours)

        return lines

    @staticmethod
    def update_surfaces_list(face_contours, surfaces, contours, i):
        """Update surfaces list."""
        for k_f, face_c in enumerate(face_contours):
            for l_c, contour_l in enumerate(contours):
                for c_c, contour in enumerate(contour_l):
                    if face_c.is_superposing(contour):
                        surfaces[i][k_f] = surfaces[l_c][c_c]
                        continue
        return surfaces

    def to_msh(self, mesh_dimension: int, factor: float,
               mesh_order: int = 1, file_name: str = '', **kwargs):
        # curvature_mesh_size: int = 0,
        # min_points: int = None,
        # initial_mesh_size: float = 5):
        """
        Gets .msh file for the VolumeModel generated by gmsh.

        :param file_name: The msh. file name
        :type file_name: str
        :param mesh_dimension: The mesh dimension (1: 1D-Edge, 2: 2D-Triangle, 3D-Tetrahedra)
        :type mesh_dimension: int
        :param mesh_order: The msh order (1: linear, 2: 2nd order)
        :type mesh_order: int
        :param factor: A float, between 0 and 1, that describes the mesh quality
        (1 for coarse mesh - 0 for fine mesh)
        :type factor: float
        :param curvature_mesh_size: Activate the calculation of mesh element sizes based on curvature
        (with curvature_mesh_size elements per 2*Pi radians), defaults to 0
        :type curvature_mesh_size: int, optional
        :param min_points: Check if there are enough points on small edges (if it is not, we force to have min_points
        on that edge), defaults to None
        :type min_points: int, optional
        :param initial_mesh_size: If factor=1, it will be initial_mesh_size elements per dimension, defaults to 5
        :type initial_mesh_size: float, optional

        :return: A txt file
        :rtype: .txt
        """

        for element in [('curvature_mesh_size', 0), ('min_points', None), ('initial_mesh_size', 5)]:
            if element[0] not in kwargs:
                kwargs[element[0]] = element[1]

        # try:
        #     curvature_mesh_size = kwargs['curvature_mesh_size']
        # except KeyError:
        #     curvature_mesh_size = 0
        # try:
        #     min_points = kwargs['min_points']
        # except KeyError:
        #     min_points = None
        # try:
        #     initial_mesh_size = kwargs['initial_mesh_size']
        # except KeyError:
        #     initial_mesh_size = 5

        if file_name == '':
            with tempfile.NamedTemporaryFile(delete=False) as file:
                file_name = file.name

        self.to_geo(file_name=file_name,
                    factor=factor,
                    curvature_mesh_size=kwargs['curvature_mesh_size'],
                    min_points=kwargs['min_points'],
                    initial_mesh_size=kwargs['initial_mesh_size'])

        self.generate_msh_file(file_name, mesh_dimension, mesh_order)

        # gmsh.initialize()
        # gmsh.open(file_name + ".geo")

        # gmsh.model.geo.synchronize()
        # gmsh.model.mesh.generate(mesh_dimension)

        # gmsh.write(file_name + ".msh")

        # gmsh.finalize()

    @staticmethod
    def generate_msh_file(file_name, mesh_dimension, mesh_order):
        """
        Generates a mesh written in a .msh file using GMSH library.

        :param file_name: DESCRIPTION
        :type file_name: TYPE
        :param mesh_dimension: DESCRIPTION
        :type mesh_dimension: TYPE
        :param mesh_order: The msh order (1: linear, 2: 2nd order)
        :type mesh_order: int

        :return: DESCRIPTION
        :rtype: TYPE

        """

        gmsh.initialize()
        gmsh.open(file_name + ".geo")

        gmsh.model.geo.synchronize()
        gmsh.model.mesh.generate(mesh_dimension)
        gmsh.model.mesh.setOrder(mesh_order)

        gmsh.write(file_name + ".msh")

        gmsh.finalize()

    def to_msh_stream(self, mesh_dimension: int,
                      factor: float, stream: dcf.StringFile,
                      mesh_order: int = 1,
                      file_name: str = '', **kwargs):
        """
        Gets .msh file for the VolumeModel generated by gmsh.

        :param file_name: The msh. file name
        :type file_name: str
        :param mesh_dimension: The mesh dimension (1: 1D-Edge, 2: 2D-Triangle, 3D-Tetrahedra)
        :type mesh_dimension: int
        :param mesh_order: The msh order (1: linear, 2: 2nd order)
        :type mesh_order: int

        :param factor: A float, between 0 and 1, that describes the mesh quality
        (1 for coarse mesh - 0 for fine mesh)
        :type factor: float
        :param curvature_mesh_size: Activate the calculation of mesh element sizes based on curvature
        (with curvature_mesh_size elements per 2*Pi radians), defaults to 0
        :type curvature_mesh_size: int, optional
        :param min_points: Check if there are enough points on small edges (if it is not, we force to have min_points
        on that edge), defaults to None
        :type min_points: int, optional
        :param initial_mesh_size: If factor=1, it will be initial_mesh_size elements per dimension, defaults to 5
        :type initial_mesh_size: float, optional

        :return: A txt file
        :rtype: .txt
        """

        for element in [('curvature_mesh_size', 0), ('min_points', None), ('initial_mesh_size', 5)]:
            if element[0] not in kwargs:
                kwargs[element[0]] = element[1]

        if file_name == '':
            with tempfile.NamedTemporaryFile(delete=False) as file:
                file_name = file.name

        self.to_geo(file_name=file_name,
                    factor=factor,
                    curvature_mesh_size=kwargs['curvature_mesh_size'],
                    min_points=kwargs['min_points'],
                    initial_mesh_size=kwargs['initial_mesh_size'])

        gmsh.initialize()
        gmsh.open(file_name + ".geo")

        gmsh.model.geo.synchronize()
        gmsh.model.mesh.generate(mesh_dimension)
        gmsh.model.mesh.setOrder(mesh_order)

        lines = []
        lines.append('$MeshFormat')
        lines.append('4.1 0 8')
        lines.append('$EndMeshFormat')

        lines.extend(self.get_nodes_lines(gmsh))
        lines.extend(self.get_elements_lines(gmsh))

        content = ''
        for line in lines:
            content += line + '\n'

        stream.write(content)

        # gmsh.finalize()

    def to_msh_file(self, mesh_dimension: int,
                    factor: float, stream: dcf.StringFile,
                    mesh_order: int = 1, file_name: str = '', **kwargs):
        """ Convert and write model to a .msh file. """

        for element in [('curvature_mesh_size', 0), ('min_points', None), ('initial_mesh_size', 5)]:
            if element[0] not in kwargs:
                kwargs[element[0]] = element[1]

        if file_name == '':
            with tempfile.NamedTemporaryFile(delete=False) as file:
                file_name = file.name

        with open(file_name, mode='w', encoding='utf-8') as file:
            self.to_msh_stream(mesh_dimension=mesh_dimension,
                               factor=factor, file_name=file,
                               mesh_order=mesh_order,
                               stream=stream,
                               curvature_mesh_size=kwargs['curvature_mesh_size'],
                               min_points=kwargs['min_points'],
                               initial_mesh_size=kwargs['initial_mesh_size'])

    @staticmethod
    def get_nodes_lines(gmsh_model):
        """Get nodes lines."""
        lines_nodes = []
        lines_nodes.append('$Nodes')

        tag = None
        entities = gmsh_model.model.getEntities()
        for dim, tag in entities:
            node_tags, node_coords, _ = gmsh_model.model.mesh.getNodes(dim, tag)

            lines_nodes.append(str(dim) + ' ' + str(tag) + ' ' + '0 ' + str(len(node_tags)))
            for tag in node_tags:
                lines_nodes.append(str(tag))
            for n in range(0, len(node_coords), 3):
                lines_nodes.append(str(node_coords[n:n + 3])[1:-1])

        lines_nodes.insert(1, str(len(entities)) + ' ' + str(tag) + ' 1 ' + str(tag))
        lines_nodes.append('$EndNodes')

        return lines_nodes

    @staticmethod
    def get_elements_lines(gmsh_model):
        """
<<<<<<< HEAD
        Helper function to export the volume model into gmsh format.
=======
        Gets lines from gmsh model.
>>>>>>> 2ddc57ad
        """
        lines_elements = []
        lines_elements.append('$Elements')

        entities = gmsh_model.model.getEntities()
        for dim, tag in entities:
            elem_types, elem_tags, elem_node_tags = gmsh_model.model.mesh.getElements(dim, tag)

            lines_elements.append(str(dim) + ' ' + str(tag) + ' ' + str(elem_types[0]) + ' ' + str(len(elem_tags[0])))
            range_list = int(len(elem_node_tags[0]) / len(elem_tags[0]))
            for n in range(0, len(elem_node_tags[0]), range_list):
                lines_elements.append(str(elem_tags[0][int(n / range_list)]) + ' ' +
                                      str(elem_node_tags[0][n:n + range_list])[1:-1])

        tag = str(elem_tags[0][int(n / range_list)])
        lines_elements.insert(1, str(len(entities)) + ' ' + tag + ' 1 ' + tag)
        lines_elements.append('$EndElements')

        return lines_elements

    def get_shells(self):
        """
        Dissociates all the assemblies to get a list of shells only.

        :return: A list of closed shells
        :rtype: List[OpenShell3D]
        """

        list_shells = []

        def unpack_assembly(assembly):
            for prim in assembly.primitives:
                if prim.__class__.__name__ in ('Assembly', "Compound"):
                    unpack_assembly(prim)
                elif hasattr(prim, "faces") or hasattr(prim, "shell_faces"):
                    list_shells.append(prim)

        for primitive in self.primitives:
            if primitive.__class__.__name__ in ('Assembly', "Compound"):
                unpack_assembly(primitive)
            elif hasattr(primitive, "faces") or hasattr(primitive, "shell_faces"):
                list_shells.append(primitive)

        return list_shells


class MovingVolumeModel(VolumeModel):
    """
    A volume model with possibility to declare time steps at which the primitives are positioned with frames.

    """

    def __init__(self, primitives: List[Primitive3D], step_frames: List[List[volmdlr.Frame3D]], name: str = ''):
        VolumeModel.__init__(self, primitives=primitives, name=name)
        self.step_frames = step_frames

        if not self.is_consistent():
            raise ConsistencyError

    def is_consistent(self):
        n_primitives = len(self.primitives)
        for frames in self.step_frames:
            if len(frames) != n_primitives:
                return False
        return True

    def step_volume_model(self, istep: int):
        """
<<<<<<< HEAD
        Creates a volume model with all the frames of the model.
=======
        Moves the volume model along a list of local frames.
>>>>>>> 2ddc57ad
        """
        primitives = []
        for primitive, frame in zip(self.primitives, self.step_frames[istep]):
            primitives.append(
                primitive.frame_mapping(frame, side='old'))
        return VolumeModel(primitives)

    def babylon_data(self, merge_meshes=True):
        """
        Get babylonjs data.

        :return: Dictionary with babylonjs data.
        """
        meshes = []
        primitives_to_meshes = []
        for i_prim, primitive in enumerate(self.primitives):
            if hasattr(primitive, 'babylon_meshes'):
                meshes.extend(primitive.babylon_meshes(merge_meshes=merge_meshes))
                primitives_to_meshes.append(i_prim)

        # Compute max length in each direction
        all_positions = []
        for mesh in meshes:
            positions = mesh["positions"]
            all_positions.extend(positions)

        # Convert to a NumPy array and reshape
        positions_array = np.array(all_positions).reshape(-1, 3)

        # Compute min and max for each dimension
        min_vals = positions_array.min(axis=0)
        max_vals = positions_array.max(axis=0)

        # Calculate max length of the bounding box
        max_length = np.max(max_vals - min_vals)

        # Calculate center point of the bounding box
        center = (0.5 * (min_vals + max_vals)).tolist()

        steps = []
        for istep, frames in enumerate(self.step_frames):

            # step_positions = []
            # step_orientations = []
            step = {'time': istep}
            for iframe, frame in enumerate(frames):
                if iframe in primitives_to_meshes:
                    imesh = primitives_to_meshes.index(iframe)
                    step[imesh] = {}
                    step[imesh]['position'] = list(round(frame.origin, 6))
                    step[imesh]['orientations'] = [list(round(frame.u, 6)),
                                                   list(round(frame.v, 6)),
                                                   list(round(frame.w, 6))]

            steps.append(step)

        babylon_data = {'meshes': meshes,
                        'max_length': max_length,
                        'center': center,
                        'steps': steps}
        return babylon_data<|MERGE_RESOLUTION|>--- conflicted
+++ resolved
@@ -1400,23 +1400,6 @@
         new_primitives = [primitive.copy(deep=deep, memo=memo) for primitive in self.primitives]
         return VolumeModel(new_primitives, self.name)
 
-<<<<<<< HEAD
-    def plot2d(self, ax=None, color=None):
-        """
-        Plot the bounding boxes of the objects inside the volume model.
-        """
-        fig = plt.figure()
-        if ax is None:
-            ax = fig.add_subplot(111, projection='3d')
-
-        for i, shell in enumerate(self.shells):
-            bbox = shell.bbox()
-            bbox.plot(ax, color[i])
-
-        return ax
-
-=======
->>>>>>> 2ddc57ad
     def plot(self, equal_aspect=True):
         """
         Matplotlib plot of model.
@@ -2113,11 +2096,7 @@
     @staticmethod
     def get_elements_lines(gmsh_model):
         """
-<<<<<<< HEAD
         Helper function to export the volume model into gmsh format.
-=======
-        Gets lines from gmsh model.
->>>>>>> 2ddc57ad
         """
         lines_elements = []
         lines_elements.append('$Elements')
@@ -2186,11 +2165,7 @@
 
     def step_volume_model(self, istep: int):
         """
-<<<<<<< HEAD
-        Creates a volume model with all the frames of the model.
-=======
-        Moves the volume model along a list of local frames.
->>>>>>> 2ddc57ad
+        Moves the volume model with a list of local frames.
         """
         primitives = []
         for primitive, frame in zip(self.primitives, self.step_frames[istep]):
