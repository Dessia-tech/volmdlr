--- conflicted
+++ resolved
@@ -1798,8 +1798,6 @@
         return Point2D((u1, u2))
 
 
-<<<<<<< HEAD
-=======
     def To2D(self, plane_origin, x, y):
 #        print(x)
 #        print(y)
@@ -1812,7 +1810,6 @@
 #        y2d = npy.dot(self.vector, y.vector) - npy.dot(plane_origin.vector, y.vector)
         return Point2D((x2d,y2d))
 
->>>>>>> 27273e21
     def PointDistance(self, point2):
         return (self-point2).Norm()
 
@@ -3953,12 +3950,12 @@
                 parenthesis_count -= 1
                 if parenthesis_count == 0:
                     subfunction_args.append(subfunction_arg)
+            if parenthesis_count == 0:
                     subfunction_arg = ""
                 else:
                     subfunction_arg += char
                 continue
 
-            if parenthesis_count == 0:
                 subfunction_name += char
             else:
                 subfunction_arg += char
