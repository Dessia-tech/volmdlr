#!/usr/bin/env python3
# -*- coding: utf-8 -*-
"""
Base classes.
"""

import os
import tempfile
import warnings
import webbrowser
from dataclasses import dataclass
from datetime import datetime
from functools import lru_cache
from typing import List, Tuple

# import gmsh
import matplotlib.pyplot as plt
import numpy as npy

import dessia_common.core as dc
import dessia_common.files as dcf
import volmdlr
import volmdlr.templates

npy.seterr(divide='raise')

DEFAULT_COLOR = (0.8, 0.8, 0.8)

# TODO: put voldmlr metadata in this freecad header
STEP_HEADER = '''ISO-10303-21;
HEADER;
FILE_DESCRIPTION(('{name}'),'2;1');
FILE_NAME('{filename}','{timestamp}',('Author'),(''),'Volmdlr v{version}','','Unknown');
FILE_SCHEMA(('AUTOMOTIVE_DESIGN {{ 1 0 10303 214 1 1 1 1 }}'));
ENDSEC;
DATA;
#1 = APPLICATION_PROTOCOL_DEFINITION('international standard','automotive_design',2000,#2);
#2 = APPLICATION_CONTEXT('core data for automotive mechanical design processes');
#3 = ( LENGTH_UNIT() NAMED_UNIT(*) SI_UNIT(.MILLI.,.METRE.) );
#4 = ( NAMED_UNIT(*) PLANE_ANGLE_UNIT() SI_UNIT($,.RADIAN.) );
#5 = ( NAMED_UNIT(*) SI_UNIT($,.STERADIAN.) SOLID_ANGLE_UNIT() );
#6 = UNCERTAINTY_MEASURE_WITH_UNIT(LENGTH_MEASURE(1.E-07),#3,'distance_accuracy_value','confusion accuracy');
#7 = ( GEOMETRIC_REPRESENTATION_CONTEXT(3) GLOBAL_UNCERTAINTY_ASSIGNED_CONTEXT((#6)) GLOBAL_UNIT_ASSIGNED_CONTEXT ((#3,#4,#5)) REPRESENTATION_CONTEXT('Context #1','3D Context with UNIT and UNCERTAINTY') );
'''

STEP_FOOTER = '''ENDSEC;
END-ISO-10303-21;
'''


def point_in_list(point, list_points, tol: float = 1e-6):
    """
    Verifies if a point is inside a list  of points, considering a certain tolerance.

    :param point: Point to be verified inside list.
    :param list_points: List of points to be used.
    :param tol: Tolerance to consider if two points are the same.
    :return: True if there is a point inside the list close to the point to given tolerance.
    """
    for point_i in list_points:
        if point.is_close(point_i, tol):
            return True
    return False


def get_point_index_in_list(point, list_points, tol: float = 1e-6):
    """
    Gets the index a point inside a list of points, considering a certain tolerance.

    :param point: Point to be verified inside list.
    :param list_points: List of points to be used.
    :param tol: Tolerance to consider if two points are the same.
    :return: The point index.
    """
    for i, point_i in enumerate(list_points):
        if point_i.is_close(point):
            return i
    raise ValueError(f'{point} is not in list')


def determinant(vec1, vec2, vec3):
    """
    Calculates the determinant for a three vector matrix.

    """
    # TODO: to be removed
    a = npy.array((vec1.vector, vec2.vector, vec3.vector))
    return npy.linalg.det(a)


def delete_double_point(list_point):
    """
    Delete duplicate points from a list of points.

    :param list_point: The initial list of points
    :type list_point: Union[List[:class:`volmdlr.Point2D`],
        List[:class:`volmdlr.Point3D`]]
    :return: The final list of points containing no duplicates
    :rtype: Union[List[:class:`volmdlr.Point2D`],
        List[:class:`volmdlr.Point3D`]]
    """
    # TODO : this method would be faster using sets
    points = []
    for point in list_point:
        if point not in points:
            points.append(point)
        else:
            continue
    return points


def step_ids_to_str(ids):
    """
    Returns a string with a '#' in front of each ID and a comma separating each-one.

    :param ids: A list of step primitives IDs
    :type ids: List[int]
    :return: A string containing all the IDs
    :rtype: str
    """
    return ','.join([f"#{i}" for i in ids])


@dataclass
class EdgeStyle:
    """
    Data class for styling edges matplotlib plots.

    """
    color: str = 'k'
    alpha: float = 1
    edge_ends: bool = False
    edge_direction: bool = False
    width: float = None
    arrow: bool = False
    plot_points: bool = False
    dashed: bool = True
    linestyle: str = '-'
    linewidth: float = 1
    equal_aspect: bool = True


class CompositePrimitive(dc.PhysicalObject):
    """
    A collection of simple primitives.

    :param name: The name of the collection of primitives.
    :type name: str
    """

    def __init__(self, primitives, name: str = ''):
        self.primitives = primitives
        self.name = name
        self._primitives_to_index = None
        self._utd_primitives_to_index = False
        self.basis_primitives = []

        dc.PhysicalObject.__init__(self, name=name)

    def to_dict(self, *args, **kwargs):
        """Avoids storing points in memo that makes serialization slow."""
        return dc.PhysicalObject.to_dict(self, use_pointers=False)

    def primitive_to_index(self, primitive):
        """Constructs a dictionary associating primitive to its index."""
        if not self._utd_primitives_to_index:
            self._primitives_to_index = {p: ip for ip, p in enumerate(self.primitives)}
            self._utd_primitives_to_index = True
        return self._primitives_to_index[primitive]

    def update_basis_primitives(self):
        basis_primitives = []
        for primitive in self.primitives:
            if hasattr(primitive, 'basis_primitives'):
                basis_primitives.extend(primitive.basis_primitives)
            else:
                basis_primitives.append(primitive)

        self.basis_primitives = basis_primitives


class Primitive2D(dc.PhysicalObject):
    """
    Abstract class for 2D primitives.

    :param name: The name of the 2D primitive.
    :type name: str
    """

    def __init__(self, name: str = ''):
        self.name = name

        dc.PhysicalObject.__init__(self, name=name)


class CompositePrimitive2D(CompositePrimitive):
    """
    A collection of simple 2D primitives.

    :param name: The name of the collection of 2D primitives.
    :type name: str

    """
    _non_serializable_attributes = ['name', '_utd_primitives_to_index',
                                    '_primitives_to_index']
    _non_data_hash_attributes = ['name', '_utd_primitives_to_index',
                                 '_primitives_to_index']

    def __init__(self, primitives: List[Primitive2D], name: str = ''):
        CompositePrimitive.__init__(self, primitives, name=name)
        self.update_basis_primitives()

        self._utd_primitives_to_index = False

    def rotation(self, center: volmdlr.Point2D, angle: float):
        """
        Rotates the CompositePrimitive2D.

        :param center: rotation center.
        :param angle: angle rotation.
        :return: a new rotated CompositePrimitive2D.
        """
        return self.__class__([point.rotation(center, angle)
                               for point in self.primitives])

    def rotation_inplace(self, center: volmdlr.Point2D, angle: float):
        """
        Rotates the CompositePrimitive2D. Object is updated in-place.

        :param center: rotation center.
        :param angle: rotation angle.
        """
        warnings.warn("'inplace' methods are deprecated. Use a not inplace method instead.", DeprecationWarning)

        primitives = []
        for primitive in self.primitives:
            primitives.append(primitive.rotation(center, angle))
        self.primitives = primitives
        self.update_basis_primitives()

    def translation(self, offset: volmdlr.Vector2D):
        """
        Translates the CompositePrimitive2D.

        :param offset: translation vector
        :return: A new translated CompositePrimitive2D
        """
        return self.__class__([primitive.translation(offset)
                               for primitive in self.primitives])

    def translation_inplace(self, offset: volmdlr.Vector2D):
        """
        Translates the CompositePrimitive2D. Object is updated in-place.

        :param offset: translation vector
        """
        warnings.warn("'inplace' methods are deprecated. Use a not inplace method instead.", DeprecationWarning)

        primitives = []
        for primitive in self.primitives:
            primitives.append(primitive.translation(offset))
        self.primitives = primitives
        self.update_basis_primitives()

    def frame_mapping(self, frame: volmdlr.Frame2D, side: str):
        """
        Changes frame_mapping and return a new CompositePrimitive2D.

        side = 'old' or 'new'
        """
        return self.__class__([primitive.frame_mapping(frame, side)
                               for primitive in self.primitives])

    def frame_mapping_inplace(self, frame: volmdlr.Frame2D, side: str):
        """
        Changes frame_mapping and the object is updated inplace.

        side = 'old' or 'new'
        """
        warnings.warn("'inplace' methods are deprecated. Use a not inplace method instead.", DeprecationWarning)

        primitives = []
        for primitive in self.primitives:
            primitives.append(primitive.frame_mapping(frame, side))
        self.primitives = primitives
        self.update_basis_primitives()

    def plot(self, ax=None, edge_style=EdgeStyle()):

        if ax is None:
            _, ax = plt.subplots()

        if edge_style.equal_aspect:
            ax.set_aspect('equal')

        for element in self.primitives:
            element.plot(ax=ax, edge_style=EdgeStyle(color=edge_style.color, alpha=edge_style.alpha)) # , plot_points=plot_points)

        ax.margins(0.1)
        plt.show()

        return ax

    def plot_data(self, name, fill=None, color='black', stroke_width=0.2,
                  opacity=1):
        # TODO: not working on 0.8.0
        plot_data = {}
        plot_data['fill'] = fill
        plot_data['name'] = name
        plot_data['type'] = 'wire'
        plot_data['plot_data'] = []
        for item in self.primitives:
            plot_data['plot_data'].append(item.plot_data(color=color,
                                                         stroke_width=stroke_width,
                                                         opacity=opacity))
        return plot_data


class Primitive3D(dc.PhysicalObject):
    """
    Defines a Primitive3D.
    """

    def __init__(self, color: Tuple[float, float, float] = None, alpha: int = 1, name: str = ''):
        self.color = color
        self.alpha = alpha

        dc.PhysicalObject.__init__(self, name=name)

    def volmdlr_primitives(self):
        return [self]

    def babylon_param(self):
        """
        Returns babylonjs parameters.

        :return: babylonjs parameters (alpha, name, color)
        :rtype: dict

        """

        babylon_param = {'alpha': self.alpha,
                         'name': self.name,
                         }
        if self.color is None:
            babylon_param['color'] = [0.8, 0.8, 0.8]
        else:
            babylon_param['color'] = list(self.color)

        return babylon_param

    def triangulation(self):
        raise NotImplementedError(
            f"triangulation method should be implemented on class {self.__class__.__name__}")

    def babylon_meshes(self):
        mesh = self.triangulation()
        if mesh is None:
            return []
        positions, indices = mesh.to_babylon()

        babylon_mesh = {'positions': positions,
                        'indices': indices
                        }
        babylon_mesh.update(self.babylon_param())
        return [babylon_mesh]


class CompositePrimitive3D(CompositePrimitive, Primitive3D):
    """
    A collection of simple primitives3D.
    """
    _standalone_in_db = True
    _eq_is_data_eq = True
    _non_serializable_attributes = ['basis_primitives']
    _non_data_eq_attributes = ['name', 'basis_primitives']
    _non_data_hash_attributes = []

    def __init__(self, primitives: List[Primitive3D], color: Tuple[float, float, float] = None, alpha: float = 1,
                 name: str = ''):
        CompositePrimitive.__init__(self, primitives=primitives, name=name)
        Primitive3D.__init__(self, color=color, alpha=alpha, name=name)
        self._utd_primitives_to_index = False

    def plot(self, ax=None, edge_style: EdgeStyle = EdgeStyle()):
        if ax is None:
            fig = plt.figure()
            ax = fig.add_subplot(111, projection='3d')
        for primitive in self.primitives:
            primitive.plot(ax=ax, edge_style=edge_style)
        return ax

    def babylon_points(self):
        points = []
        if hasattr(self, 'primitives') and \
                hasattr(self.primitives[0], 'start'):
            points = [[self.primitives[0].start.x,
                       self.primitives[0].start.y,
                       self.primitives[0].start.z]]
            for primitive in self.primitives:
                if hasattr(primitive, 'curve'):
                    points.extend(primitive.curve.evalpts)
                else:
                    points.append([primitive.end.x, primitive.end.y,
                                   primitive.end.z])
        elif hasattr(self, 'curve'):
            points = self.curve.evalpts
        elif hasattr(self, 'polygon_points'):
            points = self.polygon_points(50)
        return points

    def babylon_lines(self, points=None):
        if points is None:
            points = self.babylon_points()
        babylon_lines = {'points': points}
        babylon_lines.update(self.babylon_param())
        return [babylon_lines]

    def babylon_curves(self):
        points = self.babylon_points()
        babylon_curves = self.babylon_lines(points)[0]
        return babylon_curves


class BoundingRectangle(dc.DessiaObject):
    """
    Bounding rectangle.

    :param xmin: minimal x coordinate
    :type xmin: float
    :param xmax: maximal x coordinate
    :type xmax: float
    :param ymin: minimal y coordinate
    :type ymin: float
    :param ymax: maximal y coordinate
    :type ymax: float
    """

    def __init__(self, xmin: float, xmax: float, ymin: float, ymax: float, name: str = ''):
        self.xmin = xmin
        self.xmax = xmax
        self.ymin = ymin
        self.ymax = ymax
        # Disabling Dessia object init call for performance. Check when performance enhancement on dessia_common side
        # dc.DessiaObject.__init__(self, name=name)
        self.name = name

    def __getitem__(self, key):
        if key == 0:
            return self.xmin
        if key == 1:
            return self.xmax
        if key == 2:
            return self.ymin
        if key == 3:
            return self.ymax
        raise IndexError

    def bounds(self):
        """
        Return the bounds of the BoundingRectangle.
        """
        return self.xmin, self.xmax, self.ymin, self.ymax

    def plot(self, ax=None, color='k', linestyle='dotted'):
        """
        Plot of the bounding rectangle and its vertex.
        """

        if not ax:
            _, ax = plt.subplots()
        x = [self.xmin, self.xmax, self.xmax, self.xmin, self.xmin]
        y = [self.ymin, self.ymin, self.ymax, self.ymax, self.ymin]

        ax.plot(x, y, color=color, linestyle=linestyle)
        ax.scatter(x, y, color=color)
        return ax

    def area(self):
        """
        Calculates the area of the bounding rectangle.
        """
        return (self.xmax - self.xmin) * (self.ymax - self.ymin)

    def center(self):
        """
        Calculates the bounding rectangle center.
        """
        return volmdlr.Point2D(0.5 * (self.xmin + self.xmax), 0.5 * (self.ymin + self.ymax))

    def b_rectangle_intersection(self, b_rectangle2):
        """
        Returns True if there is an intersection with another specified bounding rectangle or False otherwise.

        :param b_rectangle2: bounding rectangle to verify intersection
        :type b_rectangle2: :class:`BoundingRectangle`
        """
        return self.xmin < b_rectangle2.xmax and self.xmax > b_rectangle2.xmin \
            and self.ymin < b_rectangle2.ymax and self.ymax > b_rectangle2.ymin

    def is_inside_b_rectangle(self, b_rectangle2, tol: float = 1e-6):
        """
        Returns True if the bounding rectangle is totally inside specified bounding rectangle and False otherwise.

        :param b_rectangle2: A bounding rectangle
        :type b_rectangle2: :class:`BoundingRectangle`
        :param tol: A tolerance for considering inside
        :type tol: float
        """
        return (self.xmin >= b_rectangle2.xmin - tol) and (self.xmax <= b_rectangle2.xmax + tol) \
            and (self.ymin >= b_rectangle2.ymin - tol) and (self.ymax <= b_rectangle2.ymax + tol)

    def point_belongs(self, point: volmdlr.Point2D):
        """
        Returns True if a specified point is inside the bounding rectangle and False otherwise.

        :param point: A 2 dimensional point
        :type point: :class:`volmdlr.Point2D`
        """
        return self.xmin < point.x < self.xmax and self.ymin < point.y < self.ymax

    def intersection_area(self, b_rectangle2):
        """
        Calculates the intersection area between two bounding rectangle.

        :param b_rectangle2: A bounding rectangle
        :type b_rectangle2: :class:`BoundingRectangle`
        """
        if not self.b_rectangle_intersection(b_rectangle2):
            return 0
        if self.is_inside_b_rectangle(b_rectangle2) or b_rectangle2.is_inside_b_rectangle(self):
            return min(self.area(), b_rectangle2.area())

        lx = min(self.xmax, b_rectangle2.xmax) - max(self.xmin, b_rectangle2.xmin)
        ly = min(self.ymax, b_rectangle2.ymax) - max(self.ymin, b_rectangle2.ymin)

        return lx * ly

    def distance_to_b_rectangle(self, b_rectangle2):
        """
        Calculates the minimal distance between two bounding rectangles.

        :param b_rectangle2: A bounding rectangle
        :type b_rectangle2: :class:`BoundingRectangle`
        """
        if self.b_rectangle_intersection(b_rectangle2):
            return 0

        permute_b_rec1 = self
        permute_b_rec2 = b_rectangle2

        if permute_b_rec2.xmin < permute_b_rec1.xmin:
            permute_b_rec1, permute_b_rec2 = permute_b_rec2, permute_b_rec1
        dx = max(permute_b_rec2.xmin - permute_b_rec1.xmax, 0)

        if permute_b_rec2.ymin < permute_b_rec1.ymin:
            permute_b_rec1, permute_b_rec2 = permute_b_rec2, permute_b_rec1
        dy = max(permute_b_rec2.ymin - permute_b_rec1.ymax, 0)

        return (dx ** 2 + dy ** 2) ** 0.5

    def distance_to_point(self, point: volmdlr.Point2D):
        """
        Calculate the minimal distance between the bounding rectangle and a specified point.

        :param point: A 2D point
        :type point: :class:`volmdlr.Point2D`
        """
        if self.point_belongs(point):
            return min([self.xmax - point.x, point.y - self.xmin,
                        self.ymax - point.y, point.y - self.ymin])

        if point.x < self.xmin:
            dx = self.xmin - point.x
        elif self.xmax < point.x:
            dx = point.x - self.xmax
        else:
            dx = 0

        if point.y < self.ymin:
            dy = self.ymin - point.y
        elif self.ymax < point.y:
            dy = point.y - self.ymax
        else:
            dy = 0

        return (dx ** 2 + dy ** 2) ** 0.5

    @classmethod
    def from_points(cls, points: List[volmdlr.Point2D]) -> "BoundingRectangle":
        """
        Initializes a bounding rectangle from a list of points.

        :param points: The list of points to create the bounding rectangle from.
        :type points: List[volmdlr.Point2D]
        :return: The bounding rectangle initialized from the list of points.
        :rtype: BoundingRectangle
        """
        xmin = min(pt.x for pt in points)
        xmax = max(pt.x for pt in points)
        ymin = min(pt.y for pt in points)
        ymax = max(pt.y for pt in points)
        return cls(xmin, xmax, ymin, ymax)


class BoundingBox(dc.DessiaObject):
    """
    An axis aligned boundary box.
    """

    def __init__(self, xmin: float, xmax: float, ymin: float, ymax: float, zmin: float, zmax: float, name: str = ""):
        """
        Initializes a bounding box.

        :param xmin: The x-coordinate of the lower-left corner.
        :type xmin: float
        :param xmax: The x-coordinate of the upper-right corner.
        :type xmax: float
        :param ymin: The y-coordinate of the lower-left corner.
        :type ymin: float
        :param ymax: The y-coordinate of the upper-right corner.
        :type ymax: float
        :param zmin: The z-coordinate of the lower-left corner.
        :type zmin: float
        :param zmax: The z-coordinate of the upper-right corner.
        :type zmax: float
        :param name: The name of the bounding box.
        :type name: str, optional
        """
        self.xmin = xmin
        self.xmax = xmax
        self.ymin = ymin
        self.ymax = ymax
        self.zmin = zmin
        self.zmax = zmax

        # disabling super init call for efficiency, put back when dc disable kwargs
        # dc.DessiaObject.__init__(self, name=name)
        self.name = name

    @property
    @lru_cache
    def center(self):
        """
        Computes the center of the bounding box.

        TODO: change lru_cache to cached property when support for py3.7 is dropped.
        """
        return volmdlr.Point3D(0.5 * (self.xmin + self.xmax),
                               0.5 * (self.ymin + self.ymax),
                               0.5 * (self.zmin + self.zmax))

    def __hash__(self) -> int:
        return sum(hash(point) for point in self.points)

    def __add__(self, other_bbox) -> "BoundingBox":
        return BoundingBox(min(self.xmin, other_bbox.xmin),
                           max(self.xmax, other_bbox.xmax),
                           min(self.ymin, other_bbox.ymin),
                           max(self.ymax, other_bbox.ymax),
                           min(self.zmin, other_bbox.zmin),
                           max(self.zmax, other_bbox.zmax))

    def to_dict(self, *args, **kwargs) -> dict:
        """
        Converts the bounding box to a dictionary representation.

        :param use_pointers: DESCRIPTION, defaults to True
        :type use_pointers: bool, optional
        :param memo: DESCRIPTION, defaults to None
        :type memo: TYPE, optional
        :param path: A string representing the current position of the object in the serialized data structure.
        :type path: str, optional

        :return: The dictionary representation of the bounding box.
        :rtype: dict
        """
        return {'object_class': 'volmdlr.core.BoundingBox',
                'name': self.name,
                'xmin': self.xmin,
                'xmax': self.xmax,
                'ymin': self.ymin,
                'ymax': self.ymax,
                'zmin': self.zmin,
                'zmax': self.zmax,
                }

    @property
    def points(self) -> List[volmdlr.Point3D]:
        """
        Returns the eight corner points of the bounding box.

        :return: A list of eight 3D points representing the corners of the bounding box.
        :rtype: list of volmdlr.Point3D
        """
        return [volmdlr.Point3D(self.xmin, self.ymin, self.zmin),
                volmdlr.Point3D(self.xmax, self.ymin, self.zmin),
                volmdlr.Point3D(self.xmax, self.ymax, self.zmin),
                volmdlr.Point3D(self.xmin, self.ymax, self.zmin),
                volmdlr.Point3D(self.xmin, self.ymin, self.zmax),
                volmdlr.Point3D(self.xmax, self.ymin, self.zmax),
                volmdlr.Point3D(self.xmax, self.ymax, self.zmax),
                volmdlr.Point3D(self.xmin, self.ymax, self.zmax)]

    def plot(self, ax=None, color='gray'):
        """
        Plot the bounding box on 3D axes.

        :param ax: The 3D axes to plot on. If not provided, a new figure will be created.
        :type ax: matplotlib.axes._subplots.Axes3DSubplot, optional
        :param color: The color of the lines used to plot the bounding box.
        :type color: str, optional
        :return: The 3D axes with the plotted bounding box.
        :rtype: matplotlib.axes._subplots.Axes3DSubplot
        """
        if ax is None:
            fig = plt.figure()
            ax = fig.add_subplot(111, projection='3d')

        bbox_edges = [[self.points[0], self.points[1]],
                      [self.points[0], self.points[3]],
                      [self.points[0], self.points[4]],
                      [self.points[1], self.points[2]],
                      [self.points[1], self.points[5]],
                      [self.points[2], self.points[3]],
                      [self.points[2], self.points[6]],
                      [self.points[3], self.points[7]],
                      [self.points[4], self.points[5]],
                      [self.points[5], self.points[6]],
                      [self.points[6], self.points[7]],
                      [self.points[7], self.points[4]]]

        # x = [p[0] for p in self.points]
        # y = [p[1] for p in self.points]
        # z = [p[2] for p in self.points]
        # ax.scatter(x, y, z, color)
        for edge in bbox_edges:
            ax.plot3D([edge[0][0], edge[1][0]],
                      [edge[0][1], edge[1][1]],
                      [edge[0][2], edge[1][2]],
                      color=color)
        ax.set_xlabel('X Label')
        ax.set_ylabel('Y Label')
        ax.set_zlabel('Z Label')
        return ax

    @classmethod
    def from_bounding_boxes(cls, bounding_boxes: List["BoundingBox"]) -> "BoundingBox":
        """
        Creates a bounding box that contains multiple bounding boxes.

        :param bounding_boxes: A list of bounding boxes that need to be contained.
        :type bounding_boxes: list of BoundingBox
        :return: A new bounding box that contains all the input bounding boxes.
        :rtype: BoundingBox
        """
        xmin = min(bb.xmin for bb in bounding_boxes)
        xmax = max(bb.xmax for bb in bounding_boxes)
        ymin = min(bb.ymin for bb in bounding_boxes)
        ymax = max(bb.ymax for bb in bounding_boxes)
        zmin = min(bb.zmin for bb in bounding_boxes)
        zmax = max(bb.zmax for bb in bounding_boxes)
        return cls(xmin, xmax, ymin, ymax, zmin, zmax)

    @classmethod
    def from_points(cls, points: List[volmdlr.Point3D]) -> "BoundingBox":
        """
        Initializes a bounding box from a list of points.

        :param points: The list of points to create the bounding box from.
        :type points: List[volmdlr.Point3D]
        :return: The bounding box initialized from the list of points.
        :rtype: BoundingBox
        """
        # if len(points) == 0:
        #     return (0, 0, 0, 0, 0, 0)
        xmin = min(pt.x for pt in points)
        xmax = max(pt.x for pt in points)
        ymin = min(pt.y for pt in points)
        ymax = max(pt.y for pt in points)
        zmin = min(pt.z for pt in points)
        zmax = max(pt.z for pt in points)
        return cls(xmin, xmax, ymin, ymax, zmin, zmax)

    def to_frame(self) -> volmdlr.Frame3D:
        """
        Converts the bounding box to a 3D frame.

        :return: A 3D frame with origin at the center and axes aligned with the x, y, and z dimensions of
            the bounding box.
        :rtype: volmdlr.Frame3D
        """
        x = volmdlr.Vector3D((self.xmax - self.xmin), 0, 0)
        y = volmdlr.Vector3D(0, (self.ymax - self.ymin), 0)
        z = volmdlr.Vector3D(0, 0, (self.zmax - self.zmin))
        return volmdlr.Frame3D(self.center, x, y, z)

    def volume(self) -> float:
        """
        Calculates the volume of a bounding box.

        :return: The volume of the bounding box.
        :rtype: float
        """
        return (self.xmax - self.xmin) * (self.ymax - self.ymin) * (
                self.zmax - self.zmin)

    def bbox_intersection(self, bbox2: "BoundingBox") -> bool:
        """
        Calculates if there is an intersection between two bounding boxes.

        :param bbox2: The second bounding box to compare with the current bounding box (self).
        :type bbox2: BoundingBox
        :return: A boolean value indicating whether the two bounding boxes intersect (True) or not (False).
        :rtype: bool
        """
        if self.xmin < bbox2.xmax and self.xmax > bbox2.xmin:
            if self.ymin < bbox2.ymax and self.ymax > bbox2.ymin \
                    and self.zmin < bbox2.zmax and self.zmax > bbox2.zmin:
                return True
        if self.xmin == bbox2.xmax and self.xmax == bbox2.xmin:
            if self.ymin < bbox2.ymax and self.ymax > bbox2.ymin \
                    and self.zmin < bbox2.zmax and self.zmax > bbox2.zmin:
                return True
        return False

    def is_inside_bbox(self, bbox2: "BoundingBox") -> bool:
        """
        Checks if a bounding box is contained inside another bounding box.

        :param bbox2: The bounding box to check against.
        :type bbox2: BoundingBox
        :return: True if the bounding box is contained inside bbox2, False otherwise.
        :rtype: bool
        """
        return (self.xmin >= bbox2.xmin - 1e-6) and (self.xmax <= bbox2.xmax + 1e-6) \
            and (self.ymin >= bbox2.ymin - 1e-6) and (self.ymax <= bbox2.ymax + 1e-6) \
            and (self.zmin >= bbox2.zmin - 1e-6) and (self.zmax <= bbox2.zmax + 1e-6)

    def intersection_volume(self, bbox2: "BoundingBox") -> float:
        """
        Calculate the volume of the intersection of two bounding boxes.

        :param bbox2: The second bounding box to intersect with the first one.
        :type bbox2: BoundingBox
        :return: The volume of the intersection of two bounding boxes.
        :rtype: float
        """
        if not self.bbox_intersection(bbox2):
            return 0
        if self.is_inside_bbox(bbox2) or bbox2.is_inside_bbox(self):
            return min(self.volume(), bbox2.volume())

        lx = min(self.xmax, bbox2.xmax) - max(self.xmin, bbox2.xmin)
        ly = min(self.ymax, bbox2.ymax) - max(self.ymin, bbox2.ymin)
        lz = min(self.zmax, bbox2.zmax) - max(self.zmin, bbox2.zmin)

        return lx * ly * lz

    def distance_to_bbox(self, bbox2: "BoundingBox") -> float:
        """
        Calculates the distance between the bounding box and another bounding box.

        If the bounding boxes intersect, the distance is 0.
        Otherwise, the distance is the minimum Euclidean distance between their closest faces.

        :param bbox2: Another bounding box to compare with.
        :type bbox2: BoundingBox
        :return: The distance between the bounding boxes.
        :rtype: float
        """

        if self.bbox_intersection(bbox2):
            return 0

        permute_bbox1 = self
        permute_bbox2 = bbox2

        if permute_bbox2.xmin < permute_bbox1.xmin:
            permute_bbox1, permute_bbox2 = permute_bbox2, permute_bbox1
        dx = max(permute_bbox2.xmin - permute_bbox1.xmax, 0)

        if permute_bbox2.ymin < permute_bbox1.ymin:
            permute_bbox1, permute_bbox2 = permute_bbox2, permute_bbox1
        dy = max(permute_bbox2.ymin - permute_bbox1.ymax, 0)

        if permute_bbox2.zmin < permute_bbox1.zmin:
            permute_bbox1, permute_bbox2 = permute_bbox2, permute_bbox1
        dz = max(permute_bbox2.zmin - permute_bbox1.zmax, 0)

        return (dx ** 2 + dy ** 2 + dz ** 2) ** 0.5

    def point_belongs(self, point: volmdlr.Point3D) -> bool:
        """
        Determines if a point belongs to the bounding box.

        :param point: The point to check for inclusion.
        :type point: volmdlr.Point3D
        :return: True if the point belongs to the bounding box, False otherwise.
        :rtype: bool
        """
        return (
                self.xmin < point[0] < self.xmax
                and self.ymin < point[1] < self.ymax
                and self.zmin < point[2] < self.zmax
        )

    def distance_to_point(self, point: volmdlr.Point3D) -> float:
        """
        Calculates the minimum Euclidean distance between the bounding box and a point.

        :param point: The point to compare with.
        :type point: volmdlr.Point3D
        :return: The minimum distance between the point and the bounding box.
        :rtype: float
        """
        if self.point_belongs(point):
            return min([self.xmax - point[0], point[0] - self.xmin,
                        self.ymax - point[1], point[1] - self.ymin,
                        self.zmax - point[2], point[2] - self.zmin])

        if point[0] < self.xmin:
            dx = self.xmin - point[0]
        elif self.xmax < point[0]:
            dx = point[0] - self.xmax
        else:
            dx = 0

        if point[1] < self.ymin:
            dy = self.ymin - point[1]
        elif self.ymax < point[1]:
            dy = point[1] - self.ymax
        else:
            dy = 0

        if point[2] < self.zmin:
            dz = self.zmin - point[2]
        elif self.zmax < point[2]:
            dz = point[2] - self.zmax
        else:
            dz = 0
        return (dx ** 2 + dy ** 2 + dz ** 2) ** 0.5


class VolumeModel(dc.PhysicalObject):
    """
    A class containing one or several :class:`volmdlr.core.Primitive3D`.

    :param primitives: The vector's abscissa
    :type primitives: List[:class:`volmdlr.core.Primitive3D`]
    :param name: The VolumeModel's name
    :type name: str
    """
    _standalone_in_db = True
    _eq_is_data_eq = True
    _non_serializable_attributes = ['shells', 'bounding_box']
    _non_data_eq_attributes = ['name', 'shells', 'bounding_box', 'contours',
                               'faces']
    _non_data_hash_attributes = ['name', 'shells', 'bounding_box', 'contours',
                                 'faces']
    _dessia_methods = ['to_stl_model']

    def __init__(self, primitives: List[Primitive3D], name: str = ''):
        self.primitives = primitives
        self.name = name
        self.shells = []
        self._bbox = None
        dc.PhysicalObject.__init__(self, name=name)

    def __hash__(self):
        return sum(hash(point) for point in self.primitives)

    # def _extract_shells(self):
    #     shells = []
    #     for primitive in self.primitives:
    #         if isinstance(primitive, Shell3D):
    #             shells.append(primitive)
    #     return shells

    def __eq__(self, other):
        if self.__class__.__name__ != other.__class__.__name__:
            return False
        equ = True
        if len(self.primitives) != len(other.primitives):
            return False
        for p1, p2 in zip(self.primitives, other.primitives):
            # TODO: if 2 volume models has exact same primitives but in a different order, they are different?
            equ = equ and p1 == p2
        return equ

    @property
    def bounding_box(self):
        """
        Returns the bounding box.

        """
        if not self._bbox:
            self._bbox = self._bounding_box()
        return self._bbox

    @bounding_box.setter
    def bounding_box(self, new_bounding_box):
        self._bbox = new_bounding_box

    def _bounding_box(self) -> BoundingBox:
        """
        Computes the bounding box of the model.
        """
        return BoundingBox.from_bounding_boxes([p.bounding_box for p in self.primitives])

    def volume(self) -> float:
        """
        Return the sum of volumes of the primitives.

        It does not make any boolean operation in case of overlapping.

        """
        volume = 0
        for primitive in self.primitives:
            volume += primitive.volume()
        return volume

    def rotation(self, center: volmdlr.Point3D, axis: volmdlr.Vector3D,
                 angle: float):
        """
        Rotates the VolumeModel.

        :param center: rotation center
        :param axis: rotation axis
        :param angle: angle rotation
        :return: a new rotated VolumeModel
        """
        new_primitives = [
            primitive.rotation(center, axis, angle) for
            primitive in self.primitives]
        return VolumeModel(new_primitives, self.name)

    def rotation_inplace(self, center: volmdlr.Point3D, axis: volmdlr.Vector3D,
                         angle: float):
        """
        Rotates the VolumeModel. Object is updated inplace.

        :param center: rotation center
        :param axis: rotation axis
        :param angle: rotation angle
        """
        warnings.warn("'inplace' methods are deprecated. Use a not inplace method instead.", DeprecationWarning)

        for primitive in self.primitives:
            primitive.rotation_inplace(center, axis, angle)
        self.bounding_box = self._bounding_box()

    def translation(self, offset: volmdlr.Vector3D):
        """
        Translates the VolumeModel.

        :param offset: translation vector
        :return: A new translated VolumeModel
        """
        new_primitives = [primitive.translation(offset) for
                          primitive in self.primitives]
        return VolumeModel(new_primitives, self.name)

    def translation_inplace(self, offset: volmdlr.Vector3D):
        """
        Translates the VolumeModel. Object is updated inplace.

        :param offset: translation vector
        """
        warnings.warn("'inplace' methods are deprecated. Use a not inplace method instead.", DeprecationWarning)

        for primitives in self.primitives:
            primitives.translation_inplace(offset)
        self.bounding_box = self._bounding_box()

    def frame_mapping(self, frame: volmdlr.Frame3D, side: str):
        """
        Changes frame_mapping and return a new VolumeModel.

        side = 'old' or 'new'
        """
        new_primitives = [primitive.frame_mapping(frame, side)
                          for primitive in self.primitives]
        return VolumeModel(new_primitives, self.name)

    def frame_mapping_inplace(self, frame: volmdlr.Frame3D, side: str):
        """
        Changes frame_mapping and the object is updated inplace.

        side = 'old' or 'new'.
        """
        warnings.warn("'inplace' methods are deprecated. Use a not inplace method instead.", DeprecationWarning)

        for primitives in self.primitives:
            primitives.frame_mapping_inplace(frame, side)
        self.bounding_box = self._bounding_box()

    def copy(self, deep=True, memo=None):
        """
        Specific copy.
        """
        new_primitives = [primitive.copy(deep=deep, memo=memo) for primitive in self.primitives]
        return VolumeModel(new_primitives, self.name)

    def plot2d(self, ax=None, color=None):
        fig = plt.figure()
        if ax is None:
            ax = fig.add_subplot(111, projection='3d')

        for i, shell in enumerate(self.shells):
            bbox = shell.bbox()
            bbox.plot(ax, color[i])

        return ax

    def plot(self, equal_aspect=True):
        """
        Matplotlib plot of model.

        To use for debug.
        """
        fig = plt.figure()
        ax = fig.add_subplot(111, projection='3d', adjustable='box')
        for primitive in self.primitives:
            primitive.plot(ax)
        if equal_aspect:
            # ax.set_aspect('equal')
            ax.set_aspect('auto')
        ax.margins(0.1)
        return ax

    def babylon_data(self):
        """
        Get babylonjs data.

        :return: Dictionary with babylon data.
        """

        meshes = []
        lines = []
        for primitive in self.primitives:
            if hasattr(primitive, 'babylon_meshes'):
                meshes.extend(primitive.babylon_meshes())
            if hasattr(primitive, 'babylon_curves'):
                lines.append(primitive.babylon_curves())

        bbox = self.bounding_box
        center = bbox.center
        max_length = max([bbox.xmax - bbox.xmin,
                          bbox.ymax - bbox.ymin,
                          bbox.zmax - bbox.zmin])

        babylon_data = {'meshes': meshes,
                        'lines': lines,
                        'max_length': max_length,
                        'center': list(center)}

        return babylon_data

    @classmethod
    def babylonjs_script(cls, babylon_data, use_cdn=True,
                         debug=False):
        if use_cdn:
            script = volmdlr.templates.BABYLON_UNPACKER_CDN_HEADER  # .substitute(name=page_name)
        else:
            script = volmdlr.templates.BABYLON_UNPACKER_EMBEDDED_HEADER  # .substitute(name=page_name)

        script += volmdlr.templates.BABYLON_UNPACKER_BODY_TEMPLATE.substitute(
            babylon_data=babylon_data)
        return script

    def babylonjs(self, page_name=None, use_cdn=True, debug=False):
        babylon_data = self.babylon_data()
        script = self.babylonjs_script(babylon_data, use_cdn=use_cdn,
                                       debug=debug)
        if page_name is None:
            with tempfile.NamedTemporaryFile(suffix=".html",
                                             delete=False) as file:
                file.write(bytes(script, 'utf8'))
            page_name = file.name
        else:
            if not page_name.endswith('.html'):
                page_name += '.html'
            with open(page_name, 'w', encoding='utf-8') as file:
                file.write(script)

        webbrowser.open('file://' + os.path.realpath(page_name))

        return page_name

    def save_babylonjs_to_file(self, filename: str = None,
                               use_cdn=True, debug=False):
        babylon_data = self.babylon_data()
        script = self.babylonjs_script(babylon_data, use_cdn=use_cdn,
                                       debug=debug)
        if filename is None:
            with tempfile.NamedTemporaryFile(suffix=".html",
                                             delete=False) as file:
                file.write(bytes(script, 'utf8'))
                return file.name

        if not filename.endswith('.html'):
            filename += '.html'

            with open(filename, 'w', encoding='utf-8') as file:
                file.write(script)
            return filename

    def to_stl_model(self):
        mesh = self.primitives[0].triangulation()
        for primitive in self.primitives[1:]:
            mesh.merge_mesh(primitive.triangulation())
        stl = mesh.to_stl()
        return stl

    def to_stl(self, filepath: str):
        if not filepath.endswith('.stl'):
            filepath += '.stl'
        with open(filepath, 'wb') as file:
            self.to_stl_stream(file)

    def to_stl_stream(self, stream: dcf.BinaryFile):
        stl = self.to_stl_model()
        stl.save_to_stream(stream)
        return stream

    def to_step(self, filepath: str):
        if not (filepath.endswith('.step') or filepath.endswith('.stp')):
            filepath += '.step'
        with open(filepath, 'w', encoding='utf-8') as file:
            self.to_step_stream(file)

    def to_step_stream(self, stream: dcf.StringFile):

        step_content = STEP_HEADER.format(name=self.name,
                                          filename='',
                                          timestamp=datetime.now().isoformat(),
                                          version=volmdlr.__version__)
        current_id = 8

        for primitive in self.primitives:
            if primitive.__class__.__name__ == 'OpenShell3D':
                primitive_content, primitive_id, face_ids = primitive.to_step_face_ids(current_id)
            else:
                primitive_content, primitive_id = primitive.to_step(current_id)

            step_content += primitive_content

            product_definition_context_id = primitive_id + 1
            step_content += (f"#{product_definition_context_id} = "
                             + "PRODUCT_DEFINITION_CONTEXT('part definition',#2,'design');\n")

            product_context_id = product_definition_context_id + 1
            step_content += f"#{product_context_id} = PRODUCT_CONTEXT('',#2,'mechanical');\n"
            product_id = product_context_id + 1
            step_content += f"#{product_id} = PRODUCT('{primitive.name}'," \
                            f"'{primitive.name}','',(#{product_context_id}));\n"
            product_definition_formation_id = product_id + 1
            step_content += f"#{product_definition_formation_id} = " \
                            f"PRODUCT_DEFINITION_FORMATION('','',#{product_id});\n"
            product_definition_id = product_definition_formation_id + 1
            step_content += f"#{product_definition_id} = PRODUCT_DEFINITION('design'," \
                            f"'',#{product_definition_formation_id},#{product_definition_context_id});\n"
            product_definition_shape_id = product_definition_id + 1
            step_content += f"#{product_definition_shape_id} = PRODUCT_DEFINITION_SHAPE(''," \
                            f"'',#{product_definition_id});\n"
            shape_definition_repr_id = product_definition_shape_id + 1
            step_content += f"#{shape_definition_repr_id} = SHAPE_DEFINITION_REPRESENTATION(" \
                            f"#{product_definition_shape_id},#{primitive_id});\n"
            product_related_category = shape_definition_repr_id + 1
            step_content += f"#{product_related_category} = PRODUCT_RELATED_PRODUCT_CATEGORY(" \
                            f"'part',$,(#{product_id}));\n"
            draughting_id = product_related_category + 1
            step_content += f"#{draughting_id} = DRAUGHTING_PRE_DEFINED_CURVE_FONT('continuous');\n"
            color_id = draughting_id + 1
            primitive_color = (1, 1, 1)
            if hasattr(primitive, 'color') and primitive.color is not None:
                primitive_color = primitive.color
            step_content += f"#{color_id} = COLOUR_RGB('',{round(float(primitive_color[0]), 4)}," \
                            f"{round(float(primitive_color[1]), 4)}, {round(float(primitive_color[2]), 4)});\n"

            curve_style_id = color_id + 1
            step_content += f"#{curve_style_id} = CURVE_STYLE('',#{draughting_id}," \
                            f"POSITIVE_LENGTH_MEASURE(0.1),#{color_id});\n"

            fill_area_color_id = curve_style_id + 1
            step_content += f"#{fill_area_color_id} = FILL_AREA_STYLE_COLOUR('',#{color_id});\n"

            fill_area_id = fill_area_color_id + 1
            step_content += f"#{fill_area_id} = FILL_AREA_STYLE('',#{fill_area_color_id});\n"

            suface_fill_area_id = fill_area_id + 1
            step_content += f"#{suface_fill_area_id} = SURFACE_STYLE_FILL_AREA(#{fill_area_id});\n"

            suface_side_style_id = suface_fill_area_id + 1
            step_content += f"#{suface_side_style_id} = SURFACE_SIDE_STYLE('',(#{suface_fill_area_id}));\n"

            suface_style_usage_id = suface_side_style_id + 1
            step_content += f"#{suface_style_usage_id} = SURFACE_STYLE_USAGE(.BOTH.,#{suface_side_style_id});\n"

            presentation_style_id = suface_style_usage_id + 1

            step_content += f"#{presentation_style_id} = PRESENTATION_STYLE_ASSIGNMENT((#{suface_style_usage_id}," \
                            f"#{curve_style_id}));\n"

            styled_item_id = presentation_style_id + 1
            if primitive.__class__.__name__ == 'OpenShell3D':
                for face_id in face_ids:
                    step_content += f"#{styled_item_id} = STYLED_ITEM('color',(#{presentation_style_id})," \
                                    f"#{face_id});\n"
                    styled_item_id += 1
                styled_item_id -= 1
            else:
                step_content += f"#{styled_item_id} = STYLED_ITEM('color',(#{presentation_style_id})," \
                                f"#{primitive_id});\n"

            current_id = styled_item_id + 1

        step_content += STEP_FOOTER

        stream.write(step_content)

    def volmdlr_volume_model(self):
        return self

    def get_geo_lines(self):
        """
        Gets the lines that define a VolumeModel geometry in a .geo file.

        :return: A list of lines that describe the geometry
        :rtype: List[str]

        """

        update_data = {'point_account': 0,
                       'line_account': 0,
                       'line_loop_account': 0,
                       'surface_account': 0,
                       'surface_loop_account': 0}

        lines = []
        volume = 0
        for primitive in self.primitives:
            if isinstance(primitive, volmdlr.faces.ClosedShell3D):
                volume += 1
                lines_primitives, update_data = primitive.get_geo_lines(update_data)
                lines.extend(lines_primitives)
                surface_loop = ((lines[-1].split('('))[1].split(')')[0])
                lines.append('Volume(' + str(volume) + ') = {' + surface_loop + '};')
            elif isinstance(primitive, volmdlr.faces.OpenShell3D):
                lines_primitives, update_data = primitive.get_geo_lines(update_data)
                lines.extend(lines_primitives)

        return lines

    def get_mesh_lines(self,
                       factor: float, **kwargs):
        # curvature_mesh_size: int = 0,
        # min_points: int = None,
        # initial_mesh_size: float = 5):
        """
        Gets the lines that define mesh parameters for a VolumeModel, to be added to a .geo file.

        :param factor: A float, between 0 and 1, that describes the mesh quality
        (1 for coarse mesh - 0 for fine mesh)
        :type factor: float
        :param curvature_mesh_size: Activate the calculation of mesh element sizes based on curvature
        (with curvature_mesh_size elements per 2*Pi radians), defaults to 0
        :type curvature_mesh_size: int, optional
        :param min_points: Check if there are enough points on small edges (if it is not, we force to have min_points
        on that edge), defaults to None
        :type min_points: int, optional
        :param initial_mesh_size: If factor=1, it will be initial_mesh_size elements per dimension, defaults to 5
        :type initial_mesh_size: float, optional

        :return: A list of lines that describe mesh parameters
        :rtype: List[str]
        """

        for element in [('curvature_mesh_size', 0), ('min_points', None), ('initial_mesh_size', 5)]:
            if element[0] not in kwargs:
                kwargs[element[0]] = element[1]

        # try:
        #     curvature_mesh_size = kwargs['curvature_mesh_size']
        # except KeyError:
        #     curvature_mesh_size = 0
        # try:
        #     min_points = kwargs['min_points']
        # except KeyError:
        #     min_points = None
        # try:
        #     initial_mesh_size = kwargs['initial_mesh_size']
        # except KeyError:
        #     initial_mesh_size = 5

        # meshsizes_max = []
        field_num = 1
        field_nums = []
        lines = []

        lines.append('Mesh.CharacteristicLengthMin = 0;')
        lines.append('Mesh.CharacteristicLengthMax = 1e+22;')
        lines.append('Geometry.Tolerance = 1e-20;')
        lines.append('Mesh.AngleToleranceFacetOverlap = 0.01;')
        lines.append('General.Verbosity = 0;')

        for i, primitive in enumerate(self.primitives):
            if isinstance(primitive, volmdlr.faces.ClosedShell3D):
                bbx = primitive.bounding_box
                dim1, dim2, dim3 = (bbx.xmax - bbx.xmin), (bbx.ymax - bbx.ymin), (bbx.zmax - bbx.zmin)
                volume = dim1 * dim2 * dim3

                if factor == 0:
                    factor = 1e-3

                size = ((volume ** (1. / 3.)) / kwargs['initial_mesh_size']) * factor

                # meshsizes_max.append(size)

                if kwargs['min_points']:
                    lines.extend(primitive.get_mesh_lines_with_transfinite_curves(min_points=kwargs['min_points'],
                                                                                  size=size))

                    # primitives, primitives_length = [], []
                    # for face in primitive.faces:
                    #     for _, contour in enumerate(list(chain(*[[face.outer_contour3d], face.inner_contours3d]))):
                    #         if isinstance(contour, volmdlr.wires.Circle2D):
                    #             primitives.append(contour)
                    #             primitives.append(contour)
                    #             primitives_length.append(contour.length() / 2)
                    #             primitives_length.append(contour.length() / 2)
                    #         else:
                    #             for _, primitive_c in enumerate(contour.primitives):
                    #                 if ((primitive_c not in primitives)
                    #                         and (primitive_c.reverse() not in primitives)):
                    #                     primitives.append(primitive_c)
                    #                     primitives_length.append(primitive_c.length())

                    # for i, length in enumerate(primitives_length):
                    #     if length < kwargs['min_points'] * size:
                    #         lines.append('Transfinite Curve {' + str(i) + '} = ' +
                    #                      str(kwargs['min_points']) + ' Using Progression 1;')

                lines.append('Field[' + str(field_num) + '] = MathEval;')
                lines.append('Field[' + str(field_num) + '].F = "' + str(size) + '";')

                lines.append('Field[' + str(field_num + 1) + '] = Restrict;')
                lines.append('Field[' + str(field_num + 1) + '].InField = ' + str(field_num) + ';')
                lines.append('Field[' + str(field_num + 1) + '].VolumesList = {' + str(i + 1) + '};')
                field_nums.append(field_num + 1)
                field_num += 2

            elif isinstance(primitive, volmdlr.faces.OpenShell3D):
                continue

        # meshsize_max = max(meshsizes_max)
        # meshsize_min = meshsize_max/100

        # lines.append('Mesh.CharacteristicLengthMin = ' + str(meshsize_min) + ';')
        # lines.append('Mesh.CharacteristicLengthMax = ' + str(meshsize_max) + ';')

        lines.append('Field[' + str(field_num) + '] = MinAniso;')
        lines.append('Field[' + str(field_num) + '].FieldsList = {' + str(field_nums)[1:-1] + '};')
        lines.append('Background Field = ' + str(field_num) + ';')

        lines.append('Mesh.MeshSizeFromCurvature = ' + str(kwargs['curvature_mesh_size']) + ';')

        lines.append('Coherence;')

        return lines

    def to_geo_stream(self, stream: dcf.StringFile,
                      factor: float, **kwargs):
        """
        Gets the .geo file for the VolumeModel.

        :param file_name: The geo. file name
        :type file_name: str
        :param factor: A float, between 0 and 1, that describes the mesh quality
        (1 for coarse mesh - 0 for fine mesh)
        :type factor: float
        :param curvature_mesh_size: Activate the calculation of mesh element sizes based on curvature
        (with curvature_mesh_size elements per 2*Pi radians), defaults to 0
        :type curvature_mesh_size: int, optional
        :param min_points: Check if there are enough points on small edges (if it is not, we force to have min_points
        on that edge), defaults to None
        :type min_points: int, optional
        :param initial_mesh_size: If factor=1, it will be initial_mesh_size elements per dimension, defaults to 5
        :type initial_mesh_size: float, optional

        :return: A txt file
        :rtype: .txt
        """

        for element in [('curvature_mesh_size', 0), ('min_points', None), ('initial_mesh_size', 5)]:
            if element[0] not in kwargs:
                kwargs[element[0]] = element[1]

        lines = self.get_geo_lines()
        lines.extend(self.get_mesh_lines(factor,
                                         curvature_mesh_size=kwargs['curvature_mesh_size'],
                                         min_points=kwargs['min_points'],
                                         initial_mesh_size=kwargs['initial_mesh_size']))

        content = ''
        for line in lines:
            content += line + '\n'

        stream.write(content)

    def to_geo(self, file_name: str = '',
               factor: float = 0.5, **kwargs):
        # curvature_mesh_size: int = 0,
        # min_points: int = None,
        # initial_mesh_size: float = 5):
        """
        Gets the .geo file for the VolumeModel.

        :param file_name: The geo. file name
        :type file_name: str
        :param factor: A float, between 0 and 1, that describes the mesh quality
        (1 for coarse mesh - 0 for fine mesh)
        :type factor: float
        :param curvature_mesh_size: Activate the calculation of mesh element sizes based on curvature
        (with curvature_mesh_size elements per 2*Pi radians), defaults to 0
        :type curvature_mesh_size: int, optional
        :param min_points: Check if there are enough points on small edges (if it is not, we force to have min_points
        on that edge), defaults to None
        :type min_points: int, optional
        :param initial_mesh_size: If factor=1, it will be initial_mesh_size elements per dimension, defaults to 5
        :type initial_mesh_size: float, optional

        :return: A txt file
        :rtype: .txt
        """

        for element in [('curvature_mesh_size', 0), ('min_points', None), ('initial_mesh_size', 5)]:
            if element[0] not in kwargs:
                kwargs[element[0]] = element[1]

        if not (file_name.endswith('.geo') or file_name.endswith('.geo')):
            file_name += '.geo'

        with open(file_name, mode='w', encoding='utf-8') as file:

            self.to_geo_stream(file, factor,
                               curvature_mesh_size=kwargs['curvature_mesh_size'],
                               min_points=kwargs['min_points'],
                               initial_mesh_size=kwargs['initial_mesh_size'])

        # for element in [('curvature_mesh_size', 0), ('min_points', None), ('initial_mesh_size', 5)]:
        #     if element[0] not in kwargs:
        #         kwargs[element[0]] = element[1]

        # # try:
        # #     curvature_mesh_size = kwargs['curvature_mesh_size']
        # # except KeyError:
        # #     curvature_mesh_size = 0
        # # try:
        # #     min_points = kwargs['min_points']
        # # except KeyError:
        # #     min_points = None
        # # try:
        # #     initial_mesh_size = kwargs['initial_mesh_size']
        # # except KeyError:
        # #     initial_mesh_size = 5

        # lines = self.get_geo_lines()
        # lines.extend(self.get_mesh_lines(factor,
        #                                   curvature_mesh_size=kwargs['curvature_mesh_size'],
        #                                   min_points=kwargs['min_points'],
        #                                   initial_mesh_size=kwargs['initial_mesh_size']))
        # with open(file_name + '.geo', 'w', encoding="utf-8") as file:
        #     for line in lines:
        #         file.write(line)
        #         file.write('\n')
        # file.close()

    def to_geo_with_stl(self, file_name: str,
                        factor: float, **kwargs):
        # curvature_mesh_size: int = 0,
        # min_points: int = None,
        # initial_mesh_size: float = 5):
        """
        Gets the .geo file for the VolumeModel, with saving each closed shell in a stl file.

        :param file_name: The geo. file name
        :type file_name: str
        :param factor: A float, between 0 and 1, that describes the mesh quality
        (1 for coarse mesh - 0 for fine mesh)
        :type factor: float
        :param curvature_mesh_size: Activate the calculation of mesh element sizes based on curvature
        (with curvature_mesh_size elements per 2*Pi radians), defaults to 0
        :type curvature_mesh_size: int, optional
        :param min_points: Check if there are enough points on small edges (if it is not, we force to have min_points
        on that edge), defaults to None
        :type min_points: int, optional
        :param initial_mesh_size: If factor=1, it will be initial_mesh_size elements per dimension, defaults to 5
        :type initial_mesh_size: float, optional

        :return: A txt file
        :rtype: .txt
        """

        for element in [('curvature_mesh_size', 0), ('min_points', None), ('initial_mesh_size', 5)]:
            if element[0] not in kwargs:
                kwargs[element[0]] = element[1]

        # try:
        #     curvature_mesh_size = kwargs['curvature_mesh_size']
        # except KeyError:
        #     curvature_mesh_size = 0
        # try:
        #     min_points = kwargs['min_points']
        # except KeyError:
        #     min_points = None
        # try:
        #     initial_mesh_size = kwargs['initial_mesh_size']
        # except KeyError:
        #     initial_mesh_size = 5

        lines = self.get_geo_lines()
        lines.extend(self.get_mesh_lines(factor,
                                         curvature_mesh_size=kwargs['curvature_mesh_size'],
                                         min_points=kwargs['min_points'],
                                         initial_mesh_size=kwargs['initial_mesh_size']))

        contours, faces_account = [], 0
        surfaces = []
        for i, primitive in enumerate(self.primitives):
            if i == 0:
                surfaces.append(list(range(1, 1 + len(primitive.faces))))
                face_contours = [face.outer_contour3d for face in primitive.faces]
                contours.append(face_contours)
                lines.append('Mesh 2;')
                lines.append('Physical Surface(' + str(i + 1) + ') = {' + str(surfaces[i])[1:-1] + '};')
                lines.append('Save "' + file_name + '.stl" ;')
                faces_account += len(primitive.faces) + 1
            else:
                surfaces.append(list(range(faces_account, faces_account + len(primitive.faces))))
                face_contours = [face.outer_contour3d for face in primitive.faces]
                surfaces = self.update_surfaces_list(face_contours, surfaces, contours, i)
                # for k, face_c in enumerate(face_contours):
                #     for l, contour_l in enumerate(contours):
                #         for c, contour in enumerate(contour_l):
                #             if face_c.is_superposing(contour):
                #                 surfaces[i][k] = surfaces[l][c]
                #                 continue
                lines.append('Mesh 2;')
                lines.append('Physical Surface(' + str(i + 1) + ') = {' + str(surfaces[i])[1:-1] + '};')
                lines.append('Save "' + file_name + '.stl" ;')
                faces_account += len(primitive.faces) + 1
                contours.append(face_contours)

        return lines

    @staticmethod
    def update_surfaces_list(face_contours, surfaces, contours, i):
        for k_f, face_c in enumerate(face_contours):
            for l_c, contour_l in enumerate(contours):
                for c_c, contour in enumerate(contour_l):
                    if face_c.is_superposing(contour):
                        surfaces[i][k_f] = surfaces[l_c][c_c]
                        continue
        return surfaces

    def to_msh(self, mesh_dimension: int,
               factor: float, file_name: str = '', **kwargs):
        # curvature_mesh_size: int = 0,
        # min_points: int = None,
        # initial_mesh_size: float = 5):
        """
        Gets .msh file for the VolumeModel generated by gmsh.

        :param file_name: The msh. file name
        :type file_name: str
        :param mesh_dimension: The mesh dimesion (1: 1D-Edge, 2: 2D-Triangle, 3D-Tetrahedra)
        :type mesh_dimension: int
        :param factor: A float, between 0 and 1, that describes the mesh quality
        (1 for coarse mesh - 0 for fine mesh)
        :type factor: float
        :param curvature_mesh_size: Activate the calculation of mesh element sizes based on curvature
        (with curvature_mesh_size elements per 2*Pi radians), defaults to 0
        :type curvature_mesh_size: int, optional
        :param min_points: Check if there are enough points on small edges (if it is not, we force to have min_points
        on that edge), defaults to None
        :type min_points: int, optional
        :param initial_mesh_size: If factor=1, it will be initial_mesh_size elements per dimension, defaults to 5
        :type initial_mesh_size: float, optional

        :return: A txt file
        :rtype: .txt
        """

        for element in [('curvature_mesh_size', 0), ('min_points', None), ('initial_mesh_size', 5)]:
            if element[0] not in kwargs:
                kwargs[element[0]] = element[1]

        # try:
        #     curvature_mesh_size = kwargs['curvature_mesh_size']
        # except KeyError:
        #     curvature_mesh_size = 0
        # try:
        #     min_points = kwargs['min_points']
        # except KeyError:
        #     min_points = None
        # try:
        #     initial_mesh_size = kwargs['initial_mesh_size']
        # except KeyError:
        #     initial_mesh_size = 5

        if file_name == '':
            with tempfile.NamedTemporaryFile(delete=False) as file:
                file_name = file.name

        self.to_geo(file_name=file_name,
                    factor=factor,
                    curvature_mesh_size=kwargs['curvature_mesh_size'],
                    min_points=kwargs['min_points'],
                    initial_mesh_size=kwargs['initial_mesh_size'])

        self.generate_msh_file(file_name, mesh_dimension)

        # gmsh.initialize()
        # gmsh.open(file_name + ".geo")

        # gmsh.model.geo.synchronize()
        # gmsh.model.mesh.generate(mesh_dimension)

        # gmsh.write(file_name + ".msh")

        # gmsh.finalize()

    # @staticmethod
    # def generate_msh_file(file_name, mesh_dimension):
    #     """
    #     Generates a mesh written in a .msh file using GMSH library.
    #
    #     :param file_name: DESCRIPTION
    #     :type file_name: TYPE
    #     :param mesh_dimension: DESCRIPTION
    #     :type mesh_dimension: TYPE
    #     :return: DESCRIPTION
    #     :rtype: TYPE
    #
    #     """
    #
    #     gmsh.initialize()
    #     gmsh.open(file_name + ".geo")
    #
    #     gmsh.model.geo.synchronize()
    #     gmsh.model.mesh.generate(mesh_dimension)
    #
    #     gmsh.write(file_name + ".msh")
    #
    #     gmsh.finalize()
<<<<<<< HEAD
=======
    #
    # def to_msh_stream(self, mesh_dimension: int,
    #                   factor: float, stream: dcf.StringFile,
    #                   file_name: str = '', **kwargs):
    #     """
    #     Gets .msh file for the VolumeModel generated by gmsh.
    #
    #     :param file_name: The msh. file name
    #     :type file_name: str
    #     :param mesh_dimension: The mesh dimesion (1: 1D-Edge, 2: 2D-Triangle, 3D-Tetrahedra)
    #     :type mesh_dimension: int
    #     :param factor: A float, between 0 and 1, that describes the mesh quality
    #     (1 for coarse mesh - 0 for fine mesh)
    #     :type factor: float
    #     :param curvature_mesh_size: Activate the calculation of mesh element sizes based on curvature
    #     (with curvature_mesh_size elements per 2*Pi radians), defaults to 0
    #     :type curvature_mesh_size: int, optional
    #     :param min_points: Check if there are enough points on small edges (if it is not, we force to have min_points
    #     on that edge), defaults to None
    #     :type min_points: int, optional
    #     :param initial_mesh_size: If factor=1, it will be initial_mesh_size elements per dimension, defaults to 5
    #     :type initial_mesh_size: float, optional
    #
    #     :return: A txt file
    #     :rtype: .txt
    #     """
    #
    #     for element in [('curvature_mesh_size', 0), ('min_points', None), ('initial_mesh_size', 5)]:
    #         if element[0] not in kwargs:
    #             kwargs[element[0]] = element[1]
    #
    #     if file_name == '':
    #         with tempfile.NamedTemporaryFile(delete=False) as file:
    #             file_name = file.name
    #
    #     self.to_geo(file_name=file_name,
    #                 factor=factor,
    #                 curvature_mesh_size=kwargs['curvature_mesh_size'],
    #                 min_points=kwargs['min_points'],
    #                 initial_mesh_size=kwargs['initial_mesh_size'])
    #
    #     gmsh.initialize()
    #     gmsh.open(file_name + ".geo")
    #
    #     gmsh.model.geo.synchronize()
    #     gmsh.model.mesh.generate(mesh_dimension)
    #
    #     lines = []
    #     lines.append('$MeshFormat')
    #     lines.append('4.1 0 8')
    #     lines.append('$EndMeshFormat')
    #
    #     lines.extend(self.get_nodes_lines(gmsh))
    #     lines.extend(self.get_elements_lines(gmsh))
    #
    #     content = ''
    #     for line in lines:
    #         content += line + '\n'
    #
    #     stream.write(content)
    #
    #     # gmsh.finalize()

    def to_msh_file(self, mesh_dimension: int,
                    factor: float, file_name: str = '', **kwargs):
        """ Convert and write model to a .msh file """

        for element in [('curvature_mesh_size', 0), ('min_points', None), ('initial_mesh_size', 5)]:
            if element[0] not in kwargs:
                kwargs[element[0]] = element[1]

        if file_name == '':
            with tempfile.NamedTemporaryFile(delete=False) as file:
                file_name = file.name

        with open(file_name, mode='w', encoding='utf-8') as file:
            self.to_msh_stream(mesh_dimension,
                               factor, file,
                               curvature_mesh_size=kwargs['curvature_mesh_size'],
                               min_points=kwargs['min_points'],
                               initial_mesh_size=kwargs['initial_mesh_size'])

    @staticmethod
    def get_nodes_lines(gmsh_model):
        lines_nodes = []
        lines_nodes.append('$Nodes')

        tag = None
        entities = gmsh_model.model.getEntities()
        for dim, tag in entities:
            nodeTags, nodeCoords, nodeParams = gmsh_model.model.mesh.getNodes(dim, tag)

            lines_nodes.append(str(dim) + ' ' + str(tag) + ' ' + '0 ' + str(len(nodeTags)))
            for tag in nodeTags:
                lines_nodes.append(str(tag))
            for n in range(0, len(nodeCoords), 3):
                lines_nodes.append(str(nodeCoords[n:n + 3])[1:-1])

        lines_nodes.insert(1, str(len(entities)) + ' ' + str(tag) + ' 1 ' + str(tag))
        lines_nodes.append('$EndNodes')

        return lines_nodes

    @staticmethod
    def get_elements_lines(gmsh_model):
        lines_elements = []
        lines_elements.append('$Elements')

        entities = gmsh_model.model.getEntities()
        for dim, tag in entities:
            elemTypes, elemTags, elemNodeTags = gmsh_model.model.mesh.getElements(dim, tag)

            lines_elements.append(str(dim) + ' ' + str(tag) + ' ' + str(elemTypes[0]) + ' ' + str(len(elemTags[0])))
            range_list = int(len(elemNodeTags[0]) / len(elemTags[0]))
            for n in range(0, len(elemNodeTags[0]), range_list):
                lines_elements.append(str(elemTags[0][int(n / range_list)]) + ' ' +
                                      str(elemNodeTags[0][n:n + range_list])[1:-1])

        tag = str(elemTags[0][int(n / range_list)])
        lines_elements.insert(1, str(len(entities)) + ' ' + tag + ' 1 ' + tag)
        lines_elements.append('$EndElements')

        return lines_elements
>>>>>>> ae699ef9


class MovingVolumeModel(VolumeModel):
    """
    A volume model with possibility to declare time steps at which the primitives are positioned with frames.

    """

    def __init__(self, primitives: List[Primitive3D], step_frames: List[List[volmdlr.Frame3D]], name: str = ''):
        VolumeModel.__init__(self, primitives=primitives, name=name)
        self.step_frames = step_frames

        if not self.is_consistent():
            raise dc.ConsistencyError

    def is_consistent(self):
        n_primitives = len(self.primitives)
        for frames in self.step_frames:
            if len(frames) != n_primitives:
                return False
        return True

    def step_volume_model(self, istep: int):
        primitives = []
        for primitive, frame in zip(self.primitives, self.step_frames[istep]):
            primitives.append(
                primitive.frame_mapping(frame, side='old'))
        return VolumeModel(primitives)

    def babylon_data(self):
        """
        Get babylonjs data.

        :return: Dictionary with babylonjs data.
        """
        meshes = []
        primitives_to_meshes = []
        for i_prim, primitive in enumerate(self.primitives):
            if hasattr(primitive, 'babylon_meshes'):
                meshes.extend(primitive.babylon_meshes())
                primitives_to_meshes.append(i_prim)

        bbox = self._bounding_box()
        max_length = max([bbox.xmax - bbox.xmin,
                          bbox.ymax - bbox.ymin,
                          bbox.zmax - bbox.zmin])

        steps = []
        for istep, frames in enumerate(self.step_frames):

            # step_positions = []
            # step_orientations = []
            step = {'time': istep}
            for iframe, frame in enumerate(frames):
                if iframe in primitives_to_meshes:
                    imesh = primitives_to_meshes.index(iframe)
                    step[imesh] = {}
                    step[imesh]['position'] = list(round(frame.origin, 6))
                    step[imesh]['orientations'] = [list(round(frame.u, 6)),
                                                   list(round(frame.v, 6)),
                                                   list(round(frame.w, 6))]

            steps.append(step)

        babylon_data = {'meshes': meshes,
                        'max_length': max_length,
                        'center': list(bbox.center),
                        'steps': steps}
        return babylon_data<|MERGE_RESOLUTION|>--- conflicted
+++ resolved
@@ -1755,8 +1755,6 @@
     #     gmsh.write(file_name + ".msh")
     #
     #     gmsh.finalize()
-<<<<<<< HEAD
-=======
     #
     # def to_msh_stream(self, mesh_dimension: int,
     #                   factor: float, stream: dcf.StringFile,
@@ -1880,7 +1878,6 @@
         lines_elements.append('$EndElements')
 
         return lines_elements
->>>>>>> ae699ef9
 
 
 class MovingVolumeModel(VolumeModel):
