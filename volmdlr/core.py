#!/usr/bin/env python3
# -*- coding: utf-8 -*-
"""

"""

import os
import subprocess
import tempfile
import webbrowser
from datetime import datetime
from typing import List

import matplotlib.pyplot as plt
import numpy as npy

import dessia_common.core as dc
import dessia_common.files as dcf
import volmdlr
import volmdlr.templates

npy.seterr(divide='raise')

# TODO: put voldmlr metadata in this freecad header
STEP_HEADER = '''ISO-10303-21;
HEADER;
FILE_DESCRIPTION(('{name}'),'2;1');
FILE_NAME('{filename}','{timestamp}',('Author'),(''),'Volmdlr v{version}','','Unknown');
FILE_SCHEMA(('AUTOMOTIVE_DESIGN {{ 1 0 10303 214 1 1 1 1 }}'));
ENDSEC;
DATA;
#1 = APPLICATION_PROTOCOL_DEFINITION('international standard','automotive_design',2000,#2);
#2 = APPLICATION_CONTEXT('core data for automotive mechanical design processes');
#3 = ( LENGTH_UNIT() NAMED_UNIT(*) SI_UNIT(.MILLI.,.METRE.) );
#4 = ( NAMED_UNIT(*) PLANE_ANGLE_UNIT() SI_UNIT($,.RADIAN.) );
#5 = ( NAMED_UNIT(*) SI_UNIT($,.STERADIAN.) SOLID_ANGLE_UNIT() );
#6 = UNCERTAINTY_MEASURE_WITH_UNIT(LENGTH_MEASURE(1.E-07),#3,'distance_accuracy_value','confusion accuracy');
#7 = ( GEOMETRIC_REPRESENTATION_CONTEXT(3) GLOBAL_UNCERTAINTY_ASSIGNED_CONTEXT((#6)) GLOBAL_UNIT_ASSIGNED_CONTEXT ((#3,#4,#5)) REPRESENTATION_CONTEXT('Context #1','3D Context with UNIT and UNCERTAINTY') );
'''

STEP_FOOTER = '''ENDSEC;
END-ISO-10303-21;
'''


<<<<<<< HEAD
def find_and_replace(string, find, replace):
    """
    Finds a string in a string and replace it
    """
    index = string.find(find)
    if index != -1:
        try:
            # verifie si il reste pas des chiffre apres
            int(string[index + len(find)])
        except (ValueError, IndexError):
            # on remplace
            return string[:index] + replace + string[index + len(find):]
        else:
            return string[:index] + find_and_replace(string[index + len(find)],
                                                     find, replace)
    return string


def set_to_list(step_set):
    char_list = step_set.split(',')
    char_list[0] = char_list[0][1:]
    char_list[-1] = char_list[-1][:-1]
    return list(char_list)


def delete_node_and_predecessors(graph, node):
    """
    A recursive method for deleting a node and its predecessors in a networkx
    graph.

    :param graph: A networkx graph
    :type graph: :class:`networkx.Graph`
    :param node: A node of the graph
    :type node: Any
    """
    predecessors = list(graph.predecessors(node))
    graph.remove_node(node)
    for predecessor in predecessors:
        delete_node_and_predecessors(graph, predecessor)


def delete_node_and_successors(graph, node):
    """
    A recursive method for deleting a node and its successors in a networkx
    graph.

    :param graph: A networkx graph
    :type graph: :class:`networkx.Graph`
    :param node: A node of the graph
    :type node: Any
    """
    successors = list(graph.successors(node))
    graph.remove_node(node)
    for successor in successors:
        delete_node_and_successors(graph, successor)


def clockwise_angle(vector1, vector2):
    """
    Return the clockwise angle in radians between vector1 and vector2.
    """
    vector0 = volmdlr.O2D
    if vector0 in (vector1, vector2):
        return 0

    dot = vector1.dot(vector2)
    norm_vec_1 = vector1.norm()
    norm_vec_2 = vector2.norm()
    sol = dot / (norm_vec_1 * norm_vec_2)
    cross = vector1.cross(vector2)
    if math.isclose(sol, 1, abs_tol=1e-6):
        inner_angle = 0
    elif math.isclose(sol, -1, abs_tol=1e-6):
        inner_angle = math.pi
    else:
        inner_angle = math.acos(sol)

    if cross < 0:
        return inner_angle

    return volmdlr.TWO_PI - inner_angle


def vectors3d_angle(vector1, vector2):
    """
    Computes the angle between two 3 dimensional vectors.

    :param vector1: The fist 3 dimensional vector
    :type vector1: :class:`volmdlr.Vector3D`
    :param vector2: The second 3 dimensional vectors
    :type vector2: :class:`volmdlr.Vector3D`
    :return: The angle between the two vectors
    :rtype: flaot
    """
    dot = vector1.dot(vector2)
    ratio = dot / (vector1.norm() * vector2.norm())
    if ratio < -1:
        ratio = -1
    elif ratio > 1:
        ratio = 1
    theta = math.acos(ratio)

    return theta


def sin_cos_angle(u1, u2):
    """
    Returns an angle between 0 and 2*PI verifying cos(theta)=u1, sin(theta)=u2.

    :param u1: The value of the cosinus of the returned angle
    :type u1: float
    :param u2: The value of the sinus of the returned angle
    :type u2: flaot
    :return: The angle verifying the two equations
    :rtype: float
    """
    if u1 < -1:
        u1 = -1
    elif u1 > 1:
        u1 = 1
    if u2 < -1:
        u2 = -1
    elif u2 > 1:
        u2 = 1

    if u1 > 0:
        if u2 >= 0:
            theta = math.acos(u1)
        else:
            theta = volmdlr.TWO_PI + math.asin(u2)
    else:
        if u2 >= 0:
            theta = math.acos(u1)
        else:
            theta = volmdlr.TWO_PI - math.acos(u1)
    if math.isclose(theta, volmdlr.TWO_PI, abs_tol=1e-9):
        return 0.
    return theta


def delete_double_pos(points, triangles):
    points_to_indexes = {}

    for index, point in enumerate(points):
        if point not in points_to_indexes:
            points_to_indexes[point] = [index]
        else:
            points_to_indexes[point].append(index)

    new_points = []
    index_to_modified_index = {}
    for i, (point, indexes) in enumerate(points_to_indexes.items()):
        new_points.append(point)
        index_to_modified_index[indexes[0]] = i

    index_to_new_index = {}

    for indexes in points_to_indexes.values():
        for index in indexes[1:]:
            index_to_new_index[index] = indexes[0]

    new_triangles = []
    for face_triangles in triangles:
        if face_triangles is None:
            continue
        new_face_triangles = []
        for triangle_ in face_triangles:
            new_triangle = []
            for index in triangle_:
                if index in index_to_new_index:
                    modified_index = index_to_modified_index[
                        index_to_new_index[index]]
                else:
                    modified_index = index_to_modified_index[index]
                new_triangle.append(modified_index)
            new_face_triangles.append(tuple(new_triangle))
        new_triangles.append(new_face_triangles)

    return new_points, new_triangles


=======
>>>>>>> a4156e98
def determinant(vec1, vec2, vec3):
    """
    Calculates the determinant for a three vector matrix.

    """
    a = npy.array((vec1.vector, vec2.vector, vec3.vector))
    return npy.linalg.det(a)


def delete_double_point(list_point):
    """
    Delete duplicate points from a list of points.

    :param list_point: The initial list of points
    :type list_point: Union[List[:class:`volmdlr.Point2D`],
        List[:class:`volmdlr.Point3D`]]
    :return: The final list of points containing no duplicates
    :rtype: Union[List[:class:`volmdlr.Point2D`],
        List[:class:`volmdlr.Point3D`]]
    """
    # TODO : this method would be faster using sets
    points = []
    for pt in list_point:
        if pt not in points:
            points.append(pt)
        else:
            continue
    return points


def step_ids_to_str(ids):
    """
    Returns a string with a '#' in front of each ID and a comma separating
    eachone.

    :param ids: A list of step primitives IDs
    :type ids: List[int]
    :return: A string containing all the IDs
    :rtype: str
    """
    return ','.join(['#{}'.format(i) for i in ids])


class CompositePrimitive(dc.PhysicalObject):
    """
    A collection of simple primitives.

    :param name: The name of the collection of primitives.
    :type name: str
    """

    def __init__(self, primitives, name=''):
        self.primitives = primitives
        self.name = name
        self._primitives_to_index = None
        self._utd_primitives_to_index = False
        self.basis_primitives = []

        dc.PhysicalObject.__init__(self, name=name)

    def primitive_to_index(self, primitive):
        if not self._utd_primitives_to_index:
            self._primitives_to_index = {p: ip for ip, p in enumerate(self.primitives)}
            self._utd_primitives_to_index = True
        return self._primitives_to_index[primitive]

    def update_basis_primitives(self):
        basis_primitives = []
        for primitive in self.primitives:
            if hasattr(primitive, 'basis_primitives'):
                basis_primitives.extend(primitive.basis_primitives)
            else:
                basis_primitives.append(primitive)

        self.basis_primitives = basis_primitives


class Primitive2D(dc.PhysicalObject):
    """
    Abstract class for 2D primitives.

    :param name: The name of the 2D primitive.
    :type name: str
    """

    def __init__(self, name=''):
        self.name = name

        dc.PhysicalObject.__init__(self, name=name)


class CompositePrimitive2D(CompositePrimitive):
    """
    A collection of simple 2D primitives.

    :param name: The name of the collection of 2D primitives.
    :type name: str
    """
    _non_serializable_attributes = ['name', '_utd_primitives_to_index',
                                    '_primitives_to_index']
    _non_data_hash_attributes = ['name', '_utd_primitives_to_index',
                                 '_primitives_to_index']

    def __init__(self, primitives, name=''):
        CompositePrimitive.__init__(self, primitives, name=name)
        # self.primitives = primitives
        self.update_basis_primitives()

        self._utd_primitives_to_index = False

    # def primitive_to_index(self, primitive):
    #     if not self._utd_primitives_to_index:
    #         self._primitives_to_index = {p: ip for ip, p in enumerate(self.primitives)}
    #         self._utd_primitives_to_index = True
    #     return self._primitives_to_index[primitive]

    # def update_basis_primitives(self):
    #     basis_primitives = []
    #     for primitive in self.primitives:
    #         if hasattr(primitive, 'basis_primitives'):
    #             basis_primitives.extend(primitive.basis_primitives)
    #         else:
    #             basis_primitives.append(primitive)

    #     self.basis_primitives = basis_primitives

    def rotation(self, center: volmdlr.Point2D, angle: float):
        """
        Rotates the CompositePrimitive2D.

        :param center: rotation center
        :param angle: angle rotation
        :return: a new rotated CompositePrimitive2D
        """
        return self.__class__([point.rotation(center, angle)
                               for point in self.primitives])

    def rotation_inplace(self, center: volmdlr.Point2D, angle: float):
        """
        Rotates the CompositePrimitive2D. Object is updated inplace.

        :param center: rotation center
        :param angle: rotation angle
        """
        primitives = []
        for primitive in self.primitives:
            primitives.append(primitive.rotation(center, angle))
        self.primitives = primitives
        self.update_basis_primitives()

    def translation(self, offset: volmdlr.Vector2D):
        """
        Translates the CompositePrimitive2D.

        :param offset: translation vector
        :return: A new translated CompositePrimitive2D
        """
        return self.__class__([primitive.translation(offset)
                               for primitive in self.primitives])

    def translation_inplace(self, offset: volmdlr.Vector2D):
        """
        Translates the CompositePrimitive2D. Object is updated inplace.

        :param offset: translation vector
        """
        primitives = []
        for primitive in self.primitives:
            primitives.append(primitive.translation(offset))
        self.primitives = primitives
        self.update_basis_primitives()

    def frame_mapping(self, frame: volmdlr.Frame2D, side: str):
        """
        Changes frame_mapping and return a new CompositePrimitive2D
        side = 'old' or 'new'
        """
        return self.__class__([primitive.frame_mapping(frame, side)
                               for primitive in self.primitives])

    def frame_mapping_inplace(self, frame: volmdlr.Frame2D, side: str):
        """
        Changes frame_mapping and the object is updated inplace
        side = 'old' or 'new'
        """
        primitives = []
        for primitive in self.primitives:
            primitives.append(primitive.frame_mapping(frame, side))
        self.primitives = primitives
        self.update_basis_primitives()

    def plot(self, ax=None, color='k', alpha=1,
             plot_points=False, equal_aspect=True):

        if ax is None:
            _, ax = plt.subplots()

        if equal_aspect:
            ax.set_aspect('equal')

        for element in self.primitives:
            element.plot(ax=ax, color=color, alpha=alpha)  # , plot_points=plot_points)

        ax.margins(0.1)
        plt.show()

        return ax

    def plot_data(self, name, fill=None, color='black', stroke_width=0.2,
                  opacity=1):
        plot_data = {}
        plot_data['fill'] = fill
        plot_data['name'] = name
        plot_data['type'] = 'wire'
        plot_data['plot_data'] = []
        for item in self.primitives:
            plot_data['plot_data'].append(item.plot_data(color=color,
                                                         stroke_width=stroke_width,
                                                         opacity=opacity))
        return plot_data


class Primitive3D(dc.PhysicalObject):
    """
    Defines a Primitive3D.
    """

    def __init__(self, color=None, alpha=1, name=''):
        self.color = color
        self.alpha = alpha

        dc.PhysicalObject.__init__(self, name=name)

    def volmdlr_primitives(self):
        return [self]

    def babylon_param(self):
        babylon_param = {'alpha': self.alpha,
                         'name': self.name,
                         }
        if self.color is None:
            babylon_param['color'] = [0.8, 0.8, 0.8]
        else:
            babylon_param['color'] = list(self.color)

        return babylon_param

    def triangulation(self):
        raise NotImplementedError(
            'triangulation method should be implemented on class {}'.format(
                self.__class__.__name__))

    def babylon_meshes(self):
        mesh = self.triangulation()
        if mesh is None:
            return []
        positions, indices = mesh.to_babylon()

        babylon_mesh = {'positions': positions,
                        'indices': indices
                        }
        babylon_mesh.update(self.babylon_param())
        return [babylon_mesh]


class CompositePrimitive3D(CompositePrimitive, Primitive3D):
    """
    A collection of simple primitives3D
    """
    _standalone_in_db = True
    _eq_is_data_eq = True
    _non_serializable_attributes = ['basis_primitives']
    _non_data_eq_attributes = ['name', 'basis_primitives']
    _non_data_hash_attributes = []

    def __init__(self, primitives: List[Primitive3D], color=None, alpha=1, name: str = ''):
        CompositePrimitive.__init__(self, primitives=primitives, name=name)
        Primitive3D.__init__(self, color=color, alpha=alpha, name=name)
        self._utd_primitives_to_index = False

    def plot(self, ax=None, color='k', alpha=1, edge_details=False):
        if ax is None:
            fig = plt.figure()
            ax = fig.add_subplot(111, projection='3d')
        for primitive in self.primitives:
            primitive.plot(ax=ax, color=color, alpha=alpha)
        return ax

    def babylon_points(self):
        points = []
        if hasattr(self, 'primitives') and \
                hasattr(self.primitives[0], 'start'):
            points = [[self.primitives[0].start.x,
                       self.primitives[0].start.y,
                       self.primitives[0].start.z]]
            for primitive in self.primitives:
                if hasattr(primitive, 'curve'):
                    points.extend(primitive.curve.evalpts)
                else:
                    points.append([primitive.end.x, primitive.end.y,
                                   primitive.end.z])
        elif hasattr(self, 'curve'):
            points = self.curve.evalpts
        elif hasattr(self, 'polygon_points'):
            points = self.polygon_points(50)
        return points

    def babylon_lines(self, points=None):
        if points is None:
            points = self.babylon_points()
        babylon_lines = {'points': points}
        babylon_lines.update(self.babylon_param())
        return [babylon_lines]

    def babylon_curves(self):
        points = self.babylon_points()
        babylon_curves = self.babylon_lines(points)[0]
        return babylon_curves


class BoundingRectangle(dc.DessiaObject):
    """
    Bounding rectangle.

    :param xmin: minimal x coordinate
    :type xmin: float
    :param xmax: maximal x coordinate
    :type xmax: float
    :param ymin: minimal y coordinate
    :type ymin: float
    :param ymax: maximal y coordinate
    :type ymax: float
    """

    def __init__(self, xmin: float, xmax: float, ymin: float, ymax: float, name: str = ''):
        self.xmin = xmin
        self.xmax = xmax
        self.ymin = ymin
        self.ymax = ymax
        dc.DessiaObject.__init__(self, name=name)

    def __getitem__(self, key):
        if key == 0:
            return self.xmin
        if key == 1:
            return self.xmax
        if key == 2:
            return self.ymin
        if key == 3:
            return self.ymax
        raise IndexError

    def bounds(self):
        """
        Return the bounds of the BoundingRectangle.
        """
        return self.xmin, self.xmax, self.ymin, self.ymax

    def plot(self, ax=None, color='k', linestyle='dotted'):
        """
        Plot of the bounding rectangle and its vertex.
        """

        if not ax:
            _, ax = plt.subplots()
        x = [self.xmin, self.xmax, self.xmax, self.xmin, self.xmin]
        y = [self.ymin, self.ymin, self.ymax, self.ymax, self.ymin]

        ax.plot(x, y, color=color, linestyle=linestyle)
        ax.scatter(x, y, color=color)
        return ax

    def area(self):
        """
        Calculates the area of the bounding rectangle.
        """
        return (self.xmax - self.xmin) * (self.ymax - self.ymin)

    def center(self):
        """
        Calculates the bounding rectangle center.
        """
        return volmdlr.Point2D(0.5 * (self.xmin + self.xmax), 0.5 * (self.ymin + self.ymax))

    def b_rectangle_intersection(self, b_rectangle2):
        """
        Returns True if there is an intersection with another specified
        bounding rectangle or False otherwise.

        :param b_rectangle2: bounding rectangle to verify intersection
        :type b_rectangle2: :class:`BoundingRectangle`
        """
        return self.xmin < b_rectangle2.xmax and self.xmax > b_rectangle2.xmin \
            and self.ymin < b_rectangle2.ymax and self.ymax > b_rectangle2.ymin

    def is_inside_b_rectangle(self, b_rectangle2):
        """
        Returns True if the bounding rectangle is totally inside another
        specified bounding rectangle and False otherwise.

        :param b_rectangle2: A bounding rectangle
        :type b_rectangle2: :class:`BoundingRectangle`
        """
        return (self.xmin >= b_rectangle2.xmin - 1e-6) and (self.xmax <= b_rectangle2.xmax + 1e-6) \
            and (self.ymin >= b_rectangle2.ymin - 1e-6) and (self.ymax <= b_rectangle2.ymax + 1e-6)

    def point_belongs(self, point: volmdlr.Point2D):
        """
        Returns True if a specified point is inside the bounding rectangle
        and False otherwise.

        :param point: A 2 dimensional point
        :type point: :class:`volmdlr.Point2D`
        """
        return self.xmin < point.x < self.xmax and self.ymin < point.y < self.ymax

    def intersection_area(self, b_rectangle2):
        """
        Calculates the intersection area between two bounding rectangle.

        :param b_rectangle2: A bounding rectangle
        :type b_rectangle2: :class:`BoundingRectangle`
        """
        if not self.b_rectangle_intersection(b_rectangle2):
            return 0
        if self.is_inside_b_rectangle(b_rectangle2) or b_rectangle2.is_inside_b_rectangle(self):
            return min(self.area(), b_rectangle2.area())

        lx = min(self.xmax, b_rectangle2.xmax) - max(self.xmin, b_rectangle2.xmin)
        ly = min(self.ymax, b_rectangle2.ymax) - max(self.ymin, b_rectangle2.ymin)

        return lx * ly

    def distance_to_b_rectangle(self, b_rectangle2):
        """
        Calculates the minimal distance between two bounding rectangles.

        :param b_rectangle2: A bounding rectangle
        :type b_rectangle2: :class:`BoundingRectangle`
        """
        if self.b_rectangle_intersection(b_rectangle2):
            return 0

        permute_b_rec1 = self
        permute_b_rec2 = b_rectangle2

        if permute_b_rec2.xmin < permute_b_rec1.xmin:
            permute_b_rec1, permute_b_rec2 = permute_b_rec2, permute_b_rec1
        dx = max(permute_b_rec2.xmin - permute_b_rec1.xmax, 0)

        if permute_b_rec2.ymin < permute_b_rec1.ymin:
            permute_b_rec1, permute_b_rec2 = permute_b_rec2, permute_b_rec1
        dy = max(permute_b_rec2.ymin - permute_b_rec1.ymax, 0)

        return (dx ** 2 + dy ** 2) ** 0.5

    def distance_to_point(self, point: volmdlr.Point2D):
        """
        Calculate the minimal distance between the bounding rectangle and
        a specified point.

        :param point: A 2 dimensional point
        :type point: :class:`volmdlr.Point2D`
        """
        if self.point_belongs(point):
            return min([self.xmax - point.x, point.y - self.xmin,
                        self.ymax - point.y, point.y - self.ymin])

        if point.x < self.xmin:
            dx = self.xmin - point.x
        elif self.xmax < point.x:
            dx = point.x - self.xmax
        else:
            dx = 0

        if point.y < self.ymin:
            dy = self.ymin - point.y
        elif self.ymax < point.y:
            dy = point.y - self.ymax
        else:
            dy = 0

        return (dx ** 2 + dy ** 2) ** 0.5


class BoundingBox(dc.DessiaObject):
    """
    An axis aligned boundary box
    """

    def __init__(self, xmin, xmax, ymin, ymax, zmin, zmax, name=''):
        self.xmin = xmin
        self.xmax = xmax
        self.ymin = ymin
        self.ymax = ymax
        self.zmin = zmin
        self.zmax = zmax

        dc.DessiaObject.__init__(self, name=name)

        self.center = volmdlr.Point3D(0.5 * (xmin + xmax), 0.5 * (ymin + ymax), 0.5 * (zmin + zmax))

    def __hash__(self):
        return sum(hash(point) for point in self.points)

    def __add__(self, other_bbox):
        return BoundingBox(min(self.xmin, other_bbox.xmin),
                           max(self.xmax, other_bbox.xmax),
                           min(self.ymin, other_bbox.ymin),
                           max(self.ymax, other_bbox.ymax),
                           min(self.zmin, other_bbox.zmin),
                           max(self.zmax, other_bbox.zmax))

    def to_dict(self, use_pointers: bool = True, memo=None, path: str = '#'):
        return {'object_class': 'volmdlr.core.BoundingBox',
                'name': self.name,
                'xmin': self.xmin,
                'xmax': self.xmax,
                'ymin': self.ymin,
                'ymax': self.ymax,
                'zmin': self.zmin,
                'zmax': self.zmax,
                }

    @property
    def points(self):
        return [volmdlr.Point3D(self.xmin, self.ymin, self.zmin),
                volmdlr.Point3D(self.xmax, self.ymin, self.zmin),
                volmdlr.Point3D(self.xmax, self.ymax, self.zmin),
                volmdlr.Point3D(self.xmin, self.ymax, self.zmin),
                volmdlr.Point3D(self.xmin, self.ymin, self.zmax),
                volmdlr.Point3D(self.xmax, self.ymin, self.zmax),
                volmdlr.Point3D(self.xmax, self.ymax, self.zmax),
                volmdlr.Point3D(self.xmin, self.ymax, self.zmax)]

    def plot(self, ax=None, color='gray'):
        if ax is None:
            fig = plt.figure()
            ax = fig.add_subplot(111, projection='3d')

        bbox_edges = [[self.points[0], self.points[1]],
                      [self.points[0], self.points[3]],
                      [self.points[0], self.points[4]],
                      [self.points[1], self.points[2]],
                      [self.points[1], self.points[5]],
                      [self.points[2], self.points[3]],
                      [self.points[2], self.points[6]],
                      [self.points[3], self.points[7]],
                      [self.points[4], self.points[5]],
                      [self.points[5], self.points[6]],
                      [self.points[6], self.points[7]],
                      [self.points[7], self.points[4]]]

        # x = [p[0] for p in self.points]
        # y = [p[1] for p in self.points]
        # z = [p[2] for p in self.points]
        # ax.scatter(x, y, z, color)
        for edge in bbox_edges:
            ax.plot3D([edge[0][0], edge[1][0]],
                      [edge[0][1], edge[1][1]],
                      [edge[0][2], edge[1][2]],
                      color=color)
        ax.set_xlabel('X Label')
        ax.set_ylabel('Y Label')
        ax.set_zlabel('Z Label')
        return ax

    @classmethod
    def from_bounding_boxes(cls, bounding_boxes):
        xmin = min(bb.xmin for bb in bounding_boxes)
        xmax = max(bb.xmax for bb in bounding_boxes)
        ymin = min(bb.ymin for bb in bounding_boxes)
        ymax = max(bb.ymax for bb in bounding_boxes)
        zmin = min(bb.zmin for bb in bounding_boxes)
        zmax = max(bb.zmax for bb in bounding_boxes)
        return cls(xmin, xmax, ymin, ymax, zmin, zmax)

    @classmethod
    def from_points(cls, points):
        # if len(points) == 0:
        #     return (0, 0, 0, 0, 0, 0)
        xmin = min(pt.x for pt in points)
        xmax = max(pt.x for pt in points)
        ymin = min(pt.y for pt in points)
        ymax = max(pt.y for pt in points)
        zmin = min(pt.z for pt in points)
        zmax = max(pt.z for pt in points)
        return cls(xmin, xmax, ymin, ymax, zmin, zmax)

    def to_frame(self):
        x = volmdlr.Vector3D((self.xmax - self.xmin), 0, 0)
        y = volmdlr.Vector3D(0, (self.ymax - self.ymin), 0)
        z = volmdlr.Vector3D(0, 0, (self.zmax - self.zmin))
        return volmdlr.Frame3D(self.center, x, y, z)

    def volume(self):
        return (self.xmax - self.xmin) * (self.ymax - self.ymin) * (
                self.zmax - self.zmin)

    def bbox_intersection(self, bbox2):
        return self.xmin < bbox2.xmax and self.xmax > bbox2.xmin \
               and self.ymin < bbox2.ymax and self.ymax > bbox2.ymin \
               and self.zmin < bbox2.zmax and self.zmax > bbox2.zmin

    def is_inside_bbox(self, bbox2):
        return (self.xmin >= bbox2.xmin - 1e-6) and (self.xmax <= bbox2.xmax + 1e-6) \
               and (self.ymin >= bbox2.ymin - 1e-6) and (self.ymax <= bbox2.ymax + 1e-6) \
               and (self.zmin >= bbox2.zmin - 1e-6) and (self.zmax <= bbox2.zmax + 1e-6)

    def intersection_volume(self, bbox2):
        if not self.bbox_intersection(bbox2):
            return 0
        if self.is_inside_bbox(bbox2) or bbox2.is_inside_bbox(self):
            return min(self.volume(), bbox2.volume())

        lx = min(self.xmax, bbox2.xmax) - max(self.xmin, bbox2.xmin)
        ly = min(self.ymax, bbox2.ymax) - max(self.ymin, bbox2.ymin)
        lz = min(self.zmax, bbox2.zmax) - max(self.zmin, bbox2.zmin)

        return lx * ly * lz

    # def intersection_volume(self, bbox2):
    #     if not self.bbox_intersection(bbox2):
    #         return 0
    #
    #     permute_bbox1 = self
    #     permute_bbox2 = bbox2
    #
    #     if permute_bbox2.xmin < permute_bbox1.xmin:
    #         permute_bbox1, permute_bbox2 = permute_bbox2, permute_bbox1
    #     lx = permute_bbox1.xmax - permute_bbox2.xmin
    #
    #     if permute_bbox2.ymin < permute_bbox1.ymin:
    #         permute_bbox1, permute_bbox2 = permute_bbox2, permute_bbox1
    #     ly = permute_bbox1.ymax - permute_bbox2.ymin
    #
    #     if permute_bbox2.zmin < permute_bbox1.zmin:
    #         permute_bbox1, permute_bbox2 = permute_bbox2, permute_bbox1
    #     lz = permute_bbox1.zmax - permute_bbox2.zmin
    #
    #     return lx*ly*lz

    def distance_to_bbox(self, bbox2):
        if self.bbox_intersection(bbox2):
            return 0

        permute_bbox1 = self
        permute_bbox2 = bbox2

        if permute_bbox2.xmin < permute_bbox1.xmin:
            permute_bbox1, permute_bbox2 = permute_bbox2, permute_bbox1
        dx = max(permute_bbox2.xmin - permute_bbox1.xmax, 0)

        if permute_bbox2.ymin < permute_bbox1.ymin:
            permute_bbox1, permute_bbox2 = permute_bbox2, permute_bbox1
        dy = max(permute_bbox2.ymin - permute_bbox1.ymax, 0)

        if permute_bbox2.zmin < permute_bbox1.zmin:
            permute_bbox1, permute_bbox2 = permute_bbox2, permute_bbox1
        dz = max(permute_bbox2.zmin - permute_bbox1.zmax, 0)

        return (dx ** 2 + dy ** 2 + dz ** 2) ** 0.5

    def point_belongs(self, point):
        return self.xmin < point[0] < self.xmax \
               and self.ymin < point[1] < self.ymax \
               and self.zmin < point[2] < self.zmax

    def distance_to_point(self, point):
        if self.point_belongs(point):
            return min([self.xmax - point[0], point[0] - self.xmin,
                        self.ymax - point[1], point[1] - self.ymin,
                        self.zmax - point[2], point[2] - self.zmin])

        if point[0] < self.xmin:
            dx = self.xmin - point[0]
        elif self.xmax < point[0]:
            dx = point[0] - self.xmax
        else:
            dx = 0

        if point[1] < self.ymin:
            dy = self.ymin - point[1]
        elif self.ymax < point[1]:
            dy = point[1] - self.ymax
        else:
            dy = 0

        if point[2] < self.zmin:
            dz = self.zmin - point[2]
        elif self.zmax < point[2]:
            dz = point[2] - self.zmax
        else:
            dz = 0
        return (dx ** 2 + dy ** 2 + dz ** 2) ** 0.5

    def babylon_script(self):
        height = self.ymax - self.ymin
        width = self.xmax - self.xmin
        depth = self.zmax - self.zmin
        s = 'var box = BABYLON.MeshBuilder.CreateBox("box", {{height: {}, width: {}, depth: {}}}, scene);\n'.format(
            height, width, depth)
        s += 'box.setPositionWithLocalVector(new BABYLON.Vector3({},{},{}));\n'.format(
            self.center[0], self.center[1], self.center[2])
        s += 'var bboxmat = new BABYLON.StandardMaterial("bboxmat", scene);\n'
        s += 'bboxmat.alpha = 0.4;\n'
        s += 'var DTWidth = {};\n'.format(width * 60)
        s += 'var DTHeight = {};\n'.format(height * 60)
        s += 'var font_type = "Arial";\n'
        s += 'var text = "{}";\n'.format(self.name)
        s += 'var dynamicTexture = new BABYLON.DynamicTexture("DynamicTexture", {width:DTWidth, height:DTHeight}, scene);\n'
        s += 'var ctx = dynamicTexture.getContext();\n'
        s += 'var size = 0.8;\n'
        s += 'ctx.font = size + "px " + font_type;\n'
        s += 'var textWidth = ctx.measureText(text).width;\n'
        s += 'var ratio = textWidth/size;\n'
        s += 'var font_size = Math.floor(DTWidth / ratio);\n'
        s += 'var font = font_size + "px " + font_type;\n'
        s += 'dynamicTexture.drawText(text, null, null, font, "#000000", "#ffffff", false);\n'
        s += 'bboxmat.diffuseTexture = dynamicTexture;\n'
        s += 'box.material = bboxmat;\n'
        return s


class VolumeModel(dc.PhysicalObject):
    """
    A class containing one or several :class:`volmdlr.core.Primitive3D`.

    :param primitives: The vector's abscissa
    :type primitives: List[:class:`volmdlr.core.Primitive3D`]
    :param name: The VolumeModel's name
    :type name: str
    """
    _standalone_in_db = True
    _eq_is_data_eq = True
    _non_serializable_attributes = ['shells', 'bounding_box']
    _non_data_eq_attributes = ['name', 'shells', 'bounding_box', 'contours',
                               'faces']
    _non_data_hash_attributes = ['name', 'shells', 'bounding_box', 'contours',
                                 'faces']
    _dessia_methods = ['to_stl_model']

    def __init__(self, primitives: List[Primitive3D], name: str = ''):
        self.primitives = primitives
        self.name = name
        self.shells = []
        self._bbox = None
        dc.PhysicalObject.__init__(self, name=name)

    def __hash__(self):
        return sum(hash(point) for point in self.primitives)

    # def _extract_shells(self):
    #     shells = []
    #     for primitive in self.primitives:
    #         if isinstance(primitive, Shell3D):
    #             shells.append(primitive)
    #     return shells

    def __eq__(self, other):
        if self.__class__.__name__ != other.__class__.__name__:
            return False
        equ = True
        if len(self.primitives) != len(other.primitives):
            return False
        for p1, p2 in zip(self.primitives, other.primitives):
            equ = equ and p1 == p2
        return equ

    @property
    def bounding_box(self):
        """
        Returns the bounding box.
        """
        if not self._bbox:
            self._bbox = self._bounding_box()
        return self._bbox

    @bounding_box.setter
    def bounding_box(self, new_bounding_box):
        self._bbox = new_bounding_box

    def _bounding_box(self) -> BoundingBox:
        """
        Computes the bounding box of the model.
        """
        return BoundingBox.from_bounding_boxes([p.bounding_box for p in self.primitives])

    def volume(self) -> float:
        """
        Return the sum of volumes of the primitives.

        It does not make any boolean operation in case of overlaping.
        """
        volume = 0
        for primitive in self.primitives:
            volume += primitive.volume()
        return volume

    def rotation(self, center: volmdlr.Point3D, axis: volmdlr.Vector3D,
                 angle: float):
        """
        Rotates the VolumeModel.

        :param center: rotation center
        :param axis: rotation axis
        :param angle: angle rotation
        :return: a new rotated VolumeModel
        """
        new_primitives = [
            primitive.rotation(center, axis, angle) for
            primitive in self.primitives]
        return VolumeModel(new_primitives, self.name)

    def rotation_inplace(self, center: volmdlr.Point3D, axis: volmdlr.Vector3D,
                         angle: float):
        """
        Rotates the VolumeModel. Object is updated inplace.

        :param center: rotation center
        :param axis: rotation axis
        :param angle: rotation angle
        """
        for primitive in self.primitives:
            primitive.rotation_inplace(center, axis, angle)
        self.bounding_box = self._bounding_box()

    def translation(self, offset: volmdlr.Vector3D):
        """
        Translates the VolumeModel.

        :param offset: translation vector
        :return: A new translated VolumeModel
        """
        new_primitives = [primitive.translation(offset) for
                          primitive in self.primitives]
        return VolumeModel(new_primitives, self.name)

    def translation_inplace(self, offset: volmdlr.Vector3D):
        """
        Translates the VolumeModel. Object is updated inplace.

        :param offset: translation vector
        """
        for primitives in self.primitives:
            primitives.translation_inplace(offset)
        self.bounding_box = self._bounding_box()

    def frame_mapping(self, frame: volmdlr.Frame3D, side: str):
        """
        Changes frame_mapping and return a new VolumeModel
        side = 'old' or 'new'
        """
        new_primitives = [primitive.frame_mapping(frame, side)
                          for primitive in self.primitives]
        return VolumeModel(new_primitives, self.name)

    def frame_mapping_inplace(self, frame: volmdlr.Frame3D, side: str):
        """
        Changes frame_mapping and the object is updated inplace
        side = 'old' or 'new'
        """
        for primitives in self.primitives:
            primitives.frame_mapping_inplace(frame, side)
        self.bounding_box = self._bounding_box()

    def copy(self, deep=True, memo=None):
        """
        Specific copy
        """
        new_primitives = [primitive.copy(deep=deep, memo=memo) for primitive in self.primitives]
        return VolumeModel(new_primitives, self.name)

    def plot2d(self, ax=None, color=None):
        fig = plt.figure()
        if ax is None:
            ax = fig.add_subplot(111, projection='3d')

        for i, shell in enumerate(self.shells):
            bbox = shell.bbox()
            bbox.plot(ax, color[i])

        return ax

    def plot(self, equal_aspect=True):
        """
        Matplotlib plot of model.
        To use for debug.
        """
        fig = plt.figure()
        ax = fig.add_subplot(111, projection='3d', adjustable='box')
        for primitive in self.primitives:
            primitive.plot(ax)
        if equal_aspect:
            # ax.set_aspect('equal')
            ax.set_aspect('auto')
        ax.margins(0.1)
        return ax

    def freecad_script(self, fcstd_filepath,
                       freecad_lib_path='/usr/lib/freecad/lib',
                       export_types=('fcstd',),
                       save_to='',
                       tolerance=0.0001):
        """
        Generates python a FreeCAD definition of model.

        :param fcstd_filename: a filename without extension to give the name at the fcstd part written in python code
        :type fcstd_filename:str
        """
        fcstd_filepath = os.path.abspath(fcstd_filepath)
        fcstd_filepath = fcstd_filepath.replace('\\', '\\\\')
        freecad_lib_path = freecad_lib_path.replace('\\', '\\\\')

        s = '# -*- coding: utf-8 -*-\n'
        if freecad_lib_path != '':
            s += "import sys\nsys.path.append('" + freecad_lib_path + "')\n"

        s += "import math\nimport FreeCAD as fc\nimport Part\n\ndoc=fc.newDocument('doc')\n\n"
        for ip, primitive in enumerate(self.primitives):
            if primitive.name == '':
                primitive_name = f'Primitive_{ip}'
            else:
                primitive_name = f'Primitive_{ip}_{primitive.name}'
            s += f"part = doc.addObject('App::Part','{primitive_name}')\n"
            if hasattr(primitive, 'FreeCADExport'):
                sp = primitive.FreeCADExport(ip)
                if sp != '':
                    #                        s += (sp+'\n')
                    s += (sp)
                    s += f'shapeobj = doc.addObject("Part::Feature","{primitive_name}")\n'
                    # if isinstance(primitive, BSplineCurve3D) \
                    #         or isinstance(primitive, BSplineSurface3D) \
                    #         or isinstance(primitive, Circle3D) \
                    #         or isinstance(primitive, LineSegment3D) \
                    #         or isinstance(primitive, Ellipse3D):
                    #     #                            print(primitive)
                    #     #                            s += 'S = Part.Shape([primitive{}])\n'.format(ip)
                    #     #                            s += 'shapeobj.Shape = S\n'
                    #     s += 'shapeobj.Shape = primitive{}.toShape()\n'.format(
                    #         ip)
                    # else:
                    s += f"shapeobj.Shape = primitive{ip}\n"
                    s += 'part.addObject(shapeobj)\n\n'
            # --------------------DEBUG-------------------
        #                else:
        #                    raise NotImplementedError
        # ---------------------------------------------

        s += 'doc.recompute()\n'
        if 'fcstd' in export_types:
            s += "doc.saveAs('" + fcstd_filepath + ".fcstd')\n\n"
        if 'stl' in export_types:
            s += f"import Mesh\nMesh.export(doc.Objects,'{fcstd_filepath}.stl', tolerance={tolerance})\n"
        if 'step' in export_types:
            s += f"Part.export(doc.Objects,'{fcstd_filepath}.step')\n"

        if save_to != '':
            with open(os.path.abspath(save_to), 'w') as file:
                file.write(s)
        return s

    def freecad_export(self, fcstd_filepath,
                       python_path='python3',
                       freecad_lib_path='/usr/lib/freecad/lib',
                       export_types=('fcstd',),
                       tolerance=0.0001):
        """
        Export model to .fcstd FreeCAD standard

        :param python_path: path of python binded to freecad

            * on windows: something like C:\\\\Program Files\\\\FreeCAD X.XX\\\\bin\\\\python
            * on linux: python if installed by a dstribution package
        :param filepath: path of fcstd file (without extension)
        :param freecad_lib_path: FreeCAD.so lib path (/usr/lib/freecad/lib in general)
        :param tolerance: the tolerance of tesselation for mesh exports

        """
        fcstd_filepath = os.path.abspath(fcstd_filepath)
        s = self.freecad_script(fcstd_filepath,
                                freecad_lib_path=freecad_lib_path,
                                export_types=export_types,
                                tolerance=tolerance)
        with tempfile.NamedTemporaryFile(suffix=".py", delete=False) as f:
            f.write(bytes(s, 'utf8'))

        arg = f.name
        output = subprocess.call([python_path, arg])

        f.close()
        os.remove(f.name)
        return output

    # def babylon_script(self, use_cdn=True, debug=False):
    #     # env = Environment(loader=PackageLoader('volmdlr', 'templates'),
    #     #                   autoescape=select_autoescape(['html', 'xml']))
    #     #
    #     # template = env.get_template('babylon.html')
    #
    #     bbox = self._bounding_box()
    #     center = bbox.center
    #     max_length = max([bbox.xmax - bbox.xmin,
    #                       bbox.ymax - bbox.ymin,
    #                       bbox.zmax - bbox.zmin])
    #
    #     primitives_strings = []
    #     for primitive in self.primitives:
    #         if hasattr(primitive, 'babylon_script'):
    #             primitives_strings.append(primitive.babylon_script())
    #
    #     return template.render(name=self.name,
    #                            center=tuple(center),
    #                            length=2 * max_length,
    #                            primitives_strings=primitives_strings,
    #                            use_cdn=use_cdn,
    #                            debug=debug)
    #
    # def babylonjs_from_script(self, page_name=None, use_cdn=True, debug=False):
    #     script = self.babylon_script(use_cdn=use_cdn, debug=debug)
    #
    #     if page_name is None:
    #         with tempfile.NamedTemporaryFile(suffix=".html",
    #                                          delete=False) as file:
    #             file.write(bytes(script, 'utf8'))
    #         page_name = file.name
    #     else:
    #         page_name += '.html'
    #         with open(page_name, 'w')  as file:
    #             file.write(script)
    #
    #     webbrowser.open('file://' + os.path.realpath(page_name))

    def babylon_data(self):
        meshes = []
        lines = []
        for primitive in self.primitives:
            if hasattr(primitive, 'babylon_meshes'):
                meshes.extend(primitive.babylon_meshes())
            if hasattr(primitive, 'babylon_curves'):
                lines.append(primitive.babylon_curves())

        bbox = self.bounding_box
        center = bbox.center
        max_length = max([bbox.xmax - bbox.xmin,
                          bbox.ymax - bbox.ymin,
                          bbox.zmax - bbox.zmin])

        babylon_data = {'meshes': meshes,
                        'lines': lines,
                        'max_length': max_length,
                        'center': list(center)}

        return babylon_data

    @classmethod
    def babylonjs_script(cls, babylon_data, use_cdn=True,
                         debug=False):
        if use_cdn:
            script = volmdlr.templates.babylon_unpacker_cdn_header  # .substitute(name=page_name)
        else:
            script = volmdlr.templates.babylon_unpacker_embedded_header  # .substitute(name=page_name)

        script += volmdlr.templates.babylon_unpacker_body_template.substitute(
            babylon_data=babylon_data)
        return script

    def babylonjs(self, page_name=None, use_cdn=True, debug=False):
        babylon_data = self.babylon_data()
        script = self.babylonjs_script(babylon_data, use_cdn=use_cdn,
                                       debug=debug)
        if page_name is None:
            with tempfile.NamedTemporaryFile(suffix=".html",
                                             delete=False) as file:
                file.write(bytes(script, 'utf8'))
            page_name = file.name
        else:
            if not page_name.endswith('.html'):
                page_name += '.html'
            with open(page_name, 'w') as file:
                file.write(script)

        webbrowser.open('file://' + os.path.realpath(page_name))

        return page_name

    def save_babylonjs_to_file(self, filename: str = None,
                               use_cdn=True, debug=False):
        babylon_data = self.babylon_data()
        script = self.babylonjs_script(babylon_data, use_cdn=use_cdn,
                                       debug=debug)
        if filename is None:
            with tempfile.NamedTemporaryFile(suffix=".html",
                                             delete=False) as file:
                file.write(bytes(script, 'utf8'))
                return file.name

        if not filename.endswith('.html'):
            filename += '.html'

            with open(filename, 'w') as file:
                file.write(script)
            return filename

    def to_stl_model(self):
        mesh = self.primitives[0].triangulation()
        for primitive in self.primitives[1:]:
            mesh.merge_mesh(primitive.triangulation())
        stl = mesh.to_stl()
        return stl

    def to_stl(self, filepath: str):
        if not filepath.endswith('.stl'):
            filepath += '.stl'
        with open(filepath, 'wb') as file:
            self.to_stl_stream(file)

    def to_stl_stream(self, stream: dcf.BinaryFile):
        stl = self.to_stl_model()
        stl.save_to_stream(stream)
        return stream

    def to_step(self, filepath: str):
        if not (filepath.endswith('.step') or filepath.endswith('.stp')):
            filepath += '.step'
        with open(filepath, 'w') as file:
            self.to_step_stream(file)

    def to_step_stream(self, stream: dcf.StringFile):

        step_content = STEP_HEADER.format(name=self.name,
                                          filename='',
                                          timestamp=datetime.now().isoformat(),
                                          version=volmdlr.__version__)
        current_id = 8

        for primitive in self.primitives:
            if primitive.__class__.__name__ == 'OpenShell3D':
                primitive_content, primitive_id, face_ids = primitive.to_step_face_ids(current_id)
            else:
                primitive_content, primitive_id = primitive.to_step(current_id)

            step_content += primitive_content

            product_definition_context_id = primitive_id + 1
            step_content += f"#{product_definition_context_id} = PRODUCT_DEFINITION_CONTEXT('part definition',#2,'design');\n"

            product_context_id = product_definition_context_id + 1
            step_content += f"#{product_context_id} = PRODUCT_CONTEXT('',#2,'mechanical');\n"
            product_id = product_context_id + 1
            step_content += f"#{product_id} = PRODUCT('{primitive.name}'," \
                            f"'{primitive.name}','',(#{product_context_id}));\n"
            product_definition_formation_id = product_id + 1
            step_content += f"#{product_definition_formation_id} = PRODUCT_DEFINITION_FORMATION('','',#{product_id});\n"
            product_definition_id = product_definition_formation_id + 1
            step_content += f"#{product_definition_id} = PRODUCT_DEFINITION('design'," \
                            f"'',#{product_definition_formation_id},#{product_definition_context_id});\n"
            product_definition_shape_id = product_definition_id + 1
            step_content += f"#{product_definition_shape_id} = PRODUCT_DEFINITION_SHAPE(''," \
                            f"'',#{product_definition_id});\n"
            shape_definition_repr_id = product_definition_shape_id + 1
            step_content += "#{} = SHAPE_DEFINITION_REPRESENTATION(#{},#{});\n".format(shape_definition_repr_id,
                                                                                       product_definition_shape_id,
                                                                                       primitive_id
                                                                                       )
            product_related_category = shape_definition_repr_id + 1
            step_content += f"#{product_related_category} = PRODUCT_RELATED_PRODUCT_CATEGORY(" \
                            f"'part',$,(#{product_id}));\n"
            draughting_id = product_related_category + 1
            step_content += f"#{draughting_id} = DRAUGHTING_PRE_DEFINED_CURVE_FONT('continuous');\n"
            color_id = draughting_id + 1
            primitive_color = (1, 1, 1)
            if hasattr(primitive, 'color') and primitive.color is not None:
                primitive_color = primitive.color
            step_content += f"#{color_id} = COLOUR_RGB('',{round(float(primitive_color[0]), 4)}," \
                            f"{round(float(primitive_color[1]), 4)}, {round(float(primitive_color[2]), 4)});\n"

            curve_style_id = color_id + 1
            step_content += f"#{curve_style_id} = CURVE_STYLE('',#{draughting_id}," \
                            f"POSITIVE_LENGTH_MEASURE(0.1),#{color_id});\n"

            fill_area_color_id = curve_style_id + 1
            step_content += f"#{fill_area_color_id} = FILL_AREA_STYLE_COLOUR('',#{color_id});\n"

            fill_area_id = fill_area_color_id + 1
            step_content += f"#{fill_area_id} = FILL_AREA_STYLE('',#{fill_area_color_id});\n"

            suface_fill_area_id = fill_area_id + 1
            step_content += f"#{suface_fill_area_id} = SURFACE_STYLE_FILL_AREA(#{fill_area_id});\n"

            suface_side_style_id = suface_fill_area_id + 1
            step_content += f"#{suface_side_style_id} = SURFACE_SIDE_STYLE('',(#{suface_fill_area_id}));\n"

            suface_style_usage_id = suface_side_style_id + 1
            step_content += f"#{suface_style_usage_id} = SURFACE_STYLE_USAGE(.BOTH.,#{suface_side_style_id});\n"

            presentation_style_id = suface_style_usage_id + 1

            step_content += f"#{presentation_style_id} = PRESENTATION_STYLE_ASSIGNMENT((#{suface_style_usage_id}," \
                            f"#{curve_style_id}));\n"

            styled_item_id = presentation_style_id + 1

            if primitive.__class__.__name__ == 'OpenShell3D':
                for face_id in face_ids:
                    step_content += f"#{styled_item_id} = STYLED_ITEM('color',(#{presentation_style_id})," \
                                    f"#{face_id});\n"
                    styled_item_id += 1
                styled_item_id -= 1
            else:
                step_content += f"#{styled_item_id} = STYLED_ITEM('color',(#{presentation_style_id})," \
                                f"#{primitive_id});\n"

            current_id = styled_item_id + 1

        step_content += STEP_FOOTER

        stream.write(step_content)

    def volmdlr_volume_model(self):
        return self


class MovingVolumeModel(VolumeModel):
    def __init__(self, primitives, step_frames, name=''):
        VolumeModel.__init__(self, primitives=primitives, name=name)
        self.step_frames = step_frames

        if not self.is_consistent():
            raise dc.ConsistencyError

    def is_consistent(self):
        n_primitives = len(self.primitives)
        for frames in self.step_frames:
            if len(frames) != n_primitives:
                return False
        return True

    def step_volume_model(self, istep):
        primitives = []
        for primitive, frame in zip(self.primitives, self.step_frames[istep]):
            primitives.append(
                primitive.frame_mapping(frame, side='old'))
        return VolumeModel(primitives)

    # def babylon_script(self, use_cdn=True, debug=False):
    #
    #     env = Environment(loader=PackageLoader('volmdlr', 'templates'),
    #                       autoescape=select_autoescape(['html', 'xml']))
    #
    #     template = env.get_template('babylon.html')
    #
    #     bbox = self._bounding_box()
    #     center = bbox.center
    #     max_length = max([bbox.xmax - bbox.xmin,
    #                       bbox.ymax - bbox.ymin,
    #                       bbox.zmax - bbox.zmin])
    #
    #     primitives_strings = []
    #     for primitive in self.primitives:
    #         if hasattr(primitive, 'babylon_script'):
    #             primitives_strings.append(primitive.babylon_script())
    #
    #     positions = []
    #     orientations = []
    #     for step in self.step_frames:
    #         step_positions = []
    #         step_orientations = []
    #
    #         for frame in step:
    #             step_positions.append(list(frame.origin))
    #             step_orientations.append([list(frame.u),
    #                                       list(frame.v),
    #                                       list(frame.w)])
    #
    #         positions.append(step_positions)
    #         orientations.append(step_orientations)
    #
    #     return template.render(name=self.name,
    #                            center=tuple(center),
    #                            length=2 * max_length,
    #                            primitives_strings=primitives_strings,
    #                            positions=positions,
    #                            orientations=orientations,
    #                            use_cdn=use_cdn,
    #                            debug=debug)

    def babylon_data(self):
        meshes = []
        primitives_to_meshes = []
        for ip, primitive in enumerate(self.primitives):
            if hasattr(primitive, 'babylon_meshes'):
                meshes.extend(primitive.babylon_meshes())
                primitives_to_meshes.append(ip)

        bbox = self._bounding_box()
        center = bbox.center
        max_length = max([bbox.xmax - bbox.xmin,
                          bbox.ymax - bbox.ymin,
                          bbox.zmax - bbox.zmin])

        steps = []
        for istep, frames in enumerate(self.step_frames):

            # step_positions = []
            # step_orientations = []
            step = {'time': istep}
            for iframe, frame in enumerate(frames):
                if iframe in primitives_to_meshes:
                    imesh = primitives_to_meshes.index(iframe)
                    step[imesh] = {}
                    step[imesh]['position'] = list(round(frame.origin, 6))
                    step[imesh]['orientations'] = [list(round(frame.u, 6)),
                                                   list(round(frame.v, 6)),
                                                   list(round(frame.w, 6))]

            steps.append(step)

        babylon_data = {'meshes': meshes,
                        'max_length': max_length,
                        'center': list(center),
                        'steps': steps}
        return babylon_data<|MERGE_RESOLUTION|>--- conflicted
+++ resolved
@@ -4,6 +4,7 @@
 
 """
 
+import math
 import os
 import subprocess
 import tempfile
@@ -43,190 +44,6 @@
 '''
 
 
-<<<<<<< HEAD
-def find_and_replace(string, find, replace):
-    """
-    Finds a string in a string and replace it
-    """
-    index = string.find(find)
-    if index != -1:
-        try:
-            # verifie si il reste pas des chiffre apres
-            int(string[index + len(find)])
-        except (ValueError, IndexError):
-            # on remplace
-            return string[:index] + replace + string[index + len(find):]
-        else:
-            return string[:index] + find_and_replace(string[index + len(find)],
-                                                     find, replace)
-    return string
-
-
-def set_to_list(step_set):
-    char_list = step_set.split(',')
-    char_list[0] = char_list[0][1:]
-    char_list[-1] = char_list[-1][:-1]
-    return list(char_list)
-
-
-def delete_node_and_predecessors(graph, node):
-    """
-    A recursive method for deleting a node and its predecessors in a networkx
-    graph.
-
-    :param graph: A networkx graph
-    :type graph: :class:`networkx.Graph`
-    :param node: A node of the graph
-    :type node: Any
-    """
-    predecessors = list(graph.predecessors(node))
-    graph.remove_node(node)
-    for predecessor in predecessors:
-        delete_node_and_predecessors(graph, predecessor)
-
-
-def delete_node_and_successors(graph, node):
-    """
-    A recursive method for deleting a node and its successors in a networkx
-    graph.
-
-    :param graph: A networkx graph
-    :type graph: :class:`networkx.Graph`
-    :param node: A node of the graph
-    :type node: Any
-    """
-    successors = list(graph.successors(node))
-    graph.remove_node(node)
-    for successor in successors:
-        delete_node_and_successors(graph, successor)
-
-
-def clockwise_angle(vector1, vector2):
-    """
-    Return the clockwise angle in radians between vector1 and vector2.
-    """
-    vector0 = volmdlr.O2D
-    if vector0 in (vector1, vector2):
-        return 0
-
-    dot = vector1.dot(vector2)
-    norm_vec_1 = vector1.norm()
-    norm_vec_2 = vector2.norm()
-    sol = dot / (norm_vec_1 * norm_vec_2)
-    cross = vector1.cross(vector2)
-    if math.isclose(sol, 1, abs_tol=1e-6):
-        inner_angle = 0
-    elif math.isclose(sol, -1, abs_tol=1e-6):
-        inner_angle = math.pi
-    else:
-        inner_angle = math.acos(sol)
-
-    if cross < 0:
-        return inner_angle
-
-    return volmdlr.TWO_PI - inner_angle
-
-
-def vectors3d_angle(vector1, vector2):
-    """
-    Computes the angle between two 3 dimensional vectors.
-
-    :param vector1: The fist 3 dimensional vector
-    :type vector1: :class:`volmdlr.Vector3D`
-    :param vector2: The second 3 dimensional vectors
-    :type vector2: :class:`volmdlr.Vector3D`
-    :return: The angle between the two vectors
-    :rtype: flaot
-    """
-    dot = vector1.dot(vector2)
-    ratio = dot / (vector1.norm() * vector2.norm())
-    if ratio < -1:
-        ratio = -1
-    elif ratio > 1:
-        ratio = 1
-    theta = math.acos(ratio)
-
-    return theta
-
-
-def sin_cos_angle(u1, u2):
-    """
-    Returns an angle between 0 and 2*PI verifying cos(theta)=u1, sin(theta)=u2.
-
-    :param u1: The value of the cosinus of the returned angle
-    :type u1: float
-    :param u2: The value of the sinus of the returned angle
-    :type u2: flaot
-    :return: The angle verifying the two equations
-    :rtype: float
-    """
-    if u1 < -1:
-        u1 = -1
-    elif u1 > 1:
-        u1 = 1
-    if u2 < -1:
-        u2 = -1
-    elif u2 > 1:
-        u2 = 1
-
-    if u1 > 0:
-        if u2 >= 0:
-            theta = math.acos(u1)
-        else:
-            theta = volmdlr.TWO_PI + math.asin(u2)
-    else:
-        if u2 >= 0:
-            theta = math.acos(u1)
-        else:
-            theta = volmdlr.TWO_PI - math.acos(u1)
-    if math.isclose(theta, volmdlr.TWO_PI, abs_tol=1e-9):
-        return 0.
-    return theta
-
-
-def delete_double_pos(points, triangles):
-    points_to_indexes = {}
-
-    for index, point in enumerate(points):
-        if point not in points_to_indexes:
-            points_to_indexes[point] = [index]
-        else:
-            points_to_indexes[point].append(index)
-
-    new_points = []
-    index_to_modified_index = {}
-    for i, (point, indexes) in enumerate(points_to_indexes.items()):
-        new_points.append(point)
-        index_to_modified_index[indexes[0]] = i
-
-    index_to_new_index = {}
-
-    for indexes in points_to_indexes.values():
-        for index in indexes[1:]:
-            index_to_new_index[index] = indexes[0]
-
-    new_triangles = []
-    for face_triangles in triangles:
-        if face_triangles is None:
-            continue
-        new_face_triangles = []
-        for triangle_ in face_triangles:
-            new_triangle = []
-            for index in triangle_:
-                if index in index_to_new_index:
-                    modified_index = index_to_modified_index[
-                        index_to_new_index[index]]
-                else:
-                    modified_index = index_to_modified_index[index]
-                new_triangle.append(modified_index)
-            new_face_triangles.append(tuple(new_triangle))
-        new_triangles.append(new_face_triangles)
-
-    return new_points, new_triangles
-
-
-=======
->>>>>>> a4156e98
 def determinant(vec1, vec2, vec3):
     """
     Calculates the determinant for a three vector matrix.
@@ -1429,7 +1246,6 @@
                             f"#{curve_style_id}));\n"
 
             styled_item_id = presentation_style_id + 1
-
             if primitive.__class__.__name__ == 'OpenShell3D':
                 for face_id in face_ids:
                     step_content += f"#{styled_item_id} = STYLED_ITEM('color',(#{presentation_style_id})," \
