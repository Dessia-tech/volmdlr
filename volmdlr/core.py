--- conflicted
+++ resolved
@@ -381,13 +381,9 @@
             self.UpdateBasisPrimitives()
 
 
-<<<<<<< HEAD
-    def plot(self, ax=None, color='k',
+    def plot(self, ax=None, color='k', alpha=1,
              plot_points=False, equal_aspect=True):
-=======
-    def plot(self, ax=None, color='k', alpha=1, arrow=False, width=None,
-             plot_points=False):
->>>>>>> 16e17819
+
         if ax is None:
             fig, ax = plt.subplots()
 
@@ -395,19 +391,8 @@
             ax.set_aspect('equal')
 
         for element in self.primitives:
-<<<<<<< HEAD
-            element.plot(ax=ax, color=color, plot_points=plot_points)
-=======
-            if element.__class__.__name__ == 'LineSegment2D':
-                element.plot(ax=ax,
-                             color=color, 
-                             alpha=alpha, 
-                             arrow=arrow,
-                             width=width,
-                             plot_points=plot_points)
-            else:
-                element.plot(ax, color=color, alpha=alpha)
->>>>>>> 16e17819
+            element.plot(ax=ax, color=color, alpha=alpha, plot_points=plot_points)
+
 
         ax.margins(0.1)
         plt.show()
