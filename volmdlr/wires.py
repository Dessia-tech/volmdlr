--- conflicted
+++ resolved
@@ -95,23 +95,9 @@
         these points if False
         """
         primitives = []
-<<<<<<< HEAD
-        # TODO: Check if it is: self.primitive_to_index[primitive1] OR self.primitive_to_index(primitive1)
-        # ip1 = self.primitive_to_index[primitive1]
-        # ip2 = self.primitive_to_index[primitive2]
-        
         ip1 = self.primitive_to_index(primitive1)
         ip2 = self.primitive_to_index(primitive2)
-        
-        # ip1 = self.primitives.index(primitive1)
-        # ip2 = self.primitives.index(primitive2)
-
-        
-=======
-        ip1 = self.primitive_to_index(primitive1)
-        ip2 = self.primitive_to_index(primitive2)
-
->>>>>>> 187683bc
+
         if inside:
             if ip1 < ip2:
                 pass
@@ -176,7 +162,6 @@
 
         discretized_points = self.discretization_points(discretization_parameter)
         bspline_curve = volmdlr.edges.BSplineCurve3D.from_points_interpolation(discretized_points, degree)
-<<<<<<< HEAD
 
         return bspline_curve 
     
@@ -193,9 +178,6 @@
         else:
             return belongs.index(True)
 
-=======
-        return bspline_curve
->>>>>>> 187683bc
 
     def abscissa(self, point):
         
@@ -206,6 +188,7 @@
             length += primitive.length()
 
         return length
+
 
 class Wire2D(volmdlr.core.CompositePrimitive2D, Wire):
     """
@@ -386,19 +369,9 @@
         return intersection_points
     
     def wire_intersections(self, wire):
-<<<<<<< HEAD
-        '''
-        
-        '''
-        
-        intersections = []
-        for primitive in wire.primitives: 
-            if self.linesegment_intersections(primitive) != []:
-=======
         intersections = []
         for primitive in wire.primitives: 
             if self.linesegment_intersections(primitive):
->>>>>>> 187683bc
                 a = self.linesegment_intersections(primitive)
                 intersections.append([a[0][0], a[0][1]])
                 
@@ -410,177 +383,8 @@
         #         intersections_points.append(wire.line_intersections(primitive)[0][0])
         #         edges.append(primitive)
 
-<<<<<<< HEAD
-                
         return intersections
 
-    def cut_by_wire(self, wire):
-        """
-        Cut a wire2d (contour2d) with a wire2d
-        """
-        # TODO: To be checked: it is an adapted version of 'cut_by_line'
-                
-        intersections = self.wire_intersections(wire)
-
-        n_inter = len(intersections)
-        if not intersections:
-            return [self]
-
-        if n_inter < 2:
-            return [self]
-        elif n_inter % 2 == 0:
-
-            contours = []
-            primitives_split = [primitive.split(point) \
-                                for point, primitive in intersections]
-            x = [(ip, wire.abscissa(point)) \
-                 for ip, (point, _) in enumerate(intersections)]
-            intersection_to_primitives_index = {
-                i: self.primitives.index(primitive) \
-                for i, (_, primitive) in enumerate(intersections)}
-            sorted_inter_index = [x[0] for x in sorted(x, key=lambda x: x[1])]
-            sorted_inter_index_dict = {i: ii for ii, i in
-                                       enumerate(sorted_inter_index)}
-            sorted_inter_index_dict[n_inter] = sorted_inter_index_dict[0]
-
-            # Side 1: opposite side of begining of contour
-            remaining_transitions1 = [i for i in range(n_inter // 2)]
-            enclosing_transitions = {}
-            while len(remaining_transitions1) > 0:
-                nb_max_enclosed_transitions = -1
-                enclosed_transitions = {}
-                for it in remaining_transitions1:
-                    i1 = sorted_inter_index_dict[2 * it]
-                    i2 = sorted_inter_index_dict[2 * it + 1]
-                    net = abs(i2 - i1) - 1
-                    if net > nb_max_enclosed_transitions:
-                        nb_max_enclosed_transitions = net
-                        best_transition = it
-                        if i1 < i2:
-                            enclosed_transitions[it] = [(i + 1) // 2 for i in
-                                                        sorted_inter_index[
-                                                        i2 - 1:i1:-2]]
-                        else:
-                            enclosed_transitions[it] = [(i + 1) // 2 for i in
-                                                        sorted_inter_index[
-                                                        i2 + 1:i1:2]]
-
-                remaining_transitions1.remove(best_transition)
-                point_start, primitive1 = intersections[2 * best_transition]
-                point2, primitive2 = intersections[2 * best_transition + 1]
-                primitives = self.extract_primitives(point_start, primitive1,
-                                                     point2, primitive2, inside=True)
-                last_point = point2
-                for transition in enclosed_transitions[best_transition]:
-                    point1, primitive1 = intersections[2 * transition]
-                    point2, primitive2 = intersections[2 * transition + 1]
-                    primitives.append(
-                        volmdlr.edges.LineSegment2D(last_point, point1))
-                    primitives.extend(
-                        self.extract_primitives(point1, primitive1, point2,
-                                                primitive2,inside=True))
-                    last_point = point2
-                    remaining_transitions1.remove(transition)
-
-                primitives.append(
-                    volmdlr.edges.LineSegment2D(last_point, point_start))
-                
-                # points = (volmdlr.edges.LineSegment2D(last_point, point_start)).discretise(5)
-                # line_segment=volmdlr.edges.LineSegment2D(last_point, point_start)
-                # for p in points[1:-1]:
-                #     r = line_segment.split(p)
-                #     primitives.append(r[0])
-                #     line_segment = r[1]
-                #     if p == points[-2]:
-                #         primitives.append(r[1])
-                
-                # primitives.extend(
-                #         wire.extract_with_points(last_point, point_start ,inside=True))
-                
-
-                contour = Contour2D(primitives)
-                # contour = contour.order_contour()
-                contours.append(contour)
-
-            # Side 2: start of contour to first intersect (i=0) and  i odd to i+1 even
-            intersections.append(intersections[0])
-
-            remaining_transitions2 = [i for i in range(n_inter // 2)]
-            while len(remaining_transitions2) > 0:
-                nb_max_enclosed_transitions = -1
-                enclosed_transitions = {}
-                for it in remaining_transitions2:
-                    i1 = sorted_inter_index_dict[2 * it + 1]
-                    i2 = sorted_inter_index_dict[2 * it + 2]
-                    net = abs(i2 - i1) - 1
-                    if net > nb_max_enclosed_transitions:
-                        nb_max_enclosed_transitions = net
-                        best_transition = it
-                        if i1 < i2:
-                            enclosed_transitions[it] = [i // 2 for i in
-                                                        sorted_inter_index[
-                                                        i2 - 1:i1:-2]]
-                        else:
-                            enclosed_transitions[it] = [i // 2 for i in
-                                                        sorted_inter_index[
-                                                        i2 + 1:i1:2]]
-
-                remaining_transitions2.remove(best_transition)
-                point_start, primitive1 = intersections[
-                    2 * best_transition + 1]
-                point2, primitive2 = intersections[2 * best_transition + 2]
-                primitives = self.extract_primitives(point_start, primitive1,
-                                                     point2, primitive2, inside=False)
-                last_point = point2
-                for transition in enclosed_transitions[best_transition]:
-                    point1, primitive1 = intersections[2 * transition + 1]
-                    point2, primitive2 = intersections[2 * transition + 2]
-                    primitives.append(
-                        volmdlr.edges.LineSegment2D(last_point, point1))
-                    primitives.extend(
-                        self.extract_primitives(point1, primitive1, point2,
-                                                primitive2, inside= False))
-                    last_point = point2
-                    remaining_transitions2.remove(transition)
-
-                primitives.append(
-                    volmdlr.edges.LineSegment2D(last_point, point_start))
-                
-                # points = (volmdlr.edges.LineSegment2D(last_point, point_start)).discretise(5)
-                # line_segment=volmdlr.edges.LineSegment2D(last_point, point_start)
-                # for p in points[1:-1]:
-                #     r = line_segment.split(p)
-                #     primitives.append(r[0])
-                #     line_segment = r[1]
-                #     if p == points[-2]:
-                #         primitives.append(r[1])
-                
-                # primitives.extend(
-                #         wire.extract_with_points(last_point, point_start ,inside=True))
-                
-                contour = Contour2D(primitives)
-                # contour = contour.order_contour()
-                contours.append(contour)
-
-            return contours
-
-        # ax = self.plot(equal_aspect=False)
-        # # line.plot(ax=ax, color='b')
-        # for point, prim in intersections:
-        #     point.plot(ax=ax, color='r')
-        # ax = self.plot()
-        # for p in intersections:
-        #     p[0].plot(ax=ax, color='r')
-        # ax.set_aspect('auto')
-        raise NotImplementedError(
-            '{} intersections not supported yet'.format(len(intersections)))
-=======
-        return intersections
->>>>>>> 187683bc
-
-        
-        
-        
 
 class Wire3D(volmdlr.core.CompositePrimitive3D, Wire):
     """
@@ -928,114 +732,6 @@
             for p1, p2 in zip(points[:-1], points[1:]):
                 edges.append(volmdlr.edges.LineSegment2D(p1, p2))
 
-        return edges
-    
-    def merge_with(self, contour2d):
-        
-        # edges_index=[]
-        # for edge1, edge2 in itertools.product(self.primitives,contour2d.primitives):
-            
-        #     if edge1.linesegment_intersections(edge2): # or edge1.linesegment_crossings(edge2):
-        #         edges_index.append((self.primitives.index(edge1),contour2d.primitives.index(edge2)))
-        
-        # edges_index=[]
-        # for edge1, edge2 in itertools.product(self.primitives,contour2d.primitives):
-        #     # print(self.primitives.index(edge1))
-        #     # print(contour2d.primitives.index(edge2))
-            
-        #     # print((edge1.start).point_distance(edge2.start))
-        #     # print((edge1.end).point_distance(edge2.end))
-        #     # print((edge1.start).point_distance(edge2.end))
-        #     # print((edge1.end).point_distance(edge2.start))
-                                                
-        #     # if (edge1.start == edge2.end) or (edge2.start == edge1.end)  or ((edge1.start).point_distance(edge2.end) < 1e-4) or ((edge1.end).point_distance(edge2.start) < 1e-4) and edge1.linesegment_crossings(edge2):
-        #     if (edge1.start == edge2.end) or (edge2.start == edge1.end)  or ((edge1.start).point_distance(edge2.end) < 1e-4) or ((edge1.end).point_distance(edge2.start) < 1e-4): # and edge1.linesegment_crossings(edge2):
-    
-        #         print(self.primitives.index(edge1))
-        #         print(contour2d.primitives.index(edge2))
-
-        #         edges_index.append((self.primitives.index(edge1),contour2d.primitives.index(edge2)))
-        
-        # start_points = []
-        # for primitive in contour2d.primitives:
-        #     start_points.append(primitive.start)
-        
-        # for edge in self.primitives: 
-        #     edge
-        
-        # edges_index1=[]
-        # edges_index2=[]
-        
-        edges_index=[]
-        
-        for edge1, edge2 in itertools.product(self.primitives,contour2d.primitives):
-            if edge1.point_belongs(edge2.start):
-                
-                edges_index.append(contour2d.primitives.index(edge2))
-                edges_index.sort()
-        
-        point1 = contour2d.primitives[edges_index[0]].start
-        point2 = contour2d.primitives[edges_index[-1]].start
-                
-        shared_primitives_1 = self.extract_without_primitives(point1, point2)
-        shared_primitives_2 = contour2d.extract_without_primitives(point1, point2)        
-
-        primitives = self.primitives
-        index_1 = []
-        for primitive in shared_primitives_1:
-            if primitive in primitives:
-                index_1.append(primitives.index(primitive))
-
-        primitives = contour2d.primitives
-        index_2 = []
-        for primitive in shared_primitives_2:
-            if primitive in primitives:
-                index_2.append(primitives.index(primitive))
-       
-        primitives_merged = []
-        for i in range(0, len(self.primitives)):
-            if i not in index_1:
-                primitives_merged.append(self.primitives[i])
-                
-        for i in range(0, len(contour2d.primitives)):
-            if i not in index_2:
-                primitives_merged.append(contour2d.primitives[i])
-        
-        contour = volmdlr.wires.Contour2D(primitives_merged)
-        
-    
-        return contour.order_contour()
-    
-    # def shares_primitives_with(self, contour2d):
-        
-    #     edges_index=[]
-        
-    #     for edge1, edge2 in itertools.product(self.primitives,contour2d.primitives):
-    #         if edge1.point_belongs(edge2.start):
-                
-    #             edges_index.append(contour2d.primitives.index(edge2))
-    #             edges_index.sort()
-            
-    #     if len(set(edges_index))    
-                
-
-
-        
-    
-
-    def discretized_primitives(self, n: float):
-        edges = []
-        
-        for primitive in self.primitives:
-            points = primitive.discretise(n)
-            line_segment=primitive
-            for p in points[1:-1]:
-                r = line_segment.split(p)
-                edges.append(r[0])
-                line_segment = r[1]
-                if p == points[-2]:
-                    edges.append(r[1])
-            
         return edges
     
     # def merge_with(self, contour2d):
@@ -1646,14 +1342,8 @@
         """
         Cut a contours
         """
-<<<<<<< HEAD
-        if len(self.primitives) <=4:
-            self = self.discretized_contour(2)
-        
-=======
         # if len(self.primitives) <=4:
         #     self = self.discretized_contour(2)
->>>>>>> 187683bc
         # TODO: there are some copy/paste in this function but refactoring is not trivial
         intersections = self.line_crossings(line)
         n_inter = len(intersections)
@@ -2021,26 +1711,7 @@
                 if base_contour.point_over_contour(
                         point1) and base_contour.point_over_contour(point2):
                     cutting_points = [point1, point2]
-<<<<<<< HEAD
-                
-                # else:
-                #     for prim1 in [cutting_contour.primitives[0], cutting_contour.primitives[-1]]:
-                #         for prim2 in base_contour.primitives:
-                #             inter = prim2.linesegment_intersections(prim1)
-                #             if inter:
-                #                 cutting_points.extend(inter)
-                #     cutting_contour.primitives[0].start = cutting_points[0]
-                #     cutting_contour.primitives[-1].end = cutting_points[-1]
-                    
-                    
-                # cutting_points = [cutting_contour.primitives[0].start,cutting_contour.primitives[-1].end]
-                # axc = cutting_contour.plot()
-                # base_contour.plot(ax=axc, color = 'b')
-                # for pt in cutting_points:
-                #     pt.plot(ax=axc)
-=======
-
->>>>>>> 187683bc
+
                 if cutting_points:
                     extracted_outerpoints_contour1 = \
                         volmdlr.wires.Contour2D.extract_contours(base_contour,
@@ -2090,11 +1761,9 @@
                 warnings.warn('There probably exists an open contour (two wires that could not be connected)')
                 # raise ValueError('There probably exists an open contour (two wires that could not be jointed), see graph generated')
                 finished = True
-                
         return list_valid_contours
 
     def merge_contours(self, contour2d):
-<<<<<<< HEAD
         # for primitive1 in self.primitives:
         #     for prim2 in contour2d.primitives:
         #         line1 = volmdlr.edges.LineSegment2D(primitive1.start, primitive1.end)
@@ -2235,108 +1904,6 @@
         edges = [edge0, edge1, edge2, edge3]
         
         return volmdlr.wires.Contour2D(edges)
-# <<<<<<< HEAD
-#
-#     def integrate_contour(self, contour2d):
-#         primitive_pairs = []
-#         list_coincident_primitives = []
-#         for primitive1 in self.primitives:
-#             for prim2 in contour2d.primitives:
-#                 line1 = volmdlr.edges.LineSegment2D(primitive1.start, primitive1.end)
-#                 line2 = volmdlr.edges.LineSegment2D(prim2.start, prim2.end)
-#                 if line1.direction_vector().is_colinear_to(line2.direction_vector()):
-#                     if (line1.point_belongs(line2.start) and
-#                             (line1.start != line2.start or line1.end != line2.start)) or \
-#                             (line1.point_belongs(line2.end) and
-#                              (line1.start != line2.end or line1.end != line2.end)):
-#                         # ax = line1.plot()
-#                         # line2.plot(ax=ax, color='r')
-#                         primitive_pairs.append((primitive1, prim2))
-#                         if primitive1 not in list_coincident_primitives:
-#                             list_coincident_primitives.append(primitive1)
-#                         if prim2 not in list_coincident_primitives:
-#                             list_coincident_primitives.append(prim2)
-#
-#         if not list_coincident_primitives:
-#             return None
-#
-#         valid_primitives = []
-#         for primitive1 in self.primitives:
-#             if primitive1 not in list_coincident_primitives:
-#                 valid_primitives.append(primitive1)
-#             for prim2 in contour2d.primitives:
-#                 if prim2 not in list_coincident_primitives:
-#                     valid_primitives.append(prim2)
-#
-#         #treating coincident primitives
-#         for prim_pair in primitive_pairs:
-#             l1, l2 = prim_pair
-#             if l1.point_belongs(l2.start) and l2.point_belongs(l2.end):
-#                 if l1.start.point_distance(l2.start) < l1.start.point_distance(l2.end):
-#                     if l1.start != l2.start:
-#                         valid_primitives.append(volmdlr.edges.LineSegment2D(l1.start, l2.start))
-#                     if l1.end != l2.end:
-#                         valid_primitives.append(volmdlr.edges.LineSegment2D(l2.end, l1.end))
-#                 else:
-#                     if l1.start != l2.end:
-#                         valid_primitives.append(
-#                             volmdlr.edges.LineSegment2D(l1.start, l2.end))
-#                     if l1.end != l2.start:
-#                         valid_primitives.append(
-#                             volmdlr.edges.LineSegment2D(l2.start, l1.end))
-#             elif (l1.point_belongs(l2.start) and not l2.point_belongs(l2.end)) or \
-#                     (l1.point_belongs(l2.end) and not l2.point_belongs(l2.start)):
-#                 if l1.start.point_distance(l2.start) > l1.start.point_distance(l2.end):
-#                     if l1.start != l2.end:
-#                         valid_primitives.append(
-#                             volmdlr.edges.LineSegment2D(l1.start, l2.end))
-#                     if l1.end != l2.start:
-#                         valid_primitives.append(
-#                             volmdlr.edges.LineSegment2D(l2.start, l1.end))
-#                 else:
-#                     if l1.start != l2.start:
-#                         valid_primitives.append(
-#                             volmdlr.edges.LineSegment2D(l1.start, l2.start))
-#                     if l1.end != l2.end:
-#                         valid_primitives.append(
-#                             volmdlr.edges.LineSegment2D(l2.end, l1.end))
-#
-#         contour = self.__class__(valid_primitives)
-#         # try:
-#         #     contour.order_contour()
-#         # except NotImplementedError:
-#         #     ax = self.plot()
-#         #     contour2d.plot(ax=ax, color='r')
-#         #     raise NotImplementedError
-#
-#         return contour
-#
-#     def fusionate_contours(self, list_contours):
-#         final_contour = self
-#         # self.plot()
-#         finished = False
-#         counter = 0
-#         while not finished:
-#             for cont in list_contours:
-#                 new_contour = final_contour.integrate_contour(cont)
-#                 if new_contour is not None:
-#                     final_contour = new_contour
-#                     # new_contour.plot(color='g')
-#                     list_contours.remove(cont)
-#                     break
-#                 else:
-#                     ax = final_contour.plot()
-#                     cont.plot(ax=ax, color='r')
-#                     raise NotImplementedError
-#             counter += 1
-#             if counter > 100:
-#                 raise NotImplementedError
-#             if len(list_contours) == 0:
-#                 finished = True
-#         return final_contour
-#
-# =======
-    
     
     def merge_with(self, contour2d):
         '''
@@ -2357,11 +1924,6 @@
         return contour
 
 
-=======
-        return volmdlr.wires.Contour2D(self.merged_contour_primitives(contour2d))
-
-      
->>>>>>> 187683bc
 class ClosedPolygon:
 
     def length(self):
@@ -3587,17 +3149,7 @@
                                                         deltay1, deltay2,
                                                         deltaz1, deltaz2))
         # Making things right for first 2 primitives
-<<<<<<< HEAD
-
-        if (raw_edges[0].end).point_distance(raw_edges[1].start) < 1e-4:
-            edges = [raw_edges[0], raw_edges[1]]            
-        elif (raw_edges[0].start).point_distance(raw_edges[1].start) < 1e-4:
-            edges = [raw_edges[0].reverse(), raw_edges[1]]    
-        elif (raw_edges[0].end).point_distance(raw_edges[1].end) < 1e-4:
-            edges = [raw_edges[0], raw_edges[1].reverse()]
-        elif (raw_edges[0].start).point_distance(raw_edges[1].end) < 1e-4:
-            edges = [raw_edges[0].reverse(), raw_edges[1].reverse()]  
-=======
+
         if index == 0:
             edges = [raw_edges[0], raw_edges[1]]
         elif index == 1:
@@ -3606,25 +3158,15 @@
             edges = [raw_edges[0], raw_edges[1].reverse()]
         elif index == 3:
             edges = [raw_edges[0].reverse(), raw_edges[1].reverse()]
->>>>>>> 187683bc
         else:
             raise NotImplementedError
 
         last_edge = edges[-1]
         for raw_edge in raw_edges[2:]:
-<<<<<<< HEAD
-
-            if (raw_edge.start).point_distance(last_edge.end) < 1e-4:
-                last_edge = raw_edge
-            elif (raw_edge.end).point_distance(last_edge.end) < 1e-4:
-                last_edge = raw_edge.reverse()
-            else:
-=======
             distances = [raw_edge.start.point_distance(last_edge.end),
                          raw_edge.end.point_distance(last_edge.end)]
             index = distances.index(min(distances))
             if min(distances) > 5e-4:
->>>>>>> 187683bc
                 ax = last_edge.plot(color='b')
                 raw_edge.plot(ax=ax, color='r')
                 last_edge.end.plot(ax=ax, color='b')
