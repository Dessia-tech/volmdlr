#!/usr/bin/env python3
# -*- coding: utf-8 -*-
"""
Module containing wires & contours.
"""

import itertools
import math
import sys
import warnings
# import random
from collections import deque
from functools import cached_property
from statistics import mean
from typing import List

import matplotlib.pyplot as plt
import networkx as nx
import numpy as npy
import plot_data.core as plot_data
import scipy.integrate as scipy_integrate
from mpl_toolkits.mplot3d import Axes3D
from scipy.spatial import ConvexHull, Delaunay
from triangle import triangulate

import volmdlr
import volmdlr.core
import volmdlr.display as vmd
import volmdlr.edges
import volmdlr.geometry
import volmdlr.utils.common_operations as vm_common_operations
import volmdlr.utils.intersections as vm_utils_intersections
from volmdlr.core_compiled import polygon_point_belongs
from volmdlr.core import EdgeStyle

def argmax(list_of_numbers):
    """
    Returns the max value and the argmax.

    """
    pos_max, max_value = 0, list_of_numbers[0]
    for pos, value in enumerate(list_of_numbers):
        if pos == 0:
            continue
        if value > max_value:
            max_value = value
            pos_max = pos
    return max_value, pos_max


def argmin(list_of_numbers):
    """
    Returns the minimum value from a list of numbers and its index.

    """
    pos_min, min_value = 0, list_of_numbers[0]
    for pos, value in enumerate(list_of_numbers):
        if pos == 0:
            continue
        if value < min_value:
            min_value = value
            pos_min = pos
    return min_value, pos_min


def bounding_rectangle_adjacent_contours(contours: List):
    """
    Compute the bounding box of a list of adjacent contours 2d.

    :param contours: A list of adjacent contours
    :type contours: List[:class:`volmdlr.wires.Contour2D`]
    :return: The bounding box
    :rtype: :class:`volmdlr.core.BoundingRectangle`
    """
    x_min, x_max, y_min, y_max = contours[0].bounding_rectangle.bounds()

    for i in range(1, len(contours)):
        xmin_contour, xmax_contour, ymin_contour, ymax_contour = contours[i].bounding_rectangle.bounds()
        x_min = min(x_min, xmin_contour)
        x_max = max(x_max, xmax_contour)
        y_min = min(y_min, ymin_contour)
        y_max = max(y_max, ymax_contour)

    return volmdlr.core.BoundingRectangle(x_min, x_max, y_min, y_max)


def reorder_contour3d_edges_from_step(raw_edges, step_data):
    """Helper function to order edges from a 3D contour coming from a step file."""
    step_id, step_name, arguments = step_data
    reversed_distances = [edge1.start.point_distance(edge2.end)
                          for edge1, edge2 in zip(raw_edges[::-1][1:], raw_edges[::-1][:-1])]
    if all((dist < 1e-6) for dist in reversed_distances):
        return raw_edges[::-1]

    # Making things right for first 2 primitives
    distances = [raw_edges[0].end.point_distance(raw_edges[1].start),
                 raw_edges[0].start.point_distance(raw_edges[1].start),
                 raw_edges[0].end.point_distance(raw_edges[1].end),
                 raw_edges[0].start.point_distance(raw_edges[1].end)]
    index = distances.index(min(distances))
    if min(distances) > 1e-3:
        # # Green color : well-placed and well-read
        # ax = raw_edges[0].plot(edge_style=EdgeStyle(color='g'))
        # ax.set_title(f"Step ID: #{step_id}")

        # # Red color : can't be connected to green edge
        # raw_edges[1].plot(ax=ax, edge_style=EdgeStyle(color='r'))
        # # Black color : to be placed
        # for re in raw_edges[2:]:
        #     re.plot(ax=ax)

        warnings.warn(
            f"Could not instantiate #{step_id} = {step_name}({arguments})"
            "because the first 2 edges of contour not following each other.\n"
            f'Number of edges: {len(raw_edges)}.\n'
            f'delta_x = {abs(raw_edges[0].start.x - raw_edges[1].end.x)}, '
            f' {abs(raw_edges[0].end.x - raw_edges[1].end.x)}.\n'
            f'delta_y = {abs(raw_edges[0].start.y - raw_edges[1].end.y)} ,'
            f' {abs(raw_edges[0].end.y - raw_edges[1].end.y)}.\n'
            f'delta_z = {abs(raw_edges[0].start.z - raw_edges[1].end.z)}, '
            f' {abs(raw_edges[0].end.z - raw_edges[1].end.z)}.\n'
            f'distance = {min(distances)}')
        return None

    if index == 0:
        edges = [raw_edges[0], raw_edges[1]]
    elif index == 1:
        edges = [raw_edges[0].reverse(), raw_edges[1]]
    elif index == 2:
        edges = [raw_edges[0], raw_edges[1].reverse()]
    elif index == 3:
        edges = [raw_edges[0].reverse(), raw_edges[1].reverse()]
    else:
        raise NotImplementedError

    # Connecting the next edges
    last_edge = edges[-1]
    for i, raw_edge in enumerate(raw_edges[2:]):
        if raw_edge.direction_independent_is_close(last_edge):
            continue
        distances = [raw_edge.start.point_distance(last_edge.end),
                     raw_edge.end.point_distance(last_edge.end)]
        index = distances.index(min(distances))
        if min(distances) > 1e-3:
            # Green color : well-placed and well-read
            # ax = last_edge.plot(edge_style=EdgeStyle(color='g'))
            # ax.set_title(f"Step ID: #{step_id}")
            #
            # for re in raw_edges[:2 + i]:
            #     re.plot(ax=ax, edge_style=EdgeStyle(color='g'))
            #     re.start.plot(ax=ax, color='g')
            #     re.end.plot(ax=ax, color='g')
            # last_edge.end.plot(ax=ax, color='g')
            # # Red color : can't be connected to red dot
            # raw_edge.plot(ax=ax, edge_style=EdgeStyle(color='g'))
            # # Black color : to be placed
            # for re in raw_edges[2 + i + 1:]:
            #     re.plot(ax=ax)
            #     re.start.plot(ax=ax)
            #     re.end.plot(ax=ax)

            warnings.warn(
                f"Could not instantiate #{step_id} = {step_name}({arguments})"
                "because some Edges of contour are not following each other.\n"
                f'Number of edges: {len(raw_edges)}.\n'
                f'delta_x = {abs(raw_edge.start.x - last_edge.end.x)}, '
                f' {abs(raw_edge.end.x - last_edge.end.x)}.\n'
                f'delta_y = {abs(raw_edge.start.y - last_edge.end.y)}, '
                f' {abs(raw_edge.end.y - last_edge.end.y)}.\n'
                f'delta_z = {abs(raw_edge.start.z - last_edge.end.z)}, '
                f' {abs(raw_edge.end.z - last_edge.end.z)}.\n'
                f'distance = {min(distances)}')
            return None
        if index == 0:
            last_edge = raw_edge
        elif index == 1:
            last_edge = raw_edge.reverse()

        edges.append(last_edge)
    return edges


class WireMixin:
    """
    Abstract class for Wire, storing methods and attributes used by many classes in this module.

    """
    _non_data_hash_attributes = ['basis_primitives']
    _non_serializable_attributes = ['primitive_to_index',
                                    'basis_primitives']

    def _data_hash(self):
        return sum(hash(e) for e in self.primitives) + len(self.primitives)

    def length(self):
        length = 0.
        for primitive in self.primitives:
            length += primitive.length()
        return length

    def discretization_points(self, *, number_points: int = None, angle_resolution: int = 20):
        """

        :param angle_resolution: distance between two discretized points.
        """
        length = self.length()
        if number_points:
            n = number_points - 1
        elif angle_resolution:
            n = int(length / angle_resolution) + 1

        return [self.point_at_abscissa(i / n * length) for i in
                range(n + 1)]

    def point_at_abscissa(self, curvilinear_abscissa: float):
        length = 0.
        for primitive in self.primitives:
            primitive_length = primitive.length()
            if length + primitive_length > curvilinear_abscissa:
                return primitive.point_at_abscissa(
                    curvilinear_abscissa - length)
            length += primitive_length
        # In case we did not find yet, ask last primitive its end
        if math.isclose(curvilinear_abscissa, length, abs_tol=1e-6):
            return self.primitives[-1].end  # point_at_abscissa(primitive_length)
        raise ValueError('abscissa out of contour length')

    def split_with_two_points(self, point1, point2):
        """
        Split a wire or contour in two points.

        :param point1: splitting point1.
        :param point2: splitting point2.
        :return: List of primitives in between these two points, and another list with the remaining primitives.
        """
        abscissa1 = self.abscissa(point1)
        abscissa2 = self.abscissa(point2)
        if abscissa1 > abscissa2:
            point1, point2 = point2, point1
            abscissa1, abscissa2 = abscissa2, abscissa1
        current_abscissa = 0
        primitives1 = []
        primitives2 = []
        for primitive in self.primitives:
            if abscissa1 < current_abscissa and current_abscissa + primitive.length() < abscissa2:
                primitives1.append(primitive)
            elif current_abscissa > abscissa2 or current_abscissa + primitive.length() < abscissa1:
                primitives2.append(primitive)
            elif current_abscissa <= abscissa1 <= current_abscissa + primitive.length() and \
                    current_abscissa <= abscissa2 <= current_abscissa + primitive.length():
                split_primitives1 = primitive.split(point1)
                if split_primitives1[0]:
                    primitives2.append(split_primitives1[0])
                split_primitives2 = primitive.split(point2)
                if split_primitives2[1]:
                    primitives2.append(split_primitives2[1])
                primitives1.append(primitive.split_between_two_points(point1, point2))
            elif current_abscissa <= abscissa1 <= current_abscissa + primitive.length():
                split_primitives = primitive.split(point1)
                if split_primitives[1]:
                    primitives1.append(split_primitives[1])
                if split_primitives[0]:
                    primitives2.append(split_primitives[0])
            elif current_abscissa <= abscissa2 <= current_abscissa + primitive.length():
                split_primitives = primitive.split(point2)
                if split_primitives[0]:
                    primitives1.append(split_primitives[0])
                if split_primitives[1]:
                    primitives2.append(split_primitives[1])
            else:
                raise NotImplementedError
            current_abscissa += primitive.length()
        return primitives1, primitives2

    def abscissa(self, point, tol=1e-6):
        """
        Compute the curvilinear abscissa of a point on a wire.

        """
        if self.point_over_wire(point, tol):
            length = 0
            for primitive in self.primitives:
                if primitive.point_belongs(point, tol):
                    length += primitive.abscissa(point)
                    break
                length += primitive.length()
            return length

        raise ValueError('Point is not on wire')

    def sort_points_along_wire(self, points):
        """ Sort given points along the wire with respect to the abscissa. """
        return sorted(points, key=self.abscissa)

    def is_ordered(self, tol=1e-6):
        """ Check if the wire's primitives are ordered or not. """

        for primitive_1, primitive_2 in zip(self.primitives, self.primitives[1:]):
            if primitive_1.end.point_distance(primitive_2.start) > tol:
                return False
        return True

    def ordering_primitives(self, tol: float = 1e-6):
        """
        Ordering wire / contour primitives.

        :param tol: tolerance.
        :return:
        """
        primitives = [prim for prim in self.primitives[:] if not math.isclose(prim.length(), 0.0, abs_tol=tol)]
        new_primitives = [primitives[0]]
        primitives.remove(primitives[0])
        while True:
            if not primitives:
                break
            for primitive in primitives:
                if primitive.is_point_edge_extremity(new_primitives[-1].end, tol):
                    if new_primitives[-1].end.is_close(primitive.start, tol):
                        new_primitives.append(primitive)
                    else:
                        new_primitives.append(primitive.reverse())
                    primitives.remove(primitive)
                    break
                if primitive.is_point_edge_extremity(new_primitives[0].start, tol):
                    if new_primitives[0].start.is_close(primitive.end, tol):
                        new_primitives.insert(0, primitive)
                    else:
                        new_primitives.insert(0, primitive.reverse())
                    primitives.remove(primitive)
                    break
            else:
                # print(self, primitive)
                # ax = self.plot()
                # primitive.plot(edge_style=EdgeStyle(color='r'), ax=ax)
                raise NotImplementedError('There may exist a problem with this'
                                          ' contour, it seems it cannot be reordered.'
                                          ' Please, verify its points')
        return new_primitives

    def order_wire(self, tol=1e-6):
        """ Order wire's primitives. """

        if self.is_ordered(tol=tol):
            return self
        return self.__class__(self.ordering_primitives(tol))

    @classmethod
    def from_wires(cls, wires):
        """
        Define a wire from successive wires.

        """

        primitives = []
        for wire in wires:
            primitives.extend(wire.primitives)

        wire = cls(primitives)

        if not wire.is_ordered():
            return wire.order_wire()
        return wire

    def inverted_primitives(self):
        """
        Invert wire's primitives.

        """

        new_primitives = []
        for prim in self.primitives[::-1]:
            new_primitives.append(prim.reverse())
        return new_primitives

    def is_followed_by(self, wire_2, tol=1e-6):
        """
        Check if the wire is followed by wire_2.

        """
        return self.primitives[-1].end.point_distance(wire_2.primitives[0].start) < tol

    def point_over_wire(self, point, abs_tol=1e-6):
        """
        Verifies if point is over wire.

        :param point: point to be verified.
        :param abs_tol: tolerance to be considered.
        :return: True or False
        """
        for primitive in self.primitives:
            if primitive.point_belongs(point, abs_tol):
                return True
        return False

    def primitive_over_wire(self, primitive, tol: float = 1e-6):
        """
        Verifies if point is over wire.

        :param primitive: point to be verified.
        :param tol: tolerance to be considered.
        :return: True or False
        """
        points = primitive.discretization_points(number_points=10)
        if all(self.point_over_wire(point, tol) for point in points):
            return True
        return False

    @classmethod
    def from_points(cls, points):
        """
        Create a contour from points with line_segments.

        """
        linesegment_name = 'LineSegment' + points[0].__class__.__name__[-2:]
        edges = []
        for i in range(0, len(points) - 1):
            edges.append(getattr(volmdlr.edges, linesegment_name)(points[i], points[i + 1]))
        contour = cls(edges)
        return contour

    @classmethod
    def from_edge(cls, edge, number_segments: int):
        """
        Creates a Wire object from an edge.

        :param edge: edge used to create Wire.
        :param number_segments: number of segment for the wire to have.
        :return: Wire object.
        """
        points = edge.discretization_points(number_points=number_segments + 1)
        class_name_ = 'Wire' + edge.__class__.__name__[-2:]
        class_ = getattr(sys.modules[__name__], class_name_)
        return class_.from_points(points)

    def extract_with_points(self, point1: volmdlr.Point2D, point2: volmdlr.Point2D, inside: bool = True):
        """
        Extract primitives between two given points.

        :param point1: extraction point 1.
        :param point2:extraction point2.
        :param inside: If True it'll Extract primitives from smaller point abscissa value
        to greater point abscissa value. If False, it'll return the contour primitives going from
        the greater point abscissa value to the smaller one.
        """
        inside_primitives, outside_primitives = self.split_with_two_points(point1, point2)
        if inside:
            return inside_primitives
        return outside_primitives

    @classmethod
    def extract(cls, contour, point1, point2, inside=False):
        """Extracts a contour from another contour, given two points."""
        new_primitives = contour.extract_with_points(point1, point2, inside)
        contours = [cls(new_primitives)]
        return contours

    def split_with_sorted_points(self, sorted_points):
        """
        Split contour in various sections using a list of sorted points along the contour.

        :param sorted_points: sorted list of points.
        :return: list of Contour sections.
        """
        self_start_equal_to_end = True
        if not self.primitives[0].start.is_close(self.primitives[-1].end):
            self_start_equal_to_end = False
            if not volmdlr.core.point_in_list(self.primitives[0].start, sorted_points):
                sorted_points = [self.primitives[0].start] + sorted_points
            if not volmdlr.core.point_in_list(self.primitives[-1].end, sorted_points):
                sorted_points.append(self.primitives[-1].end)
        split_wires = []
        len_sorted_points = len(sorted_points)
        for i, (point1, point2) in enumerate(
                zip(sorted_points, sorted_points[1:] + [sorted_points[0]])):
            if i == len_sorted_points - 1:
                if self_start_equal_to_end:
                    split_wires.extend(self.__class__.extract(self, point1, point2, False))
            else:
                split_wires.extend(self.__class__.extract(self, point1, point2, True))
        return split_wires

<<<<<<< HEAD
    @classmethod
    def wires_from_edges(cls, edges, tol=1e-6):
        """
        Defines a list of wires from edges, by ordering successives edges.

        :param edges: A list of edges
        :type edges: List[edges.Edge]
        :param tol: A tolerance, defaults to 1e-6
        :type tol: float, optional

        :return: A list of wires
        :rtype: List[wires.WireMixin]
        """

        if not edges:
            return []
        if len(edges) == 1:
            return [cls(edges)]

        new_primitives, i = [], -1
        while edges:
            i += 1
            new_primitives.append([edges[0]])
            edges.remove(edges[0])

            to_continue = True

            while to_continue:
                broke = False
                for p, primitive in enumerate(edges):

                    if primitive.is_point_edge_extremity(new_primitives[i][-1].end, tol):
                        if new_primitives[i][-1].end.is_close(primitive.start, tol):
                            new_primitives[i].append(primitive)
                        else:
                            new_primitives[i].append(primitive.reverse())
                        edges.remove(primitive)
                        broke = True
                        break

                    if primitive.is_point_edge_extremity(new_primitives[i][0].start, tol):
                        if new_primitives[i][0].start.is_close(primitive.end, tol):
                            new_primitives[i].insert(0, primitive)
                        else:
                            new_primitives[i].insert(0, primitive.reverse())
                        edges.remove(primitive)
                        broke = True
                        break

                if ((not broke) and (len(edges) == p+1)) or len(edges) == 0:
                    to_continue = False

        wires = [cls(primitives_wire) for primitives_wire in new_primitives]

        return wires
=======
    def to_wire_with_linesegments(self, number_segments: int):
        """
        Convert a wire with different primitives to a wire with just linesegments by discretizing primitives.

        :param number_segments: number of segment for each primitive to be converted.
        :type number_segments: int
        """

        primitives = []
        class_name_ = 'Wire' + self.primitives[0].__class__.__name__[-2:]
        class_ = getattr(sys.modules[__name__], class_name_)

        for primitive in self.primitives:
            if primitive.__class__.__name__[0:-2] != 'LineSegment':
                primitives.extend(class_.from_edge(
                    edge=primitive, number_segments=number_segments).primitives)
            else:
                primitives.append(primitive)

        return class_(primitives)
>>>>>>> 464c909b


class EdgeCollection3D(WireMixin):
    """
    A collection of simple edges 3D.
    """
    _standalone_in_db = True
    _eq_is_data_eq = True
    _non_serializable_attributes = ['basis_primitives']
    _non_data_eq_attributes = ['name', 'basis_primitives']
    _non_data_hash_attributes = []

    def __init__(self, primitives: List[volmdlr.edges.Edge], color=None, alpha=1, name: str = ''):
        self.primitives = primitives
        self.color = color
        self.alpha = alpha
        self._bbox = None
        self.name = name

    def plot(self, ax=None, edge_style: EdgeStyle = EdgeStyle()):
        """ Plot edges with matplolib, not tested. """
        if ax is None:
            fig = plt.figure()
            ax = fig.add_subplot(111, projection='3d')
        for primitive in self.primitives:
            primitive.plot(ax=ax, edge_style=edge_style)
        return ax

    def _bounding_box(self):
        """ Flawed method, to be enforced by overloading. """
        return volmdlr.core.BoundingBox.from_points(self.points())

    @property
    def bounding_box(self):
        """ Get big bounding box of all edges. """
        if not self._bbox:
            self._bbox = self._bounding_box()
        return self._bbox

    def points(self):
        """ Get list of all points. """
        points = []
        for prim in self.primitives:
            points += [prim.start, prim.end]
        return points

    def babylon_param(self):
        """ Get dict for babylonjs object settings. """
        babylon_param = {'alpha': self.alpha,
                         'name': self.name,
                         'color': [0, 0, 0.6]}
        if self.color is None:
            babylon_param['edges_color'] = [0, 0, 0.6]
        else:
            babylon_param['edges_color'] = list(self.color)
        return babylon_param

    def babylon_points(self):
        """ Get list of points coordinates. """
        return [[point.x, point.y, point.z] for point in self.points()]

    def to_babylon(self):
        """ Generate a mesh from all edges for performance when drawing. """
        positions = []
        for prim in self.primitives:
            positions += [prim.start.x, prim.start.y, prim.start.z,
                          prim.end.x, prim.end.y, prim.end.z,
                          prim.end.x, prim.end.y, prim.end.z]

        indices = list(range(len(positions)))
        return positions, indices

    def babylon_meshes(self):
        """ Set the mesh for babylonjs. """
        positions, indices = self.to_babylon()
        babylon_mesh = {'positions': positions,
                        'indices': indices}
        babylon_mesh.update(self.babylon_param())
        return [babylon_mesh]


class Wire2D(volmdlr.core.CompositePrimitive2D, WireMixin):
    """
    A collection of simple primitives, following each other making a wire.

    """

    def __init__(self, primitives: List[volmdlr.core.Primitive2D],
                 name: str = ''):
        self._bounding_rectangle = None
        self._length = None
        volmdlr.core.CompositePrimitive2D.__init__(self, primitives, name)

    def __hash__(self):
        return hash(('wire2d', tuple(self.primitives)))

    def length(self):
        """ Gets the length for a Wire2D."""
        if not self._length:
            self._length = WireMixin.length(self)
        return self._length

    def area(self):
        """ Gets the area for a Wire2D."""
        return 0.0

    def to_3d(self, plane_origin, x, y):
        """
        Transforms a Wire2D into an Wire3D, given a plane origin and an u and v plane vector.

        :param plane_origin: plane origin.
        :param x: plane u vector.
        :param y: plane v vector.
        :return: Wire3D.
        """
        primitives3d = []
        for edge in self.primitives:
            primitives3d.append(edge.to_3d(plane_origin, x, y))
        return Wire3D(primitives3d)
        # TODO: method to check if it is a wire

    def infinite_intersections(self, infinite_primitives):
        """
        Returns a list that contains the intersections between a succession of infinite primitives.

        There must be a method implemented to intersect the two infinite primitives.
        """
        offset_intersections = []

        for primitive_1, primitive_2 in zip(infinite_primitives,
                                            infinite_primitives[1:] + [infinite_primitives[0]]):

            i = infinite_primitives.index(primitive_1)
            # k = infinite_primitives.index(primitive_2)

            primitive_name = primitive_1.__class__.__name__.lower().replace('2d', '')
            intersection_method_name = f'{primitive_name}_intersections'
            next_primitive_name = primitive_2.__class__.__name__.lower().replace('2d', '')
            next_intersection_method_name = f'{next_primitive_name}_intersections'

            if hasattr(primitive_1, next_intersection_method_name):
                intersections = getattr(primitive_1, next_intersection_method_name)(
                    primitive_2)
                end = self.primitives[i].end
                if not intersections:
                    continue

                if len(intersections) == 1:
                    offset_intersections.append(intersections[0])

                else:
                    end = self.primitives[i].end
                    if intersections[0].point_distance(end) > intersections[1].point_distance(end):
                        intersections.reverse()
                    offset_intersections.append(intersections[0])

            elif hasattr(primitive_2, intersection_method_name):
                intersections = getattr(primitive_2, intersection_method_name)(primitive_1)
                if not intersections:
                    continue
                if len(intersections) == 1:
                    offset_intersections.append(intersections[0])
                else:
                    end = self.primitives[i].end
                    if intersections[0].point_distance(end) > intersections[
                            1].point_distance(end):
                        intersections.reverse()
                    offset_intersections.append(intersections[0])

            else:
                raise NotImplementedError(
                    f'No intersection method between {primitive_1.__class__.__name__} and'
                    f'{primitive_2.__class__.__name__}. Define {next_intersection_method_name} on '
                    f'{primitive_1.__class__.__name__} or {intersection_method_name} on'
                    f'{primitive_2.__class__.__name__}')

        return offset_intersections

    def offset(self, offset):
        """
        Generates an offset of a Wire2D.

        """
        offset_primitives = []
        infinite_primitives = []
        offset_intersections = []
        for primitive in self.primitives:
            infinite_primitive = primitive.infinite_primitive(offset)
            if infinite_primitive is not None:
                infinite_primitives.append(infinite_primitive)
        offset_intersections += self.infinite_intersections(infinite_primitives)
        for i, (point1, point2) in enumerate(zip(offset_intersections,
                                                 offset_intersections[1:] + [offset_intersections[0]])):
            if i + 1 == len(offset_intersections):
                cutted_primitive = infinite_primitives[0].cut_between_two_points(point1, point2)
            else:
                cutted_primitive = infinite_primitives[i + 1].cut_between_two_points(point1, point2)
            offset_primitives.append(cutted_primitive)

        return self.__class__(offset_primitives)

    def plot_data(self, *args, **kwargs):
        data = []
        for item in self.primitives:
            data.append(item.plot_data())
        return data

    def line_intersections(self, line: 'volmdlr.edges.Line2D'):
        """
        Returns a list of intersection of the wire primitives intersecting with the line.

        :returns: a tuple (point, primitive)
        """
        intersection_points = []
        for primitive in self.primitives:
            for point in primitive.line_intersections(line):
                intersection_points.append((point, primitive))
        return intersection_points

    def linesegment_intersections(self,
                                  linesegment: 'volmdlr.edges.LineSegment2D'):
        """
        Returns a list of intersection of the wire primitives intersecting with the line segment.

        :returns: a tuple (point, primitive)
        """
        intersection_points = []
        for primitive in self.primitives:
            inters = primitive.linesegment_intersections(linesegment)
            for point in inters:
                intersection_points.append((point, primitive))
        return intersection_points

    def is_start_end_crossings_valid(self, crossing_primitive, intersection, primitive):
        """
        Returns if the crossings are valid.

        :param crossing_primitive: crossing primitive.
        :param intersection: intersection result.
         for primitive line intersections
        :param primitive: intersecting primitive
        :return: None if intersection not a start or
        end point of a contours primitives, or a volmdlr.Point2D if it is.
        """
        primitive_index = self.primitives.index(primitive)
        point1, point2 = None, None
        if intersection.is_close(primitive.start):
            point1 = primitive.point_at_abscissa(primitive.length() * 0.01)
            point2 = self.primitives[primitive_index - 1].point_at_abscissa(
                self.primitives[primitive_index - 1].length() * .99
            )
        elif intersection.is_close(primitive.end) and primitive != self.primitives[-1]:
            point1 = primitive.point_at_abscissa(primitive.length() * 0.99)
            point2 = self.primitives[primitive_index + 1].point_at_abscissa(
                self.primitives[primitive_index + 1].length() * .01)
        if point1 is not None and point2 is not None:
            if not point1.is_close(point2):
                lineseg = volmdlr.edges.LineSegment2D(point1, point2)
                inter = crossing_primitive.linesegment_intersections(lineseg)
                if inter:
                    return True
        return False

    @staticmethod
    def is_crossing_start_end_point(intersections, primitive):
        """
        Returns True if the crossings provided are start or end of the Wire 2D.

        :param intersections: intersection results
         for primitive line intersections
        :param primitive: intersecting primitive
        :return: False if intersection not a start or
        end point of a contours primitives, or True if it is.
        """
        if intersections[0].is_close(primitive.start) or intersections[0].is_close(primitive.end):
            return True
        return False

    def line_crossings(self, line: volmdlr.edges.Line2D):
        """
        Calculates valid crossing intersections of a wire and an infinite line.

        :param line: line crossing the wire
        :type line: volmdlr.edges.Line2D
        returns a list of Tuples (point, primitive)
        of the wire primitives intersecting with the line
        """
        intersection_points = []
        intersection_points_primitives = []
        for primitive in self.primitives:
            intersections = primitive.line_intersections(line)
            for intersection in intersections:
                if not volmdlr.core.point_in_list(intersection, intersection_points):
                    if not self.is_crossing_start_end_point(intersections, primitive):
                        intersection_points.append(intersection)
                        intersection_points_primitives.append((intersection, primitive))
                    elif self.is_start_end_crossings_valid(line, intersection, primitive):
                        intersection_points.append(intersection)
                        intersection_points_primitives.append((intersection, primitive))
        return intersection_points_primitives

    def linesegment_crossings(self, linesegment: 'volmdlr.edges.LineSegment2D'):
        """
        Gets the wire primitives intersecting with the line.

        Returns a list of crossings in the form of a tuple (point, primitive).
        """
        results = self.line_crossings(linesegment.to_line())
        crossings_points = []
        for result in results:
            if linesegment.point_belongs(result[0]):
                crossings_points.append(result)
        return crossings_points

    def edge_intersections(self, edge):
        """
        Compute intersections between a wire 2d and an edge.

        :param edge: edge to compute intersections.
        """
        edge_intersections = []
        for primitive in self.primitives:
            intersections = primitive.intersections(edge)
            for intersection in intersections:
                if not volmdlr.core.point_in_list(intersection, edge_intersections):
                    edge_intersections.append(intersection)
        return edge_intersections

    def wire_intersections(self, wire):
        """
        Compute intersections between two wire 2d.

        :param wire: volmdlr.wires.Wire2D
        """
        intersections_points = []
        for primitive in wire.primitives:
            edge_intersections = self.edge_intersections(primitive)
            for crossing in edge_intersections:
                if not volmdlr.core.point_in_list(crossing, intersections_points):
                    intersections_points.append(crossing)
        return intersections_points

    def validate_edge_crossings(self, crossings):
        """
        Validates the crossings points from an edge and a wire.

        :param crossings: list of crossing points found.
        :return: list of valid crossing points.
        """
        crossings_ = []
        first_primitive = self.primitives[0]
        last_primitive = self.primitives[-1]
        for point in crossings:
            if not first_primitive.start.is_close(point) and not last_primitive.end.is_close(point):
                crossings_.append(point)
        return crossings_

    def edge_crossings(self, edge):
        """
        Gets the crossings between an edge and a Wire.

        :param edge: edge to search for crossings.
        :return: list of points containing all crossing points.
        """
        edge_crossings = []
        start_equal_to_end = self.primitives[0].start.is_close(self.primitives[-1].end)
        for primitive in self.primitives:
            crossings = primitive.intersections(edge)
            if not start_equal_to_end:
                crossings = self.validate_edge_crossings(crossings)
            for crossing in crossings:
                if not edge.is_point_edge_extremity(crossing) and\
                        not volmdlr.core.point_in_list(crossing, edge_crossings):
                    edge_crossings.append(crossing)
        return edge_crossings

    def validate_wire_crossing(self, crossing, current_wire_primitive, next_wire_primitive):
        """
        Validate the crossing point for the operation wire crossings.

        :param crossing: crossing point.
        :param current_wire_primitive: current wire primitive intersecting wire.
        :param next_wire_primitive: next wire primitive intersecting wire.
        :return:
        """
        self_primitives_to_test = [prim for prim in self.primitives if prim.is_point_edge_extremity(crossing)]
        if len(self_primitives_to_test) < 2:
            self_primitive = [prim for prim in self.primitives if prim.point_belongs(crossing)][0]
            crossing_abscissa = self_primitive.abscissa(crossing)
            vector_crossing = self_primitive.direction_vector(crossing_abscissa)
            current_vector = current_wire_primitive.direction_vector(current_wire_primitive.length())
            next_vector = next_wire_primitive.direction_vector(next_wire_primitive.length())
            if math.isclose(abs(vector_crossing.dot(current_vector)), 1, abs_tol=1e-6) or\
                    math.isclose(abs(vector_crossing.dot(next_vector)), 1, abs_tol=1e-6):
                return False
            return True
        if len(self_primitives_to_test) > 2:
            raise NotImplementedError
        if self_primitives_to_test[0] == self.primitives[0] and self_primitives_to_test[1] == self.primitives[-1]:
            point1 = self_primitives_to_test[0].point_at_abscissa(self_primitives_to_test[0].length() * 0.01)
            point2 = self_primitives_to_test[1].point_at_abscissa(self_primitives_to_test[1].length() * .99)
            point3 = current_wire_primitive.point_at_abscissa(current_wire_primitive.length() * .99)
            point4 = next_wire_primitive.point_at_abscissa(next_wire_primitive.length() * 0.01)
            linesegment1 = volmdlr.edges.LineSegment2D(point1, point2)
            linesegment2 = volmdlr.edges.LineSegment2D(point3, point4)
        else:
            point1 = self_primitives_to_test[0].point_at_abscissa(self_primitives_to_test[0].length() * .99)
            point2 = self_primitives_to_test[1].point_at_abscissa(self_primitives_to_test[1].length() * 0.01)
            point3 = current_wire_primitive.point_at_abscissa(current_wire_primitive.length() * .99)
            point4 = next_wire_primitive.point_at_abscissa(next_wire_primitive.length() * 0.01)
            linesegment1 = volmdlr.edges.LineSegment2D(point1, point2)
            linesegment2 = volmdlr.edges.LineSegment2D(point3, point4)
        inter = linesegment1.linesegment_intersections(linesegment2)
        if inter:
            return True
        return False

    def wire_crossings(self, wire):
        """
        Compute crossings between two wire 2d.

        :param wire: volmdlr.wires.Wire2D
        :return: crossing points: List[(volmdlr.Point2D)]
        """
        self_start_equal_to_end = self.primitives[0].start.is_close(self.primitives[-1].end)
        wire_start_equal_to_end = wire.primitives[0].start.is_close(wire.primitives[-1].end)
        wire_primitives = wire.primitives
        if wire_start_equal_to_end:
            wire_primitives = wire.primitives + [wire.primitives[0]]
        crossings_points = []
        len_wire_primitives = len(wire_primitives)
        invalid_crossings = []
        for i_prim, primitive in enumerate(wire_primitives):
            edge_intersections = self.edge_intersections(primitive)
            if not self_start_equal_to_end:
                edge_intersections = self.validate_edge_crossings(edge_intersections)
            if not wire_start_equal_to_end:
                edge_intersections = wire.validate_edge_crossings(edge_intersections)
            for crossing in edge_intersections:
                if i_prim != len_wire_primitives - 1:
                    if not self.validate_wire_crossing(crossing, primitive, wire_primitives[i_prim + 1]):
                        continue
                    if not volmdlr.core.point_in_list(crossing, crossings_points) and\
                            not volmdlr.core.point_in_list(crossing, invalid_crossings):
                        crossings_points.append(crossing)
        return crossings_points

    def invert(self):
        return Wire2D(self.inverted_primitives())

    def extend(self, point):
        """
        Extend a wire by adding a line segment connecting the given point to the nearest wire's extremities.
        """

        distances = [self.primitives[0].start.point_distance(point), self.primitives[-1].end.point_distance(point)]
        if distances.index(min(distances)) == 0:
            primitives = [volmdlr.edges.LineSegment2D(point, self.primitives[0].start)]
            primitives.extend(self.primitives)
        else:
            primitives = self.primitives
            primitives.append(volmdlr.edges.LineSegment2D(self.primitives[-1].end, point))

        return Wire2D(primitives)

    def point_distance(self, point):
        """
        Copied from Contour2D.

        """

        min_distance = self.primitives[0].point_distance(point)
        for primitive in self.primitives[1:]:
            distance = primitive.point_distance(point)
            if distance < min_distance:
                min_distance = distance
        return min_distance

    def nearest_primitive_to(self, point):
        """
        Search for the nearest primitive for a point.

        """

        primitives = self.primitives
        primitives_sorted = sorted(primitives, key=lambda primitive: primitive.point_distance(point))

        return primitives_sorted[0]

    def axial_symmetry(self, line):
        """
        Finds out the symmetric wire 2d according to a line.

        """

        primitives_symmetry = []
        for primitive in self.primitives:
            try:
                primitives_symmetry.append(primitive.axial_symmetry(line))
            except NotImplementedError:
                print(f'Class {self.__class__.__name__} does not implement symmetry method')

        return self.__class__(primitives=primitives_symmetry)

    def symmetry(self, line):
        """
        TODO: code this.
        """
        raise NotImplementedError('Not coded yet')

    def is_symmetric(self, wire2d, line):
        """
        Checks if the two wires 2d are symmetric or not according to line.

        """

        c_symmetry_0 = self.symmetry(line)
        c_symmetry_1 = wire2d.symmetry(line)

        if wire2d.is_superposing(c_symmetry_0) and self.is_superposing(c_symmetry_1):
            return True
        return False

    def bsplinecurve_crossings(self,
                               bsplinecurve: 'volmdlr.edges.BSplineCurve2D'):
        """
        Gets the wire primitives crossings with the bsplinecurve.

        Returns a list of crossings in the form of a tuple (point, primitive).
        """

        linesegments = bsplinecurve.to_wire(25).primitives
        crossings_points = []
        for linesegment in linesegments:
            crossings_linesegment = self.linesegment_crossings(linesegment)
            if crossings_linesegment:
                crossings_points.extend(crossings_linesegment)
        return crossings_points

    def bsplinecurve_intersections(self,
                                   bsplinecurve: 'volmdlr.edges.BSplineCurve2D'):
        """
        Gets the wire primitives intersections with the bsplinecurve.

        Returns a list of intersections in the form of a tuple (point, primitive).
        """

        linesegments = bsplinecurve.to_wire(25).primitives
        intersections_points = []
        for linesegment in linesegments:
            intersections_linesegments = self.linesegment_intersections(linesegment)
            if intersections_linesegments:
                intersections_points.extend(intersections_linesegments)
        return intersections_points

    @property
    def bounding_rectangle(self):
        if not self._bounding_rectangle:
            self._bounding_rectangle = self.get_bouding_rectangle()
        return self._bounding_rectangle

    def get_bouding_rectangle(self):
        x_min, x_max, y_min, y_max = self.primitives[0].bounding_rectangle.bounds()
        for edge in self.primitives[1:]:
            xmin_edge, xmax_edge, ymin_edge, ymax_edge = \
                edge.bounding_rectangle.bounds()
            x_min = min(x_min, xmin_edge)
            x_max = max(x_max, xmax_edge)
            y_min = min(y_min, ymin_edge)
            y_max = max(y_max, ymax_edge)
        return volmdlr.core.BoundingRectangle(x_min, x_max, y_min, y_max)

    def middle_point(self):
        return self.point_at_abscissa(self.length() / 2)


class Wire3D(volmdlr.core.CompositePrimitive3D, WireMixin):
    """
    A collection of simple primitives, following each other making a wire.

    """

    def __init__(self, primitives: List[volmdlr.core.Primitive3D],
                 name: str = ''):
        self._bbox = None
        volmdlr.core.CompositePrimitive3D.__init__(self, primitives=primitives, name=name)

    def _bounding_box(self):
        """
        Flawed method, to be enforced by overloading.

        """
        n = 20
        points = []
        for prim in self.primitives:
            points_ = prim.discretization_points(number_points=n)
            for point in points_:
                if point not in points:
                    points.append(point)
        return volmdlr.core.BoundingBox.from_points(points)

    @property
    def bounding_box(self):
        if not self._bbox:
            self._bbox = self._bounding_box()
        return self._bbox

    def frame_mapping(self, frame: volmdlr.Frame3D, side: str):
        """
        Changes frame_mapping and return a new Wire3D.

        :param side: 'old' or 'new'
        """
        new_wire = []
        for primitive in self.primitives:
            new_wire.append(primitive.frame_mapping(frame, side))
        return Wire3D(new_wire)

    def frame_mapping_inplace(self, frame: volmdlr.Frame3D, side: str):
        """
        Changes frame_mapping and the object is updated in-place.

        :param side: 'old' or 'new'
        """
        warnings.warn("'in-place' methods are deprecated. Use a not in-place method instead.", DeprecationWarning)

        for primitive in self.primitives:
            primitive.frame_mapping_inplace(frame, side)

    def minimum_distance(self, wire2):
        distance = []
        for element in self.primitives:
            for element2 in wire2.primitives:
                distance.append(element.minimum_distance(element2))

        return min(distance)

    def point_distance(self, point):
        distance, distance_point = math.inf, None
        for prim in self.primitives:
            prim_distance, prim_point = prim.point_distance(point)
            if prim_distance < distance:
                distance = prim_distance
                distance_point = prim_point
        return distance, distance_point

    def extrusion(self, extrusion_vector):
        faces = []
        for primitive in self.primitives:
            faces.extend(primitive.extrusion(extrusion_vector))
        return faces

    def to_bspline(self, discretization_parameter, degree):
        """
        Convert a wire 3d to a bspline curve 3d.

        """

        discretized_points = self.discretization_points(discretization_parameter)
        bspline_curve = volmdlr.edges.BSplineCurve3D.from_points_interpolation(discretized_points, degree)

        return bspline_curve

    def triangulation(self):
        return None

    def get_primitives_2d(self, plane_origin, x, y):
        """
        Pass primitives to 2d.

        :param plane_origin: plane origin.
        :param x: vector u.
        :param y: vector v.
        :return: list of 2d primitives.
        """
        z = x.cross(y)
        plane3d = volmdlr.surfaces.Plane3D(volmdlr.Frame3D(plane_origin, x, y, z))
        primitives2d = []
        for primitive in self.primitives:
            primitive2d = plane3d.point3d_to_2d(primitive)
            if primitive2d:
                primitives2d.append(primitive2d)
        return primitives2d

    def to_2d(self, plane_origin, x, y):
        primitives2d = self.get_primitives_2d(plane_origin, x, y)
        return Wire2D(primitives=primitives2d)

    def rotation(self, center: volmdlr.Point3D, axis: volmdlr.Vector3D,
                 angle: float):
        """
        Wire3D rotation.

        :param center: rotation center.
        :param axis: rotation axis.
        :param angle: angle rotation.
        :return: a new rotated Wire3D.
        """
        new_edges = [edge.rotation(center, axis, angle) for edge
                     in self.primitives]
        return Wire3D(new_edges, self.name)


# TODO: define an edge as an opened polygon and allow to compute area from this reference

class ContourMixin(WireMixin):
    """
    Abstract class for Contour, storing methods and attributes used by Contour2D and Contour3D.

    """

    def is_ordered(self, tol=1e-6):
        """
        Verifies if a contour is ordered (primitives following each other).

        :param tol: tolerance to be considered.
        :return: True if ordered, False if not.
        """
        for prim1, prim2 in zip(self.primitives, self.primitives[1:] + [self.primitives[0]]):
            if not prim1.end.is_close(prim2.start, tol):
                return False
        return True

    def order_contour(self, tol: float = 1e-6):
        """
        Verifies if the contours' primitives are ordered (one after the other). If not, it will order it.

        """
        if self.is_ordered(tol=tol) or len(self.primitives) < 2:
            return self
        new_primitives = self.ordering_primitives(tol)
        self.primitives = new_primitives

        return self

    @staticmethod
    def touching_edges_pairs(edges):  # TO DO: move this to edges?
        touching_primitives = []
        for i, primitive1 in enumerate(edges):
            for j, primitive2 in enumerate(edges):
                if j > i:
                    if primitive1.unit_direction_vector(abscissa=0).is_colinear_to(
                            primitive2.unit_direction_vector(abscissa=0)):
                        continue
                    if not primitive2.end.is_close(primitive1.start) and \
                            not primitive1.start.is_close(primitive2.start) and \
                            not primitive2.end.is_close(primitive1.end) and \
                            not primitive1.end.is_close(primitive2.start):
                        if primitive1.point_belongs(primitive2.start) or primitive1.point_belongs(primitive2.end):
                            touching_primitives.append([primitive2, primitive1])
                        elif primitive2.point_belongs(primitive1.start) or primitive2.point_belongs(primitive1.end):
                            touching_primitives.append([primitive1, primitive2])
        return touching_primitives

    @staticmethod
    def contours_primitives_touching_primitives(touching_primitives):
        contours_primitives_lists = []
        for prim1, prim2 in touching_primitives:
            if prim2.point_belongs(prim1.start):
                intersection = prim1.start
            elif prim2.point_belongs(prim1.end):
                intersection = prim1.end
            prim2_split = prim2.split(intersection)
            for prim in prim2_split:
                if not prim:
                    continue
                if prim1.start == prim.start or prim1.end == prim.end:
                    prim = prim.reverse()
                if [prim1, prim] not in contours_primitives_lists:
                    contours_primitives_lists.append([prim1, prim])
        return contours_primitives_lists

    @staticmethod
    def connected_to_splited_primitives(edge, contours_list):
        """
        Verifies if edge is connected to one of the primitives inside contours.

        :param edge: edge for verification.
        :param contours_list: contours lists.
        :return: update contours_primitives_lists and a boolean to indicate if the edge should be removed or not.
        """
        remove = False
        for i, contour in enumerate(contours_list):
            if not contour.primitive_over_contour(edge):
                if volmdlr.core.point_in_list(contour.primitives[0].start, [edge.end, edge.start]):
                    contours_list[i].primitives = [edge.copy(deep=True)] + contour.primitives
                    remove = True
                elif volmdlr.core.point_in_list(contour.primitives[-1].end, [edge.end, edge.start]):
                    contours_list[i].primitives = contour.primitives + [edge.copy(deep=True)]
                    remove = True
        return contours_list, remove

    @staticmethod
    def is_edge_connected(contour_primitives, edge, tol):
        """
        Verifies if edge is connected to one of the primitives inside contour_primitives.

        :param contour_primitives: list of primitives to create a contour.
        :param edge: edge for verification.
        :param tol: tolerance use in verification.
        :return: returns the edge if true, and None if not connected.
        """
        edge_connected = None
        points = [point for prim in contour_primitives for point in prim]
        if (edge.start in points or edge.end in points) and edge not in contour_primitives:
            edge_connected = edge
            return edge_connected

        for point in points:
            if point.is_close(edge.start, tol=tol) and \
                    edge not in contour_primitives:
                edge.start = point
                edge_connected = edge
                return edge_connected
            if point.is_close(edge.end, tol=tol) and \
                    edge not in contour_primitives:
                edge.end = point
                edge_connected = edge
                return edge_connected
        return edge_connected

    @staticmethod
    def find_connected_edges(edges, contours_list, contour_primitives, tol):
        for line in edges:
            if contours_list:
                contours_list, remove = ContourMixin.connected_to_splited_primitives(line, contours_list)
                if remove:
                    edges.remove(line)
                    break
            if not contour_primitives:
                contour_primitives.append(line)
                edges.remove(line)
                break
            edge_connected = ContourMixin.is_edge_connected(contour_primitives, line, tol)
            if edge_connected is not None:
                contour_primitives.append(edge_connected)
                edges.remove(edge_connected)
                break
        return edges, contour_primitives, contours_list

    @staticmethod
    def get_edges_bifurcations(contour_primitives, edges, finished_loop):
        graph = nx.Graph()
        for prim in contour_primitives[:]:
            graph.add_edge(prim.start, prim.end)
        for node in graph.nodes:
            degree = graph.degree(node)
            if degree <= 2:
                continue
            for i, neihgbor in enumerate(graph.neighbors(node)):
                if graph.degree(neihgbor) == 1:
                    i_edge = volmdlr.edges.LineSegment2D(node, neihgbor)
                    if i_edge in contour_primitives:
                        contour_primitives.remove(i_edge)
                        edges.append(volmdlr.edges.LineSegment2D(node, neihgbor))
                        finished_loop = False
                        if i + 1 == degree - 2:
                            break
        return contour_primitives, edges, finished_loop

    @classmethod
    def contours_from_edges(cls, edges, tol=1e-6):
        if not edges:
            return []
        if len(edges) == 1:
            return [cls(edges)]
        # touching_primitives = cls.touching_edges_pairs(edges)
        # for prims in touching_primitives:
        #     if prims[0] in edges:
        #         edges.remove(prims[0])
        #     if prims[1] in edges:
        #         edges.remove(prims[1])
        # contours_primitives_lists = cls.contours_primitives_touching_primitives(touching_primitives)
        # contours_list = [cls(primitives) for primitives in contours_primitives_lists]
        # if not edges:
        #     return contours_list
        contours_primitives_lists = []
        contours_list = []
        list_contours = []
        finished = False
        contour_primitives = []

        while not finished:
            len1 = len(edges)
            edges, contour_primitives, contours_list = cls.find_connected_edges(
                edges, contours_list, contour_primitives, tol)
            if not edges:
                finished = True
            valid = False

            if edges and len(edges) == len1 and len(contour_primitives) != 0:
                valid = True
            elif len(edges) == 0 and len(contour_primitives) != 0:
                valid = True
                finished = True
            if valid:
                contour_primitives, edges, finished = cls.get_edges_bifurcations(contour_primitives,
                                                                                 edges, finished)
                if len(contour_primitives[:]) != 0:
                    contour_n = cls(contour_primitives[:])
                    contour_n.order_contour()
                    list_contours.append(contour_n)
                contour_primitives = []
        list_contours = list_contours + [cls(primitives).order_contour()
                                         for primitives
                                         in contours_primitives_lists]
        valid_contours = [list_contours[0]]
        list_contours.remove(list_contours[0])
        for contour in list_contours:
            for contour2 in valid_contours:
                if contour.is_superposing(contour2):
                    break
            else:
                valid_contours.append(contour)
        return valid_contours

    def discretized_primitives(self, number_points: float):
        """
        Discretize each contour's primitive and return a list of discretized primitives.

        """
        edges = []
        for primitive in self.primitives:
            auto_nb_pts = min(number_points, max(2, int(primitive.length() / 1e-6)))
            points = primitive.discretization_points(number_points=auto_nb_pts)
            for point1, point2 in zip(points[:-1], points[1:]):
                edges.append(volmdlr.edges.LineSegment2D(point1, point2))
        return edges

    def shares_primitives(self, contour):
        """
        Checks if two contour share primitives.

        """
        for prim1 in self.primitives:
            if contour.primitive_over_contour(prim1):
                return True
        return False

    def is_superposing(self, contour2):
        """
        Check if the contours are superposing (one on the other without necessarily having an absolute equality).

        """

        for primitive_2 in contour2.primitives:
            if not self.primitive_over_contour(primitive_2):
                return False
        return True

    def is_overlapping(self, contour2, intersecting_points=None):
        """
        Check if the contours are overlapping (a part of one is on the other).

        """

        if not intersecting_points:
            intersecting_points = self.intersection_points(contour2)

        if len(intersecting_points) < 2:
            return False

        vec1_2 = volmdlr.edges.LineSegment2D(intersecting_points[0],
                                             intersecting_points[1])
        middle_point = vec1_2.middle_point()
        normal = vec1_2.normal_vector()
        point1 = middle_point + normal * 0.00001
        point2 = middle_point - normal * 0.00001
        if (self.point_belongs(point1) and contour2.point_belongs(point1)) or \
                (not self.point_belongs(point1) and not contour2.point_belongs(point1)):
            return True
        if (self.point_belongs(point1) and self.point_belongs(point2)) or \
                (contour2.point_belongs(point1) and contour2.point_belongs(point2)):
            return True
        return False

    def is_adjacent(self, contour):
        """
        Check if two contour are adjacent.

        So: are sharing primitives but not supperposing or none is inside the other.
        """

        if (self.is_inside(contour) or contour.is_inside(self)
                or self.is_overlapping(contour) or self.is_superposing(contour)):
            return False
        if self.is_sharing_primitives_with(contour):
            return True
        return False

    def is_sharing_primitives_with(self, contour, abs_tol: float = 1e-6):
        """
        Check if two contour are sharing primitives.

        """

        for prim1 in self.primitives:
            for prim2 in contour.primitives:
                shared_section = prim1.get_shared_section(prim2, abs_tol)
                if shared_section:
                    return True
        return False

    def shared_primitives_extremities(self, contour):
        """
        #todo: is this description correct?.

        Extract shared primitives extremities between two adjacent contours.

        """

        if self.is_superposing(contour):
            warnings.warn('The contours are superposing')
            return []

        list_p, edges1 = [], set()
        for edge_1, edge_2 in itertools.product(self.primitives, contour.primitives):
            edges = [edge_1, edge_2, edge_1]
            for edge1, edge2 in zip(edges, edges[1:]):
                for point in [edge2.start, edge2.end]:
                    if edge1.point_belongs(point, 1e-6):
                        if not list_p:
                            list_p.append(point)
                        if list_p and point.point_distance(point.nearest_point(list_p)) > 1e-4:
                            list_p.append(point)
                        try:
                            self.primitive_to_index(edge1)
                            edges1.add(edge1)
                        except KeyError:
                            edges1.add(edge2)

        if len(list_p) < 2:
            warnings.warn('The contours are not adjacent')
            return []

        if len(list_p) == 2:
            return list_p

        contours = self.__class__.contours_from_edges(list(edges1))
        points = []
        for contour_i in contours:
            points_ = contour_i.extremities_points(list_p)
            for point in points_:
                if not volmdlr.core.point_in_list(point, points):
                    points.append(point)

        return points

    def shared_primitives_with(self, contour):
        """
        Extract shared primitives between two adjacent contours.

        """
        shared_primitives_1 = []
        shared_primitives_2 = []

        for prim1 in self.primitives:
            for prim2 in contour.primitives:
                shared_section_1 = prim1.get_shared_section(prim2)
                shared_section_2 = prim2.get_shared_section(prim1)
                if shared_section_1:
                    shared_primitives_1.extend(shared_section_1)
                if shared_section_2:
                    shared_primitives_2.extend(shared_section_2)
        return shared_primitives_1, shared_primitives_2

    def delete_shared_contour_section(self, contour, abs_tol: float = 1e-6):
        """
        Delete shared primitives between two adjacent contours.

        :param contour: other contour.
        :param abs_tol: tolerance.
        :return: list of new primitives, without those shared by both contours.
        """
        new_primitives_contour1 = self.primitives[:]
        new_primitives_contour2 = contour.primitives[:]
        for prim1 in self.primitives:
            for prim2 in contour.primitives:
                shared_section = prim1.get_shared_section(prim2, abs_tol)
                if shared_section:
                    prim1_delete_shared_section = prim1.delete_shared_section(shared_section[0], abs_tol)
                    prim2_delete_shared_section = prim2.delete_shared_section(shared_section[0], abs_tol)
                    if prim1 in new_primitives_contour1:
                        new_primitives_contour1.remove(prim1)
                    if prim2 in new_primitives_contour2:
                        new_primitives_contour2.remove(prim2)
                    new_primitives_contour1.extend(prim1_delete_shared_section)
                    new_primitives_contour2.extend(prim2_delete_shared_section)

        return new_primitives_contour1 + new_primitives_contour2

    def merge_primitives_with(self, contour):
        """
        Extract not shared primitives between two adjacent contours, to be merged.

        :param contour:
        :return:
        """
        merge_primitives = self.delete_shared_contour_section(contour)
        return merge_primitives

    def edges_order_with_adjacent_contour(self, contour):
        """
        Check if the shared edges between two adjacent contours are traversed with two \
        different directions along each contour.

        """

        contour1 = self
        contour2 = contour

        # shared_tuple = contour1.shared_edges_between2contours(contour2)
        shared_tuple = contour1.shared_primitives_with(contour2)
        # [shared_primitives_1, shared_primitives_2] = contour1.shared_primitives_with(contour2)

        # p1_start = contour1.primitives[shared_tuple[0][0]].start
        # p2_start = contour2.primitives[shared_tuple[0][1]].start
        # p2_end = contour2.primitives[shared_tuple[0][1]].end

        p1_start = shared_tuple[0][0].start
        p2_start = shared_tuple[1][-1].start
        p2_end = shared_tuple[1][-1].end

        if (p1_start.point_distance(p2_start)) < \
                (p1_start.point_distance(p2_end)):
            return False
        return True

    def extremities_points(self, list_p):
        """
        Return extremities points of a list of points on a contour.

        """
        # TODO: rewrite this awfull code!
        points = []
        primitives = self.primitives
        for prim in primitives:
            pts = []
            for point in list_p:  # due to errors
                if prim.point_belongs(point):
                    pts.append(point)
            if len(pts) == 1:
                points.append(pts[0])
                break
            if len(pts) > 1:
                points.append(prim.start.nearest_point(pts))
                break

        for i in range(len(primitives) - 1, -1, -1):
            pts = []
            for point in list_p:  # due to errors
                if primitives[i].point_belongs(point):
                    pts.append(point)
            if len(pts) == 1:
                if not volmdlr.core.point_in_list(pts[0], points):
                    points.append(pts[0])
                    break
            elif len(pts) > 1:
                point = primitives[i].end.nearest_point(pts)
                if not volmdlr.core.point_in_list(point, points):
                    points.append(point)
                    break
        return points

    def primitive_over_contour(self, primitive, tol: float = 1e-6):
        return self.primitive_over_wire(primitive, tol)

    def point_over_contour(self, point, abs_tol=1e-6):
        return self.point_over_wire(point, abs_tol)

    def get_geo_lines(self, tag: int, primitives_tags: List[int]):
        """
        Gets the lines that define a Contour in a .geo file.

        :param tag: The contour index
        :type tag: int
        :param primitives_tags: The contour's primitives index
        :type primitives_tags: List[int]

        :return: A line
        :rtype: str
        """

        return 'Line Loop(' + str(tag) + ') = {' + str(primitives_tags)[1:-1] + '};'

    def get_geo_points(self):
        points = set()
        for primitive in self.primitives:
            points.update(primitive.get_geo_points())
        return points

    def to_polygon(self, angle_resolution, discretize_line: bool = False, discretize_line_direction: str = "xy"):
        """
        Transform the contour_mixin to a polygon, COPY/PASTE from Contour2D.

        :param angle_resolution: Number of points per radians.
        :type angle_resolution: float
        :param discretize_line: Boolean indicating whether the line segments should be discretized or not.
        :type discretize_line: bool
        :return: The discretized version of the contour.
        :rtype: ClosedPolygon2D
        """

        polygon_points = []

        for primitive in self.primitives:
            if isinstance(primitive, volmdlr.edges.LineSegment2D):
                if not discretize_line:
                    polygon_points.append(primitive.start)
                else:
                    is_horizontal = math.isclose(primitive.start.y, primitive.end.y, abs_tol=1e-6)
                    is_vertical = math.isclose(primitive.start.x, primitive.end.x, abs_tol=1e-6)
                    should_discretize = discretize_line_direction == "xy" or \
                                        (discretize_line_direction == "x" and is_horizontal) or \
                                        (discretize_line_direction == "y" and is_vertical)
                    if should_discretize:
                        polygon_points.extend(primitive.discretization_points(angle_resolution=angle_resolution)[:-1])
                    else:
                        polygon_points.append(primitive.start)

            else:
                polygon_points.extend(primitive.discretization_points(angle_resolution=angle_resolution)[:-1])

        if isinstance(self, Contour2D):
            return ClosedPolygon2D(polygon_points)
        return ClosedPolygon3D(polygon_points)

    def invert(self):
        """Invert the Contour."""
        return self.__class__(self.inverted_primitives())

    @classmethod
    def from_points(cls, points):
        """
        Create a contour from points with line_segments.
        """

        if len(points) < 3:
            raise ValueError('contour is defined at least with three points')

        linesegment_name = 'LineSegment' + points[0].__class__.__name__[-2:]
        edges = []
        for i in range(0, len(points) - 1):
            edges.append(getattr(volmdlr.edges, linesegment_name)(points[i], points[i + 1]))
        edges.append(getattr(volmdlr.edges, linesegment_name)(points[-1], points[0]))

        contour = cls(edges)
        return contour


class Contour2D(ContourMixin, Wire2D):
    """
    A collection of 2D primitives forming a closed wire2D.

    TODO : center_of_mass and second_moment_area should be changed accordingly
    to area considering the triangle drawn by the arcs
    """
    _non_data_hash_attributes = ['_internal_arcs', '_external_arcs',
                                 '_polygon', '_straight_line_contour_polygon',
                                 'primitive_to_index',
                                 'basis_primitives', '_utd_analysis']
    _non_serializable_attributes = ['_internal_arcs', '_external_arcs',
                                    '_polygon',
                                    '_straight_line_contour_polygon',
                                    'primitive_to_index',
                                    'basis_primitives', '_utd_analysis']

    def __init__(self, primitives: List[volmdlr.edges.Edge],
                 name: str = ''):
        Wire2D.__init__(self, primitives, name)
        self._edge_polygon = None
        self._polygon_100_points = None
        self._area = None

    def copy(self, deep=True, memo=None):
        """
        A specified copy of a Contour2D.
        """
        return self.__class__(primitives=[p.copy(deep, memo) for p in self.primitives],
                              name=self.name)

    def __hash__(self):
        return hash(tuple(self.primitives))

    def __eq__(self, other_):
        if id(self) == id(other_):
            return True
        if other_.__class__.__name__ != self.__class__.__name__:
            return False
        if len(self.primitives) != len(other_.primitives) or self.length() != other_.length():
            return False
        equal = 0
        for prim1 in self.primitives:
            reverse1 = prim1.reverse()
            found = False
            for prim2 in other_.primitives:
                reverse2 = prim2.reverse()
                if (prim1 == prim2 or reverse1 == prim2
                        or reverse2 == prim1 or reverse1 == reverse2):
                    equal += 1
                    found = True
            if not found:
                return False
        if equal == len(self.primitives):
            return True
        return False

    @property
    def edge_polygon(self):
        if self._edge_polygon is None:
            self._edge_polygon = self._get_edge_polygon()
        return self._edge_polygon

    def _get_edge_polygon(self):
        points = []
        for edge in self.primitives:
            if points:
                if not edge.start.is_close(points[-1]):
                    points.append(edge.start)
            else:
                points.append(edge.start)
        closedpolygon = ClosedPolygon2D(points)
        return closedpolygon

    def to_3d(self, plane_origin, x, y):
        """
        Transforms a Contour2D into an Contour3D, given a plane origin and an u and v plane vector.

        :param plane_origin: plane origin.
        :param x: plane u vector.
        :param y: plane v vector.
        :return: Contour3D.
        """
        p3d = []
        for edge in self.primitives:
            p3d.append(edge.to_3d(plane_origin, x, y))

        return Contour3D(p3d)

    def point_belongs(self, point, include_edge_points: bool = False):
        # TODO: This is incomplete!!!
        x_min, x_max, y_min, y_max = self.bounding_rectangle
        if point.x < x_min or point.x > x_max or point.y < y_min or point.y > y_max:
            return False
        # if self.edge_polygon.point_belongs(point):
        #     return True
        # for edge in self.primitives:
        #     if hasattr(edge, 'straight_line_point_belongs'):
        #         if edge.straight_line_point_belongs(point):
        #             return True
        #     warnings.warn(f'{edge.__class__.__name__} does not implement straight_line_point_belongs yet')
        if include_edge_points:
            for primitive in self.primitives:
                if primitive.point_belongs(point, 1e-6):
                    return True
        if not self._polygon_100_points:
            self._polygon_100_points = self.to_polygon(100)
        if self._polygon_100_points.point_belongs(point):
            return True
        return False

    def bounding_points(self):
        """Bounding points (x_min, y_min) (x_max, y_max)."""
        points = self.edge_polygon.points[:]
        for primitive in self.primitives:
            if hasattr(primitive, 'discretization_points'):
                points.extend(primitive.discretization_points(number_points=10))
        x_min = min(point[0] for point in points)
        x_max = max(point[0] for point in points)
        y_min = min(point[1] for point in points)
        y_max = max(point[1] for point in points)
        return volmdlr.Point2D(x_min, y_min), volmdlr.Point2D(x_max, y_max)

    def area(self):
        if not self._area:
            area = self.edge_polygon.area()
            classes = {prim.__class__ for prim in self.primitives}
            verify_classes = classes.issubset({volmdlr.edges.LineSegment2D, volmdlr.edges.Arc2D})
            if verify_classes:
                if self.edge_polygon.is_trigo:
                    trigo = 1
                else:
                    trigo = -1
                for edge in self.primitives:
                    area += trigo * edge.straight_line_area()
                self._area = abs(area)
            else:
                polygon = self.to_polygon(angle_resolution=50)
                self._area = polygon.triangulation().area()
        return self._area

    def center_of_mass(self):
        """
        Calculates the center of mass of the Contour2D.

        :return: Contour's center of mass.
        """
        center = self.edge_polygon.area() * self.edge_polygon.center_of_mass()
        # ax = self.plot()
        # self.edge_polygon.center_of_mass().plot(ax=ax, color='b')
        if self.edge_polygon.is_trigo:
            trigo = 1
        else:
            trigo = -1
        for edge in self.primitives:
            # edge.straight_line_center_of_mass().plot(ax=ax, color='g')
            center += trigo * edge.straight_line_area() \
                      * edge.straight_line_center_of_mass()

        return center / self.area()

    def second_moment_area(self, point):

        second_moment_area_x, second_moment_area_y, second_moment_area_xy = self.edge_polygon.second_moment_area(point)
        for edge in self.primitives:
            second_moment_area_x_e, second_moment_area_y_e, second_moment_area_xy_e =\
                edge.straight_line_second_moment_area(point)
            if self.edge_polygon.is_trigo:
                second_moment_area_x += second_moment_area_x_e
                second_moment_area_y += second_moment_area_y_e
                second_moment_area_xy += second_moment_area_xy_e
            else:
                second_moment_area_x -= second_moment_area_x_e
                second_moment_area_y -= second_moment_area_y_e
                second_moment_area_xy -= second_moment_area_xy_e

        return second_moment_area_x, second_moment_area_y, second_moment_area_xy

    def plot_data(self, edge_style: plot_data.EdgeStyle = None,
                  surface_style: plot_data.SurfaceStyle = None):
        plot_data_primitives = [item.plot_data() for item in self.primitives]
        return plot_data.Contour2D(plot_data_primitives=plot_data_primitives,
                                   edge_style=edge_style,
                                   surface_style=surface_style,
                                   name=self.name)

    def is_inside(self, contour2):
        """
        Verifies if a contour is inside another contour perimiter, including the edges.

        :returns: True or False
        """
        if contour2.area() > self.area():
            return False
        points_contour2 = []
        for i, prim in enumerate(contour2.primitives):
            points = prim.discretization_points(number_points=5)
            if i == 0:
                points_contour2.extend(points[1:])
            elif i == len(contour2.primitives) - 1:
                points_contour2.extend(points[:-1])
            else:
                points_contour2.extend(points)
        for point in points_contour2:
            if not self.point_belongs(point, include_edge_points=True):
                return False
        return True

    def random_point_inside(self, include_edge_points: bool = False):
        """
        Finds a random point inside the polygon.

        :param include_edge_points: Choose True if you want to consider a point on the polygon inside.
        :type include_edge_points: bool
        :return: A random point inside the polygon
        :rtype: `volmdlr.Point2D`
        """
        x_min, x_max, y_min, y_max = self.bounding_rectangle.bounds()
        for _ in range(2000):
            point = volmdlr.Point2D.random(x_min, x_max, y_min, y_max)
            if self.point_belongs(point, include_edge_points):
                return point
        raise ValueError('Could not find a point inside')

    def repair_cut_contour(self, n, intersections, line):
        """
        Repair contour.

        Choose:
        n=0 for Side 1: opposite side of beginning of contour
        n=1 for Side 2: start of contour to first intersect (i=0) and
         i odd to i+1 even
        """
        if n not in [0, 1]:
            raise ValueError

        n_inter = len(intersections)
        contours = []
        # primitives_split = [primitive.split(point)
        #                     for point, primitive in intersections]
        x = [(ip, line.abscissa(point))
             for ip, (point, _) in enumerate(intersections)]
        # intersection_to_primitives_index = {
        #     i: self.primitives.index(primitive)
        #     for i, (_, primitive) in enumerate(intersections)}
        sorted_inter_index = [x[0] for x in sorted(x, key=lambda p: p[1])]
        sorted_inter_index_dict = {i: ii for ii, i in
                                   enumerate(sorted_inter_index)}
        sorted_inter_index_dict[n_inter] = sorted_inter_index_dict[0]
        if n == 1:
            intersections.append(intersections[0])

        remaining_transitions = list(range(n_inter // 2))
        # enclosing_transitions = {}
        while len(remaining_transitions) > 0:
            nb_max_enclosed_transitions = -1
            enclosed_transitions = {}
            for i_transitions in remaining_transitions:
                i1 = sorted_inter_index_dict[2 * i_transitions + n]
                i2 = sorted_inter_index_dict[2 * i_transitions + 1 + n]
                net = abs(i2 - i1) - 1
                if net > nb_max_enclosed_transitions:
                    nb_max_enclosed_transitions = net
                    best_transition = i_transitions
                    if i1 < i2:
                        enclosed_transitions[i_transitions] = [(i + abs(n - 1)) // 2 for i
                                                               in sorted_inter_index[
                                                       i2 - 1:i1:-2]]
                    else:
                        enclosed_transitions[i_transitions] = [(i + abs(n - 1)) // 2 for i
                                                               in sorted_inter_index[
                                                       i2 + 1:i1:2]]

            remaining_transitions.remove(best_transition)
            point_start, primitive1 = intersections[2 * best_transition + n]
            point2, primitive2 = intersections[2 * best_transition + 1 + n]
            primitives = self.extract_primitives(point_start, primitive1,
                                                 point2, primitive2,
                                                 inside=not n)
            last_point = point2
            for transition in enclosed_transitions[best_transition]:
                point1, primitive1 = intersections[2 * transition + n]
                point2, primitive2 = intersections[2 * transition + 1 + n]
                primitives.append(
                    volmdlr.edges.LineSegment2D(last_point, point1))
                primitives.extend(
                    self.extract_primitives(point1, primitive1, point2,
                                            primitive2, inside=not n))
                last_point = point2
                if transition in remaining_transitions:
                    remaining_transitions.remove(transition)

            primitives.append(
                volmdlr.edges.LineSegment2D(last_point, point_start))

            contour = Contour2D(primitives)
            contour.order_contour()
            contours.append(contour)
        return contours

    def cut_by_line(self, line: volmdlr.edges.Line2D) -> List['Contour2D']:
        """
        :param line: The line used to cut the contour.

        :return: A list of resulting contours
        """
        intersections = self.line_crossings(line)
        if not intersections or len(intersections) < 2:
            return [self]
        points_intersections = [point for point, prim in intersections]
        sorted_points = line.sort_points_along_line(points_intersections)
        list_contours = []
        contour_to_cut = self

        for point1, point2 in zip(sorted_points[:-1], sorted_points[1:]):
            closing_line = volmdlr.edges.LineSegment2D(point1, point2)
            if not contour_to_cut.point_belongs(closing_line.middle_point()):
                continue
            closing_contour = Contour2D([closing_line])
            contour1, contour2 = contour_to_cut.get_divided_contours(point1, point2, closing_contour)
            if sorted_points.index(point1) + 2 <= len(sorted_points) - 1:
                if contour1.point_over_contour(sorted_points[sorted_points.index(point1) + 2]):
                    contour_to_cut = contour1
                    list_contours.append(contour2)
                elif contour2.point_over_contour(sorted_points[sorted_points.index(point1) + 2]):
                    contour_to_cut = contour2
                    list_contours.append(contour1)
            else:
                list_contours.extend([contour1, contour2])

        return list_contours

    def split_by_line(self, line: volmdlr.edges.Line2D) -> List['Contour2D']:
        intersections = self.line_crossings(line)
        intersections = [point for point, prim in intersections]
        if not intersections:
            return [self]
        if len(intersections) < 2:
            extracted_outerpoints_contour1 = \
                volmdlr.wires.Contour2D.extract(self, self.primitives[0].start, intersections[0], True)[0]
            extracted_innerpoints_contour1 = \
                volmdlr.wires.Contour2D.extract(self, intersections[0], self.primitives[-1].end, True)[0]
            return extracted_outerpoints_contour1, extracted_innerpoints_contour1
        if len(intersections) == 2:
            extracted_outerpoints_contour1 = \
                volmdlr.wires.Contour2D.extract(self, intersections[0], intersections[1], True)[0]
            extracted_innerpoints_contour1 = \
                volmdlr.wires.Contour2D.extract(self, intersections[0], intersections[1], False)[0]
            return extracted_innerpoints_contour1, extracted_outerpoints_contour1
        raise NotImplementedError

    def split_regularly(self, n):
        """
        Split in n slices.

        """
        x_min, x_max, _, _ = self.bounding_rectangle.bounds()
        cutted_contours = []
        iteration_contours = [self]
        for i in range(n - 1):
            xi = x_min + (i + 1) * (x_max - x_min) / n
            cut_line = volmdlr.edges.Line2D(volmdlr.Point2D(xi, 0),
                                            volmdlr.Point2D(xi, 1))

            iteration_contours2 = []
            for c in iteration_contours:
                sc = c.cut_by_line(cut_line)
                lsc = len(sc)
                if lsc == 1:
                    cutted_contours.append(c)
                else:
                    iteration_contours2.extend(sc)

            iteration_contours = iteration_contours2[:]
        cutted_contours.extend(iteration_contours)
        return cutted_contours

    def triangulation(self):
        """Returns the triangulation of the contour2d."""
        return self.grid_triangulation(number_points_x=20,
                                       number_points_y=20)

    def grid_triangulation(self, x_density: float = None,
                           y_density: float = None,
                           min_points_x: int = 20,
                           min_points_y: int = 20,
                           number_points_x: int = None,
                           number_points_y: int = None):
        """
        Compute a triangulation using an n-by-m grid to triangulate the contour.
        """
        bounding_rectangle = self.bounding_rectangle
        # xmin, xmax, ymin, ymax = self.bounding_rectangle
        dx = bounding_rectangle[1] - bounding_rectangle[0]  # xmax - xmin
        dy = bounding_rectangle[3] - bounding_rectangle[2]  # ymax - ymin
        if number_points_x is None:
            n = max(math.ceil(x_density * dx), min_points_x)
        if number_points_y is None:
            m = max(math.ceil(y_density * dy), min_points_y)
        x = [bounding_rectangle[0] + i * dx / n for i in range(n + 1)]
        y = [bounding_rectangle[2] + i * dy / m for i in range(m + 1)]

        point_index = {}
        number_points = 0
        points = []
        triangles = []
        for xi in x:
            for yi in y:
                point = volmdlr.Point2D(xi, yi)
                if self.point_belongs(point):
                    point_index[point] = number_points
                    points.append(point)
                    number_points += 1

        for i in range(n):
            for j in range(m):
                point1 = volmdlr.Point2D(x[i], y[j])
                point2 = volmdlr.Point2D(x[i + 1], y[j])
                point3 = volmdlr.Point2D(x[i + 1], y[j + 1])
                point4 = volmdlr.Point2D(x[i], y[j + 1])
                points_in = []
                for point in [point1, point2, point3, point4]:
                    if point in point_index:
                        points_in.append(point)
                if len(points_in) == 4:
                    triangles.append(
                        [point_index[point1], point_index[point2], point_index[point3]])
                    triangles.append(
                        [point_index[point1], point_index[point3], point_index[point4]])

                elif len(points_in) == 3:
                    triangles.append([point_index[point] for point in points_in])

        return vmd.DisplayMesh2D(points, triangles)

    def intersection_points(self, contour2d):
        intersecting_points = []
        for primitive1 in self.primitives:
            for primitive2 in contour2d.primitives:
                line_intersection = primitive1.linesegment_intersections(primitive2)
                if line_intersection:
                    if not volmdlr.core.point_in_list(line_intersection[0], intersecting_points):
                        intersecting_points.extend(line_intersection)
                else:
                    touching_points = primitive1.touching_points(primitive2)
                    for point in touching_points:
                        if not volmdlr.core.point_in_list(point, intersecting_points):
                            intersecting_points.append(point)
            if len(intersecting_points) == 2:
                break
        return intersecting_points

    def get_divided_contours(self, cutting_point1: volmdlr.Point2D, cutting_point2: volmdlr.Point2D,
                             closing_contour):
        extracted_innerpoints_contour1_prims, extracted_outerpoints_contour1_prims = self.split_with_two_points(
            cutting_point1, cutting_point2)
        extracted_outerpoints_contour1 = Contour2D(extracted_outerpoints_contour1_prims)
        extracted_innerpoints_contour1 = Contour2D(extracted_innerpoints_contour1_prims)
        primitives1 = extracted_outerpoints_contour1.primitives + closing_contour.primitives
        primitives2 = extracted_innerpoints_contour1.primitives + closing_contour.primitives
        if extracted_outerpoints_contour1.primitives[0].start.is_close(closing_contour.primitives[0].start):
            cutting_contour_new = closing_contour.invert()
            primitives1 = cutting_contour_new.primitives + \
                extracted_outerpoints_contour1.primitives
        elif extracted_outerpoints_contour1.primitives[0].start.is_close(closing_contour.primitives[-1].end):
            primitives1 = closing_contour.primitives + \
                          extracted_outerpoints_contour1.primitives

        if extracted_innerpoints_contour1.primitives[0].start.is_close(closing_contour.primitives[0].start):
            cutting_contour_new = \
                closing_contour.invert()
            primitives2 = cutting_contour_new.primitives + \
                extracted_innerpoints_contour1.primitives
        elif extracted_innerpoints_contour1.primitives[0].start.is_close(closing_contour.primitives[-1].end):
            primitives2 = closing_contour.primitives + \
                          extracted_innerpoints_contour1.primitives
        contour1 = Contour2D(primitives1)
        contour1.order_contour()
        contour2 = Contour2D(primitives2)
        contour2.order_contour()
        return contour1, contour2

    def divide(self, contours):
        new_base_contours = [self]
        finished = False
        counter = 0
        list_contour = contours[:]
        list_cutting_contours = contours[:]
        list_valid_contours = []
        while not finished:
            if not contours:
                break
            cutting_contour = contours[0]
            for base_contour in new_base_contours:
                cutting_points = []
                point1, point2 = [cutting_contour.primitives[0].start,
                                  cutting_contour.primitives[-1].end]
                if base_contour.point_over_contour(point1) and base_contour.point_over_contour(point2):
                    cutting_points = [point1, point2]
                elif len(new_base_contours) == 1:
                    contours.remove(cutting_contour)
                    continue
                if not any(base_contour.point_belongs(prim.middle_point()) for prim in cutting_contour.primitives):
                    continue
                if cutting_points:
                    contour1, contour2 = base_contour.get_divided_contours(
                        cutting_points[0], cutting_points[1], cutting_contour)

                    new_base_contours_ = []
                    for cntr in [contour1, contour2]:
                        all_divided_contour = True
                        for cut_contour in list_cutting_contours:
                            points_at_abs = [prim.middle_point() for prim in cut_contour.primitives]
                            for point_at_abs in points_at_abs:
                                if cntr.point_belongs(point_at_abs) and \
                                        (not cntr.point_over_contour(point_at_abs) and
                                         True not in [cntr.primitive_over_contour(prim)
                                                      for prim in cut_contour.primitives]):
                                    all_divided_contour = False
                                    break
                            else:
                                continue
                            break
                        if all_divided_contour and not math.isclose(cntr.area(), 0.0, abs_tol=1e-8):
                            list_valid_contours.append(cntr)
                        else:
                            new_base_contours_.append(cntr)
                    contours.remove(cutting_contour)
                    break
            else:
                continue
            new_base_contours.remove(base_contour)
            new_base_contours.extend(new_base_contours_)
            if len(contours) == 1 and not new_base_contours:
                finished = True
                continue
            counter += 1
            if counter >= 100 * len(list_contour):
                # if base_contour.is_inside(contours[0]):
                #     contours.remove(cutting_contour)
                #     continue
                # list_valid_contours.append(base_contour)
                # finished = True
                contours = contours[::-1]
                if counter > 100 * len(list_contour) + len(contours):
                    # print('new_base_contours:', len(new_base_contours))
                    # print('len(contours):', len(contours))
                    # ax = contours[0].plot()
                    # base_contour.plot(ax=ax, color='b')
                    warnings.warn('There probably exists an open contour (two wires that could not be connected)')
                    finished = True

        return list_valid_contours

    def discretized_contour(self, n: float):
        """
        Discretize each contour's primitive and return a new contour with teses discretized primitives.
        """
        contour = Contour2D((self.discretized_primitives(n)))

        return contour.order_contour()

    @classmethod
    def from_bounding_rectangle(cls, x_min, x_max, y_min, y_max):
        """
        Create a contour 2d with bounding_box parameters, using line segments 2d.

        """

        edge0 = volmdlr.edges.LineSegment2D(volmdlr.Point2D(x_min, y_min), volmdlr.Point2D(x_max, y_min))
        edge1 = volmdlr.edges.LineSegment2D(volmdlr.Point2D(x_max, y_min), volmdlr.Point2D(x_max, y_max))
        edge2 = volmdlr.edges.LineSegment2D(volmdlr.Point2D(x_max, y_max), volmdlr.Point2D(x_min, y_max))
        edge3 = volmdlr.edges.LineSegment2D(volmdlr.Point2D(x_min, y_max), volmdlr.Point2D(x_min, y_min))

        edges = [edge0, edge1, edge2, edge3]

        return Contour2D(edges)

    def cut_by_bspline_curve(self, bspline_curve2d: volmdlr.edges.BSplineCurve2D):
        """
        Cut a contour 2d with bspline_curve 2d to define two different contours.

        """
        # TODO: BsplineCurve is descretized and defined with a wire. To be improved!

        contours = self.cut_by_wire(Wire2D.from_edge(bspline_curve2d, 20))

        return contours

    def clean_primitives(self):
        """
        Delete primitives with start=end, and return a new contour.
        """

        new_primitives = []
        for prim in self.primitives:
            if prim.start != prim.end:
                new_primitives.append(prim)

        return Contour2D(new_primitives)

    def merge_with(self, contour2d, abs_tol: float = 1e-6):
        """
        Merge two adjacent contours, and returns one outer contour and inner contours (if there are any).

        :param contour2d: contour to merge with.
        :param abs_tol: tolerance.
        :return: merged contours.
        """
        is_sharing_primitive = self.is_sharing_primitives_with(contour2d)
        if not is_sharing_primitive:
            if self.is_inside(contour2d):
                return [self]
            if contour2d.is_inside(self):
                return [contour2d]
            return [self, contour2d]

        merged_primitives = self.delete_shared_contour_section(contour2d, abs_tol)
        contours = Contour2D.contours_from_edges(merged_primitives)
        contours = sorted(contours, key=lambda contour: contour.area(),
                          reverse=True)
        return contours

    def union(self, contour2: 'Contour2D'):
        """
        Union two contours, if they adjacent, or overlap somehow.

        """
        if self.is_inside(contour2):
            return [self]
        if contour2.is_inside(self):
            return [contour2]
        contours_intersections = self.intersection_points(contour2)
        if not self.is_sharing_primitives_with(contour2) and contours_intersections:
            resulting_primitives = []
            primitives1_inside = self.extract_with_points(contours_intersections[0], contours_intersections[1], True)
            primitives1_outside = self.extract_with_points(contours_intersections[0], contours_intersections[1], False)
            primitives2_inside = contour2.extract_with_points(contours_intersections[0],
                                                              contours_intersections[1], True)
            primitives2_outside = contour2.extract_with_points(contours_intersections[0],
                                                               contours_intersections[1], False)
            if contour2.point_belongs(primitives1_inside[0].middle_point()):
                resulting_primitives.extend(primitives1_outside)
            else:
                resulting_primitives.extend(primitives1_inside)
            if self.point_belongs(primitives2_inside[0].middle_point()):
                resulting_primitives.extend(primitives2_outside)
            else:
                resulting_primitives.extend(primitives2_inside)
            return [Contour2D(resulting_primitives).order_contour()]

        return self.merge_with(contour2)

    def cut_by_wire(self, wire: Wire2D):
        """
        Cut a contour2d with a wire2d and return a list of contours 2d.

        :param wire: volmdlr.wires.Wire2D
        :rtype: list[volmdlr.wires.Contour2D]

        :param wire: volmdlr.wires.Wire2D.
        :return: contours2d : list[volmdlr.wires.Contour2D].
        """

        points_intersections = self.wire_intersections(wire)
        if len(points_intersections) < 2:
            return [self]
        if len(points_intersections) % 2 != 0:
            raise NotImplementedError(
                f'{len(points_intersections)} intersections not supported yet')
        sorted_points = wire.sort_points_along_wire(points_intersections)
        split_wires = wire.split_with_sorted_points(sorted_points)
        valid_cutting_wires = []
        for split_wire in split_wires:
            if self.is_superposing(split_wire) or not self.is_inside(split_wire):
                continue
            valid_cutting_wires.append(split_wire)
        divided_contours = self.divide(valid_cutting_wires)
        return divided_contours

    def intersection_contour_with(self, other_contour, abs_tol=1e-6):
        """
        Gets the contour(s) resulting from the intersections of two other contours.

        :param other_contour: other contour.
        :param abs_tol: tolerance.
        :return: list of resulting intersection contours.
        """
        contour_crossings = self.wire_crossings(other_contour)
        sorted_points_contour1 = sorted(contour_crossings, key=self.abscissa)
        sorted_points_contour2 = sorted(contour_crossings, key=other_contour.abscissa)
        split_wires1 = self.split_with_sorted_points(sorted_points_contour1)
        split_wires2 = other_contour.split_with_sorted_points(sorted_points_contour2)
        intersection_contour_primitives = []
        for section in split_wires1:
            if other_contour.is_inside(section):
                intersection_contour_primitives.extend(section.primitives)
        for section in split_wires2:
            if self.is_inside(section):
                intersection_contour_primitives.extend(section.primitives)
        return self.contours_from_edges(intersection_contour_primitives, abs_tol)

    def get_furthest_point_to_point2(self, point2):
        """
        Search the furthest point from self to point2. It only considers the start or end or primitives.

        :param point2: other point.
        :return: the furthest point.
        """
        furthest_point = self.primitives[0].start
        furthest_distance = point2.point_distance(self.primitives[0].start)
        for prim in self.primitives:
            distance = point2.point_distance(prim.end)
            if distance > furthest_distance:
                furthest_distance = distance
                furthest_point = prim.end
        return furthest_point

    def closest_point_to_point2(self, point2):
        """
        Search the closest point from self to point2. It only considers the start or end or primitives.

        :param point2: other point.
        :return: the closest point to point2.
        """
        closest_point = self.primitives[0].start
        closest_distance = point2.point_distance(self.primitives[0].start)
        for prim in self.primitives:
            distance = point2.point_distance(prim.end)
            if distance < closest_distance:
                closest_distance = distance
                closest_point = prim.end
        return closest_point


class ClosedPolygonMixin:
    """
    Abstract class for ClosedPolygon, storing methods used by ClosedPolygon2D and ClosedPolygon3D.

    """

    def get_lengths(self):
        """
        Gets line segment lengths.

        """
        list_ = []
        for line_segment in self.line_segments:
            list_.append(line_segment.length())
        return list_

    def length(self):
        """
        Polygon length.

        :return: polygon length.
        """
        return sum(self.get_lengths())

    def min_length(self):
        """
        Gets the minimal length for a line segment in the polygon.

        """
        return min(self.get_lengths())

    def max_length(self):
        """
        Gets the minimal length for a line segment in the polygon.

        """
        return max(self.get_lengths())

    def edge_statistics(self):
        distances = []
        for i, point in enumerate(self.points):
            if i != 0:
                distances.append(point.point_distance(self.points[i - 1]))
        mean_distance = mean(distances)
        std = npy.std(distances)
        return mean_distance, std

    def simplify_polygon(self, min_distance: float = 0.01,
                         max_distance: float = 0.05, angle: float = 15):
        points = [self.points[0]]
        previous_point = None
        for point in self.points[1:]:
            distance = point.point_distance(points[-1])
            if distance > min_distance:
                if distance > max_distance:
                    number_segmnts = round(distance / max_distance) + 2
                    for n in range(number_segmnts):
                        new_point = points[-1] + (point - points[-1]) * (
                                n + 1) / number_segmnts
                        if new_point.point_distance(points[-1]) > max_distance:
                            points.append(new_point)
                else:
                    if not volmdlr.core.point_in_list(point, points):
                        points.append(point)
            if len(points) > 1:
                vector1 = points[-1] - points[-2]
                vector2 = point - points[-2]
                cos = vector1.dot(vector2) / (vector1.norm() * vector2.norm())
                cos = math.degrees(math.acos(round(cos, 6)))
                if abs(cos) > angle:
                    if not volmdlr.core.point_in_list(previous_point, points):
                        points.append(previous_point)
                    if not volmdlr.core.point_in_list(point, points):
                        points.append(point)
            if len(points) > 2:
                vector1 = points[-2] - points[-3]
                vector2 = points[-1] - points[-3]
                cos = vector1.dot(vector2) / (vector1.norm() * vector2.norm())
                cos = math.degrees(math.acos(round(cos, 6)))
                if points[-3].point_distance(points[-2]) < min_distance and cos < angle:
                    points = points[:-2] + [points[-1]]
            previous_point = point
        if points[0].point_distance(points[-1]) < min_distance:
            points.remove(points[-1])

        if math.isclose(volmdlr.wires.ClosedPolygon2D(points).area(), 0.0, abs_tol=1e-6):
            return self

        return self.__class__(points)

    def invert(self):
        """Invert the polygon."""
        return self.__class__(self.points[::-1])

    @property
    def line_segments(self):
        if not self._line_segments:
            self._line_segments = self.get_line_segments()
        return self._line_segments

    def get_line_segments(self):
        raise NotImplementedError(
            f"get_line_segments method must be overloaded by {self.__class__.__name__}")


class ClosedPolygon2D(ClosedPolygonMixin, Contour2D):
    """
    A collection of points, connected by line segments, following each other.

    """
    _non_serializable_attributes = ['line_segments', 'primitives',
                                    'basis_primitives']

    def __init__(self, points: List[volmdlr.Point2D], name: str = ''):
        self.points = points
        self._line_segments = None

        Contour2D.__init__(self, self.line_segments, name)

    def copy(self, *args, **kwargs):
        points = [point.copy() for point in self.points]
        return ClosedPolygon2D(points, self.name)

    def __hash__(self):
        return sum(hash(point) for point in self.points)

    def __eq__(self, other_):
        if not isinstance(other_, self.__class__):
            return False
        equal = True
        for point, other_point in zip(self.points, other_.points):
            equal = (equal and point == other_point)
        return equal

    def area(self):
        # TODO: performance: cache number of points
        if len(self.points) < 3:
            return 0.

        x = [point.x for point in self.points]
        y = [point.y for point in self.points]

        x1 = [x[-1]] + x[0:-1]
        y1 = [y[-1]] + y[0:-1]
        return 0.5 * abs(sum(i * j for i, j in zip(x, y1))
                         - sum(i * j for i, j in zip(y, x1)))
        # return 0.5 * npy.abs(
        #     npy.dot(x, npy.roll(y, 1)) - npy.dot(y, npy.roll(x, 1)))

    def center_of_mass(self):
        lp = len(self.points)
        if lp == 0:
            return volmdlr.O2D
        if lp == 1:
            return self.points[0]
        if lp == 2:
            return 0.5 * (self.points[0] + self.points[1])

        x = [point.x for point in self.points]
        y = [point.y for point in self.points]

        xi_xi1 = x + npy.roll(x, -1)
        yi_yi1 = y + npy.roll(y, -1)
        xi_yi1 = npy.multiply(x, npy.roll(y, -1))
        xi1_yi = npy.multiply(npy.roll(x, -1), y)

        signed_area = 0.5 * npy.sum(xi_yi1 - xi1_yi)  # signed area!
        if not math.isclose(signed_area, 0, abs_tol=1e-08):
            cx = npy.sum(npy.multiply(xi_xi1, (xi_yi1 - xi1_yi))) / 6. / signed_area
            cy = npy.sum(npy.multiply(yi_yi1, (xi_yi1 - xi1_yi))) / 6. / signed_area
            return volmdlr.Point2D(cx, cy)

        self.plot()
        raise NotImplementedError

    def barycenter(self):
        """
        Calculates the geometric center of the polygon, which is the average position of all the points in it.

        :rtype: volmdlr.Point2D
        """
        barycenter1_2d = self.points[0]
        for point in self.points[1:]:
            barycenter1_2d += point
        return barycenter1_2d / len(self.points)

    def point_belongs(self, point, include_edge_points: bool = False):
        """
        Ray casting algorithm copied from internet.
        """
        return polygon_point_belongs((point.x, point.y), [(point_.x, point_.y) for point_ in self.points],
                                     include_edge_points=include_edge_points)

    def second_moment_area(self, point):
        second_moment_area_x, second_moment_area_y, second_moment_area_xy = 0., 0., 0.
        for point_i, point_j in zip(self.points, self.points[1:] + [self.points[0]]):
            xi, yi = point_i - point
            xj, yj = point_j - point
            second_moment_area_x += (yi ** 2 + yi * yj + yj ** 2) * (xi * yj - xj * yi)
            second_moment_area_y += (xi ** 2 + xi * xj + xj ** 2) * (xi * yj - xj * yi)
            second_moment_area_xy += (xi * yj + 2 * xi * yi + 2 * xj * yj + xj * yi) * (
                    xi * yj - xj * yi)
        if second_moment_area_x < 0:
            second_moment_area_x = - second_moment_area_x
            second_moment_area_y = - second_moment_area_y
            second_moment_area_xy = - second_moment_area_xy
        return second_moment_area_x / 12., second_moment_area_y / 12., second_moment_area_xy / 24.

    def get_line_segments(self):
        lines = []
        if len(self.points) > 1:
            for point1, point2 in zip(self.points,
                                      list(self.points[1:]) + [self.points[0]]):
                if not point1.is_close(point2):
                    lines.append(volmdlr.edges.LineSegment2D(point1, point2))
        return lines

    def rotation(self, center: volmdlr.Point2D, angle: float):
        """
        ClosedPolygon2D rotation.

        :param center: rotation center
        :param angle: angle rotation
        :return: a new rotated ClosedPolygon2D
        """
        return ClosedPolygon2D(
            [point.rotation(center, angle) for point in self.points])

    def rotation_inplace(self, center: volmdlr.Point2D, angle: float):
        """
        Line2D rotation, Object is updated in-place.

        :param center: rotation center
        :param angle: rotation angle
        """
        warnings.warn("'in-place' methods are deprecated. Use a not in-place method instead.", DeprecationWarning)

        for point in self.points:
            point.rotation_inplace(center, angle)

    def translation(self, offset: volmdlr.Vector2D):
        """
        ClosedPolygon2D translation.

        :param offset: translation vector
        :return: A new translated ClosedPolygon2D
        """
        return ClosedPolygon2D(
            [point.translation(offset) for point in self.points])

    def translation_inplace(self, offset: volmdlr.Vector2D):
        """
        ClosedPolygon2D translation. Object is updated in-place.

        :param offset: translation vector
        """
        warnings.warn("'in-place' methods are deprecated. Use a not in-place method instead.", DeprecationWarning)

        for point in self.points:
            point.translation_inplace(offset)

    def frame_mapping(self, frame: volmdlr.Frame2D, side: str):
        return self.__class__([point.frame_mapping(frame, side) for point in self.points])

    def frame_mapping_inplace(self, frame: volmdlr.Frame2D, side: str):
        warnings.warn("'in-place' methods are deprecated. Use a not in-place method instead.", DeprecationWarning)

        for point in self.points:
            point.frame_mapping_inplace(frame, side)

    def polygon_distance(self,
                         polygon: 'ClosedPolygon2D'):
        point_zero = self.points[0]
        distance = []
        for point in polygon.points:
            distance.append(point_zero.point_distance(point))
        index = distance.index(min(distance))
        return distance[index]

    @cached_property
    def is_trigo(self):
        if len(self.points) < 3:
            return True

        angle = 0.
        for ls1, ls2 in zip(self.line_segments,
                            self.line_segments[1:] + [self.line_segments[0]]):
            u = ls2.unit_direction_vector()
            x = u.dot(ls1.unit_direction_vector())
            y = u.dot(ls1.normal_vector())
            angle += math.atan2(y, x)
        return angle > 0

    def delaunay_triangulation(self):
        points = self.points
        new_points = []
        delaunay_triangles = []
        # ax=plt.subplot()
        for point in points:
            new_points.append([point[0], point[1]])

        delaunay = npy.array(new_points)

        tri = Delaunay(delaunay)

        for simplice in delaunay[tri.simplices]:
            triangle = Triangle2D(volmdlr.Point2D(simplice[0]),
                                  volmdlr.Point2D(simplice[1]),
                                  volmdlr.Point2D(simplice[2]))
            delaunay_triangles.append(triangle)

        return delaunay_triangles

    def offset(self, offset):
        x_min, x_max, y_min, y_max = self.bounding_rectangle.bounds()

        max_offset_len = min(x_max - x_min, y_max - y_min) / 2
        if offset <= -max_offset_len:
            print('Inadapted offset, '
                  'polygon might turn over. Offset must be greater than',
                  -max_offset_len)
            raise ValueError('inadapted offset')
        nb_points = len(self.points)
        vectors = []
        for i in range(nb_points - 1):
            v1 = self.points[i + 1] - self.points[i]
            v2 = self.points[i] - self.points[i + 1]
            v1.normalize()
            v2.normalize()
            vectors.append(v1)
            vectors.append(v2)

        v1 = self.points[0] - self.points[-1]
        v2 = self.points[-1] - self.points[0]
        v1.normalize()
        v2.normalize()
        vectors.append(v1)
        vectors.append(v2)

        offset_vectors = []
        offset_points = []

        for i in range(nb_points):

            # check = False
            vector_i = vectors[2 * i - 1] + vectors[2 * i]
            if vector_i == volmdlr.Vector2D(0, 0):
                vector_i = vectors[2 * i]
                vector_i = vector_i.normal_vector()
                offset_vectors.append(vector_i)
            else:
                vector_i.normalize()
                if vector_i.dot(vectors[2 * i - 1].normal_vector()) > 0:
                    vector_i = - vector_i
                    # check = True
                offset_vectors.append(vector_i)

            normal_vector1 = - vectors[2 * i - 1].normal_vector()
            normal_vector2 = vectors[2 * i].normal_vector()
            normal_vector1.normalize()
            normal_vector2.normalize()
            alpha = math.acos(normal_vector1.dot(normal_vector2))

            offset_point = self.points[i] + offset / math.cos(alpha / 2) * \
                (-offset_vectors[i])

            # ax=self.plot()
            # offset_point.plot(ax=ax, color='g')

            # if self.point_belongs(offset_point):
            #     offset_point = self.points[i] + offset / math.cos(alpha / 2) * \
            #                    (-offset_vectors[i])

            offset_points.append(offset_point)

            # self.points[i].plot(ax=ax, color='b')
            # offset_point.plot(ax=ax, color='r')

        return self.__class__(offset_points)

    def point_border_distance(self, point, return_other_point=False):
        """
        Compute the distance to the border distance of polygon.

        Output is always positive, even if the point belongs to the polygon.
        """
        d_min, other_point_min = self.line_segments[0].point_distance(
            point, return_other_point=True)
        for line in self.line_segments[1:]:
            dist_, other_point = line.point_distance(
                point, return_other_point=True)
            if dist_ < d_min:
                d_min = dist_
                other_point_min = other_point
        if return_other_point:
            return d_min, other_point_min
        return d_min

    def self_intersects(self):
        """
        Determines if a polygon self intersects using the Bentley-Ottmann algorithm.

        :return: True if the polygon self intersects, False otherwis. If True, returns two
            intersecting line segments as LineSegment2D objects. If False, returns two None values;
        :rtype: Tuple[bool, Union[volmdlr.edges.LineSegment2D, None], Union[volmdlr.edges.LineSegment2D, None]]
        """
        epsilon = 0
        segments = self._get_segments()

        for segment1 in segments:
            for segment2 in segments:
                if segment1 == segment2:
                    continue
                if self._segments_intersect(segment1, segment2, epsilon):
                    return True, segment1, segment2

        return False, None, None

    def _get_segments(self):
        """
        Helper function for self_intersects that generates segments for the Bentley-Ottmann algorithm.

        :return: A list of tuples representing the segments between consecutive edges.
        :rtype: List[Tuple[int, int]]
        """
        # Sort the points along ascending x for the Sweep Line method
        sorted_index = sorted(range(len(self.points)), key=lambda p: (self.points[p][0], self.points[p][1]))
        nb = len(sorted_index)
        segments = []

        for i, index in enumerate(sorted_index):
            # Stock the segments between 2 consecutive edges
            # Ex: for the ABCDE polygon, if Sweep Line is on C, the segments
            #   will be (C,B) and (C,D)
            if index - 1 < 0:
                segments.append((index, nb - 1))
            else:
                segments.append((index, sorted_index[i - 1]))
            if index >= len(self.points) - 1:
                segments.append((index, 0))
            else:
                segments.append((index, sorted_index[i + 1]))

        return segments

    def _segments_intersect(self, segment1, segment2, epsilon):
        """
        Helper function for self_intersects that determines if any segments in a list intersect.

        :param segment1: A tuple representing the index of the start and end point of the segments.
        :type segment1: Tuple[int, int]
        :param segment2: A tuple representing the index of the start and end point of the segments.
        :type segment2: Tuple[int, int]
        :param epsilon: A small positive value for numerical stability.
        :type epsilon: float
        :return: True if any segments intersect, False otherwise.
        :rtype: bool
        """
        line1 = volmdlr.edges.LineSegment2D(self.points[segment1[0]], self.points[segment1[1]])
        line2 = volmdlr.edges.LineSegment2D(self.points[segment2[0]], self.points[segment2[1]])
        point, param_a, param_b = volmdlr.Point2D.line_intersection(line1, line2, True)
        if point is not None and 0 + epsilon <= param_a <= 1 - epsilon and 0 + epsilon <= param_b <= 1 - epsilon:
            return True
        return False

    @classmethod
    def points_convex_hull(cls, points):
        if len(points) < 3:
            return None

        points_hull = [point.copy() for point in points]

        _, pos_ymax = argmax([point.y for point in points_hull])
        point_start = points_hull[pos_ymax]
        hull = [point_start]

        barycenter = points_hull[0]
        for point in points_hull[1:]:
            barycenter += point
        barycenter = barycenter / (len(points_hull))
        # second point of hull
        theta = []
        remaining_points = points_hull
        del remaining_points[pos_ymax]

        vec1 = point_start - barycenter
        for point in remaining_points:
            vec2 = point - point_start
            theta_i = -volmdlr.geometry.clockwise_angle(vec1, vec2)
            theta.append(theta_i)

        min_theta, posmin_theta = argmin(theta)
        next_point = remaining_points[posmin_theta]
        hull.append(next_point)
        del remaining_points[posmin_theta]
        # Adding first point to close the loop at the end
        remaining_points.append(hull[0])

        initial_vector = vec1.copy()
        total_angle = 0
        while not next_point.is_close(point_start):
            vec1 = next_point - hull[-2]
            theta = []
            for point in remaining_points:
                vec2 = point - next_point
                theta_i = -volmdlr.geometry.clockwise_angle(vec1, vec2)
                theta.append(theta_i)

            min_theta, posmin_theta = argmin(theta)
            if math.isclose(min_theta, -2 * math.pi, abs_tol=1e-6) \
                    or math.isclose(min_theta, 0, abs_tol=1e-6):
                if remaining_points[posmin_theta] == point_start:
                    break

            else:
                next_point = remaining_points[posmin_theta]

                vec_next_point = next_point - barycenter
                total_angle += (2 * math.pi - volmdlr.geometry.clockwise_angle(initial_vector, vec_next_point))

                if total_angle > 2 * math.pi:
                    break
                initial_vector = vec_next_point

                hull.append(next_point)

            del remaining_points[posmin_theta]

        hull.pop()

        return cls(hull)

    @classmethod
    def concave_hull(cls, points, concavity, scale_factor):
        """
        Calculates the concave hull from a cloud of points.

        i.e., it Unites all points under the smallest possible area.

        :param points: list of points corresponding to the cloud of points
        :type points: class: 'volmdlr.Point2D'
        :param concavity: Sets how sharp the concave angles can be. It goes from -1 (not concave at all. in fact,
                          the hull will be left convex) up to +1 (very sharp angles can occur. Setting concavity to
                          +1 might result in 0º angles!) concavity is defined as the cosine of the concave angles.
        :type concavity: float
        :param scale_factor: Sets how big is the area where concavities are going to be searched.
                             The bigger, the more sharp the angles can be. Setting it to a very high value might
                             affect the performance of the program.
                             This value should be relative to how close to each other the points to be connected are.
        :type scale_factor: float

        """

        def get_nearby_points(line, points, scale_factor):
            points_hull = [point.copy() for point in points]

            nearby_points = []
            line_midpoint = 0.5 * (line.start + line.end)
            tries = 0
            n = 5
            bounding_box = [line_midpoint.x - line.length() / 2,
                            line_midpoint.x + line.length() / 2,
                            line_midpoint.y - line.length() / 2,
                            line_midpoint.y + line.length() / 2]
            boundary = [int(bounding / scale_factor) for bounding in
                        bounding_box]
            while tries < n and len(nearby_points) == 0:
                for point in points_hull:
                    if not ((
                                    point.x == line.start.x and point.y == line.start.y) or (
                                    point.x == line.end.x and point.y == line.end.y)):
                        point_x_rel_pos = int(point.x / scale_factor)
                        point_y_rel_pos = int(point.y / scale_factor)
                        if boundary[0] <= point_x_rel_pos <= boundary[1] \
                                and point_y_rel_pos >= boundary[2] \
                                and point_y_rel_pos <= boundary[3]:
                            nearby_points.append(point)

                scale_factor *= 4 / 3
                tries += 1

            return nearby_points

        def line_colides_with_hull(line, concave_hull):
            for hull_line in concave_hull:
                if not line.start.is_close(hull_line.start) and not line.start.is_close(hull_line.end) and \
                        not line.end.is_close(hull_line.start) and not line.end.is_close(hull_line.end):
                    if line.line_intersections(hull_line.to_line()):
                        return True
            return False

        def get_divided_line(line, nearby_points, hull_concave_edges, concavity):
            divided_line = []
            ok_middle_points = []
            list_cossines = []
            for middle_point in nearby_points:
                vect1 = line.start - middle_point
                vect2 = line.end - middle_point
                if middle_point.is_close(line.start) or middle_point.is_close(line.end):
                    continue
                cos = round(vect1.dot(vect2) / (vect1.norm() * vect2.norm()),
                            4)
                if cos < concavity:
                    new_line_a = volmdlr.edges.LineSegment2D(start=line.start, end=middle_point)
                    new_line_b = volmdlr.edges.LineSegment2D(start=middle_point, end=line.end)
                    if not (line_colides_with_hull(line=new_line_a,
                                                   concave_hull=hull_concave_edges) and line_colides_with_hull(
                            line=new_line_b, concave_hull=hull_concave_edges)):
                        ok_middle_points.append(middle_point)
                        list_cossines.append(cos)
            if len(ok_middle_points) > 0:
                #  We want the middle-point to be the one with the widest angle (smallest cossine)
                min_cossine_index = list_cossines.index(min(list_cossines))
                divided_line.append(volmdlr.edges.LineSegment2D(line.start,
                                                                ok_middle_points[
                                                                    min_cossine_index]))
                divided_line.append(volmdlr.edges.LineSegment2D(
                    ok_middle_points[min_cossine_index], line.end))
            return divided_line

        hull_convex_edges = cls.points_convex_hull(points).line_segments
        hull_convex_edges.sort(key=lambda x: x.length(), reverse=True)
        hull_concave_edges = []
        hull_concave_edges.extend(hull_convex_edges)
        hull_points = list({point for line in hull_concave_edges for point in [line[0], line[1]]})
        unused_points = []
        for point in points:
            if not volmdlr.core.point_in_list(point, hull_points):
                unused_points.append(point)

        a_line_was_divided_in_the_iteration = True
        line = None
        divided_line = None
        while a_line_was_divided_in_the_iteration:
            a_line_was_divided_in_the_iteration = False
            for line in hull_concave_edges:
                nearby_points = get_nearby_points(line, unused_points,
                                                  scale_factor)
                divided_line = get_divided_line(line, nearby_points,
                                                hull_concave_edges, concavity)
                if len(divided_line) > 0:
                    a_line_was_divided_in_the_iteration = True
                    unused_points.remove(divided_line[0].end)
                    break
            else:
                continue
            hull_concave_edges.remove(line)
            hull_concave_edges.extend(divided_line)

            hull_concave_edges.sort(key=lambda x: x.length(), reverse=True)

        polygon_points = [(line.start, line.end) for line in hull_concave_edges]

        points = [polygon_points[0][0], polygon_points[0][1]]
        polygon_points.remove((polygon_points[0][0], polygon_points[0][1]))
        while True:
            if not polygon_points:
                break
            point1, point2 = None, None
            for point1, point2 in polygon_points:
                if point1 == points[-1] and point2 not in points:
                    points.append(point2)
                    break
                if point2 == points[-1] and point1 not in points:
                    points.append(point1)
                    break
            polygon_points.remove((point1, point2))

        return cls(points)  # , nearby_points

    @classmethod
    def convex_hull_points(cls, points):
        """
        Uses the scipy method ConvexHull to calculate the convex hull from a cloud of points.

        """

        points_hull = [point.copy() for point in points]

        numpy_points = npy.array([(point.x, point.y) for point in points_hull])
        hull = ConvexHull(numpy_points)
        polygon_points = []
        for simplex in hull.simplices:
            polygon_points.append((points_hull[simplex[0]], points_hull[simplex[1]]))

        points_hull = [polygon_points[0][0], polygon_points[0][1]]
        polygon_points.remove((polygon_points[0][0], polygon_points[0][1]))

        while True:
            if not polygon_points:
                break
            point1, point2 = None, None
            for point1, point2 in polygon_points:
                if point1.is_close(points_hull[-1]):
                    points_hull.append(point2)
                    break
                if point2.is_close(points_hull[-1]):
                    points_hull.append(point1)
                    break
            polygon_points.remove((point1, point2))

        points_hull.pop(-1)

        # the first point is the one with the lowest x value
        i_min = 0
        min_x = points_hull[0].x
        for i, point in enumerate(points_hull):
            if point.x < min_x:
                min_x = point.x
                i_min = i

        points_hull = points_hull[i_min:] + points_hull[:i_min]

        # we make sure that the points are ordered in the trigonometric direction
        if points_hull[0].y < points_hull[1].y:
            points_hull.reverse()

        return cls(points_hull)

    def to_3d(self, plane_origin, x, y):
        """
        Transforms a ClosedPolygon2D into an ClosedPolygon3D, given a plane origin and an u and v plane vector.

        :param plane_origin: plane origin.
        :param x: plane u vector.
        :param y: plane v vector.
        :return: ClosedPolygon3D.
        """
        points3d = [point.to_3d(plane_origin, x, y) for point in self.points]
        return ClosedPolygon3D(points3d)

    def plot(self, ax=None, edge_style: EdgeStyle = EdgeStyle(), point_numbering=False,
             fill=False, fill_color='w'):
        if ax is None:
            _, ax = plt.subplots()
            ax.set_aspect('equal')

        if fill:
            ax.fill([point[0] for point in self.points], [point[1] for point in self.points],
                    facecolor=fill_color)
        for line_segment in self.line_segments:
            line_segment.plot(ax=ax, edge_style=edge_style)

        if edge_style.plot_points or point_numbering:
            for point in self.points:
                point.plot(ax=ax, color=edge_style.color, alpha=edge_style.alpha)

        if point_numbering:
            for ip, point in enumerate(self.points):
                ax.text(*point, f'point {ip + 1}', ha='center', va='top')

        if edge_style.equal_aspect:
            ax.set_aspect('equal')
        else:
            ax.set_aspect('auto')

        ax.margins(0.1)
        plt.show()

        return ax

    def triangulation(self, tri_opt: str = 'pd'):
        """
        Perform triangulation on the polygon.

        To detail documentation, please refer to https://rufat.be/triangle/API.html

        :param tri_opt: (Optional) Triangulation preferences.
        :type tri_opt: str
        :return: A 2D mesh.
        :rtype: :class:`vmd.DisplayMesh2D`
        """
        # Converting points to nodes for performance
        nodes = [vmd.Node2D.from_point(point) for point in self.points]
        vertices = [(point.x, point.y) for point in nodes]
        n = len(nodes)
        segments = [(i, i + 1) for i in range(n - 1)]
        segments.append((n - 1, 0))

        tri = {'vertices': npy.array(vertices).reshape((-1, 2)),
               'segments': npy.array(segments).reshape((-1, 2)),
               }
        if len(tri['vertices']) < 3:
            return None
        t = triangulate(tri, tri_opt)
        triangles = t['triangles'].tolist()
        np = t['vertices'].shape[0]
        points = [vmd.Node2D(*t['vertices'][i, :]) for i in range(np)]
        return vmd.DisplayMesh2D(points, triangles=triangles)

    def grid_triangulation_points(self, number_points_x: int = 25, number_points_y: int = 25):
        """
        Use an n by m grid to triangulate the contour.

        :param number_points_x: Number of discretization points in x direction.
        :type number_points_x: int
        :param number_points_y: Number of discretization points in y direction.
        :type number_points_y: int
        :return: Discretization data.
        :rtype: list
        """
        x_min, x_max, y_min, y_max = self.bounding_rectangle.bounds()

        n = number_points_x + 2
        m = number_points_y + 2

        x = npy.linspace(x_min, x_max, num=n)
        y = npy.linspace(y_min, y_max, num=m)

        grid_point_index = {}

        polygon_points = {vmd.Node2D.from_point(point) for point in self.points}
        points = []
        for i, xi in enumerate(x):
            for j, yi in enumerate(y):
                point = vmd.Node2D(xi, yi)
                if self.point_belongs(point, include_edge_points=True) and point not in polygon_points:
                    grid_point_index[(i, j)] = point
                    points.append(point)

        return points, x, y, grid_point_index

    def ear_clipping_triangulation(self):
        """
        Computes the triangulation of the polygon using ear clipping algorithm.

        Note: triangles have been inverted for a better rendering in babylonjs
        """
        # Converting to nodes for performance
        nodes = [vmd.Node2D.from_point(point) for point in self.points]

        initial_point_to_index = {point: i for i, point in enumerate(nodes)}
        triangles = []

        remaining_points = nodes[:]

        number_remaining_points = len(remaining_points)
        while number_remaining_points > 3:
            current_polygon = ClosedPolygon2D(remaining_points)

            found_ear = False
            for point1, point2, point3 in zip(remaining_points,
                                              remaining_points[1:] + remaining_points[0:1],
                                              remaining_points[2:] + remaining_points[0:2]):
                if not point1.is_close(point3):
                    line_segment = volmdlr.edges.LineSegment2D(point1, point3)

                # Checking if intersections does not contain the vertices
                # of line_segment
                intersect = False
                intersections = current_polygon.linesegment_intersections(line_segment)
                if intersections:
                    for inter in intersections:
                        if not volmdlr.core.point_in_list(inter[0], [line_segment.start, line_segment.end]):
                            intersect = True
                            break

                if not intersect:
                    if current_polygon.point_belongs(line_segment.middle_point()):

                        triangles.append((initial_point_to_index[point1],
                                          initial_point_to_index[point3],
                                          initial_point_to_index[point2]))
                        remaining_points.remove(point2)
                        number_remaining_points -= 1
                        found_ear = True

                        # Rolling the remaining list
                        if number_remaining_points > 4:
                            deq = deque(remaining_points)
                            # random.randint(1, number_remaining_points-1))
                            deq.rotate(int(0.3 * number_remaining_points))
                            remaining_points = list(deq)

                        break

            # Searching for a flat ear
            if not found_ear:
                remaining_polygon = ClosedPolygon2D(remaining_points)
                if remaining_polygon.area() > 0.:

                    found_flat_ear = False
                    for point1, point2, point3 in zip(remaining_points,
                                                      remaining_points[1:] + remaining_points[0:1],
                                                      remaining_points[2:] + remaining_points[0:2]):
                        triangle = Triangle2D(point1, point2, point3)
                        if math.isclose(triangle.area(), 0, abs_tol=1e-8):
                            remaining_points.remove(point2)
                            found_flat_ear = True
                            break

                    if not found_flat_ear:
                        print('Warning : There are no ear in the polygon, it seems malformed: skipping triangulation')
                        return vmd.DisplayMesh2D(nodes, triangles)
                else:
                    return vmd.DisplayMesh2D(nodes, triangles)

        if len(remaining_points) == 3:
            point1, point2, point3 = remaining_points
            triangles.append((initial_point_to_index[point1],
                              initial_point_to_index[point3],
                              initial_point_to_index[point2]))

        return vmd.DisplayMesh2D(nodes, triangles)

    def simplify(self, min_distance: float = 0.01, max_distance: float = 0.05):
        return ClosedPolygon2D(self.simplify_polygon(min_distance=min_distance,
                                                     max_distance=max_distance).points)

    def line_intersecting_closing_point(self, crossing_point):
        """
        Finds closing point for the sewing method using intersection of lines drawn from the barycenter.

        returns the closing point.
        """
        vec_dir = crossing_point.copy()
        vec_dir.normalize()

        line = volmdlr.edges.LineSegment2D(volmdlr.O2D,
                                           crossing_point + vec_dir * 5)
        # line.plot(ax=ax2d, color='b')

        point_intersections = {}
        for line_segment in self.line_segments:
            point_intersection = line_segment.linesegment_intersections(
                line)
            if point_intersection:
                point_intersections[line_segment] = point_intersection[
                    0]
            else:
                if line.point_belongs(line_segment.start):
                    point_intersections[line_segment] = line_segment.start
                if line.point_belongs(line_segment.end):
                    point_intersections[line_segment] = line_segment.end
        point_distance = list(point_intersections.values())[
            0].point_distance(crossing_point)
        point_intersection = list(point_intersections.values())[0]
        line_segment = list(point_intersections.keys())[0]
        for line, point in list(point_intersections.items())[1:]:
            dist = crossing_point.point_distance(point)
            if dist < point_distance:
                point_distance = dist
                point_intersection = point
                line_segment = line

        # point_intersection.plot(ax=ax2d)

        if point_intersection.point_distance(
                    line_segment.start) < point_intersection.point_distance(
                line_segment.end):
            closing_point = line_segment.start
        else:
            closing_point = line_segment.end

        return closing_point

    def point_in_polygon(self):
        """
        In case the barycenter of the polygon is outside, this method finds another point inside the polygon.

        """
        barycenter = self.barycenter()
        if self.point_belongs(barycenter):
            return barycenter
        intersetions1 = {}
        linex_pos = volmdlr.edges.LineSegment2D(volmdlr.O2D, volmdlr.X2D * 5)
        linex_neg = volmdlr.edges.LineSegment2D(volmdlr.O2D, -volmdlr.X2D * 5)
        liney_pos = volmdlr.edges.LineSegment2D(volmdlr.O2D, volmdlr.Y2D * 5)
        liney_neg = volmdlr.edges.LineSegment2D(volmdlr.O2D, -volmdlr.Y2D * 5)
        for line in [linex_pos, linex_neg, liney_pos, liney_neg]:
            intersections = []
            for line_segment in self.line_segments:
                point_intersection = line_segment.linesegment_intersections(
                    line)
                intersections.extend(point_intersection)
                if not point_intersection:
                    if line.point_belongs(line_segment.start):
                        intersections.append(line_segment.start)
                    if line.point_belongs(line_segment.end):
                        intersections.append(line_segment.end)
            intersetions1[line] = intersections[:]
        for i, value in enumerate(intersetions1.values()):
            if not value:
                if i % 2 == 0:
                    if len(list(intersetions1.values())[i + 1]) == 2:
                        translation1 = (list(intersetions1.values())[i + 1][0] +
                                        list(intersetions1.values())[
                                            i + 1][1]) * 0.5
                        break
                if i % 2 != 0:
                    if len(list(intersetions1.values())[i - 1]) == 2:
                        translation1 = (list(intersetions1.values())[i - 1][0]
                                        + list(intersetions1.values())[i - 1][1]) * 0.5
                        break

        return translation1

    def repositioned_polygon(self, x, y):
        linex = volmdlr.edges.LineSegment2D(-x.to_2d(volmdlr.O2D, x, y),
                                            x.to_2d(volmdlr.O2D, x, y))
        way_back = volmdlr.O3D
        barycenter = self.barycenter()
        if not self.point_belongs(barycenter):
            barycenter1_2d = self.point_in_polygon()
            self.translation_inplace(-barycenter1_2d)
            way_back = barycenter1_2d.to_3d(volmdlr.O3D, x, y)
        else:
            inters = self.linesegment_intersections(linex)
            distance = inters[0][0].point_distance(inters[-1][0])
            if distance / 2 > 3 * min(
                    self.point_distance(inters[0][0]),
                    self.point_distance(inters[-1][0])):
                mid_point = (inters[0][0] + inters[-1][0]) * 0.5
                self.translation(-mid_point)
                way_back = mid_point.to_3d(volmdlr.O3D, x, y)

        return self, way_back

    def get_possible_sewing_closing_points(self, polygon2, polygon_primitive,
                                           line_segment1: None, line_segment2: None):
        """
        Searches all possibles closing points available for the given primitive.

        """
        middle_point = polygon_primitive.middle_point()
        if line_segment1 is None and line_segment2 is None:
            normal_vector = polygon_primitive.unit_normal_vector()
            line_segment1 = volmdlr.edges.LineSegment2D(middle_point,
                                                        middle_point - normal_vector)
            line_segment2 = volmdlr.edges.LineSegment2D(middle_point,
                                                        middle_point + normal_vector)

        line_intersections = {line_segment1: [], line_segment2: []}
        for line_segment in [line_segment1, line_segment2
                             ]:
            inter_points = []
            for prim in polygon2.line_segments + self.line_segments[
                                                 :self.line_segments.index(
                                                     polygon_primitive)] + self.line_segments[
                                                                           self.line_segments.index(
                                                                               polygon_primitive) + 1:]:
                inters = prim.linesegment_intersections(line_segment)
                if inters:
                    line_intersections[line_segment].append((inters[0], prim))
                    inter_points.append(inters[0])
                elif line_segment.point_belongs(prim.start, 1e-7):
                    if not volmdlr.core.point_in_list(prim.start, inter_points):
                        line_intersections[line_segment].append((prim.start, prim))
                        inter_points.append(prim.start)
                elif line_segment.point_belongs(prim.end, 1e-7):
                    if not volmdlr.core.point_in_list(prim.end, inter_points):
                        line_intersections[line_segment].append((prim.end, prim))
                        inter_points.append(prim.end)
                elif prim.point_belongs(middle_point, 1e-7):
                    line_intersections[line_segment].append((prim.middle_point(), prim))
                    inter_points.append(prim.middle_point())
        return line_intersections

    def select_farthest_sewing_closing_point(self,
                                             line_segment: volmdlr.edges.LineSegment2D,
                                             polygon_primitive,
                                             possible_closing_points):
        """
        Searches the closest sewing closing point available.

        """
        closing_point = volmdlr.O2D
        middle_point = polygon_primitive.middle_point()
        distance = 0
        for intr_list in possible_closing_points:
            if intr_list[1] not in self.line_segments:
                dist = intr_list[0].point_distance(line_segment.start)
                if dist > distance:
                    distance = dist
                    closing_point = (intr_list[1].start if
                                     intr_list[0].point_distance(
                                         intr_list[1].start) <
                                     intr_list[0].point_distance(
                                         intr_list[1].end) else
                                     intr_list[1].end)

            elif intr_list[0].is_close(middle_point) and \
                    polygon_primitive.length() == intr_list[1].length():
                closing_point = intr_list[1].start
                distance = 0

        return closing_point

    def select_closest_sewing_closing_point(self,
                                            line_segment: volmdlr.edges.LineSegment2D,
                                            polygon_primitive,
                                            possible_closing_points):
        """
        Searches the closest sewing closing point available.

        """
        closing_point = volmdlr.O2D
        middle_point = polygon_primitive.middle_point()
        distance = math.inf
        for intr_list in possible_closing_points:
            if intr_list[1] not in self.line_segments:
                dist = intr_list[0].point_distance(line_segment.start)
                if dist < distance:
                    distance = dist
                    closing_point = (intr_list[1].start if
                                     intr_list[0].point_distance(
                                         intr_list[1].start) <
                                     intr_list[0].point_distance(
                                         intr_list[1].end) else
                                     intr_list[1].end)

            elif intr_list[0].is_close(middle_point) and \
                    polygon_primitive.length() == intr_list[1].length():
                closing_point = intr_list[1].start
                distance = 0

        return closing_point

    def search_farthest(self, interseting_point, possible_closing_points):
        """
        Chooses the closest of the farthest available.

        While Sewing two Polygons, and searching a face\'s closing point, this method verifies it
        :return: True if to search the farthest of False if not
        """
        distance = math.inf
        target_prim = None
        for intersection_point, prim in possible_closing_points:
            dist = interseting_point.point_distance(intersection_point)
            if dist < distance:
                distance = dist
                target_prim = prim
        if target_prim in self.line_segments:
            return True
        return False

    def get_closing_point(self, polygon2_2d, primitive, ax=None):
        """Gets sewing closing points for given primitive points."""
        closing_point = volmdlr.O2D
        middle_point = primitive.middle_point()

        normal_vector = primitive.unit_normal_vector()
        line_segment1 = volmdlr.edges.LineSegment2D(middle_point,
                                                    middle_point - normal_vector)
        line_segment2 = volmdlr.edges.LineSegment2D(middle_point,
                                                    middle_point + normal_vector)

        possible_sewing_closing_points_in_linesegment = \
            self.get_possible_sewing_closing_points(polygon2_2d, primitive,
                                                    line_segment1,
                                                    line_segment2)
        if possible_sewing_closing_points_in_linesegment[line_segment1] and \
                not possible_sewing_closing_points_in_linesegment[line_segment2]:
            closing_point = self.select_closest_sewing_closing_point(
                line_segment1, primitive,
                possible_sewing_closing_points_in_linesegment[line_segment1])
            if ax is not None:
                closing_point.plot(ax=ax, color='g')
        if possible_sewing_closing_points_in_linesegment[line_segment2] and \
                not possible_sewing_closing_points_in_linesegment[
                    line_segment1]:
            closing_point = self.select_closest_sewing_closing_point(
                line_segment2, primitive,
                possible_sewing_closing_points_in_linesegment[line_segment2])

        else:
            if len(possible_sewing_closing_points_in_linesegment[line_segment1]) == 1:
                closing_point = self.select_closest_sewing_closing_point(
                    line_segment1, primitive,
                    possible_sewing_closing_points_in_linesegment[
                        line_segment1])
                if closing_point.is_close(volmdlr.O2D):
                    closing_point = self.select_farthest_sewing_closing_point(
                        line_segment2, primitive,
                        possible_sewing_closing_points_in_linesegment[
                            line_segment2])
                if ax is not None:
                    closing_point.plot(ax=ax, color='c')
            elif len(possible_sewing_closing_points_in_linesegment[line_segment2]) == 1:
                closing_point = self.select_closest_sewing_closing_point(
                    line_segment2, primitive,
                    possible_sewing_closing_points_in_linesegment[
                        line_segment2])
                if closing_point.is_close(volmdlr.O2D):
                    closing_point = self.select_farthest_sewing_closing_point(
                        line_segment1, primitive,
                        possible_sewing_closing_points_in_linesegment[
                            line_segment1])
            else:
                if possible_sewing_closing_points_in_linesegment[line_segment1]:
                    if self.search_farthest(
                            middle_point,
                            possible_sewing_closing_points_in_linesegment[
                                line_segment2]):
                        closing_point = \
                            self.select_farthest_sewing_closing_point(
                                line_segment1, primitive,
                                possible_sewing_closing_points_in_linesegment[
                                    line_segment1])
                    else:
                        closing_point = \
                            self.select_closest_sewing_closing_point(
                                line_segment1, primitive,
                                possible_sewing_closing_points_in_linesegment[
                                    line_segment1])

                elif possible_sewing_closing_points_in_linesegment[
                        line_segment2]:
                    closing_point = self.select_closest_sewing_closing_point(
                        line_segment2, primitive,
                        possible_sewing_closing_points_in_linesegment[
                            line_segment2])
        if ax is not None:
            middle_point.plot(ax=ax, color='r')
            line_segment1.plot(ax=ax, edge_style=EdgeStyle(color='y'))
            line_segment2.plot(ax=ax, edge_style=EdgeStyle(color='b'))
            closing_point.plot(ax=ax)
            raise NotImplementedError('There should not be a plot inside this method')

        return closing_point

    def get_valid_sewing_polygon_primitive(self, polygon2_2d):
        """Get valid primitive to start sewing two polygons."""
        for primitive1 in self.line_segments:
            middle_point = primitive1.middle_point()
            normal_vector = primitive1.unit_normal_vector()
            line_segment1 = volmdlr.edges.LineSegment2D(middle_point,
                                                        middle_point - normal_vector)
            line_segment2 = volmdlr.edges.LineSegment2D(middle_point,
                                                        middle_point + normal_vector)
            possible_closing_points = self.get_possible_sewing_closing_points(
                polygon2_2d, primitive1, line_segment1, line_segment2)
            if len(possible_closing_points[line_segment1]) == 1 and \
                    possible_closing_points[line_segment1][0][1] in polygon2_2d.line_segments:
                closing_point = (possible_closing_points[
                                     line_segment1][0][1].start if
                                 possible_closing_points[
                                     line_segment1][0][0].point_distance(
                                     possible_closing_points[
                                         line_segment1][0][1].start) <
                                 possible_closing_points[
                                     line_segment1][0][0].point_distance(
                                     possible_closing_points[
                                         line_segment1][0][1].end) else
                                 possible_closing_points[
                                     line_segment1][0][1].end)

                if polygon2_2d.points.index(closing_point) >= len(polygon2_2d.points) * 2 / 4:
                    return primitive1

            if len(possible_closing_points[line_segment2]) == 1 and \
                    possible_closing_points[line_segment2][0][1] in polygon2_2d.line_segments:
                closing_point = (possible_closing_points[
                                     line_segment2][0][1].start if
                                 possible_closing_points[
                                     line_segment2][0][0].point_distance(
                                     possible_closing_points[
                                         line_segment2][0][1].start) <
                                 possible_closing_points[
                                     line_segment2][0][0].point_distance(
                                     possible_closing_points[
                                         line_segment2][0][1].end) else
                                 possible_closing_points[
                                     line_segment2][0][1].end)

                if polygon2_2d.points.index(closing_point) >= len(polygon2_2d.points) * 2 / 4:
                    return primitive1

        for primitive1 in self.line_segments:
            closing_point = self.get_closing_point(polygon2_2d,
                                                   primitive1)
            if not closing_point.is_close(volmdlr.O2D):
                return primitive1

        raise NotImplementedError('make sure the two polygons '
                                  'you are trying to sew are valid ones')

    def is_convex(self):
        """
        Verifies if a polygon is convex or Not.

        """
        for prim1, prim2 in zip(self.line_segments, self.line_segments[1:] + [self.line_segments[0]]):
            vector1 = prim1.direction_vector()
            vector2 = prim2.direction_vector()
            angle = volmdlr.geometry.clockwise_angle(vector1, vector2)
            if self.is_trigo:
                if angle < math.pi and angle != 0:
                    return False
            elif angle > math.pi and angle != 2 * math.pi:
                return False
        return True

    def axial_symmetry(self, line):
        """
        Finds out the symmetric closed_polygon2d according to a line.

        """

        axial_points = [point.axial_symmetry(line) for point in self.points]

        return self.__class__(points=axial_points)


class Triangle(ClosedPolygonMixin):
    """
    Defines a triangle from 3 points.

    It is a Super Class for Triangle2D and Triangle3D,
    storing their main attribute and methods.


    """

    def __init__(self, point1, point2,
                 point3, name: str = ''):
        self.point1 = point1
        self.point2 = point2
        self.point3 = point3
        self.name = name
        self._line_segments = None


class Triangle2D(ClosedPolygon2D):
    """
    Defines a triangle 2D.

    :param point1: triangle point 1.
    :param point2: triangle point 2.
    :param point3: triangle point 3.
    """

    def __init__(self, point1: volmdlr.Point2D, point2: volmdlr.Point2D,
                 point3: volmdlr.Point2D, name: str = ''):
        # TODO: This seems buggy. Is it still used?
        # self.point1 = point1
        # self.point2 = point2
        # self.point3 = point3
        # self.name = name

        ClosedPolygon2D.__init__(self, points=[point1, point2, point3], name=name)
        #
        # Triangle.__init__(self, point1,
        #                   point2,
        #                   point3,
        #                   name)

    def area(self):
        u = self.point2 - self.point1
        v = self.point3 - self.point1
        return abs(u.cross(v)) / 2

    def incircle_radius(self):
        param_a = self.point1.point_distance(self.point2)
        param_b = self.point1.point_distance(self.point3)
        param_c = self.point2.point_distance(self.point3)
        return 2 * self.area() / (param_a + param_b + param_c)

    def circumcircle_radius(self):
        param_a = self.point1.point_distance(self.point2)
        param_b = self.point1.point_distance(self.point3)
        param_c = self.point2.point_distance(self.point3)
        return param_a * param_b * param_c / (self.area() * 4.0)

    def ratio_circumr_length(self):
        return self.circumcircle_radius() / self.length()

    def ratio_incircler_length(self):
        return self.incircle_radius() / self.length()

    def aspect_ratio(self):
        param_a = self.point1.point_distance(self.point2)
        param_b = self.point1.point_distance(self.point3)
        param_c = self.point2.point_distance(self.point3)
        param_s = 0.5 * (param_a + param_b + param_c)
        try:
            return (0.125 * param_a * param_b * param_c / (param_s -
                                                           param_a) / (param_s - param_b) / (param_s - param_c))
        except ZeroDivisionError:
            return 1000000.

    def axial_symmetry(self, line):
        """
        Finds out the symmetric triangle 2d according to a line.

        """

        [point1, point2, point3] = [point.axial_symmetry(line)
                                    for point in [self.point1,
                                                  self.point2,
                                                  self.point3]]

        return self.__class__(point1, point2, point3)


class Circle2D(Contour2D):
    """
    Defines a Circle in two dimensions, with a center and a radius.

    """
    _non_serializable_attributes = ['internal_arcs', 'external_arcs',
                                    'polygon', 'straight_line_contour_polygon',
                                    'primitives', 'basis_primitives']

    def __init__(self, center: volmdlr.Point2D, radius: float, name: str = ''):
        self.center = center
        self.radius = radius
        self.angle = volmdlr.TWO_PI
        self.primitives = self._primitives()

        # self.points = self.tessellation_points()

        Contour2D.__init__(self, self.primitives, name=name)  # !!! this is dangerous

    def __hash__(self):
        return int(round(1e6 * (self.center.x + self.center.y + self.radius)))

    def __eq__(self, other_circle):
        if self.__class__.__name__ != other_circle.__class__.__name__:
            return False

        return math.isclose(self.center.x,
                            other_circle.center.x, abs_tol=1e-06) \
            and math.isclose(self.center.y,
                             other_circle.center.y, abs_tol=1e-06) \
            and math.isclose(self.radius, other_circle.radius,
                             abs_tol=1e-06)

    def _primitives(self):
        # points = [
        #     volmdlr.Point2D(self.center.x + self.radius, self.center.y),
        #     volmdlr.Point2D(self.center.x, self.center.y - self.radius),
        #     volmdlr.Point2D(self.center.x - self.radius, self.center.y),
        #     volmdlr.Point2D(self.center.x, self.center.y + self.radius)]

        # return [volmdlr.edges.Arc2D(points[0], points[1], points[2]),
        #         volmdlr.edges.Arc2D(points[2], points[3], points[0])]
        start = volmdlr.Point2D(self.center.x + self.radius, self.center.y)
        return [volmdlr.edges.FullArc2D(self.center, start)]

    @classmethod
    def from_arc(cls, arc: volmdlr.edges.Arc2D):
        return cls(arc.center, arc.radius, arc.name + ' to circle')

    def point_belongs(self, point, include_edge_points: bool = False):
        """
        Verifies if a point is inside the Circle 2D.

        :param point: A 2D point to check if it is inside the Circle 2D.
        :type point: `volmdlr.Point2D`
        :param include_edge_points: A Boolean indicating whether points on the edge of the Circle 2D
            should be considered inside the circle.
        :type include_edge_points: bool
        :return: True if point inside the circle or false otherwise.
        :rtype: bool
        """

        if include_edge_points:
            return point.point_distance(self.center) <= self.radius
        return point.point_distance(self.center) < self.radius

    def point_distance(self, point):
        """
        Calculates the distance of given point to the circle.

        :param point: point to calculate distance.
        :return: the distance from the point to the circle 2D.
        """
        return point.point_distance(self.center) - self.radius

    def get_bounding_rectangle(self):

        x_min = self.center.x - self.radius
        x_max = self.center.x + self.radius
        y_min = self.center.y - self.radius
        y_max = self.center.y + self.radius
        return volmdlr.core.BoundingRectangle(x_min, x_max, y_min, y_max)

    def line_intersections(self, line: volmdlr.edges.Line2D, tol=1e-9):
        """
        Calculates the intersections between a circle 2D and Line 2D.

        :param line: line to calculate intersections
        :param tol: tolerance to consider in calculations.
        :return: circle and line intersections.
        """
        full_arc_2d = volmdlr.edges.FullArc2D(
            center=self.center, start_end=self.point_at_abscissa(0),
            name=self.name)
        return full_arc_2d.line_intersections(line, tol)

    def linesegment_intersections(self, linesegment: volmdlr.edges.LineSegment2D, tol=1e-9):
        """
        Calculates the intersections between a circle 2D and line segment 2D.

        :param linesegment: line segment to calculate intersections
        :param tol: tolerance to consider in calculations.
        :return: circle and line segment intersections.
        """
        full_arc_2d = volmdlr.edges.FullArc2D(
            center=self.center, start_end=self.point_at_abscissa(0),
            name=self.name)
        return full_arc_2d.linesegment_intersections(linesegment, tol)

    def cut_by_line(self, line: volmdlr.edges.Line2D):
        intersection_points = self.line_intersections(line)
        if not intersection_points:
            return [self]
        if len(intersection_points) == 1:
            raise NotImplementedError
        if len(intersection_points) == 2:
            linesegment = volmdlr.edges.LineSegment2D(intersection_points[0],
                                                      intersection_points[1])
            arc1, arc2 = self.split(intersection_points[0],
                                    intersection_points[1])
            contour1 = Contour2D([arc1, linesegment.copy()])
            contour2 = Contour2D([arc2, linesegment.copy()])
            return [contour1, contour2]
        raise ValueError

    def circle_intersections(self, circle: 'Circle2D'):
        return vm_utils_intersections.get_circle_intersections(self, circle)

    def arc_intersections(self, arc2d: volmdlr.edges.Arc2D):
        circle = Circle2D(arc2d.center, arc2d.radius)
        intersections = []

        for inter in self.circle_intersections(circle):
            try:
                arc2d.abscissa(inter)  # I guess it is a test?
                intersections.append(inter)
            except ValueError:
                pass
        return intersections

    def length(self):
        """
        Calculates the length of the Circle 2D.

        :return: the circle's length.
        """

        return volmdlr.TWO_PI * self.radius

    def plot(self, ax=None, edge_style: EdgeStyle = EdgeStyle()):
        return vm_common_operations.plot_circle(self, ax, edge_style)

    def to_3d(self, plane_origin, x, y):
        """
        Transforms a Circle2D into an Circle3D, given a plane origin and an u and v plane vector.

        :param plane_origin: plane origin.
        :param x: plane u vector.
        :param y: plane v vector.
        :return: Circle3D.
        """
        normal = x.cross(y)
        center3d = self.center.to_3d(plane_origin, x, y)
        return Circle3D(volmdlr.Frame3D(center3d, x, y, normal),
                        self.radius, self.name)

    def rotation(self, center: volmdlr.Point2D, angle: float):
        """
        Circle2D rotation.

        :param center: rotation center.
        :param angle: angle rotation.
        :return: a new rotated Circle2D.
        """
        return Circle2D(self.center.rotation(center, angle), self.radius)

    def rotation_inplace(self, center: volmdlr.Point2D, angle: float):
        """
        Circle2D rotation. Object is updated in-place.

        :param center: rotation center
        :param angle: rotation angle
        """
        warnings.warn("'in-place' methods are deprecated. Use a not in-place method instead.", DeprecationWarning)

        self.center.rotation_inplace(center, angle)

    def translation(self, offset: volmdlr.Vector2D):
        """
        Circle2D translation.

        :param offset: translation vector
        :return: A new translated Circle2D
        """
        return Circle2D(self.center.translation(offset), self.radius)

    def translation_inplace(self, offset: volmdlr.Vector3D):
        """
        Circle2D translation. Object is updated in-place.

        :param offset: translation vector
        """
        warnings.warn("'in-place' methods are deprecated. Use a not in-place method instead.", DeprecationWarning)

        self.center.translation_inplace(offset)

    def frame_mapping(self, frame: volmdlr.Frame3D, side: str):
        """
        Changes frame_mapping and return a new Circle2D.

        side = 'old' or 'new'
        """
        if side == 'old':
            return Circle2D(frame.local_to_global_coordinates(self.center),
                            self.radius)
        if side == 'new':
            return Circle2D(frame.global_to_local_coordinates(self.center),
                            self.radius)
        raise ValueError('Side should be \'new\' \'old\'')

    def frame_mapping_inplace(self, frame: volmdlr.Frame3D, side: str):
        """
        Changes frame_mapping and the object is updated in-place.

        side = 'old' or 'new'
        """
        warnings.warn("'in-place' methods are deprecated. Use a not in-place method instead.", DeprecationWarning)

        if side == 'old':
            self.center = frame.local_to_global_coordinates(self.center)
        elif side == 'new':
            self.center = frame.global_to_local_coordinates(self.center)
        else:
            raise ValueError('Side should be \'new\' \'old\'')

    def area(self):
        return math.pi * self.radius ** 2

    def second_moment_area(self, point):
        """Second moment area of part of disk."""
        sma = math.pi * self.radius ** 4 / 4
        return volmdlr.geometry.huygens2d(sma, sma, 0, self.area(), self.center, point)

    def center_of_mass(self):
        return self.center

    def point_symmetric(self, point):
        center = 2 * point - self.center
        return Circle2D(center, self.radius)

    def plot_data(self, edge_style: plot_data.EdgeStyle = None,
                  surface_style: plot_data.SurfaceStyle = None):
        return plot_data.Circle2D(cx=self.center.x, cy=self.center.y,
                                  r=self.radius,
                                  edge_style=edge_style,
                                  surface_style=surface_style)

    def copy(self, *args, **kwargs):
        return Circle2D(self.center.copy(), self.radius)

    def point_at_abscissa(self, curvilinear_abscissa):
        start = self.center + self.radius * volmdlr.X3D
        return start.rotation(self.center,
                              curvilinear_abscissa / self.radius)

    def split_by_line(self, line: volmdlr.edges.Line2D):
        """
        Split the Circle with a line into two Arc2D.
        """
        split_points = self.line_intersections(line)
        return self.split(split_points[0], split_points[1])

    def split(self, split_start, split_end):
        x1, y1 = split_start - self.center
        x2, y2 = split_end - self.center

        angle1 = math.atan2(y1, x1)
        angle2 = math.atan2(y2, x2)
        angle_i1 = 0.5 * (angle2 - angle1)
        angle_i2 = angle_i1 + math.pi
        interior_point1 = split_start.rotation(self.center, angle_i1)
        interior_point2 = split_start.rotation(self.center, angle_i2)

        return [volmdlr.edges.Arc2D(split_start, interior_point1,
                                    split_end),
                volmdlr.edges.Arc2D(split_start, interior_point2,
                                    split_end)]

    def axial_symmetry(self, line):
        """
        Finds out the symmetric circle 2d according to a line.
        """
        return self.__class__(center=self.center.axial_symmetry(line),
                              radius=self.radius)

    def discretization_points(self, *, number_points: int = None, angle_resolution: int = 40):
        """
        Discretize a Contour to have "n" points.

        :param number_points: the number of points (including start and end points)
             if unset, only start and end will be returned
        :param angle_resolution: if set, the sampling will be adapted to have a controlled angular distance. Useful
            to mesh an arc
        :return: a list of sampled points
        """
        if not number_points and angle_resolution:
            number_points = math.ceil(math.pi * angle_resolution) + 2
        step = self.length() / (number_points - 1)
        return [self.point_at_abscissa(i * step) for i in range(number_points)]

    def polygon_points(self, discretization_resolution: int):
        warnings.warn('polygon_points is deprecated,\
        please use discretization_points instead',
                      DeprecationWarning)
        return self.discretization_points(angle_resolution=discretization_resolution)

    def get_geo_points(self):
        return [volmdlr.Point3D(self.radius, self.center.y, 0),
                volmdlr.Point3D(self.center.x, self.center.y, 0),
                volmdlr.Point3D(-self.radius, self.center.y, 0)]

    def bsplinecurve_intersections(self, bsplinecurve: volmdlr.edges.BSplineCurve2D, abs_tol: float = 1e-6):
        """
        Calculates the intersections between a circle 2d and a BSpline Curve 2D.

        :param bsplinecurve: bsplinecurve to search for intersections.
        :param abs_tol: tolerance to be considered while validating an intersection.
        :return: a list with all intersections between circle and bsplinecurve.
        """
        return vm_utils_intersections.get_bsplinecurve_intersections(self, bsplinecurve, abs_tol)


class Ellipse2D(Contour2D):
    """
    Defines an Ellipse in two-dimensions.

    Ellipse2D defined by a major axis (A), minor axis (B), a center and a vector
    representing the direction of the major axis.

    :param major_axis: ellipse's major axis (A)
    :type major_axis: float
    :param minor_axis: ellipse's minor axis (B)
    :type minor_axis: float
    :param center: ellipse's center
    :type center: volmdlr.Point3D
    :param major_dir: direction vector for major axis
    :type major_dir: volmdlr.Vector3D

    :Example:
    >>> ellipse2d = Ellipse2D(4, 2, volmdlr.O2D, volmdlr.Vector2D(1, 1))
    """

    def __init__(self, major_axis, minor_axis, center, major_dir, name=''):
        self.major_axis = major_axis
        self.minor_axis = minor_axis
        self.center = center
        self.major_dir = major_dir
        self.major_dir.normalize()
        self.minor_dir = - self.major_dir.normal_vector()
        self.theta = volmdlr.geometry.clockwise_angle(self.major_dir, volmdlr.X2D)
        if self.theta == math.pi * 2:
            self.theta = 0.0
        Contour2D.__init__(self, [self], name=name)

    def __hash__(self):
        return int(round(1e6 * (self.center.x + self.center.y + self.major_axis + self.minor_axis)))

    def area(self):
        """
        Calculates the ellipse's area.

        :return: ellipse's area, float.
        """
        return math.pi * self.major_axis * self.minor_axis

    def length(self):
        """
        Calculates the ellipse's length.

        :return: ellipse's length.
        """
        mid_point = self.center - self.major_axis * self.major_dir
        if self.theta != 0.0:
            mid_point = self.center - volmdlr.Point2D(self.major_axis, 0)
            mid_point = mid_point.rotation(self.center, self.theta)
        length = 2 * self.abscissa(mid_point)
        return length

    def to_3d(self, plane_origin, x, y):
        """
        Transforms a Ellipse2D into an Ellipse3D, given a plane origin and an u and v plane vector.

        :param plane_origin: plane origin.
        :param x: plane u vector.
        :param y: plane v vector.
        :return: Ellipse3D.
        """
        raise NotImplementedError

    def point_over_ellipse(self, point, abs_tol=1e-6):
        """
        Verifies if a point is on the ellipse.

        :param point: point to be verified.
         :param abs_tol: tolerance.
        :return: True or False.
        """
        return math.isclose(
            ((point.x - self.center.x) * math.cos(self.theta) +
             (point.y - self.center.y) * math.sin(self.theta)) ** 2 / self.major_axis ** 2 +
            ((point.x - self.center.x) * math.sin(self.theta) -
             (point.y - self.center.y) * math.cos(self.theta)) ** 2 / self.minor_axis ** 2, 1, abs_tol=abs_tol)

    def point_over_contour(self, point, abs_tol=1e-6):
        """
        Verifies if a point is on the ellipse.

        :param point: point to be verified.
        :param abs_tol: tolerance.
        :return: True or False.
        """
        return self.point_over_ellipse(point, abs_tol)

    def line_intersections(self, line: 'volmdlr.edges.Line2D'):
        """
        Calculates the intersections between a line and an ellipse.

        :param line: line to calculate intersections
        :return: list of points intersections, if there are any
        """
        intersections = vm_utils_intersections.ellipse2d_line_intersections(self, line)
        return intersections

    def linesegment_intersections(self, linesegment: 'volmdlr.edges.LineSegment2D'):
        """
        Calculates the intersections between a line segment and an ellipse.

        :param linesegment: line segment to calculate intersections.
        :return: list of points intersections, if there are any.
        """
        line_intersections = self.line_intersections(linesegment.to_line())
        intersections = []
        for intersection in line_intersections:
            if linesegment.point_belongs(intersection):
                intersections.append(intersection)
        return intersections

    def discretization_points(self, *, number_points: int = None, angle_resolution: int = 20):
        """
        Calculates the discretized points for the ellipse.

        :param number_points: number of point to have in the discretized points.
        :param angle_resolution: the angle resolution to be used to discretize points.
        :return: discretized points.
        """
        if number_points:
            angle_resolution = number_points
        discretization_points = [self.center + volmdlr.Point2D(self.major_axis * math.cos(theta),
                                                               self.minor_axis * math.sin(theta))
                                 for theta in npy.linspace(0, volmdlr.TWO_PI, angle_resolution + 1)]
        discretization_points = [point.rotation(self.center, self.theta) for point in discretization_points]
        return discretization_points

    def abscissa(self, point: volmdlr.Point2D):
        """
        Calculates the abscissa for a given point.

        :param point: point to calculate the abscissa.
        :return: the corresponding abscissa, 0 < abscissa < ellipse's length.
        """
        if self.point_over_ellipse(point, 1e-3):
            angle_abscissa = self.point_angle_with_major_dir(point)

            def arc_length(theta):
                return math.sqrt((self.major_axis ** 2) * math.sin(theta) ** 2 +
                                 (self.minor_axis ** 2) * math.cos(theta) ** 2)

            res, _ = scipy_integrate.quad(arc_length, 0, angle_abscissa)
            return res
        raise ValueError(f'point {point} does not belong to ellipse')

    def point_angle_with_major_dir(self, point2d):
        """
        Given a point in the ellipse, calculates it angle with the major direction vector.

        """
        center2d_point2d = point2d - self.center
        angle_abscissa = volmdlr.geometry.clockwise_angle(center2d_point2d, self.major_dir)
        return angle_abscissa

    def plot(self, ax=None, edge_style: EdgeStyle = EdgeStyle()):
        """
        Matplotlib plot for an ellipse.

        """
        if ax is None:
            _, ax = plt.subplots()
        x = []
        y = []
        for point_x, point_y in self.discretization_points(number_points=50):
            x.append(point_x)
            y.append(point_y)
        plt.plot(x, y, color=edge_style.color, alpha=edge_style.alpha)
        if edge_style.equal_aspect:
            ax.set_aspect('equal')
        return ax

    def rotation(self, center: volmdlr.Point2D, angle: float):
        """
        Rotation of ellipse around a center and an angle.

        :param center: center of the rotation.
        :param angle: angle to rotated of.
        :return: a rotated new ellipse.
        """
        rotated_center = self.center.rotation(center, angle)
        point_major_dir = self.center + self.major_dir * self.major_axis
        rotated_major_dir_point = point_major_dir.rotation(center, angle)
        major_dir = rotated_major_dir_point - rotated_center
        return Ellipse2D(self.major_axis, self.minor_axis, rotated_center, major_dir)

    def translation(self, offset: volmdlr.Vector2D):
        """
        Translation of ellipse from an offset vector.

        :param offset: corresponding translation vector.
        :return: translated new ellipse 2d.
        """
        return Ellipse2D(self.major_axis, self.minor_axis, self.center.translation(offset), self.major_dir)

    def frame_mapping(self, frame: volmdlr.Frame2D, side: str):
        """
        Changes frame_mapping and return a new Ellipse2D.

        side = 'old' or 'new'.
        """
        if side == 'old':
            return Ellipse2D(self.major_axis, self.minor_axis, frame.local_to_global_coordinates(self.center),
                             self.major_dir)
        if side == 'new':
            point_major_dir = self.center + self.major_dir * self.major_axis
            major_dir = frame.global_to_local_coordinates(point_major_dir) - self.center
            return Ellipse2D(self.major_axis, self.minor_axis, frame.global_to_local_coordinates(self.center),
                             major_dir)
        raise ValueError('Side should be \'new\' \'old\'')


class Contour3D(ContourMixin, Wire3D):
    """
    A collection of 3D primitives forming a closed wire3D.

    """
    _non_serializable_attributes = ['points']
    _non_data_eq_attributes = ['name']
    _non_data_hash_attributes = ['points', 'name']
    _generic_eq = True

    def __init__(self, primitives: List[volmdlr.core.Primitive3D],
                 name: str = ''):
        """
        Defines a contour3D from a collection of edges following each other stored in primitives list.
        """

        Wire3D.__init__(self, primitives=primitives, name=name)
        self._edge_polygon = None
        self._utd_bounding_box = False

    def __hash__(self):
        return hash(tuple(self.primitives))

    def __eq__(self, other_):
        if other_.__class__.__name__ != self.__class__.__name__:
            return False
        if len(self.primitives) != len(other_.primitives):
            return False
        equal = 0
        for prim1 in self.primitives:
            reverse1 = prim1.reverse()
            found = False
            for prim2 in other_.primitives:
                reverse2 = prim2.reverse()
                if (prim1 == prim2 or reverse1 == prim2
                        or reverse2 == prim1 or reverse1 == reverse2):
                    equal += 1
                    found = True
            if not found:
                return False
        if equal == len(self.primitives):
            return True
        return False

    @property
    def edge_polygon(self):
        if self._edge_polygon is None:
            self._edge_polygon = self._get_edge_polygon()
        return self._edge_polygon

    def _get_edge_polygon(self):
        points = []
        for edge in self.primitives:
            if points:
                if not edge.start.is_close(points[-1]):
                    points.append(edge.start)
            else:
                points.append(edge.start)
        return ClosedPolygon3D(points)

    @classmethod
    def from_step(cls, arguments, object_dict, **kwargs):
        """
        Converts a step primitive to a Contour3D.

        :param arguments: The arguments of the step primitive.
        :type arguments: list
        :param object_dict: The dictionary containing all the step primitives that have already been instantiated.
        :type object_dict: dict
        :return: The corresponding Contour3D object.
        :rtype: :class:`volmdlr.wires.Contour3D`
        """
        step_id = kwargs.get("step_id", "#UNKNOW_ID")
        step_name = kwargs.get("name", "EDGE_LOOP")
        name = arguments[0][1:-1]
        raw_edges = []
        for edge_id in arguments[1]:
            edge = object_dict[int(edge_id[1:])]
            if edge:
                raw_edges.append(edge)

        if step_name == "POLY_LOOP":
            return cls.from_points(raw_edges)
        if (len(raw_edges)) == 1:
            if isinstance(raw_edges[0], cls):
                # Case of a circle, ellipse...
                return raw_edges[0]
            return cls(raw_edges, name=name)

        edges = reorder_contour3d_edges_from_step(raw_edges, [step_id, step_name, arguments])
        if edges:
            return cls(edges, name=name)
        return None

    def to_step(self, current_id, surface_id=None, surface3d=None):
        """
        Create a Circle3D step object.

        """
        content = ''
        edge_ids = []
        for primitive in self.primitives:
            if primitive.__class__.__name__ == 'BSplineCurve3D':
                method_name = f'{primitive.__class__.__name__.lower()}_to_2d'
                curve2d = getattr(surface3d, method_name)(primitive)[0]
                if curve2d.__class__.__name__ == 'LineSegment3D':
                    curve2d = curve2d.to_bspline_curve()
                primitive_content, primitive_ids = primitive.to_step(
                    current_id, surface_id=surface_id, curve2d=curve2d)
            else:
                primitive_content, primitive_ids = primitive.to_step(current_id, surface_id=surface_id)

            content += primitive_content
            current_id = primitive_ids[-1] + 1
            for primitive_id in primitive_ids:
                content += f"#{current_id} = ORIENTED_EDGE('{primitive.name}',*,*,#{primitive_id},.T.);\n"
                edge_ids.append(current_id)

                current_id += 1

        content += f"#{current_id} = EDGE_LOOP('{self.name}',({volmdlr.core.step_ids_to_str(edge_ids)}));\n"
        return content, current_id

    def average_center_point(self):
        nb = len(self.edge_polygon.points)
        x = sum(point[0] for point in self.edge_polygon.points) / nb
        y = sum(point[1] for point in self.edge_polygon.points) / nb
        z = sum(point[2] for point in self.edge_polygon.points) / nb

        return volmdlr.Point3D(x, y, z)

    def to_2d(self, plane_origin, x, y):
        primitives2d = self.get_primitives_2d(plane_origin, x, y)
        return Contour2D(primitives=primitives2d)

    def rotation(self, center: volmdlr.Point3D, axis: volmdlr.Vector3D,
                 angle: float):
        """
        Contour3D rotation.

        :param center: rotation center.
        :param axis: rotation axis.
        :param angle: angle rotation.
        :return: a new rotated Contour3D.
        """
        new_edges = [edge.rotation(center, axis, angle) for edge
                     in self.primitives]
        return Contour3D(new_edges, self.name)

    def rotation_inplace(self, center: volmdlr.Point3D, axis: volmdlr.Vector3D,
                         angle: float):
        """
        Contour3D rotation. Object is updated in-place.

        :param center: rotation center.
        :param axis: rotation axis.
        :param angle: rotation angle.
        """
        warnings.warn("'in-place' methods are deprecated. Use a not in-place method instead.", DeprecationWarning)

        for edge in self.primitives:
            edge.rotation_inplace(center, axis, angle)

    def translation(self, offset: volmdlr.Vector3D):
        """
        Contour3D translation.

        :param offset: translation vector.
        :return: A new translated Contour3D.
        """
        new_edges = [edge.translation(offset) for edge in
                     self.primitives]
        return Contour3D(new_edges, self.name)

    def translation_inplace(self, offset: volmdlr.Vector3D):
        """
        Contour3D translation. Object is updated in-place.

        :param offset: translation vector.
        """
        warnings.warn("'in-place' methods are deprecated. Use a not in-place method instead.", DeprecationWarning)

        for edge in self.primitives:
            edge.translation_inplace(offset)

    def frame_mapping(self, frame: volmdlr.Frame3D, side: str):
        """
        Changes frame_mapping and return a new Contour3D.

        side = 'old' or 'new'.
        """
        new_edges = [edge.frame_mapping(frame, side) for edge in
                     self.primitives]
        return Contour3D(new_edges, self.name)

    def frame_mapping_inplace(self, frame: volmdlr.Frame3D, side: str):
        """
        Changes frame_mapping and the object is updated in-place.

        :param side: 'old' or 'new'
        """
        warnings.warn("'in-place' methods are deprecated. Use a not in-place method instead.", DeprecationWarning)

        for edge in self.primitives:
            edge.frame_mapping_inplace(frame, side)

    def copy(self, deep=True, memo=None):
        """
        Copies the Contour3D.
        """
        new_edges = [edge.copy(deep=deep, memo=memo) for edge in self.primitives]
        # if self.point_inside_contour is not None:
        #     new_point_inside_contour = self.point_inside_contour.copy()
        # else:
        #     new_point_inside_contour = None
        return Contour3D(new_edges, self.name)

    def plot(self, ax=None, edge_style: EdgeStyle = EdgeStyle()):
        if ax is None:
            # ax = Axes3D(plt.figure())
            fig = plt.figure()
            ax = fig.add_subplot(111, projection='3d')

        for edge in self.primitives:
            edge.plot(ax=ax, edge_style=edge_style)

        return ax

    def _bounding_box(self):
        """
        Computes the bounding box of the contour3D.

        """
        return volmdlr.core.BoundingBox.from_bounding_boxes([prim.bounding_box for prim in self.primitives])

    @property
    def bounding_box(self):
        if not self._utd_bounding_box:
            self._bbox = self._bounding_box()
            self._utd_bounding_box = True
        return self._bbox

    def line_intersections(self, line: volmdlr.edges.Line3D):
        """
        Calculates intersections between a contour 3d and Line 3d.

        :param line: Line 3D to verify intersections.
        :return: list with the contour intersections with line
        """
        intersections = []
        for primitive in self.primitives:
            prim_line_intersections = primitive.line_intersections(line)
            if prim_line_intersections:
                for inters in prim_line_intersections:
                    if inters not in intersections:
                        intersections.append(inters)
        return intersections

    def linesegment_intersections(self, linesegment: volmdlr.edges.LineSegment3D):
        """
        Calculates intersections between a contour 3d and line segment 3D.

        :param linesegment: line segment 3D to verify intersections.
        :return: list with the contour intersections with line
        """
        intersections = []
        for primitive in self.primitives:
            prim_line_intersections = primitive.linesegment_intersections(linesegment)
            if prim_line_intersections:
                for inters in prim_line_intersections:
                    if inters not in intersections:
                        intersections.append(inters)
        return intersections

    def contour_intersection(self, contour3d):
        """
        Calculates intersections between two Contour3D.

        :param contour3d: second contour
        :return: list of points
        """
        dict_intersecting_points = {}
        for primitive in self.primitives:
            for primitive2 in contour3d.primitives:
                intersecting_point = primitive.linesegment_intersection(
                    primitive2)
                if intersecting_point is not None:
                    dict_intersecting_points[primitive2] = intersecting_point
        if dict_intersecting_points:
            return dict_intersecting_points
        return None

    def clean_primitives(self):
        """
        Delete primitives with start=end, and return a new contour.

        """

        new_primitives = []
        for primitive in self.primitives:
            if not primitive.start.is_close(primitive.end):
                new_primitives.append(primitive)

        return Contour3D(new_primitives)

    def merge_with(self, contour3d, abs_tol: float = 1e-6):
        """
        Merge two adjacent contours, and returns one outer contour and inner contours (if there are any).

        """

        merged_primitives = self.delete_shared_contour_section(contour3d, abs_tol)
        contours = Contour3D.contours_from_edges(merged_primitives, tol=1e-6)

        return contours


class Circle3D(Contour3D):
    """
    Defines a Circle in three dimensions, with a center and a radius.

    frame.u, frame.v define the plane, frame.w the normal
    """
    _non_serializable_attributes = ['point', 'edges', 'point_inside_contour']
    _non_data_eq_attributes = ['name']
    _non_data_hash_attributes = ['name']
    _generic_eq = True

    def __init__(self, frame: volmdlr.Frame3D, radius: float,
                 name: str = ''):
        self.radius = radius
        self.frame = frame
        self.angle = volmdlr.TWO_PI
        self._primitives = None
        self.primitives = self.get_primitives()
        Contour3D.__init__(self, self.primitives, name=name)

    @property
    def center(self):
        return self.frame.origin

    @property
    def normal(self):
        return self.frame.w

    def __hash__(self):
        return hash(self.frame.origin)

    def __eq__(self, other_circle):
        return self.frame.origin.is_close(other_circle.frame.origin) \
            and self.frame.w.is_colinear(other_circle.frame.w) \
            and math.isclose(self.radius,
                             other_circle.radius, abs_tol=1e-06)

    def get_primitives(self):
        """
        Calculates primitives to compose Circle: 2 Arc3D.

        :return: list containing two Arc3D
        """
        if not self._primitives:
            start = self.center + self.frame.u * self.radius
            return [volmdlr.edges.FullArc3D(self.center, start, self.normal)]

        return self._primitives

    def discretization_points(self, *, number_points: int = None, angle_resolution: int = 20):
        """
        Discretize a Circle to have "n" points.

        :param number_points: the number of points (including start and end points)
             if unset, only start and end will be returned
        :param angle_resolution: if set, the sampling will be adapted to have a controlled angular distance. Useful
            to mesh an arc
        :return: a list of sampled points
        """
        if number_points:
            angle_resolution = number_points
        discretization_points_3d = [self.center + self.radius * math.cos(teta) * self.frame.u +
                                    self.radius * math.sin(teta) * self.frame.v for teta in
                                    npy.linspace(0, volmdlr.TWO_PI, angle_resolution + 1)][:-1]
        return discretization_points_3d

    def abscissa(self, point: volmdlr.Point3D):
        """
        Calculates the abscissa a given point.

        :param point: point to calculate abscissa.
        :return: abscissa
        """
        x, y, _ = self.frame.global_to_local_coordinates(point)
        u1 = x / self.radius
        u2 = y / self.radius
        theta = volmdlr.geometry.sin_cos_angle(u1, u2)

        return self.radius * abs(theta)

    def length(self):
        return volmdlr.TWO_PI * self.radius

    def rotation(self, center: volmdlr.Point3D, axis: volmdlr.Vector3D, angle: float):
        """
        Circle3D rotation.

        :param center: rotation center
        :param axis: rotation axis
        :param angle: angle rotation
        :return: a new rotated Circle3D
        """
        return Circle3D(self.frame.rotation(center, axis, angle),
                        self.radius, self.name)

    def rotation_inplace(self, center: volmdlr.Point3D, axis: volmdlr.Vector3D, angle: float):
        """
        Circle3D rotation. Object is updated in-place.

        :param center: rotation center
        :param axis: rotation axis
        :param angle: rotation angle
        """
        warnings.warn("'in-place' methods are deprecated. Use a not in-place method instead.", DeprecationWarning)

        self.frame.rotation_inplace(center, axis, angle)

    def translation(self, offset: volmdlr.Vector3D):
        """
        Circle3D translation.

        :param offset: translation vector
        :return: A new translated Circle3D
        """
        return Circle3D(self.frame.translation(offset), self.radius, self.name)

    def translation_inplace(self, offset: volmdlr.Vector3D):
        """
        Circle3D translation. Object is updated in-place.

        :param offset: translation vector
        """
        warnings.warn("'in-place' methods are deprecated. Use a not in-place method instead.", DeprecationWarning)

        self.frame.translation_inplace(offset)

    def frame_mapping(self, frame: volmdlr.Frame3D, side: str):
        """
        Changes frame_mapping and return a new Circle3D.

        side = 'old' or 'new'.
        """
        # return Circle3D(self.frame.frame_mapping(frame, side), self.radius)

        return Circle3D(volmdlr.Frame3D(self.frame.origin.frame_mapping(frame, side),
                                        self.frame.u.frame_mapping(frame, side),
                                        self.frame.v.frame_mapping(frame, side),
                                        self.frame.w.frame_mapping(frame, side)),
                        self.radius)

    def plot(self, ax=None, edge_style: EdgeStyle = EdgeStyle()):
        if ax is None:
            fig = plt.figure()
            ax = fig.add_subplot(111, projection='3d')
        else:
            fig = None

        x = []
        y = []
        z = []
        for point_x, point_y, point_z in self.discretization_points():
            x.append(point_x)
            y.append(point_y)
            z.append(point_z)
        x.append(x[0])
        y.append(y[0])
        z.append(z[0])
        ax.plot(x, y, z, color=edge_style.color, alpha=edge_style.alpha)
        return ax

    def point_at_abscissa(self, curvilinear_abscissa):
        """ Start point is at intersection of frame.u axis. """
        start = self.frame.origin + self.radius * self.frame.u
        return start.rotation(self.frame.origin, self.frame.w,
                              curvilinear_abscissa / self.radius)

    def linesegment_intersections(self, linesegment: volmdlr.edges.LineSegment3D):
        """
        Calculates the intersections between the Circle3D and a line segment 3D.

        :param linesegment: line segment 3D to verify intersections
        :return: list of points intersecting Circle
        """
        intersections = []
        circle3d_line_intersections = vm_utils_intersections.circle_3d_line_intersections(self, linesegment.to_line())
        for intersection in circle3d_line_intersections:
            if linesegment.point_belongs(intersection):
                intersections.append(intersection)
        return intersections

    @classmethod
    def from_step(cls, arguments, object_dict, **kwargs):
        """
        Converts a step primitive to a Circle3D.

        :param arguments: The arguments of the step primitive.
        :type arguments: list
        :param object_dict: The dictionary containing all the step primitives that have already been instantiated.
        :type object_dict: dict
        :return: The corresponding Circle3D object.
        :rtype: :class:`volmdlr.wires.Circle3D`
        """
        length_conversion_factor = kwargs.get("length_conversion_factor", 1)

        center = object_dict[arguments[1]].origin
        radius = float(arguments[2]) * length_conversion_factor
        if object_dict[arguments[1]].u is not None:
            normal = object_dict[arguments[1]].u
            other_vec = object_dict[arguments[1]].v
            if other_vec is not None:
                other_vec.normalize()
        else:
            normal = object_dict[arguments[1]].v  # ou w
            other_vec = None
        normal.normalize()
        return cls.from_center_normal(center, normal, radius, arguments[0][1:-1])

    def to_step(self, current_id, surface_id=None, surface3d=None):
        circle_frame = volmdlr.Frame3D(self.center, self.frame.w, self.frame.u,
                                       self.frame.v)
        content, frame_id = circle_frame.to_step(current_id)
        curve_id = frame_id + 1
        content += f"#{curve_id} = CIRCLE('{self.name}',#{frame_id},{round(self.radius * 1000, 3)});\n"

        if surface_id:
            content += f"#{curve_id + 1} = SURFACE_CURVE('',#{curve_id},(#{surface_id}),.PCURVE_S1.);\n"
            curve_id += 1

        point1 = self.frame.origin + self.frame.u * self.radius
        point3 = self.frame.origin - self.frame.u * self.radius

        p1_content, p1_id = point1.to_step(curve_id + 1, vertex=True)
        p3_content, p3_id = point3.to_step(p1_id + 1, vertex=True)
        content += p1_content + p3_content

        arc1_id = p3_id + 1
        content += f"#{arc1_id} = EDGE_CURVE('{self.name}',#{p1_id},#{p3_id},#{curve_id},.T.);\n"
        oriented_edge1_id = arc1_id + 1
        content += f"#{oriented_edge1_id} = ORIENTED_EDGE('',*,*,#{arc1_id},.T.);\n"

        arc2_id = oriented_edge1_id + 1
        content += f"#{arc2_id} = EDGE_CURVE('{self.name}',#{p3_id},#{p1_id},#{curve_id},.T.);\n"
        oriented_edge2_id = arc2_id + 1
        content += f"#{oriented_edge2_id} = ORIENTED_EDGE('',*,*,#{arc2_id},.T.);\n"

        current_id = oriented_edge2_id + 1
        content += f"#{current_id} = EDGE_LOOP('{self.name}',(#{oriented_edge1_id},#{oriented_edge2_id}));\n"

        return content, current_id

    def _bounding_box(self):
        """
        Computes the bounding box.

        """
        points = [self.frame.origin + self.radius * v
                  for v in [self.frame.u, -self.frame.u,
                            self.frame.v, -self.frame.v]]
        return volmdlr.core.BoundingBox.from_points(points)

    def to_2d(self, plane_origin, x, y):
        """
        Transforms a Circle3D into an Circle2D, given a plane origin and an u and v plane vector.

        :param plane_origin: plane origin.
        :param x: plane u vector.
        :param y: plane v vector.
        :return: Circle2D.
        """
        z = x.cross(y)
        plane3d = volmdlr.surfaces.Plane3D(volmdlr.Frame3D(plane_origin, x, y, z))
        return Circle2D(plane3d.point3d_to_2d(self.center), self.radius)

    @classmethod
    def from_center_normal(cls, center: volmdlr.Point3D,
                           normal: volmdlr.Vector3D,
                           radius: float,
                           name: str = ''):
        u = normal.deterministic_unit_normal_vector()
        v = normal.cross(u)
        return cls(volmdlr.Frame3D(center, u, v, normal), radius, name)

    @classmethod
    def from_3_points(cls, point1, point2, point3):
        vector_u1 = point2 - point1
        vector_u2 = point2 - point3
        try:
            vector_u1.normalize()
            vector_u2.normalize()
        except ZeroDivisionError:
            raise ZeroDivisionError(
                'the 3 points must be distincts')

        normal = vector_u2.cross(vector_u1)
        normal.normalize()

        if vector_u1.is_close(vector_u2):
            vector_u2 = normal.cross(vector_u1)
            vector_u2.normalize()

        vector_v1 = normal.cross(vector_u1)  # v1 is normal, equal u2
        vector_v2 = normal.cross(vector_u2)  # equal -u1

        point11 = 0.5 * (point1 + point2)  # Mid-point of segment s,m
        point21 = 0.5 * (point2 + point3)  # Mid-point of segment s,m

        line1 = volmdlr.edges.Line3D(point11, point11 + vector_v1)
        line2 = volmdlr.edges.Line3D(point21, point21 + vector_v2)

        try:
            center, _ = line1.minimum_distance_points(line2)
        except ZeroDivisionError:
            raise ZeroDivisionError(
                'Start, end and interior points  of an arc must be distincts')

        radius = (center - point1).norm()
        return cls(frame=volmdlr.Frame3D(center, vector_u1, normal.cross(vector_u1), normal),
                   radius=radius)

    def extrusion(self, extrusion_vector):
        """
        Returns the cylindrical face generated by extrusion of the circle.
        """
        if self.normal.is_colinear_to(extrusion_vector):
            u = self.normal.deterministic_unit_normal_vector()
            v = self.normal.cross(u)
            w = extrusion_vector.copy()
            w.normalize()
            cylinder = volmdlr.surfaces.CylindricalSurface3D(
                volmdlr.Frame3D(self.center, u, v, w), self.radius)
            return [volmdlr.faces.CylindricalFace3D.from_surface_rectangular_cut(cylinder, 0, volmdlr.TWO_PI,
                                                                                 0, extrusion_vector.norm())]
        raise NotImplementedError(
            f'Extrusion along vector not colinar to normal for circle not '
            f'handled yet: dot={self.normal.dot(extrusion_vector)}')

    def revolution(self, axis_point: volmdlr.Point3D, axis: volmdlr.Vector3D,
                   angle: float):
        """
        Return the Toroidal face generated by the revolution of the circle.
        """
        line3d = volmdlr.edges.Line3D(axis_point, axis_point + axis)
        tore_center, _ = line3d.point_projection(self.center)
        u = self.center - tore_center
        u.normalize()
        v = axis.cross(u)
        if not math.isclose(self.normal.dot(u), 0., abs_tol=1e-9):
            raise NotImplementedError(
                'Outside of plane revolution not supported')

        tore_radius = tore_center.point_distance(self.center)
        surface = volmdlr.surfaces.ToroidalSurface3D(
            volmdlr.Frame3D(tore_center, u, v, axis),
            tore_radius, self.radius)
        return [volmdlr.faces.ToroidalFace3D.from_surface_rectangular_cut(surface, 0, angle, 0, volmdlr.TWO_PI)]

    def point_belongs(self, point: volmdlr.Point3D, abs_tol: float = 1e-6):
        """
        Returns if given point belongs to the Circle3D.
        """
        distance = point.point_distance(self.center)
        vec = volmdlr.Vector3D(*point - self.center)
        dot = self.normal.dot(vec)
        if math.isclose(distance, self.radius, abs_tol=abs_tol) \
                and math.isclose(dot, 0, abs_tol=abs_tol):
            return True
        return False

    def trim(self, point1: volmdlr.Point3D, point2: volmdlr.Point3D):
        if not self.point_belongs(point1, 1e-4) or not self.point_belongs(point2, 1e-4):
            ax = self.plot()
            point1.plot(ax=ax, color='r')
            point2.plot(ax=ax, color='b')
            raise ValueError('Point not on circle for trim method')

        if point1.is_close(point2):
            return volmdlr.edges.FullArc3D(self.frame.origin, point1, self.frame.w)

        interior = volmdlr.geometry.clockwise_interior_from_circle3d(
            point1, point2, self)
        return volmdlr.edges.Arc3D(point1, interior, point2, self.center)


class Ellipse3D(Contour3D):
    """
    Defines a 3D ellipse.

    :param major_axis: Largest radius of the ellipse
    :type major_axis: float
    :param minor_axis: The Smallest radius of the ellipse
    :type minor_axis: float
    :param center: Ellipse's center
    :type center: Point3D
    :param normal: Ellipse's normal
    :type normal: Vector3D
    :param major_dir: Direction of the largest radius/major_axis
    :type major_dir: Vector3D
    """

    def __init__(self, major_axis: float, minor_axis: float,
                 center: volmdlr.Point3D, normal: volmdlr.Vector3D,
                 major_dir: volmdlr.Vector3D, name: str = ''):

        self.major_axis = major_axis
        self.minor_axis = minor_axis
        self.center = center
        normal.normalize()
        self.normal = normal
        major_dir.normalize()
        self.major_dir = major_dir
        self.minor_dir = normal.cross(normal)
        self._frame = None
        Contour3D.__init__(self, [self], name=name)

    @property
    def frame(self):
        """
        Gets the Ellipse's Frame3D.

        :return: Frame3D.
        """
        if not self._frame:
            self._frame = volmdlr.Frame3D(self.center, self.major_dir, self.normal.cross(self.major_dir), self.normal)
        return self._frame

    def point_belongs(self, point):
        """
        Verifies if a given point lies on the Ellipse3D.

        :param point: point to be verified.
        :return: True is point lies on the Ellipse, False otherwise
        """
        new_point = self.frame.global_to_local_coordinates(point)
        return math.isclose(new_point.x ** 2 / self.major_axis ** 2 +
                            new_point.y ** 2 / self.minor_axis ** 2, 1.0, abs_tol=1e-6)

    def length(self):
        """
        Calculates the length of the ellipse.

        Ramanujan's approximation for the perimeter of the ellipse.
        P = π (a + b) [ 1 + (3h) / (10 + √(4 - 3h) ) ], where h = (a - b)**2/(a + b)**2
        :return:
        """
        perimeter_formular_h = (self.major_axis - self.minor_axis) ** 2 / (self.major_axis + self.minor_axis) ** 2
        return math.pi * (self.major_axis + self.minor_axis) * \
            (1 + (3 * perimeter_formular_h / (10 + math.sqrt(4 - 3 * perimeter_formular_h))))

    def discretization_points(self, *, number_points: int = None, angle_resolution: int = 20):
        """
        Discretize a Contour to have "n" points.

        :param number_points: the number of points (including start and end points)
             if unset, only start and end will be returned.
        :param angle_resolution: if set, the sampling will be adapted to have a controlled angular distance. Useful
            to mesh an arc.
        :return: a list of sampled points.
        """
        if number_points:
            angle_resolution = number_points
        discretization_points_3d = [
                                      self.center + self.major_axis * math.cos(
                                          teta) * self.major_dir
                                      + self.minor_axis * math.sin(
                                          teta) * self.major_dir.cross(
                                          self.normal) for teta in
                                      npy.linspace(0, volmdlr.TWO_PI,
                                                   angle_resolution + 1)][:-1]
        return discretization_points_3d

    def to_2d(self, plane_origin, x, y):
        """
        Transforms a Ellipse3D into an EllipseD, given a plane origin and an u and v plane vector.

        :param plane_origin: plane origin.
        :param x: plane u vector.
        :param y: plane v vector.
        :return: Ellipse2D.
        """
        center = self.center.to_2d(plane_origin, x, y)
        major_dir_d2 = self.major_dir.to_2d(plane_origin, x, y)
        return Ellipse2D(self.major_axis, self.minor_axis, center, major_dir_d2)

    def abscissa(self, point: volmdlr.Point3D):
        """
        Calculates the abscissa a given point.

        :param point: point to calculate abscissa.
        :return: abscissa
        """
        vector_2 = self.normal.cross(self.major_dir)
        ellipse_2d = self.to_2d(self.center, self.major_dir, vector_2)
        point2d = point.to_2d(self.center, self.major_dir, vector_2)
        return ellipse_2d.abscissa(point2d)

    def trim(self, point1: volmdlr.Point3D, point2: volmdlr.Point3D):
        if point1.is_close(point2):
            return volmdlr.edges.FullArcEllipse3D(point1, self.major_axis, self.minor_axis, self.center, self.normal,
                                                  self.major_dir, self.name)

        p1_new, p2_new = self.frame.global_to_local_coordinates(point1), self.frame.global_to_local_coordinates(point2)

        theta1 = volmdlr.geometry.sin_cos_angle(p1_new.x / self.major_axis, p1_new.y / self.minor_axis)

        theta2 = volmdlr.geometry.sin_cos_angle(p2_new.x / self.major_axis, p2_new.y / self.minor_axis)

        if theta1 > theta2:  # sens trigo
            angle = math.pi + (theta1 + theta2) / 2
        else:
            angle = (theta1 + theta2) / 2

        point3 = self.frame.local_to_global_coordinates(volmdlr.Point3D(self.major_axis * math.cos(angle),
                                                                        self.minor_axis * math.sin(angle), 0))
        extra = None
        if math.isclose(angle % math.pi, 0.0, abs_tol=1e-6):
            extra = self.frame.local_to_global_coordinates(volmdlr.Point3D(self.major_axis * math.cos(0.125 * angle),
                                                                           self.minor_axis * math.sin(0.125 * angle),
                                                                           0))
        return volmdlr.edges.ArcEllipse3D(point1, point3, point2, self.center,
                                          self.major_dir, extra=extra)

    def rotation(self, center: volmdlr.Point3D, axis: volmdlr.Vector3D, angle: float):
        """
        Ellipse3D rotation.

        :param center: rotation center.
        :param axis: rotation axis.
        :param angle: angle rotation.
        :return: a new rotated Ellipse3D.
        """
        new_center = self.center.rotation(center, axis, angle)
        new_normal = self.normal.rotation(center, axis, angle)
        new_major_dir = self.major_dir.rotation(center, axis, angle)
        return Ellipse3D(self.major_axis, self.minor_axis, new_center,
                         new_normal, new_major_dir, self.name)

    def rotation_inplace(self, center: volmdlr.Point3D, axis: volmdlr.Vector3D, angle: float):
        """
        Ellipse3D rotation. Object is updated in-place.

        :param center: rotation center
        :param axis: rotation axis
        :param angle: rotation angle
        """
        warnings.warn("'in-place' methods are deprecated. Use a not in-place method instead.", DeprecationWarning)

        self.center.rotation_inplace(center, axis, angle)
        self.normal.rotation_inplace(center, axis, angle)
        self.major_dir.rotation_inplace(center, axis, angle)

    def translation(self, offset: volmdlr.Vector3D):
        """
        Ellipse 3D translation.

        :param offset: translation vector.
        :return: A new translated Ellipse 3D.
        """
        new_center = self.center.translation(offset)
        # new_normal = self.normal.translation(offset)
        new_normal = self.normal
        new_major_dir = self.major_dir.translation(offset)
        return Ellipse3D(self.major_axis, self.minor_axis, new_center,
                         new_normal, new_major_dir, self.name)

    def translation_inplace(self, offset: volmdlr.Vector3D):
        """
        Ellipse3D translation. Object is updated in-place.

        :param offset: translation vector
        """
        warnings.warn("'in-place' methods are deprecated. Use a not in-place method instead.", DeprecationWarning)

        self.center.translation_inplace(offset)
        self.normal.translation_inplace(offset)
        self.major_dir.translation_inplace(offset)

    def plot(self, ax=None, edge_style: EdgeStyle = EdgeStyle()):
        if ax is None:
            fig = plt.figure()
            ax = Axes3D(fig)
        else:
            fig = None

        x = []
        y = []
        z = []
        for point_x, point_y, point_z in self.discretization_points():
            x.append(point_x)
            y.append(point_y)
            z.append(point_z)
        x.append(x[0])
        y.append(y[0])
        z.append(z[0])
        ax.plot(x, y, z, edge_style.color)
        return ax

    @classmethod
    def from_step(cls, arguments, object_dict, **kwargs):
        """
        Converts a step primitive to a Ellipse3D.

        :param arguments: The arguments of the step primitive.
        :type arguments: list
        :param object_dict: The dictionary containing all the step primitives that have already been instantiated.
        :type object_dict: dict
        :return: The corresponding Ellipse3D object.
        :rtype: :class:`volmdlr.wires.Ellipse3D`
        """
        length_conversion_factor = kwargs.get("length_conversion_factor", 1)

        center = object_dict[arguments[1]].origin
        normal = object_dict[arguments[1]].u  # ancien w
        major_dir = object_dict[arguments[1]].v  # ancien u
        major_axis = float(arguments[2]) * length_conversion_factor
        minor_axis = float(arguments[3]) * length_conversion_factor
        return cls(major_axis, minor_axis, center, normal, major_dir,
                   arguments[0][1:-1])


class ClosedPolygon3D(Contour3D, ClosedPolygonMixin):
    """
    A collection of points, connected by line segments, following each other.

    """
    _non_serializable_attributes = ['line_segments', 'primitives']
    _non_data_eq_attributes = ['line_segments', 'primitives']

    def __init__(self, points: List[volmdlr.Point3D], name: str = ''):
        self.points = points
        self._line_segments = None

        Contour3D.__init__(self, self.line_segments, name)

    def get_line_segments(self):
        lines = []
        if len(self.points) > 1:
            for point1, point2 in zip(self.points,
                                      list(self.points[1:]) + [self.points[0]]):
                if not point1.is_close(point2):
                    lines.append(volmdlr.edges.LineSegment3D(point1, point2))
        return lines

    def copy(self, *args, **kwargs):
        points = [point.copy() for point in self.points]
        return ClosedPolygon3D(points, self.name)

    def __hash__(self):
        return sum(hash(point) for point in self.points)

    def __eq__(self, other_):
        if not isinstance(other_, self.__class__):
            return False
        equal = True
        for point, other_point in zip(self.points, other_.points):
            equal = (equal and point.is_close(other_point))
        return equal

    def plot(self, ax=None, edge_style: EdgeStyle = EdgeStyle()):
        for line_segment in self.line_segments:
            ax = line_segment.plot(ax=ax, edge_style=edge_style)
        return ax

    def rotation(self, center: volmdlr.Point3D, axis: volmdlr.Vector3D,
                 angle: float):
        """
        ClosedPolygon3D rotation.

        :param center: rotation center.
        :param axis: rotation axis.
        :param angle: angle rotation.
        :return: a new rotated ClosedPolygon3D.
        """
        return ClosedPolygon3D(
            [point.rotation(center, axis, angle) for point in
             self.points])

    def rotation_inplace(self, center: volmdlr.Point3D, axis: volmdlr.Vector3D,
                         angle: float):
        """
        ClosedPolygon3D rotation. Object is updated in-place.

        :param center: rotation center.
        :param axis: rotation axis.
        :param angle: rotation angle.
        """
        warnings.warn("'in-place' methods are deprecated. Use a not in-place method instead.", DeprecationWarning)

        for point in self.points:
            point.rotation_inplace(center, axis, angle)

    def translation(self, offset: volmdlr.Vector3D):
        """
        ClosedPolygon3D translation.

        :param offset: translation vector.
        :return: A new translated ClosedPolygon3D.
        """
        new_points = [point.translation(offset) for point in
                      self.points]
        return ClosedPolygon3D(new_points, self.name)

    def translation_inplace(self, offset: volmdlr.Vector3D):
        """
        ClosedPolygon3D translation. Object is updated in-place.

        :param offset: translation vector.
        """
        warnings.warn("'in-place' methods are deprecated. Use a not in-place method instead.", DeprecationWarning)

        for point in self.points:
            point.translation_inplace(offset)

    def to_2d(self, plane_origin, x, y):
        """
        Transforms a ClosedPolygon3D into an ClosedPolygon2D, given a plane origin and an u and v plane vector.

        :param plane_origin: plane origin.
        :param x: plane u vector.
        :param y: plane v vector.
        :return: ClosedPolygon2D.
        """
        points2d = [point.to_2d(plane_origin, x, y) for point in self.points]
        return ClosedPolygon2D(points2d)

    def sewing_with(self, other_poly3d, x, y, resolution=20):
        self_center, other_center = self.average_center_point(), \
            other_poly3d.average_center_point()

        self_poly2d, other_poly2d = self.to_2d(self_center, x, y), \
            other_poly3d.to_2d(other_center, x, y)
        self_center2d, other_center2d = self_poly2d.center_of_mass(), \
            other_poly2d.center_of_mass()
        self_poly2d.translation_inplace(-self_center2d)
        other_poly2d.translation_inplace(-other_center2d)

        bbox_self2d, bbox_other2d = self_poly2d.bounding_rectangle.bounds(), \
            other_poly2d.bounding_rectangle.bounds()
        position = [abs(value) for value in bbox_self2d] \
            + [abs(value) for value in bbox_other2d]
        max_scale = 2 * max(position)

        lines = [volmdlr.edges.LineSegment2D(volmdlr.O2D, max_scale * (
                volmdlr.X2D * math.sin(n * 2 * math.pi / resolution) +
                volmdlr.Y2D * math.cos(n * 2 * math.pi / resolution))
                                             ) for n in range(resolution)]

        self_new_points, other_new_points = [], []
        for line in lines:
            for self_line in self_poly2d.line_segments:
                intersect = line.linesegment_intersections(self_line)
                if intersect:
                    self_new_points.extend(intersect)
                    break

            for other_line in other_poly2d.line_segments:
                intersect = line.linesegment_intersections(other_line)
                if intersect:
                    other_new_points.extend(intersect)
                    break

        new_self_poly2d, new_other_poly2d = ClosedPolygon2D(
            self_new_points), ClosedPolygon2D(other_new_points)
        new_self_poly2d.translation_inplace(self_center2d)
        new_other_poly2d.translation_inplace(other_center2d)

        new_poly1, new_poly2 = new_self_poly2d.to_3d(self_center, x, y), \
            new_other_poly2d.to_3d(other_center, x, y)

        triangles = []
        for point1, point2, other_point in zip(new_poly1.points,
                                               new_poly1.points[
                                                   1:] + new_poly1.points[:1],
                                               new_poly2.points):
            triangles.append([point1, point2, other_point])

        for point1, point2, other_point in zip(
                new_poly2.points, new_poly2.points[1:] + new_poly2.points[:1],
                new_poly1.points[1:] + new_poly1.points[:1]):
            triangles.append([other_point, point2, point1])

        return triangles

    def simplify(self, min_distance: float = 0.01, max_distance: float = 0.05):
        """
        Simplifies polygon 3d.

        :param min_distance: minimal allowed distance.
        :param max_distance: maximal allowed distance.
        :return: Simplified closed polygon 3d.
        """
        return ClosedPolygon3D(self.simplify_polygon(
            min_distance=min_distance, max_distance=max_distance).points)

    def convex_sewing(self, polygon2, x, y):
        """
        Sew to Convex Polygon.

        :param polygon2: other polygon to sew with.
        :param x: u vector for plane projection.
        :param y: v vector for plane projection.
        """
        center1, center2 = self.average_center_point(), polygon2.average_center_point()
        center1_, center2_ = volmdlr.Point3D(center1.x, center1.y, 0), volmdlr.Point3D(center2.x, center2.y, 0)
        new_polygon1, new_polygon2 = self.translation(-center1_), polygon2.translation(-center2_)
        new_center1, new_center2 = new_polygon1.average_center_point(), new_polygon2.average_center_point()

        new_polygon1_2d, new_polygon2_2d = \
            new_polygon1.to_2d(new_center1, x, y), new_polygon2.to_2d(new_center2, x, y)

        dict_closing_pairs = {}
        triangles = []
        list_closing_point_indexes = []
        new_polygon1_2d_points = new_polygon1_2d.points + [
            new_polygon1_2d.points[0]]
        for i, point_polygon1 in enumerate(
                new_polygon1.points + [new_polygon1.points[0]]):
            if i != 0:
                mean_point2d = 0.5 * (
                        new_polygon1_2d_points[i] + new_polygon1_2d_points[
                            i - 1])
                closing_point = new_polygon2_2d.line_intersecting_closing_point(
                    mean_point2d)
                closing_point_index = new_polygon2_2d.points.index(
                    closing_point)

                if i == 1:
                    previous_closing_point_index = closing_point_index
                if closing_point_index != previous_closing_point_index:
                    if closing_point_index in list_closing_point_indexes:
                        closing_point_index = previous_closing_point_index
                    else:
                        dict_closing_pairs[self.points[i - 1]] = (previous_closing_point_index, closing_point_index)

                if point_polygon1.is_close(new_polygon1.points[0]):
                    if list(dict_closing_pairs.values())[-1][-1] != list(dict_closing_pairs.values())[0][0]:
                        dict_closing_pairs[self.points[0]] = (list(dict_closing_pairs.values())[-1][-1],
                                                              list(dict_closing_pairs.values())[0][0])

                real_closing_point = polygon2.points[closing_point_index]

                face_points = [self.points[new_polygon1.points.index(
                    point_polygon1)], self.points[i - 1],
                               real_closing_point]
                triangles.append(face_points)

                list_closing_point_indexes.append(closing_point_index)
                previous_closing_point_index = closing_point_index
        triangles += polygon2.close_sewing(dict_closing_pairs)

        return triangles

    def get_valid_concave_sewing_polygon(self, polygon1_2d, polygon2_2d):
        polygon1_2d_valid__primitive = \
            polygon1_2d.get_valid_sewing_polygon_primitive(polygon2_2d)
        if polygon1_2d_valid__primitive == polygon1_2d.line_segments[0]:
            return self
        new_polygon_primitives = \
            self.line_segments[polygon1_2d.line_segments.index(polygon1_2d_valid__primitive):] + \
            self.line_segments[:polygon1_2d.line_segments.index(polygon1_2d_valid__primitive)]
        polygon1_3d_points = []
        for prim in new_polygon_primitives:
            if not volmdlr.core.point_in_list(prim.start, polygon1_3d_points):
                polygon1_3d_points.append(prim.start)
            if not volmdlr.core.point_in_list(prim.end, polygon1_3d_points):
                polygon1_3d_points.append(prim.end)
        return ClosedPolygon3D(polygon1_3d_points)

    def close_sewing(self, dict_closing_pairs):
        triangles_points = []
        for i, point_polygon2 in enumerate(
                self.points + [self.points[0]]):
            for j, index in enumerate(list(dict_closing_pairs.values())):
                if i != 0:
                    if i - 1 >= index[0] and i <= index[1]:
                        face_points = [self.points[i - 1],
                                       point_polygon2,
                                       list(dict_closing_pairs.keys())[j]]
                        triangles_points.append(face_points)
                    elif index[0] > index[1]:
                        if (i - 1 <= index[0] and i <= index[1]) or (
                                (i - 1 >= index[0]) and i >= index[1]):
                            face_points = [self.points[i - 1],
                                           point_polygon2,
                                           list(dict_closing_pairs.keys())[j]]
                            triangles_points.append(face_points)
        return triangles_points

    def check_sewing(self, polygon2, sewing_faces):
        if not len(self.line_segments) + len(polygon2.line_segments) == len(sewing_faces):
            return False
        return True

    def redefine_sewing_triangles_points(self, triangles_points,
                                         passed_by_zero_index,
                                         closing_point_index,
                                         previous_closing_point_index):
        for n, triangle_points in enumerate(triangles_points[::-1]):
            if (not passed_by_zero_index and
                self.points.index(
                    triangle_points[2]) > closing_point_index) or \
                    (passed_by_zero_index and
                     0 <= self.points.index(triangle_points[
                                                2]) <= previous_closing_point_index and
                     self.points.index(
                         triangle_points[2]) > closing_point_index):
                new_face_points = [triangles_points[-(n + 1)][0],
                                   triangles_points[-(n + 1)][1],
                                   self.points[
                                       closing_point_index]]
                triangles_points[-(n + 1)] = new_face_points

        return triangles_points

    @staticmethod
    def clean_sewing_closing_pairs_dictionary(dict_closing_pairs,
                                              closing_point_index,
                                              passed_by_zero_index):
        """
        Cleans the dictionary containing the sewing closing pairs information.

        In case it needs to be recalculated due to changing closing points.
        """
        dict_closing_pairs_values = list(dict_closing_pairs.values())
        dict_closing_pairs_keys = list(dict_closing_pairs.keys())
        previous_closing_point_index = dict_closing_pairs_values[-1][1]
        last_dict_value = previous_closing_point_index
        for i, key in enumerate(dict_closing_pairs_keys[::-1]):
            if (not passed_by_zero_index and
                last_dict_value > closing_point_index) or \
                    (passed_by_zero_index and
                     0 <= last_dict_value <= previous_closing_point_index and
                     last_dict_value > closing_point_index):
                lower_bounddary_closing_point = key
                del dict_closing_pairs[key]
                if not dict_closing_pairs:
                    break
                last_dict_value = dict_closing_pairs_values[-i - 2][1]

        return dict_closing_pairs, lower_bounddary_closing_point

    @staticmethod
    def is_sewing_forward(closing_point_index, list_closing_point_indexes) -> bool:
        if closing_point_index < list_closing_point_indexes[-1]:
            return False
        return True

    @staticmethod
    def sewing_closing_points_to_remove(closing_point_index, list_closing_point_indexes, passed_by_zero_index):
        list_remove_closing_points = []
        for idx in list_closing_point_indexes[::-1]:
            if not passed_by_zero_index:
                if idx > closing_point_index:
                    list_remove_closing_points.append(idx)
                else:
                    break
            else:
                if 0 < idx <= list_closing_point_indexes[-1] and \
                        idx > closing_point_index:
                    list_remove_closing_points.append(idx)
                else:
                    break
        return list_remove_closing_points

    @staticmethod
    def sewing_closing_point_past_point0(closing_point_index, list_closing_point_indexes,
                                         passed_by_zero_index, ratio_denominator):
        last_to_new_point_index_ratio = (list_closing_point_indexes[-1] -
                                         closing_point_index) / ratio_denominator
        if passed_by_zero_index:
            ratio = (list_closing_point_indexes[0] - closing_point_index) / ratio_denominator
            if math.isclose(ratio, 1, abs_tol=0.3):
                closing_point_index = list_closing_point_indexes[0]
            else:
                closing_point_index = list_closing_point_indexes[-1]
        else:
            if closing_point_index > list_closing_point_indexes[0]:
                ratio1 = (closing_point_index -
                          list_closing_point_indexes[0]) / ratio_denominator
                if math.isclose(ratio1, 0, abs_tol=0.3) and \
                        math.isclose(last_to_new_point_index_ratio, 1, abs_tol=0.3):
                    passed_by_zero_index = True
                    closing_point_index = list_closing_point_indexes[0]
                else:
                    closing_point_index = list_closing_point_indexes[-1]
            else:
                if closing_point_index < ratio_denominator / 4:
                    passed_by_zero_index = True
                elif ratio_denominator - list_closing_point_indexes[-1] >= 6:
                    closing_point_index = list_closing_point_indexes[-1] + 5
                else:
                    closing_point_index = list_closing_point_indexes[-1]
        return closing_point_index, passed_by_zero_index

    @staticmethod
    def validate_concave_closing_point(closing_point_index,
                                       list_closing_point_indexes,
                                       passed_by_zero_index,
                                       ratio_denominator, polygons_points_ratio):
        last_index = list_closing_point_indexes[-1]

        if closing_point_index == last_index:
            return closing_point_index, [], passed_by_zero_index

        list_remove_closing_points = []
        ratio = (last_index - closing_point_index) / ratio_denominator

        if not ClosedPolygon3D.is_sewing_forward(closing_point_index, list_closing_point_indexes):
            if closing_point_index > last_index - 10 and closing_point_index != last_index - 1:
                if closing_point_index - 1 in list_closing_point_indexes and \
                        closing_point_index + 1 in list_closing_point_indexes:
                    closing_point_index = last_index
                    return closing_point_index, list_remove_closing_points, passed_by_zero_index

                list_remove_closing_points = ClosedPolygon3D.sewing_closing_points_to_remove(
                    closing_point_index, list_closing_point_indexes, passed_by_zero_index)

            elif closing_point_index in list_closing_point_indexes:
                closing_point_index = last_index
            elif math.isclose(ratio, 0, abs_tol=0.3):
                closing_point_index = last_index
            else:
                closing_point_index, passed_by_zero_index = ClosedPolygon3D.sewing_closing_point_past_point0(
                    closing_point_index, list_closing_point_indexes, passed_by_zero_index, ratio_denominator)

        elif closing_point_index in list_closing_point_indexes:
            closing_point_index = last_index
        elif len(list_closing_point_indexes) > 2 and list_closing_point_indexes[0] < closing_point_index < last_index:
            closing_point_index = last_index
        elif passed_by_zero_index and closing_point_index > list_closing_point_indexes[0]:
            closing_point_index = last_index
        elif list_closing_point_indexes[0] == 0 and math.isclose(ratio, -1, abs_tol=0.3):
            closing_point_index = last_index
        elif math.isclose(ratio, -1, abs_tol=0.3):
            closing_point_index = last_index
        elif closing_point_index - last_index > 5 and list_closing_point_indexes[
                -1] + 4 <= ratio_denominator - 1 and polygons_points_ratio > 0.95:
            closing_point_index = last_index + 4

        return closing_point_index, list_remove_closing_points, passed_by_zero_index

    def concave_sewing(self, polygon2, x, y):
        polygon1_2d = self.to_2d(volmdlr.O2D, x, y)
        polygon2_2d = polygon2.to_2d(volmdlr.O2D, x, y)
        polygon1_3d = self
        polygon2_3d = polygon2
        if polygon2_2d.area() < polygon1_2d.area():
            polygon1_2d, polygon2_2d = polygon2_2d, polygon1_2d
            polygon1_3d = polygon2
            polygon2_3d = self
        polygon1_3d = polygon1_3d.get_valid_concave_sewing_polygon(
            polygon1_2d, polygon2_2d)
        polygon1_2d = polygon1_3d.to_2d(volmdlr.O2D, x, y)

        # ax=polygon1_2d.plot()
        # polygon2_2d.plot(ax=ax, color='r')

        dict_closing_pairs = {}
        triangles_points = []
        list_closing_point_indexes = []
        passed_by_zero_index = False
        ratio_denom = len(polygon2_2d.points)
        polygons_points_ratio = len(polygon1_2d.points) / ratio_denom
        previous_closing_point_index = None
        for i, primitive1 in enumerate(polygon1_2d.line_segments):
            list_remove_closing_points = []
            closing_point = polygon1_2d.get_closing_point(polygon2_2d,
                                                          primitive1)
            if closing_point.is_close(volmdlr.O2D):
                if previous_closing_point_index is not None:
                    closing_point_index = previous_closing_point_index
                else:
                    raise NotImplementedError(
                        'None of the normal lines intersect polygon2, '
                        'certify projection plane given is correct')
            else:
                closing_point_index = polygon2_2d.points.index(closing_point)

            if i == 0:
                previous_closing_point_index = closing_point_index
            else:
                closing_point_index, list_remove_closing_points, \
                    passed_by_zero_index = self.validate_concave_closing_point(
                        closing_point_index, list_closing_point_indexes,
                        passed_by_zero_index, ratio_denom, polygons_points_ratio)

            if list_remove_closing_points:
                new_list_closing_point_indexes = list(
                    dict.fromkeys(list_closing_point_indexes))
                new_list_remove_closing_indexes = list(
                    dict.fromkeys(list_remove_closing_points))
                if len(list_remove_closing_points) == len(triangles_points):
                    triangles_points = \
                        polygon2_3d.redefine_sewing_triangles_points(
                            triangles_points, passed_by_zero_index,
                            closing_point_index, previous_closing_point_index)
                    if dict_closing_pairs:
                        dict_closing_pairs, lower_bounddary_closing_point = \
                            self.clean_sewing_closing_pairs_dictionary(
                                dict_closing_pairs,
                                closing_point_index,
                                passed_by_zero_index)

                        if len(new_list_remove_closing_indexes) < \
                                len(new_list_closing_point_indexes):
                            dict_closing_pairs[
                                lower_bounddary_closing_point] = (
                                new_list_closing_point_indexes[
                                    -(len(new_list_remove_closing_indexes) + 1)],
                                closing_point_index)
                    for pt_index in list_remove_closing_points:
                        list_closing_point_indexes.remove(pt_index)
                    list_closing_point_indexes.append(closing_point_index)

                elif (not passed_by_zero_index and
                      closing_point_index > polygon2_3d.points.index(
                            triangles_points[-len(list_remove_closing_points) - 1][2])) or \
                        (passed_by_zero_index and closing_point_index >= 0):
                    triangles_points = \
                        polygon2_3d.redefine_sewing_triangles_points(
                            triangles_points, passed_by_zero_index,
                            closing_point_index, previous_closing_point_index)
                    dict_closing_pairs, lower_bounddary_closing_point = \
                        self.clean_sewing_closing_pairs_dictionary(
                            dict_closing_pairs, closing_point_index, passed_by_zero_index)

                    if not list(dict_closing_pairs.keys()) or dict_closing_pairs[
                        list(dict_closing_pairs.keys())[-1]][1] != \
                            closing_point_index:
                        dict_closing_pairs[lower_bounddary_closing_point] = \
                            (new_list_closing_point_indexes[
                                 -(len(new_list_remove_closing_indexes) + 1)],
                             closing_point_index)

                    for pt_index in list_remove_closing_points:
                        list_closing_point_indexes.remove(pt_index)
                    list_closing_point_indexes.append(closing_point_index)
                else:
                    closing_point_index = previous_closing_point_index

            elif closing_point_index != previous_closing_point_index:
                dict_closing_pairs[polygon1_3d.line_segments[i].start] = \
                    (previous_closing_point_index, closing_point_index)
            face_points = [polygon1_3d.line_segments[i].start,
                           polygon1_3d.line_segments[i].end,
                           polygon2_3d.points[closing_point_index]]
            triangles_points.append(face_points)
            list_closing_point_indexes.append(closing_point_index)
            previous_closing_point_index = closing_point_index
            if primitive1 == polygon1_2d.line_segments[-1]:
                if list_closing_point_indexes[-1] != list_closing_point_indexes[0]:
                    ratio = (list_closing_point_indexes[-1] -
                             list_closing_point_indexes[0]) / len(
                        polygon2_2d.points)
                    if math.isclose(ratio, -1,
                                    abs_tol=0.2) and passed_by_zero_index:
                        dict_closing_pairs[
                            polygon1_3d.points[0]] = (
                            list_closing_point_indexes[-2],
                            list_closing_point_indexes[0])
                        new_face_points = [triangles_points[-1][0],
                                           triangles_points[-1][1],
                                           polygon2_3d.points[
                                               list_closing_point_indexes[-2]]]
                        triangles_points.remove(triangles_points[-1])
                        triangles_points.append(new_face_points)
                    else:
                        dict_closing_pairs[polygon1_3d.points[0]] = (
                            list(dict_closing_pairs.values())[-1][-1],
                            list(dict_closing_pairs.values())[0][0])

        triangles_points += polygon2_3d.close_sewing(dict_closing_pairs)

        return triangles_points

    def sewing(self, polygon2, x, y):
        polygon1_2d = self.to_2d(volmdlr.O2D, x, y)
        polygon2_2d = polygon2.to_2d(volmdlr.O2D, x, y)
        if polygon1_2d.is_convex() and polygon2_2d.is_convex():
            return self.convex_sewing(polygon2, x, y)
        return self.concave_sewing(polygon2, x, y)


class Triangle3D(Triangle):
    """
    Defines a triangle 3D.

    :param point1: triangle point 1.
    :param point2: triangle point 2.
    :param point3: triangle point3.
    """

    def __init__(self, point1: volmdlr.Point3D, point2: volmdlr.Point3D,
                 point3: volmdlr.Point3D, name: str = ''):
        Triangle.__init__(self, point1,
                          point2,
                          point3,
                          name)<|MERGE_RESOLUTION|>--- conflicted
+++ resolved
@@ -479,63 +479,6 @@
                 split_wires.extend(self.__class__.extract(self, point1, point2, True))
         return split_wires
 
-<<<<<<< HEAD
-    @classmethod
-    def wires_from_edges(cls, edges, tol=1e-6):
-        """
-        Defines a list of wires from edges, by ordering successives edges.
-
-        :param edges: A list of edges
-        :type edges: List[edges.Edge]
-        :param tol: A tolerance, defaults to 1e-6
-        :type tol: float, optional
-
-        :return: A list of wires
-        :rtype: List[wires.WireMixin]
-        """
-
-        if not edges:
-            return []
-        if len(edges) == 1:
-            return [cls(edges)]
-
-        new_primitives, i = [], -1
-        while edges:
-            i += 1
-            new_primitives.append([edges[0]])
-            edges.remove(edges[0])
-
-            to_continue = True
-
-            while to_continue:
-                broke = False
-                for p, primitive in enumerate(edges):
-
-                    if primitive.is_point_edge_extremity(new_primitives[i][-1].end, tol):
-                        if new_primitives[i][-1].end.is_close(primitive.start, tol):
-                            new_primitives[i].append(primitive)
-                        else:
-                            new_primitives[i].append(primitive.reverse())
-                        edges.remove(primitive)
-                        broke = True
-                        break
-
-                    if primitive.is_point_edge_extremity(new_primitives[i][0].start, tol):
-                        if new_primitives[i][0].start.is_close(primitive.end, tol):
-                            new_primitives[i].insert(0, primitive)
-                        else:
-                            new_primitives[i].insert(0, primitive.reverse())
-                        edges.remove(primitive)
-                        broke = True
-                        break
-
-                if ((not broke) and (len(edges) == p+1)) or len(edges) == 0:
-                    to_continue = False
-
-        wires = [cls(primitives_wire) for primitives_wire in new_primitives]
-
-        return wires
-=======
     def to_wire_with_linesegments(self, number_segments: int):
         """
         Convert a wire with different primitives to a wire with just linesegments by discretizing primitives.
@@ -556,7 +499,6 @@
                 primitives.append(primitive)
 
         return class_(primitives)
->>>>>>> 464c909b
 
 
 class EdgeCollection3D(WireMixin):
