#!/usr/bin/env python3
# -*- coding: utf-8 -*-
"""
Module containing wires & contours.
"""

import itertools
import math
import sys
import warnings
from collections import deque
from functools import cached_property
from statistics import mean
from typing import List

import matplotlib.pyplot as plt
import networkx as nx
import numpy as npy
import plot_data.core as plot_data
from scipy.spatial.qhull import ConvexHull, Delaunay
from triangle import triangulate

from dessia_common.core import PhysicalObject
import volmdlr
import volmdlr.core
import volmdlr.display as vmd
import volmdlr.geometry
from volmdlr import curves, edges
from volmdlr.core_compiled import polygon_point_belongs
from volmdlr.core import EdgeStyle


def argmax(list_of_numbers):
    """
    Returns the max value and the argmax.

    """
    pos_max, max_value = 0, list_of_numbers[0]
    for pos, value in enumerate(list_of_numbers):
        if pos == 0:
            continue
        if value > max_value:
            max_value = value
            pos_max = pos
    return max_value, pos_max


def argmin(list_of_numbers):
    """
    Returns the minimum value from a list of numbers and its index.

    """
    pos_min, min_value = 0, list_of_numbers[0]
    for pos, value in enumerate(list_of_numbers):
        if pos == 0:
            continue
        if value < min_value:
            min_value = value
            pos_min = pos
    return min_value, pos_min


def bounding_rectangle_adjacent_contours(contours: List):
    """
    Compute the bounding box of a list of adjacent contours 2d.

    :param contours: A list of adjacent contours
    :type contours: List[:class:`volmdlr.wires.Contour2D`]
    :return: The bounding box
    :rtype: :class:`volmdlr.core.BoundingRectangle`
    """
    x_min, x_max, y_min, y_max = contours[0].bounding_rectangle.bounds()

    for i in range(1, len(contours)):
        xmin_contour, xmax_contour, ymin_contour, ymax_contour = contours[i].bounding_rectangle.bounds()
        x_min = min(x_min, xmin_contour)
        x_max = max(x_max, xmax_contour)
        y_min = min(y_min, ymin_contour)
        y_max = max(y_max, ymax_contour)

    return volmdlr.core.BoundingRectangle(x_min, x_max, y_min, y_max)


def reorder_contour3d_edges_from_step(raw_edges, step_data):
    """Helper function to order edges from a 3D contour coming from a step file."""
    step_id, step_name, arguments = step_data
    reversed_distances = [edge1.start.point_distance(edge2.end)
                          for edge1, edge2 in zip(raw_edges[::-1][1:], raw_edges[::-1][:-1])]
    if all((dist < 1e-6) for dist in reversed_distances):
        return raw_edges[::-1]

    # Making things right for first 2 primitives
    distances = [raw_edges[0].end.point_distance(raw_edges[1].start),
                 raw_edges[0].start.point_distance(raw_edges[1].start),
                 raw_edges[0].end.point_distance(raw_edges[1].end),
                 raw_edges[0].start.point_distance(raw_edges[1].end)]
    index = distances.index(min(distances))
    if min(distances) > 1e-3:
        # # Green color : well-placed and well-read
        # ax = raw_edges[0].plot(edge_style=EdgeStyle(color='g'))
        # ax.set_title(f"Step ID: #{step_id}")
        #
        # # Red color : can't be connected to green edge
        # raw_edges[1].plot(ax=ax, edge_style=EdgeStyle(color='r'))
        # # Black color : to be placed
        # for re in raw_edges[2:]:
        #     re.plot(ax=ax)

        warnings.warn(
            f"Could not instantiate #{step_id} = {step_name}({arguments})"
            "because the first 2 edges of contour not following each other.\n"
            f'Number of edges: {len(raw_edges)}.\n'
            f'delta_x = {abs(raw_edges[0].start.x - raw_edges[1].end.x)}, '
            f' {abs(raw_edges[0].end.x - raw_edges[1].end.x)}.\n'
            f'delta_y = {abs(raw_edges[0].start.y - raw_edges[1].end.y)} ,'
            f' {abs(raw_edges[0].end.y - raw_edges[1].end.y)}.\n'
            f'delta_z = {abs(raw_edges[0].start.z - raw_edges[1].end.z)}, '
            f' {abs(raw_edges[0].end.z - raw_edges[1].end.z)}.\n'
            f'distance = {min(distances)}')
        return None

    if index == 0:
        new_edges = [raw_edges[0], raw_edges[1]]
    elif index == 1:
        new_edges = [raw_edges[0].reverse(), raw_edges[1]]
    elif index == 2:
        new_edges = [raw_edges[0], raw_edges[1].reverse()]
    elif index == 3:
        new_edges = [raw_edges[0].reverse(), raw_edges[1].reverse()]
    else:
        raise NotImplementedError

    # Connecting the next edges
    last_edge = new_edges[-1]
    for raw_edge in raw_edges[2:]:
        if raw_edge.direction_independent_is_close(last_edge):
            continue
        distances = [raw_edge.start.point_distance(last_edge.end),
                     raw_edge.end.point_distance(last_edge.end)]
        index = distances.index(min(distances))
        if min(distances) > 1e-3:
            # Green color : well-placed and well-read
            # ax = last_edge.plot(edge_style=EdgeStyle(color='g'))
            # ax.set_title(f"Step ID: #{step_id}")
            #
            # for re in raw_edges[:2 + i]:
            #     re.plot(ax=ax, edge_style=EdgeStyle(color='g'))
            #     re.start.plot(ax=ax, color='g')
            #     re.end.plot(ax=ax, color='g')
            # last_edge.end.plot(ax=ax, color='g')
            # # Red color : can't be connected to red dot
            # raw_edge.plot(ax=ax, edge_style=EdgeStyle(color='g'))
            # # Black color : to be placed
            # for re in raw_edges[2 + i + 1:]:
            #     re.plot(ax=ax)
            #     re.start.plot(ax=ax)
            #     re.end.plot(ax=ax)

            warnings.warn(
                f"Could not instantiate #{step_id} = {step_name}({arguments})"
                "because some Edges of contour are not following each other.\n"
                f'Number of edges: {len(raw_edges)}.\n'
                f'delta_x = {abs(raw_edge.start.x - last_edge.end.x)}, '
                f' {abs(raw_edge.end.x - last_edge.end.x)}.\n'
                f'delta_y = {abs(raw_edge.start.y - last_edge.end.y)}, '
                f' {abs(raw_edge.end.y - last_edge.end.y)}.\n'
                f'delta_z = {abs(raw_edge.start.z - last_edge.end.z)}, '
                f' {abs(raw_edge.end.z - last_edge.end.z)}.\n'
                f'distance = {min(distances)}')
            return None
        if index == 0:
            last_edge = raw_edge
        elif index == 1:
            last_edge = raw_edge.reverse()

        new_edges.append(last_edge)
    return new_edges


class WireMixin:
    """
    Abstract class for Wire, storing methods and attributes used by many classes in this module.

    """
    _non_data_hash_attributes = ['basis_primitives']
    _non_serializable_attributes = ['primitive_to_index',
                                    'basis_primitives']

    def _data_hash(self):
        return sum(hash(e) for e in self.primitives) + len(self.primitives)

    def to_dict(self, *args, **kwargs):
        """Avoids storing points in memo that makes serialization slow."""
        return PhysicalObject.to_dict(self, use_pointers=False)

    def length(self):
        if not self._length:
            length = 0.
            for primitive in self.primitives:
                length += primitive.length()
            self._length = length
        return self._length

    def discretization_points(self, *, number_points: int = None, angle_resolution: int = 20):
        """

        :param angle_resolution: distance between two discretized points.
        """
        length = self.length()
        if number_points:
            n = number_points - 1
        elif angle_resolution:
            n = int(length / angle_resolution) + 1

        return [self.point_at_abscissa(i / n * length) for i in
                range(n + 1)]

    def point_at_abscissa(self, curvilinear_abscissa: float):
        length = 0.
        for primitive in self.primitives:
            primitive_length = primitive.length()
            if length + primitive_length > curvilinear_abscissa:
                return primitive.point_at_abscissa(
                    curvilinear_abscissa - length)
            length += primitive_length
        # In case we did not find yet, ask last primitive its end
        if math.isclose(curvilinear_abscissa, length, abs_tol=1e-6):
            return self.primitives[-1].end  # point_at_abscissa(primitive_length)
        raise ValueError('abscissa out of contour length')

    def split_with_two_points(self, point1, point2):
        """
        Split a wire or contour in two points.

        :param point1: splitting point1.
        :param point2: splitting point2.
        :return: List of primitives in between these two points, and another list with the remaining primitives.
        """
        abscissa1 = self.abscissa(point1)
        abscissa2 = self.abscissa(point2)
        if abscissa1 > abscissa2:
            point1, point2 = point2, point1
            abscissa1, abscissa2 = abscissa2, abscissa1
        current_abscissa = 0
        primitives1 = []
        primitives2 = []
        for primitive in self.primitives:
            if abscissa1 < current_abscissa and current_abscissa + primitive.length() < abscissa2:
                primitives1.append(primitive)
            elif current_abscissa > abscissa2 or current_abscissa + primitive.length() < abscissa1:
                primitives2.append(primitive)
            elif current_abscissa <= abscissa1 <= current_abscissa + primitive.length() and \
                    current_abscissa <= abscissa2 <= current_abscissa + primitive.length():
                split_primitives1 = primitive.split(point1)
                if split_primitives1[0]:
                    primitives2.append(split_primitives1[0])
                split_primitives2 = primitive.split(point2)
                if split_primitives2[1]:
                    primitives2.append(split_primitives2[1])
                primitives1.append(primitive.split_between_two_points(point1, point2))
            elif current_abscissa <= abscissa1 <= current_abscissa + primitive.length():
                split_primitives = primitive.split(point1)
                if split_primitives[1]:
                    primitives1.append(split_primitives[1])
                if split_primitives[0]:
                    primitives2.append(split_primitives[0])
            elif current_abscissa <= abscissa2 <= current_abscissa + primitive.length():
                split_primitives = primitive.split(point2)
                if split_primitives[0]:
                    primitives1.append(split_primitives[0])
                if split_primitives[1]:
                    primitives2.append(split_primitives[1])
            else:
                raise NotImplementedError
            current_abscissa += primitive.length()
        return primitives1, primitives2

    def abscissa(self, point, tol: float = 1e-6):
        """
        Compute the curvilinear abscissa of a point on a wire.

        """
        if self.point_over_wire(point, tol):
            length = 0
            for primitive in self.primitives:
                if primitive.point_belongs(point, tol):
                    length += primitive.abscissa(point)
                    break
                length += primitive.length()
            return length

        raise ValueError('Point is not on wire')

    def sort_points_along_wire(self, points):
        """ Sort given points along the wire with respect to the abscissa. """
        return sorted(points, key=self.abscissa)

    def is_ordered(self, tol=1e-6):
        """ Check if the wire's primitives are ordered or not. """

        for primitive_1, primitive_2 in zip(self.primitives, self.primitives[1:]):
            if primitive_1.end.point_distance(primitive_2.start) > tol:
                return False
        return True

    def ordering_primitives(self, tol: float = 1e-6):
        """
        Ordering wire / contour primitives.

        :param tol: tolerance.
        :return:
        """
        primitives = [prim for prim in self.primitives[:] if not math.isclose(prim.length(), 0.0, abs_tol=tol)]
        new_primitives = [primitives[0]]
        primitives.remove(primitives[0])
        while True:
            if not primitives:
                break
            for primitive in primitives:
                if primitive.is_point_edge_extremity(new_primitives[-1].end, tol):
                    if new_primitives[-1].end.is_close(primitive.start, tol):
                        new_primitives.append(primitive)
                    else:
                        new_primitives.append(primitive.reverse())
                    primitives.remove(primitive)
                    break
                if primitive.is_point_edge_extremity(new_primitives[0].start, tol):
                    if new_primitives[0].start.is_close(primitive.end, tol):
                        new_primitives.insert(0, primitive)
                    else:
                        new_primitives.insert(0, primitive.reverse())
                    primitives.remove(primitive)
                    break
            else:
                # print(self, primitive)
                # ax = self.plot()
                # primitive.plot(edge_style=EdgeStyle(color='r'), ax=ax)
                raise NotImplementedError('There may exist a problem with this'
                                          ' contour, it seems it cannot be reordered.'
                                          ' Please, verify its points')
        return new_primitives

    def order_wire(self, tol=1e-6):
        """ Order wire's primitives. """

        if self.is_ordered(tol=tol):
            return self
        return self.__class__(self.ordering_primitives(tol))

    @classmethod
    def from_wires(cls, wires):
        """
        Define a wire from successive wires.

        """

        primitives = []
        for wire in wires:
            primitives.extend(wire.primitives)

        wire = cls(primitives)

        if not wire.is_ordered():
            return wire.order_wire()
        return wire

    def inverted_primitives(self):
        """
        Invert wire's primitives.

        """

        new_primitives = []
        for prim in self.primitives[::-1]:
            new_primitives.append(prim.reverse())
        return new_primitives

    def invert(self):
        """Gets the wire in the inverted direction."""
        return self.__class__(self.inverted_primitives())

    def is_followed_by(self, wire_2, tol=1e-6):
        """
        Check if the wire is followed by wire_2.

        """
        return self.primitives[-1].end.point_distance(wire_2.primitives[0].start) < tol

    def point_over_wire(self, point, abs_tol=1e-6):
        """
        Verifies if point is over wire.

        :param point: point to be verified.
        :param abs_tol: tolerance to be considered.
        :return: True or False
        """
        for primitive in self.primitives:
            if primitive.point_belongs(point, abs_tol):
                return True
        return False

    def primitive_over_wire(self, primitive, tol: float = 1e-6):
        """
        Verifies if primitive is over wire.

        :param primitive: primitive to be verified.
        :param tol: tolerance to be considered.
        :return: True or False
        """
        points = primitive.discretization_points(number_points=10)
        if all(self.point_over_wire(point, tol) for point in points):
            return True
        return False

    def is_primitive_section_over_wire(self, primitive, tol:float = 1e-6):
        """
        Verifies if primitive's section is over wire.

        :param primitive: primitive to be verified.
        :param tol: tolerance to be considered.
        :return: True or False
        """
        for edge in self.primitives:
            shared_section = edge.get_shared_section(primitive, tol)
            if shared_section:
                return True
        return False

    @classmethod
    def from_points(cls, points):
        """
        Create a contour from points with line_segments.

        """
        linesegment_name = 'LineSegment' + points[0].__class__.__name__[-2:]
        primitives = []
        for i in range(0, len(points) - 1):
            primitives.append(getattr(edges, linesegment_name)(points[i], points[i + 1]))
        contour = cls(primitives)
        return contour

    @classmethod
    def from_edge(cls, edge, number_segments: int):
        """
        Creates a Wire object from an edge.

        :param edge: edge used to create Wire.
        :param number_segments: number of segment for the wire to have.
        :return: Wire object.
        """
        points = edge.discretization_points(number_points=number_segments + 1)
        class_name_ = 'Wire' + edge.__class__.__name__[-2:]
        class_ = getattr(sys.modules[__name__], class_name_)
        return class_.from_points(points)

    def extract_with_points(self, point1: volmdlr.Point2D, point2: volmdlr.Point2D, inside: bool = True):
        """
        Extract primitives between two given points.

        :param point1: extraction point 1.
        :param point2:extraction point2.
        :param inside: If True it'll Extract primitives from smaller point abscissa value
        to greater point abscissa value. If False, it'll return the contour primitives going from
        the greater point abscissa value to the smaller one.
        """
        inside_primitives, outside_primitives = self.split_with_two_points(point1, point2)
        if inside:
            return inside_primitives
        return outside_primitives

    @classmethod
    def extract(cls, contour, point1, point2, inside=False):
        """Extracts a wire from another contour/wire, given two points."""
        new_primitives = contour.extract_with_points(point1, point2, inside)

        if cls.__name__[:-2] in ['Contour', 'Wire']:
            wires = [cls(new_primitives)]
        else:
            wire_class_ = getattr(sys.modules[__name__], 'Wire' + cls.__name__[-2:])
            wires = [wire_class_(new_primitives)]
        return wires

    def split_with_sorted_points(self, sorted_points):
        """
        Split contour in various sections using a list of sorted points along the contour.

        :param sorted_points: sorted list of points.
        :return: list of Contour sections.
        """
        self_start_equal_to_end = True
        if not self.primitives[0].start.is_close(self.primitives[-1].end):
            self_start_equal_to_end = False
            if not volmdlr.core.point_in_list(self.primitives[0].start, sorted_points):
                sorted_points = [self.primitives[0].start] + sorted_points
            if not volmdlr.core.point_in_list(self.primitives[-1].end, sorted_points):
                sorted_points.append(self.primitives[-1].end)
        if not self_start_equal_to_end:
            if len(sorted_points) == 2 and sorted_points[0].is_close(self.primitives[0].start) and \
                    sorted_points[1].is_close(self.primitives[-1].end):
                return [self]
        split_wires = []
        len_sorted_points = len(sorted_points)
        for i, (point1, point2) in enumerate(
                zip(sorted_points, sorted_points[1:] + [sorted_points[0]])):
            if i == len_sorted_points - 1:
                if self_start_equal_to_end:
                    split_wires.extend([wire.order_wire() for wire in
                                        self.__class__.extract(self, point1, point2, False)])
            else:
                split_wires.extend([wire.order_wire() for wire in
                                    self.__class__.extract(self, point1, point2, True)])
        return split_wires

    @classmethod
    def wires_from_edges(cls, list_edges, tol=1e-6):
        """
        Defines a list of wires from edges, by ordering successive edges.

        :param list_edges: A list of edges
        :type list_edges: List[edges.Edge]
        :param tol: A tolerance, defaults to 1e-6
        :type tol: float, optional

        :return: A list of wires
        :rtype: List[wires.WireMixin]
        """

        if not list_edges:
            return []
        if len(list_edges) == 1:
            return [cls(list_edges)]

        new_primitives, i = [], -1
        while list_edges:
            i += 1
            new_primitives.append([list_edges[0]])
            list_edges.remove(list_edges[0])

            to_continue = True

            while to_continue:
                broke = False
                for p, primitive in enumerate(list_edges):

                    if primitive.is_point_edge_extremity(new_primitives[i][-1].end, tol):
                        if new_primitives[i][-1].end.is_close(primitive.start, tol):
                            new_primitives[i].append(primitive)
                        else:
                            new_primitives[i].append(primitive.reverse())
                        list_edges.remove(primitive)
                        broke = True
                        break

                    if primitive.is_point_edge_extremity(new_primitives[i][0].start, tol):
                        if new_primitives[i][0].start.is_close(primitive.end, tol):
                            new_primitives[i].insert(0, primitive)
                        else:
                            new_primitives[i].insert(0, primitive.reverse())
                        list_edges.remove(primitive)
                        broke = True
                        break

                if ((not broke) and (len(list_edges) == p + 1)) or len(list_edges) == 0:
                    to_continue = False

        wires = [cls(primitives_wire) for primitives_wire in new_primitives]

        return wires

    def to_wire_with_linesegments(self, number_segments: int):
        """
        Convert a wire with different primitives to a wire with just line segments by discretizing primitives.

        :param number_segments: number of segment for each primitive to be converted.
        :type number_segments: int
        """

        primitives = []
        class_name_ = 'Wire' + self.primitives[0].__class__.__name__[-2:]
        class_ = getattr(sys.modules[__name__], class_name_)

        for primitive in self.primitives:
            if primitive.__class__.__name__[0:-2] != 'LineSegment':
                primitives.extend(class_.from_edge(
                    edge=primitive, number_segments=number_segments).primitives)
            else:
                primitives.append(primitive)

        return class_(primitives)

    def get_connected_wire(self, list_wires):
        """
        Searches a wire in list_contour connected to self.

        :param list_wires: list of wires.
        :return:
        """
        connecting_contour_end = self.primitives[-1].end
        connecting_contour_start = self.primitives[0].start
        connected_contour = None
        for contour in list_wires:
            if connecting_contour_end.is_close(contour.primitives[0].start) or\
                    connecting_contour_end.is_close(contour.primitives[-1].end):
                connected_contour = contour
                break
            if connecting_contour_start.is_close(contour.primitives[0].start) or\
                    connecting_contour_start.is_close(contour.primitives[-1].end):
                connected_contour = contour
                break
        return connected_contour

    def is_sharing_primitives_with(self, contour, abs_tol: float = 1e-6):
        """
        Check if two contour are sharing primitives.

        """
        for prim1 in self.primitives:
            for prim2 in contour.primitives:
                shared_section = prim1.get_shared_section(prim2, abs_tol)
                if shared_section:
                    return True
        return False

    def middle_point(self):
        return self.point_at_abscissa(self.length() / 2)

    def is_superposing(self, contour2):
        """
        Check if the contours are superposing (one on the other without necessarily having an absolute equality).

        """

        for primitive_2 in contour2.primitives:
            if not self.primitive_over_wire(primitive_2):
                return False
        return True

<<<<<<< HEAD
    @classmethod
    def from_circle(cls, circle):
        """
        Creates a Contour from a circle.

        :param circle: Circle
        :return:
        """
        point = circle.point_at_abscissa(0.0)
        return cls([circle.trim(point, point)])
=======
    def plot(self, ax=None, edge_style=EdgeStyle()):
        """Wire 2D plot using Matplotlib."""
        if ax is None:
            ax = self._get_plot_ax()

        if edge_style.equal_aspect:
            ax.set_aspect('equal')

        for element in self.primitives:
            element.plot(ax=ax, edge_style=edge_style)

        ax.margins(0.1)
        plt.show()

        return ax
>>>>>>> d1783282


class EdgeCollection3D(WireMixin):
    """
    A collection of simple edges 3D.
    """
    _standalone_in_db = True
    _eq_is_data_eq = True
    _non_serializable_attributes = ['basis_primitives']
    _non_data_eq_attributes = ['name', 'basis_primitives']
    _non_data_hash_attributes = []

    def __init__(self, primitives: List[volmdlr.edges.Edge], color=None, alpha=1, name: str = ''):
        self.primitives = primitives
        self.color = color
        self.alpha = alpha
        self._bbox = None
        self.name = name

    def plot(self, ax=None, edge_style: EdgeStyle = EdgeStyle()):
        """ Plot edges with matplolib, not tested. """
        if ax is None:
            fig = plt.figure()
            ax = fig.add_subplot(111, projection='3d')
        for primitive in self.primitives:
            primitive.plot(ax=ax, edge_style=edge_style)
        return ax

    def _bounding_box(self):
        """ Flawed method, to be enforced by overloading. """
        return volmdlr.core.BoundingBox.from_points(self.points())

    @property
    def bounding_box(self):
        """ Get big bounding box of all edges. """
        if not self._bbox:
            self._bbox = self._bounding_box()
        return self._bbox

    def points(self):
        """ Get list of all points. """
        points = []
        for prim in self.primitives:
            points += [prim.start, prim.end]
        return points

    def babylon_param(self):
        """ Get dict for babylonjs object settings. """
        babylon_param = {'alpha': self.alpha,
                         'name': self.name,
                         'color': [0, 0, 0.6]}
        if self.color is None:
            babylon_param['edges_color'] = [0, 0, 0.6]
        else:
            babylon_param['edges_color'] = list(self.color)
        return babylon_param

    def babylon_points(self):
        """ Get list of points coordinates. """
        return [[point.x, point.y, point.z] for point in self.points()]

    def to_babylon(self):
        """ Generate a mesh from all edges for performance when drawing. """
        positions = []
        for prim in self.primitives:
            positions += [prim.start.x, prim.start.y, prim.start.z,
                          prim.end.x, prim.end.y, prim.end.z,
                          prim.end.x, prim.end.y, prim.end.z]

        indices = list(range(len(positions)))
        return positions, indices

    def babylon_meshes(self, **kwargs):
        """ Set the mesh for babylonjs. """
        positions, indices = self.to_babylon()
        babylon_mesh = {'positions': positions,
                        'indices': indices}
        babylon_mesh.update(self.babylon_param())
        return [babylon_mesh]


class Wire2D(WireMixin, PhysicalObject):
    """
    A collection of simple primitives, following each other making a wire.

    """

    def __init__(self, primitives, name: str = ''):
        self._bounding_rectangle = None
        self._length = None
        self.primitives = primitives
        PhysicalObject.__init__(self, name=name)

    def __hash__(self):
        return hash(('wire2d', tuple(self.primitives)))

    def area(self):
        """ Gets the area for a Wire2D."""
        return 0.0

    def to_3d(self, plane_origin, x, y):
        """
        Transforms a Wire2D into an Wire3D, given a plane origin and an u and v plane vector.

        :param plane_origin: plane origin.
        :param x: plane u vector.
        :param y: plane v vector.
        :return: Wire3D.
        """
        primitives3d = []
        for edge in self.primitives:
            primitives3d.append(edge.to_3d(plane_origin, x, y))
        return Wire3D(primitives3d)
        # TODO: method to check if it is a wire

    def infinite_intersections(self, infinite_primitives):
        """
        Returns a list that contains the intersections between a succession of infinite primitives.

        There must be a method implemented to intersect the two infinite primitives.
        """
        offset_intersections = []

        for primitive_1, primitive_2 in zip(infinite_primitives,
                                            infinite_primitives[1:] + [infinite_primitives[0]]):

            i = infinite_primitives.index(primitive_1)
            # k = infinite_primitives.index(primitive_2)

            primitive_name = primitive_1.__class__.__name__.lower().replace('2d', '')
            intersection_method_name = f'{primitive_name}_intersections'
            next_primitive_name = primitive_2.__class__.__name__.lower().replace('2d', '')
            next_intersection_method_name = f'{next_primitive_name}_intersections'

            if hasattr(primitive_1, next_intersection_method_name):
                intersections = getattr(primitive_1, next_intersection_method_name)(
                    primitive_2)
                end = self.primitives[i].end
                if not intersections:
                    continue

                if len(intersections) == 1:
                    offset_intersections.append(intersections[0])

                else:
                    end = self.primitives[i].end
                    if intersections[0].point_distance(end) > intersections[1].point_distance(end):
                        intersections.reverse()
                    offset_intersections.append(intersections[0])

            elif hasattr(primitive_2, intersection_method_name):
                intersections = getattr(primitive_2, intersection_method_name)(primitive_1)
                if not intersections:
                    continue
                if len(intersections) == 1:
                    offset_intersections.append(intersections[0])
                else:
                    end = self.primitives[i].end
                    if intersections[0].point_distance(end) > intersections[
                            1].point_distance(end):
                        intersections.reverse()
                    offset_intersections.append(intersections[0])

            else:
                raise NotImplementedError(
                    f'No intersection method between {primitive_1.__class__.__name__} and'
                    f'{primitive_2.__class__.__name__}. Define {next_intersection_method_name} on '
                    f'{primitive_1.__class__.__name__} or {intersection_method_name} on'
                    f'{primitive_2.__class__.__name__}')

        return offset_intersections

    def offset(self, offset):
        """
        Generates an offset of a Wire2D.

        """
        offset_primitives = []
        infinite_primitives = []
        offset_intersections = []
        for primitive in self.primitives:
            infinite_primitive = primitive.infinite_primitive(offset)
            if infinite_primitive is not None:
                infinite_primitives.append(infinite_primitive)
        offset_intersections += self.infinite_intersections(infinite_primitives)
        for i, (point1, point2) in enumerate(zip(offset_intersections,
                                                 offset_intersections[1:] + [offset_intersections[0]])):
            if i + 1 == len(offset_intersections):
                cutted_primitive = infinite_primitives[0].cut_between_two_points(point1, point2)
            else:
                cutted_primitive = infinite_primitives[i + 1].cut_between_two_points(point1, point2)
            offset_primitives.append(cutted_primitive)

        return self.__class__(offset_primitives)

    def plot_data(self, *args, **kwargs):
        data = []
        for item in self.primitives:
            data.append(item.plot_data())
        return data

    def line_intersections(self, line: 'curves.Line2D'):
        """
        Returns a list of intersection of the wire primitives intersecting with the line.

        :returns: a tuple (point, primitive)
        """
        intersection_points = []
        for primitive in self.primitives:
            for point in primitive.line_intersections(line):
                intersection_points.append((point, primitive))
        return intersection_points

    def linesegment_intersections(self,
                                  linesegment: 'volmdlr.edges.LineSegment2D'):
        """
        Returns a list of intersection of the wire primitives intersecting with the line segment.

        :returns: a tuple (point, primitive)
        """
        intersection_points = []
        for primitive in self.primitives:
            inters = primitive.linesegment_intersections(linesegment)
            for point in inters:
                intersection_points.append((point, primitive))
        return intersection_points

    def is_start_end_crossings_valid(self, crossing_primitive, intersection, primitive):
        """
        Returns if the crossings are valid.

        :param crossing_primitive: crossing primitive.
        :param intersection: intersection result.
         for primitive line intersections
        :param primitive: intersecting primitive
        :return: None if intersection not a start or
        end point of a contours primitives, or a volmdlr.Point2D if it is.
        """
        primitive_index = self.primitives.index(primitive)
        point1, point2 = None, None
        if intersection.is_close(primitive.start):
            point1 = primitive.point_at_abscissa(primitive.length() * 0.01)
            point2 = self.primitives[primitive_index - 1].point_at_abscissa(
                self.primitives[primitive_index - 1].length() * .99
            )
        elif intersection.is_close(primitive.end) and primitive != self.primitives[-1]:
            point1 = primitive.point_at_abscissa(primitive.length() * 0.99)
            point2 = self.primitives[primitive_index + 1].point_at_abscissa(
                self.primitives[primitive_index + 1].length() * .01)
        if point1 is not None and point2 is not None:
            if not point1.is_close(point2):
                lineseg = volmdlr.edges.LineSegment2D(point1, point2)
                inter = crossing_primitive.linesegment_intersections(lineseg)
                if inter:
                    return True
        return False

    @staticmethod
    def is_crossing_start_end_point(intersections, primitive):
        """
        Returns True if the crossings provided are start or end of the Wire 2D.

        :param intersections: intersection results
         for primitive line intersections
        :param primitive: intersecting primitive
        :return: False if intersection not a start or
        end point of a contours primitives, or True if it is.
        """
        if intersections[0].is_close(primitive.start) or intersections[0].is_close(primitive.end):
            return True
        return False

    def line_crossings(self, line: curves.Line2D):
        """
        Calculates valid crossing intersections of a wire and an infinite line.

        :param line: line crossing the wire
        :type line: curves.Line2D
        returns a list of Tuples (point, primitive)
        of the wire primitives intersecting with the line
        """
        intersection_points = []
        intersection_points_primitives = []
        for primitive in self.primitives:
            intersections = primitive.line_intersections(line)
            for intersection in intersections:
                if not volmdlr.core.point_in_list(intersection, intersection_points):
                    if not self.is_crossing_start_end_point(intersections, primitive):
                        intersection_points.append(intersection)
                        intersection_points_primitives.append((intersection, primitive))
                    elif self.is_start_end_crossings_valid(line, intersection, primitive):
                        intersection_points.append(intersection)
                        intersection_points_primitives.append((intersection, primitive))
        return intersection_points_primitives

    def linesegment_crossings(self, linesegment: 'volmdlr.edges.LineSegment2D'):
        """
        Gets the wire primitives intersecting with the line.

        Returns a list of crossings in the form of a tuple (point, primitive).
        """
        results = self.line_crossings(linesegment.line)
        crossings_points = []
        for result in results:
            if linesegment.point_belongs(result[0]):
                crossings_points.append(result)
        return crossings_points

    def edge_intersections(self, edge):
        """
        Compute intersections between a wire 2d and an edge.

        :param edge: edge to compute intersections.
        """
        edge_intersections = []
        for primitive in self.primitives:
            intersections = primitive.intersections(edge)
            for intersection in intersections:
                if not volmdlr.core.point_in_list(intersection, edge_intersections):
                    edge_intersections.append(intersection)
        return edge_intersections

    def wire_intersections(self, wire):
        """
        Compute intersections between two wire 2d.

        :param wire: volmdlr.wires.Wire2D
        """
        intersections_points = []
        for primitive in wire.primitives:
            edge_intersections = self.edge_intersections(primitive)
            for crossing in edge_intersections:
                if not volmdlr.core.point_in_list(crossing, intersections_points):
                    intersections_points.append(crossing)
        return intersections_points

    def validate_edge_crossings(self, crossings):
        """
        Validates the crossings points from an edge and a wire.

        :param crossings: list of crossing points found.
        :return: list of valid crossing points.
        """
        crossings_ = []
        first_primitive = self.primitives[0]
        last_primitive = self.primitives[-1]
        for point in crossings:
            if not first_primitive.start.is_close(point) and not last_primitive.end.is_close(point):
                crossings_.append(point)
        return crossings_

    def edge_crossings(self, edge):
        """
        Gets the crossings between an edge and a Wire.

        :param edge: edge to search for crossings.
        :return: list of points containing all crossing points.
        """
        edge_crossings = []
        start_equal_to_end = self.primitives[0].start.is_close(self.primitives[-1].end)
        for primitive in self.primitives:
            crossings = primitive.intersections(edge)
            if not start_equal_to_end:
                crossings = self.validate_edge_crossings(crossings)
            for crossing in crossings:
                if not edge.is_point_edge_extremity(crossing) and\
                        not volmdlr.core.point_in_list(crossing, edge_crossings):
                    edge_crossings.append(crossing)
        return edge_crossings

    def validate_wire_crossing(self, crossing, current_wire_primitive, next_wire_primitive):
        """
        Validate the crossing point for the operation wire crossings.

        :param crossing: crossing point.
        :param current_wire_primitive: current wire primitive intersecting wire.
        :param next_wire_primitive: next wire primitive intersecting wire.
        :return:
        """
        self_primitives_to_test = [prim for prim in self.primitives if prim.is_point_edge_extremity(crossing)]
        if len(self_primitives_to_test) < 2:
            self_primitive = [prim for prim in self.primitives if prim.point_belongs(crossing)][0]
            crossing_abscissa = self_primitive.abscissa(crossing)
            vector_crossing = self_primitive.direction_vector(crossing_abscissa)
            current_vector = current_wire_primitive.direction_vector(current_wire_primitive.length())
            next_vector = next_wire_primitive.direction_vector(next_wire_primitive.length())
            if math.isclose(abs(vector_crossing.dot(current_vector)), 1, abs_tol=1e-6) or\
                    math.isclose(abs(vector_crossing.dot(next_vector)), 1, abs_tol=1e-6):
                return False
            return True
        if len(self_primitives_to_test) > 2:
            raise NotImplementedError
        if self_primitives_to_test[0] == self.primitives[0] and self_primitives_to_test[1] == self.primitives[-1]:
            point1 = self_primitives_to_test[0].point_at_abscissa(self_primitives_to_test[0].length() * 0.01)
            point2 = self_primitives_to_test[1].point_at_abscissa(self_primitives_to_test[1].length() * .99)
            point3 = current_wire_primitive.point_at_abscissa(current_wire_primitive.length() * .99)
            point4 = next_wire_primitive.point_at_abscissa(next_wire_primitive.length() * 0.01)
            linesegment1 = volmdlr.edges.LineSegment2D(point1, point2)
            linesegment2 = volmdlr.edges.LineSegment2D(point3, point4)
        else:
            point1 = self_primitives_to_test[0].point_at_abscissa(self_primitives_to_test[0].length() * .99)
            point2 = self_primitives_to_test[1].point_at_abscissa(self_primitives_to_test[1].length() * 0.01)
            point3 = current_wire_primitive.point_at_abscissa(current_wire_primitive.length() * .99)
            point4 = next_wire_primitive.point_at_abscissa(next_wire_primitive.length() * 0.01)
            linesegment1 = volmdlr.edges.LineSegment2D(point1, point2)
            linesegment2 = volmdlr.edges.LineSegment2D(point3, point4)
        inter = linesegment1.linesegment_intersections(linesegment2)
        if inter:
            return True
        return False

    def wire_crossings(self, wire):
        """
        Compute crossings between two wire 2d.

        :param wire: volmdlr.wires.Wire2D
        :return: crossing points: List[(volmdlr.Point2D)]
        """
        self_start_equal_to_end = self.primitives[0].start.is_close(self.primitives[-1].end)
        wire_start_equal_to_end = wire.primitives[0].start.is_close(wire.primitives[-1].end)
        wire_primitives = wire.primitives
        if wire_start_equal_to_end:
            wire_primitives = wire.primitives + [wire.primitives[0]]
        crossings_points = []
        len_wire_primitives = len(wire_primitives)
        invalid_crossings = []
        for i_prim, primitive in enumerate(wire_primitives):
            edge_intersections = self.edge_intersections(primitive)
            if not self_start_equal_to_end:
                edge_intersections = self.validate_edge_crossings(edge_intersections)
            if not wire_start_equal_to_end:
                edge_intersections = wire.validate_edge_crossings(edge_intersections)
            for crossing in edge_intersections:
                if i_prim != len_wire_primitives - 1:
                    if not self.validate_wire_crossing(crossing, primitive, wire_primitives[i_prim + 1]):
                        continue
                    if not volmdlr.core.point_in_list(crossing, crossings_points) and\
                            not volmdlr.core.point_in_list(crossing, invalid_crossings):
                        crossings_points.append(crossing)
        return crossings_points

    def extend(self, point):
        """
        Extend a wire by adding a line segment connecting the given point to the nearest wire's extremities.
        """

        distances = [self.primitives[0].start.point_distance(point), self.primitives[-1].end.point_distance(point)]
        if distances.index(min(distances)) == 0:
            primitives = [volmdlr.edges.LineSegment2D(point, self.primitives[0].start)]
            primitives.extend(self.primitives)
        else:
            primitives = self.primitives
            primitives.append(volmdlr.edges.LineSegment2D(self.primitives[-1].end, point))

        return Wire2D(primitives)

    def point_distance(self, point):
        """
        Copied from Contour2D.

        """

        min_distance = self.primitives[0].point_distance(point)
        for primitive in self.primitives[1:]:
            distance = primitive.point_distance(point)
            if distance < min_distance:
                min_distance = distance
        return min_distance

    def nearest_primitive_to(self, point):
        """
        Search for the nearest primitive for a point.

        """

        primitives = self.primitives
        primitives_sorted = sorted(primitives, key=lambda primitive: primitive.point_distance(point))

        return primitives_sorted[0]

    def axial_symmetry(self, line):
        """
        Finds out the symmetric wire 2d according to a line.

        """

        primitives_symmetry = []
        for primitive in self.primitives:
            try:
                primitives_symmetry.append(primitive.axial_symmetry(line))
            except NotImplementedError:
                print(f'Class {self.__class__.__name__} does not implement symmetry method')

        return self.__class__(primitives=primitives_symmetry)

    def symmetry(self, line):
        """
        TODO: code this.
        """
        raise NotImplementedError('Not coded yet')

    def is_symmetric(self, wire2d, line):
        """
        Checks if the two wires 2d are symmetric or not according to line.

        """

        c_symmetry_0 = self.symmetry(line)
        c_symmetry_1 = wire2d.symmetry(line)

        if wire2d.is_superposing(c_symmetry_0) and self.is_superposing(c_symmetry_1):
            return True
        return False

    def bsplinecurve_crossings(self,
                               bsplinecurve: 'volmdlr.edges.BSplineCurve2D'):
        """
        Gets the wire primitives crossings with the bsplinecurve.

        Returns a list of crossings in the form of a tuple (point, primitive).
        """

        linesegments = Wire2D.from_edge(bsplinecurve, 25).primitives
        crossings_points = []
        for linesegment in linesegments:
            crossings_linesegment = self.linesegment_crossings(linesegment)
            if crossings_linesegment:
                crossings_points.extend(crossings_linesegment)
        return crossings_points

    def bsplinecurve_intersections(self,
                                   bsplinecurve: 'volmdlr.edges.BSplineCurve2D'):
        """
        Gets the wire primitives intersections with the bsplinecurve.

        Returns a list of intersections in the form of a tuple (point, primitive).
        """

        linesegments = Wire2D.from_edge(bsplinecurve, 25).primitives
        intersections_points = []
        for linesegment in linesegments:
            intersections_linesegments = self.linesegment_intersections(linesegment)
            if intersections_linesegments:
                intersections_points.extend(intersections_linesegments)
        return intersections_points

    @property
    def bounding_rectangle(self):
        """
        Returns the bounding rectangle of the wire.

        This property returns the bounding rectangle of the wire. If the bounding rectangle has not been calculated
        yet, it is computed using the `get_bouding_rectangle` method and stored in the `_bounding_rectangle` attribute.
        Subsequent calls to this property will return the pre-calculated bounding rectangle.

        :return: The bounding rectangle of the wire.
        :rtype: volmdlr.core.BoundingRectangle.
        """
        if not self._bounding_rectangle:
            self._bounding_rectangle = self.get_bouding_rectangle()
        return self._bounding_rectangle

    def get_bouding_rectangle(self):
        """
        Calculates the bounding rectangle of the wire.

        This method calculates the bounding rectangle of the wire. It initializes the minimum and maximum values
        for the x and y coordinates using the bounds of the first primitive. Then, it iterates over the remaining
        primitives and updates the minimum and maximum values based on their bounds. The resulting bounding rectangle
        is returned as a `volmdlr.core.BoundingRectangle` object.

        :return: The bounding rectangle of the wire.
        :rtype: volmdlr.core.BoundingRectangle.
        """

        x_min, x_max, y_min, y_max = self.primitives[0].bounding_rectangle.bounds()
        for edge in self.primitives[1:]:
            xmin_edge, xmax_edge, ymin_edge, ymax_edge = \
                edge.bounding_rectangle.bounds()
            x_min = min(x_min, xmin_edge)
            x_max = max(x_max, xmax_edge)
            y_min = min(y_min, ymin_edge)
            y_max = max(y_max, ymax_edge)
        return volmdlr.core.BoundingRectangle(x_min, x_max, y_min, y_max)

    def is_inside(self, contour2):
        """
        Verifies if a contour is inside another contour perimeter, including the edges.

        :returns: True or False
        """
        return False

    def rotation(self, center: volmdlr.Point2D, angle: float):
        """
        Rotates the wire 2D.

        :param center: rotation center.
        :param angle: angle rotation.
        :return: a new rotated Wire 2D.
        """
        return self.__class__([point.rotation(center, angle)
                               for point in self.primitives])

    def translation(self, offset: volmdlr.Vector2D):
        """
        Translates the Wire 2D.

        :param offset: translation vector
        :return: A new translated Wire 2D.
        """
        return self.__class__([primitive.translation(offset)
                               for primitive in self.primitives])

    def frame_mapping(self, frame: volmdlr.Frame2D, side: str):
        """
        Changes frame_mapping and return a new Wire 2D.

        side = 'old' or 'new'
        """
        return self.__class__([primitive.frame_mapping(frame, side)
                               for primitive in self.primitives])

    def _get_plot_ax(self):
        _, ax = plt.subplots()
        return ax


class Wire3D(WireMixin, PhysicalObject):
    """
    A collection of simple primitives, following each other making a wire.

    """

    def __init__(self, primitives: List[volmdlr.core.Primitive3D], color=None, alpha: float = 1.0,
                 name: str = ''):
        self._bbox = None
        self._length = None
        self.primitives = primitives
        self.color = color
        self.alpha = alpha
        PhysicalObject.__init__(self, name=name)

    def _bounding_box(self):
        """
        Flawed method, to be enforced by overloading.

        """
        n = 20
        points = []
        for prim in self.primitives:
            points_ = prim.discretization_points(number_points=n)
            for point in points_:
                if point not in points:
                    points.append(point)
        return volmdlr.core.BoundingBox.from_points(points)

    @property
    def bounding_box(self):
        if not self._bbox:
            self._bbox = self._bounding_box()
        return self._bbox

    def frame_mapping(self, frame: volmdlr.Frame3D, side: str):
        """
        Changes frame_mapping and return a new Wire3D.

        :param side: 'old' or 'new'
        """
        new_wire = []
        for primitive in self.primitives:
            new_wire.append(primitive.frame_mapping(frame, side))
        return Wire3D(new_wire)

    def frame_mapping_inplace(self, frame: volmdlr.Frame3D, side: str):
        """
        Changes frame_mapping and the object is updated in-place.

        :param side: 'old' or 'new'
        """
        warnings.warn("'in-place' methods are deprecated. Use a not in-place method instead.", DeprecationWarning)

        for primitive in self.primitives:
            primitive.frame_mapping_inplace(frame, side)

    def minimum_distance(self, wire2):
        distance = []
        for element in self.primitives:
            for element2 in wire2.primitives:
                distance.append(element.minimum_distance(element2))

        return min(distance)

    def point_distance(self, point):
        """
        Gets the distance from a point a Wire 3D object.

        :param point: other point.
        :return: the distance to wire and corresponding point.
        """
        distance, distance_point = math.inf, None
        for prim in self.primitives:
            prim_distance, prim_point = prim.point_distance(point)
            if prim_distance < distance:
                distance = prim_distance
                distance_point = prim_point
        return distance, distance_point

    def extrusion(self, extrusion_vector):
        """
        Extrudes a Wire 3D in a given direction.

        :param extrusion_vector: extrusion vector used.
        :return: A list of extruded faces.
        """
        faces = []
        for primitive in self.primitives:
            faces.extend(primitive.extrusion(extrusion_vector))
        return faces

    def to_bspline(self, discretization_parameter, degree):
        """
        Convert a wire 3d to a bspline curve 3d.

        """

        discretized_points = self.discretization_points(number_points=discretization_parameter)
        bspline_curve = volmdlr.edges.BSplineCurve3D.from_points_interpolation(discretized_points, degree, self.name)

        return bspline_curve

    def triangulation(self):
        """Triangulation method for a Wire3D."""
        return None

    def get_primitives_2d(self, plane_origin, x, y):
        """
        Pass primitives to 2d.

        :param plane_origin: plane origin.
        :param x: vector u.
        :param y: vector v.
        :return: list of 2d primitives.
        """
        z = x.cross(y)
        plane3d = volmdlr.surfaces.Plane3D(volmdlr.Frame3D(plane_origin, x, y, z))
        primitives2d = []
        for primitive in self.primitives:
            primitive2d = plane3d.point3d_to_2d(primitive)
            if primitive2d:
                primitives2d.append(primitive2d)
        return primitives2d

    def to_2d(self, plane_origin, x, y):
        """
        Transforms a Wire 3D into a Wire 2D, given a plane origin and an x and y vector.

        """
        primitives2d = self.get_primitives_2d(plane_origin, x, y)
        return Wire2D(primitives=primitives2d)

    def rotation(self, center: volmdlr.Point3D, axis: volmdlr.Vector3D,
                 angle: float):
        """
        Wire3D rotation.

        :param center: rotation center.
        :param axis: rotation axis.
        :param angle: angle rotation.
        :return: a new rotated Wire3D.
        """
        new_edges = [edge.rotation(center, axis, angle) for edge
                     in self.primitives]
        return Wire3D(new_edges, self.name)

    def _get_plot_ax(self):
        fig = plt.figure()
        ax = fig.add_subplot(111, projection='3d')
        return ax

    def babylon_points(self):
        """
        Returns a list of discretization points from the 3D primitive.
        """
        points = []
        if hasattr(self, 'primitives') and hasattr(self.primitives[0], "discretization_points"):
            for primitive in self.primitives:
                points.extend([*point] for point in primitive.discretization_points())
        elif hasattr(self, "discretization_points"):
            points.extend([*point] for point in self.discretization_points())
        return points

    def babylon_lines(self, points=None):
        if points is None:
            points = self.babylon_points()
        babylon_lines = {'points': points,
                         'alpha': self.alpha,
                         'name': self.name,
                         'color': list(self.color) if self.color is not None else [0.8, 0.8, 0.8]
                         }
        return [babylon_lines]

    def babylon_curves(self):
        points = self.babylon_points()
        if points:
            babylon_curves = self.babylon_lines(points)[0]
            return babylon_curves
        return None


class ContourMixin(WireMixin):
    """
    Abstract class for Contour, storing methods and attributes used by Contour2D and Contour3D.

    """

    def is_ordered(self, tol=1e-6):
        """
        Verifies if a contour is ordered (primitives following each other).

        :param tol: tolerance to be considered.
        :return: True if ordered, False if not.
        """
        for prim1, prim2 in zip(self.primitives, self.primitives[1:] + [self.primitives[0]]):
            if not prim1.end.is_close(prim2.start, tol):
                return False
        return True

    def order_contour(self, tol: float = 1e-6):
        """
        Verifies if the contours' primitives are ordered (one after the other). If not, it will order it.

        """
        if self.is_ordered(tol=tol) or len(self.primitives) < 2:
            return self
        new_primitives = self.ordering_primitives(tol)
        self.primitives = new_primitives

        return self

    @staticmethod
    def touching_edges_pairs(list_edges):  # TO DO: move this to edges?
        touching_primitives = []
        for i, primitive1 in enumerate(list_edges):
            for j, primitive2 in enumerate(list_edges):
                if j > i:
                    if primitive1.unit_direction_vector(abscissa=0).is_colinear_to(
                            primitive2.unit_direction_vector(abscissa=0)):
                        continue
                    if not primitive2.end.is_close(primitive1.start) and \
                            not primitive1.start.is_close(primitive2.start) and \
                            not primitive2.end.is_close(primitive1.end) and \
                            not primitive1.end.is_close(primitive2.start):
                        if primitive1.point_belongs(primitive2.start) or primitive1.point_belongs(primitive2.end):
                            touching_primitives.append([primitive2, primitive1])
                        elif primitive2.point_belongs(primitive1.start) or primitive2.point_belongs(primitive1.end):
                            touching_primitives.append([primitive1, primitive2])
        return touching_primitives

    @staticmethod
    def contours_primitives_touching_primitives(touching_primitives):
        contours_primitives_lists = []
        for prim1, prim2 in touching_primitives:
            if prim2.point_belongs(prim1.start):
                intersection = prim1.start
            elif prim2.point_belongs(prim1.end):
                intersection = prim1.end
            prim2_split = prim2.split(intersection)
            for prim in prim2_split:
                if not prim:
                    continue
                if prim1.start == prim.start or prim1.end == prim.end:
                    prim = prim.reverse()
                if [prim1, prim] not in contours_primitives_lists:
                    contours_primitives_lists.append([prim1, prim])
        return contours_primitives_lists

    @staticmethod
    def connected_to_splited_primitives(edge, contours_list):
        """
        Verifies if edge is connected to one of the primitives inside contours.

        :param edge: edge for verification.
        :param contours_list: contours lists.
        :return: update contours_primitives_lists and a boolean to indicate if the edge should be removed or not.
        """
        remove = False
        for i, contour in enumerate(contours_list):
            if not contour.primitive_over_contour(edge):
                if volmdlr.core.point_in_list(contour.primitives[0].start, [edge.end, edge.start]):
                    contours_list[i].primitives = [edge.copy(deep=True)] + contour.primitives
                    remove = True
                elif volmdlr.core.point_in_list(contour.primitives[-1].end, [edge.end, edge.start]):
                    contours_list[i].primitives = contour.primitives + [edge.copy(deep=True)]
                    remove = True
        return contours_list, remove

    @staticmethod
    def is_edge_connected(contour_primitives, edge, tol):
        """
        Verifies if edge is connected to one of the primitives inside contour_primitives.

        :param contour_primitives: list of primitives to create a contour.
        :param edge: edge for verification.
        :param tol: tolerance use in verification.
        :return: returns the edge if true, and None if not connected.
        """
        edge_connected = None
        points = [point for prim in contour_primitives for point in prim]
        if (edge.start in points or edge.end in points) and edge not in contour_primitives:
            edge_connected = edge
            return edge_connected

        for point in points:
            if point.is_close(edge.start, tol=tol) and \
                    edge not in contour_primitives:
                edge.start = point
                edge_connected = edge
                return edge_connected
            if point.is_close(edge.end, tol=tol) and \
                    edge not in contour_primitives:
                edge.end = point
                edge_connected = edge
                return edge_connected
        return edge_connected

    @staticmethod
    def find_connected_edges(list_edges, contours_list, contour_primitives, tol):
        for line in list_edges:
            if contours_list:
                contours_list, remove = ContourMixin.connected_to_splited_primitives(line, contours_list)
                if remove:
                    list_edges.remove(line)
                    break
            if not contour_primitives:
                contour_primitives.append(line)
                list_edges.remove(line)
                break
            edge_connected = ContourMixin.is_edge_connected(contour_primitives, line, tol)
            if edge_connected is not None:
                contour_primitives.append(edge_connected)
                list_edges.remove(edge_connected)
                break
        return list_edges, contour_primitives, contours_list

    @staticmethod
    def get_edges_bifurcations(contour_primitives, list_edges, finished_loop):
        graph = nx.Graph()
        for prim in contour_primitives[:]:
            graph.add_edge(prim.start, prim.end)
        for node in graph.nodes:
            degree = graph.degree(node)
            if degree <= 2:
                continue
            for i, neihgbor in enumerate(graph.neighbors(node)):
                if graph.degree(neihgbor) == 1:
                    i_edge = volmdlr.edges.LineSegment2D(node, neihgbor)
                    if i_edge in contour_primitives:
                        contour_primitives.remove(i_edge)
                        list_edges.append(volmdlr.edges.LineSegment2D(node, neihgbor))
                        finished_loop = False
                        if i + 1 == degree - 2:
                            break
        return contour_primitives, list_edges, finished_loop

    @classmethod
    def contours_from_edges(cls, list_edges, tol=1e-6):
        if not list_edges:
            return []
        if len(list_edges) == 1:
            return [cls(list_edges)]
        list_contours = []
        points = [list_edges[0].start, list_edges[0].end]
        contour_primitives = [list_edges.pop(0)]
        while True:
            for i, edge in enumerate(list_edges):
                if edge.is_point_edge_extremity(contour_primitives[-1].end, tol):
                    if contour_primitives[-1].end.is_close(edge.start, tol):
                        contour_primitives.append(edge)
                    else:
                        contour_primitives.append(edge.reverse())
                    list_edges.pop(i)
                    validating_points = points[:]
                    validating_point = contour_primitives[-1].end
                    points.append(contour_primitives[-1].end)
                    break
                if edge.is_point_edge_extremity(contour_primitives[0].start, tol):
                    if contour_primitives[0].start.is_close(edge.end, tol):
                        contour_primitives.insert(0, edge)
                    else:
                        contour_primitives.insert(0, edge.reverse())
                    validating_points = points[:]
                    validating_point = contour_primitives[0].start
                    points.insert(0, contour_primitives[0].start)
                    list_edges.pop(i)
                    break
            else:
                list_contours.append(cls(contour_primitives))
                if not list_edges:
                    break
                points = [list_edges[0].start, list_edges[0].end]
                contour_primitives = [list_edges.pop(0)]
                continue
            if volmdlr.core.point_in_list(validating_point, validating_points):
                if not validating_point.is_close(validating_points[0]):
                    spliting_primitives_index = volmdlr.core.get_point_index_in_list(
                        validating_point, validating_points)
                    if validating_point == points[0]:
                        new_contour = cls(contour_primitives[:spliting_primitives_index + 1])
                        contour_primitives = contour_primitives[spliting_primitives_index + 1:]
                        points = points[spliting_primitives_index + 1:]
                    else:
                        new_contour = cls(contour_primitives[spliting_primitives_index:])
                        contour_primitives = contour_primitives[:spliting_primitives_index]
                        points = points[:spliting_primitives_index + 1]
                    list_contours.append(new_contour)
                else:
                    list_contours.append(cls(contour_primitives))
                    if list_edges:
                        points = [list_edges[0].start, list_edges[0].end]
                        contour_primitives = [list_edges.pop(0)]
                    else:
                        break
        valid_contours = [list_contours[0]]
        list_contours.remove(list_contours[0])
        for contour in list_contours:
            for contour2 in valid_contours:
                if contour.is_superposing(contour2):
                    break
            else:
                valid_contours.append(contour)
        return valid_contours

    def discretized_primitives(self, number_points: float):
        """
        Discretize each contour's primitive and return a list of discretized primitives.

        """
        list_edges = []
        for primitive in self.primitives:
            auto_nb_pts = min(number_points, max(2, int(primitive.length() / 1e-6)))
            points = primitive.discretization_points(number_points=auto_nb_pts)
            for point1, point2 in zip(points[:-1], points[1:]):
                list_edges.append(edges.LineSegment2D(point1, point2))
        return list_edges

    def shares_primitives(self, contour):
        """
        Checks if two contour share primitives.

        """
        for prim1 in self.primitives:
            if contour.primitive_over_contour(prim1):
                return True
        return False

    def is_overlapping(self, contour2, intersecting_points=None):
        """
        Check if the contours are overlapping (a part of one is on the other).

        """

        if not intersecting_points:
            intersecting_points = self.intersection_points(contour2)

        if len(intersecting_points) < 2:
            return False

        vec1_2 = volmdlr.edges.LineSegment2D(intersecting_points[0],
                                             intersecting_points[1])
        middle_point = vec1_2.middle_point()
        normal = vec1_2.normal_vector()
        point1 = middle_point + normal * 0.00001
        point2 = middle_point - normal * 0.00001
        if (self.point_belongs(point1) and contour2.point_belongs(point1)) or \
                (not self.point_belongs(point1) and not contour2.point_belongs(point1)):
            return True
        if (self.point_belongs(point1) and self.point_belongs(point2)) or \
                (contour2.point_belongs(point1) and contour2.point_belongs(point2)):
            return True
        return False

    def is_adjacent(self, contour):
        """
        Check if two contour are adjacent.

        So: are sharing primitives but not supperposing or none is inside the other.
        """

        if (self.is_inside(contour) or contour.is_inside(self)
                or self.is_overlapping(contour) or self.is_superposing(contour)):
            return False
        if self.is_sharing_primitives_with(contour):
            return True
        return False

    def shared_primitives_extremities(self, contour):
        """
        #todo: is this description correct?.

        Extract shared primitives extremities between two adjacent contours.

        """

        if self.is_superposing(contour):
            warnings.warn('The contours are superposing')
            return []

        list_p, edges1 = [], set()
        for edge_1, edge_2 in itertools.product(self.primitives, contour.primitives):
            list_edges = [edge_1, edge_2, edge_1]
            for edge1, edge2 in zip(list_edges, list_edges[1:]):
                for point in [edge2.start, edge2.end]:
                    if edge1.point_belongs(point, 1e-6):
                        if not list_p:
                            list_p.append(point)
                        if list_p and point.point_distance(point.nearest_point(list_p)) > 1e-4:
                            list_p.append(point)
                        try:
                            # self.primitive_to_index(edge1)
                            edges1.add(edge1)
                        except KeyError:
                            edges1.add(edge2)

        if len(list_p) < 2:
            warnings.warn('The contours are not adjacent')
            return []

        if len(list_p) == 2:
            return list_p

        contours = self.__class__.contours_from_edges(list(edges1))
        points = []
        for contour_i in contours:
            points_ = contour_i.extremities_points(list_p)
            for point in points_:
                if not volmdlr.core.point_in_list(point, points):
                    points.append(point)

        return points

    def shared_primitives_with(self, contour):
        """
        Extract shared primitives between two adjacent contours.

        """
        shared_primitives_1 = []
        shared_primitives_2 = []

        for prim1 in self.primitives:
            for prim2 in contour.primitives:
                shared_section_1 = prim1.get_shared_section(prim2)
                shared_section_2 = prim2.get_shared_section(prim1)
                if shared_section_1:
                    shared_primitives_1.extend(shared_section_1)
                if shared_section_2:
                    shared_primitives_2.extend(shared_section_2)
        return shared_primitives_1, shared_primitives_2

    def delete_shared_contour_section(self, contour, abs_tol: float = 1e-6):
        """
        Delete shared primitives between two adjacent contours.

        :param contour: other contour.
        :param abs_tol: tolerance.
        :return: list of new primitives, without those shared by both contours.
        """
        new_primitives_contour1 = self.primitives[:]
        new_primitives_contour2 = contour.primitives[:]
        while True:
            for prim1 in new_primitives_contour1[:]:
                for prim2 in new_primitives_contour2[:]:
                    shared_section = prim1.get_shared_section(prim2, abs_tol)
                    if shared_section:
                        prim1_delete_shared_section = prim1.delete_shared_section(shared_section[0], abs_tol)
                        prim2_delete_shared_section = prim2.delete_shared_section(shared_section[0], abs_tol)
                        if prim1 in new_primitives_contour1:
                            new_primitives_contour1.remove(prim1)
                        if prim2 in new_primitives_contour2:
                            new_primitives_contour2.remove(prim2)
                        new_primitives_contour1.extend(prim1_delete_shared_section)
                        new_primitives_contour2.extend(prim2_delete_shared_section)
                        break
                else:
                    continue
                break
            else:
                break

        return new_primitives_contour1 + new_primitives_contour2

    def merge_primitives_with(self, contour):
        """
        Extract not shared primitives between two adjacent contours, to be merged.

        :param contour:
        :return:
        """
        merge_primitives = self.delete_shared_contour_section(contour)
        return merge_primitives

    def edges_order_with_adjacent_contour(self, contour):
        """
        Check if the shared edges between two adjacent contours are traversed with two \
        different directions along each contour.

        """

        contour1 = self
        contour2 = contour

        # shared_tuple = contour1.shared_edges_between2contours(contour2)
        shared_tuple = contour1.shared_primitives_with(contour2)
        # [shared_primitives_1, shared_primitives_2] = contour1.shared_primitives_with(contour2)

        # p1_start = contour1.primitives[shared_tuple[0][0]].start
        # p2_start = contour2.primitives[shared_tuple[0][1]].start
        # p2_end = contour2.primitives[shared_tuple[0][1]].end

        p1_start = shared_tuple[0][0].start
        p2_start = shared_tuple[1][-1].start
        p2_end = shared_tuple[1][-1].end

        if (p1_start.point_distance(p2_start)) < \
                (p1_start.point_distance(p2_end)):
            return False
        return True

    def extremities_points(self, list_p):
        """
        Return extremities points of a list of points on a contour.

        """
        # TODO: rewrite this awful code!
        points = []
        primitives = self.primitives
        for prim in primitives:
            pts = []
            for point in list_p:  # due to errors
                if prim.point_belongs(point):
                    pts.append(point)
            if len(pts) == 1:
                points.append(pts[0])
                break
            if len(pts) > 1:
                points.append(prim.start.nearest_point(pts))
                break

        for i in range(len(primitives) - 1, -1, -1):
            pts = []
            for point in list_p:  # due to errors
                if primitives[i].point_belongs(point):
                    pts.append(point)
            if len(pts) == 1:
                if not volmdlr.core.point_in_list(pts[0], points):
                    points.append(pts[0])
                    break
            elif len(pts) > 1:
                point = primitives[i].end.nearest_point(pts)
                if not volmdlr.core.point_in_list(point, points):
                    points.append(point)
                    break
        return points

    def primitive_over_contour(self, primitive, tol: float = 1e-6):
        """
        Verifies if the entire primitive is over a contour.
        """
        return self.primitive_over_wire(primitive, tol)

    def primitive_section_over_contour(self, primitive, abs_tol: float = 1e-6):
        """
        Verifies if at least a small section of a primitive is over a contour, not necessarilly the entire primitive.

        """
        for prim in self.primitives:
            shared_section = prim.get_shared_section(primitive, abs_tol)
            if shared_section:
                return True
        return False

    def point_over_contour(self, point, abs_tol=1e-6):
        return self.point_over_wire(point, abs_tol)

    def get_geo_lines(self, tag: int, primitives_tags: List[int]):
        """
        Gets the lines that define a Contour in a .geo file.

        :param tag: The contour index
        :type tag: int
        :param primitives_tags: The contour's primitives index
        :type primitives_tags: List[int]

        :return: A line
        :rtype: str
        """

        return 'Line Loop(' + str(tag) + ') = {' + str(primitives_tags)[1:-1] + '};'

    def get_geo_points(self):
        points = set()
        for primitive in self.primitives:
            points.update(primitive.get_geo_points())
        return points

    def to_polygon(self, angle_resolution, discretize_line: bool = False, discretize_line_direction: str = "xy"):
        """
        Transform the contour_mixin to a polygon, COPY/PASTE from Contour2D.

        :param angle_resolution: Number of points per radians.
        :type angle_resolution: float
        :param discretize_line: Boolean indicating whether the line segments should be discretized or not.
        :type discretize_line: bool
        :return: The discretized version of the contour.
        :rtype: ClosedPolygon2D
        """

        polygon_points = []

        for primitive in self.primitives:
            if isinstance(primitive, volmdlr.edges.LineSegment2D):
                if not discretize_line:
                    polygon_points.append(primitive.start)
                else:
                    is_horizontal = math.isclose(primitive.start.y, primitive.end.y, abs_tol=1e-6)
                    is_vertical = math.isclose(primitive.start.x, primitive.end.x, abs_tol=1e-6)
                    should_discretize = discretize_line_direction == "xy" or \
                        (discretize_line_direction == "x" and is_horizontal) or \
                        (discretize_line_direction == "y" and is_vertical)
                    if should_discretize:
                        polygon_points.extend(primitive.discretization_points(angle_resolution=angle_resolution)[:-1])
                    else:
                        polygon_points.append(primitive.start)

            else:
                polygon_points.extend(primitive.discretization_points(angle_resolution=angle_resolution)[:-1])

        if isinstance(self, Contour2D):
            return ClosedPolygon2D(polygon_points)
        return ClosedPolygon3D(polygon_points)

    def invert(self):
        """Invert the Contour."""
        return self.__class__(self.inverted_primitives())

    @classmethod
    def from_points(cls, points):
        """
        Create a contour from points with line_segments.
        """

        if len(points) < 3:
            raise ValueError('contour is defined at least with three points')

        linesegment_name = 'LineSegment' + points[0].__class__.__name__[-2:]
        list_edges = []
        for i in range(0, len(points) - 1):
            if points[i].is_close(points[i + 1]):
                continue
            list_edges.append(getattr(edges, linesegment_name)(points[i], points[i + 1]))
        if not points[-1].is_close(points[0]):
            list_edges.append(getattr(edges, linesegment_name)(points[-1], points[0]))

        contour = cls(list_edges)
        return contour

    def reorder_contour_at_point(self, point):
        """
        Create a new contour from self, but starting at given point.

        :param point: othe point.
        :return: new contour
        """
        new_primitives_order = []
        for i, primitive in enumerate(self.primitives):
            if primitive.start.is_close(point, 1e-6):
                if i == 0:
                    return self
                new_primitives_order = self.primitives[i:] + self.primitives[:i]
                break
        new_contour = self.__class__(new_primitives_order)
        return new_contour

    def are_extremity_points_touching(self, wire):
        """
        Verifies if the extremities points of wire are touching contour.

        :param wire: other wire.
        :return: True if other contour is touching
        """
        return self.point_over_contour(wire.primitives[0].start) and self.point_over_contour(wire.primitives[-1].end)

    def is_contour_closed(self):
        return self.primitives[0].start.is_close(self.primitives[-1].end)


class Contour2D(ContourMixin, Wire2D):
    """
    A collection of 2D primitives forming a closed wire2D.

    TODO : center_of_mass and second_moment_area should be changed accordingly
    to area considering the triangle drawn by the arcs
    """
    _non_data_hash_attributes = ['_internal_arcs', '_external_arcs',
                                 '_polygon', '_straight_line_contour_polygon',
                                 'primitive_to_index',
                                 'basis_primitives', '_utd_analysis']
    _non_serializable_attributes = ['_internal_arcs', '_external_arcs',
                                    '_polygon',
                                    '_straight_line_contour_polygon',
                                    'primitive_to_index',
                                    'basis_primitives', '_utd_analysis']

    def __init__(self, primitives: List[volmdlr.edges.Edge],
                 name: str = ''):
        Wire2D.__init__(self, primitives, name)
        self._edge_polygon = None
        self._polygon_100_points = None
        self._area = None

    def copy(self, deep=True, memo=None):
        """
        A specified copy of a Contour2D.
        """
        return self.__class__(primitives=[p.copy(deep, memo) for p in self.primitives],
                              name=self.name)

    def __hash__(self):
        return hash(tuple(self.primitives))

    def __eq__(self, other_):
        if id(self) == id(other_):
            return True
        if other_.__class__.__name__ != self.__class__.__name__:
            return False
        if len(self.primitives) != len(other_.primitives) or self.length() != other_.length():
            return False
        equal = 0
        for prim1 in self.primitives:
            reverse1 = prim1.reverse()
            found = False
            for prim2 in other_.primitives:
                reverse2 = prim2.reverse()
                if (prim1 == prim2 or reverse1 == prim2
                        or reverse2 == prim1 or reverse1 == reverse2):
                    equal += 1
                    found = True
            if not found:
                return False
        if equal == len(self.primitives):
            return True
        return False

    @property
    def edge_polygon(self):
        if self._edge_polygon is None:
            self._edge_polygon = self._get_edge_polygon()
        return self._edge_polygon

    def _get_edge_polygon(self):
        points = []
        for edge in self.primitives:
            if points:
                if not edge.start.is_close(points[-1]):
                    points.append(edge.start)
            else:
                points.append(edge.start)
        closedpolygon = ClosedPolygon2D(points)
        return closedpolygon

    def to_3d(self, plane_origin, x, y):
        """
        Transforms a Contour2D into an Contour3D, given a plane origin and an u and v plane vector.

        :param plane_origin: plane origin.
        :param x: plane u vector.
        :param y: plane v vector.
        :return: Contour3D.
        """
        p3d = []
        for edge in self.primitives:
            p3d.append(edge.to_3d(plane_origin, x, y))

        return Contour3D(p3d)

    def point_belongs(self, point, include_edge_points: bool = False, tol: float = 1e-6):
        """
        Verifies if point belongs is within the contour.

        :param point: point to be verified.
        :param include_edge_points: consider bounds of contour or not.
        :param tol: tolerance to be considered.
        :return: True if point belongs, false otherwise.
        """
        # TODO: This is incomplete!!!
        x_min, x_max, y_min, y_max = self.bounding_rectangle
        if point.x < x_min - tol or point.x > x_max + tol or point.y < y_min - tol or point.y > y_max + tol:
            return False
        if include_edge_points:
            for primitive in self.primitives:
                if primitive.point_belongs(point, 1e-6):
                    return True
        if not self._polygon_100_points:
            self._polygon_100_points = self.to_polygon(100)
        if self._polygon_100_points.point_belongs(point):
            return True
        return False

    def bounding_points(self):
        """Bounding points (x_min, y_min) (x_max, y_max)."""
        points = self.edge_polygon.points[:]
        for primitive in self.primitives:
            if hasattr(primitive, 'discretization_points'):
                points.extend(primitive.discretization_points(number_points=10))
        x_min = min(point[0] for point in points)
        x_max = max(point[0] for point in points)
        y_min = min(point[1] for point in points)
        y_max = max(point[1] for point in points)
        return volmdlr.Point2D(x_min, y_min), volmdlr.Point2D(x_max, y_max)

    def area(self):
        if not self._area:
            area = self.edge_polygon.area()
            classes = {prim.__class__ for prim in self.primitives}
            verify_classes = classes.issubset({volmdlr.edges.LineSegment2D, volmdlr.edges.Arc2D})
            if verify_classes:
                if self.edge_polygon.is_trigo:
                    trigo = 1
                else:
                    trigo = -1
                for edge in self.primitives:
                    area += trigo * edge.straight_line_area()
                self._area = abs(area)
            else:
                polygon = self.to_polygon(angle_resolution=50)
                self._area = polygon.triangulation().area()
        return self._area

    def center_of_mass(self):
        """
        Calculates the center of mass of the Contour2D.

        :return: Contour's center of mass.
        """
        center = self.edge_polygon.area() * self.edge_polygon.center_of_mass()
        # ax = self.plot()
        # self.edge_polygon.center_of_mass().plot(ax=ax, color='b')
        if self.edge_polygon.is_trigo:
            trigo = 1
        else:
            trigo = -1
        for edge in self.primitives:
            # edge.straight_line_center_of_mass().plot(ax=ax, color='g')
            center += trigo * edge.straight_line_area() \
                      * edge.straight_line_center_of_mass()

        return center / self.area()

    def second_moment_area(self, point):

        second_moment_area_x, second_moment_area_y, second_moment_area_xy = self.edge_polygon.second_moment_area(point)
        for edge in self.primitives:
            second_moment_area_x_e, second_moment_area_y_e, second_moment_area_xy_e =\
                edge.straight_line_second_moment_area(point)
            if self.edge_polygon.is_trigo:
                second_moment_area_x += second_moment_area_x_e
                second_moment_area_y += second_moment_area_y_e
                second_moment_area_xy += second_moment_area_xy_e
            else:
                second_moment_area_x -= second_moment_area_x_e
                second_moment_area_y -= second_moment_area_y_e
                second_moment_area_xy -= second_moment_area_xy_e

        return second_moment_area_x, second_moment_area_y, second_moment_area_xy

    def plot_data(self, edge_style: plot_data.EdgeStyle = None,
                  surface_style: plot_data.SurfaceStyle = None):
        plot_data_primitives = [item.plot_data() for item in self.primitives]
        return plot_data.Contour2D(plot_data_primitives=plot_data_primitives,
                                   edge_style=edge_style,
                                   surface_style=surface_style,
                                   name=self.name)

    def is_edge_inside(self, edge):
        """
        Verifies if given edge is inside self contour perimeter, including its edges.

        :param edge: other edge to verify if inside contour.
        :returns: True or False.
        """
        for point in edge.discretization_points(number_points=5):
            if not self.point_belongs(point, include_edge_points=True):
                return False
        return True

    def is_inside(self, other_contour):
        """
        Verifies if given contour is inside self contour perimeter, including its edges.

        :param other_contour: other contour.
        :returns: True or False
        """
        if other_contour.area() > self.area() and not math.isclose(other_contour.area(), self.area(), rel_tol=0.01):
            return False
        for edge in other_contour.primitives:
            if not self.is_edge_inside(edge):
                return False
        return True

    def random_point_inside(self, include_edge_points: bool = False):
        """
        Finds a random point inside the polygon.

        :param include_edge_points: Choose True if you want to consider a point on the polygon inside.
        :type include_edge_points: bool
        :return: A random point inside the polygon
        :rtype: `volmdlr.Point2D`
        """
        x_min, x_max, y_min, y_max = self.bounding_rectangle.bounds()
        for _ in range(2000):
            point = volmdlr.Point2D.random(x_min, x_max, y_min, y_max)
            if self.point_belongs(point, include_edge_points):
                return point
        raise ValueError('Could not find a point inside')

    def repair_cut_contour(self, n, intersections, line):
        """
        Repair contour.

        Choose:
        n=0 for Side 1: opposite side of beginning of contour
        n=1 for Side 2: start of contour to first intersect (i=0) and
         i odd to i+1 even
        """
        if n not in [0, 1]:
            raise ValueError

        n_inter = len(intersections)
        contours = []
        # primitives_split = [primitive.split(point)
        #                     for point, primitive in intersections]
        x = [(ip, line.abscissa(point))
             for ip, (point, _) in enumerate(intersections)]
        # intersection_to_primitives_index = {
        #     i: self.primitives.index(primitive)
        #     for i, (_, primitive) in enumerate(intersections)}
        sorted_inter_index = [x[0] for x in sorted(x, key=lambda p: p[1])]
        sorted_inter_index_dict = {i: ii for ii, i in
                                   enumerate(sorted_inter_index)}
        sorted_inter_index_dict[n_inter] = sorted_inter_index_dict[0]
        if n == 1:
            intersections.append(intersections[0])

        remaining_transitions = list(range(n_inter // 2))
        # enclosing_transitions = {}
        while len(remaining_transitions) > 0:
            nb_max_enclosed_transitions = -1
            enclosed_transitions = {}
            for i_transitions in remaining_transitions:
                i1 = sorted_inter_index_dict[2 * i_transitions + n]
                i2 = sorted_inter_index_dict[2 * i_transitions + 1 + n]
                net = abs(i2 - i1) - 1
                if net > nb_max_enclosed_transitions:
                    nb_max_enclosed_transitions = net
                    best_transition = i_transitions
                    if i1 < i2:
                        enclosed_transitions[i_transitions] = [(i + abs(n - 1)) // 2 for i
                                                               in sorted_inter_index[
                                                       i2 - 1:i1:-2]]
                    else:
                        enclosed_transitions[i_transitions] = [(i + abs(n - 1)) // 2 for i
                                                               in sorted_inter_index[
                                                       i2 + 1:i1:2]]

            remaining_transitions.remove(best_transition)
            point_start, _ = intersections[2 * best_transition + n]
            point2, _ = intersections[2 * best_transition + 1 + n]
            primitives = self.extract_with_points(point_start, point2, inside=not n)
            last_point = point2
            for transition in enclosed_transitions[best_transition]:
                point1, _ = intersections[2 * transition + n]
                point2, _ = intersections[2 * transition + 1 + n]
                primitives.append(
                    volmdlr.edges.LineSegment2D(last_point, point1))
                primitives.extend(
                    self.extract_with_points(point1, point2, inside=not n))
                last_point = point2
                if transition in remaining_transitions:
                    remaining_transitions.remove(transition)

            primitives.append(
                volmdlr.edges.LineSegment2D(last_point, point_start))

            contour = Contour2D(primitives)
            contour.order_contour()
            contours.append(contour)
        return contours

    def cut_by_line(self, line: curves.Line2D) -> List['Contour2D']:
        """
        :param line: The line used to cut the contour.

        :return: A list of resulting contours
        """
        intersections = self.line_crossings(line)
        if not intersections or len(intersections) < 2:
            return [self]
        points_intersections = [point for point, prim in intersections]
        sorted_points = line.sort_points_along_curve(points_intersections)
        list_contours = []
        contour_to_cut = self

        for point1, point2 in zip(sorted_points[:-1], sorted_points[1:]):
            closing_line = volmdlr.edges.LineSegment2D(point1, point2)
            if not contour_to_cut.point_belongs(closing_line.middle_point()):
                continue
            closing_contour = Contour2D([closing_line])
            contour1, contour2 = contour_to_cut.get_divided_contours(point1, point2, closing_contour)
            if sorted_points.index(point1) + 2 <= len(sorted_points) - 1:
                if contour1.point_over_contour(sorted_points[sorted_points.index(point1) + 2]):
                    contour_to_cut = contour1
                    list_contours.append(contour2)
                elif contour2.point_over_contour(sorted_points[sorted_points.index(point1) + 2]):
                    contour_to_cut = contour2
                    list_contours.append(contour1)
            else:
                list_contours.extend([contour1, contour2])

        return list_contours

    def split_by_line(self, line: curves.Line2D) -> List['Contour2D']:
        intersections = self.line_crossings(line)
        intersections = [point for point, prim in intersections]
        if not intersections:
            return [self]
        if len(intersections) < 2:
            extracted_outerpoints_contour1 = \
                Contour2D.extract(self, self.primitives[0].start, intersections[0], True)[0]
            extracted_innerpoints_contour1 = \
                Contour2D.extract(self, intersections[0], self.primitives[-1].end, True)[0]
            return extracted_outerpoints_contour1, extracted_innerpoints_contour1
        if len(intersections) == 2:
            extracted_outerpoints_contour1 = \
                Contour2D.extract(self, intersections[0], intersections[1], True)[0]
            extracted_innerpoints_contour1 = \
                Contour2D.extract(self, intersections[0], intersections[1], False)[0]
            return extracted_innerpoints_contour1, extracted_outerpoints_contour1
        raise NotImplementedError

    def split_regularly(self, n):
        """
        Split in n slices.

        """
        x_min, x_max, _, _ = self.bounding_rectangle.bounds()
        cutted_contours = []
        iteration_contours = [self]
        for i in range(n - 1):
            xi = x_min + (i + 1) * (x_max - x_min) / n
            cut_line = curves.Line2D(volmdlr.Point2D(xi, 0),
                                     volmdlr.Point2D(xi, 1))

            iteration_contours2 = []
            for c in iteration_contours:
                sc = c.cut_by_line(cut_line)
                lsc = len(sc)
                if lsc == 1:
                    cutted_contours.append(c)
                else:
                    iteration_contours2.extend(sc)

            iteration_contours = iteration_contours2[:]
        cutted_contours.extend(iteration_contours)
        return cutted_contours

    def triangulation(self):
        """Returns the triangulation of the contour 2d."""
        return self.grid_triangulation(number_points_x=20,
                                       number_points_y=20)

    def grid_triangulation(self, x_density: float = None,
                           y_density: float = None,
                           min_points_x: int = 20,
                           min_points_y: int = 20,
                           number_points_x: int = None,
                           number_points_y: int = None):
        """
        Compute a triangulation using an n-by-m grid to triangulate the contour.
        """
        bounding_rectangle = self.bounding_rectangle
        # xmin, xmax, ymin, ymax = self.bounding_rectangle
        dx = bounding_rectangle[1] - bounding_rectangle[0]  # xmax - xmin
        dy = bounding_rectangle[3] - bounding_rectangle[2]  # ymax - ymin
        if number_points_x is None:
            number_points_x = max(math.ceil(x_density * dx), min_points_x)
        if number_points_y is None:
            number_points_y = max(math.ceil(y_density * dy), min_points_y)
        x = [bounding_rectangle[0] + i * dx / number_points_x for i in range(number_points_x + 1)]
        y = [bounding_rectangle[2] + i * dy / number_points_y for i in range(number_points_y + 1)]

        point_index = {}
        number_points = 0
        points = []
        triangles = []
        for xi in x:
            for yi in y:
                point = volmdlr.Point2D(xi, yi)
                if self.point_belongs(point):
                    point_index[point] = number_points
                    points.append(point)
                    number_points += 1

        for i in range(number_points_x):
            for j in range(number_points_y):
                point1 = volmdlr.Point2D(x[i], y[j])
                point2 = volmdlr.Point2D(x[i + 1], y[j])
                point3 = volmdlr.Point2D(x[i + 1], y[j + 1])
                point4 = volmdlr.Point2D(x[i], y[j + 1])
                points_in = []
                for point in [point1, point2, point3, point4]:
                    if point in point_index:
                        points_in.append(point)
                if len(points_in) == 4:
                    triangles.append(
                        [point_index[point1], point_index[point2], point_index[point3]])
                    triangles.append(
                        [point_index[point1], point_index[point3], point_index[point4]])

                elif len(points_in) == 3:
                    triangles.append([point_index[point] for point in points_in])

        return vmd.DisplayMesh2D(points, triangles)

    def intersection_points(self, contour2d):
        intersecting_points = []
        for primitive1 in self.primitives:
            for primitive2 in contour2d.primitives:
                line_intersection = primitive1.linesegment_intersections(primitive2)
                if line_intersection:
                    if not volmdlr.core.point_in_list(line_intersection[0], intersecting_points):
                        intersecting_points.extend(line_intersection)
                else:
                    touching_points = primitive1.touching_points(primitive2)
                    for point in touching_points:
                        if not volmdlr.core.point_in_list(point, intersecting_points):
                            intersecting_points.append(point)
            if len(intersecting_points) == 2:
                break
        return intersecting_points

    def get_divided_contours(self, cutting_point1: volmdlr.Point2D, cutting_point2: volmdlr.Point2D,
                             closing_contour):
        extracted_innerpoints_contour1_prims, extracted_outerpoints_contour1_prims = self.split_with_two_points(
            cutting_point1, cutting_point2)
        extracted_outerpoints_contour1 = Contour2D(extracted_outerpoints_contour1_prims)
        extracted_innerpoints_contour1 = Contour2D(extracted_innerpoints_contour1_prims)
        primitives1 = extracted_outerpoints_contour1.primitives + closing_contour.primitives
        primitives2 = extracted_innerpoints_contour1.primitives + closing_contour.primitives
        if extracted_outerpoints_contour1.primitives[0].start.is_close(closing_contour.primitives[0].start):
            cutting_contour_new = closing_contour.invert()
            primitives1 = cutting_contour_new.primitives + \
                extracted_outerpoints_contour1.primitives
        elif extracted_outerpoints_contour1.primitives[0].start.is_close(closing_contour.primitives[-1].end):
            primitives1 = closing_contour.primitives + \
                          extracted_outerpoints_contour1.primitives

        if extracted_innerpoints_contour1.primitives[0].start.is_close(closing_contour.primitives[0].start):
            cutting_contour_new = \
                closing_contour.invert()
            primitives2 = cutting_contour_new.primitives + \
                extracted_innerpoints_contour1.primitives
        elif extracted_innerpoints_contour1.primitives[0].start.is_close(closing_contour.primitives[-1].end):
            primitives2 = closing_contour.primitives + \
                          extracted_innerpoints_contour1.primitives
        contour1 = Contour2D(primitives1)
        contour1.order_contour()
        contour2 = Contour2D(primitives2)
        contour2.order_contour()
        return contour1, contour2

    def divide(self, contours):
        """Divide contour with other contours."""
        new_base_contours = [self]
        finished = False
        list_cutting_contours = contours[:]
        list_valid_contours = []
        while not finished:
            if not new_base_contours:
                break
            list_cutting_contours_modified = False
            for i, base_contour in enumerate(new_base_contours):
                for j, cutting_contour in enumerate(list_cutting_contours):
                    if base_contour.is_superposing(cutting_contour):
                        list_cutting_contours.pop(j)
                        list_cutting_contours_modified = True
                        break
                    contour_crossings = cutting_contour.wire_crossings(base_contour)
                    if contour_crossings:
                        sorted_points = cutting_contour.sort_points_along_wire(contour_crossings)
                        split_wires = cutting_contour.split_with_sorted_points(sorted_points)
                        list_cutting_contours.pop(j)
                        list_cutting_contours.extend(split_wires)
                        list_cutting_contours_modified = True
                        break
                    point1, point2 = [cutting_contour.primitives[0].start,
                                      cutting_contour.primitives[-1].end]
                    cutting_points = []
                    if base_contour.point_belongs(cutting_contour.middle_point()) and\
                            base_contour.point_over_contour(point1) and base_contour.point_over_contour(point2):
                        cutting_points = [point1, point2]
                    if cutting_points:
                        contour1, contour2 = base_contour.get_divided_contours(
                            cutting_points[0], cutting_points[1], cutting_contour)
                        new_base_contours.pop(i)
                        new_base_contours.extend([contour1, contour2])
                        break
                else:
                    list_valid_contours.append(base_contour)
                    new_base_contours.pop(i)
                    break
                if list_cutting_contours_modified:
                    break
                break

        return list_valid_contours

    def discretized_contour(self, n: float):
        """
        Discretize each contour's primitive and return a new contour with teses discretized primitives.
        """
        contour = Contour2D((self.discretized_primitives(n)))

        return contour.order_contour()

    @classmethod
    def from_bounding_rectangle(cls, x_min, x_max, y_min, y_max):
        """
        Create a contour 2d with bounding_box parameters, using line segments 2d.

        """

        edge0 = volmdlr.edges.LineSegment2D(volmdlr.Point2D(x_min, y_min), volmdlr.Point2D(x_max, y_min))
        edge1 = volmdlr.edges.LineSegment2D(volmdlr.Point2D(x_max, y_min), volmdlr.Point2D(x_max, y_max))
        edge2 = volmdlr.edges.LineSegment2D(volmdlr.Point2D(x_max, y_max), volmdlr.Point2D(x_min, y_max))
        edge3 = volmdlr.edges.LineSegment2D(volmdlr.Point2D(x_min, y_max), volmdlr.Point2D(x_min, y_min))

        return Contour2D([edge0, edge1, edge2, edge3])

    def cut_by_bspline_curve(self, bspline_curve2d: volmdlr.edges.BSplineCurve2D):
        """
        Cut a contour 2d with bspline_curve 2d to define two different contours.

        """
        # TODO: BsplineCurve is discretized and defined with a wire. To be improved!

        contours = self.cut_by_wire(Wire2D.from_edge(bspline_curve2d, 20))

        return contours

    def clean_primitives(self):
        """
        Delete primitives with start=end, and return a new contour.
        """

        new_primitives = []
        for prim in self.primitives:
            if prim.start != prim.end:
                new_primitives.append(prim)

        return Contour2D(new_primitives)

    def merge_with(self, contour2d, abs_tol: float = 1e-6):
        """
        Merge two adjacent contours, and returns one outer contour and inner contours (if there are any).

        :param contour2d: contour to merge with.
        :param abs_tol: tolerance.
        :return: merged contours.
        """
        is_sharing_primitive = self.is_sharing_primitives_with(contour2d)
        if not is_sharing_primitive:
            if self.is_inside(contour2d):
                return [self]
            if contour2d.is_inside(self):
                return [contour2d]
            return [self, contour2d]

        merged_primitives = self.delete_shared_contour_section(contour2d, abs_tol)
        contours = Contour2D.contours_from_edges(merged_primitives, abs_tol)
        contours = sorted(contours, key=lambda contour: contour.area(),
                          reverse=True)
        return contours

    def union(self, contour2: 'Contour2D'):
        """
        Union two contours, if they are adjacent, or overlap somehow.

        """
        if self.is_inside(contour2):
            return [self]
        if contour2.is_inside(self):
            return [contour2]
        contours_intersections = self.intersection_points(contour2)
        if not self.is_sharing_primitives_with(contour2) and contours_intersections:
            resulting_primitives = []
            primitives1_inside = self.extract_with_points(contours_intersections[0], contours_intersections[1], True)
            primitives1_outside = self.extract_with_points(contours_intersections[0], contours_intersections[1], False)
            primitives2_inside = contour2.extract_with_points(contours_intersections[0],
                                                              contours_intersections[1], True)
            primitives2_outside = contour2.extract_with_points(contours_intersections[0],
                                                               contours_intersections[1], False)
            if contour2.point_belongs(primitives1_inside[0].middle_point()):
                resulting_primitives.extend(primitives1_outside)
            else:
                resulting_primitives.extend(primitives1_inside)
            if self.point_belongs(primitives2_inside[0].middle_point()):
                resulting_primitives.extend(primitives2_outside)
            else:
                resulting_primitives.extend(primitives2_inside)
            return [Contour2D(resulting_primitives).order_contour()]
        merged_contours = self.merge_with(contour2)[::-1]
        merged_contours = sorted(merged_contours, key=lambda contour: contour.area(),
                                 reverse=True)
        return merged_contours

    def cut_by_wire(self, wire: Wire2D):
        """
        Cut a contour2d with a wire2d and return a list of contours 2d.

        :param wire: volmdlr.wires.Wire2D
        :rtype: list[volmdlr.wires.Contour2D]

        :param wire: volmdlr.wires.Wire2D.
        :return: contours2d : list[volmdlr.wires.Contour2D].
        """

        points_intersections = self.wire_intersections(wire)
        if len(points_intersections) < 2:
            return [self]
        if len(points_intersections) % 2 != 0:
            raise NotImplementedError(
                f'{len(points_intersections)} intersections not supported yet')
        sorted_points = wire.sort_points_along_wire(points_intersections)
        split_wires = wire.split_with_sorted_points(sorted_points)
        valid_cutting_wires = []
        for split_wire in split_wires:
            if self.is_superposing(split_wire) or not self.is_inside(split_wire):
                continue
            valid_cutting_wires.append(split_wire)
        divided_contours = self.divide(valid_cutting_wires)
        return divided_contours

    def intersection_contour_with(self, other_contour, abs_tol=1e-6):
        """
        Gets the contour(s) resulting from the intersections of two other contours.

        :param other_contour: other contour.
        :param abs_tol: tolerance.
        :return: list of resulting intersection contours.
        """
        contour_crossings = self.wire_crossings(other_contour)
        sorted_points_contour1 = sorted(contour_crossings, key=self.abscissa)
        sorted_points_contour2 = sorted(contour_crossings, key=other_contour.abscissa)
        split_wires1 = self.split_with_sorted_points(sorted_points_contour1)
        split_wires2 = other_contour.split_with_sorted_points(sorted_points_contour2)
        intersection_contour_primitives = []
        for section in split_wires1:
            if other_contour.is_inside(section):
                intersection_contour_primitives.extend(section.primitives)
        for section in split_wires2:
            if self.is_inside(section):
                intersection_contour_primitives.extend(section.primitives)
        return self.contours_from_edges(intersection_contour_primitives, abs_tol)

    def get_furthest_point_to_point2(self, point2):
        """
        Search the furthest point from self to point2. It only considers the start or end or primitives.

        :param point2: other point.
        :return: the furthest point.
        """
        furthest_point = self.primitives[0].start
        furthest_distance = point2.point_distance(self.primitives[0].start)
        for prim in self.primitives:
            distance = point2.point_distance(prim.end)
            if distance > furthest_distance:
                furthest_distance = distance
                furthest_point = prim.end
        return furthest_point

    def closest_point_to_point2(self, point2):
        """
        Search the closest point from self to point2. It only considers the start or end or primitives.

        :param point2: other point.
        :return: the closest point to point2.
        """
        closest_point = self.primitives[0].start
        closest_distance = point2.point_distance(self.primitives[0].start)
        for prim in self.primitives:
            distance = point2.point_distance(prim.end)
            if distance < closest_distance:
                closest_distance = distance
                closest_point = prim.end
        return closest_point


class ClosedPolygonMixin:
    """
    Abstract class for ClosedPolygon, storing methods used by ClosedPolygon2D and ClosedPolygon3D.

    """

    def get_lengths(self):
        """
        Gets line segment lengths.

        """
        list_ = []
        for line_segment in self.line_segments:
            list_.append(line_segment.length())
        return list_

    def length(self):
        """
        Polygon length.

        :return: polygon length.
        """
        return sum(self.get_lengths())

    def min_length(self):
        """
        Gets the minimal length for a line segment in the polygon.

        """
        return min(self.get_lengths())

    def max_length(self):
        """
        Gets the minimal length for a line segment in the polygon.

        """
        return max(self.get_lengths())

    def edge_statistics(self):
        distances = []
        for i, point in enumerate(self.points):
            if i != 0:
                distances.append(point.point_distance(self.points[i - 1]))
        mean_distance = mean(distances)
        std = npy.std(distances)
        return mean_distance, std

    def simplify_polygon(self, min_distance: float = 0.01,
                         max_distance: float = 0.05, angle: float = 15):
        points = [self.points[0]]
        previous_point = None
        for point in self.points[1:]:
            distance = point.point_distance(points[-1])
            if distance > min_distance:
                if distance > max_distance:
                    number_segmnts = round(distance / max_distance) + 2
                    for n in range(number_segmnts):
                        new_point = points[-1] + (point - points[-1]) * (
                                n + 1) / number_segmnts
                        if new_point.point_distance(points[-1]) > max_distance:
                            points.append(new_point)
                else:
                    if not volmdlr.core.point_in_list(point, points):
                        points.append(point)
            if len(points) > 1:
                vector1 = points[-1] - points[-2]
                vector2 = point - points[-2]
                cos = vector1.dot(vector2) / (vector1.norm() * vector2.norm())
                cos = math.degrees(math.acos(round(cos, 6)))
                if abs(cos) > angle:
                    if not volmdlr.core.point_in_list(previous_point, points):
                        points.append(previous_point)
                    if not volmdlr.core.point_in_list(point, points):
                        points.append(point)
            if len(points) > 2:
                vector1 = points[-2] - points[-3]
                vector2 = points[-1] - points[-3]
                cos = vector1.dot(vector2) / (vector1.norm() * vector2.norm())
                cos = math.degrees(math.acos(round(cos, 6)))
                if points[-3].point_distance(points[-2]) < min_distance and cos < angle:
                    points = points[:-2] + [points[-1]]
            previous_point = point
        if points[0].point_distance(points[-1]) < min_distance:
            points.remove(points[-1])

        if math.isclose(volmdlr.wires.ClosedPolygon2D(points).area(), 0.0, abs_tol=1e-6):
            return self

        return self.__class__(points)

    def invert(self):
        """Invert the polygon."""
        return self.__class__(self.points[::-1])

    @property
    def line_segments(self):
        if not self._line_segments:
            self._line_segments = self.get_line_segments()
        return self._line_segments

    def get_line_segments(self):
        raise NotImplementedError(
            f"get_line_segments method must be overloaded by {self.__class__.__name__}")


class ClosedPolygon2D(ClosedPolygonMixin, Contour2D):
    """
    A collection of points, connected by line segments, following each other.

    """
    _non_serializable_attributes = ['line_segments', 'primitives',
                                    'basis_primitives']

    def __init__(self, points: List[volmdlr.Point2D], name: str = ''):
        self.points = points
        self._line_segments = None

        Contour2D.__init__(self, self.line_segments, name)

    def copy(self, *args, **kwargs):
        points = [point.copy() for point in self.points]
        return ClosedPolygon2D(points, self.name)

    def __hash__(self):
        return sum(hash(point) for point in self.points)

    def __eq__(self, other_):
        if not isinstance(other_, self.__class__):
            return False
        equal = True
        for point, other_point in zip(self.points, other_.points):
            equal = (equal and point == other_point)
        return equal

    def area(self):
        # TODO: performance: cache number of points
        if len(self.points) < 3:
            return 0.

        x = [point.x for point in self.points]
        y = [point.y for point in self.points]

        x1 = [x[-1]] + x[0:-1]
        y1 = [y[-1]] + y[0:-1]
        return 0.5 * abs(sum(i * j for i, j in zip(x, y1))
                         - sum(i * j for i, j in zip(y, x1)))

    def center_of_mass(self):
        lp = len(self.points)
        if lp == 0:
            return volmdlr.O2D
        if lp == 1:
            return self.points[0]
        if lp == 2:
            return 0.5 * (self.points[0] + self.points[1])

        x = [point.x for point in self.points]
        y = [point.y for point in self.points]

        xi_xi1 = x + npy.roll(x, -1)
        yi_yi1 = y + npy.roll(y, -1)
        xi_yi1 = npy.multiply(x, npy.roll(y, -1))
        xi1_yi = npy.multiply(npy.roll(x, -1), y)

        signed_area = 0.5 * npy.sum(xi_yi1 - xi1_yi)  # signed area!
        if not math.isclose(signed_area, 0, abs_tol=1e-09):
            center_x = npy.sum(npy.multiply(xi_xi1, (xi_yi1 - xi1_yi))) / 6. / signed_area
            center_y = npy.sum(npy.multiply(yi_yi1, (xi_yi1 - xi1_yi))) / 6. / signed_area
            return volmdlr.Point2D(center_x, center_y)

        self.plot()
        raise NotImplementedError

    def barycenter(self):
        """
        Calculates the geometric center of the polygon, which is the average position of all the points in it.

        :rtype: volmdlr.Point2D
        """
        barycenter1_2d = self.points[0]
        for point in self.points[1:]:
            barycenter1_2d += point
        return barycenter1_2d / len(self.points)

    def point_belongs(self, point, include_edge_points: bool = False, tol: float = 1e-6):
        """
        Ray casting algorithm copied from internet.
        """
        return polygon_point_belongs((point.x, point.y), [(point_.x, point_.y) for point_ in self.points],
                                     include_edge_points=include_edge_points, tol=tol)

    def second_moment_area(self, point):
        second_moment_area_x, second_moment_area_y, second_moment_area_xy = 0., 0., 0.
        for point_i, point_j in zip(self.points, self.points[1:] + [self.points[0]]):
            xi, yi = point_i - point
            xj, yj = point_j - point
            second_moment_area_x += (yi ** 2 + yi * yj + yj ** 2) * (xi * yj - xj * yi)
            second_moment_area_y += (xi ** 2 + xi * xj + xj ** 2) * (xi * yj - xj * yi)
            second_moment_area_xy += (xi * yj + 2 * xi * yi + 2 * xj * yj + xj * yi) * (
                    xi * yj - xj * yi)
        if second_moment_area_x < 0:
            second_moment_area_x = - second_moment_area_x
            second_moment_area_y = - second_moment_area_y
            second_moment_area_xy = - second_moment_area_xy
        return second_moment_area_x / 12., second_moment_area_y / 12., second_moment_area_xy / 24.

    def get_line_segments(self):
        lines = []
        if len(self.points) > 1:
            for point1, point2 in zip(self.points,
                                      list(self.points[1:]) + [self.points[0]]):
                if not point1.is_close(point2):
                    lines.append(volmdlr.edges.LineSegment2D(point1, point2))
        return lines

    def rotation(self, center: volmdlr.Point2D, angle: float):
        """
        ClosedPolygon2D rotation.

        :param center: rotation center
        :param angle: angle rotation
        :return: a new rotated ClosedPolygon2D
        """
        return ClosedPolygon2D(
            [point.rotation(center, angle) for point in self.points])

    def rotation_inplace(self, center: volmdlr.Point2D, angle: float):
        """
        Line2D rotation, Object is updated in-place.

        :param center: rotation center
        :param angle: rotation angle
        """
        warnings.warn("'in-place' methods are deprecated. Use a not in-place method instead.", DeprecationWarning)

        for point in self.points:
            point.rotation_inplace(center, angle)

    def translation(self, offset: volmdlr.Vector2D):
        """
        ClosedPolygon2D translation.

        :param offset: translation vector
        :return: A new translated ClosedPolygon2D
        """
        return ClosedPolygon2D(
            [point.translation(offset) for point in self.points])

    def translation_inplace(self, offset: volmdlr.Vector2D):
        """
        ClosedPolygon2D translation. Object is updated in-place.

        :param offset: translation vector
        """
        warnings.warn("'in-place' methods are deprecated. Use a not in-place method instead.", DeprecationWarning)

        for point in self.points:
            point.translation_inplace(offset)

    def frame_mapping(self, frame: volmdlr.Frame2D, side: str):
        return self.__class__([point.frame_mapping(frame, side) for point in self.points])

    def frame_mapping_inplace(self, frame: volmdlr.Frame2D, side: str):
        warnings.warn("'in-place' methods are deprecated. Use a not in-place method instead.", DeprecationWarning)

        for point in self.points:
            point.frame_mapping_inplace(frame, side)

    def polygon_distance(self,
                         polygon: 'ClosedPolygon2D'):
        point_zero = self.points[0]
        distance = []
        for point in polygon.points:
            distance.append(point_zero.point_distance(point))
        index = distance.index(min(distance))
        return distance[index]

    @cached_property
    def is_trigo(self):
        if len(self.points) < 3:
            return True

        angle = 0.
        for ls1, ls2 in zip(self.line_segments,
                            self.line_segments[1:] + [self.line_segments[0]]):
            u = ls2.unit_direction_vector()
            x = u.dot(ls1.unit_direction_vector())
            y = u.dot(ls1.normal_vector())
            angle += math.atan2(y, x)
        return angle > 0

    def delaunay_triangulation(self):
        points = self.points
        new_points = []
        delaunay_triangles = []
        # ax=plt.subplot()
        for point in points:
            new_points.append([point[0], point[1]])

        delaunay = npy.array(new_points)

        tri = Delaunay(delaunay)

        for simplice in delaunay[tri.simplices]:
            triangle = Triangle2D(volmdlr.Point2D(simplice[0]),
                                  volmdlr.Point2D(simplice[1]),
                                  volmdlr.Point2D(simplice[2]))
            delaunay_triangles.append(triangle)

        return delaunay_triangles

    def offset(self, offset):
        x_min, x_max, y_min, y_max = self.bounding_rectangle.bounds()

        max_offset_len = min(x_max - x_min, y_max - y_min) / 2
        if offset <= -max_offset_len:
            print('Inadapted offset, '
                  'polygon might turn over. Offset must be greater than',
                  -max_offset_len)
            raise ValueError('inadapted offset')
        nb_points = len(self.points)
        vectors = []
        for i in range(nb_points - 1):
            v1 = self.points[i + 1] - self.points[i]
            v2 = self.points[i] - self.points[i + 1]
            v1.normalize()
            v2.normalize()
            vectors.append(v1)
            vectors.append(v2)

        v1 = self.points[0] - self.points[-1]
        v2 = self.points[-1] - self.points[0]
        v1.normalize()
        v2.normalize()
        vectors.append(v1)
        vectors.append(v2)

        offset_vectors = []
        offset_points = []

        for i in range(nb_points):

            # check = False
            vector_i = vectors[2 * i - 1] + vectors[2 * i]
            if vector_i == volmdlr.Vector2D(0, 0):
                vector_i = vectors[2 * i]
                vector_i = vector_i.normal_vector()
                offset_vectors.append(vector_i)
            else:
                vector_i.normalize()
                if vector_i.dot(vectors[2 * i - 1].normal_vector()) > 0:
                    vector_i = - vector_i
                    # check = True
                offset_vectors.append(vector_i)

            normal_vector1 = - vectors[2 * i - 1].normal_vector()
            normal_vector2 = vectors[2 * i].normal_vector()
            normal_vector1.normalize()
            normal_vector2.normalize()
            alpha = math.acos(normal_vector1.dot(normal_vector2))

            offset_point = self.points[i] + offset / math.cos(alpha / 2) * \
                (-offset_vectors[i])

            # ax=self.plot()
            # offset_point.plot(ax=ax, color='g')

            # if self.point_belongs(offset_point):
            #     offset_point = self.points[i] + offset / math.cos(alpha / 2) * \
            #                    (-offset_vectors[i])

            offset_points.append(offset_point)

            # self.points[i].plot(ax=ax, color='b')
            # offset_point.plot(ax=ax, color='r')

        return self.__class__(offset_points)

    def point_border_distance(self, point, return_other_point=False):
        """
        Compute the distance to the border distance of polygon.

        Output is always positive, even if the point belongs to the polygon.
        """
        d_min, other_point_min = self.line_segments[0].point_distance(
            point, return_other_point=True)
        for line in self.line_segments[1:]:
            dist_, other_point = line.point_distance(
                point, return_other_point=True)
            if dist_ < d_min:
                d_min = dist_
                other_point_min = other_point
        if return_other_point:
            return d_min, other_point_min
        return d_min

    def self_intersects(self):
        """
        Determines if a polygon self intersects using the Bentley-Ottmann algorithm.

        :return: True if the polygon self intersects, False otherwis. If True, returns two
            intersecting line segments as LineSegment2D objects. If False, returns two None values;
        :rtype: Tuple[bool, Union[volmdlr.edges.LineSegment2D, None], Union[volmdlr.edges.LineSegment2D, None]]
        """
        epsilon = 0
        segments = self._get_segments()

        for segment1 in segments:
            for segment2 in segments:
                if segment1 == segment2:
                    continue
                if self._segments_intersect(segment1, segment2, epsilon):
                    return True, segment1, segment2

        return False, None, None

    def _get_segments(self):
        """
        Helper function for self_intersects that generates segments for the Bentley-Ottmann algorithm.

        :return: A list of tuples representing the segments between consecutive edges.
        :rtype: List[Tuple[int, int]]
        """
        # Sort the points along ascending x for the Sweep Line method
        sorted_index = sorted(range(len(self.points)), key=lambda p: (self.points[p][0], self.points[p][1]))
        nb = len(sorted_index)
        segments = []

        for i, index in enumerate(sorted_index):
            # Stock the segments between 2 consecutive edges
            # Ex: for the ABCDE polygon, if Sweep Line is on C, the segments
            #   will be (C,B) and (C,D)
            if index - 1 < 0:
                segments.append((index, nb - 1))
            else:
                segments.append((index, sorted_index[i - 1]))
            if index >= len(self.points) - 1:
                segments.append((index, 0))
            else:
                segments.append((index, sorted_index[i + 1]))

        return segments

    def _segments_intersect(self, segment1, segment2, epsilon):
        """
        Helper function for self_intersects that determines if any segments in a list intersect.

        :param segment1: A tuple representing the index of the start and end point of the segments.
        :type segment1: Tuple[int, int]
        :param segment2: A tuple representing the index of the start and end point of the segments.
        :type segment2: Tuple[int, int]
        :param epsilon: A small positive value for numerical stability.
        :type epsilon: float
        :return: True if any segments intersect, False otherwise.
        :rtype: bool
        """
        line1 = volmdlr.edges.LineSegment2D(self.points[segment1[0]], self.points[segment1[1]])
        line2 = volmdlr.edges.LineSegment2D(self.points[segment2[0]], self.points[segment2[1]])
        point, param_a, param_b = volmdlr.Point2D.line_intersection(line1, line2, True)
        if point is not None and 0 + epsilon <= param_a <= 1 - epsilon and 0 + epsilon <= param_b <= 1 - epsilon:
            return True
        return False

    @classmethod
    def points_convex_hull(cls, points):
        if len(points) < 3:
            return None

        points_hull = [point.copy() for point in points]

        _, pos_ymax = argmax([point.y for point in points_hull])
        point_start = points_hull[pos_ymax]
        hull = [point_start]

        barycenter = points_hull[0]
        for point in points_hull[1:]:
            barycenter += point
        barycenter = barycenter / (len(points_hull))
        # second point of hull
        theta = []
        remaining_points = points_hull
        del remaining_points[pos_ymax]

        vec1 = point_start - barycenter
        for point in remaining_points:
            vec2 = point - point_start
            theta_i = -volmdlr.geometry.clockwise_angle(vec1, vec2)
            theta.append(theta_i)

        min_theta, posmin_theta = argmin(theta)
        next_point = remaining_points[posmin_theta]
        hull.append(next_point)
        del remaining_points[posmin_theta]
        # Adding first point to close the loop at the end
        remaining_points.append(hull[0])

        initial_vector = vec1.copy()
        total_angle = 0
        while not next_point.is_close(point_start):
            vec1 = next_point - hull[-2]
            theta = []
            for point in remaining_points:
                vec2 = point - next_point
                theta_i = -volmdlr.geometry.clockwise_angle(vec1, vec2)
                theta.append(theta_i)

            min_theta, posmin_theta = argmin(theta)
            if math.isclose(min_theta, -2 * math.pi, abs_tol=1e-6) \
                    or math.isclose(min_theta, 0, abs_tol=1e-6):
                if remaining_points[posmin_theta] == point_start:
                    break

            else:
                next_point = remaining_points[posmin_theta]

                vec_next_point = next_point - barycenter
                total_angle += (2 * math.pi - volmdlr.geometry.clockwise_angle(initial_vector, vec_next_point))

                if total_angle > 2 * math.pi:
                    break
                initial_vector = vec_next_point

                hull.append(next_point)

            del remaining_points[posmin_theta]

        hull.pop()

        return cls(hull)

    @classmethod
    def concave_hull(cls, points, concavity, scale_factor):
        """
        Calculates the concave hull from a cloud of points.

        i.e., it Unites all points under the smallest possible area.

        :param points: list of points corresponding to the cloud of points
        :type points: class: 'volmdlr.Point2D'
        :param concavity: Sets how sharp the concave angles can be. It goes from -1 (not concave at all. in fact,
                          the hull will be left convex) up to +1 (very sharp angles can occur. Setting concavity to
                          +1 might result in 0º angles!) concavity is defined as the cosine of the concave angles.
        :type concavity: float
        :param scale_factor: Sets how big is the area where concavities are going to be searched.
                             The bigger, the more sharp the angles can be. Setting it to a very high value might
                             affect the performance of the program.
                             This value should be relative to how close to each other the points to be connected are.
        :type scale_factor: float

        """

        def get_nearby_points(line, points, scale_factor):
            points_hull = [point.copy() for point in points]

            nearby_points = []
            line_midpoint = 0.5 * (line.start + line.end)
            tries = 0
            n = 5
            bounding_box = [line_midpoint.x - line.length() / 2,
                            line_midpoint.x + line.length() / 2,
                            line_midpoint.y - line.length() / 2,
                            line_midpoint.y + line.length() / 2]
            boundary = [int(bounding / scale_factor) for bounding in
                        bounding_box]
            while tries < n and len(nearby_points) == 0:
                for point in points_hull:
                    if not ((
                                    point.x == line.start.x and point.y == line.start.y) or (
                                    point.x == line.end.x and point.y == line.end.y)):
                        point_x_rel_pos = int(point.x / scale_factor)
                        point_y_rel_pos = int(point.y / scale_factor)
                        if boundary[1] >= point_x_rel_pos >= boundary[0] <= point_y_rel_pos <= boundary[3]:
                            nearby_points.append(point)

                scale_factor *= 4 / 3
                tries += 1

            return nearby_points

        def line_colides_with_hull(line, concave_hull):
            for hull_line in concave_hull:
                if not line.start.is_close(hull_line.start) and not line.start.is_close(hull_line.end) and \
                        not line.end.is_close(hull_line.start) and not line.end.is_close(hull_line.end):
                    if line.line_intersections(hull_line.line):
                        return True
            return False

        def get_divided_line(line, nearby_points, hull_concave_edges, concavity):
            divided_line = []
            ok_middle_points = []
            list_cossines = []
            for middle_point in nearby_points:
                vect1 = line.start - middle_point
                vect2 = line.end - middle_point
                if middle_point.is_close(line.start) or middle_point.is_close(line.end):
                    continue
                cos = round(vect1.dot(vect2) / (vect1.norm() * vect2.norm()),
                            4)
                if cos < concavity:
                    new_line_a = volmdlr.edges.LineSegment2D(start=line.start, end=middle_point)
                    new_line_b = volmdlr.edges.LineSegment2D(start=middle_point, end=line.end)
                    if not (line_colides_with_hull(line=new_line_a,
                                                   concave_hull=hull_concave_edges) and line_colides_with_hull(
                            line=new_line_b, concave_hull=hull_concave_edges)):
                        ok_middle_points.append(middle_point)
                        list_cossines.append(cos)
            if len(ok_middle_points) > 0:
                #  We want the middle-point to be the one with the widest angle (smallest cosine)
                min_cossine_index = list_cossines.index(min(list_cossines))
                divided_line.append(volmdlr.edges.LineSegment2D(line.start,
                                                                ok_middle_points[
                                                                    min_cossine_index]))
                divided_line.append(volmdlr.edges.LineSegment2D(
                    ok_middle_points[min_cossine_index], line.end))
            return divided_line

        hull_convex_edges = cls.points_convex_hull(points).line_segments
        hull_convex_edges.sort(key=lambda x: x.length(), reverse=True)
        hull_concave_edges = []
        hull_concave_edges.extend(hull_convex_edges)
        hull_points = list({point for line in hull_concave_edges for point in [line[0], line[1]]})
        unused_points = []
        for point in points:
            if not volmdlr.core.point_in_list(point, hull_points):
                unused_points.append(point)

        a_line_was_divided_in_the_iteration = True
        line = None
        divided_line = None
        while a_line_was_divided_in_the_iteration:
            a_line_was_divided_in_the_iteration = False
            for line in hull_concave_edges:
                nearby_points = get_nearby_points(line, unused_points,
                                                  scale_factor)
                divided_line = get_divided_line(line, nearby_points,
                                                hull_concave_edges, concavity)
                if len(divided_line) > 0:
                    a_line_was_divided_in_the_iteration = True
                    unused_points.remove(divided_line[0].end)
                    break
            else:
                continue
            hull_concave_edges.remove(line)
            hull_concave_edges.extend(divided_line)

            hull_concave_edges.sort(key=lambda x: x.length(), reverse=True)

        polygon_points = [(line.start, line.end) for line in hull_concave_edges]

        points = [polygon_points[0][0], polygon_points[0][1]]
        polygon_points.remove((polygon_points[0][0], polygon_points[0][1]))
        while True:
            if not polygon_points:
                break
            point1, point2 = None, None
            for point1, point2 in polygon_points:
                if point1 == points[-1] and point2 not in points:
                    points.append(point2)
                    break
                if point2 == points[-1] and point1 not in points:
                    points.append(point1)
                    break
            polygon_points.remove((point1, point2))

        return cls(points)  # , nearby_points

    @classmethod
    def convex_hull_points(cls, points):
        """
        Uses the scipy method ConvexHull to calculate the convex hull from a cloud of points.

        """

        points_hull = [point.copy() for point in points]

        numpy_points = npy.array([(point.x, point.y) for point in points_hull])
        hull = ConvexHull(numpy_points)
        polygon_points = []
        for simplex in hull.simplices:
            polygon_points.append((points_hull[simplex[0]], points_hull[simplex[1]]))

        points_hull = [polygon_points[0][0], polygon_points[0][1]]
        polygon_points.remove((polygon_points[0][0], polygon_points[0][1]))

        while True:
            if not polygon_points:
                break
            point1, point2 = None, None
            for point1, point2 in polygon_points:
                if point1.is_close(points_hull[-1]):
                    points_hull.append(point2)
                    break
                if point2.is_close(points_hull[-1]):
                    points_hull.append(point1)
                    break
            polygon_points.remove((point1, point2))

        points_hull.pop(-1)

        # the first point is the one with the lowest x value
        i_min = 0
        min_x = points_hull[0].x
        for i, point in enumerate(points_hull):
            if point.x < min_x:
                min_x = point.x
                i_min = i

        points_hull = points_hull[i_min:] + points_hull[:i_min]

        # we make sure that the points are ordered in the trigonometric direction
        if points_hull[0].y < points_hull[1].y:
            points_hull.reverse()

        return cls(points_hull)

    def to_3d(self, plane_origin, x, y):
        """
        Transforms a ClosedPolygon2D into an ClosedPolygon3D, given a plane origin and an u and v plane vector.

        :param plane_origin: plane origin.
        :param x: plane u vector.
        :param y: plane v vector.
        :return: ClosedPolygon3D.
        """
        points3d = [point.to_3d(plane_origin, x, y) for point in self.points]
        return ClosedPolygon3D(points3d)

    def plot(self, ax=None, edge_style: EdgeStyle = EdgeStyle(), point_numbering=False,
             fill=False, fill_color='w'):
        if ax is None:
            _, ax = plt.subplots()
            ax.set_aspect('equal')

        if fill:
            ax.fill([point[0] for point in self.points], [point[1] for point in self.points],
                    facecolor=fill_color)
        for line_segment in self.line_segments:
            line_segment.plot(ax=ax, edge_style=edge_style)

        if edge_style.plot_points or point_numbering:
            for point in self.points:
                point.plot(ax=ax, color=edge_style.color, alpha=edge_style.alpha)

        if point_numbering:
            for ip, point in enumerate(self.points):
                ax.text(*point, f'point {ip + 1}', ha='center', va='top')

        if edge_style.equal_aspect:
            ax.set_aspect('equal')
        else:
            ax.set_aspect('auto')

        ax.margins(0.1)
        plt.show()

        return ax

    def triangulation(self, tri_opt: str = 'pd'):
        """
        Perform triangulation on the polygon.

        To detail documentation, please refer to https://rufat.be/triangle/API.html

        :param tri_opt: (Optional) Triangulation preferences.
        :type tri_opt: str
        :return: A 2D mesh.
        :rtype: :class:`vmd.DisplayMesh2D`
        """
        # Converting points to nodes for performance
        nodes = [vmd.Node2D.from_point(point) for point in self.points]
        vertices = [(point.x, point.y) for point in nodes]
        n = len(nodes)
        segments = [(i, i + 1) for i in range(n - 1)]
        segments.append((n - 1, 0))

        tri = {'vertices': npy.array(vertices).reshape((-1, 2)),
               'segments': npy.array(segments).reshape((-1, 2)),
               }
        if len(tri['vertices']) < 3:
            return None
        triangulate_result = triangulate(tri, tri_opt)
        triangles = triangulate_result['triangles'].tolist()
        np = triangulate_result['vertices'].shape[0]
        points = [vmd.Node2D(*triangulate_result['vertices'][i, :]) for i in range(np)]
        return vmd.DisplayMesh2D(points, triangles=triangles)

    def grid_triangulation_points(self, number_points_x: int = 25, number_points_y: int = 25):
        """
        Use an n by m grid to triangulate the contour.

        :param number_points_x: Number of discretization points in x direction.
        :type number_points_x: int
        :param number_points_y: Number of discretization points in y direction.
        :type number_points_y: int
        :return: Discretization data.
        :rtype: list
        """
        x_min, x_max, y_min, y_max = self.bounding_rectangle.bounds()

        n = number_points_x + 2
        m = number_points_y + 2

        x = npy.linspace(x_min, x_max, num=n)
        y = npy.linspace(y_min, y_max, num=m)

        grid_point_index = {}

        polygon_points = {vmd.Node2D.from_point(point) for point in self.points}
        points = []
        for i, xi in enumerate(x):
            for j, yi in enumerate(y):
                point = vmd.Node2D(xi, yi)
                if self.point_belongs(point, include_edge_points=True) and point not in polygon_points:
                    grid_point_index[(i, j)] = point
                    points.append(point)

        return points, x, y, grid_point_index

    def ear_clipping_triangulation(self):
        """
        Computes the triangulation of the polygon using ear clipping algorithm.

        Note: triangles have been inverted for a better rendering in babylonjs
        """
        # Converting to nodes for performance
        nodes = [vmd.Node2D.from_point(point) for point in self.points]

        initial_point_to_index = {point: i for i, point in enumerate(nodes)}
        triangles = []

        remaining_points = nodes[:]

        number_remaining_points = len(remaining_points)
        while number_remaining_points > 3:
            current_polygon = ClosedPolygon2D(remaining_points)

            found_ear = False
            for point1, point2, point3 in zip(remaining_points,
                                              remaining_points[1:] + remaining_points[0:1],
                                              remaining_points[2:] + remaining_points[0:2]):
                if not point1.is_close(point3):
                    line_segment = volmdlr.edges.LineSegment2D(point1, point3)

                # Checking if intersections does not contain the vertices
                # of line_segment
                intersect = False
                intersections = current_polygon.linesegment_intersections(line_segment)
                if intersections:
                    for inter in intersections:
                        if not volmdlr.core.point_in_list(inter[0], [line_segment.start, line_segment.end]):
                            intersect = True
                            break

                if not intersect:
                    if current_polygon.point_belongs(line_segment.middle_point()):

                        triangles.append((initial_point_to_index[point1],
                                          initial_point_to_index[point3],
                                          initial_point_to_index[point2]))
                        remaining_points.remove(point2)
                        number_remaining_points -= 1
                        found_ear = True

                        # Rolling the remaining list
                        if number_remaining_points > 4:
                            deq = deque(remaining_points)
                            # random.randint(1, number_remaining_points-1))
                            deq.rotate(int(0.3 * number_remaining_points))
                            remaining_points = list(deq)

                        break

            # Searching for a flat ear
            if not found_ear:
                remaining_polygon = ClosedPolygon2D(remaining_points)
                if remaining_polygon.area() > 0.:

                    found_flat_ear = False
                    for point1, point2, point3 in zip(remaining_points,
                                                      remaining_points[1:] + remaining_points[0:1],
                                                      remaining_points[2:] + remaining_points[0:2]):
                        triangle = Triangle2D(point1, point2, point3)
                        if math.isclose(triangle.area(), 0, abs_tol=1e-8):
                            remaining_points.remove(point2)
                            found_flat_ear = True
                            break

                    if not found_flat_ear:
                        print('Warning : There are no ear in the polygon, it seems malformed: skipping triangulation')
                        return vmd.DisplayMesh2D(nodes, triangles)
                else:
                    return vmd.DisplayMesh2D(nodes, triangles)

        if len(remaining_points) == 3:
            point1, point2, point3 = remaining_points
            triangles.append((initial_point_to_index[point1],
                              initial_point_to_index[point3],
                              initial_point_to_index[point2]))

        return vmd.DisplayMesh2D(nodes, triangles)

    def simplify(self, min_distance: float = 0.01, max_distance: float = 0.05):
        return ClosedPolygon2D(self.simplify_polygon(min_distance=min_distance,
                                                     max_distance=max_distance).points)

    def line_intersecting_closing_point(self, crossing_point):
        """
        Finds closing point for the sewing method using intersection of lines drawn from the barycenter.

        returns the closing point.
        """
        vec_dir = crossing_point.copy()
        vec_dir.normalize()

        line = volmdlr.edges.LineSegment2D(volmdlr.O2D,
                                           crossing_point + vec_dir * 5)
        # line.plot(ax=ax2d, color='b')

        point_intersections = {}
        for line_segment in self.line_segments:
            point_intersection = line_segment.linesegment_intersections(
                line)
            if point_intersection:
                point_intersections[line_segment] = point_intersection[
                    0]
            else:
                if line.point_belongs(line_segment.start):
                    point_intersections[line_segment] = line_segment.start
                if line.point_belongs(line_segment.end):
                    point_intersections[line_segment] = line_segment.end
        point_distance = list(point_intersections.values())[
            0].point_distance(crossing_point)
        point_intersection = list(point_intersections.values())[0]
        line_segment = list(point_intersections.keys())[0]
        for line, point in list(point_intersections.items())[1:]:
            dist = crossing_point.point_distance(point)
            if dist < point_distance:
                point_distance = dist
                point_intersection = point
                line_segment = line

        # point_intersection.plot(ax=ax2d)

        if point_intersection.point_distance(
                    line_segment.start) < point_intersection.point_distance(
                line_segment.end):
            closing_point = line_segment.start
        else:
            closing_point = line_segment.end

        return closing_point

    def point_in_polygon(self):
        """
        In case the barycenter of the polygon is outside, this method finds another point inside the polygon.

        """
        barycenter = self.barycenter()
        if self.point_belongs(barycenter):
            return barycenter
        intersetions1 = {}
        linex_pos = volmdlr.edges.LineSegment2D(volmdlr.O2D, volmdlr.X2D * 5)
        linex_neg = volmdlr.edges.LineSegment2D(volmdlr.O2D, -volmdlr.X2D * 5)
        liney_pos = volmdlr.edges.LineSegment2D(volmdlr.O2D, volmdlr.Y2D * 5)
        liney_neg = volmdlr.edges.LineSegment2D(volmdlr.O2D, -volmdlr.Y2D * 5)
        for line in [linex_pos, linex_neg, liney_pos, liney_neg]:
            intersections = []
            for line_segment in self.line_segments:
                point_intersection = line_segment.linesegment_intersections(
                    line)
                intersections.extend(point_intersection)
                if not point_intersection:
                    if line.point_belongs(line_segment.start):
                        intersections.append(line_segment.start)
                    if line.point_belongs(line_segment.end):
                        intersections.append(line_segment.end)
            intersetions1[line] = intersections[:]
        for i, value in enumerate(intersetions1.values()):
            if not value:
                if i % 2 == 0:
                    if len(list(intersetions1.values())[i + 1]) == 2:
                        translation1 = (list(intersetions1.values())[i + 1][0] +
                                        list(intersetions1.values())[
                                            i + 1][1]) * 0.5
                        break
                if i % 2 != 0:
                    if len(list(intersetions1.values())[i - 1]) == 2:
                        translation1 = (list(intersetions1.values())[i - 1][0]
                                        + list(intersetions1.values())[i - 1][1]) * 0.5
                        break

        return translation1

    def repositioned_polygon(self, x, y):
        linex = volmdlr.edges.LineSegment2D(-x.to_2d(volmdlr.O2D, x, y),
                                            x.to_2d(volmdlr.O2D, x, y))
        way_back = volmdlr.O3D
        barycenter = self.barycenter()
        if not self.point_belongs(barycenter):
            barycenter1_2d = self.point_in_polygon()
            new_polygon = self.translation(-barycenter1_2d)
            way_back = barycenter1_2d.to_3d(volmdlr.O3D, x, y)
        else:
            inters = self.linesegment_intersections(linex)
            distance = inters[0][0].point_distance(inters[-1][0])
            if distance / 2 > 3 * min(
                    self.point_distance(inters[0][0]),
                    self.point_distance(inters[-1][0])):
                mid_point = (inters[0][0] + inters[-1][0]) * 0.5
                new_polygon = self.translation(-mid_point)
                way_back = mid_point.to_3d(volmdlr.O3D, x, y)

        return new_polygon, way_back

    def get_possible_sewing_closing_points(self, polygon2, polygon_primitive,
                                           line_segment1: None, line_segment2: None):
        """
        Searches all possibles closing points available for the given primitive.

        """
        middle_point = polygon_primitive.middle_point()
        if line_segment1 is None and line_segment2 is None:
            normal_vector = polygon_primitive.unit_normal_vector()
            line_segment1 = volmdlr.edges.LineSegment2D(middle_point,
                                                        middle_point - normal_vector)
            line_segment2 = volmdlr.edges.LineSegment2D(middle_point,
                                                        middle_point + normal_vector)

        line_intersections = {line_segment1: [], line_segment2: []}
        for line_segment in [line_segment1, line_segment2
                             ]:
            inter_points = []
            for prim in polygon2.line_segments + self.line_segments[
                                                 :self.line_segments.index(
                                                     polygon_primitive)] + self.line_segments[
                                                                           self.line_segments.index(
                                                                               polygon_primitive) + 1:]:
                inters = prim.linesegment_intersections(line_segment)
                if inters:
                    line_intersections[line_segment].append((inters[0], prim))
                    inter_points.append(inters[0])
                elif line_segment.point_belongs(prim.start, 1e-7):
                    if not volmdlr.core.point_in_list(prim.start, inter_points):
                        line_intersections[line_segment].append((prim.start, prim))
                        inter_points.append(prim.start)
                elif line_segment.point_belongs(prim.end, 1e-7):
                    if not volmdlr.core.point_in_list(prim.end, inter_points):
                        line_intersections[line_segment].append((prim.end, prim))
                        inter_points.append(prim.end)
                elif prim.point_belongs(middle_point, 1e-7):
                    line_intersections[line_segment].append((prim.middle_point(), prim))
                    inter_points.append(prim.middle_point())
        return line_intersections

    def select_farthest_sewing_closing_point(self,
                                             line_segment: volmdlr.edges.LineSegment2D,
                                             polygon_primitive,
                                             possible_closing_points):
        """
        Searches the closest sewing closing point available.

        """
        closing_point = volmdlr.O2D
        middle_point = polygon_primitive.middle_point()
        distance = 0
        for intr_list in possible_closing_points:
            if intr_list[1] not in self.line_segments:
                dist = intr_list[0].point_distance(line_segment.start)
                if dist > distance:
                    distance = dist
                    closing_point = (intr_list[1].start if
                                     intr_list[0].point_distance(
                                         intr_list[1].start) <
                                     intr_list[0].point_distance(
                                         intr_list[1].end) else
                                     intr_list[1].end)

            elif intr_list[0].is_close(middle_point) and \
                    polygon_primitive.length() == intr_list[1].length():
                closing_point = intr_list[1].start
                distance = 0

        return closing_point

    def select_closest_sewing_closing_point(self,
                                            line_segment: volmdlr.edges.LineSegment2D,
                                            polygon_primitive,
                                            possible_closing_points):
        """
        Searches the closest sewing closing point available.

        """
        closing_point = volmdlr.O2D
        middle_point = polygon_primitive.middle_point()
        distance = math.inf
        for intr_list in possible_closing_points:
            if intr_list[1] not in self.line_segments:
                dist = intr_list[0].point_distance(line_segment.start)
                if dist < distance:
                    distance = dist
                    closing_point = (intr_list[1].start if
                                     intr_list[0].point_distance(
                                         intr_list[1].start) <
                                     intr_list[0].point_distance(
                                         intr_list[1].end) else
                                     intr_list[1].end)

            elif intr_list[0].is_close(middle_point) and \
                    polygon_primitive.length() == intr_list[1].length():
                closing_point = intr_list[1].start
                distance = 0

        return closing_point

    def search_farthest(self, interseting_point, possible_closing_points):
        """
        Chooses the closest of the farthest available.

        While Sewing two Polygons, and searching a face\'s closing point, this method verifies it
        :return: True if to search the farthest of False if not
        """
        distance = math.inf
        target_prim = None
        for intersection_point, prim in possible_closing_points:
            dist = interseting_point.point_distance(intersection_point)
            if dist < distance:
                distance = dist
                target_prim = prim
        if target_prim in self.line_segments:
            return True
        return False

    def get_closing_point(self, polygon2_2d, primitive, ax=None):
        """Gets sewing closing points for given primitive points."""
        closing_point = volmdlr.O2D
        middle_point = primitive.middle_point()

        normal_vector = primitive.unit_normal_vector()
        line_segment1 = volmdlr.edges.LineSegment2D(middle_point,
                                                    middle_point - normal_vector)
        line_segment2 = volmdlr.edges.LineSegment2D(middle_point,
                                                    middle_point + normal_vector)

        possible_sewing_closing_points_in_linesegment = \
            self.get_possible_sewing_closing_points(polygon2_2d, primitive,
                                                    line_segment1,
                                                    line_segment2)
        if possible_sewing_closing_points_in_linesegment[line_segment1] and \
                not possible_sewing_closing_points_in_linesegment[line_segment2]:
            closing_point = self.select_closest_sewing_closing_point(
                line_segment1, primitive,
                possible_sewing_closing_points_in_linesegment[line_segment1])
            if ax is not None:
                closing_point.plot(ax=ax, color='g')
        if possible_sewing_closing_points_in_linesegment[line_segment2] and \
                not possible_sewing_closing_points_in_linesegment[
                    line_segment1]:
            closing_point = self.select_closest_sewing_closing_point(
                line_segment2, primitive,
                possible_sewing_closing_points_in_linesegment[line_segment2])

        else:
            if len(possible_sewing_closing_points_in_linesegment[line_segment1]) == 1:
                closing_point = self.select_closest_sewing_closing_point(
                    line_segment1, primitive,
                    possible_sewing_closing_points_in_linesegment[
                        line_segment1])
                if closing_point.is_close(volmdlr.O2D):
                    closing_point = self.select_farthest_sewing_closing_point(
                        line_segment2, primitive,
                        possible_sewing_closing_points_in_linesegment[
                            line_segment2])
                if ax is not None:
                    closing_point.plot(ax=ax, color='c')
            elif len(possible_sewing_closing_points_in_linesegment[line_segment2]) == 1:
                closing_point = self.select_closest_sewing_closing_point(
                    line_segment2, primitive,
                    possible_sewing_closing_points_in_linesegment[
                        line_segment2])
                if closing_point.is_close(volmdlr.O2D):
                    closing_point = self.select_farthest_sewing_closing_point(
                        line_segment1, primitive,
                        possible_sewing_closing_points_in_linesegment[
                            line_segment1])
            else:
                if possible_sewing_closing_points_in_linesegment[line_segment1]:
                    if self.search_farthest(
                            middle_point,
                            possible_sewing_closing_points_in_linesegment[
                                line_segment2]):
                        closing_point = \
                            self.select_farthest_sewing_closing_point(
                                line_segment1, primitive,
                                possible_sewing_closing_points_in_linesegment[
                                    line_segment1])
                    else:
                        closing_point = \
                            self.select_closest_sewing_closing_point(
                                line_segment1, primitive,
                                possible_sewing_closing_points_in_linesegment[
                                    line_segment1])

                elif possible_sewing_closing_points_in_linesegment[
                        line_segment2]:
                    closing_point = self.select_closest_sewing_closing_point(
                        line_segment2, primitive,
                        possible_sewing_closing_points_in_linesegment[
                            line_segment2])
        if ax is not None:
            middle_point.plot(ax=ax, color='r')
            line_segment1.plot(ax=ax, edge_style=EdgeStyle(color='y'))
            line_segment2.plot(ax=ax, edge_style=EdgeStyle(color='b'))
            closing_point.plot(ax=ax)
            raise NotImplementedError('There should not be a plot inside this method')

        return closing_point

    def get_valid_sewing_polygon_primitive(self, polygon2_2d):
        """Get valid primitive to start sewing two polygons."""
        for primitive1 in self.line_segments:
            middle_point = primitive1.middle_point()
            normal_vector = primitive1.unit_normal_vector()
            line_segment1 = volmdlr.edges.LineSegment2D(middle_point,
                                                        middle_point - normal_vector)
            line_segment2 = volmdlr.edges.LineSegment2D(middle_point,
                                                        middle_point + normal_vector)
            possible_closing_points = self.get_possible_sewing_closing_points(
                polygon2_2d, primitive1, line_segment1, line_segment2)
            if len(possible_closing_points[line_segment1]) == 1 and \
                    possible_closing_points[line_segment1][0][1] in polygon2_2d.line_segments:
                closing_point = (possible_closing_points[
                                     line_segment1][0][1].start if
                                 possible_closing_points[
                                     line_segment1][0][0].point_distance(
                                     possible_closing_points[
                                         line_segment1][0][1].start) <
                                 possible_closing_points[
                                     line_segment1][0][0].point_distance(
                                     possible_closing_points[
                                         line_segment1][0][1].end) else
                                 possible_closing_points[
                                     line_segment1][0][1].end)

                if polygon2_2d.points.index(closing_point) >= len(polygon2_2d.points) * 2 / 4:
                    return primitive1

            if len(possible_closing_points[line_segment2]) == 1 and \
                    possible_closing_points[line_segment2][0][1] in polygon2_2d.line_segments:
                closing_point = (possible_closing_points[
                                     line_segment2][0][1].start if
                                 possible_closing_points[
                                     line_segment2][0][0].point_distance(
                                     possible_closing_points[
                                         line_segment2][0][1].start) <
                                 possible_closing_points[
                                     line_segment2][0][0].point_distance(
                                     possible_closing_points[
                                         line_segment2][0][1].end) else
                                 possible_closing_points[
                                     line_segment2][0][1].end)

                if polygon2_2d.points.index(closing_point) >= len(polygon2_2d.points) * 2 / 4:
                    return primitive1

        for primitive1 in self.line_segments:
            closing_point = self.get_closing_point(polygon2_2d,
                                                   primitive1)
            if not closing_point.is_close(volmdlr.O2D):
                return primitive1

        raise NotImplementedError('make sure the two polygons '
                                  'you are trying to sew are valid ones')

    def is_convex(self):
        """
        Verifies if a polygon is convex or Not.

        """
        for prim1, prim2 in zip(self.line_segments, self.line_segments[1:] + [self.line_segments[0]]):
            vector1 = prim1.direction_vector()
            vector2 = prim2.direction_vector()
            angle = volmdlr.geometry.clockwise_angle(vector1, vector2)
            if self.is_trigo:
                if angle < math.pi and angle != 0:
                    return False
            elif angle > math.pi and angle != 2 * math.pi:
                return False
        return True

    def axial_symmetry(self, line):
        """
        Finds out the symmetric closed_polygon2d according to a line.

        """

        axial_points = [point.axial_symmetry(line) for point in self.points]

        return self.__class__(points=axial_points)


class Triangle(ClosedPolygonMixin):
    """
    Defines a triangle from 3 points.

    It is a Super Class for Triangle2D and Triangle3D,
    storing their main attribute and methods.


    """

    def __init__(self, point1, point2,
                 point3, name: str = ''):
        self.point1 = point1
        self.point2 = point2
        self.point3 = point3
        self.name = name
        self._line_segments = None


class Triangle2D(Triangle, ClosedPolygon2D):
    """
    Defines a triangle 2D.

    :param point1: triangle point 1.
    :param point2: triangle point 2.
    :param point3: triangle point 3.
    """

    def __init__(self, point1: volmdlr.Point2D, point2: volmdlr.Point2D,
                 point3: volmdlr.Point2D, name: str = ''):
        # TODO: This seems buggy. Is it still used?
        # self.point1 = point1
        # self.point2 = point2
        # self.point3 = point3
        # self.name = name

        ClosedPolygon2D.__init__(self, points=[point1, point2, point3], name=name)

        Triangle.__init__(self, point1, point2, point3, name)

    def area(self):
        u = self.point2 - self.point1
        v = self.point3 - self.point1
        return abs(u.cross(v)) / 2

    def incircle_radius(self):
        param_a = self.point1.point_distance(self.point2)
        param_b = self.point1.point_distance(self.point3)
        param_c = self.point2.point_distance(self.point3)
        return 2 * self.area() / (param_a + param_b + param_c)

    def circumcircle_radius(self):
        param_a = self.point1.point_distance(self.point2)
        param_b = self.point1.point_distance(self.point3)
        param_c = self.point2.point_distance(self.point3)
        return param_a * param_b * param_c / (self.area() * 4.0)

    def ratio_circumr_length(self):
        return self.circumcircle_radius() / self.length()

    def ratio_incircler_length(self):
        return self.incircle_radius() / self.length()

    def aspect_ratio(self):
        param_a = self.point1.point_distance(self.point2)
        param_b = self.point1.point_distance(self.point3)
        param_c = self.point2.point_distance(self.point3)
        param_s = 0.5 * (param_a + param_b + param_c)
        try:
            return (0.125 * param_a * param_b * param_c / (param_s -
                                                           param_a) / (param_s - param_b) / (param_s - param_c))
        except ZeroDivisionError:
            return 1000000.

    def axial_symmetry(self, line):
        """
        Finds out the symmetric triangle 2d according to a line.

        """

        [point1, point2, point3] = [point.axial_symmetry(line)
                                    for point in [self.point1,
                                                  self.point2,
                                                  self.point3]]

        return self.__class__(point1, point2, point3)


class Contour3D(ContourMixin, Wire3D):
    """
    A collection of 3D primitives forming a closed wire3D.

    """
    _non_serializable_attributes = ['points']
    _non_data_eq_attributes = ['name']
    _non_data_hash_attributes = ['points', 'name']
    _generic_eq = True

    def __init__(self, primitives: List[volmdlr.core.Primitive3D],
                 name: str = ''):
        """
        Defines a contour3D from a collection of edges following each other stored in primitives list.
        """

        Wire3D.__init__(self, primitives=primitives, name=name)
        self._edge_polygon = None
        self._utd_bounding_box = False

    def __hash__(self):
        return hash(tuple(self.primitives))

    def __eq__(self, other_):
        if other_.__class__.__name__ != self.__class__.__name__:
            return False
        if len(self.primitives) != len(other_.primitives):
            return False
        equal = 0
        for prim1 in self.primitives:
            reverse1 = prim1.reverse()
            found = False
            for prim2 in other_.primitives:
                reverse2 = prim2.reverse()
                if (prim1 == prim2 or reverse1 == prim2
                        or reverse2 == prim1 or reverse1 == reverse2):
                    equal += 1
                    found = True
            if not found:
                return False
        if equal == len(self.primitives):
            return True
        return False

    @property
    def edge_polygon(self):
        if self._edge_polygon is None:
            self._edge_polygon = self._get_edge_polygon()
        return self._edge_polygon

    def _get_edge_polygon(self):
        points = []
        for edge in self.primitives:
            if points:
                if not edge.start.is_close(points[-1]):
                    points.append(edge.start)
            else:
                points.append(edge.start)
        return ClosedPolygon3D(points)

    @classmethod
    def from_step(cls, arguments, object_dict, **kwargs):
        """
        Converts a step primitive to a Contour3D.

        :param arguments: The arguments of the step primitive.
        :type arguments: list
        :param object_dict: The dictionary containing all the step primitives that have already been instantiated.
        :type object_dict: dict
        :return: The corresponding Contour3D object.
        :rtype: :class:`volmdlr.wires.Contour3D`
        """
        step_id = kwargs.get("step_id", "#UNKNOW_ID")
        step_name = kwargs.get("name", "EDGE_LOOP")
        name = arguments[0][1:-1]
        raw_edges = []
        for edge_id in arguments[1]:
            edge = object_dict[int(edge_id[1:])]
            if edge:
                raw_edges.append(edge)

        if step_name == "POLY_LOOP":
            return cls.from_points(raw_edges)
        if (len(raw_edges)) == 1:
            if isinstance(raw_edges[0], cls):
                # Case of a circle, ellipse...
                return raw_edges[0]
            return cls(raw_edges, name=name)
        contour = cls(raw_edges, name=name)
        if contour.is_ordered():
            return contour
        list_edges = reorder_contour3d_edges_from_step(raw_edges, [step_id, step_name, arguments])
        if list_edges:
            return cls(list_edges, name=name)
        return None

    def to_step(self, current_id, surface_id=None, surface3d=None):
        """
        Converts the object to a STEP representation.

        :param current_id: The ID of the last written primitive.
        :type current_id: int
        :return: The STEP representation of the object and the last ID.
        :rtype: tuple[str, list[int]]
        """
        content = ''
        edge_ids = []
        for primitive in self.primitives:
            primitive_content, primitive_id = primitive.to_step(current_id, surface_id=surface_id)

            content += primitive_content
            current_id = primitive_id + 1

            content += f"#{current_id} = ORIENTED_EDGE('{primitive.name}',*,*,#{primitive_id},.T.);\n"
            edge_ids.append(current_id)

            current_id += 1

        content += f"#{current_id} = EDGE_LOOP('{self.name}',({volmdlr.core.step_ids_to_str(edge_ids)}));\n"
        return content, current_id

    def average_center_point(self):
        number_points = len(self.edge_polygon.points)
        x = sum(point[0] for point in self.edge_polygon.points) / number_points
        y = sum(point[1] for point in self.edge_polygon.points) / number_points
        z = sum(point[2] for point in self.edge_polygon.points) / number_points

        return volmdlr.Point3D(x, y, z)

    def to_2d(self, plane_origin, x, y):
        primitives2d = self.get_primitives_2d(plane_origin, x, y)
        return Contour2D(primitives=primitives2d)

    def rotation(self, center: volmdlr.Point3D, axis: volmdlr.Vector3D,
                 angle: float):
        """
        Contour3D rotation.

        :param center: rotation center.
        :param axis: rotation axis.
        :param angle: angle rotation.
        :return: a new rotated Contour3D.
        """
        new_edges = [edge.rotation(center, axis, angle) for edge
                     in self.primitives]
        return Contour3D(new_edges, self.name)

    def rotation_inplace(self, center: volmdlr.Point3D, axis: volmdlr.Vector3D,
                         angle: float):
        """
        Contour3D rotation. Object is updated in-place.

        :param center: rotation center.
        :param axis: rotation axis.
        :param angle: rotation angle.
        """
        warnings.warn("'in-place' methods are deprecated. Use a not in-place method instead.", DeprecationWarning)

        for edge in self.primitives:
            edge.rotation_inplace(center, axis, angle)

    def translation(self, offset: volmdlr.Vector3D):
        """
        Contour3D translation.

        :param offset: translation vector.
        :return: A new translated Contour3D.
        """
        new_edges = [edge.translation(offset) for edge in
                     self.primitives]
        return Contour3D(new_edges, self.name)

    def translation_inplace(self, offset: volmdlr.Vector3D):
        """
        Contour3D translation. Object is updated in-place.

        :param offset: translation vector.
        """
        warnings.warn("'in-place' methods are deprecated. Use a not in-place method instead.", DeprecationWarning)

        for edge in self.primitives:
            edge.translation_inplace(offset)

    def frame_mapping(self, frame: volmdlr.Frame3D, side: str):
        """
        Changes frame_mapping and return a new Contour3D.

        side = 'old' or 'new'.
        """
        new_edges = [edge.frame_mapping(frame, side) for edge in
                     self.primitives]
        return Contour3D(new_edges, self.name)

    def frame_mapping_inplace(self, frame: volmdlr.Frame3D, side: str):
        """
        Changes frame_mapping and the object is updated in-place.

        :param side: 'old' or 'new'
        """
        warnings.warn("'in-place' methods are deprecated. Use a not in-place method instead.", DeprecationWarning)

        for edge in self.primitives:
            edge.frame_mapping_inplace(frame, side)

    def copy(self, deep=True, memo=None):
        """
        Copies the Contour3D.
        """
        new_edges = [edge.copy(deep=deep, memo=memo) for edge in self.primitives]
        # if self.point_inside_contour is not None:
        #     new_point_inside_contour = self.point_inside_contour.copy()
        # else:
        #     new_point_inside_contour = None
        return Contour3D(new_edges, self.name)

    def plot(self, ax=None, edge_style: EdgeStyle = EdgeStyle()):
        if ax is None:
            # ax = Axes3D(plt.figure())
            fig = plt.figure()
            ax = fig.add_subplot(111, projection='3d')

        for edge in self.primitives:
            edge.plot(ax=ax, edge_style=edge_style)

        return ax

    def _bounding_box(self):
        """
        Computes the bounding box of the contour3D.

        """
        return volmdlr.core.BoundingBox.from_bounding_boxes([prim.bounding_box for prim in self.primitives])

    @property
    def bounding_box(self):
        if not self._utd_bounding_box:
            self._bbox = self._bounding_box()
            self._utd_bounding_box = True
        return self._bbox

    def line_intersections(self, line: curves.Line3D):
        """
        Calculates intersections between a contour 3d and Line 3d.

        :param line: Line 3D to verify intersections.
        :return: list with the contour intersections with line
        """
        intersections = []
        for primitive in self.primitives:
            prim_line_intersections = primitive.line_intersections(line)
            if prim_line_intersections:
                for inters in prim_line_intersections:
                    if inters not in intersections:
                        intersections.append(inters)
        return intersections

    def linesegment_intersections(self, linesegment: volmdlr.edges.LineSegment3D):
        """
        Calculates intersections between a contour 3d and line segment 3D.

        :param linesegment: line segment 3D to verify intersections.
        :return: list with the contour intersections with line
        """
        intersections = []
        for primitive in self.primitives:
            prim_line_intersections = primitive.linesegment_intersections(linesegment)
            if prim_line_intersections:
                for inters in prim_line_intersections:
                    if inters not in intersections:
                        intersections.append(inters)
        return intersections

    def contour_intersection(self, contour3d):
        """
        Calculates intersections between two Contour3D.

        :param contour3d: second contour
        :return: list of points
        """
        dict_intersecting_points = {}
        for primitive in self.primitives:
            for primitive2 in contour3d.primitives:
                intersecting_point = primitive.linesegment_intersection(
                    primitive2)
                if intersecting_point is not None:
                    dict_intersecting_points[primitive2] = intersecting_point
        if dict_intersecting_points:
            return dict_intersecting_points
        return None

    def clean_primitives(self):
        """
        Delete primitives with start=end, and return a new contour.

        """

        new_primitives = []
        for primitive in self.primitives:
            if not primitive.start.is_close(primitive.end):
                new_primitives.append(primitive)

        return Contour3D(new_primitives)

    def merge_with(self, contour3d, abs_tol: float = 1e-6):
        """
        Merge two adjacent contours, and returns one outer contour and inner contours (if there are any).

        """

        merged_primitives = self.delete_shared_contour_section(contour3d, abs_tol)
        contours = Contour3D.contours_from_edges(merged_primitives, tol=abs_tol)

        return contours


class ClosedPolygon3D(Contour3D, ClosedPolygonMixin):
    """
    A collection of points, connected by line segments, following each other.

    """
    _non_serializable_attributes = ['line_segments', 'primitives']
    _non_data_eq_attributes = ['line_segments', 'primitives']

    def __init__(self, points: List[volmdlr.Point3D], name: str = ''):
        self.points = points
        self._line_segments = None

        Contour3D.__init__(self, self.line_segments, name)

    def get_line_segments(self):
        lines = []
        if len(self.points) > 1:
            for point1, point2 in zip(self.points,
                                      list(self.points[1:]) + [self.points[0]]):
                if not point1.is_close(point2):
                    lines.append(volmdlr.edges.LineSegment3D(point1, point2))
        return lines

    def copy(self, *args, **kwargs):
        points = [point.copy() for point in self.points]
        return ClosedPolygon3D(points, self.name)

    def __hash__(self):
        return sum(hash(point) for point in self.points)

    def __eq__(self, other_):
        if not isinstance(other_, self.__class__):
            return False
        equal = True
        for point, other_point in zip(self.points, other_.points):
            equal = (equal and point.is_close(other_point))
        return equal

    def plot(self, ax=None, edge_style: EdgeStyle = EdgeStyle()):
        for line_segment in self.line_segments:
            ax = line_segment.plot(ax=ax, edge_style=edge_style)
        return ax

    def rotation(self, center: volmdlr.Point3D, axis: volmdlr.Vector3D,
                 angle: float):
        """
        ClosedPolygon3D rotation.

        :param center: rotation center.
        :param axis: rotation axis.
        :param angle: angle rotation.
        :return: a new rotated ClosedPolygon3D.
        """
        return ClosedPolygon3D(
            [point.rotation(center, axis, angle) for point in
             self.points])

    def rotation_inplace(self, center: volmdlr.Point3D, axis: volmdlr.Vector3D,
                         angle: float):
        """
        ClosedPolygon3D rotation. Object is updated in-place.

        :param center: rotation center.
        :param axis: rotation axis.
        :param angle: rotation angle.
        """
        warnings.warn("'in-place' methods are deprecated. Use a not in-place method instead.", DeprecationWarning)

        for point in self.points:
            point.rotation_inplace(center, axis, angle)

    def translation(self, offset: volmdlr.Vector3D):
        """
        ClosedPolygon3D translation.

        :param offset: translation vector.
        :return: A new translated ClosedPolygon3D.
        """
        new_points = [point.translation(offset) for point in
                      self.points]
        return ClosedPolygon3D(new_points, self.name)

    def translation_inplace(self, offset: volmdlr.Vector3D):
        """
        ClosedPolygon3D translation. Object is updated in-place.

        :param offset: translation vector.
        """
        warnings.warn("'in-place' methods are deprecated. Use a not in-place method instead.", DeprecationWarning)

        for point in self.points:
            point.translation_inplace(offset)

    def to_2d(self, plane_origin, x, y):
        """
        Transforms a ClosedPolygon3D into an ClosedPolygon2D, given a plane origin and an u and v plane vector.

        :param plane_origin: plane origin.
        :param x: plane u vector.
        :param y: plane v vector.
        :return: ClosedPolygon2D.
        """
        points2d = [point.to_2d(plane_origin, x, y) for point in self.points]
        return ClosedPolygon2D(points2d)

    def sewing_with(self, other_poly3d, x, y, resolution=20):
        self_center, other_center = self.average_center_point(), \
            other_poly3d.average_center_point()

        self_poly2d, other_poly2d = self.to_2d(self_center, x, y), \
            other_poly3d.to_2d(other_center, x, y)
        self_center2d, other_center2d = self_poly2d.center_of_mass(), \
            other_poly2d.center_of_mass()
        self_poly2d.translation_inplace(-self_center2d)
        other_poly2d.translation_inplace(-other_center2d)

        bbox_self2d, bbox_other2d = self_poly2d.bounding_rectangle.bounds(), \
            other_poly2d.bounding_rectangle.bounds()
        position = [abs(value) for value in bbox_self2d] \
            + [abs(value) for value in bbox_other2d]
        max_scale = 2 * max(position)

        lines = [volmdlr.edges.LineSegment2D(volmdlr.O2D, max_scale * (
                volmdlr.X2D * math.sin(n * 2 * math.pi / resolution) +
                volmdlr.Y2D * math.cos(n * 2 * math.pi / resolution))
                                             ) for n in range(resolution)]

        self_new_points, other_new_points = [], []
        for line in lines:
            for self_line in self_poly2d.line_segments:
                intersect = line.linesegment_intersections(self_line)
                if intersect:
                    self_new_points.extend(intersect)
                    break

            for other_line in other_poly2d.line_segments:
                intersect = line.linesegment_intersections(other_line)
                if intersect:
                    other_new_points.extend(intersect)
                    break

        new_self_poly2d, new_other_poly2d = ClosedPolygon2D(
            self_new_points), ClosedPolygon2D(other_new_points)
        new_self_poly2d.translation_inplace(self_center2d)
        new_other_poly2d.translation_inplace(other_center2d)

        new_poly1, new_poly2 = new_self_poly2d.to_3d(self_center, x, y), \
            new_other_poly2d.to_3d(other_center, x, y)

        triangles = []
        for point1, point2, other_point in zip(new_poly1.points,
                                               new_poly1.points[
                                                   1:] + new_poly1.points[:1],
                                               new_poly2.points):
            triangles.append([point1, point2, other_point])

        for point1, point2, other_point in zip(
                new_poly2.points, new_poly2.points[1:] + new_poly2.points[:1],
                new_poly1.points[1:] + new_poly1.points[:1]):
            triangles.append([other_point, point2, point1])

        return triangles

    def simplify(self, min_distance: float = 0.01, max_distance: float = 0.05):
        """
        Simplifies polygon 3d.

        :param min_distance: minimal allowed distance.
        :param max_distance: maximal allowed distance.
        :return: Simplified closed polygon 3d.
        """
        return ClosedPolygon3D(self.simplify_polygon(
            min_distance=min_distance, max_distance=max_distance).points)

    def convex_sewing(self, polygon2, x, y):
        """
        Sew to Convex Polygon.

        :param polygon2: other polygon to sew with.
        :param x: u vector for plane projection.
        :param y: v vector for plane projection.
        """
        center1, center2 = self.average_center_point(), polygon2.average_center_point()
        center1_, center2_ = volmdlr.Point3D(center1.x, center1.y, 0), volmdlr.Point3D(center2.x, center2.y, 0)
        new_polygon1, new_polygon2 = self.translation(-center1_), polygon2.translation(-center2_)
        new_center1, new_center2 = new_polygon1.average_center_point(), new_polygon2.average_center_point()

        new_polygon1_2d, new_polygon2_2d = \
            new_polygon1.to_2d(new_center1, x, y), new_polygon2.to_2d(new_center2, x, y)

        dict_closing_pairs = {}
        triangles = []
        list_closing_point_indexes = []
        new_polygon1_2d_points = new_polygon1_2d.points + [
            new_polygon1_2d.points[0]]
        for i, point_polygon1 in enumerate(
                new_polygon1.points + [new_polygon1.points[0]]):
            if i != 0:
                mean_point2d = 0.5 * (
                        new_polygon1_2d_points[i] + new_polygon1_2d_points[
                            i - 1])
                closing_point = new_polygon2_2d.line_intersecting_closing_point(
                    mean_point2d)
                closing_point_index = new_polygon2_2d.points.index(
                    closing_point)

                if i == 1:
                    previous_closing_point_index = closing_point_index
                if closing_point_index != previous_closing_point_index:
                    if closing_point_index in list_closing_point_indexes:
                        closing_point_index = previous_closing_point_index
                    else:
                        dict_closing_pairs[self.points[i - 1]] = (previous_closing_point_index, closing_point_index)

                if point_polygon1.is_close(new_polygon1.points[0]):
                    if list(dict_closing_pairs.values())[-1][-1] != list(dict_closing_pairs.values())[0][0]:
                        dict_closing_pairs[self.points[0]] = (list(dict_closing_pairs.values())[-1][-1],
                                                              list(dict_closing_pairs.values())[0][0])

                real_closing_point = polygon2.points[closing_point_index]

                face_points = [self.points[new_polygon1.points.index(
                    point_polygon1)], self.points[i - 1],
                               real_closing_point]
                triangles.append(face_points)

                list_closing_point_indexes.append(closing_point_index)
                previous_closing_point_index = closing_point_index
        triangles += polygon2.close_sewing(dict_closing_pairs)

        return triangles

    def get_valid_concave_sewing_polygon(self, polygon1_2d, polygon2_2d):
        polygon1_2d_valid__primitive = \
            polygon1_2d.get_valid_sewing_polygon_primitive(polygon2_2d)
        if polygon1_2d_valid__primitive == polygon1_2d.line_segments[0]:
            return self
        new_polygon_primitives = \
            self.line_segments[polygon1_2d.line_segments.index(polygon1_2d_valid__primitive):] + \
            self.line_segments[:polygon1_2d.line_segments.index(polygon1_2d_valid__primitive)]
        polygon1_3d_points = []
        for prim in new_polygon_primitives:
            if not volmdlr.core.point_in_list(prim.start, polygon1_3d_points):
                polygon1_3d_points.append(prim.start)
            if not volmdlr.core.point_in_list(prim.end, polygon1_3d_points):
                polygon1_3d_points.append(prim.end)
        return ClosedPolygon3D(polygon1_3d_points)

    def close_sewing(self, dict_closing_pairs):
        triangles_points = []
        for i, point_polygon2 in enumerate(
                self.points + [self.points[0]]):
            for j, index in enumerate(list(dict_closing_pairs.values())):
                if i != 0:
                    if i - 1 >= index[0] and i <= index[1]:
                        face_points = [self.points[i - 1],
                                       point_polygon2,
                                       list(dict_closing_pairs.keys())[j]]
                        triangles_points.append(face_points)
                    elif index[0] > index[1]:
                        if (i - 1 <= index[0] and i <= index[1]) or (
                                (i - 1 >= index[0]) and i >= index[1]):
                            face_points = [self.points[i - 1],
                                           point_polygon2,
                                           list(dict_closing_pairs.keys())[j]]
                            triangles_points.append(face_points)
        return triangles_points

    def check_sewing(self, polygon2, sewing_faces):
        if not len(self.line_segments) + len(polygon2.line_segments) == len(sewing_faces):
            return False
        return True

    def redefine_sewing_triangles_points(self, triangles_points,
                                         passed_by_zero_index,
                                         closing_point_index,
                                         previous_closing_point_index):
        for n, triangle_points in enumerate(triangles_points[::-1]):
            if (not passed_by_zero_index and
                self.points.index(
                    triangle_points[2]) > closing_point_index) or \
                    (passed_by_zero_index and
                     0 <= self.points.index(triangle_points[
                                                2]) <= previous_closing_point_index and
                     self.points.index(
                         triangle_points[2]) > closing_point_index):
                new_face_points = [triangles_points[-(n + 1)][0],
                                   triangles_points[-(n + 1)][1],
                                   self.points[
                                       closing_point_index]]
                triangles_points[-(n + 1)] = new_face_points

        return triangles_points

    @staticmethod
    def clean_sewing_closing_pairs_dictionary(dict_closing_pairs,
                                              closing_point_index,
                                              passed_by_zero_index):
        """
        Cleans the dictionary containing the sewing closing pairs information.

        In case it needs to be recalculated due to changing closing points.
        """
        dict_closing_pairs_values = list(dict_closing_pairs.values())
        dict_closing_pairs_keys = list(dict_closing_pairs.keys())
        previous_closing_point_index = dict_closing_pairs_values[-1][1]
        last_dict_value = previous_closing_point_index
        for i, key in enumerate(dict_closing_pairs_keys[::-1]):
            if (not passed_by_zero_index and
                last_dict_value > closing_point_index) or \
                    (passed_by_zero_index and
                     0 <= last_dict_value <= previous_closing_point_index and
                     last_dict_value > closing_point_index):
                lower_bounddary_closing_point = key
                del dict_closing_pairs[key]
                if not dict_closing_pairs:
                    break
                last_dict_value = dict_closing_pairs_values[-i - 2][1]

        return dict_closing_pairs, lower_bounddary_closing_point

    @staticmethod
    def is_sewing_forward(closing_point_index, list_closing_point_indexes) -> bool:
        if closing_point_index < list_closing_point_indexes[-1]:
            return False
        return True

    @staticmethod
    def sewing_closing_points_to_remove(closing_point_index, list_closing_point_indexes, passed_by_zero_index):
        list_remove_closing_points = []
        for idx in list_closing_point_indexes[::-1]:
            if not passed_by_zero_index:
                if idx > closing_point_index:
                    list_remove_closing_points.append(idx)
                else:
                    break
            else:
                if 0 < idx <= list_closing_point_indexes[-1] and \
                        idx > closing_point_index:
                    list_remove_closing_points.append(idx)
                else:
                    break
        return list_remove_closing_points

    @staticmethod
    def sewing_closing_point_past_point0(closing_point_index, list_closing_point_indexes,
                                         passed_by_zero_index, ratio_denominator):
        last_to_new_point_index_ratio = (list_closing_point_indexes[-1] -
                                         closing_point_index) / ratio_denominator
        if passed_by_zero_index:
            ratio = (list_closing_point_indexes[0] - closing_point_index) / ratio_denominator
            if math.isclose(ratio, 1, abs_tol=0.3):
                closing_point_index = list_closing_point_indexes[0]
            else:
                closing_point_index = list_closing_point_indexes[-1]
        else:
            if closing_point_index > list_closing_point_indexes[0]:
                ratio1 = (closing_point_index -
                          list_closing_point_indexes[0]) / ratio_denominator
                if math.isclose(ratio1, 0, abs_tol=0.3) and \
                        math.isclose(last_to_new_point_index_ratio, 1, abs_tol=0.3):
                    passed_by_zero_index = True
                    closing_point_index = list_closing_point_indexes[0]
                else:
                    closing_point_index = list_closing_point_indexes[-1]
            else:
                if closing_point_index < ratio_denominator / 4:
                    passed_by_zero_index = True
                elif ratio_denominator - list_closing_point_indexes[-1] >= 6:
                    closing_point_index = list_closing_point_indexes[-1] + 5
                else:
                    closing_point_index = list_closing_point_indexes[-1]
        return closing_point_index, passed_by_zero_index

    @staticmethod
    def validate_concave_closing_point(closing_point_index,
                                       list_closing_point_indexes,
                                       passed_by_zero_index,
                                       ratio_denominator, polygons_points_ratio):
        last_index = list_closing_point_indexes[-1]

        if closing_point_index == last_index:
            return closing_point_index, [], passed_by_zero_index

        list_remove_closing_points = []
        ratio = (last_index - closing_point_index) / ratio_denominator

        if not ClosedPolygon3D.is_sewing_forward(closing_point_index, list_closing_point_indexes):
            if closing_point_index > last_index - 10 and closing_point_index != last_index - 1:
                if closing_point_index - 1 in list_closing_point_indexes and \
                        closing_point_index + 1 in list_closing_point_indexes:
                    closing_point_index = last_index
                    return closing_point_index, list_remove_closing_points, passed_by_zero_index

                list_remove_closing_points = ClosedPolygon3D.sewing_closing_points_to_remove(
                    closing_point_index, list_closing_point_indexes, passed_by_zero_index)

            elif closing_point_index in list_closing_point_indexes:
                closing_point_index = last_index
            elif math.isclose(ratio, 0, abs_tol=0.3):
                closing_point_index = last_index
            else:
                closing_point_index, passed_by_zero_index = ClosedPolygon3D.sewing_closing_point_past_point0(
                    closing_point_index, list_closing_point_indexes, passed_by_zero_index, ratio_denominator)

        elif closing_point_index in list_closing_point_indexes:
            closing_point_index = last_index
        elif len(list_closing_point_indexes) > 2 and list_closing_point_indexes[0] < closing_point_index < last_index:
            closing_point_index = last_index
        elif passed_by_zero_index and closing_point_index > list_closing_point_indexes[0]:
            closing_point_index = last_index
        elif list_closing_point_indexes[0] == 0 and math.isclose(ratio, -1, abs_tol=0.3):
            closing_point_index = last_index
        elif math.isclose(ratio, -1, abs_tol=0.3):
            closing_point_index = last_index
        elif closing_point_index - last_index > 5 and list_closing_point_indexes[
                -1] + 4 <= ratio_denominator - 1 and polygons_points_ratio > 0.95:
            closing_point_index = last_index + 4

        return closing_point_index, list_remove_closing_points, passed_by_zero_index

    def concave_sewing(self, polygon2, x, y):
        polygon1_2d = self.to_2d(volmdlr.O2D, x, y)
        polygon2_2d = polygon2.to_2d(volmdlr.O2D, x, y)
        polygon1_3d = self
        polygon2_3d = polygon2
        if polygon2_2d.area() < polygon1_2d.area():
            polygon1_2d, polygon2_2d = polygon2_2d, polygon1_2d
            polygon1_3d = polygon2
            polygon2_3d = self
        polygon1_3d = polygon1_3d.get_valid_concave_sewing_polygon(
            polygon1_2d, polygon2_2d)
        polygon1_2d = polygon1_3d.to_2d(volmdlr.O2D, x, y)

        # ax=polygon1_2d.plot()
        # polygon2_2d.plot(ax=ax, color='r')

        dict_closing_pairs = {}
        triangles_points = []
        list_closing_point_indexes = []
        passed_by_zero_index = False
        ratio_denom = len(polygon2_2d.points)
        polygons_points_ratio = len(polygon1_2d.points) / ratio_denom
        previous_closing_point_index = None
        for i, primitive1 in enumerate(polygon1_2d.line_segments):
            list_remove_closing_points = []
            closing_point = polygon1_2d.get_closing_point(polygon2_2d,
                                                          primitive1)
            if closing_point.is_close(volmdlr.O2D):
                if previous_closing_point_index is not None:
                    closing_point_index = previous_closing_point_index
                else:
                    raise NotImplementedError(
                        'None of the normal lines intersect polygon2, '
                        'certify projection plane given is correct')
            else:
                closing_point_index = polygon2_2d.points.index(closing_point)

            if i == 0:
                previous_closing_point_index = closing_point_index
            else:
                closing_point_index, list_remove_closing_points, \
                    passed_by_zero_index = self.validate_concave_closing_point(
                        closing_point_index, list_closing_point_indexes,
                        passed_by_zero_index, ratio_denom, polygons_points_ratio)

            if list_remove_closing_points:
                new_list_closing_point_indexes = list(
                    dict.fromkeys(list_closing_point_indexes))
                new_list_remove_closing_indexes = list(
                    dict.fromkeys(list_remove_closing_points))
                if len(list_remove_closing_points) == len(triangles_points):
                    triangles_points = \
                        polygon2_3d.redefine_sewing_triangles_points(
                            triangles_points, passed_by_zero_index,
                            closing_point_index, previous_closing_point_index)
                    if dict_closing_pairs:
                        dict_closing_pairs, lower_bounddary_closing_point = \
                            self.clean_sewing_closing_pairs_dictionary(
                                dict_closing_pairs,
                                closing_point_index,
                                passed_by_zero_index)

                        if len(new_list_remove_closing_indexes) < \
                                len(new_list_closing_point_indexes):
                            dict_closing_pairs[
                                lower_bounddary_closing_point] = (
                                new_list_closing_point_indexes[
                                    -(len(new_list_remove_closing_indexes) + 1)],
                                closing_point_index)
                    for pt_index in list_remove_closing_points:
                        list_closing_point_indexes.remove(pt_index)
                    list_closing_point_indexes.append(closing_point_index)

                elif (not passed_by_zero_index and
                      closing_point_index > polygon2_3d.points.index(
                            triangles_points[-len(list_remove_closing_points) - 1][2])) or \
                        (passed_by_zero_index and closing_point_index >= 0):
                    triangles_points = \
                        polygon2_3d.redefine_sewing_triangles_points(
                            triangles_points, passed_by_zero_index,
                            closing_point_index, previous_closing_point_index)
                    dict_closing_pairs, lower_bounddary_closing_point = \
                        self.clean_sewing_closing_pairs_dictionary(
                            dict_closing_pairs, closing_point_index, passed_by_zero_index)

                    if not list(dict_closing_pairs.keys()) or dict_closing_pairs[
                        list(dict_closing_pairs.keys())[-1]][1] != \
                            closing_point_index:
                        dict_closing_pairs[lower_bounddary_closing_point] = \
                            (new_list_closing_point_indexes[
                                 -(len(new_list_remove_closing_indexes) + 1)],
                             closing_point_index)

                    for pt_index in list_remove_closing_points:
                        list_closing_point_indexes.remove(pt_index)
                    list_closing_point_indexes.append(closing_point_index)
                else:
                    closing_point_index = previous_closing_point_index

            elif closing_point_index != previous_closing_point_index:
                dict_closing_pairs[polygon1_3d.line_segments[i].start] = \
                    (previous_closing_point_index, closing_point_index)
            face_points = [polygon1_3d.line_segments[i].start,
                           polygon1_3d.line_segments[i].end,
                           polygon2_3d.points[closing_point_index]]
            triangles_points.append(face_points)
            list_closing_point_indexes.append(closing_point_index)
            previous_closing_point_index = closing_point_index
            if primitive1 == polygon1_2d.line_segments[-1]:
                if list_closing_point_indexes[-1] != list_closing_point_indexes[0]:
                    ratio = (list_closing_point_indexes[-1] -
                             list_closing_point_indexes[0]) / len(
                        polygon2_2d.points)
                    if math.isclose(ratio, -1,
                                    abs_tol=0.2) and passed_by_zero_index:
                        dict_closing_pairs[
                            polygon1_3d.points[0]] = (
                            list_closing_point_indexes[-2],
                            list_closing_point_indexes[0])
                        new_face_points = [triangles_points[-1][0],
                                           triangles_points[-1][1],
                                           polygon2_3d.points[
                                               list_closing_point_indexes[-2]]]
                        triangles_points.remove(triangles_points[-1])
                        triangles_points.append(new_face_points)
                    else:
                        dict_closing_pairs[polygon1_3d.points[0]] = (
                            list(dict_closing_pairs.values())[-1][-1],
                            list(dict_closing_pairs.values())[0][0])

        triangles_points += polygon2_3d.close_sewing(dict_closing_pairs)

        return triangles_points

    def sewing(self, polygon2, x, y):
        polygon1_2d = self.to_2d(volmdlr.O2D, x, y)
        polygon2_2d = polygon2.to_2d(volmdlr.O2D, x, y)
        if polygon1_2d.is_convex() and polygon2_2d.is_convex():
            return self.convex_sewing(polygon2, x, y)
        return self.concave_sewing(polygon2, x, y)


class Triangle3D(Triangle):
    """
    Defines a triangle 3D.

    :param point1: triangle point 1.
    :param point2: triangle point 2.
    :param point3: triangle point3.
    """

    def __init__(self, point1: volmdlr.Point3D, point2: volmdlr.Point3D,
                 point3: volmdlr.Point3D, name: str = ''):
        Triangle.__init__(self, point1,
                          point2,
                          point3,
                          name)<|MERGE_RESOLUTION|>--- conflicted
+++ resolved
@@ -635,7 +635,6 @@
                 return False
         return True
 
-<<<<<<< HEAD
     @classmethod
     def from_circle(cls, circle):
         """
@@ -646,7 +645,7 @@
         """
         point = circle.point_at_abscissa(0.0)
         return cls([circle.trim(point, point)])
-=======
+
     def plot(self, ax=None, edge_style=EdgeStyle()):
         """Wire 2D plot using Matplotlib."""
         if ax is None:
@@ -662,7 +661,6 @@
         plt.show()
 
         return ax
->>>>>>> d1783282
 
 
 class EdgeCollection3D(WireMixin):
