--- conflicted
+++ resolved
@@ -1389,10 +1389,7 @@
 class Contour2D(ContourMixin, Wire2D):
     """
     A collection of 2D primitives forming a closed wire2D.
-<<<<<<< HEAD
-=======
-
->>>>>>> 0217ec9d
+
     TODO : center_of_mass and second_moment_area should be changed accordingly
     to area considering the triangle drawn by the arcs
     """
@@ -4506,8 +4503,6 @@
         return ax
 
     def to_2d(self, plane_origin, x, y):
-<<<<<<< HEAD
-=======
         """
         Tranforms a Ellipse3D into an Contour2D, given a plane origin and an u and v plane vector.
 
@@ -4518,7 +4513,6 @@
         """
         z = x.cross(y)
         plane3d = volmdlr.faces.Plane3D(volmdlr.Frame3D(plane_origin, x, y, z))
->>>>>>> 0217ec9d
         primitives2d = []
         for primitive in self.primitives:
             primitive2d = primitive.to_2d(plane_origin, x, y)
