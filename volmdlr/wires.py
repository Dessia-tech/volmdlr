#!/usr/bin/env python3
# -*- coding: utf-8 -*-
"""
Module containing wires & contours
"""

import warnings
import itertools
import math
# import random
from collections import deque
from statistics import mean
from typing import List

import networkx as nx
import numpy as npy
from scipy.spatial import Delaunay, ConvexHull

import matplotlib.pyplot as plt
import matplotlib.patches
from mpl_toolkits.mplot3d import Axes3D
import plot_data.core as plot_data

import volmdlr
from volmdlr.core_compiled import polygon_point_belongs
import volmdlr.core
import volmdlr.edges
import volmdlr.display as vmd


def bounding_rectangle_adjacent_contours(contours: List):
    """
    compute the bounding_box of a list of adjacent contours2d

    Parameters
    ----------
    contours : List[volmdlr.wires.Contour2D]

    Returns
    -------
    xmin : float
    xmax : float
    ymin : float
    ymax : float
    """
    xmin, xmax, ymin, ymax = contours[0].bounding_rectangle().bounds()

    for i in range(1, len(contours)):
        xmin_contour, xmax_contour, ymin_contour, ymax_contour = contours[i].bounding_rectangle().bounds()
        xmin = min(xmin, xmin_contour)
        xmax = max(xmax, xmax_contour)
        ymin = min(ymin, ymin_contour)
        ymax = max(ymax, ymax_contour)

    return volmdlr.core.BoundingRectangle(xmin, xmax, ymin, ymax)


class WireMixin:
    _non_data_hash_attributes = ['basis_primitives']
    _non_serializable_attributes = ['primitive_to_index',
                                    'basis_primitives']

    # def __init__(self):
    #     raise TypeError ('It cannot be instantiated directly, see Wire2D, Wire3D, Contour2D or Contour3D')

    def length(self):
        length = 0.
        for primitive in self.primitives:
            length += primitive.length()
        return length

    def discretization_points(self, resolution: float):
        """
        resolution: distance between two discretized points
        """

        length = self.length()
        n = int(length / resolution) + 1
        return [self.point_at_abscissa(i / n * length) for i in
                range(n + 1)]

    def point_at_abscissa(self, curvilinear_abscissa: float):
        length = 0.
        for primitive in self.primitives:
            primitive_length = primitive.length()
            if length + primitive_length > curvilinear_abscissa:
                return primitive.point_at_abscissa(
                    curvilinear_abscissa - length)
            length += primitive_length
        # In case we did not find yet, ask last primitive its end
        if math.isclose(curvilinear_abscissa, length, abs_tol=1e-6):
            return self.primitives[-1].end  # point_at_abscissa(primitive_length)
        raise ValueError('abscissa out of contour length')

    def extract_primitives(self, point1, primitive1, point2, primitive2,
                           inside: bool = True):
        """
        inside: extracted contour is between the two points if True and outside
        these points if False
        """

        primitives = []

        ip1 = self.primitive_to_index(primitive1)
        ip2 = self.primitive_to_index(primitive2)

        if ip1 < ip2:
            pass
        elif ip1 == ip2:
            if primitive1.abscissa(point1) < primitive1.abscissa(point2):
                pass
            else:
                primitive1, primitive2 = primitive2, primitive1
                point1, point2 = point2, point1
        else:
            primitive1, primitive2 = primitive2, primitive1
            point1, point2 = point2, point1

        if inside:
            if ip1 == ip2:
                prim = primitive1.split(point1)[1]
                if prim:
                    prim = prim.split(point2)[0]
                    if prim:
                        primitives.append(prim)
            else:
                prim = primitive1.split(point1)[1]
                if prim:
                    primitives.append(prim)
                primitives.extend(self.primitives[self.primitive_to_index(
                    primitive1) + 1:self.primitive_to_index(primitive2)])
                prim = primitive2.split(point2)[0]
                if prim:
                    primitives.append(prim)
        else:
            primitives.extend(self.primitives[0:self.primitive_to_index(primitive1)])
            if ip1 == ip2:
                prim = primitive1.split(point1)
                if prim[0]:
                    primitives.append(prim[0])
                if prim[1]:
                    prim = prim[1].split(point2)[1]
                    if prim:
                        primitives.append(prim)
            else:
                prim = primitive1.split(point1)[0]
                if prim:
                    primitives.append(prim)
                prim = primitive2.split(point2)[1]
                if prim:
                    primitives.append(prim)
            primitives.extend(self.primitives[self.primitive_to_index(primitive2) + 1::])

        return primitives

    def extract_without_primitives(self, point1, point2, inside: bool = True):
        """
        inside: extracted contour is between the two points if True and outside
        these points if False
        """
        primitives = self.primitives
        indices = []

        for i, point in enumerate([point1, point2]):
            ind = []
            for prim_index, primitive in enumerate(primitives):
                if primitive.point_belongs(point, 1e-6):
                    ind.append(prim_index)
            indices.append(ind)

        shared = list(set(indices[0]) & set(indices[1]))
        ind = []
        if shared == []:
            ind.append(indices[0][0])
            if len(indices[1]) == 2:
                ind.append(indices[1][1])
            else:
                try:
                    ind.append(indices[1][0])
                except Exception:
                    ax = self.plot()
                    ax.set_aspect('auto')
                    point1.plot(ax, 'r')
                    point2.plot(ax, 'r')
        else:
            for indice in indices:
                if len(indice) == 1:
                    ind.append(indice[0])
                else:
                    for i in indice:
                        if i != shared[0]:
                            ind.append(i)
        return self.extract_primitives(point1, primitives[ind[0]], point2,
                                       primitives[ind[1]], inside)

    def point_belongs(self, point, abs_tol=1e-7):  # TOdo diplicate with point_over_contour?
        """
        find out if a point is on the wire or not. If it belongs, we return the primitive's index
        """

        for primitive in self.primitives:
            if primitive.point_belongs(point, abs_tol):
                return True
        return False

    def abscissa(self, point):
        """
        compute the curvilinear abscisse of a point on a wire
        """
        if self.point_over_wire(point, 1e-6):
            length = 0
            for primitive in self.primitives:
                if primitive.point_belongs(point, 1e-6):
                    length += primitive.abscissa(point)
                    break
                length += primitive.length()
            return length

        raise ValueError('Point is not on wire')

    def sort_points_along_wire(self, points):

        return sorted(points, key=lambda point: self.abscissa(point))

    def is_ordered(self, tol=1e-6):
        """
        check if the wire's primitives are ordered or not
        """

        for primitive_1, primitive_2 in zip(self.primitives, self.primitives[1:]):
            if primitive_1.end.point_distance(primitive_2.start) > tol:
                return False
        return True

    def order_wire(self, tol=1e-6):
        """
        order wire's primitives
        """

        if self.is_ordered(tol=tol):
            return self.__class__(self.primitives[:])

        new_primitives = [self.primitives[0]]
        primitives = self.primitives[1:]
        length_primitives = len(primitives) + 1

        while len(new_primitives) < length_primitives:
            for primitive in primitives:
                if new_primitives[0].start.point_distance(primitive.start) < tol:
                    new_primitives.insert(0, primitive.reverse())
                    primitives.remove(primitive)
                elif new_primitives[-1].end.point_distance(primitive.start) < tol:
                    new_primitives.append(primitive)
                    primitives.remove(primitive)
                elif new_primitives[0].start.point_distance(primitive.end) < tol:
                    new_primitives.insert(0, primitive)
                    primitives.remove(primitive)
                elif new_primitives[-1].end.point_distance(primitive.end) < tol:
                    new_primitives.append(primitive.reverse())
                    primitives.remove(primitive)

        return self.__class__(new_primitives)

    @classmethod
    def from_wires(cls, wires):
        """
        define a wire from successive wires
        """

        primitives = []
        for wire in wires:
            primitives.extend(wire.primitives)

        wire = cls(primitives)

        if not wire.is_ordered():
            return wire.order_wire()
        return wire

    def inverted_primitives(self):
        """
        invert wire's primitives
        """

        new_primitives = []
        for prim in self.primitives[::-1]:
            new_primitives.append(prim.reverse())
        return new_primitives

    def is_followed_by(self, wire_2, tol=1e-6):
        """
        check if the wire is followed by wire_2
        """
        return self.primitives[-1].end.point_distance(wire_2.primitives[0].start) < tol

    def point_over_wire(self, point, abs_tol=1e-6):

        belongs = False
        for primitive in self.primitives:
            if primitive.point_belongs(point, abs_tol):
                belongs = True
        return belongs

    def primitive_over_wire(self, primitive, tol: float = 1e-6):

        for prim in self.primitives:
            if not hasattr(prim, 'unit_direction_vector') and \
                    hasattr(prim, 'tangent'):
                vector1 = prim.tangent(0.5)
            else:
                vector1 = prim.unit_direction_vector(0.5)

            if not hasattr(primitive, 'unit_direction_vector') and \
                    hasattr(primitive, 'tangent'):
                vector2 = primitive.tangent(0.5)
            else:
                vector2 = primitive.unit_direction_vector(0.5)
            if vector1.is_colinear_to(vector2):
                points = primitive.discretization_points(number_points=10)
                if all(self.point_over_contour(point, tol) for point in points):
                    return True
        return False


class Wire2D(volmdlr.core.CompositePrimitive2D, WireMixin):
    """
    A collection of simple primitives, following each other making a wire
    """

    def __init__(self, primitives: List[volmdlr.core.Primitive2D],
                 name: str = ''):
        volmdlr.core.CompositePrimitive2D.__init__(self, primitives, name)

    def to_3d(self, plane_origin, x, y):
        primitives3d = []
        for edge in self.primitives:
            primitives3d.append(edge.to_3d(plane_origin, x, y))

        return Wire3D(primitives3d)

    def extract(self, point1, primitive1, point2, primitive2,
                inside: bool = True):
        """
        inside: extracted contour is between the two points if True and outside these points if False
        """
        return Wire2D(
            self.extract_primitives(point1, primitive1, point2, primitive2,
                                    inside))

    def extract_with_points(self, point1: volmdlr.Point2D,
                            point2: volmdlr.Point2D, inside: bool = True):
        """
        inside: extracted contour is between the two points if True and outside these points if False
        """
        return self.extract_without_primitives(point1, point2, inside)

        # TODO: method to check if it is a wire

    def infinite_intersections(self, infinite_primitives):
        """
        returns a list  that contains:
        the intersections between a succession of infinite primitives (line,
        circle). There must be a method implemented to intersect the two
        infinite primitives.
        """
        offset_intersections = []

        for primitive_1, primitive_2 in zip(infinite_primitives,
                                            infinite_primitives[1:]):

            i = infinite_primitives.index(primitive_1)
            # k = infinite_primitives.index(primitive_2)

            primitive_name = primitive_1.__class__.__name__.lower().replace(
                '2d', '')
            intersection_method_name = '{}_intersections'.format(
                primitive_name)
            next_primitive_name = primitive_2.__class__.__name__.lower(). \
                replace('2d', '')
            next_intersection_method_name = '{}_intersections'.format(
                next_primitive_name)

            if hasattr(primitive_1, next_intersection_method_name):
                intersections = getattr(primitive_1,
                                        next_intersection_method_name)(
                    primitive_2)
                end = self.primitives[i].end

                if len(intersections) == 1:
                    offset_intersections.append(intersections[0])

                else:
                    end = self.primitives[i].end
                    if intersections[0].point_distance(end) > intersections[
                            1].point_distance(end):
                        intersections.reverse()
                    offset_intersections.append(intersections[0])

            elif hasattr(primitive_2, intersection_method_name):
                intersections = getattr(primitive_2, intersection_method_name)(
                    primitive_1)
                if len(intersections) == 1:
                    offset_intersections.append(intersections[0])
                else:
                    end = self.primitives[i].end
                    if intersections[0].point_distance(end) > intersections[
                            1].point_distance(end):
                        intersections.reverse()
                    offset_intersections.append(intersections[0])

            else:
                raise NotImplementedError(
                    'No intersection method between {} and {}. Define {} on {} or {} on {}'.format(
                        primitive_1.__class__.__name__,
                        primitive_2.__class__.__name__,
                        next_intersection_method_name,
                        primitive_1.__class__.__name__,
                        intersection_method_name,
                        primitive_2.__class__.__name__
                    ))

        return offset_intersections

    def offset(self, offset):
        """"
        generates an offset of a Wire2D

        """
        offset_primitives = []
        infinite_primitives = []
        offset_intersections = []
        # ax = self.plot()
        for primitive in self.primitives:
            infinite_primitive = primitive.infinite_primitive(offset)
            infinite_primitives.append(infinite_primitive)
            # infinite_primitive.plot(ax=ax, color='grey')

        offset_intersections += self.infinite_intersections(
            infinite_primitives)

        # [p.plot(ax=ax, color='r') for p in offset_intersections]

        # offset_primitives.append(
        #     self.primitives[0].border_primitive(infinite_primitives[0],
        #                                         offset_intersections[0], 0))

        # offset_primitives.append(
        #     self.primitives[-1].border_primitive(infinite_primitives[-1],
        #                                          offset_intersections[-1],
        #                                          -1))

        for j in range(len(offset_intersections) - 1):
            p1 = offset_intersections[j]
            p2 = offset_intersections[j + 1]
            cutted_primitive = infinite_primitives[
                j + 1].cut_between_two_points(p1, p2)
            offset_primitives.append(cutted_primitive)

        return Wire2D(offset_primitives)

    def plot_data(self, name: str = '', fill=None, color='black',
                  stroke_width: float = 1, opacity: float = 1):
        data = []
        for item in self.primitives:
            data.append(item.plot_data())
        return data

    def line_intersections(self, line: 'volmdlr.edges.Line2D'):
        """
        Returns a list of intersection in ther form of a tuple (point,
        primitive) of the wire primitives intersecting with the line
        """
        intersection_points = []
        for primitive in self.primitives:
            for point in primitive.line_intersections(line):
                intersection_points.append((point, primitive))
        return intersection_points

    def linesegment_intersections(self,
                                  linesegment: 'volmdlr.edges.LineSegment2D'):
        """
        Returns a list of intersection in ther form of a tuple (point,
        primitive) of the wire primitives intersecting with the line
        """
        intersection_points = []
        for primitive in self.primitives:
            for point in primitive.linesegment_intersections(linesegment):
                intersection_points.append((point, primitive))
        return intersection_points

    def is_start_end_crossings_valid(self, line, intersections, primitive):
        """
        :param line: crossing line
        :param intersections: intersections results
         for primitive line intersections
        :param primitive: intersecting primitive
        :return: None if intersection not a start or
        end point of a contours primitives, or a volmdlr.Point2D if it is.
        """
        primitive_index = self.primitives.index(primitive)
        point1, point2 = None, None
        if intersections[0] == primitive.start:
            point1 = primitive.point_at_abscissa(primitive.length() * 0.01)
            point2 = self.primitives[primitive_index - 1].point_at_abscissa(
                self.primitives[primitive_index - 1].length() * .99
            )

            # point2 = primitive.start + \
            #          self.primitives[primitive_index - 1].unit_direction_vector(0.5)
        elif intersections[0] == primitive.end and \
                primitive != self.primitives[-1]:
            point1 = primitive.point_at_abscissa(primitive.length() * 0.99)
            point2 = self.primitives[primitive_index + 1].point_at_abscissa(
                self.primitives[primitive_index + 1].length() * .01)

            # point2 = primitive.end + \
            #          self.primitives[primitive_index + 1].unit_direction_vector(0.5)
        if point1 is not None and point2 is not None:
            return line.is_between_points(point1, point2)
        return False

    @staticmethod
    def is_crossing_start_end_point(intersections, primitive):
        """
        :param intersections: intersections results
         for primitive line intersections
        :param primitive: intersecting primitive
        :return: False if intersection not a start or
        end point of a contours primitives, or True if it is.
        """
        if intersections[0] == primitive.start or intersections[0] == primitive.end:
            return True
        return False

    def line_crossings(self, line: volmdlr.edges.Line2D):
        """
        Calculates valid crossing intersections of a wire and an infinit line
        :param line: line crossing the wire
        :type line: volmdlr.edges.Line2D
        returns a list of Tuples (point, primitive)
        of the wire primitives intersecting with the line
        """
        intersection_points = []
        intersection_points_primitives = []
        for primitive in self.primitives:
            intersections = primitive.line_intersections(line)
            for intersection in intersections:
                if intersection not in intersection_points:
                    if not self.is_crossing_start_end_point(intersections,
                                                            primitive):
                        intersection_points.append(intersection)
                        intersection_points_primitives.append(
                            (intersection,
                             primitive))
                    elif self.is_start_end_crossings_valid(line, intersections,
                                                           primitive):
                        intersection_points.append(intersection)
                        intersection_points_primitives.append(
                            (intersection,
                             primitive))
        return intersection_points_primitives

    def wire_intersections(self, wire):
        """
        compute intersections between two wire2d.

        Parameters
        ----------
        wire : volmdlr.wires.Wire2D

        Returns
        -------
        intersections : List[(volmdlr.Point2D, volmdlr.Primitive2D)]

        """

        intersections, intersections_points = [], []
        for primitive in wire.primitives:
            method_name = f'{primitive.__class__.__name__.lower()[0:-2]}_intersections'

            if hasattr(self, method_name):
                a_points = getattr(self, method_name)(primitive)
                # a_points = self.linesegment_intersections(primitive)
                if a_points:
                    for point1, point2 in a_points:
                        if point1 not in intersections_points:
                            intersections.append([point1, point2])
                            intersections_points.append(point1)
            else:
                raise NotImplementedError(
                    f'Class {self.__class__.__name__} does not implement {method_name}')

        return intersections

    @classmethod
    def from_points(cls, points: List[volmdlr.Point2D]):
        """
        define a wire based on points2d with line_segments2d
        """

        edges = []
        for i in range(0, len(points) - 1):
            edges.append(volmdlr.edges.LineSegment2D(points[i], points[i + 1]))

        return cls(edges)

    def linesegment_crossings(self,
                              linesegment: 'volmdlr.edges.LineSegment2D'):
        """
        Returns a list of crossings in ther form of a tuple (point,
        primitive) of the wire primitives intersecting with the line
        """
        results = self.line_crossings(linesegment.to_line())
        crossings_points = []
        for result in results:
            if linesegment.point_belongs(result[0]):
                crossings_points.append(result)
        return crossings_points

    def wire_crossings(self, wire):
        """
        compute crossings between two wire2d

        Parameters
        ----------
        wire : volmdlr.wires.Wire2D

        Returns
        -------
        crossings : List[(volmdlr.Point2D, volmdlr.Primitive2D)]

        """

        crossings, crossings_points = [], []
        for primitive in wire.primitives:
            method_name = f'{primitive.__class__.__name__.lower()[0:-2]}_crossings'

            if hasattr(self, method_name):
                a_points = getattr(self, method_name)(primitive)
                # a_points = self.linesegment_crossings(primitive)
                if a_points:
                    for a in a_points:
                        if a[0] not in crossings_points:
                            crossings.append([a[0], a[1]])
                            crossings_points.append(a[0])
            else:
                raise NotImplementedError(
                    f'Class {self.__class__.__name__} does not implement {method_name}')

        return crossings

    def to_wire_with_linesegments(self):
        """
        convert a wire with different primitives to a wire with just linesegments
        """

        wires = []
        for primitive in self.primitives:
            if not isinstance(primitive, volmdlr.edges.LineSegment2D):
                wires.append(primitive.to_wire(10))
            else:
                wires.append(Wire2D([primitive]))

        return Wire2D.from_wires(wires)

    def invert(self):
        return Wire2D(self.inverted_primitives())

    def extend(self, point):
        """
        extend a wire by adding a linesegment connecting the given point to nearest wire's extremities
        """

        distances = [self.primitives[0].start.point_distance(point), self.primitives[-1].end.point_distance(point)]
        if distances.index(min(distances)) == 0:
            primitives = [volmdlr.edges.LineSegment2D(point, self.primitives[0].start)]
            primitives.extend(self.primitives)
        else:
            primitives = self.primitives
            primitives.append(volmdlr.edges.LineSegment2D(self.primitives[-1].end, point))

        return Wire2D(primitives)

    def point_distance(self, point):
        """
        copied from Contour2D
        """

        min_distance = self.primitives[0].point_distance(point)
        for primitive in self.primitives[1:]:
            distance = primitive.point_distance(point)
            if distance < min_distance:
                min_distance = distance
        return min_distance

    def nearest_primitive_to(self, point):
        """
        search for the nearest primitive for a point
        """

        # min_distance = self.primitives[0].middle_point().point_distance(point)
        # index = 0
        # for i, primitive in enumerate(self.primitives[1:]):
        #     distance = primitive.middle_point().point_distance(point)
        #     if distance < min_distance:
        #         min_distance = distance
        #         index = i
        # return self.primitives[index]

        primitives = self.primitives
        primitives_sorted = sorted(primitives, key=lambda primitive: primitive.point_distance(point))

        return primitives_sorted[0]

    def axial_symmetry(self, line):
        """
        finds out the symmetric wire2d according to a line
        """

        primitives_symmetry = []
        for primitive in self.primitives:
            try:
                primitives_symmetry.append(primitive.axial_symmetry(line))
            except NotImplementedError:
                print(f'Class {self.__class__.__name__} does not implement symmetry method')

        return self.__class__(primitives=primitives_symmetry)

    def symmetry(self):
        """
        TODO: code this
        """
        raise NotImplementedError('Not coded yet')

    def is_symmetric(self, wire2d, line):
        """
        checks if the two wires2d are symmetric or not according to line
        """

        c_symmetry_0 = self.symmetry(line)
        c_symmetry_1 = wire2d.symmetry(line)

        if wire2d.is_superposing(c_symmetry_0) and self.is_superposing(c_symmetry_1):
            return True
        return False

    def bsplinecurve_crossings(self,
                               bsplinecurve: 'volmdlr.edges.BSplineCurve2D'):
        """
        Returns a list of crossings in ther form of a tuple (point,
        primitive) of the wire primitives crossings with the bsplinecurve
        """

        linesegments = bsplinecurve.to_wire(25).primitives
        crossings_points = []
        for linesegment in linesegments:
            crossings_linesegment = self.linesegment_crossings(linesegment)
            if crossings_linesegment != []:
                crossings_points.extend(crossings_linesegment)
        return crossings_points

    def bsplinecurve_intersections(self,
                                   bsplinecurve: 'volmdlr.edges.BSplineCurve2D'):
        """
        Returns a list of intersections in ther form of a tuple (point,
        primitive) of the wire primitives intersections with the bsplinecurve
        """

        linesegments = bsplinecurve.to_wire(25).primitives
        intersections_points = []
        for linesegment in linesegments:
            intersections_linesegments = self.linesegment_intersections(linesegment)
            if intersections_linesegments != []:
                intersections_points.extend(intersections_linesegments)
        return intersections_points


class Wire3D(volmdlr.core.CompositePrimitive3D, WireMixin):
    """
    A collection of simple primitives, following each other making a wire
    """

    def __init__(self, primitives: List[volmdlr.core.Primitive3D],
                 name: str = ''):
        volmdlr.core.CompositePrimitive3D.__init__(self, primitives, name)

    def extract(self, point1, primitive1, point2, primitive2):
        return Wire3D(self.extract_primitives(self, point1, primitive1, point2,
                                              primitive2))

    def extract_with_points(self, point1: volmdlr.Point3D,
                            point2: volmdlr.Point3D, inside):
        return self.extract_without_primitives(point1, point2, inside)

    # TODO: method to check if it is a wire

    # def FreeCADExport(self, ip):
    #     name = 'primitive' + str(ip)

    #     s = 'E = []\n'
    #     for ip, primitive in enumerate(self.primitives):
    #         s += primitive.FreeCADExport('L{}'.format(ip))
    #         s += 'E.append(Part.Edge(L{}))\n'.format(ip)
    #     s += '{} = Part.Wire(E[:])\n'.format(name)

    #     return s

    def frame_mapping(self, frame: volmdlr.Frame3D, side: str):
        """
        Changes frame_mapping and return a new Wire3D
        side = 'old' or 'new'
        """
        new_wire = []
        for primitive in self.primitives:
            new_wire.append(primitive.frame_mapping(frame, side))
        return Wire3D(new_wire)

    def frame_mapping_inplace(self, frame: volmdlr.Frame3D, side: str):
        """
        Changes frame_mapping and the object is updated inplace
        side = 'old' or 'new'
        """
        for primitive in self.primitives:
            primitive.frame_mapping_inplace(frame, side)

    def minimum_distance(self, wire2):
        distance = []
        for element in self.primitives:
            for element2 in wire2.primitives:
                distance.append(element.minimum_distance(element2))

        return min(distance)

    def point_distance(self, point):
        distance, distance_point = math.inf, None
        for prim in self.primitives:
            prim_distance, prim_point = prim.point_distance(point)
            if prim_distance < distance:
                distance = prim_distance
                distance_point = prim_point
        return distance, distance_point

    def extrusion(self, extrusion_vector):
        faces = []
        for primitive in self.primitives:
            faces.extend(primitive.extrusion(extrusion_vector))
        return faces

    def to_bspline(self, discretization_parameter, degree):
        """
        convert a wire3d to a bspline curve3d
        """

        discretized_points = self.discretization_points(discretization_parameter)
        bspline_curve = volmdlr.edges.BSplineCurve3D.from_points_interpolation(discretized_points, degree)

        return bspline_curve

    # def copy(self, deep=True, memo=None):
    #     primitives_copy = []
    #     for primitive in self.primitives:
    #         primitives_copy.append(primitive.copy())
    #     return Wire3D(primitives_copy)

    def triangulation(self):
        return None


# TODO: define an edge as an opened polygon and allow to compute area from this reference

class ContourMixin(WireMixin):

    # def __init__(self):
    #     Wire.__init__(self)

    def is_ordered(self, tol=1e-6):
        for prim1, prim2 in zip(
                self.primitives, self.primitives[1:] + [self.primitives[0]]):
            if not prim1.end.is_close(prim2.start, tol):
                return False
        return True

    def ordering_contour(self, tol=1e-6):
        """
        returns the points of the contour ordered
        """
        list_point_pairs = [(prim.start, prim.end) for prim in self.primitives]
        length_list_points = len(list_point_pairs)
        points = [list_point_pairs[0]]
        list_point_pairs.remove(
            (list_point_pairs[0][0], list_point_pairs[0][1]))
        finished = False
        counter = 0
        counter1 = 0
        while not finished:
            for p1, p2 in list_point_pairs:
                if p1.point_distance(p2) < tol:
                    list_point_pairs.remove((p1, p2))
                elif p1.point_distance(points[-1][-1]) < tol:
                    points.append((p1, p2))
                    list_point_pairs.remove((p1, p2))
                elif p2.point_distance(points[-1][-1]) < tol:
                    points.append((p2, p1))
                    list_point_pairs.remove((p1, p2))
                elif p1.point_distance(points[0][0]) < tol:
                    points = [(p2, p1)] + points
                    list_point_pairs.remove((p1, p2))
                elif p2.point_distance(points[0][0]) < tol:
                    points = [(p1, p2)] + points
                    list_point_pairs.remove((p1, p2))
            if len(list_point_pairs) == 0:
                finished = True
            counter1 += 1
            if counter1 >= 100 * length_list_points:
                ax = self.plot()
                ax.set_aspect('auto')
                raise NotImplementedError
            if len(list_point_pairs) == 1:
                counter += 1
                if counter > 3:
                    # for point_pair in list_point_pairs:
                    if list_point_pairs[0][0] in points or list_point_pairs[0][::-1] in points:
                        finished = True
                        continue
                    warnings.warn('There may exist a problem with this'
                                  ' contour, it seems it cannot be reordered.'
                                  ' Please, verify its points')
                    finished = True
                    # ax = self.plot()
                    # for point_pair in list_point_pairs:
                    #     point_pair[0].plot(ax=ax, color='r')
                    #     point_pair[1].plot(ax=ax, color='r')
                    # raise NotImplementedError

        return points

    @staticmethod
    def touching_edges_pairs(edges):  # TO DO: move this to edges?
        touching_primitives = []
        for i, primitive1 in enumerate(edges):
            for j, primitive2 in enumerate(edges):
                if j > i:
                    if primitive2.end != primitive1.start != primitive2.start and \
                            primitive2.end != primitive1.end != primitive2.start:
                        if primitive1.unit_direction_vector(abscissa=0).is_colinear_to(
                                primitive2.unit_direction_vector(abscissa=0)):
                            continue
                        if primitive1.point_belongs(primitive2.start) or primitive1.point_belongs(primitive2.end):
                            touching_primitives.append([primitive2, primitive1])
                        elif primitive2.point_belongs(primitive1.start) or primitive2.point_belongs(primitive1.end):
                            touching_primitives.append([primitive1, primitive2])
        return touching_primitives

    @staticmethod
    def contours_primitives_touching_primitives(touching_primitives):
        contours_primitives_lists = []
        for prim1, prim2 in touching_primitives:
            if prim2.point_belongs(prim1.start):
                intersection = prim1.start
            elif prim2.point_belongs(prim1.end):
                intersection = prim1.end
            prim2_split = prim2.split(intersection)
            for prim in prim2_split:
                if prim1.start == prim.start or prim1.end == prim.end:
                    prim = prim.reverse()
                if [prim1, prim] not in contours_primitives_lists:
                    contours_primitives_lists.append([prim1, prim])
        return contours_primitives_lists

    @staticmethod
    def connected_to_splited_primitives(edge, contours_list):
        """
        Verifies if edge is connected to one of the primitives inside contours
        :param edge: edge for verification
        :param contours_list: contours lists
        :return: update contours_primitives_lists and a boolean to indicate if the edge should be removed or not
        """
        remove = False
        for i, contour in enumerate(contours_list):
            if not contour.primitive_over_contour(edge):
                if contour.primitives[0].start in (edge.end, edge.start):
                    contours_list[i].primitives = [edge.copy(deep=True)] + contour.primitives
                    remove = True
                elif contour.primitives[-1].end in (edge.start, edge.end):
                    contours_list[i].primitives = contour.primitives + [edge.copy(deep=True)]
                    remove = True
        return contours_list, remove

    @staticmethod
    def is_edge_connected(contour_primitives, edge, tol):
        """
        Verifies if edge is connected to one of the primitives inside contour_primitives
        :param contour_primitives: list of primitives to create a contour
        :param edge: edge for verification
        :param tol: tolerance use in verification
        :return: returns the edge if true, and None if not connected
        """
        edge_connected = None
        points = [p for prim in contour_primitives for p in prim]
        if (edge.start in points or edge.end in points) and edge not in contour_primitives:
            edge_connected = edge
            return edge_connected

        for point in points:
            if point.is_close(edge.start, tol=tol) and \
                    edge not in contour_primitives:
                edge.start = point
                edge_connected = edge
                return edge_connected
            if point.is_close(edge.end, tol=tol) and \
                    edge not in contour_primitives:
                edge.end = point
                edge_connected = edge
                return edge_connected
        return edge_connected

    @staticmethod
    def find_connected_edges(edges, contours_list, contour_primitives, tol):
        for line in edges:
            if contours_list:
                contours_list, remove = ContourMixin.connected_to_splited_primitives(line, contours_list)
                if remove:
                    edges.remove(line)
                    break
            if not contour_primitives:
                contour_primitives.append(line)
                edges.remove(line)
                break
            edge_connected = ContourMixin.is_edge_connected(contour_primitives, line, tol)
            if edge_connected is not None:
                contour_primitives.append(edge_connected)
                edges.remove(edge_connected)
                break
        return edges, contour_primitives, contours_list

    @staticmethod
    def get_edges_bifurcations(contour_primitives, edges, finished_loop):
        graph = nx.Graph()
        for prim in contour_primitives[:]:
            graph.add_edge(prim.start, prim.end)
        for node in graph.nodes:
            degree = graph.degree(node)
            if degree <= 2:
                continue
            for i, neihgbor in enumerate(graph.neighbors(node)):
                if graph.degree(neihgbor) == 1:
                    i_edge = volmdlr.edges.LineSegment2D(node, neihgbor)
                    if i_edge in contour_primitives:
                        contour_primitives.remove(i_edge)
                        edges.append(volmdlr.edges.LineSegment2D(node, neihgbor))
                        finished_loop = False
                        if i + 1 == degree - 2:
                            break
        return contour_primitives, edges, finished_loop

    @classmethod
    def contours_from_edges(cls, edges, tol=1e-7):
        if not edges:
            return []
        touching_primitives = cls.touching_edges_pairs(edges)
        for prims in touching_primitives:
            if prims[0] in edges:
                edges.remove(prims[0])
            if prims[1] in edges:
                edges.remove(prims[1])
        contours_primitives_lists = cls.contours_primitives_touching_primitives(touching_primitives)
        contours_list = [cls(primitives) for primitives in contours_primitives_lists]
        if not edges:
            return contours_list
        list_contours = []
        finished = False
        contour_primitives = []

        while not finished:
            len1 = len(edges)
            edges, contour_primitives, contours_list = cls.find_connected_edges(
                edges, contours_list, contour_primitives, tol)
            if not edges:
                finished = True
            valid = False

            if len(edges) != 0 and len(edges) == len1 and len(contour_primitives) != 0:
                valid = True
            elif len(edges) == 0 and len(contour_primitives) != 0:
                valid = True
                finished = True
            if valid:
                contour_primitives, edges, finished = cls.get_edges_bifurcations(contour_primitives,
                                                                                 edges, finished)
                if len(contour_primitives[:]) != 0:
                    contour_n = cls(contour_primitives[:])
                    contour_n.order_contour()
                    list_contours.append(contour_n)
                contour_primitives = []
        list_contours = list_contours + [cls(primitives).order_contour()
                                         for primitives
                                         in contours_primitives_lists]
        return list_contours

    def discretized_primitives(self, number_points: float):
        """
        discretize each contour's primitive and return a list of discretized primitives
        """
        edges = []
        for primitive in self.primitives:
            auto_nb_pts = min(number_points, max(2, int(primitive.length() / 1e-6)))
            points = primitive.discretization_points(number_points=auto_nb_pts)
            for p1, p2 in zip(points[:-1], points[1:]):
                edges.append(volmdlr.edges.LineSegment2D(p1, p2))
        return edges

    def shares_primitives(self, contour):
        """checks if two contour share primitives"""
        for prim1 in self.primitives:
            if contour.primitive_over_contour(prim1):
                return True
        return False

    def is_superposing(self, contour2):
        """
        check if the contours are superposing (one on the other without
        necessarily having an absolute equality)
        """

        for primitive_2 in contour2.primitives:
            if not self.primitive_over_contour(primitive_2):
                return False
        return True

    def is_overlapping(self, contour2, intersecting_points=None):
        """
        check if the contours are overlapping (a part of one is on the other)
        """

        if not intersecting_points:
            intersecting_points = self.contour_intersections(contour2)

        if len(intersecting_points) < 2:
            return False

        vec1_2 = volmdlr.edges.LineSegment2D(intersecting_points[0],
                                             intersecting_points[1])
        middle_point = vec1_2.middle_point()
        normal = vec1_2.normal_vector()
        point1 = middle_point + normal * 0.00001
        point2 = middle_point - normal * 0.00001
        if (self.point_belongs(point1) and contour2.point_belongs(point1)) or\
                (not self.point_belongs(point1) and not contour2.point_belongs(point1)) or\
                (self.point_belongs(point1) and self.point_belongs(point2)) or\
                (contour2.point_belongs(point1) and contour2.point_belongs(point2)):
            return True
        return False

    def is_sharing_primitives_with(self, contour):
        """
        check if two contour are sharing primitives
        "all_points" is by default False. Turn it True if you need to get
        points and edges used to find out shared primitives
        """

        list_p = []

        for edge_1, edge_2 in itertools.product(self.primitives,
                                                contour.primitives):
            edges = [edge_1, edge_2, edge_1]
            for edge1, edge2 in zip(edges, edges[1:]):
                for point in [edge2.start, edge2.end]:
                    if edge1.point_belongs(point, 1e-6):
                        # list_p.append(point)
                        # instead of point not in list_p (due to errors)
                        if list_p == []:
                            list_p.append(point)
                        if list_p != [] and point.point_distance(point.nearest_point(list_p)) > 1e-4:
                            list_p.append(point)

                    if len(list_p) == 2:
                        if isinstance(self, Contour2D):
                            linesegment = volmdlr.edges.LineSegment2D(list_p[0], list_p[1])
                        else:
                            linesegment = volmdlr.edges.LineSegment3D(list_p[0], list_p[1])
                        if self.primitive_over_contour(linesegment) and \
                                contour.primitive_over_contour(linesegment):
                            return True
                        return False
        return False

    def shared_primitives_extremities(self, contour):
        """
        extract shared primitives extremities between two adjacent contours
        """

        if self.is_superposing(contour):
            warnings.warn('The contours are superposing')
            return []

        list_p, edges1 = [], set()
        for edge_1, edge_2 in itertools.product(self.primitives,
                                                contour.primitives):
            edges = [edge_1, edge_2, edge_1]
            for edge1, edge2 in zip(edges, edges[1:]):
                for point in [edge2.start, edge2.end]:
                    if edge1.point_belongs(point, 1e-6):
                        if not list_p:
                            list_p.append(point)
                        if list_p != [] and point.point_distance(point.nearest_point(list_p)) > 1e-4:
                            list_p.append(point)
                        try:
                            self.primitive_to_index(edge1)
                            edges1.add(edge1)
                        except KeyError:
                            edges1.add(edge2)

        if len(list_p) < 2:
            warnings.warn('The contours are not adjacent')
            return []

        if len(list_p) == 2:
            return list_p

        contours = self.__class__.contours_from_edges(edges1)
        points = []
        for contour_i in contours:
            points.extend(contour_i.extremities_points(list_p))

        return points

    def shared_primitives_with(self, contour):
        """
        extract shared primitives between two adjacent contours
        """

        shared_primitives_1 = []
        shared_primitives_2 = []

        points = self.shared_primitives_extremities(contour)
        for i in range(0, len(points), 2):
            point1, point2 = points[i], points[i + 1]

            shared_primitives_prim = self.extract_without_primitives(point1,
                                                                     point2,
                                                                     False)
            if contour.point_over_contour(shared_primitives_prim[0].middle_point(), 1e-4) is False:
                shared_primitives_1.extend(self.extract_without_primitives(point1,
                                                                           point2,
                                                                           True))
            else:
                shared_primitives_1.extend(shared_primitives_prim)

            shared_primitives_prim = contour.extract_without_primitives(point1,
                                                                        point2,
                                                                        False)
            if self.point_over_contour(shared_primitives_prim[0].middle_point(), 1e-4) is False:
                shared_primitives_2.extend(contour.extract_without_primitives(point1,
                                                                              point2,
                                                                              True))
            else:
                shared_primitives_2.extend(shared_primitives_prim)

        return [shared_primitives_1, shared_primitives_2]

    def merge_primitives_with(self, contour):
        """
        extract not shared primitives between two adjacent contours, to be merged
        """

        points = self.shared_primitives_extremities(contour)
        merge_primitives = []

        for i in range(1, len(points) + 1, 2):
            if i == (len(points) - 1):
                point1, point2 = points[i], points[0]
            else:
                point1, point2 = points[i], points[i + 1]

            merge_primitives_prim = self.extract_without_primitives(point1,
                                                                    point2,
                                                                    False)
            if contour.point_over_contour(merge_primitives_prim[0].middle_point(), 1e-4) is True:
                merge_primitives_prim = self.extract_without_primitives(point1,
                                                                        point2,
                                                                        True)
                merge_primitives.extend(merge_primitives_prim)
            else:
                merge_primitives.extend(merge_primitives_prim)

            merge_primitives_prim = contour.extract_without_primitives(point1,
                                                                       point2,
                                                                       False)
            if self.point_over_contour(merge_primitives_prim[0].middle_point(), 1e-4) is True:
                merge_primitives_prim = contour.extract_without_primitives(point1,
                                                                           point2,
                                                                           True)
                merge_primitives.extend(merge_primitives_prim)
            else:
                merge_primitives.extend(merge_primitives_prim)

        return merge_primitives

    def edges_order_with_adjacent_contour(self, contour):
        """
        check if the shared edges between two adjacent contours are traversed with two
        different directions along each contour
        """

        contour1 = self
        contour2 = contour

        # shared_tuple = contour1.shared_edges_between2contours(contour2)
        shared_tuple = contour1.shared_primitives_with(contour2)
        # [shared_primitives_1, shared_primitives_2] = contour1.shared_primitives_with(contour2)

        # p1_start = contour1.primitives[shared_tuple[0][0]].start
        # p2_start = contour2.primitives[shared_tuple[0][1]].start
        # p2_end = contour2.primitives[shared_tuple[0][1]].end

        p1_start = shared_tuple[0][0].start
        p2_start = shared_tuple[1][-1].start
        p2_end = shared_tuple[1][-1].end

        if (p1_start.point_distance(p2_start)) < \
                (p1_start.point_distance(p2_end)):
            return False
        return True

    def extremities_points(self, list_p):
        """
        return extremitises points of a list of points on a contour
        """
        # TODO: rewrite this awfull code!
        points = []
        primitives = self.primitives
        for i in range(0, len(primitives)):
            pts = []
            for point in list_p:  # due to errors
                if primitives[i].point_belongs(point):
                    pts.append(point)
            if len(pts) == 1:
                points.append(pts[0])
                break
            elif len(pts) > 1:
                points.append(primitives[i].start.nearest_point(pts))
                break

        for i in range(len(primitives) - 1, -1, -1):
            pts = []
            for point in list_p:  # due to errors
                if primitives[i].point_belongs(point):
                    pts.append(point)
            if len(pts) == 1:
                if pts[0] not in points:
                    points.append(pts[0])
                    break
            elif len(pts) > 1:
                point = primitives[i].end.nearest_point(pts)
                if point not in points:
                    points.append(point)
                    break
        return points

    def primitive_over_contour(self, primitive, tol: float = 1e-6):
        return self.primitive_over_wire(primitive, tol)

    def point_over_contour(self, point, abs_tol=1e-6):
        return self.point_over_wire(point, abs_tol)


class Contour2D(ContourMixin, Wire2D):
    """
    A collection of 2D primitives forming a closed wire2D
    TODO : center_of_mass and second_moment_area should be changed accordingly
    to area considering the triangle drawn by the arcs
    """
    _non_data_hash_attributes = ['_internal_arcs', '_external_arcs',
                                 '_polygon', '_straight_line_contour_polygon',
                                 'primitive_to_index',
                                 'basis_primitives', '_utd_analysis']
    _non_serializable_attributes = ['_internal_arcs', '_external_arcs',
                                    '_polygon',
                                    '_straight_line_contour_polygon',
                                    'primitive_to_index',
                                    'basis_primitives', '_utd_analysis']

    def __init__(self, primitives: List[volmdlr.core.Primitive2D],
                 name: str = ''):
        Wire2D.__init__(self, primitives, name)
        self._utd_edge_polygon = False
        self._bounding_rectangle = None

    def __hash__(self):
        return sum(hash(e) for e in self.primitives)

    # def __eq__(self, other_):
    #     if other_.__class__.__name__ != self.__class__.__name__:
    #         return False
    #     if len(self.primitives) != len(other_.primitives):
    #         return False
    #     equal = True
    #     for prim1, prim2 in zip(self.primitives, other_.primitives):
    #         equal = (equal and prim1 == prim2)
    #     return equal

    def __eq__(self, other_):
        if other_.__class__.__name__ != self.__class__.__name__:
            return False
        if len(self.primitives) != len(other_.primitives):
            return False
        equal = 0
        for prim1 in self.primitives:
            reverse1 = prim1.reverse()
            found = False
            for prim2 in other_.primitives:
                reverse2 = prim2.reverse()
                if (prim1 == prim2 or reverse1 == prim2
                        or reverse2 == prim1 or reverse1 == reverse2):
                    equal += 1
                    found = True
            if not found:
                return False
        if equal == len(self.primitives):
            return True
        return False

    @property
    def edge_polygon(self):
        if not self._utd_edge_polygon:
            self._edge_polygon = self._get_edge_polygon()
            self._utd_edge_polygon = True
        return self._edge_polygon

    def _get_edge_polygon(self):
<<<<<<< HEAD
        if len(self.primitives) == 1 and self.primitives[0].start == self.primitives[0].end:
            return ClosedPolygon2D(self.primitives[0].discretization_points(number_points=200))

=======
>>>>>>> 9bad1662
        points = []
        for edge in self.primitives:
            if points:
                if edge.start != points[-1]:
                    points.append(edge.start)
            else:
                points.append(edge.start)
        return ClosedPolygon2D(points)

    def to_3d(self, plane_origin, x, y):
        p3d = []
        for edge in self.primitives:
            p3d.append(edge.to_3d(plane_origin, x, y))

        return Contour3D(p3d)

    def point_belongs(self, point):
        # TODO: This is incomplete!!!
        xmin, xmax, ymin, ymax = self.bounding_rectangle()
        if point.x < xmin or point.x > xmax or point.y < ymin or point.y > ymax:
            return False
        if self.edge_polygon.point_belongs(point):
            return True
        # for edge in self.primitives:
        #     if hasattr(edge, 'straight_line_point_belongs'):
        #         if edge.straight_line_point_belongs(point):
        #             return True
        #     warnings.warn(f'{edge.__class__.__name__} does not implement straight_line_point_belongs yet')
        if self.to_polygon(50).point_belongs(point):
            return True
        return False

    def point_distance(self, point):
        min_distance = self.primitives[0].point_distance(point)
        for primitive in self.primitives[1:]:
            distance = primitive.point_distance(point)
            if distance < min_distance:
                min_distance = distance
        return min_distance

    def bounding_points(self):
        points = self.edge_polygon.points[:]
        for primitive in self.primitives:
            if hasattr(primitive, 'discretization_points'):
                points.extend(primitive.discretization_points())
        xmin = min(p[0] for p in points)
        xmax = max(p[0] for p in points)
        ymin = min(p[1] for p in points)
        ymax = max(p[1] for p in points)
        return (volmdlr.Point2D(xmin, ymin), volmdlr.Point2D(xmax, ymax))

    def area(self):
        area = self.edge_polygon.area()
        if self.edge_polygon.is_trigo():
            trigo = 1
        else:
            trigo = -1
        for edge in self.primitives:
            area += trigo * edge.straight_line_area()

        return area

    def center_of_mass(self):
        center = self.edge_polygon.area() * self.edge_polygon.center_of_mass()
        # ax = self.plot()
        # self.edge_polygon.center_of_mass().plot(ax=ax, color='b')
        if self.edge_polygon.is_trigo():
            trigo = 1
        else:
            trigo = -1
        for edge in self.primitives:
            # edge.straight_line_center_of_mass().plot(ax=ax, color='g')
            center += trigo * edge.straight_line_area() \
                      * edge.straight_line_center_of_mass()

        return center / self.area()

    def second_moment_area(self, point):

        Ix, Iy, Ixy = self.edge_polygon.second_moment_area(point)
        for edge in self.primitives:
            Ix_e, Iy_e, Ixy_e = edge.straight_line_second_moment_area(point)
            if self.edge_polygon.is_trigo():
                Ix += Ix_e
                Iy += Iy_e
                Ixy += Ixy_e
            else:
                Ix -= Ix_e
                Iy -= Iy_e
                Ixy -= Ixy_e

        return Ix, Iy, Ixy

    def plot_data(self, edge_style: plot_data.EdgeStyle = None,
                  surface_style: plot_data.SurfaceStyle = None):
        plot_data_primitives = [item.plot_data() for item in self.primitives]
        return plot_data.Contour2D(plot_data_primitives=plot_data_primitives,
                                   edge_style=edge_style,
                                   surface_style=surface_style,
                                   name=self.name)

    def is_inside(self, contour2):
        """
        verifies if a contour is inside another contour perimiter,
        including the edges
        return True or False
        """
        points_contour2 = []
        for prim in contour2.primitives:
            if prim.start not in points_contour2:
                points_contour2.append(prim.start)
            if prim.end not in points_contour2:
                points_contour2.append(prim.end)
            points_contour2.extend(prim.discretization_points(number_points=10))
        for point in points_contour2:
            if not self.point_belongs(point) and not self.point_over_contour(point, abs_tol=1e-7):
                return False
        return True

    def bounding_rectangle(self):
        if not self._bounding_rectangle:
            self._bounding_rectangle = self.get_bouding_rectangle()
        return self._bounding_rectangle

    def get_bouding_rectangle(self):
        xmin, xmax, ymin, ymax = self.primitives[0].bounding_rectangle().bounds()
        for edge in self.primitives[1:]:
            xmin_edge, xmax_edge, ymin_edge, ymax_edge = \
                edge.bounding_rectangle().bounds()
            xmin = min(xmin, xmin_edge)
            xmax = max(xmax, xmax_edge)
            ymin = min(ymin, ymin_edge)
            ymax = max(ymax, ymax_edge)
        return volmdlr.core.BoundingRectangle(xmin, xmax, ymin, ymax)

    def inverted_primitives(self):
        new_primitives = []
        for prim in self.primitives[::-1]:
            new_primitives.append(
                volmdlr.edges.LineSegment2D(prim.end, prim.start))
        return new_primitives

    def invert(self):
        return Contour2D(self.inverted_primitives())

    def invert_inplace(self):
        self.primitives = self.inverted_primitives()

    def random_point_inside(self):
        xmin, xmax, ymin, ymax = self.bounding_rectangle().bounds()
        for _ in range(2000):
            p = volmdlr.Point2D.random(xmin, xmax, ymin, ymax)
            if self.point_belongs(p):
                return p
        raise ValueError('Could not find a point inside')

    def order_contour(self, tol=1e-6):
        if self.is_ordered() or len(self.primitives) < 2:
            return self

        initial_points = []
        for primitive in self.primitives:
            initial_points.append((primitive.start, primitive.end))

        new_primitives = []
        points = self.ordering_contour(tol)
        for point1, point2 in points:
            try:
                index = initial_points.index((point1, point2))
            except ValueError:
                index = initial_points.index((point2, point1))

            if isinstance(self.primitives[index], volmdlr.edges.LineSegment2D):
                new_primitives.append(volmdlr.edges.LineSegment2D(point1, point2))
            elif isinstance(self.primitives[index], volmdlr.edges.Arc2D):
                new_primitives.append(volmdlr.edges.Arc2D(point1, self.primitives[index].interior, point2))
            elif isinstance(self.primitives[index], volmdlr.edges.BSplineCurve2D):
                if (point1, point2) == (self.primitives[index].start, self.primitives[index].end):
                    new_primitives.append(self.primitives[index])
                else:
                    new_primitives.append(self.primitives[index].reverse())

        self.primitives = new_primitives

        return self

    @classmethod
    def extract_contours(cls, contour, point1: volmdlr.Point3D,
                         point2: volmdlr.Point3D, inside=False):

        new_primitives = contour.extract_with_points(point1, point2, inside)
        contours = [cls(new_primitives)]
        return contours

    def cut_by_linesegments(self, lines: List[volmdlr.edges.LineSegment2D]):
        # for c in lines:
        #     if not isinstance(c, volmdlr.edges.LineSegment2D):
        #         raise KeyError(
        #             'contour must be a list of LineSegment2D object')

        cut_lines = []
        for cut_ls in lines:
            cut_lines.append(cut_ls.to_line())

        contour_to_cut = [self]
        for line in cut_lines:
            new_contour_to_cut = []
            for contour in contour_to_cut:
                cs = contour.cut_by_line(line)
                new_contour_to_cut.extend(cs)
            contour_to_cut.extend(new_contour_to_cut)

        p1 = Contour2D(lines).center_of_mass()
        dist_min = math.inf
        for contour in contour_to_cut:
            if contour.area() > 1e-10:
                p0 = contour.center_of_mass()
                if p0.point_distance(p1) < dist_min:
                    c_opti = contour
                    dist_min = p0.point_distance(p1)
        return c_opti

    def repair_cut_contour(self, n, intersections, line):
        """
        Choose:
        n=0 for Side 1: opposite side of begining of contour
        n=1 for Side 2: start of contour to first intersect (i=0) and
         i odd to i+1 even
        """
        if n not in [0, 1]:
            raise ValueError

        n_inter = len(intersections)
        contours = []
        # primitives_split = [primitive.split(point)
        #                     for point, primitive in intersections]
        x = [(ip, line.abscissa(point))
             for ip, (point, _) in enumerate(intersections)]
        # intersection_to_primitives_index = {
        #     i: self.primitives.index(primitive)
        #     for i, (_, primitive) in enumerate(intersections)}
        sorted_inter_index = [x[0] for x in sorted(x, key=lambda p: p[1])]
        sorted_inter_index_dict = {i: ii for ii, i in
                                   enumerate(sorted_inter_index)}
        sorted_inter_index_dict[n_inter] = sorted_inter_index_dict[0]
        if n == 1:
            intersections.append(intersections[0])

        remaining_transitions = list(range(n_inter // 2))
        # enclosing_transitions = {}
        while len(remaining_transitions) > 0:
            nb_max_enclosed_transitions = -1
            enclosed_transitions = {}
            for it in remaining_transitions:
                i1 = sorted_inter_index_dict[2 * it + n]
                i2 = sorted_inter_index_dict[2 * it + 1 + n]
                net = abs(i2 - i1) - 1
                if net > nb_max_enclosed_transitions:
                    nb_max_enclosed_transitions = net
                    best_transition = it
                    if i1 < i2:
                        enclosed_transitions[it] = [(i + abs(n - 1)) // 2 for i
                                                    in sorted_inter_index[
                                                    i2 - 1:i1:-2]]
                    else:
                        enclosed_transitions[it] = [(i + abs(n - 1)) // 2 for i
                                                    in sorted_inter_index[
                                                    i2 + 1:i1:2]]

            remaining_transitions.remove(best_transition)
            point_start, primitive1 = intersections[2 * best_transition + n]
            point2, primitive2 = intersections[2 * best_transition + 1 + n]
            primitives = self.extract_primitives(point_start, primitive1,
                                                 point2, primitive2,
                                                 inside=not n)
            last_point = point2
            for transition in enclosed_transitions[best_transition]:
                point1, primitive1 = intersections[2 * transition + n]
                point2, primitive2 = intersections[2 * transition + 1 + n]
                primitives.append(
                    volmdlr.edges.LineSegment2D(last_point, point1))
                primitives.extend(
                    self.extract_primitives(point1, primitive1, point2,
                                            primitive2, inside=not n))
                last_point = point2
                if transition in remaining_transitions:
                    remaining_transitions.remove(transition)

            primitives.append(
                volmdlr.edges.LineSegment2D(last_point, point_start))

            # points = (volmdlr.edges.LineSegment2D(last_point, point_start)).discretise(5)
            # line_segment=volmdlr.edges.LineSegment2D(last_point, point_start)
            # for p in points[1:-1]:
            #     r = line_segment.split(p)
            #     primitives.append(r[0])
            #     line_segment = r[1]
            #     if p == points[-2]:
            #         primitives.append(r[1])

            contour = Contour2D(primitives)
            contour.order_contour()
            contours.append(contour)
        return contours

    def cut_by_line(self, line: volmdlr.edges.Line2D) -> List['Contour2D']:
        """
        :param line: The line used to cut the contour
        :return: A list of resulting contours
        """
        intersections = self.line_crossings(line)
        if not intersections or len(intersections) < 2:
            return [self]
        if len(intersections) % 2 != 0:
            ax = self.plot()
            line.plot(ax=ax)
            ax.set_aspect('auto')
            for i in intersections:
                i[0].plot(ax=ax)
            self.save_to_file(r'C:\Users\gabri\Documents\dessia\GitHub\volmdlr\scripts\step\contour2d')
            line.save_to_file(r'C:\Users\gabri\Documents\dessia\GitHub\volmdlr\scripts\step\line2d')
            raise NotImplementedError(f'{len(intersections)} intersections not supported yet')

        points_intersections = [point for point, prim in intersections]
        sorted_points = line.sort_points_along_line(points_intersections)
        list_contours = []
        contour_to_cut = self
        cutting_points_counter = 0
        while cutting_points_counter != len(sorted_points):

            point1 = sorted_points[cutting_points_counter]
            point2 = sorted_points[cutting_points_counter + 1]
            closing_line = volmdlr.edges.LineSegment2D(point1, point2)
            closing_contour = Contour2D([closing_line])
            contour1, contour2 = contour_to_cut.get_divided_contours(point1,
                                                                     point2,
                                                                     closing_contour,
                                                                     True)
            if sorted_points.index(point1) + 2 < len(sorted_points) - 1:
                if contour1.point_over_contour(
                        sorted_points[sorted_points.index(point1) + 2]):
                    contour_to_cut = contour1
                    list_contours.append(contour2)
                elif contour2.point_over_contour(
                        sorted_points[sorted_points.index(point1) + 2]):
                    contour_to_cut = contour2
                    list_contours.append(contour1)
            else:
                list_contours.extend([contour1, contour2])
            cutting_points_counter += 2
        return list_contours

    def simple_triangulation(self):
        lpp = len(self.polygon.points)
        if lpp == 3:
            return self.polygon.points, [(0, 1, 2)]
        if lpp == 4:
            return self.polygon.points, [(0, 1, 2), (0, 2, 3)]

        # Use delaunay triangulation
        tri = Delaunay([p.vector for p in self.polygon.points])
        # indices = tri.simplices
        return self.polygon.points, tri.simplices

    def split_regularly(self, n):
        """
        Split in n slices
        """
        xmin, xmax, ymin, ymax = self.bounding_rectangle().bounds()
        cutted_contours = []
        iteration_contours = [self]
        for i in range(n - 1):
            xi = xmin + (i + 1) * (xmax - xmin) / n
            cut_line = volmdlr.edges.Line2D(volmdlr.Point2D(xi, 0),
                                            volmdlr.Point2D(xi, 1))

            iteration_contours2 = []
            for c in iteration_contours:
                sc = c.cut_by_line(cut_line)
                lsc = len(sc)
                if lsc == 1:
                    cutted_contours.append(c)
                else:
                    iteration_contours2.extend(sc)

            iteration_contours = iteration_contours2[:]
        cutted_contours.extend(iteration_contours)
        return cutted_contours

    def triangulation(self):
        return self.grid_triangulation(number_points_x=20,
                                       number_points_y=20)

    def to_polygon(self, angle_resolution):
        """
        Transform the contour to a polygon.
        :param angle_resolution: arcs are discretized with respect of an angle resolution in points per radians
        """

        polygon_points = []
        # print([(line.start, line.end) for line in self.primitives])

        for primitive in self.primitives:
            polygon_points.extend(primitive.discretization_points(angle_resolution=angle_resolution)[:-1])
        return ClosedPolygon2D(polygon_points)

    def grid_triangulation(self, x_density: float = None,
                           y_density: float = None,
                           min_points_x: int = 20,
                           min_points_y: int = 20,
                           number_points_x: int = None,
                           number_points_y: int = None):
        """
        Use a n by m grid to triangulize the contour
        """
        bounding_rectangle = self.bounding_rectangle()
        # xmin, xmax, ymin, ymax = self.bounding_rectangle()
        dx = bounding_rectangle[1] - bounding_rectangle[0]  # xmax - xmin
        dy = bounding_rectangle[3] - bounding_rectangle[2]  # ymax - ymin
        if number_points_x is None:
            n = max(math.ceil(x_density * dx), min_points_x)
        else:
            n = number_points_x
        if number_points_y is None:
            m = max(math.ceil(y_density * dy), min_points_y)
        else:
            m = number_points_y
        x = [bounding_rectangle[0] + i * dx / n for i in range(n + 1)]
        y = [bounding_rectangle[2] + i * dy / m for i in range(m + 1)]

        point_index = {}
        number_points = 0
        points = []
        triangles = []
        for xi in x:
            for yi in y:
                point = volmdlr.Point2D(xi, yi)
                if self.point_belongs(point):
                    point_index[point] = number_points
                    points.append(point)
                    number_points += 1

        for i in range(n):
            for j in range(m):
                p1 = volmdlr.Point2D(x[i], y[j])
                p2 = volmdlr.Point2D(x[i + 1], y[j])
                p3 = volmdlr.Point2D(x[i + 1], y[j + 1])
                p4 = volmdlr.Point2D(x[i], y[j + 1])
                points_in = [p for p in [p1, p2, p3, p4] if p in point_index]
                if len(points_in) == 4:
                    triangles.append(
                        [point_index[p1], point_index[p2], point_index[p3]])
                    triangles.append(
                        [point_index[p1], point_index[p3], point_index[p4]])

                elif len(points_in) == 3:
                    triangles.append([point_index[p] for p in points_in])

        return vmd.DisplayMesh2D(points, triangles)

    # def extract_contours(self, point1: volmdlr.Point2D, point2: volmdlr.Point2D):
    #     split_primitives  = []
    #     # primitives = [p for p in contour.primitives]
    #     primitives = self.primitives
    #     for point in [point1, point2]:
    #         dist_min = math.inf
    #         for primitive in primitives:
    #             # print(point)
    #             dist = primitive.point_distance(point)
    #             if dist < dist_min:
    #                 dist_min = dist
    #                 prim_opt = primitive
    #         split_primitives.append(prim_opt)
    #     print(len(split_primitives))
    #     return self.extract_primitives(point1, split_primitives[0], point2, split_primitives[1])

    def contour_intersections(self, contour2d):
        intersecting_points = []
        for primitive1 in self.primitives:
            for primitive2 in contour2d.primitives:
                line_intersection = primitive1.linesegment_intersections(
                    primitive2)
                if line_intersection:
                    if line_intersection[0] not in intersecting_points:
                        intersecting_points.extend(line_intersection)
                else:
                    point1, point2 = contour2d.primitives[0].start, \
                                     contour2d.primitives[-1].end
                    if point1 not in intersecting_points and primitive1.point_belongs(point1):
                        intersecting_points.append(point1)
                    if point2 not in intersecting_points and primitive1.point_belongs(point2):
                        intersecting_points.append(point2)
            if len(intersecting_points) == 2:
                break
        return intersecting_points

    def get_divided_contours(self, cutting_point1: volmdlr.Point2D,
                             cutting_point2: volmdlr.Point2D,
                             closing_contour,
                             inside: bool):
        extracted_outerpoints_contour1 = \
            volmdlr.wires.Contour2D.extract_contours(self,
                                                     cutting_point1,
                                                     cutting_point2,
                                                     inside)[0]
        extracted_innerpoints_contour1 = \
            volmdlr.wires.Contour2D.extract_contours(self,
                                                     cutting_point1,
                                                     cutting_point2,
                                                     not inside)[0]
        primitives1 = extracted_outerpoints_contour1.primitives + closing_contour.primitives
        primitives2 = extracted_innerpoints_contour1.primitives + closing_contour.primitives
        if extracted_outerpoints_contour1.primitives[0].start == \
                closing_contour.primitives[0].start:
            cutting_contour_new = closing_contour.invert()
            primitives1 = cutting_contour_new.primitives + \
                extracted_outerpoints_contour1.primitives
        elif extracted_outerpoints_contour1.primitives[0].start == \
                closing_contour.primitives[-1].end:
            primitives1 = closing_contour.primitives + \
                          extracted_outerpoints_contour1.primitives

        if extracted_innerpoints_contour1.primitives[0].start == \
                closing_contour.primitives[0].start:
            cutting_contour_new = \
                closing_contour.invert()
            primitives2 = cutting_contour_new.primitives + \
                extracted_innerpoints_contour1.primitives
        elif extracted_innerpoints_contour1.primitives[
                0].start == closing_contour.primitives[-1].end:
            primitives2 = closing_contour.primitives + \
                          extracted_innerpoints_contour1.primitives
        contour1 = volmdlr.wires.Contour2D(primitives1)
        contour1.order_contour(tol=1e-5)
        contour2 = volmdlr.wires.Contour2D(primitives2)
        contour2.order_contour(tol=1e-5)
        return contour1, contour2

    def divide(self, contours, inside):
        """
        This method has a modified-iterating-list pylint error to be fixed
        """
        new_base_contours = [self]
        finished = False
        counter = 0
        list_contour = contours[:]
        list_cutting_contours = contours[:]
        list_valid_contours = []
        while not finished:
            cutting_contour = contours[0]
            for base_contour in new_base_contours:
                cutting_points = []
                point1, point2 = [cutting_contour.primitives[0].start,
                                  cutting_contour.primitives[-1].end]
                middle_point = cutting_contour.point_at_abscissa(cutting_contour.length() / 2)
                if not base_contour.point_belongs(middle_point):
                    continue
                if base_contour.point_over_contour(point1) and base_contour.point_over_contour(point2):
                    cutting_points = [point1, point2]
                elif len(new_base_contours) == 1:
                    contours.remove(cutting_contour)
                    continue
                if cutting_points:
                    contour1, contour2 = base_contour.get_divided_contours(
                        cutting_points[0], cutting_points[1], cutting_contour, inside)

                    new_base_contours.remove(base_contour)
                    for cntr in [contour1, contour2]:
                        all_divided_contour = True
                        for cut_contour in list_cutting_contours:
                            points_at_abs = cut_contour.discretization_points(cut_contour.length() / 5)
                            for point_at_abs in points_at_abs[1:-1]:
                                if cntr.point_belongs(point_at_abs) and \
                                        (not cntr.point_over_contour(point_at_abs) and
                                         True not in [cntr.primitive_over_contour(prim)
                                                      for prim in cut_contour.primitives]):
                                    all_divided_contour = False
                                    break
                            else:
                                continue
                            break
                        if all_divided_contour and cntr.area() != 0.0:
                            list_valid_contours.append(cntr)
                        else:
                            new_base_contours.append(cntr)
                    contours.remove(cutting_contour)
                    break
            if len(contours) == 0:
                finished = True
            if len(contours) == 1 and not new_base_contours:
                finished = True
            counter += 1
            if counter >= 100 * len(list_contour):
                # if base_contour.is_inside(contours[0]):
                #     contours.remove(cutting_contour)
                #     continue
                # list_valid_contours.append(base_contour)
                # finished = True
                contours = contours[::-1]
                if counter > 100 * len(list_contour) + len(contours):
                    print('new_base_contours:', len(new_base_contours))
                    print('len(contours):', len(contours))
                    ax = contours[0].plot()
                    base_contour.plot(ax=ax, color='b')
                    warnings.warn('There probably exists an open contour (two wires that could not be connected)')
                    finished = True

        return list_valid_contours

    def discretized_contour(self, n: float):
        """
        discretize each contour's primitive and return a new contour with teses discretized primitives
        """
        contour = Contour2D((self.discretized_primitives(n)))

        return contour.order_contour()

    @classmethod
    def from_bounding_rectangle(cls, xmin, xmax, ymin, ymax):
        """
        create a contour2d with bounding_box parameters, using linesegments2d
        """

        edge0 = volmdlr.edges.LineSegment2D(volmdlr.Point2D(xmin, ymin), volmdlr.Point2D(xmax, ymin))
        edge1 = volmdlr.edges.LineSegment2D(volmdlr.Point2D(xmax, ymin), volmdlr.Point2D(xmax, ymax))
        edge2 = volmdlr.edges.LineSegment2D(volmdlr.Point2D(xmax, ymax), volmdlr.Point2D(xmin, ymax))
        edge3 = volmdlr.edges.LineSegment2D(volmdlr.Point2D(xmin, ymax), volmdlr.Point2D(xmin, ymin))

        edges = [edge0, edge1, edge2, edge3]

        return Contour2D(edges)

    @classmethod
    def from_points(cls, points: List[volmdlr.Point2D]):
        """
        create a contour2d from points with line_segments2D
        """

        if len(points) < 3:
            raise ValueError('contour is defined at least with three points')
        else:
            edges = []
            for i in range(0, len(points) - 1):
                edges.append(volmdlr.edges.LineSegment2D(points[i], points[i + 1]))

            edges.append(volmdlr.edges.LineSegment2D(points[-1], points[0]))

            contour = cls(edges)

            return contour

    def cut_by_bspline_curve(self, bspline_curve2d: volmdlr.edges.BSplineCurve2D):
        """
        cut a contou2d with bspline_curve2d to define two different contours
        """
        # TODO: BsplineCurve is descretized and defined with a wire. To be improved!

        contours = self.cut_by_wire(bspline_curve2d.to_wire(20))

        return contours

    def clean_primitives(self):
        """
        delete primitives with start=end, and return a new contour
        """

        new_primitives = []
        for p in self.primitives:
            if p.start != p.end:
                new_primitives.append(p)

        return Contour2D(new_primitives)

    def merge_with(self, contour2d):
        """
        merge two adjacent contours, sharing primitives, and returns one outer
        contour and inner contours (if there are any)
        :param contour2d: contour to merge with
        :return: merged contours
        """
        is_sharing_primitive = self.is_sharing_primitives_with(contour2d)
        if self.is_inside(contour2d) and not is_sharing_primitive:
            return [self]
        if contour2d.is_inside(self) and not is_sharing_primitive:
            return [contour2d]

        merged_primitives = self.merge_primitives_with(contour2d)
        contours = Contour2D.contours_from_edges(merged_primitives)
        contours = sorted(contours, key=lambda contour: contour.area(),
                          reverse=True)
        return contours

    def union(self, contour2: 'Contour2D'):
        """
        Union two contours, if they adjacent, or overlap somehow
        """
        if self.is_inside(contour2):
            return [self]
        if contour2.is_inside(self):
            return [contour2]
        contours_intersections = self.contour_intersections(contour2)
        if not self.is_sharing_primitives_with(contour2) and contours_intersections:
            resulting_primitives = []
            primitives1_inside = self.extract_with_points(contours_intersections[0], contours_intersections[1], True)
            primitives1_outside = self.extract_with_points(contours_intersections[0], contours_intersections[1], False)
            primitives2_inside = contour2.extract_with_points(contours_intersections[0],
                                                              contours_intersections[1], True)
            primitives2_outside = contour2.extract_with_points(contours_intersections[0],
                                                               contours_intersections[1], False)
            if contour2.point_belongs(primitives1_inside[0].middle_point()):
                resulting_primitives.extend(primitives1_outside)
            else:
                resulting_primitives.extend(primitives1_inside)
            if self.point_belongs(primitives2_inside[0].middle_point()):
                resulting_primitives.extend(primitives2_outside)
            else:
                resulting_primitives.extend(primitives2_inside)
            return [Contour2D(resulting_primitives).order_contour()]

        return self.merge_with(contour2)

    def cut_by_wire(self, wire: Wire2D):
        """
        cut a contour2d with a wire2d and return a list of contours2d

        Parameters
        ----------
        wire : volmdlr.wires.Wire2D

        Returns
        -------
        contours2d : list[volmdlr.wires.Contour2D]

        """

        intersections = self.wire_crossings(wire)  # crossings OR intersections (?)
        if not intersections or len(intersections) < 2:
            return [self]
        if len(intersections) % 2 != 0:
            raise NotImplementedError(
                f'{len(intersections)} intersections not supported yet')

        points_intersections = [point for point, prim in intersections]

        sorted_points = wire.sort_points_along_wire(points_intersections)
        list_contours = []
        contour_to_cut = self
        cutting_points_counter = 0
        while cutting_points_counter != len(sorted_points):

            point1 = sorted_points[cutting_points_counter]
            point2 = sorted_points[cutting_points_counter + 1]

            closing_wire = wire.extract_without_primitives(point1, point2, True)

            for point in points_intersections:
                if point not in [point1, point2] and Wire2D(closing_wire).point_over_wire(point):
                    closing_wire = wire.extract_without_primitives(point1, point2, False)
                    break

            closing_wire_prim = []
            for closing_w in closing_wire:
                if closing_w:
                    closing_wire_prim.append(closing_w)
            closing_contour = Contour2D(closing_wire_prim)
            contour1, contour2 = contour_to_cut.get_divided_contours(point1,
                                                                     point2,
                                                                     closing_contour,
                                                                     True)

            if sorted_points.index(point1) + 2 < len(sorted_points) - 1:
                if contour1.point_over_contour(
                        sorted_points[sorted_points.index(point1) + 2]):
                    contour_to_cut = contour1
                    list_contours.append(contour2)
                elif contour2.point_over_contour(
                        sorted_points[sorted_points.index(point1) + 2]):
                    contour_to_cut = contour2
                    list_contours.append(contour1)
            else:
                list_contours.extend([contour1, contour2])
            cutting_points_counter += 2

        return list_contours


class ClosedPolygonMixin:

    def length(self):
        list_ = []
        for k in range(len(self.line_segments)):
            list_.append(self.line_segments[k].length())
        return sum(list_)

    def min_length(self):
        list_ = []
        for k in range(len(self.line_segments)):
            list_.append(self.line_segments[k].length())
        return min(list_)

    def max_length(self):
        list_ = []
        for k in range(len(self.line_segments)):
            list_.append(self.line_segments[k].length())
        return max(list_)

    def edge_statistics(self):
        distances = []
        for i, point in enumerate(self.points):
            if i != 0:
                distances.append(point.point_distance(self.points[i - 1]))
        mean_distance = mean(distances)
        std = npy.std(distances)
        return mean_distance, std

    def simplify_polygon(self, min_distance: float = 0.01,
                         max_distance: float = 0.05, angle: float = 15):
        points = [self.points[0]]
        previous_point = None
        for i, point in enumerate(self.points[1:]):
            distance = point.point_distance(points[-1])
            if distance > min_distance:
                if distance > max_distance:
                    number_segmnts = round(distance / max_distance) + 2
                    for n in range(number_segmnts):
                        new_point = points[-1] + (point - points[-1]) * (
                                n + 1) / number_segmnts
                        distance1 = new_point.point_distance(points[-1])
                        if distance1 > max_distance:
                            points.append(new_point)
                else:
                    if point not in points:
                        points.append(point)
            if len(points) > 1:
                vector1 = points[-1] - points[-2]
                vector2 = point - points[-2]
                cos = vector1.dot(vector2) / (vector1.norm() * vector2.norm())
                cos = math.degrees(math.acos(round(cos, 6)))
                if abs(cos) > angle:
                    if previous_point not in points:
                        points.append(previous_point)
                    if point not in points:
                        points.append(point)
            if len(points) > 2:
                distance2 = points[-3].point_distance(points[-2])
                vector1 = points[-2] - points[-3]
                vector2 = points[-1] - points[-3]
                cos = vector1.dot(vector2) / (vector1.norm() * vector2.norm())
                cos = math.degrees(math.acos(round(cos, 6)))
                if distance2 < min_distance and cos < angle:
                    points = points[:-2] + [points[-1]]
            previous_point = point
        distance = points[0].point_distance(points[-1])
        if distance < min_distance:
            points.remove(points[-1])

        if volmdlr.wires.ClosedPolygon2D(points).area() == 0.0:
            return self

        return self.__class__(points)

    @property
    def line_segments(self):
        if not self._line_segments:
            self._line_segments = self.get_line_segments()
        return self._line_segments

    def get_line_segments(self):
        raise NotImplementedError(
            f"get_line_segments method must be overloaded by {self.__class__.__name__}")


class ClosedPolygon2D(Contour2D, ClosedPolygonMixin):
    _non_serializable_attributes = ['line_segments', 'primitives',
                                    'basis_primitives']

    def __init__(self, points: List[volmdlr.Point2D], name: str = ''):
        self.points = points
        self._line_segments = None

        Contour2D.__init__(self, self.line_segments, name)

    def copy(self, *args, **kwargs):
        points = [p.copy() for p in self.points]
        return ClosedPolygon2D(points, self.name)

    def __hash__(self):
        return sum(hash(p) for p in self.points)

    def __eq__(self, other_):
        if not isinstance(other_, self.__class__):
            return False
        equal = True
        for point, other_point in zip(self.points, other_.points):
            equal = (equal and point == other_point)
        return equal

    def area(self):
        # TODO: perf: cache number of points
        if len(self.points) < 3:
            return 0.

        x = [point.x for point in self.points]
        y = [point.y for point in self.points]

        x1 = [x[-1]] + x[0:-1]
        y1 = [y[-1]] + y[0:-1]
        return 0.5 * abs(sum(i * j for i, j in zip(x, y1))
                         - sum(i * j for i, j in zip(y, x1)))
        # return 0.5 * npy.abs(
        #     npy.dot(x, npy.roll(y, 1)) - npy.dot(y, npy.roll(x, 1)))

    def center_of_mass(self):
        lp = len(self.points)
        if lp == 0:
            return volmdlr.O2D
        if lp == 1:
            return self.points[0]
        if lp == 2:
            return 0.5 * (self.points[0] + self.points[1])

        x = [point.x for point in self.points]
        y = [point.y for point in self.points]

        xi_xi1 = x + npy.roll(x, -1)
        yi_yi1 = y + npy.roll(y, -1)
        xi_yi1 = npy.multiply(x, npy.roll(y, -1))
        xi1_yi = npy.multiply(npy.roll(x, -1), y)

        a = 0.5 * npy.sum(xi_yi1 - xi1_yi)  # signed area!
        # print('a :', a)
        #        a=self.area()
        if not math.isclose(a, 0, abs_tol=1e-08):
            cx = npy.sum(npy.multiply(xi_xi1, (xi_yi1 - xi1_yi))) / 6. / a
            cy = npy.sum(npy.multiply(yi_yi1, (xi_yi1 - xi1_yi))) / 6. / a
            return volmdlr.Point2D(cx, cy)

        self.plot()
        raise NotImplementedError

    def barycenter(self):
        """
        calculates the geometric center of the polygon, which is the
        average position of all the points in it

        returns a Volmdlr.Point2D point
        """
        barycenter1_2d = self.points[0]
        for point in self.points[1:]:
            barycenter1_2d += point
        return barycenter1_2d / len(self.points)

    def point_belongs(self, point):
        """
        Ray casting algorithm copied from internet...
        """
        return polygon_point_belongs((point.x, point.y),
                                     [(p.x, p.y) for p in self.points])

    def second_moment_area(self, point):
        Ix, Iy, Ixy = 0., 0., 0.
        for pi, pj in zip(self.points, self.points[1:] + [self.points[0]]):
            xi, yi = (pi - point)
            xj, yj = (pj - point)
            Ix += (yi ** 2 + yi * yj + yj ** 2) * (xi * yj - xj * yi)
            Iy += (xi ** 2 + xi * xj + xj ** 2) * (xi * yj - xj * yi)
            Ixy += (xi * yj + 2 * xi * yi + 2 * xj * yj + xj * yi) * (
                    xi * yj - xj * yi)
        if Ix < 0:
            Ix = - Ix
            Iy = - Iy
            Ixy = - Ixy
        return Ix / 12., Iy / 12., Ixy / 24.

    def get_line_segments(self):
        lines = []
        if len(self.points) > 1:
            for p1, p2 in zip(self.points,
                              list(self.points[1:]) + [self.points[0]]):
                if p1 != p2:
                    lines.append(volmdlr.edges.LineSegment2D(p1, p2))
        return lines

    def rotation(self, center: volmdlr.Point2D, angle: float):
        """
        ClosedPolygon2D rotation
        :param center: rotation center
        :param angle: angle rotation
        :return: a new rotated ClosedPolygon2D
        """
        return ClosedPolygon2D(
            [point.rotation(center, angle) for point in self.points])

    def rotation_inplace(self, center: volmdlr.Point2D, angle: float):
        """
        Line2D rotation. Object is updated inplace
        :param center: rotation center
        :param angle: rotation angle
        """
        for point in self.points:
            point.rotation_inplace(center, angle)

    # @classmethod
    # def polygon_from_segments(cls, list_point_pairs):
    #     points = [list_point_pairs[0][0], list_point_pairs[0][1]]
    #     list_point_pairs.remove((list_point_pairs[0][0], list_point_pairs[0][1]))
    #     finished =  False

    #     while not finished:
    #         for p1, p2 in list_point_pairs:
    #             if p1 == points[-1]:
    #                 points.append(p2)
    #                 break
    #             elif p2 == points[-1]:
    #                 points.append(p1)
    #                 break
    #         list_point_pairs.remove((p1, p2))
    #         if len(list_point_pairs)==0:
    #             finished = True

    #     # for i, i_p1, i_p2 in enumerate(list_point_pairs):
    #     #     for j, j_p1, j_p2 in enumerate(list_point_pairs):
    #     #         if i != j:

    #     #             if p1 == points[-1]:
    #     #                 points.append(p2)
    #     #             elif p2 == points[-1]:
    #     #                 points.append(p1)
    #     # print('points : ', points)
    #     return cls(points)

    def translation(self, offset: volmdlr.Vector2D):
        """
        ClosedPolygon2D translation
        :param offset: translation vector
        :return: A new translated ClosedPolygon2D
        """
        return ClosedPolygon2D(
            [point.translation(offset) for point in self.points])

    def translation_inplace(self, offset: volmdlr.Vector2D):
        """
        ClosedPolygon2D translation. Object is updated inplace
        :param offset: translation vector
        """
        for point in self.points:
            point.translation_inplace(offset)

    def frame_mapping(self, frame: volmdlr.Frame2D, side: str):
        return self.__class__([point.frame_mapping(frame, side) for point in self.points])

    def frame_mapping_inplace(self, frame: volmdlr.Frame2D, side: str):
        for point in self.points:
            point.frame_mapping_inplace(frame, side)

    def polygon_distance(self,
                         polygon: 'volmdlr.wires.ClosedPolygon2D'):
        p = self.points[0]
        d = []
        for point in polygon.points:
            d.append(p.point_distance(point))
        index = d.index(min(d))
        return d[index]

    def is_trigo(self):
        if len(self.points) < 3:
            return True

        angle = 0.
        for ls1, ls2 in zip(self.line_segments,
                            self.line_segments[1:] + [self.line_segments[0]]):
            u = ls2.unit_direction_vector()
            x = u.dot(ls1.unit_direction_vector())
            y = u.dot(ls1.normal_vector())
            angle += math.atan2(y, x)
        return angle > 0

    def delaunay_triangulation(self):
        points = self.points
        new_points = []
        delaunay_triangles = []
        # ax=plt.subplot()
        for point in points:
            new_points.append([point[0], point[1]])

        delaunay = npy.array(new_points)

        tri = Delaunay(delaunay)

        for simplice in delaunay[tri.simplices]:
            triangle = Triangle2D(volmdlr.Point2D(simplice[0]),
                                  volmdlr.Point2D(simplice[1]),
                                  volmdlr.Point2D(simplice[2]))
            delaunay_triangles.append(triangle)

        return delaunay_triangles

    def offset(self, offset):
        xmin, xmax, ymin, ymax = self.bounding_rectangle().bounds()

        max_offset_len = min(xmax - xmin, ymax - ymin) / 2
        if offset <= -max_offset_len:
            print('Inadapted offset, '
                  'polygon might turn over. Offset must be greater than',
                  -max_offset_len)
            raise ValueError('inadapted offset')
        else:
            nb = len(self.points)
            vectors = []
            for i in range(nb - 1):
                v1 = self.points[i + 1] - self.points[i]
                v2 = self.points[i] - self.points[i + 1]
                v1.normalize()
                v2.normalize()
                vectors.append(v1)
                vectors.append(v2)

        v1 = self.points[0] - self.points[-1]
        v2 = self.points[-1] - self.points[0]
        v1.normalize()
        v2.normalize()
        vectors.append(v1)
        vectors.append(v2)

        offset_vectors = []
        offset_points = []

        for i in range(nb):

            # check = False
            ni = vectors[2 * i - 1] + vectors[2 * i]
            if ni == volmdlr.Vector2D(0, 0):
                ni = vectors[2 * i]
                ni = ni.normal_vector()
                offset_vectors.append(ni)
            else:
                ni.normalize()
                if ni.dot(vectors[2 * i - 1].normal_vector()) > 0:
                    ni = - ni
                    # check = True
                offset_vectors.append(ni)

            normal_vector1 = - vectors[2 * i - 1].normal_vector()
            normal_vector2 = vectors[2 * i].normal_vector()
            normal_vector1.normalize()
            normal_vector2.normalize()
            alpha = math.acos(normal_vector1.dot(normal_vector2))

            offset_point = self.points[i] + offset / math.cos(alpha / 2) * \
                (-offset_vectors[i])

            # ax=self.plot()
            # offset_point.plot(ax=ax, color='g')

            # if self.point_belongs(offset_point):
            #     offset_point = self.points[i] + offset / math.cos(alpha / 2) * \
            #                    (-offset_vectors[i])

            offset_points.append(offset_point)

            # self.points[i].plot(ax=ax, color='b')
            # offset_point.plot(ax=ax, color='r')

        return self.__class__(offset_points)

    def point_border_distance(self, point, return_other_point=False):
        """
        Compute the distance to the border distance of polygon
        Output is always positive, even if the point belongs to the polygon
        """
        d_min, other_point_min = self.line_segments[0].point_distance(
            point, return_other_point=True)
        for line in self.line_segments[1:]:
            d, other_point = line.point_distance(
                point, return_other_point=True)
            if d < d_min:
                d_min = d
                other_point_min = other_point
        if return_other_point:
            return d_min, other_point_min
        return d_min

    def to_polygon(self, angle_resolution=None):
        return self

    def self_intersects(self):
        epsilon = 0
        # BENTLEY-OTTMANN ALGORITHM
        # Sort the points along ascending x for the Sweep Line method
        sorted_index = sorted(range(len(self.points)), key=lambda p: (
            self.points[p][0], self.points[p][1]))
        nb = len(sorted_index)
        segments = []
        deleted = []

        while len(
                sorted_index) != 0:  # While all the points haven't been swept
            # Stock the segments between 2 consecutive edges
            # Ex: for the ABCDE polygon, if Sweep Line is on C, the segments
            #   will be (C,B) and (C,D)
            if sorted_index[0] - 1 < 0:
                segments.append((sorted_index[0], nb - 1))
            else:
                segments.append((sorted_index[0], sorted_index[0] - 1))
            if sorted_index[0] >= len(self.points) - 1:
                segments.append((sorted_index[0], 0))
            else:
                segments.append((sorted_index[0], sorted_index[0] + 1))

            # Once two edges linked by a segment have been swept, delete the
            # segment from the list
            to_del = []
            for index in deleted:
                if abs(index - sorted_index[0]) == 1 or abs(
                        index - sorted_index[0]) == nb - 1:
                    to_del.append((index, sorted_index[0]))
                    to_del.append((sorted_index[0], index))

            # Keep track of which edges have been swept
            deleted.append(sorted_index[0])
            sorted_index.pop(0)

            # Delete the segments that have just been swept
            index_to_del = []
            for i, segment in enumerate(segments):
                for seg_to_del in to_del:
                    if segment == seg_to_del:
                        index_to_del.append(i)
            for index in index_to_del[::-1]:
                segments.pop(index)

            # Checks if two segments are intersecting each other, returns True
            # if yes, otherwise the algorithm continues at WHILE
            for segment1 in segments:
                for segment2 in segments:
                    if segment1[0] != segment2[0] and segment1[1] != segment2[
                        1] and segment1[0] != segment2[1] and segment1[1] != \
                            segment2[0]:

                        line1 = volmdlr.edges.LineSegment2D(
                            self.points[segment1[0]],
                            self.points[segment1[1]])
                        line2 = volmdlr.edges.LineSegment2D(
                            self.points[segment2[0]],
                            self.points[segment2[1]])

                        p, a, b = volmdlr.Point2D.line_intersection(line1,
                                                                    line2,
                                                                    True)
                        if p is not None:
                            if 0 + epsilon <= a <= 1 - epsilon \
                                    and 0 + epsilon <= b <= 1 - epsilon:
                                return True, line1, line2

        return False, None, None

    @classmethod
    def points_convex_hull(cls, points):
        if len(points) < 3:
            return

        points_hull = [pt.copy() for pt in points]

        ymax, pos_ymax = volmdlr.core.max_pos([pt.y for pt in points_hull])
        point_start = points_hull[pos_ymax]
        hull = [point_start]

        barycenter = points_hull[0]
        for pt in points_hull[1:]:
            barycenter += pt
        barycenter = barycenter / (len(points_hull))
        # second point of hull
        theta = []
        remaining_points = points_hull
        del remaining_points[pos_ymax]

        vec1 = point_start - barycenter
        for pt in remaining_points:
            vec2 = pt - point_start
            theta_i = -volmdlr.core.clockwise_angle(vec1, vec2)
            theta.append(theta_i)

        min_theta, posmin_theta = volmdlr.core.min_pos(theta)
        next_point = remaining_points[posmin_theta]
        hull.append(next_point)
        del remaining_points[posmin_theta]
        # Adding first point to close the loop at the end
        remaining_points.append(hull[0])

        initial_vector = vec1.copy()
        total_angle = 0
        while next_point != point_start:
            vec1 = next_point - hull[-2]
            theta = []
            for pt in remaining_points:
                vec2 = pt - next_point
                theta_i = -volmdlr.core.clockwise_angle(vec1, vec2)
                theta.append(theta_i)

            min_theta, posmin_theta = volmdlr.core.min_pos(theta)
            if math.isclose(min_theta, -2 * math.pi, abs_tol=1e-6) \
                    or math.isclose(min_theta, 0, abs_tol=1e-6):
                if remaining_points[posmin_theta] == point_start:
                    break

            else:
                next_point = remaining_points[posmin_theta]

                vec_next_point = next_point - barycenter
                total_angle += (2 * math.pi - volmdlr.core.clockwise_angle(initial_vector, vec_next_point))

                if total_angle > 2 * math.pi:
                    break
                else:
                    initial_vector = vec_next_point

                hull.append(next_point)

            del remaining_points[posmin_theta]

        hull.pop()

        return cls(hull)

    @classmethod
    def concave_hull(cls, points, concavity, scale_factor):
        """
        Calculates the concave hull from a cloud of points, i.e., it Unites all points under the smallest possible area.

        :param points: list of points corresponding to the cloud of points
        :type points: class: 'volmdlr.Point2D'
        :param concavity: Sets how sharp the concave angles can be. It goes from -1 (not concave at all. in fact,
                          the hull will be left convex) up to +1 (very sharp angles can occur. Setting concavity to
                          +1 might result in 0º angles!) concavity is defined as the cosine of the concave angles.
        :type concavity: float
        :param scale_factor: Sets how big is the area where concavities are going to be searched.
                             The bigger, the more sharp the angles can be. Setting it to a very high value might
                             affect the performance of the program.
                             This value should be relative to how close to each other the points to be connected are.
        :type scale_factor: float

        """

        def get_nearby_points(line, points, scale_factor):
            points_hull = [pt.copy() for pt in points]

            # print('i enter here')
            nearby_points = []
            line_midpoint = 0.5 * (line.start + line.end)
            # print(line_midpoint)
            tries = 0
            n = 5
            bounding_box = [line_midpoint.x - line.length() / 2,
                            line_midpoint.x + line.length() / 2,
                            line_midpoint.y - line.length() / 2,
                            line_midpoint.y + line.length() / 2]
            boundary = [int(bounding / scale_factor) for bounding in
                        bounding_box]
            while tries < n and len(nearby_points) == 0:
                for point in points_hull:
                    if not ((
                                    point.x == line.start.x and point.y == line.start.y) or (
                                    point.x == line.end.x and point.y == line.end.y)):
                        point_x_rel_pos = int(point.x / scale_factor)
                        point_y_rel_pos = int(point.y / scale_factor)
                        if point_x_rel_pos >= boundary[
                                0] and point_x_rel_pos <= boundary[
                                1] and point_y_rel_pos >= boundary[
                                2] and point_y_rel_pos <= boundary[3]:
                            nearby_points.append(point)

                scale_factor *= 4 / 3
                tries += 1

            return nearby_points

        def line_colides_with_hull(line, concave_hull):
            for hull_line in concave_hull:
                if line.start != hull_line.start and line.start != hull_line.end and line.end != hull_line.start and\
                        line.end != hull_line.end:
                    if line.line_intersections(hull_line.to_line()):
                        return True
            return False

        def get_divided_line(line, nearby_points, hull_concave_edges,
                             concavity):
            divided_line = []
            ok_middle_points = []
            list_cossines = []
            for middle_point in nearby_points:
                vect1 = line.start - middle_point
                vect2 = line.end - middle_point
                if middle_point in (line.start, line.end):
                    continue
                cos = round(vect1.dot(vect2) / (vect1.norm() * vect2.norm()),
                            4)
                if cos < concavity:
                    new_line_A = volmdlr.edges.LineSegment2D(start=line.start, end=middle_point)
                    new_line_B = volmdlr.edges.LineSegment2D(start=middle_point, end=line.end)
                    if not (line_colides_with_hull(line=new_line_A,
                                                   concave_hull=hull_concave_edges) and line_colides_with_hull(
                            line=new_line_B, concave_hull=hull_concave_edges)):
                        ok_middle_points.append(middle_point)
                        list_cossines.append(cos)
            if len(ok_middle_points) > 0:
                #  We want the middlepoint to be the one with widest angle (smallest cossine)
                min_cossine_index = list_cossines.index(min(list_cossines))
                divided_line.append(volmdlr.edges.LineSegment2D(line.start,
                                                                ok_middle_points[
                                                                    min_cossine_index]))
                divided_line.append(volmdlr.edges.LineSegment2D(
                    ok_middle_points[min_cossine_index], line.end))
            return divided_line

        hull_convex_edges = cls.points_convex_hull(points).line_segments
        hull_convex_edges.sort(key=lambda x: x.length(), reverse=True)
        hull_concave_edges = []
        hull_concave_edges.extend(hull_convex_edges)
        hull_points = list({pt for line in hull_concave_edges for pt in [line[0], line[1]]})
        unused_points = []
        for point in points:
            if point not in hull_points:
                unused_points.append(point)

        a_line_was_divided_in_the_iteration = True
        while a_line_was_divided_in_the_iteration:
            a_line_was_divided_in_the_iteration = False
            for line_position_hull in range(len(hull_concave_edges)):

                line = hull_concave_edges[line_position_hull]
                nearby_points = get_nearby_points(line, unused_points,
                                                  scale_factor)
                divided_line = get_divided_line(line, nearby_points,
                                                hull_concave_edges, concavity)
                if len(divided_line) > 0:
                    a_line_was_divided_in_the_iteration = True
                    unused_points.remove(divided_line[0].end)
                    hull_concave_edges.remove(line)
                    hull_concave_edges.extend(divided_line)
                    break

            hull_concave_edges.sort(key=lambda x: x.length(), reverse=True)

        # line  = hull_concave_edges[0]
        # print('first line legth :', line.length())
        # nearby_points = get_nearby_points(line, unused_points, scale_factor)
        # print('points next the first line in the end: ', nearby_points)
        # divided_line = get_divided_line(line, nearby_points, hull_concave_edges, concavity)
        # print('len divided line :', len(divided_line))
        polygon_points = [(line.start, line.end) for line in hull_concave_edges]
        # polygon_points = [(line.start, line.end) for line in hull_concave_edges
        #                   if line.length() != 0]

        points = [polygon_points[0][0], polygon_points[0][1]]
        polygon_points.remove((polygon_points[0][0], polygon_points[0][1]))
        finished = False

        while not finished:
            for p1, p2 in polygon_points:
                if p1 == points[-1] and p2 not in points:
                    points.append(p2)
                    break
                elif p2 == points[-1] and p1 not in points:
                    points.append(p1)
                    break
            polygon_points.remove((p1, p2))
            if len(polygon_points) == 0:
                finished = True

        return cls(points)  # , nearby_points

    @classmethod
    def convex_hull_points(cls, points):
        """
        Uses the scipy method ConvexHull to calculate the convex hull from
        a cloud of points
        """

        points_hull = [pt.copy() for pt in points]

        numpy_points = npy.array([(p.x, p.y) for p in points_hull])
        hull = ConvexHull(numpy_points)
        polygon_points = []
        for simplex in hull.simplices:
            polygon_points.append((points_hull[simplex[0]], points_hull[simplex[1]]))

        points_hull = [polygon_points[0][0], polygon_points[0][1]]
        polygon_points.remove((polygon_points[0][0], polygon_points[0][1]))
        finished = False

        while not finished:
            for p1, p2 in polygon_points:
                if p1 == points_hull[-1]:
                    points_hull.append(p2)
                    break
                elif p2 == points_hull[-1]:
                    points_hull.append(p1)
                    break
            polygon_points.remove((p1, p2))
            if len(polygon_points) == 0:
                finished = True

        points_hull.pop(-1)

        # the first point is the one with the lowest x value
        i_min = 0
        min_x = points_hull[0].x
        for i, point in enumerate(points_hull):
            if point.x < min_x:
                min_x = point.x
                i_min = i

        points_hull = points_hull[i_min:] + points_hull[:i_min]

        # we make sure that the points are ordered in the trigonometric direction
        if points_hull[0].y < points_hull[1].y:
            points_hull.reverse()

        return cls(points_hull)

    def to_3d(self, plane_origin, x, y):
        points3d = [point.to_3d(plane_origin, x, y) for point in self.points]
        return ClosedPolygon3D(points3d)

    def plot(self, ax=None, color='k', alpha=1,
             plot_points=False, point_numbering=False,
             fill=False, fill_color='w', equal_aspect=True):
        if ax is None:
            fig, ax = plt.subplots()
            ax.set_aspect('equal')

        if fill:
            ax.fill([p[0] for p in self.points], [p[1] for p in self.points],
                    facecolor=fill_color)
        for line_segment in self.line_segments:
            line_segment.plot(ax=ax, color=color, alpha=alpha)

        if plot_points or point_numbering:
            for point in self.points:
                point.plot(ax=ax, color=color, alpha=alpha)

        if point_numbering:
            for ip, point in enumerate(self.points):
                ax.text(*point, 'point {}'.format(ip + 1),
                        ha='center', va='top')

        if equal_aspect:
            ax.set_aspect('equal')
        else:
            ax.set_aspect('auto')

        ax.margins(0.1)
        plt.show()

        return ax

    def triangulation(self):
        """
        Note: triangles have been inverted for a better rendering in babylonjs
        """
        # ear clipping
        points = self.points[:]
        initial_point_to_index = {p: i for i, p in enumerate(self.points)}
        triangles = []

        remaining_points = self.points[:]
        # ax = ClosedPolygon2D(remaining_points).plot()

        # inital_number_points = len(remaining_points)
        number_remaining_points = len(remaining_points)
        while number_remaining_points > 3:
            current_polygon = ClosedPolygon2D(remaining_points)

            found_ear = False
            for p1, p2, p3 in zip(remaining_points,
                                  remaining_points[1:] + remaining_points[0:1],
                                  remaining_points[2:] + remaining_points[
                                                         0:2]):
                if p1 != p3:
                    line_segment = volmdlr.edges.LineSegment2D(p1, p3)

                # Checking if intersections does not contrain the verticies
                # of line_segment
                intersect = False
                intersections = current_polygon.linesegment_intersections(
                    line_segment)
                if intersections:
                    for inter in intersections:
                        if inter[0] not in [line_segment.start,
                                            line_segment.end]:
                            intersect = True
                            break

                if not intersect:
                    if current_polygon.point_belongs(
                            line_segment.middle_point()):
                        # Confirmed as an ear
                        # print('ear!')

                        triangles.append((initial_point_to_index[p1],
                                          initial_point_to_index[p3],
                                          initial_point_to_index[p2]))
                        remaining_points.remove(p2)
                        number_remaining_points -= 1
                        found_ear = True

                        # Rolling the remaining list
                        if number_remaining_points > 4:
                            deq = deque(remaining_points)
                            # random.randint(1, number_remaining_points-1))
                            deq.rotate(int(0.3 * number_remaining_points))
                            remaining_points = list(deq)

                        break

            # Searching for a flat ear
            if not found_ear:
                remaining_polygon = ClosedPolygon2D(remaining_points)
                if remaining_polygon.area() > 0.:

                    found_flat_ear = False
                    for p1, p2, p3 in zip(remaining_points,
                                          remaining_points[
                                              1:] + remaining_points[0:1],
                                          remaining_points[
                                              2:] + remaining_points[0:2]):
                        triangle = Triangle2D(p1, p2, p3)
                        if triangle.area() == 0:
                            remaining_points.remove(p2)
                            found_flat_ear = True
                            break

                    if not found_flat_ear:
                        print(
                            'Warning : There are no ear in the polygon, it seems malformed: skipping triangulation')
                        return vmd.DisplayMesh2D(points, triangles)
                else:
                    return vmd.DisplayMesh2D(points, triangles)

        if len(remaining_points) == 3:
            p1, p2, p3 = remaining_points
            triangles.append((initial_point_to_index[p1],
                              initial_point_to_index[p3],
                              initial_point_to_index[p2]))

        return vmd.DisplayMesh2D(points, triangles)

    def simplify(self, min_distance: float = 0.01, max_distance: float = 0.05):
        return ClosedPolygon2D(self.simplify_polygon(min_distance=min_distance,
                                                     max_distance=max_distance).points)

    def line_intersecting_closing_point(self, crossing_point):
        """
        finds closing point for the sewing method using intersection of lines
        drawn from the barycenter
        returns the closing point
        """
        vec_dir = crossing_point.copy()
        vec_dir.normalize()

        line = volmdlr.edges.LineSegment2D(volmdlr.O2D,
                                           crossing_point + vec_dir * 5)
        # line.plot(ax=ax2d, color='b')

        point_intersections = {}
        for line_segment in self.line_segments:
            point_intersection = line_segment.linesegment_intersections(
                line)
            if point_intersection:
                point_intersections[line_segment] = point_intersection[
                    0]
            else:
                if line.point_belongs(line_segment.start):
                    point_intersections[line_segment] = line_segment.start
                if line.point_belongs(line_segment.end):
                    point_intersections[line_segment] = line_segment.end
        point_distance = list(point_intersections.values())[
            0].point_distance(crossing_point)
        point_intersection = list(point_intersections.values())[0]
        line_segment = list(point_intersections.keys())[0]
        for line, point in list(point_intersections.items())[1:]:
            dist = crossing_point.point_distance(point)
            if dist < point_distance:
                point_distance = dist
                point_intersection = point
                line_segment = line

        # point_intersection.plot(ax=ax2d)

        if point_intersection.point_distance(
                line_segment.start) < point_intersection.point_distance(
                                                            line_segment.end):
            closing_point = line_segment.start
        else:
            closing_point = line_segment.end

        return closing_point

    def point_in_polygon(self):
        """
        In case the barycenter of the polygon is outside, this method
        finds another point inside the polygon
        """
        intersetions1 = {}
        linex_pos = volmdlr.edges.LineSegment2D(volmdlr.O2D, volmdlr.X2D * 5)
        linex_neg = volmdlr.edges.LineSegment2D(volmdlr.O2D, -volmdlr.X2D * 5)
        liney_pos = volmdlr.edges.LineSegment2D(volmdlr.O2D, volmdlr.Y2D * 5)
        liney_neg = volmdlr.edges.LineSegment2D(volmdlr.O2D, -volmdlr.Y2D * 5)
        for line in [linex_pos, linex_neg, liney_pos, liney_neg]:
            intersections = []
            for line_segment in self.line_segments:
                point_intersection = line_segment.linesegment_intersections(
                    line)
                intersections.extend(point_intersection)
                if not point_intersection:
                    if line.point_belongs(line_segment.start):
                        intersections.append(line_segment.start)
                    if line.point_belongs(line_segment.end):
                        intersections.append(line_segment.end)
            intersetions1[line] = intersections[:]
        for i, value in enumerate(intersetions1.values()):
            if not value:
                if i % 2 == 0:
                    if len(list(intersetions1.values())[i + 1]) == 2:
                        translation1 = (list(intersetions1.values())[i + 1][0] +
                                        list(intersetions1.values())[
                                            i + 1][1]) * 0.5
                        break
                if i % 2 != 0:
                    if len(list(intersetions1.values())[i - 1]) == 2:
                        translation1 = (list(intersetions1.values())[i - 1][0]
                                        + list(intersetions1.values())[i - 1][1]) * 0.5
                        break

        return translation1

    def repositioned_polygon(self, x, y):
        linex = volmdlr.edges.LineSegment2D(-x.to_2d(volmdlr.O2D, x, y),
                                            x.to_2d(volmdlr.O2D, x, y))
        way_back = volmdlr.O3D
        barycenter = self.barycenter()
        if not self.point_belongs(barycenter):
            barycenter1_2d = self.point_in_polygon()
            self.translation(-barycenter1_2d, False)
            way_back = barycenter1_2d.to_3d(volmdlr.O3D, x, y)
        else:
            inters = self.linesegment_intersections(linex)
            distance = inters[0][0].point_distance(inters[-1][0])
            if distance / 2 > 3 * min(
                    self.point_distance(inters[0][0]),
                    self.point_distance(inters[-1][0])):
                mid_point = (inters[0][0] + inters[-1][0]) * 0.5
                self.translation(-mid_point, False)
                way_back = mid_point.to_3d(volmdlr.O3D, x, y)

        return self, way_back

    def get_possible_sewing_closing_points(self, polygon2, polygon_primitive,
                                           line_segment1: None, line_segment2: None):
        """
        Searches all possibles closing points available for the given primitive
        """
        middle_point = polygon_primitive.middle_point()
        if line_segment1 is None and line_segment2 is None:
            normal_vector = polygon_primitive.unit_normal_vector()
            line_segment1 = volmdlr.edges.LineSegment2D(middle_point,
                                                        middle_point - normal_vector)
            line_segment2 = volmdlr.edges.LineSegment2D(middle_point,
                                                        middle_point + normal_vector)

        line_intersections = {line_segment1: [], line_segment2: []}
        for ls in [line_segment1, line_segment2
                   ]:
            inter_points = []
            for prim in polygon2.line_segments + self.line_segments[
                                                 :self.line_segments.index(
                                                     polygon_primitive)] + self.line_segments[
                                                                           self.line_segments.index(
                                                                               polygon_primitive) + 1:]:
                inters = prim.linesegment_intersections(ls)
                if inters:
                    line_intersections[ls].append((inters[0], prim))
                    inter_points.append(inters[0])
                elif ls.point_belongs(prim.start, 1e-7):
                    if prim.start not in inter_points:
                        line_intersections[ls].append((prim.start, prim))
                        inter_points.append(prim.start)
                elif ls.point_belongs(prim.end, 1e-7):
                    if prim.end not in inter_points:
                        line_intersections[ls].append((prim.end, prim))
                        inter_points.append(prim.end)
                elif prim.point_belongs(middle_point, 1e-7):
                    line_intersections[ls].append((prim.middle_point(), prim))
                    inter_points.append(prim.middle_point())
        return line_intersections

    def select_farthest_sewing_closing_point(self,
                                             line_segment: volmdlr.edges.LineSegment2D,
                                             polygon_primitive,
                                             possible_closing_points):
        """
        Searches the closest sewing closing point available
        """
        closing_point = volmdlr.O2D
        middle_point = polygon_primitive.middle_point()
        distance = 0
        for intr_list in possible_closing_points:
            if intr_list[1] not in self.line_segments:
                dist = intr_list[0].point_distance(line_segment.start)
                if dist > distance:
                    distance = dist
                    closing_point = (intr_list[1].start if
                                     intr_list[0].point_distance(
                                         intr_list[1].start) <
                                     intr_list[0].point_distance(
                                         intr_list[1].end) else
                                     intr_list[1].end)

            elif intr_list[0] == middle_point and \
                    polygon_primitive.length() == intr_list[1].length():
                closing_point = intr_list[1].start
                distance = 0

        return closing_point

    def select_closest_sewing_closing_point(self,
                                            line_segment: volmdlr.edges.LineSegment2D,
                                            polygon_primitive,
                                            possible_closing_points):
        """
        Searches the closest sewing closing point available
        """
        closing_point = volmdlr.O2D
        middle_point = polygon_primitive.middle_point()
        distance = math.inf
        for intr_list in possible_closing_points:
            if intr_list[1] not in self.line_segments:
                dist = intr_list[0].point_distance(line_segment.start)
                if dist < distance:
                    distance = dist
                    closing_point = (intr_list[1].start if
                                     intr_list[0].point_distance(
                                         intr_list[1].start) <
                                     intr_list[0].point_distance(
                                         intr_list[1].end) else
                                     intr_list[1].end)

            elif intr_list[0] == middle_point and \
                    polygon_primitive.length() == intr_list[1].length():
                closing_point = intr_list[1].start
                distance = 0

        return closing_point

    def search_farthest(self, interseting_point, possible_closing_points):
        """
        While Sewing two Polygons, and searching a face\'s closing point, this
        method verifies it shoul the closest of the farthest available
        :return: True if to search the farthest of False if not
        """
        distance = math.inf
        target_prim = None
        for intersection_point, prim in possible_closing_points:
            dist = interseting_point.point_distance(intersection_point)
            if dist < distance:
                distance = dist
                target_prim = prim
        if target_prim in self.line_segments:
            return True
        return False

    def get_closing_point(self, polygon2_2d, primitive, ax=None):
        """Gets sewing closing points for given primitive points"""
        closing_point = volmdlr.O2D
        middle_point = primitive.middle_point()

        normal_vector = primitive.unit_normal_vector()
        line_segment1 = volmdlr.edges.LineSegment2D(middle_point,
                                                    middle_point - normal_vector)
        line_segment2 = volmdlr.edges.LineSegment2D(middle_point,
                                                    middle_point + normal_vector)

        possible_sewing_closing_points_in_linesegment =\
            self.get_possible_sewing_closing_points(polygon2_2d, primitive,
                                                    line_segment1,
                                                    line_segment2)
        if possible_sewing_closing_points_in_linesegment[line_segment1] and\
                not possible_sewing_closing_points_in_linesegment[line_segment2]:
            closing_point = self.select_closest_sewing_closing_point(
                line_segment1, primitive,
                possible_sewing_closing_points_in_linesegment[line_segment1])
            if ax is not None:
                closing_point.plot(ax=ax, color='g')
        if possible_sewing_closing_points_in_linesegment[line_segment2] and \
                not possible_sewing_closing_points_in_linesegment[
                    line_segment1]:
            closing_point = self.select_closest_sewing_closing_point(
                line_segment2, primitive,
                possible_sewing_closing_points_in_linesegment[line_segment2])

        else:
            if len(possible_sewing_closing_points_in_linesegment[line_segment1]) == 1:
                closing_point = self.select_closest_sewing_closing_point(
                    line_segment1, primitive,
                    possible_sewing_closing_points_in_linesegment[
                        line_segment1])
                if closing_point == volmdlr.O2D:
                    closing_point = self.select_farthest_sewing_closing_point(
                        line_segment2, primitive,
                        possible_sewing_closing_points_in_linesegment[
                            line_segment2])
                if ax is not None:
                    closing_point.plot(ax=ax, color='c')
            elif len(possible_sewing_closing_points_in_linesegment[line_segment2]) == 1:
                closing_point = self.select_closest_sewing_closing_point(
                    line_segment2, primitive,
                    possible_sewing_closing_points_in_linesegment[
                        line_segment2])
                if closing_point == volmdlr.O2D:
                    closing_point = self.select_farthest_sewing_closing_point(
                        line_segment1, primitive,
                        possible_sewing_closing_points_in_linesegment[
                            line_segment1])
            else:
                if possible_sewing_closing_points_in_linesegment[line_segment1]:
                    if self.search_farthest(
                            middle_point,
                            possible_sewing_closing_points_in_linesegment[
                                line_segment2]):
                        closing_point =\
                            self.select_farthest_sewing_closing_point(
                                line_segment1, primitive,
                                possible_sewing_closing_points_in_linesegment[
                                    line_segment1])
                    else:
                        closing_point =\
                            self.select_closest_sewing_closing_point(
                                line_segment1, primitive,
                                possible_sewing_closing_points_in_linesegment[
                                    line_segment1])

                elif possible_sewing_closing_points_in_linesegment[
                        line_segment2]:
                    closing_point = self.select_closest_sewing_closing_point(
                        line_segment2, primitive,
                        possible_sewing_closing_points_in_linesegment[
                            line_segment2])
        if ax is not None:
            middle_point.plot(ax=ax, color='r')
            line_segment1.plot(ax=ax, color='y')
            line_segment2.plot(ax=ax, color='b')
            closing_point.plot(ax=ax)
            raise NotImplementedError('There should not be a plot inside this method')

        return closing_point

    def get_valid_sewing_polygon_primitive(self, polygon2_2d):
        """Get valid primitive to start sewing two polygons"""
        for primitive1 in self.line_segments:
            middle_point = primitive1.middle_point()
            normal_vector = primitive1.unit_normal_vector()
            line_segment1 = volmdlr.edges.LineSegment2D(middle_point,
                                                        middle_point - normal_vector)
            line_segment2 = volmdlr.edges.LineSegment2D(middle_point,
                                                        middle_point + normal_vector)
            possible_closing_points = self.get_possible_sewing_closing_points(
                polygon2_2d, primitive1, line_segment1, line_segment2)
            if len(possible_closing_points[line_segment1]) == 1 and\
                    possible_closing_points[line_segment1][0][1] in polygon2_2d.line_segments:
                closing_point = (possible_closing_points[
                                     line_segment1][0][1].start if
                                 possible_closing_points[
                                     line_segment1][0][0].point_distance(
                                     possible_closing_points[
                                         line_segment1][0][1].start) <
                                 possible_closing_points[
                                     line_segment1][0][0].point_distance(
                                     possible_closing_points[
                                         line_segment1][0][1].end) else
                                 possible_closing_points[
                                     line_segment1][0][1].end)

                if polygon2_2d.points.index(closing_point) >= len(polygon2_2d.points) * 2 / 4:
                    return primitive1

            if len(possible_closing_points[line_segment2]) == 1 and\
                    possible_closing_points[line_segment2][0][1] in polygon2_2d.line_segments:
                closing_point = (possible_closing_points[
                                     line_segment2][0][1].start if
                                 possible_closing_points[
                                     line_segment2][0][0].point_distance(
                                     possible_closing_points[
                                         line_segment2][0][1].start) <
                                 possible_closing_points[
                                     line_segment2][0][0].point_distance(
                                     possible_closing_points[
                                         line_segment2][0][1].end) else
                                 possible_closing_points[
                                     line_segment2][0][1].end)

                if polygon2_2d.points.index(closing_point) >= len(polygon2_2d.points) * 2 / 4:
                    return primitive1

        for primitive1 in self.line_segments:
            closing_point = self.get_closing_point(polygon2_2d,
                                                   primitive1)
            if closing_point != volmdlr.O2D:
                return primitive1

        raise NotImplementedError('make sure the two polygons '
                                  'you are trying to sew are valid ones')

    def is_convex(self):
        """
        Verifies if a polygon is convex or Not
        """
        for prim1, prim2 in zip(self.line_segments, self.line_segments[1:] + [self.line_segments[0]]):
            vector1 = prim1.direction_vector()
            vector2 = prim2.direction_vector()
            angle = volmdlr.core.clockwise_angle(vector1, vector2)
            if self.is_trigo():
                if angle < math.pi and angle != 0:
                    return False
            elif angle > math.pi and angle != 2 * math.pi:
                return False
        return True

    def axial_symmetry(self, line):
        """
        finds out the symmetric closed_polygon2d according to a line
        """

        axial_points = [point.axial_symmetry(line) for point in self.points]

        return self.__class__(points=axial_points)


class Triangle(ClosedPolygonMixin):
    def __init__(self, point1, point2,
                 point3, name: str = ''):

        self.point1 = point1
        self.point2 = point2
        self.point3 = point3
        self.name = name
        self._line_segments = None


class Triangle2D(Triangle):
    def __init__(self, point1: volmdlr.Point2D, point2: volmdlr.Point2D,
                 point3: volmdlr.Point2D, name: str = ''):
        # self.point1 = point1
        # self.point2 = point2
        # self.point3 = point3
        # self.name = name

        # # ClosedPolygon2D.__init__(self, points=[point1, point2, point3],
        # # name=name)

        Triangle.__init__(self, point1,
                          point2,
                          point3,
                          name)

    def area(self):
        u = self.point2 - self.point1
        v = self.point3 - self.point1
        return abs(u.cross(v)) / 2

    def incircle_radius(self):
        a = self.point1.point_distance(self.point2)
        b = self.point1.point_distance(self.point3)
        c = self.point2.point_distance(self.point3)
        return 2 * self.area() / (a + b + c)

    def circumcircle_radius(self):
        a = self.point1.point_distance(self.point2)
        b = self.point1.point_distance(self.point3)
        c = self.point2.point_distance(self.point3)
        return a * b * c / (self.area() * 4.0)

    def ratio_circumr_length(self):
        return self.circumcircle_radius() / self.length()

    def ratio_incircler_length(self):
        return self.incircle_radius() / self.length()

    def aspect_ratio(self):
        a = self.point1.point_distance(self.point2)
        b = self.point1.point_distance(self.point3)
        c = self.point2.point_distance(self.point3)
        s = 0.5 * (a + b + c)
        try:
            return 0.125 * a * b * c / (s - a) / (s - b) / (s - c)
        except ZeroDivisionError:
            return 1000000.

    def axial_symmetry(self, line):
        """
        finds out the symmetric triangle2d according to a line
        """

        [point1, point2, point3] = [point.axial_symmetry(line)
                                    for point in [self.point1,
                                                  self.point2,
                                                  self.point3]]

        return self.__class__(point1, point2, point3)


class Circle2D(Contour2D):
    _non_serializable_attributes = ['internal_arcs', 'external_arcs',
                                    'polygon', 'straight_line_contour_polygon',
                                    'primitives', 'basis_primitives']

    def __init__(self, center: volmdlr.Point2D, radius: float, name: str = ''):
        self.center = center
        self.radius = radius
        self.angle = volmdlr.TWO_PI
        self.primitives = self._primitives()

        # self.points = self.tessellation_points()

        Contour2D.__init__(self, self.primitives, name=name)  # !!! this is dangerous

    def __hash__(self):
        return int(round(1e6 * (self.center.x + self.center.y + self.radius)))

    def __eq__(self, other_circle):
        if self.__class__.__name__ != other_circle.__class__.__name__:
            return False

        return math.isclose(self.center.x,
                            other_circle.center.x, abs_tol=1e-06) \
            and math.isclose(self.center.y,
                             other_circle.center.y, abs_tol=1e-06) \
            and math.isclose(self.radius, other_circle.radius,
                             abs_tol=1e-06)

    def _primitives(self):
        points = [
            self.center + volmdlr.Point2D(self.center.x + self.radius, self.center.y),
            self.center + volmdlr.Point2D(self.center.x, self.center.y - self.radius),
            self.center + volmdlr.Point2D(self.center.x - self.radius, self.center.y),
            self.center + volmdlr.Point2D(self.center.x, self.center.y + self.radius)]

        return [volmdlr.edges.Arc2D(points[0], points[1], points[2]),
                volmdlr.edges.Arc2D(points[2], points[3], points[0])]

    def to_polygon(self, angle_resolution: float):
        return ClosedPolygon2D(
            self.discretization_points(angle_resolution=angle_resolution))

    @classmethod
    def from_arc(cls, arc: volmdlr.edges.Arc2D):
        return cls(arc.center, arc.radius, arc.name + ' to circle')

    def tessellation_points(self, resolution=40):
        return [(self.center
                 + self.radius * math.cos(teta) * volmdlr.X2D
                 + self.radius * math.sin(teta) * volmdlr.Y2D)
                for teta in npy.linspace(0, volmdlr.TWO_PI, resolution + 1)][
               :-1]

    def point_belongs(self, point, tolerance=1e-9):
        return point.point_distance(self.center) <= self.radius + tolerance

    # def border_points(self):
    #     start = self.center - self.radius * volmdlr.Point2D(1, 0)
    #     end = self.center + self.radius * volmdlr.Point2D(1, 0)
    #     return [start, end]

    def bounding_rectangle(self):

        xmin = self.center.x - self.radius
        xmax = self.center.x + self.radius
        ymin = self.center.y - self.radius
        ymax = self.center.y + self.radius
        return volmdlr.core.BoundingRectangle(xmin, xmax, ymin, ymax)

    def line_intersections(self, line2d: volmdlr.edges.Line2D, tol=1e-9):
        full_arc_2d = volmdlr.edges.FullArc2D(
            center=self.center, start_end=self.point_at_abscissa(0),
            name=self.name)
        return full_arc_2d.line_intersections(line2d, tol)

    def linesegment_intersections(self, lineseg2d: volmdlr.edges.LineSegment2D,
                                  tol=1e-9):
        full_arc_2d = volmdlr.edges.FullArc2D(
            center=self.center, start_end=self.point_at_abscissa(0),
            name=self.name)
        return full_arc_2d.linesegment_intersections(lineseg2d, tol)

    def cut_by_line(self, line: volmdlr.edges.Line2D):
        intersection_points = self.line_intersections(line)
        if not intersection_points:
            return [self]
        if len(intersection_points) == 1:
            raise NotImplementedError
        if len(intersection_points) == 2:
            linesegment = volmdlr.edges.LineSegment2D(intersection_points[0],
                                                      intersection_points[1])
            arc1, arc2 = self.split(intersection_points[0],
                                    intersection_points[1])
            contour1 = Contour2D([arc1, linesegment.copy()])
            contour2 = Contour2D([arc2, linesegment.copy()])
            return [contour1, contour2]
        raise ValueError

    def circle_intersections(self, circle: 'volmdlr.wires.Circle2D'):
        x0, y0 = self.center
        x1, y1 = circle.center
        # r0 = self.radius
        # r1 = circle.radius

        d = math.sqrt((x1 - x0) ** 2 + (y1 - y0) ** 2)

        # non intersecting
        if d > self.radius + circle.radius:
            return []
        # One circle within other
        if d < abs(self.radius - circle.radius):
            return []
        # coincident circles
        if d == 0 and self.radius == circle.radius:
            return []
        else:
            a = (self.radius ** 2 - circle.radius ** 2 + d ** 2) / (2 * d)
            h = math.sqrt(self.radius ** 2 - a ** 2)
            x2 = x0 + a * (x1 - x0) / d
            y2 = y0 + a * (y1 - y0) / d
            x3 = x2 + h * (y1 - y0) / d
            y3 = y2 - h * (x1 - x0) / d

            x4 = x2 - h * (y1 - y0) / d
            y4 = y2 + h * (x1 - x0) / d

        return [volmdlr.Point2D(x3, y3), volmdlr.Point2D(x4, y4)]

    def arc_intersections(self, arc2d: volmdlr.edges.Arc2D):
        circle = Circle2D(arc2d.center, arc2d.radius)
        intersections = []

        for inter in self.circle_intersections(circle):
            try:
                arc2d.abscissa(inter)  # I guess it is a test?
                intersections.append(inter)
            except ValueError:
                pass
        return intersections

    def length(self):
        return volmdlr.TWO_PI * self.radius

    def plot(self, ax=None, linestyle='-', color='k', linewidth=1, alpha=1.,
             equal_aspect=True):
        if ax is None:
            fig, ax = plt.subplots()
        # else:
        #     fig = ax.figure
        if self.radius > 0:
            ax.add_patch(matplotlib.patches.Arc((self.center.x, self.center.y),
                                                2 * self.radius,
                                                2 * self.radius,
                                                angle=0,
                                                theta1=0,
                                                theta2=360,
                                                color=color,
                                                alpha=alpha,
                                                linestyle=linestyle,
                                                linewidth=linewidth))
        if equal_aspect:
            ax.set_aspect('equal')
        return ax

    def to_3d(self, plane_origin, x, y):
        normal = x.cross(y)
        center3d = self.center.to_3d(plane_origin, x, y)
        return Circle3D(volmdlr.Frame3D(center3d, x, y, normal),
                        self.radius, self.name)

    def rotation(self, center: volmdlr.Point2D, angle: float):
        """
        Circle2D rotation
        :param center: rotation center
        :param angle: angle rotation
        :return: a new rotated Circle2D
        """
        return Circle2D(self.center.rotation(center, angle), self.radius)

    def rotation_inplace(self, center: volmdlr.Point2D, angle: float):
        """
        Circle2D rotation. Object is updated inplace
        :param center: rotation center
        :param angle: rotation angle
        """
        self.center.rotation_inplace(center, angle)

    def translation(self, offset: volmdlr.Vector2D):
        """
        Circle2D translation
        :param offset: translation vector
        :return: A new translated Circle2D
        """
        return Circle2D(self.center.translation(offset), self.radius)

    def translation_inplace(self, offset: volmdlr.Vector3D):
        """
        Circle2D translation. Object is updated inplace
        :param offset: translation vector
        """
        self.center.translation_inplace(offset)

    def frame_mapping(self, frame: volmdlr.Frame3D, side: str):
        """
        Changes frame_mapping and return a new Circle2D
        side = 'old' or 'new'
        """
        if side == 'old':
            return Circle2D(frame.old_coordinates(self.center),
                            self.radius)
        elif side == 'new':
            return Circle2D(frame.new_coordinates(self.center),
                            self.radius)
        else:
            raise ValueError('Side should be \'new\' \'old\'')

    def frame_mapping_inplace(self, frame: volmdlr.Frame3D, side: str):
        """
        Changes frame_mapping and the object is updated inplace
        side = 'old' or 'new'
        """
        if side == 'old':
            self.center = frame.old_coordinates(self.center)
        elif side == 'new':
            self.center = frame.new_coordinates(self.center)
        else:
            raise ValueError('Side should be \'new\' \'old\'')

    def area(self):
        return math.pi * self.radius ** 2

    def second_moment_area(self, point):
        """
        Second moment area of part of disk
        """
        I = math.pi * self.radius ** 4 / 4
        return volmdlr.geometry.huygens2d(I, I, 0, self.area(), self.center,
                                          point)

    def center_of_mass(self):
        return self.center

    def point_symmetric(self, point):
        center = 2 * point - self.center
        return Circle2D(center, self.radius)

    def plot_data(self, edge_style: plot_data.EdgeStyle = None,
                  surface_style: plot_data.SurfaceStyle = None):
        return plot_data.Circle2D(cx=self.center.x,
                                  cy=self.center.y,
                                  r=self.radius,
                                  edge_style=edge_style,
                                  surface_style=surface_style)

    def copy(self, *args, **kwargs):
        return Circle2D(self.center.copy(), self.radius)

    def point_at_abscissa(self, curvilinear_abscissa):
        start = self.center + self.radius * volmdlr.X3D
        return start.rotation(self.center,
                              curvilinear_abscissa / self.radius)

    # def triangulation(self, n=35):
    #     l = self.length()
    #     points = [self.point_at_abscissa(l * i / n) for i in range(n)]
    #     points.append(self.center)
    #     triangles = [(i, i + 1, n) for i in range(n - 1)] + [(n - 1, 0, n)]
    def split_by_line(self, line: volmdlr.edges.Line2D):
        """
        Split the Circle with a line into two Arc2D.
        """
        split_points = self.line_intersections(line)
        return self.split(split_points[0], split_points[1])

    def split(self, split_start, split_end):
        x1, y1 = split_start - self.center
        x2, y2 = split_end - self.center

        angle1 = math.atan2(y1, x1)
        angle2 = math.atan2(y2, x2)
        angle_i1 = 0.5 * (angle2 - angle1)
        angle_i2 = angle_i1 + math.pi
        interior_point1 = split_start.rotation(self.center, angle_i1)
        interior_point2 = split_start.rotation(self.center, angle_i2)

        return [volmdlr.edges.Arc2D(split_start, interior_point1,
                                    split_end),
                volmdlr.edges.Arc2D(split_start, interior_point2,
                                    split_end)]

    def axial_symmetry(self, line):
        """
        finds out the symmetric circle2d according to a line
        """

        return self.__class__(center=self.center.axial_symmetry(line),
                              radius=self.radius)

    def discretization_points(self, angle_resolution: float = 10):
        number_points = math.ceil(volmdlr.TWO_PI * angle_resolution) + 2
        step = self.length() / (number_points - 1)
        return [self.point_at_abscissa(i * step) for i in range(number_points)]

    def polygon_points(self, discretization_resolution: int):
        warnings.warn('polygon_points is deprecated,\
        please use discretization_points instead',
                      DeprecationWarning)
        return self.discretization_points(discretization_resolution)


class Contour3D(ContourMixin, Wire3D):
    _non_serializable_attributes = ['points']
    _non_eq_attributes = ['name']
    _non_hash_attributes = ['points', 'name']
    _generic_eq = True
    """
    A collection of 3D primitives forming a closed wire3D
    """

    def __init__(self, primitives: List[volmdlr.core.Primitive3D],
                 name: str = ''):
        """

        """

        Wire3D.__init__(self, primitives=primitives, name=name)
        self._utd_edge_polygon = False
        self._utd_bounding_box = False

    def __hash__(self):
        return sum(hash(e) for e in self.primitives)

    def __eq__(self, other_):
        if other_.__class__.__name__ != self.__class__.__name__:
            return False
        if len(self.primitives) != len(other_.primitives):
            return False
        equal = 0
        for prim1 in self.primitives:
            reverse1 = prim1.reverse()
            found = False
            for prim2 in other_.primitives:
                reverse2 = prim2.reverse()
                if (prim1 == prim2 or reverse1 == prim2
                        or reverse2 == prim1 or reverse1 == reverse2):
                    equal += 1
                    found = True
            if not found:
                return False
        if equal == len(self.primitives):
            return True
        return False

    @property
    def edge_polygon(self):
        if not self._utd_edge_polygon:
            self._edge_polygon = self._get_edge_polygon()
            self._utd_edge_polygon = True
        return self._edge_polygon

    def _get_edge_polygon(self):
        points = []
        for edge in self.primitives:
            if points:
                if edge.start != points[-1]:
                    points.append(edge.start)
            else:
                points.append(edge.start)
        return ClosedPolygon3D(points)

    @classmethod
    def from_step(cls, arguments, object_dict):
        name = arguments[0][1:-1]
        raw_edges = []
        # edge_ends = {}
        for ie, edge_id in enumerate(arguments[1]):
            raw_edges.append(object_dict[int(edge_id[1:])])

        if (len(raw_edges)) == 1:
            if isinstance(raw_edges[0], cls):
                # Case of a circle, ellipse...
                return raw_edges[0]
            return cls(raw_edges, name=name)

        # Making things right for first 2 primitives
        distances = [raw_edges[0].end.point_distance(raw_edges[1].start),
                     raw_edges[0].start.point_distance(raw_edges[1].start),
                     raw_edges[0].end.point_distance(raw_edges[1].end),
                     raw_edges[0].start.point_distance(raw_edges[1].end)]
        index = distances.index(min(distances))
        if min(distances) > 6e-4:
            # Green color : well-placed and well-read
            ax = raw_edges[0].plot(color='g')
            # Red color : can't be connected to green edge
            raw_edges[1].plot(ax=ax, color='r')
            # Black color : to be placed
            for re in raw_edges[2:]:
                re.plot(ax=ax)
            # deltax1 = abs(raw_edges[0].start.x - raw_edges[1].end.x)
            # deltax2 = abs(raw_edges[0].end.x - raw_edges[1].end.x)
            # deltay1 = abs(raw_edges[0].start.y - raw_edges[1].end.y)
            # deltay2 = abs(raw_edges[0].end.y - raw_edges[1].end.y)
            # deltaz1 = abs(raw_edges[0].start.z - raw_edges[1].end.z)
            # deltaz2 = abs(raw_edges[0].end.z - raw_edges[1].end.z)
            raise NotImplementedError(
                f'Number of edges: {len(raw_edges)}',
                'First 2 edges of contour not follwing each other',
                f'delta_x = {abs(raw_edges[0].start.x - raw_edges[1].end.x)},'
                f' {abs(raw_edges[0].end.x - raw_edges[1].end.x)}',
                f'delta_y = {abs(raw_edges[0].start.y - raw_edges[1].end.y)},'
                f' {abs(raw_edges[0].end.y - raw_edges[1].end.y)}',
                f'delta_z = {abs(raw_edges[0].start.z - raw_edges[1].end.z)},'
                f' {abs(raw_edges[0].end.z - raw_edges[1].end.z)}',
                f'distance = {min(distances)}')

        if index == 0:
            edges = [raw_edges[0], raw_edges[1]]
        elif index == 1:
            edges = [raw_edges[0].reverse(), raw_edges[1]]
        elif index == 2:
            edges = [raw_edges[0], raw_edges[1].reverse()]
        elif index == 3:
            edges = [raw_edges[0].reverse(), raw_edges[1].reverse()]
        else:
            raise NotImplementedError

        # Connecting the next edges
        last_edge = edges[-1]
        for i, raw_edge in enumerate(raw_edges[2:]):
            distances = [raw_edge.start.point_distance(last_edge.end),
                         raw_edge.end.point_distance(last_edge.end)]
            index = distances.index(min(distances))
            if min(distances) > 6e-4:
                # Green color : well-placed and well-read
                ax = last_edge.plot(color='g')
                for re in raw_edges[:2 + i]:
                    re.plot(ax=ax, color='g')
                    re.start.plot(ax=ax, color='g')
                    re.end.plot(ax=ax, color='g')
                last_edge.end.plot(ax=ax, color='r')
                # Red color : can't be connected to red dot
                raw_edge.plot(ax=ax, color='r')
                # Black color : to be placed
                for re in raw_edges[2 + i + 1:]:
                    re.plot(ax=ax)
                    re.start.plot(ax=ax)
                    re.end.plot(ax=ax)
                # deltax1 = abs(raw_edge.start.x - last_edge.end.x)
                # deltax2 = abs(raw_edge.end.x - last_edge.end.x)
                # deltay1 = abs(raw_edge.start.y - last_edge.end.y)
                # deltay2 = abs(raw_edge.end.y - last_edge.end.y)
                # deltaz1 = abs(raw_edge.start.z - last_edge.end.z)
                # deltaz2 = abs(raw_edge.end.z - last_edge.end.z)
                raise NotImplementedError(
                    f'Number of edges: {len(raw_edges)}',
                    'Edges of contour not follwing each other',
                    f'delta_x = {abs(raw_edge.start.x - last_edge.end.x)},'
                    f' {abs(raw_edge.end.x - last_edge.end.x)}',
                    f'delta_y = {abs(raw_edge.start.y - last_edge.end.y)},'
                    f' {abs(raw_edge.end.y - last_edge.end.y)}',
                    f'delta_z = {abs(raw_edge.start.z - last_edge.end.z)},'
                    f' {abs(raw_edge.end.z - last_edge.end.z)}',
                    f'distance = {min(distances)}')
            if index == 0:
                last_edge = raw_edge
            elif index == 1:
                last_edge = raw_edge.reverse()

            edges.append(last_edge)
        return cls(edges, name=name)

    def to_step(self, current_id, surface_id=None, surface3d=None):
        content = ''
        edge_ids = []
        for primitive in self.primitives:
            if primitive.__class__.__name__ == 'BSplineCurve3D':
                method_name = f'{primitive.__class__.__name__.lower()}_to_2d'
                curve2d = getattr(surface3d, method_name)(primitive)[0]
                if curve2d.__class__.__name__ == 'LineSegment3D':
                    curve2d = curve2d.to_bspline_curve()
                primitive_content, primitive_ids = primitive.to_step(
                    current_id, surface_id=surface_id, curve2d=curve2d)
            else:
                primitive_content, primitive_ids = primitive.to_step(current_id, surface_id=surface_id)

            content += primitive_content
            current_id = primitive_ids[-1] + 1
            for primitive_id in primitive_ids:
                content += "#{} = ORIENTED_EDGE('{}',*,*,#{},.T.);\n".format(
                    current_id,
                    primitive.name,
                    primitive_id)
                edge_ids.append(current_id)

                current_id += 1

        content += "#{} = EDGE_LOOP('{}',({}));\n".format(
            current_id, self.name, volmdlr.core.step_ids_to_str(edge_ids))
        return content, current_id

    def average_center_point(self):
        nb = len(self.edge_polygon.points)
        x = sum(point[0] for point in self.edge_polygon.points) / nb
        y = sum(point[1] for point in self.edge_polygon.points) / nb
        z = sum(point[2] for point in self.edge_polygon.points) / nb

        return volmdlr.Point3D(x, y, z)

    def rotation(self, center: volmdlr.Point3D, axis: volmdlr.Vector3D,
                 angle: float):
        """
        Contour3D rotation
        :param center: rotation center
        :param axis: rotation axis
        :param angle: angle rotation
        :return: a new rotated Contour3D
        """
        new_edges = [edge.rotation(center, axis, angle) for edge
                     in self.primitives]
        return Contour3D(new_edges, self.name)

    def rotation_inplace(self, center: volmdlr.Point3D, axis: volmdlr.Vector3D,
                         angle: float):
        """
        Contour3D rotation. Object is updated inplace
        :param center: rotation center
        :param axis: rotation axis
        :param angle: rotation angle
        """
        for edge in self.primitives:
            edge.rotation_inplace(center, axis, angle)

    def translation(self, offset: volmdlr.Vector3D):
        """
        Contour3D translation
        :param offset: translation vector
        :return: A new translated Contour3D
        """
        new_edges = [edge.translation(offset) for edge in
                     self.primitives]
        return Contour3D(new_edges, self.name)

    def translation_inplace(self, offset: volmdlr.Vector3D):
        """
        Contour3D translation. Object is updated inplace
        :param offset: translation vector
        """
        for edge in self.primitives:
            edge.translation_inplace(offset)

    def order_contour(self):
        # new_primitives = []
        # points = self.ordering_contour()
        # for p1, p2 in points:
        #     new_primitives.append(volmdlr.edges.LineSegment3D(p1, p2))
        # self.primitives = new_primitives

        initial_points = []
        for primitive in self.primitives:
            initial_points.append((primitive.start, primitive.end))

        new_primitives = []
        if self.is_ordered():
            return self
        points = self.ordering_contour()
        for p1, p2 in points:
            try:
                index = initial_points.index((p1, p2))
            except ValueError:
                index = initial_points.index((p2, p1))

            if isinstance(self.primitives[index], volmdlr.edges.LineSegment3D):
                new_primitives.append(volmdlr.edges.LineSegment3D(p1, p2))
            elif isinstance(self.primitives[index], volmdlr.edges.Arc3D):
                new_primitives.append(volmdlr.edges.Arc3D(p1, self.primitives[index].interior, p2))
            elif isinstance(self.primitives[index], volmdlr.edges.BSplineCurve3D):
                if (self.primitives[index].start == p1 and self.primitives[index].end == p2):
                    new_primitives.append(self.primitives[index])
                else:
                    new_primitives.append(self.primitives[index].reverse())

        self.primitives = new_primitives

        return self

    # def point_over_contour(self, point, abs_tol=1e-7):
    #     belongs = False
    #     for primitive in self.primitives:
    #         if primitive.point_belongs(point, abs_tol):
    #             belongs = True
    #     return belongs

    def frame_mapping(self, frame: volmdlr.Frame3D, side: str):
        """
        Changes frame_mapping and return a new Contour3D
        side = 'old' or 'new'
        """
        new_edges = [edge.frame_mapping(frame, side) for edge in
                     self.primitives]
        return Contour3D(new_edges, self.name)

    def frame_mapping_inplace(self, frame: volmdlr.Frame3D, side: str):
        """
        Changes frame_mapping and the object is updated inplace
        side = 'old' or 'new'
        """
        for edge in self.primitives:
            edge.frame_mapping_inplace(frame, side)

    def copy(self, deep=True, memo=None):
        new_edges = [edge.copy(deep=deep, memo=memo) for edge in self.primitives]
        if self.point_inside_contour is not None:
            new_point_inside_contour = self.point_inside_contour.copy()
        else:
            new_point_inside_contour = None
        return Contour3D(new_edges, new_point_inside_contour, self.name)

    def plot(self, ax=None, color='k', alpha=1, edge_details=False):
        if ax is None:
            ax = Axes3D(plt.figure())

        for edge in self.primitives:
            edge.plot(ax=ax, color=color, alpha=alpha,
                      edge_ends=edge_details, edge_direction=edge_details)

        return ax

    def to_2d(self, plane_origin, x, y):
        primitives2d = []
        for primitive in self.primitives:
            primitive2d = primitive.to_2d(plane_origin, x, y)
            if primitive2d is not None:
                primitives2d.append(primitive2d)
        return Contour2D(primitives=primitives2d)

    def _bounding_box(self):
        """
        Flawed method, to be enforced by overloading
        """
        points = []
        for prim in self.primitives:
            n = 20
            length = prim.length()
            points_ = [prim.point_at_abscissa(i / n * length)
                       for i in range(n)]
            for point in points_:
                if point not in points:
                    points.append(point)
        return volmdlr.core.BoundingBox.from_points(points)

    @property
    def bounding_box(self):
        if not self._utd_bounding_box:
            self._bbox = self._bounding_box()
            self._utd_bounding_box = True
        return self._bbox

    @classmethod
    def extract_contours(cls, contour, point1: volmdlr.Point3D,
                         point2: volmdlr.Point3D, inside=False):

        new_primitives = contour.extract_with_points(point1, point2, inside)
        contours = [cls(new_primitives)]
        return contours

    def contour_intersection(self, contour3d):
        dict_intersecting_points = {}
        for primitive in self.primitives:
            for primitive2 in contour3d.primitives:
                intersecting_point = primitive.linesegment_intersection(
                    primitive2)
                if intersecting_point is not None:
                    dict_intersecting_points[primitive2] = intersecting_point
        if dict_intersecting_points:
            return dict_intersecting_points
        return None

    @classmethod
    def from_points(cls, points: List[volmdlr.Point3D]):
        """
        create a contour3d from points with line_segments3D
        """

        if len(points) < 3:
            raise ValueError('contour is defined at least with three points')
        else:
            edges = []
            for i in range(0, len(points) - 1):
                edges.append(volmdlr.edges.LineSegment3D(points[i], points[i + 1]))

            edges.append(volmdlr.edges.LineSegment3D(points[-1], points[0]))

            contour = cls(edges)

            return contour

    def clean_primitives(self):
        """
        delete primitives with start=end, and return a new contour
        """

        new_primitives = []
        for primitive in self.primitives:
            if primitive.start != primitive.end:
                new_primitives.append(primitive)

        return Contour3D(new_primitives)

    def merge_with(self, contour3d):
        """
        merge two adjacent contours, sharing primitives, and returns one outer contour and inner
        contours (if there are any)
        """

        merged_primitives = self.merge_primitives_with(contour3d)
        contours = Contour3D.contours_from_edges(merged_primitives, tol=3e-4)
        # contours = sorted(contours, key=lambda contour: contour.area(), reverse=True)

        return contours

    # def primitive_over_contour(self, primitive):
    #     """
    #     copied from Contour2D
    #     """
    #     for prim in self.primitives:
    #         if not hasattr(prim, 'unit_direction_vector') and \
    #                 hasattr(prim, 'tangent'):
    #             vector1 = prim.tangent(0.5)
    #         else:
    #             vector1 = prim.unit_direction_vector(abscissa=0.)

    #         if not hasattr(primitive, 'unit_direction_vector') and \
    #                 hasattr(primitive, 'tangent'):
    #             vector2 = primitive.tangent(0.5)
    #         else:
    #             vector2 = primitive.unit_direction_vector(abscissa=0.)

    #         if vector1.is_colinear_to(vector2):
    #             mid_point = primitive.middle_point()
    #             if self.point_over_contour(mid_point):
    #                 return True
    #     return False


class Circle3D(Contour3D):
    _non_serializable_attributes = ['point', 'edges', 'point_inside_contour']
    _non_eq_attributes = ['name']
    _non_hash_attributes = ['name']
    _generic_eq = True

    def __init__(self, frame: volmdlr.Frame3D, radius: float,
                 name: str = ''):
        """
        frame.u, frame.v define the plane, frame.w the normal
        """
        self.radius = radius
        self.frame = frame
        self.angle = volmdlr.TWO_PI
        Contour3D.__init__(self, [self], name=name)

    @property
    def center(self):
        return self.frame.origin

    @property
    def normal(self):
        return self.frame.w

    def __hash__(self):
        return hash(self.frame.origin)

    def __eq__(self, other_circle):
        return self.frame.origin == other_circle.frame.origin \
               and self.frame.w.is_colinear(other_circle.frame.w) \
               and math.isclose(self.radius,
                                other_circle.radius, abs_tol=1e-06)

    def tessellation_points(self, resolution=20):

        tessellation_points_3d = [
                                     self.center + self.radius * math.cos(
                                         teta) * self.frame.u
                                     + self.radius * math.sin(
                                         teta) * self.frame.v
                                     for teta in
                                     npy.linspace(0, volmdlr.TWO_PI,
                                                  resolution + 1)][:-1]
        return tessellation_points_3d

    def length(self):
        return volmdlr.TWO_PI * self.radius

    # def FreeCADExport(self, name, ndigits=3):
    #     xc, yc, zc = round(1000 * self.center, ndigits)
    #     xn, yn, zn = round(self.normal, ndigits)
    #     return '{} = Part.Circle(fc.Vector({},{},{}),fc.Vector({},{},{}),{})\n'.format(
    #         name, xc, yc, zc, xn, yn, zn, 1000 * self.radius)

    def rotation(self, center: volmdlr.Point3D, axis: volmdlr.Vector3D, angle: float):
        """
        Circle3D rotation
        :param center: rotation center
        :param axis: rotation axis
        :param angle: angle rotation
        :return: a new rotated Circle3D
        """
        return Circle3D(self.frame.rotation(center, axis, angle),
                        self.radius, self.name)

    def rotation_inplace(self, center: volmdlr.Point3D, axis: volmdlr.Vector3D, angle: float):
        """
        Circle3D rotation. Object is updated inplace
        :param center: rotation center
        :param axis: rotation axis
        :param angle: rotation angle
        """
        self.frame.rotation_inplace(center, axis, angle)

    def translation(self, offset: volmdlr.Vector3D):
        """
        Circle3D translation
        :param offset: translation vector
        :return: A new translated Circle3D
        """
        return Circle3D(self.frame.translation(offset), self.radius, self.name)

    def translation_inplace(self, offset: volmdlr.Vector3D):
        """
        Circle3D translation. Object is updated inplace
        :param offset: translation vector
        """
        self.frame.translation_inplace(offset)

    def plot(self, ax=None, color='k', alpha=1., edge_details=False):
        if ax is None:
            fig = plt.figure()
            ax = Axes3D(fig)
        else:
            fig = None

        x = []
        y = []
        z = []
        for px, py, pz in self.tessellation_points():
            x.append(px)
            y.append(py)
            z.append(pz)
        x.append(x[0])
        y.append(y[0])
        z.append(z[0])
        ax.plot(x, y, z, color=color, alpha=alpha)
        return ax

    def point_at_abscissa(self, curvilinear_abscissa):
        """
        start point is at intersection of frame.u axis
        """
        start = self.frame.origin + self.radius * self.frame.u
        return start.rotation(self.frame.origin, self.frame.w,
                              curvilinear_abscissa / self.radius)

    @classmethod
    def from_step(cls, arguments, object_dict):
        center = object_dict[arguments[1]].origin
        radius = float(arguments[2]) / 1000
        if object_dict[arguments[1]].u is not None:
            normal = object_dict[arguments[1]].u
            other_vec = object_dict[arguments[1]].v
            if other_vec is not None:
                other_vec.normalize()
        else:
            normal = object_dict[arguments[1]].v  # ou w
            other_vec = None
        normal.normalize()
        return cls.from_center_normal(center, normal, radius,
                                      arguments[0][1:-1])

    def to_step(self, current_id, surface_id=None, surface3d=None):
        circle_frame = volmdlr.Frame3D(self.center, self.frame.w, self.frame.u,
                                       self.frame.v)
        content, frame_id = circle_frame.to_step(current_id)
        curve_id = frame_id + 1
        content += "#{} = CIRCLE('{}',#{},{});\n".format(
            curve_id, self.name, frame_id, round(self.radius * 1000, 3))

        if surface_id:
            content += "#{} = SURFACE_CURVE('',#{},(#{}),.PCURVE_S1.);\n".format(
                curve_id + 1, curve_id, surface_id)
            curve_id += 1

        p1 = self.frame.origin + self.frame.u * self.radius
        # p2 = self.frame.origin + self.frame.v*self.radius
        p3 = self.frame.origin - self.frame.u * self.radius
        # p4 = self.frame.origin - self.frame.v*self.radius

        p1_content, p1_id = p1.to_step(curve_id + 1, vertex=True)
        # p2_content, p2_id = p2.to_step(p1_id+1, vertex=True)
        p3_content, p3_id = p3.to_step(p1_id + 1, vertex=True)
        # p4_content, p4_id = p4.to_step(p3_id+1, vertex=True)
        content += p1_content + p3_content

        arc1_id = p3_id + 1
        content += "#{} = EDGE_CURVE('{}',#{},#{},#{},.T.);\n".format(
            arc1_id, self.name, p1_id, p3_id, curve_id)
        oriented_edge1_id = arc1_id + 1
        content += "#{} = ORIENTED_EDGE('',*,*,#{},.T.);\n".format(
            oriented_edge1_id, arc1_id)

        arc2_id = oriented_edge1_id + 1
        content += "#{} = EDGE_CURVE('{}',#{},#{},#{},.T.);\n".format(
            arc2_id, self.name, p3_id, p1_id, curve_id)
        oriented_edge2_id = arc2_id + 1
        content += "#{} = ORIENTED_EDGE('',*,*,#{},.T.);\n".format(
            oriented_edge2_id, arc2_id)

        current_id = oriented_edge2_id + 1
        content += "#{} = EDGE_LOOP('{}',(#{},#{}));\n".format(
            current_id, self.name, oriented_edge1_id, oriented_edge2_id)

        return content, current_id

    def _bounding_box(self):
        """
        """
        # u = self.normal.deterministic_unit_normal_vector()
        # v = self.normal.cross(u)
        points = [self.frame.origin + self.radius * v
                  for v in [self.frame.u, -self.frame.u,
                            self.frame.v, -self.frame.v]]
        return volmdlr.core.BoundingBox.from_points(points)

    def to_2d(self, plane_origin, x, y):
        z = x.cross(y)
        plane3d = volmdlr.faces.Plane3D(volmdlr.Frame3D(plane_origin, x, y, z))
        return Circle2D(plane3d.point3d_to_2d(self.center), self.radius)

    @classmethod
    def from_center_normal(cls, center: volmdlr.Point3D,
                           normal: volmdlr.Vector3D,
                           radius: float,
                           name: str = ''):
        u = normal.deterministic_unit_normal_vector()
        v = normal.cross(u)
        return cls(volmdlr.Frame3D(center, u, v, normal), radius, name)

    @classmethod
    def from_3_points(cls, point1, point2, point3):
        u1 = (point2 - point1)
        u2 = (point2 - point3)
        try:
            u1.normalize()
            u2.normalize()
        except ZeroDivisionError:
            raise ValueError(
                'the 3 points must be distincts')

        normal = u2.cross(u1)
        normal.normalize()

        if u1 == u2:
            u2 = normal.cross(u1)
            u2.normalize()

        v1 = normal.cross(u1)  # v1 is normal, equal u2
        v2 = normal.cross(u2)  # equal -u1

        p11 = 0.5 * (point1 + point2)  # Mid point of segment s,m
        p21 = 0.5 * (point2 + point3)  # Mid point of segment s,m

        l1 = volmdlr.edges.Line3D(p11, p11 + v1)
        l2 = volmdlr.edges.Line3D(p21, p21 + v2)

        try:
            center, _ = l1.minimum_distance_points(l2)
        except ZeroDivisionError:
            raise ValueError(
                'Start, end and interior points  of an arc must be distincts')

        radius = (center - point1).norm()
        return cls(frame=volmdlr.Frame3D(center, u1, normal.cross(u1), normal),
                   radius=radius)

    def extrusion(self, extrusion_vector):

        if self.normal.is_colinear_to(extrusion_vector):
            u = self.normal.deterministic_unit_normal_vector()
            v = self.normal.cross(u)
            w = extrusion_vector.copy()
            w.normalize()
            cylinder = volmdlr.faces.CylindricalSurface3D(
                volmdlr.Frame3D(self.center, u, v, w), self.radius)
            return [cylinder.rectangular_cut(0, volmdlr.TWO_PI,
                                             0, extrusion_vector.norm())]
        else:
            raise NotImplementedError(
                'Extrusion along vector not colinar to normal for circle not handled yet: dot={}'.format(
                    self.normal.dot(extrusion_vector)))

    def revolution(self, axis_point: volmdlr.Point3D, axis: volmdlr.Vector3D,
                   angle: float):
        line3d = volmdlr.edges.Line3D(axis_point, axis_point + axis)
        tore_center, _ = line3d.point_projection(self.center)
        u = self.center - tore_center
        u.normalize()
        v = axis.cross(u)
        if not math.isclose(self.normal.dot(u), 0., abs_tol=1e-9):
            raise NotImplementedError(
                'Outside of plane revolution not supported')

        R = tore_center.point_distance(self.center)
        surface = volmdlr.faces.ToroidalSurface3D(
            volmdlr.Frame3D(tore_center, u, v, axis),
            R, self.radius)
        return [surface.rectangular_cut(0, angle, 0, volmdlr.TWO_PI)]

    def point_on_circle(self, point: volmdlr.Point3D):
        distance = point.point_distance(self.center)
        vec = volmdlr.Vector3D(*point - self.center)
        dot = self.normal.dot(vec)
        if math.isclose(distance, self.radius, abs_tol=1e-6)\
                and math.isclose(dot, 0, abs_tol=5e-6):
            return True
        return False

    def trim(self, point1: volmdlr.Point3D, point2: volmdlr.Point3D):
        if not self.point_on_circle(point1)\
                or not self.point_on_circle(point2):
            ax = self.plot()
            point1.plot(ax=ax, color='r')
            point2.plot(ax=ax, color='b')
            raise ValueError('Point not on circle for trim method')
        if point1 == point2:
            return volmdlr.edges.FullArc3D(self.frame.origin, point1,
                                           self.frame.w)
        interior = volmdlr.core.clockwise_interior_from_circle3d(
            point1, point2, self)
        return volmdlr.edges.Arc3D(point1, interior, point2)


class Ellipse3D(Contour3D):
    """
    :param major_axis: Largest radius of the ellipse
    :type major_axis: float
    :param minor_axis: Smallest radius of the ellipse
    :type minor_axis: float
    :param center: Ellipse's center
    :type center: Point3D
    :param normal: Ellipse's normal
    :type normal: Vector3D
    :param major_dir: Direction of the largest radius/major_axis
    :type major_dir: Vector3D
    """

    def __init__(self, major_axis: float, minor_axis: float,
                 center: volmdlr.Point3D, normal: volmdlr.Vector3D,
                 major_dir: volmdlr.Vector3D, name: str = ''):

        self.major_axis = major_axis
        self.minor_axis = minor_axis
        self.center = center
        normal.normalize()
        self.normal = normal
        major_dir.normalize()
        self.major_dir = major_dir
        Contour3D.__init__(self, [self], name=name)

    def tessellation_points(self, resolution=20):
        # plane = Plane3D.from_normal(self.center, self.normal)
        tessellation_points_3d = [
                                     self.center + self.major_axis * math.cos(
                                         teta) * self.major_dir
                                     + self.minor_axis * math.sin(
                                         teta) * self.major_dir.cross(
                                         self.normal) for teta in
                                     npy.linspace(0, volmdlr.TWO_PI,
                                                  resolution + 1)][:-1]
        return tessellation_points_3d

    def trim(self, point1: volmdlr.Point3D, point2: volmdlr.Point3D):
        # minor_dir = self.normal.cross(self.major_dir)
        # frame = volmdlr.Frame3D(self.center, self.major_dir,
        #                         minor_dir, self.normal)
        frame = volmdlr.Frame3D(self.center, self.major_dir,
                                self.normal.cross(self.major_dir), self.normal)

        # Positionnement des points dans leur frame
        p1_new, p2_new = frame.new_coordinates(
            point1), frame.new_coordinates(point2)

        # Angle pour le p1
        # u1, u2 = p1_new.x / self.major_axis, p1_new.y / self.minor_axis
        # theta1 = volmdlr.core.sin_cos_angle(u1, u2)
        theta1 = volmdlr.core.sin_cos_angle(p1_new.x / self.major_axis, p1_new.y / self.minor_axis)

        # Angle pour le p2
        # u3, u4 = p2_new.x / self.major_axis, p2_new.y / self.minor_axis
        # theta2 = volmdlr.core.sin_cos_angle(u3, u4)
        theta2 = volmdlr.core.sin_cos_angle(p2_new.x / self.major_axis, p2_new.y / self.minor_axis)

        if theta1 > theta2:  # sens trigo
            angle = math.pi + (theta1 + theta2) / 2
        else:
            angle = (theta1 + theta2) / 2

        # p_3 = volmdlr.Point3D(self.major_axis * math.cos(angle),
        #                       self.minor_axis * math.sin(angle), 0)
        # p3 = frame.old_coordinates(p_3)
        p3 = frame.old_coordinates(volmdlr.Point3D(self.major_axis * math.cos(angle),
                                                   self.minor_axis * math.sin(angle), 0))

        return volmdlr.edges.ArcEllipse3D(point1, p3, point2, self.center,
                                          self.major_dir)

    # def FreeCADExport(self, ip, ndigits=3):
    #     name = 'primitive{}'.format(ip)
    #     xc, yc, zc = npy.round(1000 * self.center.vector, ndigits)
    #     major_vector = self.center + self.major_axis / 2 * self.major_dir
    #     xmaj, ymaj, zmaj = npy.round(1000 * major_vector.vector, ndigits)
    #     minor_vector = self.center + self.minor_axis / 2 * self.normal.cross(
    #         self.major_dir)
    #     xmin, ymin, zmin = npy.round(1000 * minor_vector.vector, ndigits)
    #     return '{} = Part.Ellipse(fc.Vector({},{},{}), fc.Vector({},{},{}), fc.Vector({},{},{}))\n'.format(
    #         name, xmaj, ymaj, zmaj, xmin, ymin, zmin, xc, yc, zc)

    def rotation(self, center: volmdlr.Point3D, axis: volmdlr.Vector3D, angle: float):
        """
        Ellipse3D rotation
        :param center: rotation center
        :param axis: rotation axis
        :param angle: angle rotation
        :return: a new rotated Ellipse3D
        """
        new_center = self.center.rotation(center, axis, angle)
        new_normal = self.normal.rotation(center, axis, angle)
        new_major_dir = self.major_dir.rotation(center, axis, angle)
        return Ellipse3D(self.major_axis, self.minor_axis, new_center,
                         new_normal, new_major_dir, self.name)

    def rotation_inplace(self, center: volmdlr.Point3D, axis: volmdlr.Vector3D, angle: float):
        """
        Ellipse3D rotation. Object is updated inplace
        :param center: rotation center
        :param axis: rotation axis
        :param angle: rotation angle
        """
        self.center.rotation_inplace(center, axis, angle)
        self.normal.rotation_inplace(center, axis, angle)
        self.major_dir.rotation_inplace(center, axis, angle)

    def translation(self, offset: volmdlr.Vector3D):
        """
        Ellipse3D translation
        :param offset: translation vector
        :return: A new translated Ellipse3D
        """
        new_center = self.center.translation(offset)
        new_normal = self.normal.translation(offset)
        new_major_dir = self.major_dir.translation(offset)
        return Ellipse3D(self.major_axis, self.minor_axis, new_center,
                         new_normal, new_major_dir, self.name)

    def translation_inplace(self, offset: volmdlr.Vector3D):
        """
        Ellipse3D translation. Object is updated inplace
        :param offset: translation vector
        """
        self.center.translation_inplace(offset)
        self.normal.translation_inplace(offset)
        self.major_dir.translation_inplace(offset)

    def plot(self, ax=None, color='k', alpha=1, edge_details=False):
        if ax is None:
            fig = plt.figure()
            ax = Axes3D(fig)
        else:
            fig = None

        x = []
        y = []
        z = []
        for px, py, pz in self.tessellation_points():
            x.append(px)
            y.append(py)
            z.append(pz)
        x.append(x[0])
        y.append(y[0])
        z.append(z[0])
        ax.plot(x, y, z, color)
        return ax

    @classmethod
    def from_step(cls, arguments, object_dict):
        center = object_dict[arguments[1]].origin
        normal = object_dict[arguments[1]].u  # ancien w
        major_dir = object_dict[arguments[1]].v  # ancien u
        major_axis = float(arguments[2]) / 1000
        minor_axis = float(arguments[3]) / 1000
        return cls(major_axis, minor_axis, center, normal, major_dir,
                   arguments[0][1:-1])


class ClosedPolygon3D(Contour3D, ClosedPolygonMixin):
    _non_serializable_attributes = ['line_segments', 'primitives']
    _non_eq_attributes = ['line_segments', 'primitives']

    def __init__(self, points: List[volmdlr.Point3D], name: str = ''):
        self.points = points
        self._line_segments = None

        Contour3D.__init__(self, self.line_segments, name)

    def get_line_segments(self):
        lines = []
        if len(self.points) > 1:
            for p1, p2 in zip(self.points,
                              list(self.points[1:]) + [self.points[0]]):
                lines.append(volmdlr.edges.LineSegment3D(p1, p2))
        return lines

    def copy(self, *args, **kwargs):
        points = [point.copy() for point in self.points]
        return ClosedPolygon3D(points, self.name)

    def __hash__(self):
        return sum(hash(point) for point in self.points)

    def __eq__(self, other_):
        if not isinstance(other_, self.__class__):
            return False
        equal = True
        for point, other_point in zip(self.points, other_.points):
            equal = (equal and point == other_point)
        return equal

    def plot(self, ax=None, color='k', alpha=1, edge_details=False):
        for line_segment in self.line_segments:
            ax = line_segment.plot(ax=ax, color=color, alpha=alpha,
                                   edge_ends=True, edge_direction=True)
        return ax

    def rotation(self, center: volmdlr.Point3D, axis: volmdlr.Vector3D,
                 angle: float):
        """
        ClosedPolygon3D rotation
        :param center: rotation center
        :param axis: rotation axis
        :param angle: angle rotation
        :return: a new rotated ClosedPolygon3D
        """
        return ClosedPolygon3D(
            [point.rotation(center, axis, angle) for point in
             self.points])

    def rotation_inplace(self, center: volmdlr.Point3D, axis: volmdlr.Vector3D,
                         angle: float):
        """
        ClosedPolygon3D rotation. Object is updated inplace
        :param center: rotation center
        :param axis: rotation axis
        :param angle: rotation angle
        """
        for point in self.points:
            point.rotation_inplace(center, axis, angle)

    def translation(self, offset: volmdlr.Vector3D):
        """
        ClosedPolygon3D translation
        :param offset: translation vector
        :return: A new translated ClosedPolygon3D
        """
        new_points = [point.translation(offset) for point in
                      self.points]
        return ClosedPolygon3D(new_points, self.name)

    def translation_inplace(self, offset: volmdlr.Vector3D):
        """
        ClosedPolygon3D translation. Object is updated inplace
        :param offset: translation vector
        """
        for point in self.points:
            point.translation_inplace(offset)

    def to_2d(self, plane_origin, x, y):
        points2d = [point.to_2d(plane_origin, x, y) for point in self.points]
        return ClosedPolygon2D(points2d)

    def sewing_with(self, other_poly3d, x, y, resolution=20):
        self_center, other_center = self.average_center_point(), \
                                    other_poly3d.average_center_point()

        self_poly2d, other_poly2d = self.to_2d(self_center, x, y), \
            other_poly3d.to_2d(other_center, x, y)
        self_center2d, other_center2d = self_poly2d.center_of_mass(), \
            other_poly2d.center_of_mass()
        self_poly2d.translation_inplace(-self_center2d)
        other_poly2d.translation_inplace(-other_center2d)

        bbox_self2d, bbox_other2d = self_poly2d.bounding_rectangle().bounds(), \
            other_poly2d.bounding_rectangle().bounds()
        position = [abs(value) for value in bbox_self2d] \
            + [abs(value) for value in bbox_other2d]
        max_scale = 2 * max(position)

        lines = [volmdlr.edges.LineSegment2D(volmdlr.O2D, max_scale * (
                volmdlr.X2D * math.sin(n * 2 * math.pi / resolution) +
                volmdlr.Y2D * math.cos(n * 2 * math.pi / resolution))
                                             ) for n in range(resolution)]

        self_new_points, other_new_points = [], []
        for line in lines:
            for self_line in self_poly2d.line_segments:
                intersect = line.linesegment_intersections(self_line)
                if intersect:
                    self_new_points.extend(intersect)
                    break

            for other_line in other_poly2d.line_segments:
                intersect = line.linesegment_intersections(other_line)
                if intersect:
                    other_new_points.extend(intersect)
                    break

        new_self_poly2d, new_other_poly2d = ClosedPolygon2D(
            self_new_points), ClosedPolygon2D(other_new_points)
        new_self_poly2d.translation_inplace(self_center2d)
        new_other_poly2d.translation_inplace(other_center2d)

        new_poly1, new_poly2 = new_self_poly2d.to_3d(self_center, x, y), \
            new_other_poly2d.to_3d(other_center, x, y)

        triangles = []
        for point1, point2, other_point in zip(new_poly1.points,
                                               new_poly1.points[
                                                   1:] + new_poly1.points[:1],
                                               new_poly2.points):
            triangles.append([point1, point2, other_point])

        for point1, point2, other_point in zip(
                new_poly2.points, new_poly2.points[1:] + new_poly2.points[:1],
                new_poly1.points[1:] + new_poly1.points[:1]):
            triangles.append([other_point, point2, point1])

        return triangles

    def simplify(self, min_distance: float = 0.01, max_distance: float = 0.05):
        return ClosedPolygon3D(self.simplify_polygon(
            min_distance=min_distance, max_distance=max_distance).points)

    def convex_sewing(self, polygon2, x, y):
        """
        x and y are used for plane projection to make
        sure it is being projected in the right plane
        """
        center1, center2 = self.average_center_point(), polygon2.average_center_point()
        center1_, center2_ = volmdlr.Point3D(center1.x, center1.y, 0), volmdlr.Point3D(center2.x, center2.y, 0)
        new_polygon1, new_polygon2 = self.translation(-center1_), polygon2.translation(-center2_)
        new_center1, new_center2 = new_polygon1.average_center_point(), new_polygon2.average_center_point()

        new_polygon1_2d, new_polygon2_2d =\
            new_polygon1.to_2d(new_center1, x, y), new_polygon2.to_2d(new_center2, x, y)

        dict_closing_pairs = {}
        triangles = []
        list_closing_point_indexes = []
        new_polygon1_2d_points = new_polygon1_2d.points + [
            new_polygon1_2d.points[0]]
        for i, point_polygon1 in enumerate(
                new_polygon1.points + [new_polygon1.points[0]]):
            if i != 0:
                mean_point2d = 0.5 * (
                        new_polygon1_2d_points[i] + new_polygon1_2d_points[
                            i - 1])
                closing_point = new_polygon2_2d.line_intersecting_closing_point(
                    mean_point2d)
                closing_point_index = new_polygon2_2d.points.index(
                    closing_point)

                if i == 1:
                    previous_closing_point_index = closing_point_index
                if closing_point_index != previous_closing_point_index:
                    if closing_point_index in list_closing_point_indexes:
                        closing_point_index = previous_closing_point_index
                    else:
                        dict_closing_pairs[self.points[i - 1]] = (
                            previous_closing_point_index,
                            closing_point_index)

                if point_polygon1 == new_polygon1.points[0]:
                    if list(dict_closing_pairs.values())[-1][-1] != \
                            list(dict_closing_pairs.values())[0][0]:
                        dict_closing_pairs[self.points[0]] = (
                            list(dict_closing_pairs.values())[-1][-1],
                            list(dict_closing_pairs.values())[0][0])

                real_closing_point = polygon2.points[closing_point_index]

                face_points = [self.points[new_polygon1.points.index(
                    point_polygon1)], self.points[i - 1],
                                  real_closing_point]
                triangles.append(face_points)

                list_closing_point_indexes.append(closing_point_index)
                previous_closing_point_index = closing_point_index
        triangles += polygon2.close_sewing(dict_closing_pairs)

        return triangles

    def get_valid_concave_sewing_polygon(self, polygon1_2d, polygon2_2d):
        polygon1_2d_valid__primitive =\
            polygon1_2d.get_valid_sewing_polygon_primitive(polygon2_2d)
        if polygon1_2d_valid__primitive == polygon1_2d.line_segments[0]:
            return self
        new_polygon_primitives = \
            self.line_segments[polygon1_2d.line_segments.index(polygon1_2d_valid__primitive):] + \
            self.line_segments[:polygon1_2d.line_segments.index(polygon1_2d_valid__primitive)]
        polygon1_3d_points = []
        for prim in new_polygon_primitives:
            if prim.start not in polygon1_3d_points:
                polygon1_3d_points.append(prim.start)
            if prim.end not in polygon1_3d_points:
                polygon1_3d_points.append(prim.end)
        return ClosedPolygon3D(polygon1_3d_points)

    def close_sewing(self, dict_closing_pairs):
        triangles_points = []
        for i, point_polygon2 in enumerate(
                self.points + [self.points[0]]):
            for j, index in enumerate(list(dict_closing_pairs.values())):
                if i != 0:
                    if i - 1 >= index[0] and i <= index[1]:
                        face_points = [self.points[i - 1],
                                       point_polygon2,
                                       list(dict_closing_pairs.keys())[j]]
                        triangles_points.append(face_points)
                    elif index[0] > index[1]:
                        if (i - 1 <= index[0] and i <= index[1]) or (
                                (i - 1 >= index[0]) and i >= index[1]):
                            face_points = [self.points[i - 1],
                                           point_polygon2,
                                           list(dict_closing_pairs.keys())[j]]
                            triangles_points.append(face_points)
        return triangles_points

    def check_sewing(self, polygon2, sewing_faces):
        if not len(self.line_segments) + len(polygon2.line_segments) == len(sewing_faces):
            return False
        return True

    def redefine_sewing_triangles_points(self, triangles_points,
                                         passed_by_zero_index,
                                         closing_point_index,
                                         previous_closing_point_index):
        for n, triangle_points in enumerate(triangles_points[::-1]):
            if (not passed_by_zero_index and
                self.points.index(
                    triangle_points[2]) > closing_point_index) or \
                    (passed_by_zero_index and
                     0 <= self.points.index(triangle_points[
                                                       2]) <= previous_closing_point_index and
                     self.points.index(
                         triangle_points[2]) > closing_point_index):
                new_face_points = [triangles_points[-(n + 1)][0],
                                   triangles_points[-(n + 1)][1],
                                   self.points[
                                       closing_point_index]]
                triangles_points[-(n + 1)] = new_face_points

        return triangles_points

    @staticmethod
    def clean_sewing_closing_pairs_dictionary(dict_closing_pairs,
                                              closing_point_index,
                                              passed_by_zero_index):
        """
        Cleans the dictionnary containing the sewing closing pairs informations
        in case it needs to be recalculated due to changing closing points
        """
        dict_closing_pairs_values = list(dict_closing_pairs.values())
        dict_closing_pairs_keys = list(dict_closing_pairs.keys())
        previous_closing_point_index = dict_closing_pairs_values[-1][1]
        last_dict_value = previous_closing_point_index
        for i, key in enumerate(dict_closing_pairs_keys[::-1]):
            if (not passed_by_zero_index and
                last_dict_value > closing_point_index) or \
                    (passed_by_zero_index and
                     0 <= last_dict_value <= previous_closing_point_index and
                     last_dict_value > closing_point_index):
                lower_bounddary_closing_point = key
                del dict_closing_pairs[key]
                if not dict_closing_pairs:
                    break
                last_dict_value = dict_closing_pairs_values[-i - 2][1]

        return dict_closing_pairs, lower_bounddary_closing_point

    @staticmethod
    def is_sewing_forward(closing_point_index, list_closing_point_indexes) -> bool:
        if closing_point_index < list_closing_point_indexes[-1]:
            return False
        return True

    @staticmethod
    def sewing_closing_points_to_remove(closing_point_index, list_closing_point_indexes, passed_by_zero_index):
        list_remove_closing_points = []
        for idx in list_closing_point_indexes[::-1]:
            if not passed_by_zero_index:
                if idx > closing_point_index:
                    list_remove_closing_points.append(idx)
                else:
                    break
            else:
                if 0 < idx <= list_closing_point_indexes[-1] and \
                        idx > closing_point_index:
                    list_remove_closing_points.append(idx)
                else:
                    break
        return list_remove_closing_points

    @staticmethod
    def sewing_closing_point_past_point0(closing_point_index, list_closing_point_indexes,
                                         passed_by_zero_index, ratio_denominator):
        last_to_new_point_index_ratio = (list_closing_point_indexes[-1] -
                                         closing_point_index) / ratio_denominator
        if passed_by_zero_index:
            ratio = (list_closing_point_indexes[0] - closing_point_index) / ratio_denominator
            if math.isclose(ratio, 1, abs_tol=0.3):
                closing_point_index = list_closing_point_indexes[0]
            else:
                closing_point_index = list_closing_point_indexes[-1]
        else:
            if closing_point_index > list_closing_point_indexes[0]:
                ratio1 = (closing_point_index -
                          list_closing_point_indexes[0]) / ratio_denominator
                if math.isclose(ratio1, 0, abs_tol=0.3) and \
                        math.isclose(last_to_new_point_index_ratio, 1, abs_tol=0.3):
                    passed_by_zero_index = True
                    closing_point_index = list_closing_point_indexes[0]
                else:
                    closing_point_index = list_closing_point_indexes[-1]
            else:
                if closing_point_index < ratio_denominator / 4:
                    passed_by_zero_index = True
                elif ratio_denominator - list_closing_point_indexes[-1] >= 6:
                    closing_point_index = list_closing_point_indexes[-1] + 5
                else:
                    closing_point_index = list_closing_point_indexes[-1]
        return closing_point_index, passed_by_zero_index

    @staticmethod
    def validate_concave_closing_point(closing_point_index,
                                       list_closing_point_indexes,
                                       passed_by_zero_index,
                                       ratio_denominator, polygons_points_ratio):
        if closing_point_index == list_closing_point_indexes[-1]:
            return closing_point_index, [], passed_by_zero_index

        list_remove_closing_points = []
        ratio = (list_closing_point_indexes[-1] - closing_point_index) / ratio_denominator
        if not ClosedPolygon3D.is_sewing_forward(closing_point_index, list_closing_point_indexes):
            if closing_point_index > list_closing_point_indexes[-1] - 10 and\
                    closing_point_index != list_closing_point_indexes[-1] - 1:
                if closing_point_index - 1 in list_closing_point_indexes and\
                        closing_point_index + 1 in list_closing_point_indexes:
                    closing_point_index = list_closing_point_indexes[-1]
                    return closing_point_index, list_remove_closing_points, passed_by_zero_index

                list_remove_closing_points = ClosedPolygon3D.sewing_closing_points_to_remove(
                    closing_point_index, list_closing_point_indexes, passed_by_zero_index)

            elif closing_point_index in list_closing_point_indexes:
                closing_point_index = list_closing_point_indexes[-1]
            elif math.isclose(ratio, 0, abs_tol=0.3):
                closing_point_index = list_closing_point_indexes[-1]
            else:
                closing_point_index, passed_by_zero_index = ClosedPolygon3D.sewing_closing_point_past_point0(
                    closing_point_index, list_closing_point_indexes, passed_by_zero_index, ratio_denominator)

        elif closing_point_index in list_closing_point_indexes:
            closing_point_index = list_closing_point_indexes[-1]
        elif len(list_closing_point_indexes) > 2 and \
                list_closing_point_indexes[0] < closing_point_index < \
                list_closing_point_indexes[-1]:
            closing_point_index = list_closing_point_indexes[-1]
        elif passed_by_zero_index and closing_point_index > \
                list_closing_point_indexes[0]:
            closing_point_index = list_closing_point_indexes[-1]
        elif list_closing_point_indexes[0] == 0 and math.isclose(ratio, -1,
                                                                 abs_tol=0.3):
            closing_point_index = list_closing_point_indexes[-1]
        elif math.isclose(ratio, -1, abs_tol=0.3):
            closing_point_index = list_closing_point_indexes[-1]
        elif closing_point_index - list_closing_point_indexes[-1] > 5 and \
            list_closing_point_indexes[-1] + 4 <= ratio_denominator - 1 and\
                polygons_points_ratio > 0.95:
            closing_point_index = list_closing_point_indexes[-1] + 4

        return closing_point_index, list_remove_closing_points, passed_by_zero_index

    def concave_sewing(self, polygon2, x, y):
        polygon1_2d = self.to_2d(volmdlr.O2D, x, y)
        polygon2_2d = polygon2.to_2d(volmdlr.O2D, x, y)
        polygon1_3d = self
        polygon2_3d = polygon2
        if polygon2_2d.area() < polygon1_2d.area():
            polygon1_2d, polygon2_2d = polygon2_2d, polygon1_2d
            polygon1_3d = polygon2
            polygon2_3d = self
        polygon1_3d = polygon1_3d.get_valid_concave_sewing_polygon(
            polygon1_2d, polygon2_2d)
        polygon1_2d = polygon1_3d.to_2d(volmdlr.O2D, x, y)

        # ax=polygon1_2d.plot()
        # polygon2_2d.plot(ax=ax, color='r')

        dict_closing_pairs = {}
        triangles_points = []
        list_closing_point_indexes = []
        passed_by_zero_index = False
        ratio_denom = len(polygon2_2d.points)
        polygons_points_ratio = len(polygon1_2d.points) / ratio_denom
        previous_closing_point_index = None
        for i, primitive1 in enumerate(polygon1_2d.line_segments):
            list_remove_closing_points = []
            closing_point = polygon1_2d.get_closing_point(polygon2_2d,
                                                          primitive1)
            if closing_point == volmdlr.O2D:
                if previous_closing_point_index is not None:
                    closing_point_index = previous_closing_point_index
                else:
                    raise NotImplementedError(
                        'None of the normal lines intersect polygon2, '
                        'certify projection plane given is correct')
            else:
                closing_point_index = polygon2_2d.points.index(closing_point)

            if i == 0:
                previous_closing_point_index = closing_point_index
            else:
                closing_point_index, list_remove_closing_points,\
                    passed_by_zero_index = self.validate_concave_closing_point(
                        closing_point_index, list_closing_point_indexes,
                        passed_by_zero_index, ratio_denom, polygons_points_ratio)

            if list_remove_closing_points:
                new_list_closing_point_indexes = list(
                    dict.fromkeys(list_closing_point_indexes))
                new_list_remove_closing_indexes = list(
                    dict.fromkeys(list_remove_closing_points))

                # print('closing_point_index:', closing_point_index)
                # print('list_remove_closing_points:',
                #       list_remove_closing_points)
                # print('list_closing_point_indexes:',
                #       list_closing_point_indexes)
                # print('new_list_closing_point_indexes:',
                #       new_list_closing_point_indexes)
                # print('new_list_remove_closing_indexes:',
                #       new_list_remove_closing_indexes)
                # print('dict_closing_pairs before:', dict_closing_pairs)
                if len(list_remove_closing_points) == len(triangles_points):
                    triangles_points = \
                        polygon2_3d.redefine_sewing_triangles_points(
                            triangles_points, passed_by_zero_index,
                            closing_point_index, previous_closing_point_index)
                    if dict_closing_pairs:
                        dict_closing_pairs, lower_bounddary_closing_point = \
                            self.clean_sewing_closing_pairs_dictionary(
                                dict_closing_pairs,
                                closing_point_index,
                                passed_by_zero_index)

                        if len(new_list_remove_closing_indexes) <\
                                len(new_list_closing_point_indexes):
                            dict_closing_pairs[
                                lower_bounddary_closing_point] = (
                                new_list_closing_point_indexes[
                                    -(len(new_list_remove_closing_indexes) + 1)],
                                closing_point_index)
                    for pt_index in list_remove_closing_points:
                        list_closing_point_indexes.remove(pt_index)
                    list_closing_point_indexes.append(closing_point_index)

                elif (not passed_by_zero_index and
                      closing_point_index > polygon2_3d.points.index(
                        triangles_points[-len(list_remove_closing_points) - 1][2])) or\
                        (passed_by_zero_index and closing_point_index >= 0):
                    triangles_points =\
                        polygon2_3d.redefine_sewing_triangles_points(
                            triangles_points, passed_by_zero_index,
                            closing_point_index, previous_closing_point_index)
                    dict_closing_pairs, lower_bounddary_closing_point =\
                        self.clean_sewing_closing_pairs_dictionary(
                            dict_closing_pairs, closing_point_index, passed_by_zero_index)

                    if not list(dict_closing_pairs.keys()) or dict_closing_pairs[
                            list(dict_closing_pairs.keys())[-1]][1] !=\
                            closing_point_index:
                        dict_closing_pairs[lower_bounddary_closing_point] =\
                            (new_list_closing_point_indexes[
                                 -(len(new_list_remove_closing_indexes) + 1)],
                             closing_point_index)

                    for pt_index in list_remove_closing_points:
                        list_closing_point_indexes.remove(pt_index)
                    list_closing_point_indexes.append(closing_point_index)
                else:
                    closing_point_index = previous_closing_point_index

            elif closing_point_index != previous_closing_point_index:
                dict_closing_pairs[polygon1_3d.line_segments[i].start] =\
                    (previous_closing_point_index, closing_point_index)
            face_points = [polygon1_3d.line_segments[i].start,
                           polygon1_3d.line_segments[i].end,
                           polygon2_3d.points[closing_point_index]]
            triangles_points.append(face_points)
            list_closing_point_indexes.append(closing_point_index)
            previous_closing_point_index = closing_point_index
            if primitive1 == polygon1_2d.line_segments[-1]:
                if list_closing_point_indexes[-1] != \
                        list_closing_point_indexes[0]:
                    ratio = (list_closing_point_indexes[-1] -
                             list_closing_point_indexes[0]) / len(
                        polygon2_2d.points)
                    if math.isclose(ratio, -1,
                                    abs_tol=0.2) and passed_by_zero_index:
                        dict_closing_pairs[
                            polygon1_3d.points[0]] = (
                            list_closing_point_indexes[-2],
                            list_closing_point_indexes[0])
                        new_face_points = [triangles_points[-1][0],
                                           triangles_points[-1][1],
                                           polygon2_3d.points[
                                               list_closing_point_indexes[-2]]]
                        triangles_points.remove(triangles_points[-1])
                        triangles_points.append(new_face_points)
                    else:
                        dict_closing_pairs[polygon1_3d.points[0]] = (
                            list(dict_closing_pairs.values())[-1][-1],
                            list(dict_closing_pairs.values())[0][0])

        triangles_points += polygon2_3d.close_sewing(dict_closing_pairs)

        # print('list closing indexes :', list_closing_point_indexes)
        # # print('length polygon2 points: ', len(polygon2_3d.points))
        # print('dict_closing_pairs :', dict_closing_pairs)

        # volum = volmdlr.core.VolumeModel(triangles)
        # volum.babylonjs()
        # print('p1 3d points :', self.points)
        # print('p2 3d points :', polygon2.points)
        return triangles_points

    def sewing(self, polygon2, x, y):
        polygon1_2d = self.to_2d(volmdlr.O2D, x, y)
        polygon2_2d = polygon2.to_2d(volmdlr.O2D, x, y)
        if polygon1_2d.is_convex() and polygon2_2d.is_convex():
            return self.convex_sewing(polygon2, x, y)
        return self.concave_sewing(polygon2, x, y)


class Triangle3D(Triangle):
    def __init__(self, point1: volmdlr.Point3D, point2: volmdlr.Point3D,
                 point3: volmdlr.Point3D, name: str = ''):
        # self.point1 = point1
        # self.point2 = point2
        # self.point3 = point3
        # self.name = name

        # # ClosedPolygon2D.__init__(self, points=[point1, point2, point3],
        # # name=name)

        Triangle.__init__(self, point1,
                          point2,
                          point3,
                          name)<|MERGE_RESOLUTION|>--- conflicted
+++ resolved
@@ -1428,12 +1428,9 @@
         return self._edge_polygon
 
     def _get_edge_polygon(self):
-<<<<<<< HEAD
+    
         if len(self.primitives) == 1 and self.primitives[0].start == self.primitives[0].end:
-            return ClosedPolygon2D(self.primitives[0].discretization_points(number_points=200))
-
-=======
->>>>>>> 9bad1662
+            return ClosedPolygon2D(self.primitives[0].discretization_points(number_points=25))
         points = []
         for edge in self.primitives:
             if points:
