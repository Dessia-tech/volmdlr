--- conflicted
+++ resolved
@@ -168,8 +168,7 @@
 
         discretized_points = self.discretization_points(discretization_parameter)
         bspline_curve = volmdlr.edges.BSplineCurve3D.from_points_interpolation(discretized_points, degree)
-<<<<<<< HEAD
-        
+
         return bspline_curve 
     
     def point_belongs(self, point):
@@ -195,11 +194,6 @@
             length += primitive.length()
 
         return length
-=======
-
-        return bspline_curve
->>>>>>> ff6b27da
-
 
 class Wire2D(volmdlr.core.CompositePrimitive2D, Wire):
     """
@@ -706,12 +700,9 @@
         list_point_pairs = [(prim.start, prim.end) for prim in self.primitives]
 
         points = [list_point_pairs[0]]
-<<<<<<< HEAD
-        list_point_pairs.remove((list_point_pairs[0][0], list_point_pairs[0][1]))
-=======
+
         list_point_pairs.remove(
             (list_point_pairs[0][0], list_point_pairs[0][1]))
->>>>>>> ff6b27da
         finished = False
         counter = 0
         while not finished:
@@ -746,10 +737,6 @@
                     raise NotImplementedError
             #     finished = True
             # counter += 1
-<<<<<<< HEAD
-=======
-
->>>>>>> ff6b27da
         return points
 
     def shared_edges_between2contours(self, contour):
@@ -1884,7 +1871,6 @@
         return list_contours
 
     def merge_contours(self, contour2d):
-<<<<<<< HEAD
         for primitive1 in self.primitives:
             for prim2 in contour2d.primitives:
                 line1 = volmdlr.edges.LineSegment2D(primitive1.start, primitive1.end)
@@ -2121,9 +2107,6 @@
         return final_contour
 
 
-=======
-        return volmdlr.wires.Contour2D(self.merged_contour_primitives(contour2d))
->>>>>>> ff6b27da
 class ClosedPolygon:
 
     def length(self):
