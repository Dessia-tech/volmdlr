--- conflicted
+++ resolved
@@ -501,10 +501,6 @@
             # counter += 1
 
         return points
-<<<<<<< HEAD
-
-=======
-    
    
     def shared_edges_between2contours(self, contour):
         ''' extract shared edges index between two contours and return it in a tuple form (edge_ind_1, edge_ind_2)''' 
@@ -550,8 +546,6 @@
                     
         return merged_primitives_order
 
-    
->>>>>>> 65b05c2d
     @classmethod
     def contours_from_edges(cls, edges):
         list_contours = []
@@ -1476,16 +1470,10 @@
         return list_contours
 
     # def is_closed(self):
-        
-
-<<<<<<< HEAD
-
-=======
+
     def merge_contours(self, contour2d):
         return  volmdlr.wires.Contour2D(self.merged_contour_primitives(contour2d))     
         
-    
->>>>>>> 65b05c2d
 class ClosedPolygon:
 
     def length(self):
