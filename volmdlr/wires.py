#!/usr/bin/env python3
# -*- coding: utf-8 -*-
"""
Module containing wires & contours.
"""

import itertools
import math
import sys
import warnings
# import random
from collections import deque
from functools import cached_property
from statistics import mean
from typing import List

import matplotlib.patches
import matplotlib.pyplot as plt
import networkx as nx
import numpy as npy
import plot_data.core as plot_data
import scipy.integrate as scipy_integrate
from mpl_toolkits.mplot3d import Axes3D
from scipy.spatial import ConvexHull, Delaunay
from triangle import triangulate

import volmdlr
import volmdlr.core
import volmdlr.display as vmd
import volmdlr.edges
import volmdlr.utils.intersections as vm_utils_intersections
from volmdlr.core_compiled import polygon_point_belongs


def argmax(list_of_float):
    """
    Returns the max value and the argmax.
    """
    pos_max, max_float = 0, list_of_float[0]
    for pos, fl in enumerate(list_of_float):
        if pos == 0:
            continue
        else:
            if fl > max_float:
                max_float = fl
                pos_max = pos
    return max_float, pos_max


def argmin(list_of_float):
    """
    Returns the min value and the argmin.
    """
    pos_min, min_float = 0, list_of_float[0]
    for pos, fl in enumerate(list_of_float):
        if pos == 0:
            continue
        else:
            if fl < min_float:
                min_float = fl
                pos_min = pos
    return min_float, pos_min


def bounding_rectangle_adjacent_contours(contours: List):
    """
    Compute the bounding box of a list of adjacent contours2d.

    :param contours: A list of adjacent contours
    :type contours: List[:class:`volmdlr.wires.Contour2D`]
    :return: The bounding box
    :rtype: :class:`volmdlr.core.BoundingRectangle`
    """
    x_min, x_max, y_min, y_max = contours[0].bounding_rectangle.bounds()

    for i in range(1, len(contours)):
        xmin_contour, xmax_contour, ymin_contour, ymax_contour = contours[i].bounding_rectangle.bounds()
        x_min = min(x_min, xmin_contour)
        x_max = max(x_max, xmax_contour)
        y_min = min(y_min, ymin_contour)
        y_max = max(y_max, ymax_contour)

    return volmdlr.core.BoundingRectangle(x_min, x_max, y_min, y_max)


class WireMixin:
    """
    Abstract class for Wire, storing methods and attributes used by many classes in this module.

    """
    _non_data_hash_attributes = ['basis_primitives']
    _non_serializable_attributes = ['primitive_to_index',
                                    'basis_primitives']

    def _data_hash(self):
        return sum(hash(e) for e in self.primitives) + len(self.primitives)

    def length(self):
        length = 0.
        for primitive in self.primitives:
            length += primitive.length()
        return length

    def discretization_points(self, *, number_points: int = None, angle_resolution: int = 20):
        """

        :param angle_resolution: distance between two discretized points.
        """
        length = self.length()
        if number_points:
            n = number_points - 1
        elif angle_resolution:
            n = int(length / angle_resolution) + 1

        return [self.point_at_abscissa(i / n * length) for i in
                range(n + 1)]

    def point_at_abscissa(self, curvilinear_abscissa: float):
        length = 0.
        for primitive in self.primitives:
            primitive_length = primitive.length()
            if length + primitive_length > curvilinear_abscissa:
                return primitive.point_at_abscissa(
                    curvilinear_abscissa - length)
            length += primitive_length
        # In case we did not find yet, ask last primitive its end
        if math.isclose(curvilinear_abscissa, length, abs_tol=1e-6):
            return self.primitives[-1].end  # point_at_abscissa(primitive_length)
        raise ValueError('abscissa out of contour length')

    def extract_primitives(self, point1, primitive1, point2, primitive2,
                           inside: bool = True):
        """

        :param inside: extracted contour is between the two points if True and outside these points if False.
        """

        primitives = []

        ip1 = self.primitive_to_index(primitive1)
        ip2 = self.primitive_to_index(primitive2)

        if ip1 < ip2:
            pass
        elif ip1 == ip2:
            if primitive1.abscissa(point1) < primitive1.abscissa(point2):
                pass
            else:
                primitive1, primitive2 = primitive2, primitive1
                point1, point2 = point2, point1
        else:
            primitive1, primitive2 = primitive2, primitive1
            point1, point2 = point2, point1

        if inside:
            if ip1 == ip2:
                prim = primitive1.split(point1)[1]
                if prim:
                    prim = prim.split(point2)[0]
                    if prim:
                        primitives.append(prim)
            else:
                prim = primitive1.split(point1)[1]
                if prim:
                    primitives.append(prim)
<<<<<<< HEAD
                primitives.extend(self.primitives[self.primitive_to_index(primitive1) + 1:self.primitive_to_index(primitive2)])
=======
                primitives.extend(self.primitives[self.primitive_to_index(
                    primitive1) + 1:self.primitive_to_index(primitive2)])
>>>>>>> 022f6bb1
                prim = primitive2.split(point2)[0]
                if prim:
                    primitives.append(prim)
        else:
            primitives.extend(self.primitives[0:self.primitive_to_index(primitive1)])
            if ip1 == ip2:
<<<<<<< HEAD
                # primitives.extend(self.primitives[0:ip1])
=======
>>>>>>> 022f6bb1
                prim = primitive1.split(point1)
                if prim[0]:
                    primitives.append(prim[0])
                if prim[1]:
                    prim = prim[1].split(point2)[1]
                    if prim:
                        primitives.append(prim)
<<<<<<< HEAD
                # primitives.extend(self.primitives[ip2 + 1::])
            else:
                # primitives.extend(self.primitives[0:ip1])
=======
            else:
>>>>>>> 022f6bb1
                prim = primitive1.split(point1)[0]
                if prim:
                    primitives.append(prim)
                prim = primitive2.split(point2)[1]
                if prim:
                    primitives.append(prim)
<<<<<<< HEAD
                # primitives.extend(self.primitives[ip2 + 1::])
=======
>>>>>>> 022f6bb1
            primitives.extend(self.primitives[self.primitive_to_index(primitive2) + 1::])

        return primitives

    def extract_without_primitives(self, point1, point2, inside: bool = True):
        """

        :param inside: extracted contour is between the two points if True and outside these points if False.
        """
        primitives = self.primitives
        indices = []

        for i, point in enumerate([point1, point2]):
            ind = []
            for prim_index, primitive in enumerate(primitives):
                if primitive.point_belongs(point, 1e-6):
                    ind.append(prim_index)
            indices.append(ind)

        shared = list(set(indices[0]) & set(indices[1]))
        ind = []
        if shared == []:
            ind.append(indices[0][0])
            if len(indices[1]) == 2:
                ind.append(indices[1][1])
            else:
                ind.append(indices[1][0])
        else:
            for indice in indices:
                if len(indice) == 1:
                    ind.append(indice[0])
                else:
                    for i in indice:
                        if i != shared[0]:
                            ind.append(i)
        return self.extract_primitives(point1, primitives[ind[0]], point2,
                                       primitives[ind[1]], inside)

    def abscissa(self, point, tol=1e-6):
        """
        Compute the curvilinear abscissa of a point on a wire.

        """
        if self.point_over_wire(point, tol):
            length = 0
            for primitive in self.primitives:
                if primitive.point_belongs(point, tol):
                    length += primitive.abscissa(point)
                    break
                length += primitive.length()
            return length

        raise ValueError('Point is not on wire')

    def sort_points_along_wire(self, points):

        return sorted(points, key=lambda point: self.abscissa(point))

    def is_ordered(self, tol=1e-6):
        """
        Check if the wire's primitives are ordered or not.

        """

        for primitive_1, primitive_2 in zip(self.primitives, self.primitives[1:]):
            if primitive_1.end.point_distance(primitive_2.start) > tol:
                return False
        return True

    def order_wire(self, tol=1e-6):
        """
        Order wire's primitives.

        """

        if self.is_ordered(tol=tol):
            return self.__class__(self.primitives[:])

        new_primitives = [self.primitives[0]]
        primitives = self.primitives[1:]
        length_primitives = len(primitives) + 1

        while len(new_primitives) < length_primitives:
            for primitive in primitives:
                if new_primitives[0].start.point_distance(primitive.start) < tol:
                    new_primitives.insert(0, primitive.reverse())
                    primitives.remove(primitive)
                elif new_primitives[-1].end.point_distance(primitive.start) < tol:
                    new_primitives.append(primitive)
                    primitives.remove(primitive)
                elif new_primitives[0].start.point_distance(primitive.end) < tol:
                    new_primitives.insert(0, primitive)
                    primitives.remove(primitive)
                elif new_primitives[-1].end.point_distance(primitive.end) < tol:
                    new_primitives.append(primitive.reverse())
                    primitives.remove(primitive)

        return self.__class__(new_primitives)

    @classmethod
    def from_wires(cls, wires):
        """
        Define a wire from successive wires.

        """

        primitives = []
        for wire in wires:
            primitives.extend(wire.primitives)

        wire = cls(primitives)

        if not wire.is_ordered():
            return wire.order_wire()
        return wire

    def inverted_primitives(self):
        """
        Invert wire's primitives.

        """

        new_primitives = []
        for prim in self.primitives[::-1]:
            new_primitives.append(prim.reverse())
        return new_primitives

    def is_followed_by(self, wire_2, tol=1e-6):
        """
        Check if the wire is followed by wire_2.

        """
        return self.primitives[-1].end.point_distance(wire_2.primitives[0].start) < tol

    def point_over_wire(self, point, abs_tol=1e-6):

        belongs = False
        for primitive in self.primitives:
            if primitive.point_belongs(point, abs_tol):
                belongs = True
        return belongs

    def primitive_over_wire(self, primitive, tol: float = 1e-6):
        points = primitive.discretization_points(number_points=10)
        if all(self.point_over_contour(point, tol) for point in points):
            return True
        return False

    @classmethod
    def from_points(cls, points):
        """
        Create a contour from points with line_segments.

        """
        linesegment_name = 'LineSegment' + points[0].__class__.__name__[-2:]
        edges = []
        for i in range(0, len(points) - 1):
            edges.append(getattr(volmdlr.edges, linesegment_name)(points[i], points[i + 1]))
        contour = cls(edges)
        return contour


class EdgeCollection3D(WireMixin):
    """
    A collection of simple edges 3D.
    """
    _standalone_in_db = True
    _eq_is_data_eq = True
    _non_serializable_attributes = ['basis_primitives']
    _non_data_eq_attributes = ['name', 'basis_primitives']
    _non_data_hash_attributes = []

    def __init__(self, primitives: List[volmdlr.edges.Edge], color=None, alpha=1, name: str = ''):
        self.primitives = primitives
        self.color = color
        self.alpha = alpha
        self._bbox = None
        self.name = name

    def plot(self, ax=None, color='k', alpha=1, edge_details=False):
        """ Plot edges with matplolib, not tested. """
        if ax is None:
            fig = plt.figure()
            ax = fig.add_subplot(111, projection='3d')
        for primitive in self.primitives:
            primitive.plot(ax=ax, color=color, alpha=alpha)
        return ax

    def _bounding_box(self):
        """ Flawed method, to be enforced by overloading. """
        return volmdlr.core.BoundingBox.from_points(self.points())

    @property
    def bounding_box(self):
        """ Get big bounding box of all edges. """
        if not self._bbox:
            self._bbox = self._bounding_box()
        return self._bbox

    def points(self):
        """ Get list of all points. """
        points = []
        for prim in self.primitives:
            points += [prim.start, prim.end]
        return points

    def babylon_param(self):
        """ Get dict for babylonjs object settings. """
        babylon_param = {'alpha': self.alpha,
                         'name': self.name,
                         'color': [0, 0, 0.6]}
        if self.color is None:
            babylon_param['edges_color'] = [0, 0, 0.6]
        else:
            babylon_param['edges_color'] = list(self.color)
        return babylon_param

    def babylon_points(self):
        """ Get list of points coordinates. """
        return [[p.x, p.y, p.z] for p in self.points()]

    def to_babylon(self):
        """ Generate a mesh from all edges for performance when drawing. """
        positions = []
        for prim in self.primitives:
            positions += [prim.start.x, prim.start.y, prim.start.z,
                          prim.end.x, prim.end.y, prim.end.z,
                          prim.end.x, prim.end.y, prim.end.z]

        indices = list(range(len(positions)))
        return positions, indices

    def babylon_meshes(self):
        """ Set the mesh for babylonjs. """
        positions, indices = self.to_babylon()
        babylon_mesh = {'positions': positions,
                        'indices': indices}
        babylon_mesh.update(self.babylon_param())
        return [babylon_mesh]


class Wire2D(volmdlr.core.CompositePrimitive2D, WireMixin):
    """
    A collection of simple primitives, following each other making a wire.

    """

    def __init__(self, primitives: List[volmdlr.core.Primitive2D],
                 name: str = ''):
        self._bounding_rectangle = None
        volmdlr.core.CompositePrimitive2D.__init__(self, primitives, name)

    def to_3d(self, plane_origin, x, y):
        """
        Transforms a Wire2D into an Wire3D, given a plane origin and an u and v plane vector.

        :param plane_origin: plane origin.
        :param x: plane u vector.
        :param y: plane v vector.
        :return: Wire3D.
        """
        primitives3d = []
        for edge in self.primitives:
            primitives3d.append(edge.to_3d(plane_origin, x, y))

        return Wire3D(primitives3d)

    def extract(self, point1, primitive1, point2, primitive2,
                inside: bool = True):
        """

        :param inside: extracted contour is between the two points if True and outside these points if False.
        """
        return Wire2D(
            self.extract_primitives(point1, primitive1, point2, primitive2,
                                    inside))

    def extract_with_points(self, point1: volmdlr.Point2D,
                            point2: volmdlr.Point2D, inside: bool = True):
        """

        :param inside: extracted contour is between the two points if True and outside these points if False.
        """
        return self.extract_without_primitives(point1, point2, inside)

        # TODO: method to check if it is a wire

    def infinite_intersections(self, infinite_primitives):
        """
        Returns a list that contains:

        the intersections between a succession of infinite primitives (line,
        circle). There must be a method implemented to intersect the two
        infinite primitives.
        """
        offset_intersections = []

        for primitive_1, primitive_2 in zip(infinite_primitives,
                                            infinite_primitives[1:] + [infinite_primitives[0]]):

            i = infinite_primitives.index(primitive_1)
            # k = infinite_primitives.index(primitive_2)

            primitive_name = primitive_1.__class__.__name__.lower().replace('2d', '')
            intersection_method_name = '{}_intersections'.format(primitive_name)
            next_primitive_name = primitive_2.__class__.__name__.lower().replace('2d', '')
            next_intersection_method_name = '{}_intersections'.format(next_primitive_name)

            if hasattr(primitive_1, next_intersection_method_name):
                intersections = getattr(primitive_1, next_intersection_method_name)(
                    primitive_2)
                end = self.primitives[i].end
                if not intersections:
                    continue

                if len(intersections) == 1:
                    offset_intersections.append(intersections[0])

                else:
                    end = self.primitives[i].end
                    if intersections[0].point_distance(end) > intersections[1].point_distance(end):
                        intersections.reverse()
                    offset_intersections.append(intersections[0])

            elif hasattr(primitive_2, intersection_method_name):
                intersections = getattr(primitive_2, intersection_method_name)(primitive_1)
                if not intersections:
                    continue
                if len(intersections) == 1:
                    offset_intersections.append(intersections[0])
                else:
                    end = self.primitives[i].end
                    if intersections[0].point_distance(end) > intersections[
                            1].point_distance(end):
                        intersections.reverse()
                    offset_intersections.append(intersections[0])

            else:
                raise NotImplementedError(
                    'No intersection method between {} and {}. Define {} on {} or {} on {}'.format(
                        primitive_1.__class__.__name__,
                        primitive_2.__class__.__name__,
                        next_intersection_method_name,
                        primitive_1.__class__.__name__,
                        intersection_method_name,
                        primitive_2.__class__.__name__
                    ))

        return offset_intersections

    def offset(self, offset):
        """
        Generates an offset of a Wire2D.

        """
        offset_primitives = []
        infinite_primitives = []
        offset_intersections = []
        # ax = self.plot()
        for primitive in self.primitives:
            infinite_primitive = primitive.infinite_primitive(offset)
            if infinite_primitive is not None:
                infinite_primitives.append(infinite_primitive)
        offset_intersections += self.infinite_intersections(infinite_primitives)
        for i, (point1, point2) in enumerate(zip(offset_intersections,
                                                 offset_intersections[1:] + [offset_intersections[0]])):
            if i + 1 == len(offset_intersections):
                cutted_primitive = infinite_primitives[0].cut_between_two_points(point1, point2)
            else:
                cutted_primitive = infinite_primitives[i + 1].cut_between_two_points(point1, point2)
            offset_primitives.append(cutted_primitive)

        return self.__class__(offset_primitives)

    def plot_data(self, name: str = '', fill=None, color='black',
                  stroke_width: float = 1, opacity: float = 1):
        data = []
        for item in self.primitives:
            data.append(item.plot_data())
        return data

    def line_intersections(self, line: 'volmdlr.edges.Line2D'):
        """
        Returns a list of intersection in the form of a tuple (point,
        primitive) of the wire primitives intersecting with the line.

        """
        intersection_points = []
        for primitive in self.primitives:
            for point in primitive.line_intersections(line):
                intersection_points.append((point, primitive))
        return intersection_points

    def linesegment_intersections(self,
                                  linesegment: 'volmdlr.edges.LineSegment2D'):
        """
        Returns a list of intersection in the form of a tuple (point,
        primitive) of the wire primitives intersecting with the line.

        """
        intersection_points = []
        for primitive in self.primitives:
            inters = primitive.linesegment_intersections(linesegment)
            for point in inters:
                intersection_points.append((point, primitive))
        return intersection_points

    def is_start_end_crossings_valid(self, line, intersections, primitive):
        """
        :param line: crossing line
        :param intersections: intersections results
         for primitive line intersections
        :param primitive: intersecting primitive
        :return: None if intersection not a start or
        end point of a contours primitives, or a volmdlr.Point2D if it is.
        """
        primitive_index = self.primitives.index(primitive)
        point1, point2 = None, None
        if intersections[0] == primitive.start:
            point1 = primitive.point_at_abscissa(primitive.length() * 0.01)
            point2 = self.primitives[primitive_index - 1].point_at_abscissa(
                self.primitives[primitive_index - 1].length() * .99
            )

            # point2 = primitive.start + \
            #          self.primitives[primitive_index - 1].unit_direction_vector(0.5)
        elif intersections[0] == primitive.end and \
                primitive != self.primitives[-1]:
            point1 = primitive.point_at_abscissa(primitive.length() * 0.99)
            point2 = self.primitives[primitive_index + 1].point_at_abscissa(
                self.primitives[primitive_index + 1].length() * .01)

            # point2 = primitive.end + \
            #          self.primitives[primitive_index + 1].unit_direction_vector(0.5)
        if point1 is not None and point2 is not None:
            return line.is_between_points(point1, point2)
        return False

    @staticmethod
    def is_crossing_start_end_point(intersections, primitive):
        """
        Returns True if the crossings provided arestart or end of the Wire2D.

        :param intersections: intersections results
         for primitive line intersections
        :param primitive: intersecting primitive
        :return: False if intersection not a start or
        end point of a contours primitives, or True if it is.
        """
        if intersections[0] == primitive.start or intersections[0] == primitive.end:
            return True
        return False

    def line_crossings(self, line: volmdlr.edges.Line2D):
        """
        Calculates valid crossing intersections of a wire and an infinite line.

        :param line: line crossing the wire
        :type line: volmdlr.edges.Line2D
        returns a list of Tuples (point, primitive)
        of the wire primitives intersecting with the line
        """
        intersection_points = []
        intersection_points_primitives = []
        for primitive in self.primitives:
            intersections = primitive.line_intersections(line)
            for intersection in intersections:
                if intersection not in intersection_points:
                    if not self.is_crossing_start_end_point(intersections, primitive):
                        intersection_points.append(intersection)
                        intersection_points_primitives.append((intersection, primitive))
                    elif self.is_start_end_crossings_valid(line, intersections, primitive):
                        intersection_points.append(intersection)
                        intersection_points_primitives.append((intersection, primitive))
        return intersection_points_primitives

    def wire_intersections(self, wire):
        """
        Compute intersections between two wire 2d.

        :param wire : volmdlr.wires.Wire2D.
        :return: intersections : List[(volmdlr.Point2D, volmdlr.Primitive2D)]
        """
        intersections, intersections_points = [], []
        for primitive in wire.primitives:
            method_name = f'{primitive.__class__.__name__.lower()[0:-2]}_intersections'

            if hasattr(self, method_name):
                a_points = getattr(self, method_name)(primitive)
                # a_points = self.linesegment_intersections(primitive)
                if a_points:
                    for point1, point2 in a_points:
                        if point1 not in intersections_points:
                            intersections.append([point1, point2])
                            intersections_points.append(point1)
            else:
                raise NotImplementedError(
                    f'Class {self.__class__.__name__} does not implement {method_name}')

        return intersections

    @classmethod
    def from_points(cls, points: List[volmdlr.Point2D]):
        """
        Define a wire based on points2d with line_segments2d.

        :param points: points to define wire 2d.
        """
        edges = []
        for i in range(0, len(points) - 1):
            edges.append(volmdlr.edges.LineSegment2D(points[i], points[i + 1]))

        return cls(edges)

    def linesegment_crossings(self,
                              linesegment: 'volmdlr.edges.LineSegment2D'):
        """
        Returns a list of crossings in the form of a tuple (point,
        primitive) of the wire primitives intersecting with the line.
        """
        results = self.line_crossings(linesegment.to_line())
        crossings_points = []
        for result in results:
            if linesegment.point_belongs(result[0]):
                crossings_points.append(result)
        return crossings_points

    def wire_crossings(self, wire):
        """
        Compute crossings between two wire 2d.

        :param wire: volmdlr.wires.Wire2D
        :type crossings: List[(volmdlr.Point2D, volmdlr.Primitive2D)]
        """
        crossings, crossings_points = [], []
        for primitive in wire.primitives:
            method_name = f'{primitive.__class__.__name__.lower()[0:-2]}_crossings'

            if hasattr(self, method_name):
                a_points = getattr(self, method_name)(primitive)
                # a_points = self.linesegment_crossings(primitive)
                if a_points:
                    for a in a_points:
                        if a[0] not in crossings_points:
                            crossings.append([a[0], a[1]])
                            crossings_points.append(a[0])
            else:
                raise NotImplementedError(
                    f'Class {self.__class__.__name__} does not implement {method_name}')

        return crossings

    def to_wire_with_linesegments(self):
        """
        Convert a wire with different primitives to a wire with just linesegments.
        """

        wires = []
        for primitive in self.primitives:
            if not isinstance(primitive, volmdlr.edges.LineSegment2D):
                wires.append(primitive.to_wire(10))
            else:
                wires.append(Wire2D([primitive]))

        return Wire2D.from_wires(wires)

    def invert(self):
        return Wire2D(self.inverted_primitives())

    def extend(self, point):
        """
        Extend a wire by adding a linesegment connecting the given point to nearest wire's extremities.
        """

        distances = [self.primitives[0].start.point_distance(point), self.primitives[-1].end.point_distance(point)]
        if distances.index(min(distances)) == 0:
            primitives = [volmdlr.edges.LineSegment2D(point, self.primitives[0].start)]
            primitives.extend(self.primitives)
        else:
            primitives = self.primitives
            primitives.append(volmdlr.edges.LineSegment2D(self.primitives[-1].end, point))

        return Wire2D(primitives)

    def point_distance(self, point):
        """
        Copied from Contour2D.

        """

        min_distance = self.primitives[0].point_distance(point)
        for primitive in self.primitives[1:]:
            distance = primitive.point_distance(point)
            if distance < min_distance:
                min_distance = distance
        return min_distance

    def nearest_primitive_to(self, point):
        """
        Search for the nearest primitive for a point.

        """

        primitives = self.primitives
        primitives_sorted = sorted(primitives, key=lambda primitive: primitive.point_distance(point))

        return primitives_sorted[0]

    def axial_symmetry(self, line):
        """
        Finds out the symmetric wire2d according to a line.

        """

        primitives_symmetry = []
        for primitive in self.primitives:
            try:
                primitives_symmetry.append(primitive.axial_symmetry(line))
            except NotImplementedError:
                print(f'Class {self.__class__.__name__} does not implement symmetry method')

        return self.__class__(primitives=primitives_symmetry)

    def symmetry(self, line):
        """
        TODO: code this
        """
        raise NotImplementedError('Not coded yet')

    def is_symmetric(self, wire2d, line):
        """
        Checks if the two wires2d are symmetric or not according to line.

        """

        c_symmetry_0 = self.symmetry(line)
        c_symmetry_1 = wire2d.symmetry(line)

        if wire2d.is_superposing(c_symmetry_0) and self.is_superposing(c_symmetry_1):
            return True
        return False

    def bsplinecurve_crossings(self,
                               bsplinecurve: 'volmdlr.edges.BSplineCurve2D'):
        """
        Returns a list of crossings in the form of a tuple (point,
        primitive) of the wire primitives crossings with the bsplinecurve.

        """

        linesegments = bsplinecurve.to_wire(25).primitives
        crossings_points = []
        for linesegment in linesegments:
            crossings_linesegment = self.linesegment_crossings(linesegment)
            if crossings_linesegment != []:
                crossings_points.extend(crossings_linesegment)
        return crossings_points

    def bsplinecurve_intersections(self,
                                   bsplinecurve: 'volmdlr.edges.BSplineCurve2D'):
        """
        Returns a list of intersections in the form of a tuple (point,
        primitive) of the wire primitives intersections with the bsplinecurve.

        """

        linesegments = bsplinecurve.to_wire(25).primitives
        intersections_points = []
        for linesegment in linesegments:
            intersections_linesegments = self.linesegment_intersections(linesegment)
            if intersections_linesegments != []:
                intersections_points.extend(intersections_linesegments)
        return intersections_points

    @property
    def bounding_rectangle(self):
        if not self._bounding_rectangle:
            self._bounding_rectangle = self.get_bouding_rectangle()
        return self._bounding_rectangle

    def get_bouding_rectangle(self):
        x_min, x_max, y_min, y_max = self.primitives[0].bounding_rectangle.bounds()
        for edge in self.primitives[1:]:
            xmin_edge, xmax_edge, ymin_edge, ymax_edge = \
                edge.bounding_rectangle.bounds()
            x_min = min(x_min, xmin_edge)
            x_max = max(x_max, xmax_edge)
            y_min = min(y_min, ymin_edge)
            y_max = max(y_max, ymax_edge)
        return volmdlr.core.BoundingRectangle(x_min, x_max, y_min, y_max)


class Wire3D(volmdlr.core.CompositePrimitive3D, WireMixin):
    """
    A collection of simple primitives, following each other making a wire.

    """

    def __init__(self, primitives: List[volmdlr.core.Primitive3D],
                 name: str = ''):
        self._bbox = None
        volmdlr.core.CompositePrimitive3D.__init__(self, primitives=primitives, name=name)

    def _bounding_box(self):
        """
        Flawed method, to be enforced by overloading
        """
        n = 20
        points = []
        for prim in self.primitives:
            points_ = prim.discretization_points(number_points=n)
            for point in points_:
                if point not in points:
                    points.append(point)
        return volmdlr.core.BoundingBox.from_points(points)

    @property
    def bounding_box(self):
        if not self._bbox:
            self._bbox = self._bounding_box()
        return self._bbox

    def extract(self, point1, primitive1, point2, primitive2):
        return Wire3D(self.extract_primitives(self, point1, primitive1, point2,
                                              primitive2))

    def extract_with_points(self, point1: volmdlr.Point3D,
                            point2: volmdlr.Point3D, inside):
        return self.extract_without_primitives(point1, point2, inside)

    def frame_mapping(self, frame: volmdlr.Frame3D, side: str):
        """
        Changes frame_mapping and return a new Wire3D.

        :param side: 'old' or 'new'
        """
        new_wire = []
        for primitive in self.primitives:
            new_wire.append(primitive.frame_mapping(frame, side))
        return Wire3D(new_wire)

    def frame_mapping_inplace(self, frame: volmdlr.Frame3D, side: str):
        """
        Changes frame_mapping and the object is updated inplace.

        :param side: 'old' or 'new'
        """
        warnings.warn("'inplace' methods are deprecated. Use a not inplace method instead.", DeprecationWarning)

        for primitive in self.primitives:
            primitive.frame_mapping_inplace(frame, side)

    def minimum_distance(self, wire2):
        distance = []
        for element in self.primitives:
            for element2 in wire2.primitives:
                distance.append(element.minimum_distance(element2))

        return min(distance)

    def point_distance(self, point):
        distance, distance_point = math.inf, None
        for prim in self.primitives:
            prim_distance, prim_point = prim.point_distance(point)
            if prim_distance < distance:
                distance = prim_distance
                distance_point = prim_point
        return distance, distance_point

    def extrusion(self, extrusion_vector):
        faces = []
        for primitive in self.primitives:
            faces.extend(primitive.extrusion(extrusion_vector))
        return faces

    def to_bspline(self, discretization_parameter, degree):
        """
        Convert a wire3d to a bspline curve3d.

        """

        discretized_points = self.discretization_points(discretization_parameter)
        bspline_curve = volmdlr.edges.BSplineCurve3D.from_points_interpolation(discretized_points, degree)

        return bspline_curve

    def triangulation(self):
        return None

    def get_primitives_2d(self, plane_origin, x, y):
        """
        Pass primitives to 2d
        :param plane_origin: plane origin
        :param x: vector u
        :param y: vector v
        :return: list of 2d primitives
        """
        z = x.cross(y)
        plane3d = volmdlr.faces.Plane3D(volmdlr.Frame3D(plane_origin, x, y, z))
        primitives2d = []
        for primitive in self.primitives:
            primitive2d = plane3d.point3d_to_2d(primitive)
            if primitive2d is not None:
                primitives2d.append(primitive2d)
        return primitives2d

    def to_2d(self, plane_origin, x, y):
        primitives2d = self.get_primitives_2d(plane_origin, x, y)
        return Wire2D(primitives=primitives2d)

<<<<<<< HEAD
    # def extract_primitives(self, point1, primitive1, point2, primitive2, inside: bool = True):
    #     """
    #     inside: extracted contour is between the two points if True and outside these points if False
    #     """
    #     primitives = []
    #     ip1 = self.primitive_to_index(primitive1)
    #     ip2 = self.primitive_to_index(primitive2)
    #     if inside:
    #         if ip1 < ip2:
    #             pass
    #         elif ip1 == ip2:  # primitive1 == primitive2
    #             if point1.point_distance(
    #                         primitive1.start) < point2.point_distance(
    #                     primitive1.start):
    #                 pass
    #             else:
    #                 primitive1, primitive2 = primitive2, primitive1
    #                 point1, point2 = point2, point1

    #         else:
    #             primitive1, primitive2 = primitive2, primitive1
    #             point1, point2 = point2, point1
    #     else:
    #         if ip1 > ip2:
    #             pass
    #         elif ip1 == ip2:  # primitive1 == primitive2
    #             if point1.point_distance(
    #                         primitive1.start) > point2.point_distance(
    #                     primitive1.start):
    #                 pass
    #             else:
    #                 primitive1, primitive2 = primitive2, primitive1
    #                 point1, point2 = point2, point1
    #         else:
    #             primitive1, primitive2 = primitive2, primitive1
    #             point1, point2 = point2, point1

    #     ip1 = self.primitive_to_index(primitive1)
    #     ip2 = self.primitive_to_index(primitive2)

    #     if ip1 < ip2:
    #         if primitive1.start == point1:
    #             primitives.append(primitive1)
    #         elif primitive1.end == point1:
    #             pass
    #         else:
    #             primitives.append(primitive1.split(point1)[1])
    #         primitives.extend(self.primitives[ip1 + 1:ip2])
    #         if primitive2.start == point2:
    #             pass
    #         elif primitive2.end == point2:
    #             primitives.append(primitive2)
    #         else:
    #             primitives.append(primitive2.split(point2)[0])
    #     elif ip1 > ip2 or (ip1 == ip2 and point1.point_distance(
    #             primitive1.start) > point2.point_distance(primitive1.start)):
    #         if primitive1.start == point1:
    #             primitives.append(primitive1)
    #         elif primitive1.end == point1:
    #             pass
    #         else:
    #             primitives.append(primitive1.split(point1)[1])
    #         # primitives.append(primitive1.split(point1)[1])
    #         primitives.extend(self.primitives[ip1 + 1:])
    #         primitives.extend(self.primitives[:ip2])
    #         if primitive2.start == point2:
    #             pass
    #         elif primitive2.end == point2:
    #             primitives.append(primitive2)
    #         else:
    #             primitives.append(primitive2.split(point2)[0])
    #     elif (ip1 == ip2 and point1.point_distance(
    #             primitive1.start) < point2.point_distance(primitive1.start)):
    #         if primitive1.start != point1:
    #             primitive = primitive1.split(point1)[1]
    #             primitive = primitive.split(point2)[0]
    #             primitives.append(primitive)
    #         elif primitive1.end != point2:
    #             primitive = primitive1.split(point2)[0]
    #             primitives.append(primitive)
    #         else:
    #             primitives.append(primitive2)

    #     return primitives
=======
    def rotation(self, center: volmdlr.Point3D, axis: volmdlr.Vector3D,
                 angle: float):
        """
        Wire3D rotation.

        :param center: rotation center.
        :param axis: rotation axis.
        :param angle: angle rotation.
        :return: a new rotated Wire3D.
        """
        new_edges = [edge.rotation(center, axis, angle) for edge
                     in self.primitives]
        return Wire3D(new_edges, self.name)


# TODO: define an edge as an opened polygon and allow to compute area from this reference

class ContourMixin(WireMixin):
    """
    Abstract class for Contour, storing methods and attributes used by Contour2D and Contour3D.

    """
>>>>>>> 022f6bb1

    def is_ordered(self, tol=1e-6):
        for prim1, prim2 in zip(
                self.primitives, self.primitives[1:] + [self.primitives[0]]):
            if not prim1.end.is_close(prim2.start, tol):
                return False
        return True

    def ordering_contour(self, tol=1e-6):
        """
        Returns the points of the contour ordered.

        """
        list_point_pairs = [(prim.start, prim.end) for prim in self.primitives]
        length_list_points = len(list_point_pairs)
        points = [list_point_pairs[0]]
        primitives = self.primitives[:]
        new_primitives = [primitives[0]]
        primitives.remove(primitives[0])
        list_point_pairs.remove(
            (list_point_pairs[0][0], list_point_pairs[0][1]))
        finished = False
        counter = 0
        counter1 = 0

        while not finished:
            for i, (p1, p2) in enumerate(list_point_pairs):
                if p1.point_distance(p2) < tol:
                    list_point_pairs.remove((p1, p2))
                    primitives.remove(primitives[i])
                elif p1.point_distance(points[-1][-1]) < tol:
                    points.append((p1, p2))
                    new_primitives.append(primitives[i])
                    primitives.remove(primitives[i])
                    list_point_pairs.remove((p1, p2))
                elif p2.point_distance(points[-1][-1]) < tol:
                    points.append((p2, p1))
                    new_primitives.append(primitives[i].reverse())
                    primitives.remove(primitives[i])
                    list_point_pairs.remove((p1, p2))
                elif p1.point_distance(points[0][0]) < tol:
                    points = [(p2, p1)] + points
                    new_primitives = [primitives[i].reverse()] + new_primitives
                    primitives.remove(primitives[i])
                    list_point_pairs.remove((p1, p2))
                elif p2.point_distance(points[0][0]) < tol:
                    points = [(p1, p2)] + points
                    new_primitives = [primitives[i]] + new_primitives
                    primitives.remove(primitives[i])
                    list_point_pairs.remove((p1, p2))
            if len(list_point_pairs) == 0:
                finished = True
            counter1 += 1
            if counter1 >= 100 * length_list_points:
                self.plot()
                raise NotImplementedError
            if len(list_point_pairs) == 1:
                counter += 1
                if counter > 3:
                    # for point_pair in list_point_pairs:
                    if list_point_pairs[0][0] in points or list_point_pairs[0][::-1] in points:
                        finished = True
                        continue
                    warnings.warn('There may exist a problem with this'
                                  ' contour, it seems it cannot be reordered.'
                                  ' Please, verify its points')
                    finished = True
                    # ax = self.plot()
                    # for point_pair in list_point_pairs:
                    #     point_pair[0].plot(ax=ax, color='r')
                    #     point_pair[1].plot(ax=ax, color='r')
                    # raise NotImplementedError
        return new_primitives

    @staticmethod
    def touching_edges_pairs(edges):  # TO DO: move this to edges?
        touching_primitives = []
        for i, primitive1 in enumerate(edges):
            for j, primitive2 in enumerate(edges):
                if j > i:
                    if primitive2.end != primitive1.start != primitive2.start and \
                            primitive2.end != primitive1.end != primitive2.start:
                        if primitive1.unit_direction_vector(abscissa=0).is_colinear_to(
                                primitive2.unit_direction_vector(abscissa=0)):
                            continue
                        if primitive1.point_belongs(primitive2.start) or primitive1.point_belongs(primitive2.end):
                            touching_primitives.append([primitive2, primitive1])
                        elif primitive2.point_belongs(primitive1.start) or primitive2.point_belongs(primitive1.end):
                            touching_primitives.append([primitive1, primitive2])
        return touching_primitives

    @staticmethod
    def contours_primitives_touching_primitives(touching_primitives):
        contours_primitives_lists = []
        for prim1, prim2 in touching_primitives:
            if prim2.point_belongs(prim1.start):
                intersection = prim1.start
            elif prim2.point_belongs(prim1.end):
                intersection = prim1.end
            prim2_split = prim2.split(intersection)
            for prim in prim2_split:
                if prim1.start == prim.start or prim1.end == prim.end:
                    prim = prim.reverse()
                if [prim1, prim] not in contours_primitives_lists:
                    contours_primitives_lists.append([prim1, prim])
        return contours_primitives_lists

    @staticmethod
    def connected_to_splited_primitives(edge, contours_list):
        """
        Verifies if edge is connected to one of the primitives inside contours.

        :param edge: edge for verification.
        :param contours_list: contours lists.
        :return: update contours_primitives_lists and a boolean to indicate if the edge should be removed or not.
        """
        remove = False
        for i, contour in enumerate(contours_list):
            if not contour.primitive_over_contour(edge):
                if contour.primitives[0].start in (edge.end, edge.start):
                    contours_list[i].primitives = [edge.copy(deep=True)] + contour.primitives
                    remove = True
                elif contour.primitives[-1].end in (edge.start, edge.end):
                    contours_list[i].primitives = contour.primitives + [edge.copy(deep=True)]
                    remove = True
        return contours_list, remove

    @staticmethod
    def is_edge_connected(contour_primitives, edge, tol):
        """
        Verifies if edge is connected to one of the primitives inside contour_primitives.

        :param contour_primitives: list of primitives to create a contour.
        :param edge: edge for verification.
        :param tol: tolerance use in verification.
        :return: returns the edge if true, and None if not connected.
        """
        edge_connected = None
        points = [p for prim in contour_primitives for p in prim]
        if (edge.start in points or edge.end in points) and edge not in contour_primitives:
            edge_connected = edge
            return edge_connected

        for point in points:
            if point.is_close(edge.start, tol=tol) and \
                    edge not in contour_primitives:
                edge.start = point
                edge_connected = edge
                return edge_connected
            if point.is_close(edge.end, tol=tol) and \
                    edge not in contour_primitives:
                edge.end = point
                edge_connected = edge
                return edge_connected
        return edge_connected

    @staticmethod
    def find_connected_edges(edges, contours_list, contour_primitives, tol):
        for line in edges:
            if contours_list:
                contours_list, remove = ContourMixin.connected_to_splited_primitives(line, contours_list)
                if remove:
                    edges.remove(line)
                    break
            if not contour_primitives:
                contour_primitives.append(line)
                edges.remove(line)
                break
            edge_connected = ContourMixin.is_edge_connected(contour_primitives, line, tol)
            if edge_connected is not None:
                contour_primitives.append(edge_connected)
                edges.remove(edge_connected)
                break
        return edges, contour_primitives, contours_list

    @staticmethod
    def get_edges_bifurcations(contour_primitives, edges, finished_loop):
        graph = nx.Graph()
        for prim in contour_primitives[:]:
            graph.add_edge(prim.start, prim.end)
        for node in graph.nodes:
            degree = graph.degree(node)
            if degree <= 2:
                continue
            for i, neihgbor in enumerate(graph.neighbors(node)):
                if graph.degree(neihgbor) == 1:
                    i_edge = volmdlr.edges.LineSegment2D(node, neihgbor)
                    if i_edge in contour_primitives:
                        contour_primitives.remove(i_edge)
                        edges.append(volmdlr.edges.LineSegment2D(node, neihgbor))
                        finished_loop = False
                        if i + 1 == degree - 2:
                            break
        return contour_primitives, edges, finished_loop

    @classmethod
    def contours_from_edges(cls, edges, tol=1e-7):
        if not edges:
            return []
        if len(edges) == 1:
            return [cls(edges)]
        touching_primitives = cls.touching_edges_pairs(edges)
        for prims in touching_primitives:
            if prims[0] in edges:
                edges.remove(prims[0])
            if prims[1] in edges:
                edges.remove(prims[1])
        contours_primitives_lists = cls.contours_primitives_touching_primitives(touching_primitives)
        contours_list = [cls(primitives) for primitives in contours_primitives_lists]
        if not edges:
            return contours_list
        list_contours = []
        finished = False
        contour_primitives = []

        while not finished:
            len1 = len(edges)
            edges, contour_primitives, contours_list = cls.find_connected_edges(
                edges, contours_list, contour_primitives, tol)
            if not edges:
                finished = True
            valid = False

            if len(edges) != 0 and len(edges) == len1 and len(contour_primitives) != 0:
                valid = True
            elif len(edges) == 0 and len(contour_primitives) != 0:
                valid = True
                finished = True
            if valid:
                contour_primitives, edges, finished = cls.get_edges_bifurcations(contour_primitives,
                                                                                 edges, finished)
                if len(contour_primitives[:]) != 0:
                    contour_n = cls(contour_primitives[:])
                    contour_n.order_contour()
                    list_contours.append(contour_n)
                contour_primitives = []
        list_contours = list_contours + [cls(primitives).order_contour()
                                         for primitives
                                         in contours_primitives_lists]
        valid_contours = [list_contours[0]]
        list_contours.remove(list_contours[0])
        for contour in list_contours:
            for contour2 in valid_contours:
                if contour.is_superposing(contour2):
                    break
            else:
                valid_contours.append(contour)
        return valid_contours

    def discretized_primitives(self, number_points: float):
        """
        Discretize each contour's primitive and return a list of discretized primitives.

        """
        edges = []
        for primitive in self.primitives:
            auto_nb_pts = min(number_points, max(2, int(primitive.length() / 1e-6)))
            points = primitive.discretization_points(number_points=auto_nb_pts)
            for p1, p2 in zip(points[:-1], points[1:]):
                edges.append(volmdlr.edges.LineSegment2D(p1, p2))
        return edges

    def shares_primitives(self, contour):
        """
        Checks if two contour share primitives.

        """
        for prim1 in self.primitives:
            if contour.primitive_over_contour(prim1):
                return True
        return False

    def is_superposing(self, contour2):
        """
        Check if the contours are superposing (one on the other without necessarily having an absolute equality).

        """

        for primitive_2 in contour2.primitives:
            if not self.primitive_over_contour(primitive_2):
                return False
        return True

    def is_overlapping(self, contour2, intersecting_points=None):
        """
        Check if the contours are overlapping (a part of one is on the other).

        """

        if not intersecting_points:
            intersecting_points = self.contour_intersections(contour2)

        if len(intersecting_points) < 2:
            return False

        vec1_2 = volmdlr.edges.LineSegment2D(intersecting_points[0],
                                             intersecting_points[1])
        middle_point = vec1_2.middle_point()
        normal = vec1_2.normal_vector()
        point1 = middle_point + normal * 0.00001
        point2 = middle_point - normal * 0.00001
        if (self.point_belongs(point1) and contour2.point_belongs(point1)) or\
                (not self.point_belongs(point1) and not contour2.point_belongs(point1)) or\
                (self.point_belongs(point1) and self.point_belongs(point2)) or\
                (contour2.point_belongs(point1) and contour2.point_belongs(point2)):
            return True
        return False

    def is_sharing_primitives_with(self, contour):
        """
        Check if two contour are sharing primitives.

        "all_points" is by default False. Turn it True if you need to get
        points and edges used to find out shared primitives.
        """

        list_p = []

        for edge_1, edge_2 in itertools.product(self.primitives,
                                                contour.primitives):
            edges = [edge_1, edge_2, edge_1]
            for edge1, edge2 in zip(edges, edges[1:]):
                for point in [edge2.start, edge2.end]:
                    if edge1.point_belongs(point, 1e-6):
                        # list_p.append(point)
                        # instead of point not in list_p (due to errors)
                        if list_p == []:
                            list_p.append(point)
                        if list_p != [] and point.point_distance(point.nearest_point(list_p)) > 1e-4:
                            list_p.append(point)

                    if len(list_p) == 2:
                        if isinstance(self, Contour2D):
                            linesegment = volmdlr.edges.LineSegment2D(list_p[0], list_p[1])
                        else:
                            linesegment = volmdlr.edges.LineSegment3D(list_p[0], list_p[1])
                        if self.primitive_over_contour(linesegment) and \
                                contour.primitive_over_contour(linesegment):
                            return True
                        return False
        return False

    def shared_primitives_extremities(self, contour):
        """
        #todo: is this description correct?
        Extract shared primitives extremities between two adjacent contours.

        """

        if self.is_superposing(contour):
            warnings.warn('The contours are superposing')
            return []

        list_p, edges1 = [], set()
        for edge_1, edge_2 in itertools.product(self.primitives, contour.primitives):
            edges = [edge_1, edge_2, edge_1]
            for edge1, edge2 in zip(edges, edges[1:]):
                for point in [edge2.start, edge2.end]:
                    if edge1.point_belongs(point, 1e-6):
                        if not list_p:
                            list_p.append(point)
                        if list_p != [] and point.point_distance(point.nearest_point(list_p)) > 1e-4:
                            list_p.append(point)
                        try:
                            self.primitive_to_index(edge1)
                            edges1.add(edge1)
                        except KeyError:
                            edges1.add(edge2)

        if len(list_p) < 2:
            warnings.warn('The contours are not adjacent')
            return []

        if len(list_p) == 2:
            return list_p

        contours = self.__class__.contours_from_edges(edges1)
        points = []
        for contour_i in contours:
            points.extend(contour_i.extremities_points(list_p))

        return points

    def shared_primitives_with(self, contour):
        """
        Extract shared primitives between two adjacent contours.

        """

        shared_primitives_1 = []
        shared_primitives_2 = []

        points = self.shared_primitives_extremities(contour)
        for i in range(0, len(points), 2):
            point1, point2 = points[i], points[i + 1]

            shared_primitives_prim = self.extract_without_primitives(point1, point2, False)
            if any(not contour.point_over_contour(prim.middle_point(), 1e-4) for prim in shared_primitives_prim):
                shared_primitives_1.extend(self.extract_without_primitives(point1, point2, True))
            else:
                shared_primitives_1.extend(shared_primitives_prim)

            shared_primitives_prim = contour.extract_without_primitives(point1, point2, False)
            if any(not self.point_over_contour(prim.middle_point(), 1e-4) for prim in shared_primitives_prim):
                shared_primitives_2.extend(contour.extract_without_primitives(point1, point2, True))
            else:
                shared_primitives_2.extend(shared_primitives_prim)

        return [shared_primitives_1, shared_primitives_2]

    def merge_primitives_with(self, contour):
        """
        Extract not shared primitives between two adjacent contours, to be merged.

        """
        contour1 = self
        contour2 = contour
        points = self.shared_primitives_extremities(contour)
        points = self.sort_points_along_wire(points)
        merge_primitives1 = []
        merge_primitives2 = []
        for point1, point2 in zip(points[:-1], points[1:]):
            merge_primitives_prim1 = contour1.extract_without_primitives(point1, point2, False)
            merge_primitives_prim2 = contour1.extract_without_primitives(point1, point2, True)
            for prims in [merge_primitives_prim1, merge_primitives_prim2]:
                if all(contour.point_over_contour(prim.middle_point(), 1e-4) for prim in prims):
                    continue
                if not all(not contour.point_over_contour(prim.middle_point(), 1e-4) for prim in prims):
                    contour1 = getattr(sys.modules[__name__], 'Contour' + self.__class__.__name__[-2:])(prims)
                elif all(not contour.point_over_contour(prim.middle_point(), 1e-4) for prim in prims):
                    merge_primitives1.extend(prims)
            merge_primitives_prim3 = contour2.extract_without_primitives(point1, point2, False)
            merge_primitives_prim4 = contour2.extract_without_primitives(point1, point2, True)
            for prims in [merge_primitives_prim3, merge_primitives_prim4]:
                if all(self.point_over_contour(prim.middle_point(), 1e-4) for prim in prims):
                    continue
                if not all(not self.point_over_contour(prim.middle_point(), 1e-4) for prim in prims):
                    contour2 = getattr(sys.modules[__name__], 'Contour' + self.__class__.__name__[-2:])(prims)
                elif all(not self.point_over_contour(prim.middle_point(), 1e-4) for prim in prims):
                    merge_primitives2.extend(prims)
        merge_primitives = merge_primitives1 + merge_primitives2
        return merge_primitives

    def edges_order_with_adjacent_contour(self, contour):
        """
        Check if the shared edges between two adjacent contours are traversed with two
        different directions along each contour.

        """

        contour1 = self
        contour2 = contour

        # shared_tuple = contour1.shared_edges_between2contours(contour2)
        shared_tuple = contour1.shared_primitives_with(contour2)
        # [shared_primitives_1, shared_primitives_2] = contour1.shared_primitives_with(contour2)

        # p1_start = contour1.primitives[shared_tuple[0][0]].start
        # p2_start = contour2.primitives[shared_tuple[0][1]].start
        # p2_end = contour2.primitives[shared_tuple[0][1]].end

        p1_start = shared_tuple[0][0].start
        p2_start = shared_tuple[1][-1].start
        p2_end = shared_tuple[1][-1].end

        if (p1_start.point_distance(p2_start)) < \
                (p1_start.point_distance(p2_end)):
            return False
        return True

    def extremities_points(self, list_p):
        """
        Return extremities points of a list of points on a contour.

        """
        # TODO: rewrite this awfull code!
        points = []
        primitives = self.primitives
        for i in range(0, len(primitives)):
            pts = []
            for point in list_p:  # due to errors
                if primitives[i].point_belongs(point):
                    pts.append(point)
            if len(pts) == 1:
                points.append(pts[0])
                break
            elif len(pts) > 1:
                points.append(primitives[i].start.nearest_point(pts))
                break

        for i in range(len(primitives) - 1, -1, -1):
            pts = []
            for point in list_p:  # due to errors
                if primitives[i].point_belongs(point):
                    pts.append(point)
            if len(pts) == 1:
                if pts[0] not in points:
                    points.append(pts[0])
                    break
            elif len(pts) > 1:
                point = primitives[i].end.nearest_point(pts)
                if point not in points:
                    points.append(point)
                    break
        return points

    def primitive_over_contour(self, primitive, tol: float = 1e-6):
        return self.primitive_over_wire(primitive, tol)

    def point_over_contour(self, point, abs_tol=1e-6):
        return self.point_over_wire(point, abs_tol)

<<<<<<< HEAD
    def to_polygon(self, angle_resolution):
        """
        COPY/PASTE from Contour2D > angle_resolution NOT USED

        :param angle_resolution: DESCRIPTION
        :type angle_resolution: TYPE

        :return: DESCRIPTION
        :rtype: TYPE
        """

        polygon_points = []
        # print([(line.start, line.end) for line in self.primitives])

        for primitive in self.primitives:
            polygon_points.extend(primitive.polygon_points(8)[:-1])
        #     print('1: ', primitive.polygon_points())
        #     print('2 :', primitive.polygon_points()[:-1])
        # print(polygon_points)

        if isinstance(self, Contour2D):
            return ClosedPolygon2D(polygon_points)
        else:
            return ClosedPolygon3D(polygon_points)

    def get_geo_lines(self, tag: int, primitives_tags: List[int]):
        """
        gets the lines that define a Contour in a .geo file
=======
    def get_geo_lines(self, tag: int, primitives_tags: List[int]):
        """
        Gets the lines that define a Contour in a .geo file.
>>>>>>> 022f6bb1

        :param tag: The contour index
        :type tag: int
        :param primitives_tags: The contour' primitives index
        :type primitives_tags: List[int]

        :return: A line
        :rtype: str
        """

        return 'Line Loop(' + str(tag) + ') = {' + str(primitives_tags)[1:-1] + '};'
<<<<<<< HEAD

=======
>>>>>>> 022f6bb1

    def get_geo_points(self):
        points = set()
        for primitive in self.primitives:
            points.update(primitive.get_geo_points())
        return points


class Contour2D(ContourMixin, Wire2D):
    """
    A collection of 2D primitives forming a closed wire2D.

    TODO : center_of_mass and second_moment_area should be changed accordingly
    to area considering the triangle drawn by the arcs
    """
    _non_data_hash_attributes = ['_internal_arcs', '_external_arcs',
                                 '_polygon', '_straight_line_contour_polygon',
                                 'primitive_to_index',
                                 'basis_primitives', '_utd_analysis']
    _non_serializable_attributes = ['_internal_arcs', '_external_arcs',
                                    '_polygon',
                                    '_straight_line_contour_polygon',
                                    'primitive_to_index',
                                    'basis_primitives', '_utd_analysis']

    def __init__(self, primitives: List[volmdlr.edges.Edge],
                 name: str = ''):
        Wire2D.__init__(self, primitives, name)
        self._edge_polygon = None
        self._polygon_100_points = None
        self._area = None

    def __hash__(self):
        return sum(hash(e) for e in self.primitives)

    def __eq__(self, other_):
        if other_.__class__.__name__ != self.__class__.__name__:
            return False
        if len(self.primitives) != len(other_.primitives):
            return False
        if self.length() != other_.length():
            return False
        equal = 0
        for prim1 in self.primitives:
            reverse1 = prim1.reverse()
            found = False
            for prim2 in other_.primitives:
                reverse2 = prim2.reverse()
                if (prim1 == prim2 or reverse1 == prim2
                        or reverse2 == prim1 or reverse1 == reverse2):
                    equal += 1
                    found = True
            if not found:
                return False
        if equal == len(self.primitives):
            return True
        return False

    @property
    def edge_polygon(self):
        if self._edge_polygon is None:
            self._edge_polygon = self._get_edge_polygon()
        return self._edge_polygon

    def _get_edge_polygon(self):
        points = []
        for edge in self.primitives:
            if points:
                if edge.start != points[-1]:
                    points.append(edge.start)
            else:
                points.append(edge.start)
        return ClosedPolygon2D(points)

    def to_3d(self, plane_origin, x, y):
        """
        Transforms a Contour2D into an Contour3D, given a plane origin and an u and v plane vector.

        :param plane_origin: plane origin.
        :param x: plane u vector.
        :param y: plane v vector.
        :return: Contour3D.
        """
        p3d = []
        for edge in self.primitives:
            p3d.append(edge.to_3d(plane_origin, x, y))

        return Contour3D(p3d)

    def point_belongs(self, point, include_edge_points: bool = False):
        # TODO: This is incomplete!!!
        x_min, x_max, y_min, y_max = self.bounding_rectangle
        if point.x < x_min or point.x > x_max or point.y < y_min or point.y > y_max:
            return False
        # if self.edge_polygon.point_belongs(point):
        #     return True
        # for edge in self.primitives:
        #     if hasattr(edge, 'straight_line_point_belongs'):
        #         if edge.straight_line_point_belongs(point):
        #             return True
        #     warnings.warn(f'{edge.__class__.__name__} does not implement straight_line_point_belongs yet')
        if not self._polygon_100_points:
            self._polygon_100_points = self.to_polygon(100)
        if self._polygon_100_points.point_belongs(point):
            return True
        return False

    def middle_point(self):
        return self.point_at_abscissa(self.length() / 2)

    def point_distance(self, point):
        min_distance = self.primitives[0].point_distance(point)
        for primitive in self.primitives[1:]:
            distance = primitive.point_distance(point)
            if distance < min_distance:
                min_distance = distance
        return min_distance

    def bounding_points(self):
        points = self.edge_polygon.points[:]
        for primitive in self.primitives:
            if hasattr(primitive, 'discretization_points'):
                points.extend(primitive.discretization_points(number_points=10))
        x_min = min(p[0] for p in points)
        x_max = max(p[0] for p in points)
        y_min = min(p[1] for p in points)
        y_max = max(p[1] for p in points)
        return (volmdlr.Point2D(x_min, y_min), volmdlr.Point2D(x_max, y_max))

    def area(self):
        if not self._area:
            area = self.edge_polygon.area()
            classes = {prim.__class__ for prim in self.primitives}
            verify_classes = classes.issubset({volmdlr.edges.LineSegment2D, volmdlr.edges.Arc2D})
            if verify_classes:
                if self.edge_polygon.is_trigo:
                    trigo = 1
                else:
                    trigo = -1
                for edge in self.primitives:
                    area += trigo * edge.straight_line_area()
                    self._area = abs(area)
            else:
                polygon = self.to_polygon(angle_resolution=50)
                self._area = polygon.triangulation().area()
        return self._area

    def center_of_mass(self):
        """
        Calculates the center of mass of the Contour2D.

        :return: Contour's center of mass.
        """
        center = self.edge_polygon.area() * self.edge_polygon.center_of_mass()
        # ax = self.plot()
        # self.edge_polygon.center_of_mass().plot(ax=ax, color='b')
        if self.edge_polygon.is_trigo:
            trigo = 1
        else:
            trigo = -1
        for edge in self.primitives:
            # edge.straight_line_center_of_mass().plot(ax=ax, color='g')
            center += trigo * edge.straight_line_area() \
                      * edge.straight_line_center_of_mass()

        return center / self.area()

    def second_moment_area(self, point):

        Ix, Iy, Ixy = self.edge_polygon.second_moment_area(point)
        for edge in self.primitives:
            Ix_e, Iy_e, Ixy_e = edge.straight_line_second_moment_area(point)
            if self.edge_polygon.is_trigo:
                Ix += Ix_e
                Iy += Iy_e
                Ixy += Ixy_e
            else:
                Ix -= Ix_e
                Iy -= Iy_e
                Ixy -= Ixy_e

        return Ix, Iy, Ixy

    def plot_data(self, edge_style: plot_data.EdgeStyle = None,
                  surface_style: plot_data.SurfaceStyle = None):
        plot_data_primitives = [item.plot_data() for item in self.primitives]
        return plot_data.Contour2D(plot_data_primitives=plot_data_primitives,
                                   edge_style=edge_style,
                                   surface_style=surface_style,
                                   name=self.name)

    def is_inside(self, contour2):
        """
        Verifies if a contour is inside another contour perimiter, including the edges.

        :returns: True or False
        """
        if contour2.area() > self.area():
            return False
        points_contour2 = []
        for prim in contour2.primitives:
            if prim.start not in points_contour2:
                points_contour2.append(prim.start)
            if prim.end not in points_contour2:
                points_contour2.append(prim.end)
            points_contour2.extend(prim.discretization_points(number_points=10))
        for point in points_contour2:
            if not self.point_belongs(point) and not self.point_over_contour(point, abs_tol=1e-7):
                return False
        return True

    def inverted_primitives(self):
        new_primitives = []
        for prim in self.primitives[::-1]:
            new_primitives.append(prim.reverse())
        return new_primitives

    def invert(self):
        return Contour2D(self.inverted_primitives())

    def invert_inplace(self):
        warnings.warn("'inplace' methods are deprecated. Use a not inplace method instead.", DeprecationWarning)

        self.primitives = self.inverted_primitives()

    def random_point_inside(self, include_edge_points: bool = False):
        """
        Finds a random point inside the polygon.

        :param include_edge_points: Choose True if you want to consider a point on the polygon inside.
        :type include_edge_points: bool
        :return: A random point inside the polygon
        :rtype: `volmdlr.Point2D`
        """
        x_min, x_max, y_min, y_max = self.bounding_rectangle.bounds()
        for _ in range(2000):
            p = volmdlr.Point2D.random(x_min, x_max, y_min, y_max)
            if self.point_belongs(p, include_edge_points):
                return p
        print(True)
        raise ValueError('Could not find a point inside')

    def order_contour(self):
        if self.is_ordered() or len(self.primitives) < 2:
            return self
        new_primitives = self.ordering_contour()
        self.primitives = new_primitives

        return self

    @classmethod
    def extract_contours(cls, contour, point1: volmdlr.Point3D,
                         point2: volmdlr.Point3D, inside=False):

        new_primitives = contour.extract_with_points(point1, point2, inside)
        contours = [cls(new_primitives)]
        return contours

    def cut_by_linesegments(self, lines: List[volmdlr.edges.LineSegment2D]):
        # for c in lines:
        #     if not isinstance(c, volmdlr.edges.LineSegment2D):
        #         raise KeyError(
        #             'contour must be a list of LineSegment2D object')

        cut_lines = []
        for cut_ls in lines:
            cut_lines.append(cut_ls.to_line())

        contour_to_cut = [self]
        for line in cut_lines:
            new_contour_to_cut = []
            for contour in contour_to_cut:
                cs = contour.cut_by_line(line)
                new_contour_to_cut.extend(cs)
            contour_to_cut.extend(new_contour_to_cut)

        p1 = Contour2D(lines).center_of_mass()
        dist_min = math.inf
        for contour in contour_to_cut:
            if contour.area() > 1e-10:
                p0 = contour.center_of_mass()
                if p0.point_distance(p1) < dist_min:
                    c_opti = contour
                    dist_min = p0.point_distance(p1)
        return c_opti

    def repair_cut_contour(self, n, intersections, line):
        """
        Choose:
        n=0 for Side 1: opposite side of beginning of contour
        n=1 for Side 2: start of contour to first intersect (i=0) and
         i odd to i+1 even
        """
        if n not in [0, 1]:
            raise ValueError

        n_inter = len(intersections)
        contours = []
        # primitives_split = [primitive.split(point)
        #                     for point, primitive in intersections]
        x = [(ip, line.abscissa(point))
             for ip, (point, _) in enumerate(intersections)]
        # intersection_to_primitives_index = {
        #     i: self.primitives.index(primitive)
        #     for i, (_, primitive) in enumerate(intersections)}
        sorted_inter_index = [x[0] for x in sorted(x, key=lambda p: p[1])]
        sorted_inter_index_dict = {i: ii for ii, i in
                                   enumerate(sorted_inter_index)}
        sorted_inter_index_dict[n_inter] = sorted_inter_index_dict[0]
        if n == 1:
            intersections.append(intersections[0])

        remaining_transitions = list(range(n_inter // 2))
        # enclosing_transitions = {}
        while len(remaining_transitions) > 0:
            nb_max_enclosed_transitions = -1
            enclosed_transitions = {}
            for it in remaining_transitions:
                i1 = sorted_inter_index_dict[2 * it + n]
                i2 = sorted_inter_index_dict[2 * it + 1 + n]
                net = abs(i2 - i1) - 1
                if net > nb_max_enclosed_transitions:
                    nb_max_enclosed_transitions = net
                    best_transition = it
                    if i1 < i2:
                        enclosed_transitions[it] = [(i + abs(n - 1)) // 2 for i
                                                    in sorted_inter_index[
                                                    i2 - 1:i1:-2]]
                    else:
                        enclosed_transitions[it] = [(i + abs(n - 1)) // 2 for i
                                                    in sorted_inter_index[
                                                    i2 + 1:i1:2]]

            remaining_transitions.remove(best_transition)
            point_start, primitive1 = intersections[2 * best_transition + n]
            point2, primitive2 = intersections[2 * best_transition + 1 + n]
            primitives = self.extract_primitives(point_start, primitive1,
                                                 point2, primitive2,
                                                 inside=not n)
            last_point = point2
            for transition in enclosed_transitions[best_transition]:
                point1, primitive1 = intersections[2 * transition + n]
                point2, primitive2 = intersections[2 * transition + 1 + n]
                primitives.append(
                    volmdlr.edges.LineSegment2D(last_point, point1))
                primitives.extend(
                    self.extract_primitives(point1, primitive1, point2,
                                            primitive2, inside=not n))
                last_point = point2
                if transition in remaining_transitions:
                    remaining_transitions.remove(transition)

            primitives.append(
                volmdlr.edges.LineSegment2D(last_point, point_start))

            # points = (volmdlr.edges.LineSegment2D(last_point, point_start)).discretise(5)
            # line_segment=volmdlr.edges.LineSegment2D(last_point, point_start)
            # for p in points[1:-1]:
            #     r = line_segment.split(p)
            #     primitives.append(r[0])
            #     line_segment = r[1]
            #     if p == points[-2]:
            #         primitives.append(r[1])

            contour = Contour2D(primitives)
            contour.order_contour()
            contours.append(contour)
        return contours

    def cut_by_line(self, line: volmdlr.edges.Line2D) -> List['Contour2D']:
        """
        :param line: The line used to cut the contour.

        :return: A list of resulting contours
        """
        intersections = self.line_crossings(line)
        if not intersections or len(intersections) < 2:
            return [self]
        points_intersections = [point for point, prim in intersections]
        sorted_points = line.sort_points_along_line(points_intersections)
        list_contours = []
        contour_to_cut = self

        for point1, point2 in zip(sorted_points[:-1], sorted_points[1:]):
            closing_line = volmdlr.edges.LineSegment2D(point1, point2)
            if not contour_to_cut.point_belongs(closing_line.middle_point()):
                continue
            closing_contour = Contour2D([closing_line])
            contour1, contour2 = contour_to_cut.get_divided_contours(point1, point2, closing_contour, True)
            if sorted_points.index(point1) + 2 <= len(sorted_points) - 1:
                if contour1.point_over_contour(sorted_points[sorted_points.index(point1) + 2]):
                    contour_to_cut = contour1
                    list_contours.append(contour2)
                elif contour2.point_over_contour(sorted_points[sorted_points.index(point1) + 2]):
                    contour_to_cut = contour2
                    list_contours.append(contour1)
            else:
                list_contours.extend([contour1, contour2])

        return list_contours

    def split_by_line(self, line: volmdlr.edges.Line2D) -> List['Contour2D']:
        intersections = self.line_crossings(line)
        intersections = [point for point, prim in intersections]
        if not intersections:
            return [self]
        if len(intersections) < 2:
            extracted_outerpoints_contour1 = \
                volmdlr.wires.Contour2D.extract_contours(self, self.primitives[0].start, intersections[0], True)[0]
            extracted_innerpoints_contour1 = \
                volmdlr.wires.Contour2D.extract_contours(self, intersections[0], self.primitives[0].end, True)[0]
            return extracted_outerpoints_contour1, extracted_innerpoints_contour1
        elif len(intersections) == 2:
            extracted_outerpoints_contour1 = \
                volmdlr.wires.Contour2D.extract_contours(self, intersections[0], intersections[1], True)[0]
            extracted_innerpoints_contour1 = \
                volmdlr.wires.Contour2D.extract_contours(self, intersections[0], intersections[1], False)[0]
            return extracted_innerpoints_contour1, extracted_outerpoints_contour1
        raise NotImplementedError

    def split_regularly(self, n):
        """
        Split in n slices.

        """
        x_min, x_max, _, _ = self.bounding_rectangle.bounds()
        cutted_contours = []
        iteration_contours = [self]
        for i in range(n - 1):
            xi = x_min + (i + 1) * (x_max - x_min) / n
            cut_line = volmdlr.edges.Line2D(volmdlr.Point2D(xi, 0),
                                            volmdlr.Point2D(xi, 1))

            iteration_contours2 = []
            for c in iteration_contours:
                sc = c.cut_by_line(cut_line)
                lsc = len(sc)
                if lsc == 1:
                    cutted_contours.append(c)
                else:
                    iteration_contours2.extend(sc)

            iteration_contours = iteration_contours2[:]
        cutted_contours.extend(iteration_contours)
        return cutted_contours

    def triangulation(self):
        return self.grid_triangulation(number_points_x=20,
                                       number_points_y=20)

<<<<<<< HEAD
=======
    def to_polygon(self, angle_resolution, discretize_line: bool = False):
        """
        Transform the contour to a polygon.

        :param angle_resolution: Number of points per radians.
        :type angle_resolution: float
        :param discretize_line: Boolean indicating whether the line segments should be discretized or not.
        :type discretize_line: bool
        :return: The discretized version of the contour.
        :rtype: ClosedPolygon2D
        """

        polygon_points = []

        for primitive in self.primitives:
            if isinstance(primitive, volmdlr.edges.LineSegment2D) and not discretize_line:
                polygon_points.append(primitive.start)
            else:
                polygon_points.extend(primitive.discretization_points(angle_resolution=angle_resolution)[:-1])
        return ClosedPolygon2D(polygon_points)

>>>>>>> 022f6bb1
    def grid_triangulation(self, x_density: float = None,
                           y_density: float = None,
                           min_points_x: int = 20,
                           min_points_y: int = 20,
                           number_points_x: int = None,
                           number_points_y: int = None):
        """
        Compute a triangulation using a n-by-m grid to triangulize the contour.
        """
        bounding_rectangle = self.bounding_rectangle
        # xmin, xmax, ymin, ymax = self.bounding_rectangle
        dx = bounding_rectangle[1] - bounding_rectangle[0]  # xmax - xmin
        dy = bounding_rectangle[3] - bounding_rectangle[2]  # ymax - ymin
        if number_points_x is None:
            n = max(math.ceil(x_density * dx), min_points_x)
        else:
            n = number_points_x
        if number_points_y is None:
            m = max(math.ceil(y_density * dy), min_points_y)
        else:
            m = number_points_y
        x = [bounding_rectangle[0] + i * dx / n for i in range(n + 1)]
        y = [bounding_rectangle[2] + i * dy / m for i in range(m + 1)]

        point_index = {}
        number_points = 0
        points = []
        triangles = []
        for xi in x:
            for yi in y:
                point = volmdlr.Point2D(xi, yi)
                if self.point_belongs(point):
                    point_index[point] = number_points
                    points.append(point)
                    number_points += 1

        for i in range(n):
            for j in range(m):
                p1 = volmdlr.Point2D(x[i], y[j])
                p2 = volmdlr.Point2D(x[i + 1], y[j])
                p3 = volmdlr.Point2D(x[i + 1], y[j + 1])
                p4 = volmdlr.Point2D(x[i], y[j + 1])
                points_in = []
                for p in [p1, p2, p3, p4]:
                    if p in point_index:
                        points_in.append(p)
                if len(points_in) == 4:
                    triangles.append(
                        [point_index[p1], point_index[p2], point_index[p3]])
                    triangles.append(
                        [point_index[p1], point_index[p3], point_index[p4]])

                elif len(points_in) == 3:
                    triangles.append([point_index[p] for p in points_in])

        return vmd.DisplayMesh2D(points, triangles)

    def contour_intersections(self, contour2d):
        intersecting_points = []
        for primitive1 in self.primitives:
            for primitive2 in contour2d.primitives:
                line_intersection = primitive1.linesegment_intersections(primitive2)
                if line_intersection:
                    if line_intersection[0] not in intersecting_points:
                        intersecting_points.extend(line_intersection)
                else:
                    touching_points = primitive1.touching_points(primitive2)
                    for point in touching_points:
                        if point not in intersecting_points:
                            intersecting_points.append(point)
            if len(intersecting_points) == 2:
                break
        return intersecting_points

    def get_divided_contours(self, cutting_point1: volmdlr.Point2D,
                             cutting_point2: volmdlr.Point2D,
                             closing_contour,
                             inside: bool):
        extracted_outerpoints_contour1 = \
            volmdlr.wires.Contour2D.extract_contours(self,
                                                     cutting_point1,
                                                     cutting_point2,
                                                     inside)[0]
        extracted_innerpoints_contour1 = \
            volmdlr.wires.Contour2D.extract_contours(self,
                                                     cutting_point1,
                                                     cutting_point2,
                                                     not inside)[0]
        primitives1 = extracted_outerpoints_contour1.primitives + closing_contour.primitives
        primitives2 = extracted_innerpoints_contour1.primitives + closing_contour.primitives
        if extracted_outerpoints_contour1.primitives[0].start == \
                closing_contour.primitives[0].start:
            cutting_contour_new = closing_contour.invert()
            primitives1 = cutting_contour_new.primitives + \
                extracted_outerpoints_contour1.primitives
        elif extracted_outerpoints_contour1.primitives[0].start == \
                closing_contour.primitives[-1].end:
            primitives1 = closing_contour.primitives + \
                          extracted_outerpoints_contour1.primitives

        if extracted_innerpoints_contour1.primitives[0].start == \
                closing_contour.primitives[0].start:
            cutting_contour_new = \
                closing_contour.invert()
            primitives2 = cutting_contour_new.primitives + \
                extracted_innerpoints_contour1.primitives
        elif extracted_innerpoints_contour1.primitives[
                0].start == closing_contour.primitives[-1].end:
            primitives2 = closing_contour.primitives + \
                          extracted_innerpoints_contour1.primitives
        contour1 = Contour2D(primitives1)
        contour1.order_contour()
        contour2 = Contour2D(primitives2)
        contour2.order_contour()
        return contour1, contour2

    def divide(self, contours, inside):
        # TODO: This method has a modified-iterating-list pylint error to be fixed
        new_base_contours = [self]
        finished = False
        counter = 0
        list_contour = contours[:]
        list_cutting_contours = contours[:]
        list_valid_contours = []
        while not finished:
            cutting_contour = contours[0]
            for base_contour in new_base_contours:
                cutting_points = []
                point1, point2 = [cutting_contour.primitives[0].start,
                                  cutting_contour.primitives[-1].end]
                if not any(base_contour.point_belongs(prim.middle_point()) for prim in cutting_contour.primitives):
                    continue
                if base_contour.point_over_contour(point1) and base_contour.point_over_contour(point2):
                    cutting_points = [point1, point2]
                elif len(new_base_contours) == 1:
                    contours.remove(cutting_contour)
                    continue
                if cutting_points:
                    contour1, contour2 = base_contour.get_divided_contours(
                        cutting_points[0], cutting_points[1], cutting_contour, inside)

                    new_base_contours.remove(base_contour)
                    for cntr in [contour1, contour2]:
                        all_divided_contour = True
                        for cut_contour in list_cutting_contours:
                            points_at_abs = [prim.middle_point() for prim in cut_contour.primitives]
                            for point_at_abs in points_at_abs:
                                if cntr.point_belongs(point_at_abs) and \
                                        (not cntr.point_over_contour(point_at_abs) and
                                         True not in [cntr.primitive_over_contour(prim)
                                                      for prim in cut_contour.primitives]):
                                    all_divided_contour = False
                                    break
                            else:
                                continue
                            break
                        if all_divided_contour and cntr.area() != 0.0:
                            list_valid_contours.append(cntr)
                        else:
                            new_base_contours.append(cntr)
                    contours.remove(cutting_contour)
                    break
            if len(contours) == 0:
                finished = True
                continue
            if len(contours) == 1 and not new_base_contours:
                finished = True
                continue
            counter += 1
            if counter >= 100 * len(list_contour):
                # if base_contour.is_inside(contours[0]):
                #     contours.remove(cutting_contour)
                #     continue
                # list_valid_contours.append(base_contour)
                # finished = True
                contours = contours[::-1]
                if counter > 100 * len(list_contour) + len(contours):
                    # print('new_base_contours:', len(new_base_contours))
                    # print('len(contours):', len(contours))
                    # ax = contours[0].plot()
                    # base_contour.plot(ax=ax, color='b')
                    warnings.warn('There probably exists an open contour (two wires that could not be connected)')
                    finished = True

        return list_valid_contours

    def discretized_contour(self, n: float):
        """
        Discretize each contour's primitive and return a new contour with teses discretized primitives.
        """
        contour = Contour2D((self.discretized_primitives(n)))

        return contour.order_contour()

    @classmethod
    def from_bounding_rectangle(cls, x_min, x_max, y_min, y_max):
        """
        Create a contour2d with bounding_box parameters, using linesegments2d.
        """

        edge0 = volmdlr.edges.LineSegment2D(volmdlr.Point2D(x_min, y_min), volmdlr.Point2D(x_max, y_min))
        edge1 = volmdlr.edges.LineSegment2D(volmdlr.Point2D(x_max, y_min), volmdlr.Point2D(x_max, y_max))
        edge2 = volmdlr.edges.LineSegment2D(volmdlr.Point2D(x_max, y_max), volmdlr.Point2D(x_min, y_max))
        edge3 = volmdlr.edges.LineSegment2D(volmdlr.Point2D(x_min, y_max), volmdlr.Point2D(x_min, y_min))

        edges = [edge0, edge1, edge2, edge3]

        return Contour2D(edges)

    def cut_by_bspline_curve(self, bspline_curve2d: volmdlr.edges.BSplineCurve2D):
        """
        Cut a contou2d with bspline_curve2d to define two different contours.
        """
        # TODO: BsplineCurve is descretized and defined with a wire. To be improved!

        contours = self.cut_by_wire(bspline_curve2d.to_wire(20))

        return contours

    def clean_primitives(self):
        """
        Delete primitives with start=end, and return a new contour.
        """

        new_primitives = []
        for p in self.primitives:
            if p.start != p.end:
                new_primitives.append(p)

        return Contour2D(new_primitives)

    def merge_with(self, contour2d):
        """
        Merge two adjacent contours, sharing primitives, and returns one outer contour and inner contours
        (if there are any).

        :param contour2d: contour to merge with
        :return: merged contours
        """
        is_sharing_primitive = self.is_sharing_primitives_with(contour2d)
        if self.is_inside(contour2d) and not is_sharing_primitive:
            return [self]
        if contour2d.is_inside(self) and not is_sharing_primitive:
            return [contour2d]

        merged_primitives = self.merge_primitives_with(contour2d)
        contours = Contour2D.contours_from_edges(merged_primitives)
        contours = sorted(contours, key=lambda contour: contour.area(),
                          reverse=True)
        return contours

    def union(self, contour2: 'Contour2D'):
        """
        Union two contours, if they adjacent, or overlap somehow
        """
        if self.is_inside(contour2):
            return [self]
        if contour2.is_inside(self):
            return [contour2]
        contours_intersections = self.contour_intersections(contour2)
        if not self.is_sharing_primitives_with(contour2) and contours_intersections:
            resulting_primitives = []
            primitives1_inside = self.extract_with_points(contours_intersections[0], contours_intersections[1], True)
            primitives1_outside = self.extract_with_points(contours_intersections[0], contours_intersections[1], False)
            primitives2_inside = contour2.extract_with_points(contours_intersections[0],
                                                              contours_intersections[1], True)
            primitives2_outside = contour2.extract_with_points(contours_intersections[0],
                                                               contours_intersections[1], False)
            if contour2.point_belongs(primitives1_inside[0].middle_point()):
                resulting_primitives.extend(primitives1_outside)
            else:
                resulting_primitives.extend(primitives1_inside)
            if self.point_belongs(primitives2_inside[0].middle_point()):
                resulting_primitives.extend(primitives2_outside)
            else:
                resulting_primitives.extend(primitives2_inside)
            return [Contour2D(resulting_primitives).order_contour()]

        return self.merge_with(contour2)

    def cut_by_wire(self, wire: Wire2D):
        """
        Cut a contour2d with a wire2d and return a list of contours 2d.

        :param wire: volmdlr.wires.Wire2D
        :rtype: list[volmdlr.wires.Contour2D]

        :param wire: volmdlr.wires.Wire2D.
        :return: contours2d : list[volmdlr.wires.Contour2D].
        """

        intersections = self.wire_crossings(wire)  # crossings OR intersections (?)
        if not intersections or len(intersections) < 2:
            return [self]
        points_intersections = []
        for intersection, prim in intersections:
            if intersection not in points_intersections:
                points_intersections.append(intersection)
        if len(points_intersections) % 2 != 0:
            raise NotImplementedError(
                f'{len(points_intersections)} intersections not supported yet')

        # points_intersections = [point for point, prim in intersections]

        sorted_points = wire.sort_points_along_wire(points_intersections)
        list_contours = []
        contour_to_cut = self
        cutting_points_counter = 0
        while cutting_points_counter != len(sorted_points):

            point1 = sorted_points[cutting_points_counter]
            point2 = sorted_points[cutting_points_counter + 1]

            closing_wire = wire.extract_without_primitives(point1, point2, True)

            for point in points_intersections:
                if point not in [point1, point2] and Wire2D(closing_wire).point_over_wire(point):
                    closing_wire = wire.extract_without_primitives(point1, point2, False)
                    break

            closing_wire_prim = [closing_w for closing_w in closing_wire if closing_w]
            closing_contour = Contour2D(closing_wire_prim)
            contour1, contour2 = contour_to_cut.get_divided_contours(point1,
                                                                     point2,
                                                                     closing_contour,
                                                                     True)

            if sorted_points.index(point1) + 2 < len(sorted_points) - 1:
                if contour1.point_over_contour(
                        sorted_points[sorted_points.index(point1) + 2]):
                    contour_to_cut = contour1
                    list_contours.append(contour2)
                elif contour2.point_over_contour(
                        sorted_points[sorted_points.index(point1) + 2]):
                    contour_to_cut = contour2
                    list_contours.append(contour1)
            else:
                list_contours.extend([contour1, contour2])
            cutting_points_counter += 2

        return list_contours


class ClosedPolygonMixin:
    """
    Abstract class for ClosedPolygon, storing methods used by ClosedPolygon2D and ClosedPolygon3D.

    """

    def length(self):
        list_ = []
        for k in range(len(self.line_segments)):
            list_.append(self.line_segments[k].length())
        return sum(list_)

    def min_length(self):
        list_ = []
        for k in range(len(self.line_segments)):
            list_.append(self.line_segments[k].length())
        return min(list_)

    def max_length(self):
        list_ = []
        for k in range(len(self.line_segments)):
            list_.append(self.line_segments[k].length())
        return max(list_)

    def edge_statistics(self):
        distances = []
        for i, point in enumerate(self.points):
            if i != 0:
                distances.append(point.point_distance(self.points[i - 1]))
        mean_distance = mean(distances)
        std = npy.std(distances)
        return mean_distance, std

    def simplify_polygon(self, min_distance: float = 0.01,
                         max_distance: float = 0.05, angle: float = 15):
        points = [self.points[0]]
        previous_point = None
        for point in self.points[1:]:
            distance = point.point_distance(points[-1])
            if distance > min_distance:
                if distance > max_distance:
                    number_segmnts = round(distance / max_distance) + 2
                    for n in range(number_segmnts):
                        new_point = points[-1] + (point - points[-1]) * (
                                n + 1) / number_segmnts
                        if new_point.point_distance(points[-1]) > max_distance:
                            points.append(new_point)
                else:
                    if point not in points:
                        points.append(point)
            if len(points) > 1:
                vector1 = points[-1] - points[-2]
                vector2 = point - points[-2]
                cos = vector1.dot(vector2) / (vector1.norm() * vector2.norm())
                cos = math.degrees(math.acos(round(cos, 6)))
                if abs(cos) > angle:
                    if previous_point not in points:
                        points.append(previous_point)
                    if point not in points:
                        points.append(point)
            if len(points) > 2:
                vector1 = points[-2] - points[-3]
                vector2 = points[-1] - points[-3]
                cos = vector1.dot(vector2) / (vector1.norm() * vector2.norm())
                cos = math.degrees(math.acos(round(cos, 6)))
                if points[-3].point_distance(points[-2]) < min_distance and cos < angle:
                    points = points[:-2] + [points[-1]]
            previous_point = point
        if points[0].point_distance(points[-1]) < min_distance:
            points.remove(points[-1])

        if volmdlr.wires.ClosedPolygon2D(points).area() == 0.0:
            return self

        return self.__class__(points)

    @property
    def line_segments(self):
        if not self._line_segments:
            self._line_segments = self.get_line_segments()
        return self._line_segments

    def get_line_segments(self):
        raise NotImplementedError(
            f"get_line_segments method must be overloaded by {self.__class__.__name__}")


class ClosedPolygon2D(Contour2D, ClosedPolygonMixin):
    """
    A collection of points, connected by linesegments, following each other.

    """
    _non_serializable_attributes = ['line_segments', 'primitives',
                                    'basis_primitives']

    def __init__(self, points: List[volmdlr.Point2D], name: str = ''):
        self.points = points
        self._line_segments = None

        Contour2D.__init__(self, self.line_segments, name)

    def copy(self, *args, **kwargs):
        points = [p.copy() for p in self.points]
        return ClosedPolygon2D(points, self.name)

    def __hash__(self):
        return sum(hash(p) for p in self.points)

    def __eq__(self, other_):
        if not isinstance(other_, self.__class__):
            return False
        equal = True
        for point, other_point in zip(self.points, other_.points):
            equal = (equal and point == other_point)
        return equal

    def area(self):
        # TODO: perf: cache number of points
        if len(self.points) < 3:
            return 0.

        x = [point.x for point in self.points]
        y = [point.y for point in self.points]

        x1 = [x[-1]] + x[0:-1]
        y1 = [y[-1]] + y[0:-1]
        return 0.5 * abs(sum(i * j for i, j in zip(x, y1))
                         - sum(i * j for i, j in zip(y, x1)))
        # return 0.5 * npy.abs(
        #     npy.dot(x, npy.roll(y, 1)) - npy.dot(y, npy.roll(x, 1)))

    def center_of_mass(self):
        lp = len(self.points)
        if lp == 0:
            return volmdlr.O2D
        if lp == 1:
            return self.points[0]
        if lp == 2:
            return 0.5 * (self.points[0] + self.points[1])

        x = [point.x for point in self.points]
        y = [point.y for point in self.points]

        xi_xi1 = x + npy.roll(x, -1)
        yi_yi1 = y + npy.roll(y, -1)
        xi_yi1 = npy.multiply(x, npy.roll(y, -1))
        xi1_yi = npy.multiply(npy.roll(x, -1), y)

        a = 0.5 * npy.sum(xi_yi1 - xi1_yi)  # signed area!
        # print('a :', a)
        #        a=self.area()
        if not math.isclose(a, 0, abs_tol=1e-08):
            cx = npy.sum(npy.multiply(xi_xi1, (xi_yi1 - xi1_yi))) / 6. / a
            cy = npy.sum(npy.multiply(yi_yi1, (xi_yi1 - xi1_yi))) / 6. / a
            return volmdlr.Point2D(cx, cy)

        self.plot()
        raise NotImplementedError

    def barycenter(self):
        """
        Calculates the geometric center of the polygon, which is the average position of all the points in it.

        :rtype: volmdlr.Point2D
        """
        barycenter1_2d = self.points[0]
        for point in self.points[1:]:
            barycenter1_2d += point
        return barycenter1_2d / len(self.points)

    def point_belongs(self, point, include_edge_points: bool = False):
        """
        Ray casting algorithm copied from internet.
        """
        return polygon_point_belongs((point.x, point.y),
                                     [(p.x, p.y) for p in self.points], include_edge_points=include_edge_points)

    def second_moment_area(self, point):
        Ix, Iy, Ixy = 0., 0., 0.
        for pi, pj in zip(self.points, self.points[1:] + [self.points[0]]):
            xi, yi = pi - point
            xj, yj = pj - point
            Ix += (yi ** 2 + yi * yj + yj ** 2) * (xi * yj - xj * yi)
            Iy += (xi ** 2 + xi * xj + xj ** 2) * (xi * yj - xj * yi)
            Ixy += (xi * yj + 2 * xi * yi + 2 * xj * yj + xj * yi) * (
                    xi * yj - xj * yi)
        if Ix < 0:
            Ix = - Ix
            Iy = - Iy
            Ixy = - Ixy
        return Ix / 12., Iy / 12., Ixy / 24.

    def get_line_segments(self):
        lines = []
        if len(self.points) > 1:
            for p1, p2 in zip(self.points,
                              list(self.points[1:]) + [self.points[0]]):
                if p1 != p2:
                    lines.append(volmdlr.edges.LineSegment2D(p1, p2))
        return lines

    def rotation(self, center: volmdlr.Point2D, angle: float):
        """
        ClosedPolygon2D rotation.

        :param center: rotation center
        :param angle: angle rotation
        :return: a new rotated ClosedPolygon2D
        """
        return ClosedPolygon2D(
            [point.rotation(center, angle) for point in self.points])

    def rotation_inplace(self, center: volmdlr.Point2D, angle: float):
        """
        Line2D rotation, Object is updated inplace.

        :param center: rotation center
        :param angle: rotation angle
        """
        warnings.warn("'inplace' methods are deprecated. Use a not inplace method instead.", DeprecationWarning)

        for point in self.points:
            point.rotation_inplace(center, angle)

    def translation(self, offset: volmdlr.Vector2D):
        """
        ClosedPolygon2D translation.

        :param offset: translation vector
        :return: A new translated ClosedPolygon2D
        """
        return ClosedPolygon2D(
            [point.translation(offset) for point in self.points])

    def translation_inplace(self, offset: volmdlr.Vector2D):
        """
        ClosedPolygon2D translation. Object is updated inplace.

        :param offset: translation vector
        """
        warnings.warn("'inplace' methods are deprecated. Use a not inplace method instead.", DeprecationWarning)

        for point in self.points:
            point.translation_inplace(offset)

    def frame_mapping(self, frame: volmdlr.Frame2D, side: str):
        return self.__class__([point.frame_mapping(frame, side) for point in self.points])

    def frame_mapping_inplace(self, frame: volmdlr.Frame2D, side: str):
        warnings.warn("'inplace' methods are deprecated. Use a not inplace method instead.", DeprecationWarning)

        for point in self.points:
            point.frame_mapping_inplace(frame, side)

    def polygon_distance(self,
                         polygon: 'volmdlr.wires.ClosedPolygon2D'):
        p = self.points[0]
        d = []
        for point in polygon.points:
            d.append(p.point_distance(point))
        index = d.index(min(d))
        return d[index]

    @cached_property
    def is_trigo(self):
        if len(self.points) < 3:
            return True

        angle = 0.
        for ls1, ls2 in zip(self.line_segments,
                            self.line_segments[1:] + [self.line_segments[0]]):
            u = ls2.unit_direction_vector()
            x = u.dot(ls1.unit_direction_vector())
            y = u.dot(ls1.normal_vector())
            angle += math.atan2(y, x)
        return angle > 0

    def delaunay_triangulation(self):
        points = self.points
        new_points = []
        delaunay_triangles = []
        # ax=plt.subplot()
        for point in points:
            new_points.append([point[0], point[1]])

        delaunay = npy.array(new_points)

        tri = Delaunay(delaunay)

        for simplice in delaunay[tri.simplices]:
            triangle = Triangle2D(volmdlr.Point2D(simplice[0]),
                                  volmdlr.Point2D(simplice[1]),
                                  volmdlr.Point2D(simplice[2]))
            delaunay_triangles.append(triangle)

        return delaunay_triangles

    def offset(self, offset):
        x_min, x_max, y_min, y_max = self.bounding_rectangle.bounds()

        max_offset_len = min(x_max - x_min, y_max - y_min) / 2
        if offset <= -max_offset_len:
            print('Inadapted offset, '
                  'polygon might turn over. Offset must be greater than',
                  -max_offset_len)
            raise ValueError('inadapted offset')
        else:
            nb = len(self.points)
            vectors = []
            for i in range(nb - 1):
                v1 = self.points[i + 1] - self.points[i]
                v2 = self.points[i] - self.points[i + 1]
                v1.normalize()
                v2.normalize()
                vectors.append(v1)
                vectors.append(v2)

        v1 = self.points[0] - self.points[-1]
        v2 = self.points[-1] - self.points[0]
        v1.normalize()
        v2.normalize()
        vectors.append(v1)
        vectors.append(v2)

        offset_vectors = []
        offset_points = []

        for i in range(nb):

            # check = False
            ni = vectors[2 * i - 1] + vectors[2 * i]
            if ni == volmdlr.Vector2D(0, 0):
                ni = vectors[2 * i]
                ni = ni.normal_vector()
                offset_vectors.append(ni)
            else:
                ni.normalize()
                if ni.dot(vectors[2 * i - 1].normal_vector()) > 0:
                    ni = - ni
                    # check = True
                offset_vectors.append(ni)

            normal_vector1 = - vectors[2 * i - 1].normal_vector()
            normal_vector2 = vectors[2 * i].normal_vector()
            normal_vector1.normalize()
            normal_vector2.normalize()
            alpha = math.acos(normal_vector1.dot(normal_vector2))

            offset_point = self.points[i] + offset / math.cos(alpha / 2) * \
                (-offset_vectors[i])

            # ax=self.plot()
            # offset_point.plot(ax=ax, color='g')

            # if self.point_belongs(offset_point):
            #     offset_point = self.points[i] + offset / math.cos(alpha / 2) * \
            #                    (-offset_vectors[i])

            offset_points.append(offset_point)

            # self.points[i].plot(ax=ax, color='b')
            # offset_point.plot(ax=ax, color='r')

        return self.__class__(offset_points)

    def point_border_distance(self, point, return_other_point=False):
        """
        Compute the distance to the border distance of polygon.
        Output is always positive, even if the point belongs to the polygon.
        """
        d_min, other_point_min = self.line_segments[0].point_distance(
            point, return_other_point=True)
        for line in self.line_segments[1:]:
            d, other_point = line.point_distance(
                point, return_other_point=True)
            if d < d_min:
                d_min = d
                other_point_min = other_point
        if return_other_point:
            return d_min, other_point_min
        return d_min

    def self_intersects(self):
        epsilon = 0
        # BENTLEY-OTTMANN ALGORITHM
        # Sort the points along ascending x for the Sweep Line method
        sorted_index = sorted(range(len(self.points)), key=lambda p: (
            self.points[p][0], self.points[p][1]))
        nb = len(sorted_index)
        segments = []
        deleted = []

        while len(
                sorted_index) != 0:  # While all the points haven't been swept
            # Stock the segments between 2 consecutive edges
            # Ex: for the ABCDE polygon, if Sweep Line is on C, the segments
            #   will be (C,B) and (C,D)
            if sorted_index[0] - 1 < 0:
                segments.append((sorted_index[0], nb - 1))
            else:
                segments.append((sorted_index[0], sorted_index[0] - 1))
            if sorted_index[0] >= len(self.points) - 1:
                segments.append((sorted_index[0], 0))
            else:
                segments.append((sorted_index[0], sorted_index[0] + 1))

            # Once two edges linked by a segment have been swept, delete the
            # segment from the list
            to_del = []
            for index in deleted:
                if abs(index - sorted_index[0]) == 1 or abs(
                        index - sorted_index[0]) == nb - 1:
                    to_del.append((index, sorted_index[0]))
                    to_del.append((sorted_index[0], index))

            # Keep track of which edges have been swept
            deleted.append(sorted_index[0])
            sorted_index.pop(0)

            # Delete the segments that have just been swept
            index_to_del = []
            for i, segment in enumerate(segments):
                for seg_to_del in to_del:
                    if segment == seg_to_del:
                        index_to_del.append(i)
            for index in index_to_del[::-1]:
                segments.pop(index)

            # Checks if two segments are intersecting each other, returns True
            # if yes, otherwise the algorithm continues at WHILE
            for segment1 in segments:
                for segment2 in segments:
                    if segment1[0] != segment2[0] and segment1[1] != segment2[
                        1] and segment1[0] != segment2[1] and segment1[1] != \
                            segment2[0]:

                        line1 = volmdlr.edges.LineSegment2D(
                            self.points[segment1[0]],
                            self.points[segment1[1]])
                        line2 = volmdlr.edges.LineSegment2D(
                            self.points[segment2[0]],
                            self.points[segment2[1]])

                        p, a, b = volmdlr.Point2D.line_intersection(line1,
                                                                    line2,
                                                                    True)
                        if p is not None:
                            if 0 + epsilon <= a <= 1 - epsilon \
                                    and 0 + epsilon <= b <= 1 - epsilon:
                                return True, line1, line2

        return False, None, None

    @classmethod
    def points_convex_hull(cls, points):
        if len(points) < 3:
            return

        points_hull = [pt.copy() for pt in points]

        _, pos_ymax = argmax([pt.y for pt in points_hull])
        point_start = points_hull[pos_ymax]
        hull = [point_start]

        barycenter = points_hull[0]
        for pt in points_hull[1:]:
            barycenter += pt
        barycenter = barycenter / (len(points_hull))
        # second point of hull
        theta = []
        remaining_points = points_hull
        del remaining_points[pos_ymax]

        vec1 = point_start - barycenter
        for pt in remaining_points:
            vec2 = pt - point_start
            theta_i = -volmdlr.geometry.clockwise_angle(vec1, vec2)
            theta.append(theta_i)

        min_theta, posmin_theta = argmin(theta)
        next_point = remaining_points[posmin_theta]
        hull.append(next_point)
        del remaining_points[posmin_theta]
        # Adding first point to close the loop at the end
        remaining_points.append(hull[0])

        initial_vector = vec1.copy()
        total_angle = 0
        while next_point != point_start:
            vec1 = next_point - hull[-2]
            theta = []
            for pt in remaining_points:
                vec2 = pt - next_point
                theta_i = -volmdlr.geometry.clockwise_angle(vec1, vec2)
                theta.append(theta_i)

            min_theta, posmin_theta = argmin(theta)
            if math.isclose(min_theta, -2 * math.pi, abs_tol=1e-6) \
                    or math.isclose(min_theta, 0, abs_tol=1e-6):
                if remaining_points[posmin_theta] == point_start:
                    break

            else:
                next_point = remaining_points[posmin_theta]

                vec_next_point = next_point - barycenter
                total_angle += (2 * math.pi - volmdlr.geometry.clockwise_angle(initial_vector, vec_next_point))

                if total_angle > 2 * math.pi:
                    break
                else:
                    initial_vector = vec_next_point

                hull.append(next_point)

            del remaining_points[posmin_theta]

        hull.pop()

        return cls(hull)

    @classmethod
    def concave_hull(cls, points, concavity, scale_factor):
        """
        Calculates the concave hull from a cloud of points, i.e., it Unites all points under the smallest possible area.

        :param points: list of points corresponding to the cloud of points
        :type points: class: 'volmdlr.Point2D'
        :param concavity: Sets how sharp the concave angles can be. It goes from -1 (not concave at all. in fact,
                          the hull will be left convex) up to +1 (very sharp angles can occur. Setting concavity to
                          +1 might result in 0º angles!) concavity is defined as the cosine of the concave angles.
        :type concavity: float
        :param scale_factor: Sets how big is the area where concavities are going to be searched.
                             The bigger, the more sharp the angles can be. Setting it to a very high value might
                             affect the performance of the program.
                             This value should be relative to how close to each other the points to be connected are.
        :type scale_factor: float

        """

        def get_nearby_points(line, points, scale_factor):
            points_hull = [pt.copy() for pt in points]

            # print('i enter here')
            nearby_points = []
            line_midpoint = 0.5 * (line.start + line.end)
            # print(line_midpoint)
            tries = 0
            n = 5
            bounding_box = [line_midpoint.x - line.length() / 2,
                            line_midpoint.x + line.length() / 2,
                            line_midpoint.y - line.length() / 2,
                            line_midpoint.y + line.length() / 2]
            boundary = [int(bounding / scale_factor) for bounding in
                        bounding_box]
            while tries < n and len(nearby_points) == 0:
                for point in points_hull:
                    if not ((
                                    point.x == line.start.x and point.y == line.start.y) or (
                                    point.x == line.end.x and point.y == line.end.y)):
                        point_x_rel_pos = int(point.x / scale_factor)
                        point_y_rel_pos = int(point.y / scale_factor)
                        if point_x_rel_pos >= boundary[
                                0] and point_x_rel_pos <= boundary[
                                1] and point_y_rel_pos >= boundary[
                                2] and point_y_rel_pos <= boundary[3]:
                            nearby_points.append(point)

                scale_factor *= 4 / 3
                tries += 1

            return nearby_points

        def line_colides_with_hull(line, concave_hull):
            for hull_line in concave_hull:
                if line.start != hull_line.start and line.start != hull_line.end and line.end != hull_line.start and\
                        line.end != hull_line.end:
                    if line.line_intersections(hull_line.to_line()):
                        return True
            return False

        def get_divided_line(line, nearby_points, hull_concave_edges,
                             concavity):
            divided_line = []
            ok_middle_points = []
            list_cossines = []
            for middle_point in nearby_points:
                vect1 = line.start - middle_point
                vect2 = line.end - middle_point
                if middle_point in (line.start, line.end):
                    continue
                cos = round(vect1.dot(vect2) / (vect1.norm() * vect2.norm()),
                            4)
                if cos < concavity:
                    new_line_a = volmdlr.edges.LineSegment2D(start=line.start, end=middle_point)
                    new_line_b = volmdlr.edges.LineSegment2D(start=middle_point, end=line.end)
                    if not (line_colides_with_hull(line=new_line_a,
                                                   concave_hull=hull_concave_edges) and line_colides_with_hull(
                            line=new_line_b, concave_hull=hull_concave_edges)):
                        ok_middle_points.append(middle_point)
                        list_cossines.append(cos)
            if len(ok_middle_points) > 0:
                #  We want the middlepoint to be the one with widest angle (smallest cossine)
                min_cossine_index = list_cossines.index(min(list_cossines))
                divided_line.append(volmdlr.edges.LineSegment2D(line.start,
                                                                ok_middle_points[
                                                                    min_cossine_index]))
                divided_line.append(volmdlr.edges.LineSegment2D(
                    ok_middle_points[min_cossine_index], line.end))
            return divided_line

        hull_convex_edges = cls.points_convex_hull(points).line_segments
        hull_convex_edges.sort(key=lambda x: x.length(), reverse=True)
        hull_concave_edges = []
        hull_concave_edges.extend(hull_convex_edges)
        hull_points = list({pt for line in hull_concave_edges for pt in [line[0], line[1]]})
        unused_points = []
        for point in points:
            if point not in hull_points:
                unused_points.append(point)

        a_line_was_divided_in_the_iteration = True
        while a_line_was_divided_in_the_iteration:
            a_line_was_divided_in_the_iteration = False
            for line_position_hull in range(len(hull_concave_edges)):

                line = hull_concave_edges[line_position_hull]
                nearby_points = get_nearby_points(line, unused_points,
                                                  scale_factor)
                divided_line = get_divided_line(line, nearby_points,
                                                hull_concave_edges, concavity)
                if len(divided_line) > 0:
                    a_line_was_divided_in_the_iteration = True
                    unused_points.remove(divided_line[0].end)
                    hull_concave_edges.remove(line)
                    hull_concave_edges.extend(divided_line)
                    break

            hull_concave_edges.sort(key=lambda x: x.length(), reverse=True)

        # line  = hull_concave_edges[0]
        # print('first line length :', line.length())
        # nearby_points = get_nearby_points(line, unused_points, scale_factor)
        # print('points next the first line in the end: ', nearby_points)
        # divided_line = get_divided_line(line, nearby_points, hull_concave_edges, concavity)
        # print('len divided line :', len(divided_line))
        polygon_points = [(line.start, line.end) for line in hull_concave_edges]
        # polygon_points = [(line.start, line.end) for line in hull_concave_edges
        #                   if line.length() != 0]

        points = [polygon_points[0][0], polygon_points[0][1]]
        polygon_points.remove((polygon_points[0][0], polygon_points[0][1]))
        finished = False

        while not finished:
            for p1, p2 in polygon_points:
                if p1 == points[-1] and p2 not in points:
                    points.append(p2)
                    break
                elif p2 == points[-1] and p1 not in points:
                    points.append(p1)
                    break
            polygon_points.remove((p1, p2))
            if len(polygon_points) == 0:
                finished = True

        return cls(points)  # , nearby_points

    @classmethod
    def convex_hull_points(cls, points):
        """
        Uses the scipy method ConvexHull to calculate the convex hull from
        a cloud of points
        """

        points_hull = [pt.copy() for pt in points]

        numpy_points = npy.array([(p.x, p.y) for p in points_hull])
        hull = ConvexHull(numpy_points)
        polygon_points = []
        for simplex in hull.simplices:
            polygon_points.append((points_hull[simplex[0]], points_hull[simplex[1]]))

        points_hull = [polygon_points[0][0], polygon_points[0][1]]
        polygon_points.remove((polygon_points[0][0], polygon_points[0][1]))
        finished = False

        while not finished:
            for p1, p2 in polygon_points:
                if p1 == points_hull[-1]:
                    points_hull.append(p2)
                    break
                elif p2 == points_hull[-1]:
                    points_hull.append(p1)
                    break
            polygon_points.remove((p1, p2))
            if len(polygon_points) == 0:
                finished = True

        points_hull.pop(-1)

        # the first point is the one with the lowest x value
        i_min = 0
        min_x = points_hull[0].x
        for i, point in enumerate(points_hull):
            if point.x < min_x:
                min_x = point.x
                i_min = i

        points_hull = points_hull[i_min:] + points_hull[:i_min]

        # we make sure that the points are ordered in the trigonometric direction
        if points_hull[0].y < points_hull[1].y:
            points_hull.reverse()

        return cls(points_hull)

    def to_3d(self, plane_origin, x, y):
        """
        Transforms a ClosedPolygon2D into an ClosedPolygon3D, given a plane origin and an u and v plane vector.

        :param plane_origin: plane origin.
        :param x: plane u vector.
        :param y: plane v vector.
        :return: ClosedPolygon3D.
        """
        points3d = [point.to_3d(plane_origin, x, y) for point in self.points]
        return ClosedPolygon3D(points3d)

    def plot(self, ax=None, color='k', alpha=1,
             plot_points=False, point_numbering=False, arrow=False,
             fill=False, fill_color='w', equal_aspect=True):
        if ax is None:
            _, ax = plt.subplots()
            ax.set_aspect('equal')

        if fill:
            ax.fill([p[0] for p in self.points], [p[1] for p in self.points],
                    facecolor=fill_color)
        for line_segment in self.line_segments:
            line_segment.plot(ax=ax, color=color, alpha=alpha, arrow=arrow)

        if plot_points or point_numbering:
            for point in self.points:
                point.plot(ax=ax, color=color, alpha=alpha)

        if point_numbering:
            for ip, point in enumerate(self.points):
                ax.text(*point, 'point {}'.format(ip + 1),
                        ha='center', va='top')

        if equal_aspect:
            ax.set_aspect('equal')
        else:
            ax.set_aspect('auto')

        ax.margins(0.1)
        plt.show()

        return ax

    def triangulation(self, tri_opt: str = 'pd'):
        """
        Perform triangulation on the polygon.

        To detail documentation, please refer to https://rufat.be/triangle/API.html

        :param tri_opt: (Optional) Triangulation preferences.
        :type tri_opt: str
        :return: A 2D mesh.
        :rtype: :class:`vmd.DisplayMesh2D`
        """
        # Converting points to nodes for performance
        nodes = [vmd.Node2D.from_point(p) for p in self.points]
        vertices = [(p.x, p.y) for p in nodes]
        n = len(nodes)
        segments = [(i, i + 1) for i in range(n - 1)]
        segments.append((n - 1, 0))

        tri = {'vertices': npy.array(vertices).reshape((-1, 2)),
               'segments': npy.array(segments).reshape((-1, 2)),
               }
        t = triangulate(tri, tri_opt)
        triangles = t['triangles'].tolist()
        np = t['vertices'].shape[0]
        points = [vmd.Node2D(*t['vertices'][i, :]) for i in range(np)]
        return vmd.DisplayMesh2D(points, triangles=triangles, edges=None)

    def grid_triangulation_points(self, number_points_x: int = 25, number_points_y: int = 25):
        """
        Use a n by m grid to triangulize the contour.

        :param number_points_x: Number of discretization points in x direction.
        :type number_points_x: int
        :param number_points_y: Number of discretization points in y direction.
        :type number_points_y: int
        :return: Discretization data.
        :rtype: list
        """
        x_min, x_max, y_min, y_max = self.bounding_rectangle.bounds()

        n = number_points_x + 2
        m = number_points_y + 2

        x = npy.linspace(x_min, x_max, num=n)
        y = npy.linspace(y_min, y_max, num=m)

        grid_point_index = {}

        polygon_points = {vmd.Node2D.from_point(p) for p in self.points}
        points = []
        for i, xi in enumerate(x):
            for j, yi in enumerate(y):
                point = vmd.Node2D(xi, yi)
                if self.point_belongs(point, include_edge_points=True) and point not in polygon_points:
                    grid_point_index[(i, j)] = point
                    points.append(point)

        return points, x, y, grid_point_index

    def ear_clipping_triangulation(self):
        """
        Computes the triangulation of the polygon using ear clipping algorithm.
        Note: triangles have been inverted for a better rendering in babylonjs
        """
        # Converting to nodes for performance
        nodes = [vmd.Node2D.from_point(p) for p in self.points]

        initial_point_to_index = {p: i for i, p in enumerate(nodes)}
        triangles = []

        remaining_points = nodes[:]

        number_remaining_points = len(remaining_points)
        while number_remaining_points > 3:
            current_polygon = ClosedPolygon2D(remaining_points)

            found_ear = False
            for p1, p2, p3 in zip(remaining_points,
                                  remaining_points[1:] + remaining_points[0:1],
                                  remaining_points[2:] + remaining_points[0:2]):
                if p1 != p3:
                    line_segment = volmdlr.edges.LineSegment2D(p1, p3)

                # Checking if intersections does not contain the vertices
                # of line_segment
                intersect = False
                intersections = current_polygon.linesegment_intersections(line_segment)
                if intersections:
                    for inter in intersections:
                        if inter[0] not in [line_segment.start,
                                            line_segment.end]:
                            intersect = True
                            break

                if not intersect:
                    if current_polygon.point_belongs(line_segment.middle_point()):

                        triangles.append((initial_point_to_index[p1],
                                          initial_point_to_index[p3],
                                          initial_point_to_index[p2]))
                        remaining_points.remove(p2)
                        number_remaining_points -= 1
                        found_ear = True

                        # Rolling the remaining list
                        if number_remaining_points > 4:
                            deq = deque(remaining_points)
                            # random.randint(1, number_remaining_points-1))
                            deq.rotate(int(0.3 * number_remaining_points))
                            remaining_points = list(deq)

                        break

            # Searching for a flat ear
            if not found_ear:
                remaining_polygon = ClosedPolygon2D(remaining_points)
                if remaining_polygon.area() > 0.:

                    found_flat_ear = False
                    for p1, p2, p3 in zip(remaining_points,
                                          remaining_points[1:] + remaining_points[0:1],
                                          remaining_points[2:] + remaining_points[0:2]):
                        triangle = Triangle2D(p1, p2, p3)
                        if triangle.area() == 0:
                            remaining_points.remove(p2)
                            found_flat_ear = True
                            break

                    if not found_flat_ear:
                        print('Warning : There are no ear in the polygon, it seems malformed: skipping triangulation')
                        return vmd.DisplayMesh2D(nodes, triangles)
                else:
                    return vmd.DisplayMesh2D(nodes, triangles)

        if len(remaining_points) == 3:
            p1, p2, p3 = remaining_points
            triangles.append((initial_point_to_index[p1],
                              initial_point_to_index[p3],
                              initial_point_to_index[p2]))

        return vmd.DisplayMesh2D(nodes, triangles)

    def simplify(self, min_distance: float = 0.01, max_distance: float = 0.05):
        return ClosedPolygon2D(self.simplify_polygon(min_distance=min_distance,
                                                     max_distance=max_distance).points)

    def line_intersecting_closing_point(self, crossing_point):
        """
        Finds closing point for the sewing method using intersection of lines
        drawn from the barycenter.

        returns the closing point
        """
        vec_dir = crossing_point.copy()
        vec_dir.normalize()

        line = volmdlr.edges.LineSegment2D(volmdlr.O2D,
                                           crossing_point + vec_dir * 5)
        # line.plot(ax=ax2d, color='b')

        point_intersections = {}
        for line_segment in self.line_segments:
            point_intersection = line_segment.linesegment_intersections(
                line)
            if point_intersection:
                point_intersections[line_segment] = point_intersection[
                    0]
            else:
                if line.point_belongs(line_segment.start):
                    point_intersections[line_segment] = line_segment.start
                if line.point_belongs(line_segment.end):
                    point_intersections[line_segment] = line_segment.end
        point_distance = list(point_intersections.values())[
            0].point_distance(crossing_point)
        point_intersection = list(point_intersections.values())[0]
        line_segment = list(point_intersections.keys())[0]
        for line, point in list(point_intersections.items())[1:]:
            dist = crossing_point.point_distance(point)
            if dist < point_distance:
                point_distance = dist
                point_intersection = point
                line_segment = line

        # point_intersection.plot(ax=ax2d)

        if point_intersection.point_distance(
                line_segment.start) < point_intersection.point_distance(
                                                            line_segment.end):
            closing_point = line_segment.start
        else:
            closing_point = line_segment.end

        return closing_point

    def point_in_polygon(self):
        """
        In case the barycenter of the polygon is outside, this method
        finds another point inside the polygon.

        """
        barycenter = self.barycenter()
        if self.point_belongs(barycenter):
            return barycenter
        intersetions1 = {}
        linex_pos = volmdlr.edges.LineSegment2D(volmdlr.O2D, volmdlr.X2D * 5)
        linex_neg = volmdlr.edges.LineSegment2D(volmdlr.O2D, -volmdlr.X2D * 5)
        liney_pos = volmdlr.edges.LineSegment2D(volmdlr.O2D, volmdlr.Y2D * 5)
        liney_neg = volmdlr.edges.LineSegment2D(volmdlr.O2D, -volmdlr.Y2D * 5)
        for line in [linex_pos, linex_neg, liney_pos, liney_neg]:
            intersections = []
            for line_segment in self.line_segments:
                point_intersection = line_segment.linesegment_intersections(
                    line)
                intersections.extend(point_intersection)
                if not point_intersection:
                    if line.point_belongs(line_segment.start):
                        intersections.append(line_segment.start)
                    if line.point_belongs(line_segment.end):
                        intersections.append(line_segment.end)
            intersetions1[line] = intersections[:]
        for i, value in enumerate(intersetions1.values()):
            if not value:
                if i % 2 == 0:
                    if len(list(intersetions1.values())[i + 1]) == 2:
                        translation1 = (list(intersetions1.values())[i + 1][0] +
                                        list(intersetions1.values())[
                                            i + 1][1]) * 0.5
                        break
                if i % 2 != 0:
                    if len(list(intersetions1.values())[i - 1]) == 2:
                        translation1 = (list(intersetions1.values())[i - 1][0]
                                        + list(intersetions1.values())[i - 1][1]) * 0.5
                        break

        return translation1

    def repositioned_polygon(self, x, y):
        linex = volmdlr.edges.LineSegment2D(-x.to_2d(volmdlr.O2D, x, y),
                                            x.to_2d(volmdlr.O2D, x, y))
        way_back = volmdlr.O3D
        barycenter = self.barycenter()
        if not self.point_belongs(barycenter):
            barycenter1_2d = self.point_in_polygon()
            self.translation(-barycenter1_2d, False)
            way_back = barycenter1_2d.to_3d(volmdlr.O3D, x, y)
        else:
            inters = self.linesegment_intersections(linex)
            distance = inters[0][0].point_distance(inters[-1][0])
            if distance / 2 > 3 * min(
                    self.point_distance(inters[0][0]),
                    self.point_distance(inters[-1][0])):
                mid_point = (inters[0][0] + inters[-1][0]) * 0.5
                self.translation(-mid_point)
                way_back = mid_point.to_3d(volmdlr.O3D, x, y)

        return self, way_back

    def get_possible_sewing_closing_points(self, polygon2, polygon_primitive,
                                           line_segment1: None, line_segment2: None):
        """
        Searches all possibles closing points available for the given primitive
        """
        middle_point = polygon_primitive.middle_point()
        if line_segment1 is None and line_segment2 is None:
            normal_vector = polygon_primitive.unit_normal_vector()
            line_segment1 = volmdlr.edges.LineSegment2D(middle_point,
                                                        middle_point - normal_vector)
            line_segment2 = volmdlr.edges.LineSegment2D(middle_point,
                                                        middle_point + normal_vector)

        line_intersections = {line_segment1: [], line_segment2: []}
        for line_segment in [line_segment1, line_segment2
                             ]:
            inter_points = []
            for prim in polygon2.line_segments + self.line_segments[
                                                 :self.line_segments.index(
                                                     polygon_primitive)] + self.line_segments[
                                                                           self.line_segments.index(
                                                                               polygon_primitive) + 1:]:
                inters = prim.linesegment_intersections(line_segment)
                if inters:
                    line_intersections[line_segment].append((inters[0], prim))
                    inter_points.append(inters[0])
                elif line_segment.point_belongs(prim.start, 1e-7):
                    if prim.start not in inter_points:
                        line_intersections[line_segment].append((prim.start, prim))
                        inter_points.append(prim.start)
                elif line_segment.point_belongs(prim.end, 1e-7):
                    if prim.end not in inter_points:
                        line_intersections[line_segment].append((prim.end, prim))
                        inter_points.append(prim.end)
                elif prim.point_belongs(middle_point, 1e-7):
                    line_intersections[line_segment].append((prim.middle_point(), prim))
                    inter_points.append(prim.middle_point())
        return line_intersections

    def select_farthest_sewing_closing_point(self,
                                             line_segment: volmdlr.edges.LineSegment2D,
                                             polygon_primitive,
                                             possible_closing_points):
        """
        Searches the closest sewing closing point available
        """
        closing_point = volmdlr.O2D
        middle_point = polygon_primitive.middle_point()
        distance = 0
        for intr_list in possible_closing_points:
            if intr_list[1] not in self.line_segments:
                dist = intr_list[0].point_distance(line_segment.start)
                if dist > distance:
                    distance = dist
                    closing_point = (intr_list[1].start if
                                     intr_list[0].point_distance(
                                         intr_list[1].start) <
                                     intr_list[0].point_distance(
                                         intr_list[1].end) else
                                     intr_list[1].end)

            elif intr_list[0] == middle_point and \
                    polygon_primitive.length() == intr_list[1].length():
                closing_point = intr_list[1].start
                distance = 0

        return closing_point

    def select_closest_sewing_closing_point(self,
                                            line_segment: volmdlr.edges.LineSegment2D,
                                            polygon_primitive,
                                            possible_closing_points):
        """
        Searches the closest sewing closing point available
        """
        closing_point = volmdlr.O2D
        middle_point = polygon_primitive.middle_point()
        distance = math.inf
        for intr_list in possible_closing_points:
            if intr_list[1] not in self.line_segments:
                dist = intr_list[0].point_distance(line_segment.start)
                if dist < distance:
                    distance = dist
                    closing_point = (intr_list[1].start if
                                     intr_list[0].point_distance(
                                         intr_list[1].start) <
                                     intr_list[0].point_distance(
                                         intr_list[1].end) else
                                     intr_list[1].end)

            elif intr_list[0] == middle_point and \
                    polygon_primitive.length() == intr_list[1].length():
                closing_point = intr_list[1].start
                distance = 0

        return closing_point

    def search_farthest(self, interseting_point, possible_closing_points):
        """
        While Sewing two Polygons, and searching a face\'s closing point, this
        method verifies it chooses the closest of the farthest available
        :return: True if to search the farthest of False if not
        """
        distance = math.inf
        target_prim = None
        for intersection_point, prim in possible_closing_points:
            dist = interseting_point.point_distance(intersection_point)
            if dist < distance:
                distance = dist
                target_prim = prim
        if target_prim in self.line_segments:
            return True
        return False

    def get_closing_point(self, polygon2_2d, primitive, ax=None):
        """Gets sewing closing points for given primitive points"""
        closing_point = volmdlr.O2D
        middle_point = primitive.middle_point()

        normal_vector = primitive.unit_normal_vector()
        line_segment1 = volmdlr.edges.LineSegment2D(middle_point,
                                                    middle_point - normal_vector)
        line_segment2 = volmdlr.edges.LineSegment2D(middle_point,
                                                    middle_point + normal_vector)

        possible_sewing_closing_points_in_linesegment =\
            self.get_possible_sewing_closing_points(polygon2_2d, primitive,
                                                    line_segment1,
                                                    line_segment2)
        if possible_sewing_closing_points_in_linesegment[line_segment1] and\
                not possible_sewing_closing_points_in_linesegment[line_segment2]:
            closing_point = self.select_closest_sewing_closing_point(
                line_segment1, primitive,
                possible_sewing_closing_points_in_linesegment[line_segment1])
            if ax is not None:
                closing_point.plot(ax=ax, color='g')
        if possible_sewing_closing_points_in_linesegment[line_segment2] and \
                not possible_sewing_closing_points_in_linesegment[
                    line_segment1]:
            closing_point = self.select_closest_sewing_closing_point(
                line_segment2, primitive,
                possible_sewing_closing_points_in_linesegment[line_segment2])

        else:
            if len(possible_sewing_closing_points_in_linesegment[line_segment1]) == 1:
                closing_point = self.select_closest_sewing_closing_point(
                    line_segment1, primitive,
                    possible_sewing_closing_points_in_linesegment[
                        line_segment1])
                if closing_point == volmdlr.O2D:
                    closing_point = self.select_farthest_sewing_closing_point(
                        line_segment2, primitive,
                        possible_sewing_closing_points_in_linesegment[
                            line_segment2])
                if ax is not None:
                    closing_point.plot(ax=ax, color='c')
            elif len(possible_sewing_closing_points_in_linesegment[line_segment2]) == 1:
                closing_point = self.select_closest_sewing_closing_point(
                    line_segment2, primitive,
                    possible_sewing_closing_points_in_linesegment[
                        line_segment2])
                if closing_point == volmdlr.O2D:
                    closing_point = self.select_farthest_sewing_closing_point(
                        line_segment1, primitive,
                        possible_sewing_closing_points_in_linesegment[
                            line_segment1])
            else:
                if possible_sewing_closing_points_in_linesegment[line_segment1]:
                    if self.search_farthest(
                            middle_point,
                            possible_sewing_closing_points_in_linesegment[
                                line_segment2]):
                        closing_point =\
                            self.select_farthest_sewing_closing_point(
                                line_segment1, primitive,
                                possible_sewing_closing_points_in_linesegment[
                                    line_segment1])
                    else:
                        closing_point =\
                            self.select_closest_sewing_closing_point(
                                line_segment1, primitive,
                                possible_sewing_closing_points_in_linesegment[
                                    line_segment1])

                elif possible_sewing_closing_points_in_linesegment[
                        line_segment2]:
                    closing_point = self.select_closest_sewing_closing_point(
                        line_segment2, primitive,
                        possible_sewing_closing_points_in_linesegment[
                            line_segment2])
        if ax is not None:
            middle_point.plot(ax=ax, color='r')
            line_segment1.plot(ax=ax, color='y')
            line_segment2.plot(ax=ax, color='b')
            closing_point.plot(ax=ax)
            raise NotImplementedError('There should not be a plot inside this method')

        return closing_point

    def get_valid_sewing_polygon_primitive(self, polygon2_2d):
        """Get valid primitive to start sewing two polygons"""
        for primitive1 in self.line_segments:
            middle_point = primitive1.middle_point()
            normal_vector = primitive1.unit_normal_vector()
            line_segment1 = volmdlr.edges.LineSegment2D(middle_point,
                                                        middle_point - normal_vector)
            line_segment2 = volmdlr.edges.LineSegment2D(middle_point,
                                                        middle_point + normal_vector)
            possible_closing_points = self.get_possible_sewing_closing_points(
                polygon2_2d, primitive1, line_segment1, line_segment2)
            if len(possible_closing_points[line_segment1]) == 1 and\
                    possible_closing_points[line_segment1][0][1] in polygon2_2d.line_segments:
                closing_point = (possible_closing_points[
                                     line_segment1][0][1].start if
                                 possible_closing_points[
                                     line_segment1][0][0].point_distance(
                                     possible_closing_points[
                                         line_segment1][0][1].start) <
                                 possible_closing_points[
                                     line_segment1][0][0].point_distance(
                                     possible_closing_points[
                                         line_segment1][0][1].end) else
                                 possible_closing_points[
                                     line_segment1][0][1].end)

                if polygon2_2d.points.index(closing_point) >= len(polygon2_2d.points) * 2 / 4:
                    return primitive1

            if len(possible_closing_points[line_segment2]) == 1 and\
                    possible_closing_points[line_segment2][0][1] in polygon2_2d.line_segments:
                closing_point = (possible_closing_points[
                                     line_segment2][0][1].start if
                                 possible_closing_points[
                                     line_segment2][0][0].point_distance(
                                     possible_closing_points[
                                         line_segment2][0][1].start) <
                                 possible_closing_points[
                                     line_segment2][0][0].point_distance(
                                     possible_closing_points[
                                         line_segment2][0][1].end) else
                                 possible_closing_points[
                                     line_segment2][0][1].end)

                if polygon2_2d.points.index(closing_point) >= len(polygon2_2d.points) * 2 / 4:
                    return primitive1

        for primitive1 in self.line_segments:
            closing_point = self.get_closing_point(polygon2_2d,
                                                   primitive1)
            if closing_point != volmdlr.O2D:
                return primitive1

        raise NotImplementedError('make sure the two polygons '
                                  'you are trying to sew are valid ones')

    def is_convex(self):
        """
        Verifies if a polygon is convex or Not
        """
        for prim1, prim2 in zip(self.line_segments, self.line_segments[1:] + [self.line_segments[0]]):
            vector1 = prim1.direction_vector()
            vector2 = prim2.direction_vector()
            angle = volmdlr.geometry.clockwise_angle(vector1, vector2)
            if self.is_trigo:
                if angle < math.pi and angle != 0:
                    return False
            elif angle > math.pi and angle != 2 * math.pi:
                return False
        return True

    def axial_symmetry(self, line):
        """
        Finds out the symmetric closed_polygon2d according to a line.

        """

        axial_points = [point.axial_symmetry(line) for point in self.points]

        return self.__class__(points=axial_points)

class Triangle(ClosedPolygonMixin):
    def __init_(self, point1, point2,
            point3, name: str = ''):

<<<<<<< HEAD
=======
class Triangle(ClosedPolygonMixin):
    """
    Defines a triangle from 3 points. It is a Super Class for Triangle2D and Triangle3D,
    storing their main attribute and methods.


    """

    def __init__(self, point1, point2,
                 point3, name: str = ''):

>>>>>>> 022f6bb1
        self.point1 = point1
        self.point2 = point2
        self.point3 = point3
        self.name = name
        self._line_segments = None

<<<<<<< HEAD

class Triangle2D(Triangle):
    def __init__(self, point1: volmdlr.Point2D, point2: volmdlr.Point2D,
                 point3: volmdlr.Point2D, name: str = ''):
        # self.point1 = point1
        # self.point2 = point2
        # self.point3 = point3
        # self.name = name

        # # ClosedPolygon2D.__init__(self, points=[point1, point2, point3],
        # # name=name)

        Triangle.__init__(self, point1,
                          point2,
                          point3,
                          name)
=======

class Triangle2D(ClosedPolygon2D):
    """
    Defines a triangle 2D.

    :param point1: triangle point 1.
    :param point2: triangle point 2.
    :param point3: triangle point 3.
    """

    def __init__(self, point1: volmdlr.Point2D, point2: volmdlr.Point2D,
                 point3: volmdlr.Point2D, name: str = ''):
        # TODO: This seems buggy. Is it still used?
        # self.point1 = point1
        # self.point2 = point2
        # self.point3 = point3
        # self.name = name

        ClosedPolygon2D.__init__(self, points=[point1, point2, point3], name=name)
        #
        # Triangle.__init__(self, point1,
        #                   point2,
        #                   point3,
        #                   name)
>>>>>>> 022f6bb1

    def area(self):
        u = self.point2 - self.point1
        v = self.point3 - self.point1
        return abs(u.cross(v)) / 2

    def incircle_radius(self):
        a = self.point1.point_distance(self.point2)
        b = self.point1.point_distance(self.point3)
        c = self.point2.point_distance(self.point3)
        return 2 * self.area() / (a + b + c)

    def circumcircle_radius(self):
        a = self.point1.point_distance(self.point2)
        b = self.point1.point_distance(self.point3)
        c = self.point2.point_distance(self.point3)
        return a * b * c / (self.area() * 4.0)

    def ratio_circumr_length(self):
        return self.circumcircle_radius() / self.length()

    def ratio_incircler_length(self):
        return self.incircle_radius() / self.length()

    def aspect_ratio(self):
        a = self.point1.point_distance(self.point2)
        b = self.point1.point_distance(self.point3)
        c = self.point2.point_distance(self.point3)
        s = 0.5 * (a + b + c)
        try:
            return 0.125 * a * b * c / (s - a) / (s - b) / (s - c)
        except ZeroDivisionError:
            return 1000000.

    def axial_symmetry(self, line):
        """
        Finds out the symmetric triangle2d according to a line.

        """

        [point1, point2, point3] = [point.axial_symmetry(line)
                                    for point in [self.point1,
                                                  self.point2,
                                                  self.point3]]

        return self.__class__(point1, point2, point3)


class Circle2D(Contour2D):
    """
    Defines a Circle in two dimensions, with a center and a radius.

    """
    _non_serializable_attributes = ['internal_arcs', 'external_arcs',
                                    'polygon', 'straight_line_contour_polygon',
                                    'primitives', 'basis_primitives']

    def __init__(self, center: volmdlr.Point2D, radius: float, name: str = ''):
        self.center = center
        self.radius = radius
        self.angle = volmdlr.TWO_PI
        self.primitives = self._primitives()

        # self.points = self.tessellation_points()

        Contour2D.__init__(self, self.primitives, name=name)  # !!! this is dangerous

    def __hash__(self):
        return int(round(1e6 * (self.center.x + self.center.y + self.radius)))

    def __eq__(self, other_circle):
        if self.__class__.__name__ != other_circle.__class__.__name__:
            return False

        return math.isclose(self.center.x,
                            other_circle.center.x, abs_tol=1e-06) \
            and math.isclose(self.center.y,
                             other_circle.center.y, abs_tol=1e-06) \
            and math.isclose(self.radius, other_circle.radius,
                             abs_tol=1e-06)

    def _primitives(self):
        points = [
            volmdlr.Point2D(self.center.x + self.radius, self.center.y),
            volmdlr.Point2D(self.center.x, self.center.y - self.radius),
            volmdlr.Point2D(self.center.x - self.radius, self.center.y),
            volmdlr.Point2D(self.center.x, self.center.y + self.radius)]

        return [volmdlr.edges.Arc2D(points[0], points[1], points[2]),
                volmdlr.edges.Arc2D(points[2], points[3], points[0])]

    @classmethod
    def from_arc(cls, arc: volmdlr.edges.Arc2D):
        return cls(arc.center, arc.radius, arc.name + ' to circle')

    def point_belongs(self, point, include_edge_points: bool = False):
        """
        Verifies if a point is inside the Circle2D.

        :param point: A 2D point to check if it is inside the Circle2D.
        :type point: `volmdlr.Point2D`
        :param include_edge_points: A boolean indicating whether points on the edge of the Circle2D
            should be considered inside the circle.
        :type include_edge_points: bool
        :return: True if point inside the circle or false otherwise.
        :rtype: bool
        """

        if include_edge_points:
            return point.point_distance(self.center) <= self.radius
        return point.point_distance(self.center) < self.radius

    def get_bounding_rectangle(self):

        x_min = self.center.x - self.radius
        x_max = self.center.x + self.radius
        y_min = self.center.y - self.radius
        y_max = self.center.y + self.radius
        return volmdlr.core.BoundingRectangle(x_min, x_max, y_min, y_max)

    def line_intersections(self, line: volmdlr.edges.Line2D, tol=1e-9):
        """
        Calculates the intersections between a circle 2D and Line 2D.

        :param line: line to calculate intersections
        :param tol: tolerance to consider in calculations.
        :return: circle and line intersections.
        """
        full_arc_2d = volmdlr.edges.FullArc2D(
            center=self.center, start_end=self.point_at_abscissa(0),
            name=self.name)
        return full_arc_2d.line_intersections(line, tol)

    def linesegment_intersections(self, linesegment: volmdlr.edges.LineSegment2D, tol=1e-9):
        """
        Calculates the intersections between a circle 2D and LineSegment 2D.

        :param linesegment: linesegment to calculate intersections
        :param tol: tolerance to consider in calculations.
        :return: circle and linesegment intersections.
        """
        full_arc_2d = volmdlr.edges.FullArc2D(
            center=self.center, start_end=self.point_at_abscissa(0),
            name=self.name)
        return full_arc_2d.linesegment_intersections(linesegment, tol)

    def cut_by_line(self, line: volmdlr.edges.Line2D):
        intersection_points = self.line_intersections(line)
        if not intersection_points:
            return [self]
        if len(intersection_points) == 1:
            raise NotImplementedError
        if len(intersection_points) == 2:
            linesegment = volmdlr.edges.LineSegment2D(intersection_points[0],
                                                      intersection_points[1])
            arc1, arc2 = self.split(intersection_points[0],
                                    intersection_points[1])
            contour1 = Contour2D([arc1, linesegment.copy()])
            contour2 = Contour2D([arc2, linesegment.copy()])
            return [contour1, contour2]
        raise ValueError

    def circle_intersections(self, circle: 'volmdlr.wires.Circle2D'):
        x0, y0 = self.center
        x1, y1 = circle.center
        # r0 = self.radius
        # r1 = circle.radius

        d = math.sqrt((x1 - x0) ** 2 + (y1 - y0) ** 2)

        # non intersecting
        if d > self.radius + circle.radius:
            return []
        # One circle within other
        if d < abs(self.radius - circle.radius):
            return []
        # coincident circles
        if d == 0 and self.radius == circle.radius:
            return []
        else:
            a = (self.radius ** 2 - circle.radius ** 2 + d ** 2) / (2 * d)
            h = math.sqrt(self.radius ** 2 - a ** 2)
            x2 = x0 + a * (x1 - x0) / d
            y2 = y0 + a * (y1 - y0) / d
            x3 = x2 + h * (y1 - y0) / d
            y3 = y2 - h * (x1 - x0) / d

            x4 = x2 - h * (y1 - y0) / d
            y4 = y2 + h * (x1 - x0) / d

        return [volmdlr.Point2D(x3, y3), volmdlr.Point2D(x4, y4)]

    def arc_intersections(self, arc2d: volmdlr.edges.Arc2D):
        circle = Circle2D(arc2d.center, arc2d.radius)
        intersections = []

        for inter in self.circle_intersections(circle):
            try:
                arc2d.abscissa(inter)  # I guess it is a test?
                intersections.append(inter)
            except ValueError:
                pass
        return intersections

    def length(self):
        """
        Calculates the length of the Circle 2D.

        :return: the circle's length.
        """

        return volmdlr.TWO_PI * self.radius

    def plot(self, ax=None, color='k', alpha=1,
             plot_points=False, equal_aspect=True, linestyle='-', linewidth=1):
        if ax is None:
            _, ax = plt.subplots()
        # else:
        #     fig = ax.figure
        if self.radius > 0:
            ax.add_patch(matplotlib.patches.Arc((self.center.x, self.center.y),
                                                2 * self.radius,
                                                2 * self.radius,
                                                angle=0,
                                                theta1=0,
                                                theta2=360,
                                                color=color,
                                                alpha=alpha,
                                                linestyle=linestyle,
                                                linewidth=linewidth))
        if equal_aspect:
            ax.set_aspect('equal')
        return ax

    def to_3d(self, plane_origin, x, y):
        """
        Transforms a Circle2D into an Circle3D, given a plane origin and an u and v plane vector.

        :param plane_origin: plane origin.
        :param x: plane u vector.
        :param y: plane v vector.
        :return: Circle3D.
        """
        normal = x.cross(y)
        center3d = self.center.to_3d(plane_origin, x, y)
        return Circle3D(volmdlr.Frame3D(center3d, x, y, normal),
                        self.radius, self.name)

    def rotation(self, center: volmdlr.Point2D, angle: float):
        """
        Circle2D rotation.

        :param center: rotation center.
        :param angle: angle rotation.
        :return: a new rotated Circle2D.
        """
        return Circle2D(self.center.rotation(center, angle), self.radius)

    def rotation_inplace(self, center: volmdlr.Point2D, angle: float):
        """
        Circle2D rotation. Object is updated inplace.

        :param center: rotation center
        :param angle: rotation angle
        """
        warnings.warn("'inplace' methods are deprecated. Use a not inplace method instead.", DeprecationWarning)

        self.center.rotation_inplace(center, angle)

    def translation(self, offset: volmdlr.Vector2D):
        """
        Circle2D translation.

        :param offset: translation vector
        :return: A new translated Circle2D
        """
        return Circle2D(self.center.translation(offset), self.radius)

    def translation_inplace(self, offset: volmdlr.Vector3D):
        """
        Circle2D translation. Object is updated inplace.

        :param offset: translation vector
        """
        warnings.warn("'inplace' methods are deprecated. Use a not inplace method instead.", DeprecationWarning)

        self.center.translation_inplace(offset)

    def frame_mapping(self, frame: volmdlr.Frame3D, side: str):
        """
        Changes frame_mapping and return a new Circle2D
        side = 'old' or 'new'
        """
        if side == 'old':
            return Circle2D(frame.local_to_global_coordinates(self.center),
                            self.radius)
        elif side == 'new':
            return Circle2D(frame.global_to_local_coordinates(self.center),
                            self.radius)
        else:
            raise ValueError('Side should be \'new\' \'old\'')

    def frame_mapping_inplace(self, frame: volmdlr.Frame3D, side: str):
        """
        Changes frame_mapping and the object is updated inplace
        side = 'old' or 'new'
        """
        warnings.warn("'inplace' methods are deprecated. Use a not inplace method instead.", DeprecationWarning)

        if side == 'old':
            self.center = frame.local_to_global_coordinates(self.center)
        elif side == 'new':
            self.center = frame.global_to_local_coordinates(self.center)
        else:
            raise ValueError('Side should be \'new\' \'old\'')

    def area(self):
        return math.pi * self.radius ** 2

    def second_moment_area(self, point):
        """
        Second moment area of part of disk
        """
        sma = math.pi * self.radius ** 4 / 4
        return volmdlr.geometry.huygens2d(sma, sma, 0, self.area(), self.center, point)

    def center_of_mass(self):
        return self.center

    def point_symmetric(self, point):
        center = 2 * point - self.center
        return Circle2D(center, self.radius)

    def plot_data(self, edge_style: plot_data.EdgeStyle = None,
                  surface_style: plot_data.SurfaceStyle = None):
        return plot_data.Circle2D(cx=self.center.x, cy=self.center.y,
                                  r=self.radius,
                                  edge_style=edge_style,
                                  surface_style=surface_style)

    def copy(self, *args, **kwargs):
        return Circle2D(self.center.copy(), self.radius)

    def point_at_abscissa(self, curvilinear_abscissa):
        start = self.center + self.radius * volmdlr.X3D
        return start.rotation(self.center,
                              curvilinear_abscissa / self.radius)

    def split_by_line(self, line: volmdlr.edges.Line2D):
        """
        Split the Circle with a line into two Arc2D.
        """
        split_points = self.line_intersections(line)
        return self.split(split_points[0], split_points[1])

    def split(self, split_start, split_end):
        x1, y1 = split_start - self.center
        x2, y2 = split_end - self.center

        angle1 = math.atan2(y1, x1)
        angle2 = math.atan2(y2, x2)
        angle_i1 = 0.5 * (angle2 - angle1)
        angle_i2 = angle_i1 + math.pi
        interior_point1 = split_start.rotation(self.center, angle_i1)
        interior_point2 = split_start.rotation(self.center, angle_i2)

        return [volmdlr.edges.Arc2D(split_start, interior_point1,
                                    split_end),
                volmdlr.edges.Arc2D(split_start, interior_point2,
                                    split_end)]

    def axial_symmetry(self, line):
        """
        Finds out the symmetric circle2d according to a line.
        """
        return self.__class__(center=self.center.axial_symmetry(line),
                              radius=self.radius)

    def discretization_points(self, *, number_points: int = None, angle_resolution: int = 40):
        """
        Discretize a Contour to have "n" points.

        :param number_points: the number of points (including start and end points)
             if unset, only start and end will be returned
        :param angle_resolution: if set, the sampling will be adapted to have a controlled angular distance. Useful
            to mesh an arc
        :return: a list of sampled points
        """
        if not number_points and angle_resolution:
            number_points = math.ceil(math.pi * angle_resolution) + 2
        step = self.length() / (number_points - 1)
        return [self.point_at_abscissa(i * step) for i in range(number_points)]

    def polygon_points(self, discretization_resolution: int):
        warnings.warn('polygon_points is deprecated,\
        please use discretization_points instead',
                      DeprecationWarning)
        return self.discretization_points(angle_resolution=discretization_resolution)

    def get_geo_points(self):
        return [volmdlr.Point3D(self.radius, self.center.y, 0),
                volmdlr.Point3D(self.center.x, self.center.y, 0),
                volmdlr.Point3D(-self.radius, self.center.y, 0)]


class Ellipse2D(Contour2D):
    """
    Defines an Ellipse in two-dimensions.

    Ellipse2D defined by a major axis (A), minor axis (B), a center and a vector
    representing the direction of the major axis.

    :param major_axis: ellipse's major axis (A)
    :type major_axis: float
    :param minor_axis: ellipse's minor axis (B)
    :type minor_axis: float
    :param center: ellipse's center
    :type center: volmdlr.Point3D
    :param major_dir: direction vector for major axis
    :type major_dir: volmdlr.Vector3D

    :Example:
    >>> ellipse2d = wires.Ellipse2D(4, 2, volmdlr.O2D, volmdlr.Vector2D(1, 1))
    """

    def __init__(self, major_axis, minor_axis, center, major_dir, name=''):
        self.major_axis = major_axis
        self.minor_axis = minor_axis
        self.center = center
        self.major_dir = major_dir
        self.major_dir.normalize()
        self.minor_dir = - self.major_dir.normal_vector()
        self.theta = volmdlr.geometry.clockwise_angle(self.major_dir, volmdlr.X2D)
        if self.theta == math.pi * 2:
            self.theta = 0.0
        Contour2D.__init__(self, [self], name=name)

    def __hash__(self):
        return int(round(1e6 * (self.center.x + self.center.y + self.major_axis + self.minor_axis)))

    def area(self):
        """
        Calculates the ellipe's area.

        :return: ellipe's area, float.
        """
        return math.pi * self.major_axis * self.minor_axis

    def length(self):
        """
        Calculates the ellipse's length.

        :return: ellipe's length.
        """
        mid_point = self.center - self.major_axis * self.major_dir
        if self.theta != 0.0:
            mid_point = self.center - volmdlr.Point2D(self.major_axis, 0)
            mid_point = mid_point.rotation(self.center, self.theta)
        length = 2 * self.abscissa(mid_point)
        return length

    def to_3d(self, plane_origin, x, y):
        """
        Transforms a Ellipse2D into an Ellipse3D, given a plane origin and an u and v plane vector.

        :param plane_origin: plane origin.
        :param x: plane u vector.
        :param y: plane v vector.
        :return: Ellipse3D.
        """
        raise NotImplementedError

    def point_over_ellipse(self, point, abs_tol=1e-6):
        """
        Verifies if a point is on the ellipse.

        :param point: point to be verified.
         :param abs_tol: tolerance.
        :return: True or False.
        """
        return math.isclose(
            ((point.x - self.center.x) * math.cos(self.theta) +
             (point.y - self.center.y) * math.sin(self.theta)) ** 2 / self.major_axis ** 2 +
            ((point.x - self.center.x) * math.sin(self.theta) -
             (point.y - self.center.y) * math.cos(self.theta)) ** 2 / self.minor_axis ** 2, 1, abs_tol=abs_tol)

    def point_over_contour(self, point, abs_tol=1e-6):
        """
        Verifies if a point is on the ellipse.

        :param point: point to be verified.
        :param abs_tol: tolerance.
        :return: True or False.
        """
        return self.point_over_ellipse(point, abs_tol)

    def line_intersections(self, line: 'volmdlr.edges.Line2D'):
        """
        Calculates the intersections between a line and an ellipse.

        :param line: line to calculate intersections
        :return: list of points intersections, if there are any
        """
        intersections = vm_utils_intersections.ellipse2d_line_intersections(self, line)
        return intersections

    def linesegment_intersections(self, linesegment: 'volmdlr.edges.LineSegment2D'):
        """
        Calculates the intersections between a linesegment and an ellipse.

        :param linesegment: linesegment to calculate intersections.
        :return: list of points intersections, if there are any.
        """
        line_intersections = self.line_intersections(linesegment.to_line())
        intersections = []
        for intersection in line_intersections:
            if linesegment.point_belongs(intersection):
                intersections.append(intersection)
        return intersections

    def discretization_points(self, *, number_points: int = None, angle_resolution: int = 20):
        """
        Calculates the discretized points for the ellipse.

        :param number_points: number of point to have in the discretized points.
        :param angle_resolution: the angle resolution to be used to discretise points.
        :return: discretized points.
        """
        if number_points:
            angle_resolution = number_points
        discretization_points = [self.center + volmdlr.Point2D(self.major_axis * math.cos(theta),
                                                               self.minor_axis * math.sin(theta))
                                 for theta in npy.linspace(0, volmdlr.TWO_PI, angle_resolution + 1)]
        discretization_points = [point.rotation(self.center, self.theta) for point in discretization_points]
        return discretization_points

    def abscissa(self, point: volmdlr.Point2D):
        """
        Calculates the abscissa for a given point.

        :param point: point to calculate the abscissa.
        :return: the corresponding abscissa, 0 < abscissa < ellipse's length.
        """
        if self.point_over_ellipse(point):
            angle_abscissa = self.point_angle_with_major_dir(point)

            def arc_length(theta):
                return math.sqrt((self.major_axis ** 2) * math.sin(theta) ** 2 +
                                 (self.minor_axis ** 2) * math.cos(theta) ** 2)

            res, _ = scipy_integrate.quad(arc_length, 0, angle_abscissa)
            return res
        raise ValueError(f'point {point} does not belong to ellipse')

    def point_angle_with_major_dir(self, point2d):
        """
        Given a point in the ellipse, calculates it angle with the major direction vector.

        """
        center2d_point2d = point2d - self.center
        angle_abscissa = volmdlr.geometry.clockwise_angle(center2d_point2d, self.major_dir)
        return angle_abscissa

    def plot(self, ax=None, color='k', alpha=1, plot_points=False, equal_aspect=True):
        """
        Matplotlib plot for an ellipse.

        """
        if ax is None:
            _, ax = plt.subplots()
        x = []
        y = []
        for point_x, point_y in self.discretization_points(number_points=50):
            x.append(point_x)
            y.append(point_y)
        plt.plot(x, y, color=color, alpha=alpha)
        if equal_aspect:
            ax.set_aspect('equal')
        return ax

    def rotation(self, center: volmdlr.Point2D, angle: float):
        """
        Rotation of ellipse around a center and an angle.

        :param center: center of the rotation.
        :param angle: angle to rotated of.
        :return: a rotationed new ellipse.
        """
        rotationed_center = self.center.rotation(center, angle)
        point_major_dir = self.center + self.major_dir * self.major_axis
        rotationed_major_dir_point = point_major_dir.rotation(center, angle)
        major_dir = rotationed_major_dir_point - rotationed_center
        return Ellipse2D(self.major_axis, self.minor_axis, rotationed_center,
                         major_dir)

    def translation(self, offset: volmdlr.Vector2D):
        """
        Translation of ellipse from an offset vector.

        :param offset: corresponding translation vector.
        :return: translated new ellipse2d.
        """
        return Ellipse2D(self.major_axis, self.minor_axis, self.center.translation(offset), self.major_dir)

    def frame_mapping(self, frame: volmdlr.Frame2D, side: str):
        """
        Changes frame_mapping and return a new Ellipse2D.
        side = 'old' or 'new'
        """
        if side == 'old':
            return Ellipse2D(self.major_axis, self.minor_axis, frame.local_to_global_coordinates(self.center),
                             self.major_dir)
        if side == 'new':
            point_major_dir = self.center + self.major_dir * self.major_axis
            major_dir = frame.global_to_local_coordinates(point_major_dir) - self.center
            return Ellipse2D(self.major_axis, self.minor_axis, frame.global_to_local_coordinates(self.center),
                             major_dir)
        raise ValueError('Side should be \'new\' \'old\'')


class Contour3D(ContourMixin, Wire3D):
    """
    A collection of 3D primitives forming a closed wire3D.

    """
    _non_serializable_attributes = ['points']
    _non_eq_attributes = ['name']
    _non_hash_attributes = ['points', 'name']
    _generic_eq = True

    def __init__(self, primitives: List[volmdlr.core.Primitive3D],
                 name: str = ''):
        """
        Defines a contour3D from a collection of edges following each other stored in primitives list.
        """

        Wire3D.__init__(self, primitives=primitives, name=name)
        self._edge_polygon = None
        self._utd_bounding_box = False

    def __eq__(self, other_):
        if other_.__class__.__name__ != self.__class__.__name__:
            return False
        if len(self.primitives) != len(other_.primitives):
            return False
        equal = 0
        for prim1 in self.primitives:
            reverse1 = prim1.reverse()
            found = False
            for prim2 in other_.primitives:
                reverse2 = prim2.reverse()
                if (prim1 == prim2 or reverse1 == prim2
                        or reverse2 == prim1 or reverse1 == reverse2):
                    equal += 1
                    found = True
            if not found:
                return False
        if equal == len(self.primitives):
            return True
        return False

    @property
    def edge_polygon(self):
        if self._edge_polygon is None:
            self._edge_polygon = self._get_edge_polygon()
        return self._edge_polygon

    def _get_edge_polygon(self):
        points = []
        for edge in self.primitives:
            if points:
                if edge.start != points[-1]:
                    points.append(edge.start)
            else:
                points.append(edge.start)
        return ClosedPolygon3D(points)

    @classmethod
    def from_step(cls, arguments, object_dict):
        """
        Converts a step primitive to a Contour3D.

        :param arguments: The arguments of the step primitive. The last element represents the unit_conversion_factor.
        :type arguments: list
        :param object_dict: The dictionary containing all the step primitives that have already been instantiated.
        :type object_dict: dict
        :return: The corresponding Contour3D object.
        :rtype: :class:`volmdlr.wires.Contour3D`
        """
        name = arguments[0][1:-1]
        raw_edges = []
        # edge_ends = {}
        for edge_id in arguments[1]:
            raw_edges.append(object_dict[int(edge_id[1:])])

        if (len(raw_edges)) == 1:
            if isinstance(raw_edges[0], cls):
                # Case of a circle, ellipse...
                return raw_edges[0]
            return cls(raw_edges, name=name)

        # Making things right for first 2 primitives
        if any(edge is None for edge in raw_edges):
            raise ValueError
        distances = [raw_edges[0].end.point_distance(raw_edges[1].start),
                     raw_edges[0].start.point_distance(raw_edges[1].start),
                     raw_edges[0].end.point_distance(raw_edges[1].end),
                     raw_edges[0].start.point_distance(raw_edges[1].end)]
        index = distances.index(min(distances))
        if min(distances) > 6e-4:
            # Green color : well-placed and well-read
            ax = raw_edges[0].plot(color='g')
            # Red color : can't be connected to green edge
            raw_edges[1].plot(ax=ax, color='r')
            # Black color : to be placed
            for re in raw_edges[2:]:
                re.plot(ax=ax)
            # deltax1 = abs(raw_edges[0].start.x - raw_edges[1].end.x)
            # deltax2 = abs(raw_edges[0].end.x - raw_edges[1].end.x)
            # deltay1 = abs(raw_edges[0].start.y - raw_edges[1].end.y)
            # deltay2 = abs(raw_edges[0].end.y - raw_edges[1].end.y)
            # deltaz1 = abs(raw_edges[0].start.z - raw_edges[1].end.z)
            # deltaz2 = abs(raw_edges[0].end.z - raw_edges[1].end.z)
            raise NotImplementedError(
                f'Number of edges: {len(raw_edges)}',
                'First 2 edges of contour not following each other',
                f'delta_x = {abs(raw_edges[0].start.x - raw_edges[1].end.x)},'
                f' {abs(raw_edges[0].end.x - raw_edges[1].end.x)}',
                f'delta_y = {abs(raw_edges[0].start.y - raw_edges[1].end.y)},'
                f' {abs(raw_edges[0].end.y - raw_edges[1].end.y)}',
                f'delta_z = {abs(raw_edges[0].start.z - raw_edges[1].end.z)},'
                f' {abs(raw_edges[0].end.z - raw_edges[1].end.z)}',
                f'distance = {min(distances)}')

        if index == 0:
            edges = [raw_edges[0], raw_edges[1]]
        elif index == 1:
            edges = [raw_edges[0].reverse(), raw_edges[1]]
        elif index == 2:
            edges = [raw_edges[0], raw_edges[1].reverse()]
        elif index == 3:
            edges = [raw_edges[0].reverse(), raw_edges[1].reverse()]
        else:
            raise NotImplementedError

        # Connecting the next edges
        last_edge = edges[-1]
        for i, raw_edge in enumerate(raw_edges[2:]):
            distances = [raw_edge.start.point_distance(last_edge.end),
                         raw_edge.end.point_distance(last_edge.end)]
            index = distances.index(min(distances))
            if min(distances) > 6e-4:
                # Green color : well-placed and well-read
                ax = last_edge.plot(color='g')
                for re in raw_edges[:2 + i]:
                    re.plot(ax=ax, color='g')
                    re.start.plot(ax=ax, color='g')
                    re.end.plot(ax=ax, color='g')
                last_edge.end.plot(ax=ax, color='r')
                # Red color : can't be connected to red dot
                raw_edge.plot(ax=ax, color='r')
                # Black color : to be placed
                for re in raw_edges[2 + i + 1:]:
                    re.plot(ax=ax)
                    re.start.plot(ax=ax)
                    re.end.plot(ax=ax)
                # deltax1 = abs(raw_edge.start.x - last_edge.end.x)
                # deltax2 = abs(raw_edge.end.x - last_edge.end.x)
                # deltay1 = abs(raw_edge.start.y - last_edge.end.y)
                # deltay2 = abs(raw_edge.end.y - last_edge.end.y)
                # deltaz1 = abs(raw_edge.start.z - last_edge.end.z)
                # deltaz2 = abs(raw_edge.end.z - last_edge.end.z)
                raise NotImplementedError(
                    f'Number of edges: {len(raw_edges)}',
                    'Edges of contour not following each other',
                    f'delta_x = {abs(raw_edge.start.x - last_edge.end.x)},'
                    f' {abs(raw_edge.end.x - last_edge.end.x)}',
                    f'delta_y = {abs(raw_edge.start.y - last_edge.end.y)},'
                    f' {abs(raw_edge.end.y - last_edge.end.y)}',
                    f'delta_z = {abs(raw_edge.start.z - last_edge.end.z)},'
                    f' {abs(raw_edge.end.z - last_edge.end.z)}',
                    f'distance = {min(distances)}')
            if index == 0:
                last_edge = raw_edge
            elif index == 1:
                last_edge = raw_edge.reverse()

            edges.append(last_edge)
        return cls(edges, name=name)

    def to_step(self, current_id, surface_id=None, surface3d=None):
        """
        Create a Circle3D step object.

        """
        content = ''
        edge_ids = []
        for primitive in self.primitives:
            if primitive.__class__.__name__ == 'BSplineCurve3D':
                method_name = f'{primitive.__class__.__name__.lower()}_to_2d'
                curve2d = getattr(surface3d, method_name)(primitive)[0]
                if curve2d.__class__.__name__ == 'LineSegment3D':
                    curve2d = curve2d.to_bspline_curve()
                primitive_content, primitive_ids = primitive.to_step(
                    current_id, surface_id=surface_id, curve2d=curve2d)
            else:
                primitive_content, primitive_ids = primitive.to_step(current_id, surface_id=surface_id)
            content += primitive_content
            current_id = primitive_ids[-1] + 1
            for primitive_id in primitive_ids:
                content += "#{} = ORIENTED_EDGE('{}',*,*,#{},.T.);\n".format(
                    current_id,
                    primitive.name,
                    primitive_id)
                edge_ids.append(current_id)

                current_id += 1

        content += "#{} = EDGE_LOOP('{}',({}));\n".format(
            current_id, self.name, volmdlr.core.step_ids_to_str(edge_ids))
        return content, current_id

    def average_center_point(self):
        nb = len(self.edge_polygon.points)
        x = sum(point[0] for point in self.edge_polygon.points) / nb
        y = sum(point[1] for point in self.edge_polygon.points) / nb
        z = sum(point[2] for point in self.edge_polygon.points) / nb

        return volmdlr.Point3D(x, y, z)

    def to_2d(self, plane_origin, x, y):
        primitives2d = self.get_primitives_2d(plane_origin, x, y)
        return Contour2D(primitives=primitives2d)

    def rotation(self, center: volmdlr.Point3D, axis: volmdlr.Vector3D,
                 angle: float):
        """
        Contour3D rotation.

        :param center: rotation center.
        :param axis: rotation axis.
        :param angle: angle rotation.
        :return: a new rotated Contour3D.
        """
        new_edges = [edge.rotation(center, axis, angle) for edge
                     in self.primitives]
        return Contour3D(new_edges, self.name)

    def rotation_inplace(self, center: volmdlr.Point3D, axis: volmdlr.Vector3D,
                         angle: float):
        """
        Contour3D rotation. Object is updated inplace.

        :param center: rotation center.
        :param axis: rotation axis.
        :param angle: rotation angle.
        """
        warnings.warn("'inplace' methods are deprecated. Use a not inplace method instead.", DeprecationWarning)

        for edge in self.primitives:
            edge.rotation_inplace(center, axis, angle)

    def translation(self, offset: volmdlr.Vector3D):
        """
        Contour3D translation.

        :param offset: translation vector.
        :return: A new translated Contour3D.
        """
        new_edges = [edge.translation(offset) for edge in
                     self.primitives]
        return Contour3D(new_edges, self.name)

    def translation_inplace(self, offset: volmdlr.Vector3D):
        """
        Contour3D translation. Object is updated inplace.

        :param offset: translation vector.
        """
        warnings.warn("'inplace' methods are deprecated. Use a not inplace method instead.", DeprecationWarning)

        for edge in self.primitives:
            edge.translation_inplace(offset)

    def order_contour(self):
        # new_primitives = []
        # points = self.ordering_contour()
        # for p1, p2 in points:
        #     new_primitives.append(volmdlr.edges.LineSegment3D(p1, p2))
        # self.primitives = new_primitives

        initial_points = []
        for primitive in self.primitives:
            initial_points.append((primitive.start, primitive.end))

        new_primitives = []
        if self.is_ordered():
            return self
        points = self.ordering_contour()
        for p1, p2 in points:
            try:
                index = initial_points.index((p1, p2))
            except ValueError:
                index = initial_points.index((p2, p1))

            if isinstance(self.primitives[index], volmdlr.edges.LineSegment3D):
                new_primitives.append(volmdlr.edges.LineSegment3D(p1, p2))
            elif isinstance(self.primitives[index], volmdlr.edges.Arc3D):
                new_primitives.append(volmdlr.edges.Arc3D(p1, self.primitives[index].interior, p2))
            elif isinstance(self.primitives[index], volmdlr.edges.BSplineCurve3D):
                if (self.primitives[index].start == p1 and self.primitives[index].end == p2):
                    new_primitives.append(self.primitives[index])
                else:
                    new_primitives.append(self.primitives[index].reverse())

        self.primitives = new_primitives

        return self

    def frame_mapping(self, frame: volmdlr.Frame3D, side: str):
        """
        Changes frame_mapping and return a new Contour3D
        side = 'old' or 'new'
        """
        new_edges = [edge.frame_mapping(frame, side) for edge in
                     self.primitives]
        return Contour3D(new_edges, self.name)

    def frame_mapping_inplace(self, frame: volmdlr.Frame3D, side: str):
        """
        Changes frame_mapping and the object is updated inplace.

        :param side: 'old' or 'new'
        """
        warnings.warn("'inplace' methods are deprecated. Use a not inplace method instead.", DeprecationWarning)

        for edge in self.primitives:
            edge.frame_mapping_inplace(frame, side)

    def copy(self, deep=True, memo=None):
        """
        Copies the Contour3D.
        """
        new_edges = [edge.copy(deep=deep, memo=memo) for edge in self.primitives]
        # if self.point_inside_contour is not None:
        #     new_point_inside_contour = self.point_inside_contour.copy()
        # else:
        #     new_point_inside_contour = None
        return Contour3D(new_edges, self.name)

    def plot(self, ax=None, color='k', alpha=1, edge_details=False):
        if ax is None:
            # ax = Axes3D(plt.figure())
            fig = plt.figure()
            ax = fig.add_subplot(111, projection='3d')

        for edge in self.primitives:
            edge.plot(ax=ax, color=color, alpha=alpha,
                      edge_ends=edge_details, edge_direction=edge_details)

        return ax

    def _bounding_box(self):
        """
        Computes the bounding box of the contour3D.

        """
        return volmdlr.core.BoundingBox.from_bounding_boxes([p.bounding_box for p in self.primitives])

    @property
    def bounding_box(self):
        if not self._utd_bounding_box:
            self._bbox = self._bounding_box()
            self._utd_bounding_box = True
        return self._bbox

    @classmethod
    def extract_contours(cls, contour, point1: volmdlr.Point3D,
                         point2: volmdlr.Point3D, inside=False):

        new_primitives = contour.extract_with_points(point1, point2, inside)
        contours = [cls(new_primitives)]
        return contours

    def line_intersections(self, line: volmdlr.edges.Line3D):
        """
        Calculates intersections between a contour3d and Line3d.

        :param line: Line3D to verify intersections.
        :return: list with the contour intersections with line
        """
        intersections = []
        for primitive in self.primitives:
            prim_line_intersections = primitive.line_intersections(line)
            if prim_line_intersections:
                for inters in prim_line_intersections:
                    if inters not in intersections:
                        intersections.append(inters)
        return intersections

    def linesegment_intersections(self, linesegment: volmdlr.edges.LineSegment3D):
        """
        Calculates intersections between a contour 3d and LineSegment3D.

        :param linesegment: LineSegment3D to verify intersections.
        :return: list with the contour intersections with line
        """
        intersections = []
        for primitive in self.primitives:
            prim_line_intersections = primitive.linesegment_intersections(linesegment)
            if prim_line_intersections:
                for inters in prim_line_intersections:
                    if inters not in intersections:
                        intersections.append(inters)
        return intersections

    def contour_intersection(self, contour3d):
        """
        Calculates intersections between two Contour3D.

        :param contour3d: second contour
        :return: list of points
        """
        dict_intersecting_points = {}
        for primitive in self.primitives:
            for primitive2 in contour3d.primitives:
                intersecting_point = primitive.linesegment_intersection(
                    primitive2)
                if intersecting_point is not None:
                    dict_intersecting_points[primitive2] = intersecting_point
        if dict_intersecting_points:
            return dict_intersecting_points
        return None

    @classmethod
    def from_points(cls, points: List[volmdlr.Point3D]):
        """
        Create a contour3d from points with line_segments3D.

        """

        if len(points) < 3:
            raise ValueError('contour is defined at least with three points')
        else:
            edges = []
            for i in range(0, len(points) - 1):
                edges.append(volmdlr.edges.LineSegment3D(points[i], points[i + 1]))

            edges.append(volmdlr.edges.LineSegment3D(points[-1], points[0]))

            contour = cls(edges)

            return contour

    def clean_primitives(self):
        """
        Delete primitives with start=end, and return a new contour.

        """

        new_primitives = []
        for primitive in self.primitives:
            if primitive.start != primitive.end:
                new_primitives.append(primitive)

        return Contour3D(new_primitives)

    def merge_with(self, contour3d):
        """
        Merge two adjacent contours, sharing primitives, and returns one outer contour and inner
        contours (if there are any),

        """

        merged_primitives = self.merge_primitives_with(contour3d)
        contours = Contour3D.contours_from_edges(merged_primitives, tol=3e-4)

        return contours


class Circle3D(Contour3D):
    """
    Defines a Circle in three dimensions, with a center and a radius.

    """
    _non_serializable_attributes = ['point', 'edges', 'point_inside_contour']
    _non_eq_attributes = ['name']
    _non_hash_attributes = ['name']
    _generic_eq = True

    def __init__(self, frame: volmdlr.Frame3D, radius: float,
                 name: str = ''):
        """
        frame.u, frame.v define the plane, frame.w the normal
        """
        self.radius = radius
        self.frame = frame
        self.angle = volmdlr.TWO_PI
        self._primitives = None
        self.primitives = self.get_primitives()
        Contour3D.__init__(self, self.primitives, name=name)

    @property
    def center(self):
        return self.frame.origin

    @property
    def normal(self):
        return self.frame.w

    def __hash__(self):
        return hash(self.frame.origin)

    def __eq__(self, other_circle):
        return self.frame.origin == other_circle.frame.origin \
               and self.frame.w.is_colinear(other_circle.frame.w) \
               and math.isclose(self.radius,
                                other_circle.radius, abs_tol=1e-06)

    def get_primitives(self):
        """
        Calculates primitives to compose Circle: 2 Arc3D.

        :return: list containing two Arc3D
        """
        if not self._primitives:
            points = [self.center + self.frame.u * self.radius,
                      self.center - self.frame.v * self.radius,
                      self.center - self.frame.u * self.radius,
                      self.center + self.frame.v * self.radius]
            self._primitives = [volmdlr.edges.Arc3D(points[0], points[1], points[2]),
                                volmdlr.edges.Arc3D(points[2], points[3], points[0])]

        return self._primitives

    def discretization_points(self, *, number_points: int = None, angle_resolution: int = 20):
        """
        Discretize a Circle to have "n" points.

        :param number_points: the number of points (including start and end points)
             if unset, only start and end will be returned
        :param angle_resolution: if set, the sampling will be adapted to have a controlled angular distance. Useful
            to mesh an arc
        :return: a list of sampled points
        """
        if number_points:
            angle_resolution = number_points
        discretization_points_3d = [self.center + self.radius * math.cos(teta) * self.frame.u +
                                    self.radius * math.sin(teta) * self.frame.v for teta in
                                    npy.linspace(0, volmdlr.TWO_PI, angle_resolution + 1)][:-1]
        return discretization_points_3d

    def abscissa(self, point: volmdlr.Point3D):
        """
        Calculates the abscissa a given point.

        :param point: point to calculate abscissa.
        :return: abscissa
        """
        x, y, _ = self.frame.global_to_local_coordinates(point)
        u1 = x / self.radius
        u2 = y / self.radius
        theta = volmdlr.geometry.sin_cos_angle(u1, u2)

        return self.radius * abs(theta)

    def length(self):
        return volmdlr.TWO_PI * self.radius

    def rotation(self, center: volmdlr.Point3D, axis: volmdlr.Vector3D, angle: float):
        """
        Circle3D rotation.

        :param center: rotation center
        :param axis: rotation axis
        :param angle: angle rotation
        :return: a new rotated Circle3D
        """
        return Circle3D(self.frame.rotation(center, axis, angle),
                        self.radius, self.name)

    def rotation_inplace(self, center: volmdlr.Point3D, axis: volmdlr.Vector3D, angle: float):
        """
        Circle3D rotation. Object is updated inplace.

        :param center: rotation center
        :param axis: rotation axis
        :param angle: rotation angle
        """
        warnings.warn("'inplace' methods are deprecated. Use a not inplace method instead.", DeprecationWarning)

        self.frame.rotation_inplace(center, axis, angle)

    def translation(self, offset: volmdlr.Vector3D):
        """
        Circle3D translation.

        :param offset: translation vector
        :return: A new translated Circle3D
        """
        return Circle3D(self.frame.translation(offset), self.radius, self.name)

    def translation_inplace(self, offset: volmdlr.Vector3D):
        """
        Circle3D translation. Object is updated inplace.

        :param offset: translation vector
        """
        warnings.warn("'inplace' methods are deprecated. Use a not inplace method instead.", DeprecationWarning)

        self.frame.translation_inplace(offset)

    def plot(self, ax=None, color='k', alpha=1., edge_details=False):
        if ax is None:
            fig = plt.figure()
            ax = fig.add_subplot(111, projection='3d')
        else:
            fig = None

        x = []
        y = []
        z = []
        for point_x, point_y, point_z in self.discretization_points():
            x.append(point_x)
            y.append(point_y)
            z.append(point_z)
        x.append(x[0])
        y.append(y[0])
        z.append(z[0])
        ax.plot(x, y, z, color=color, alpha=alpha)
        return ax

    def point_at_abscissa(self, curvilinear_abscissa):
        """ Start point is at intersection of frame.u axis. """
        start = self.frame.origin + self.radius * self.frame.u
        return start.rotation(self.frame.origin, self.frame.w,
                              curvilinear_abscissa / self.radius)

    def linesegment_intersections(self, linesegment: volmdlr.edges.LineSegment3D):
        """
        Calculates the intersections between the Circle3D and a LineSegment3D.

        :param linesegment: LineSegment3D to verify intersections
        :return: list of points intersecting Circle
        """
        intersections = []
        circle3d_line_intersections = vm_utils_intersections.circle_3d_line_intersections(self, linesegment.to_line())
        for intersection in circle3d_line_intersections:
            if linesegment.point_belongs(intersection):
                intersections.append(intersection)
        return intersections

    @classmethod
    def from_step(cls, arguments, object_dict):
        """
        Converts a step primitive to a Circle3D.

        :param arguments: The arguments of the step primitive. The last element represents the unit_conversion_factor.
        :type arguments: list
        :param object_dict: The dictionary containing all the step primitives that have already been instantiated.
        :type object_dict: dict
        :return: The corresponding Circle3D object.
        :rtype: :class:`volmdlr.wires.Circle3D`
        """
        unit_conversion_factor = arguments[-1]
        center = object_dict[arguments[1]].origin
        radius = float(arguments[2]) * unit_conversion_factor
        if object_dict[arguments[1]].u is not None:
            normal = object_dict[arguments[1]].u
            other_vec = object_dict[arguments[1]].v
            if other_vec is not None:
                other_vec.normalize()
        else:
            normal = object_dict[arguments[1]].v  # ou w
            other_vec = None
        normal.normalize()
        return cls.from_center_normal(center, normal, radius, arguments[0][1:-1])

    def to_step(self, current_id, surface_id=None, surface3d=None):
        circle_frame = volmdlr.Frame3D(self.center, self.frame.w, self.frame.u,
                                       self.frame.v)
        content, frame_id = circle_frame.to_step(current_id)
        curve_id = frame_id + 1
        content += "#{} = CIRCLE('{}',#{},{});\n".format(
            curve_id, self.name, frame_id, round(self.radius * 1000, 3))

        if surface_id:
            content += "#{} = SURFACE_CURVE('',#{},(#{}),.PCURVE_S1.);\n".format(
                curve_id + 1, curve_id, surface_id)
            curve_id += 1

        p1 = self.frame.origin + self.frame.u * self.radius
        # p2 = self.frame.origin + self.frame.v*self.radius
        p3 = self.frame.origin - self.frame.u * self.radius
        # p4 = self.frame.origin - self.frame.v*self.radius

        p1_content, p1_id = p1.to_step(curve_id + 1, vertex=True)
        # p2_content, p2_id = p2.to_step(p1_id+1, vertex=True)
        p3_content, p3_id = p3.to_step(p1_id + 1, vertex=True)
        # p4_content, p4_id = p4.to_step(p3_id+1, vertex=True)
        content += p1_content + p3_content

        arc1_id = p3_id + 1
        content += "#{} = EDGE_CURVE('{}',#{},#{},#{},.T.);\n".format(
            arc1_id, self.name, p1_id, p3_id, curve_id)
        oriented_edge1_id = arc1_id + 1
        content += "#{} = ORIENTED_EDGE('',*,*,#{},.T.);\n".format(
            oriented_edge1_id, arc1_id)

        arc2_id = oriented_edge1_id + 1
        content += "#{} = EDGE_CURVE('{}',#{},#{},#{},.T.);\n".format(
            arc2_id, self.name, p3_id, p1_id, curve_id)
        oriented_edge2_id = arc2_id + 1
        content += "#{} = ORIENTED_EDGE('',*,*,#{},.T.);\n".format(
            oriented_edge2_id, arc2_id)

        current_id = oriented_edge2_id + 1
        content += "#{} = EDGE_LOOP('{}',(#{},#{}));\n".format(
            current_id, self.name, oriented_edge1_id, oriented_edge2_id)

        return content, current_id

    def _bounding_box(self):
        """
        Computes the bounding box.

        """
        points = [self.frame.origin + self.radius * v
                  for v in [self.frame.u, -self.frame.u,
                            self.frame.v, -self.frame.v]]
        return volmdlr.core.BoundingBox.from_points(points)

    def to_2d(self, plane_origin, x, y):
        """
        Transforms a Circle3D into an Circle2D, given a plane origin and an u and v plane vector.

        :param plane_origin: plane origin.
        :param x: plane u vector.
        :param y: plane v vector.
        :return: Circle2D.
        """
        z = x.cross(y)
        plane3d = volmdlr.faces.Plane3D(volmdlr.Frame3D(plane_origin, x, y, z))
        return Circle2D(plane3d.point3d_to_2d(self.center), self.radius)

    @classmethod
    def from_center_normal(cls, center: volmdlr.Point3D,
                           normal: volmdlr.Vector3D,
                           radius: float,
                           name: str = ''):
        u = normal.deterministic_unit_normal_vector()
        v = normal.cross(u)
        return cls(volmdlr.Frame3D(center, u, v, normal), radius, name)

    @classmethod
    def from_3_points(cls, point1, point2, point3):
        u1 = point2 - point1
        u2 = point2 - point3
        try:
            u1.normalize()
            u2.normalize()
        except ZeroDivisionError:
            raise ValueError(
                'the 3 points must be distincts')

        normal = u2.cross(u1)
        normal.normalize()

        if u1 == u2:
            u2 = normal.cross(u1)
            u2.normalize()

        v1 = normal.cross(u1)  # v1 is normal, equal u2
        v2 = normal.cross(u2)  # equal -u1

        p11 = 0.5 * (point1 + point2)  # Mid point of segment s,m
        p21 = 0.5 * (point2 + point3)  # Mid point of segment s,m

        l1 = volmdlr.edges.Line3D(p11, p11 + v1)
        l2 = volmdlr.edges.Line3D(p21, p21 + v2)

        try:
            center, _ = l1.minimum_distance_points(l2)
        except ZeroDivisionError:
            raise ValueError(
                'Start, end and interior points  of an arc must be distincts')

        radius = (center - point1).norm()
        return cls(frame=volmdlr.Frame3D(center, u1, normal.cross(u1), normal),
                   radius=radius)

    def extrusion(self, extrusion_vector):
        """
        Returns the cylindrical face generated by extrusion of the circle.
        """
        if self.normal.is_colinear_to(extrusion_vector):
            u = self.normal.deterministic_unit_normal_vector()
            v = self.normal.cross(u)
            w = extrusion_vector.copy()
            w.normalize()
            cylinder = volmdlr.faces.CylindricalSurface3D(
                volmdlr.Frame3D(self.center, u, v, w), self.radius)
            return [cylinder.rectangular_cut(0, volmdlr.TWO_PI,
                                             0, extrusion_vector.norm())]
        else:
            raise NotImplementedError(
                'Extrusion along vector not colinar to normal for circle not handled yet: dot={}'.format(
                    self.normal.dot(extrusion_vector)))

    def revolution(self, axis_point: volmdlr.Point3D, axis: volmdlr.Vector3D,
                   angle: float):
        """
        Return the Toroidal face generated by the revolution of the circle.
        """
        line3d = volmdlr.edges.Line3D(axis_point, axis_point + axis)
        tore_center, _ = line3d.point_projection(self.center)
        u = self.center - tore_center
        u.normalize()
        v = axis.cross(u)
        if not math.isclose(self.normal.dot(u), 0., abs_tol=1e-9):
            raise NotImplementedError(
                'Outside of plane revolution not supported')

        R = tore_center.point_distance(self.center)
        surface = volmdlr.faces.ToroidalSurface3D(
            volmdlr.Frame3D(tore_center, u, v, axis),
            R, self.radius)
        return [surface.rectangular_cut(0, angle, 0, volmdlr.TWO_PI)]

    def point_belongs(self, point: volmdlr.Point3D, abs_tol: float = 1e-6):
        """
        Returns if given point belongs to the Circle3D.
        """
        distance = point.point_distance(self.center)
        vec = volmdlr.Vector3D(*point - self.center)
        dot = self.normal.dot(vec)
        if math.isclose(distance, self.radius, abs_tol=abs_tol) \
                and math.isclose(dot, 0, abs_tol=abs_tol):
            return True
        return False

    def trim(self, point1: volmdlr.Point3D, point2: volmdlr.Point3D):
        if not self.point_belongs(point1) or not self.point_belongs(point2):
            ax = self.plot()
            point1.plot(ax=ax, color='r')
            point2.plot(ax=ax, color='b')
            raise ValueError('Point not on circle for trim method')
        if point1 == point2:
            return volmdlr.edges.FullArc3D(self.frame.origin, point1,
                                           self.frame.w)
        interior = volmdlr.geometry.clockwise_interior_from_circle3d(
            point1, point2, self)
        return volmdlr.edges.Arc3D(point1, interior, point2)


class Ellipse3D(Contour3D):
    """
    Defines a 3D ellipse.

    :param major_axis: Largest radius of the ellipse
    :type major_axis: float
    :param minor_axis: Smallest radius of the ellipse
    :type minor_axis: float
    :param center: Ellipse's center
    :type center: Point3D
    :param normal: Ellipse's normal
    :type normal: Vector3D
    :param major_dir: Direction of the largest radius/major_axis
    :type major_dir: Vector3D
    """

    def __init__(self, major_axis: float, minor_axis: float,
                 center: volmdlr.Point3D, normal: volmdlr.Vector3D,
                 major_dir: volmdlr.Vector3D, name: str = ''):

        self.major_axis = major_axis
        self.minor_axis = minor_axis
        self.center = center
        normal.normalize()
        self.normal = normal
        major_dir.normalize()
        self.major_dir = major_dir
        self._frame = None
        Contour3D.__init__(self, [self], name=name)

    @property
    def frame(self):
        """
        Gets the Ellipse's Frame3D.

        :return: Frame3D.
        """
        if not self._frame:
            self._frame = volmdlr.Frame3D(self.center, self.major_dir, self.normal.cross(self.major_dir), self.normal)
        return self._frame

    def point_belongs(self, point):
        """
        Verifies if a given point lies on the Ellipse3D.

        :param point: point to be verified.
        :return: True is point lies on the Ellipse, False otherwise
        """
        new_point = self.frame.global_to_local_coordinates(point)
        return math.isclose(new_point.x ** 2 / self.major_axis ** 2 +
                            new_point.y ** 2 / self.minor_axis ** 2, 1, abs_tol=1e-6)

    def length(self):
        """
        Calculates the length of the ellipse.

        Ramanujan's approximation for the perimeter of the ellipse.
        P = π (a + b) [ 1 + (3h) / (10 + √(4 - 3h) ) ], where h = (a - b)**2/(a + b)**2
        :return:
        """
        perimeter_formular_h = (self.major_axis - self.minor_axis) ** 2 / (self.major_axis + self.minor_axis) ** 2
        return math.pi * (self.major_axis + self.minor_axis) *\
            (1 + (3 * perimeter_formular_h / (10 + math.sqrt(4 - 3 * perimeter_formular_h))))

    def discretization_points(self, *, number_points: int = None, angle_resolution: int = 20):
        """
        Discretize a Contour to have "n" points.

        :param number_points: the number of points (including start and end points)
             if unset, only start and end will be returned.
        :param angle_resolution: if set, the sampling will be adapted to have a controlled angular distance. Useful
            to mesh an arc.
        :return: a list of sampled points.
        """
        if number_points:
            angle_resolution = number_points
        discretization_points_3d = [
                                      self.center + self.major_axis * math.cos(
                                          teta) * self.major_dir
                                      + self.minor_axis * math.sin(
                                          teta) * self.major_dir.cross(
                                          self.normal) for teta in
                                      npy.linspace(0, volmdlr.TWO_PI,
                                                   angle_resolution + 1)][:-1]
        return discretization_points_3d

    def to_2d(self, plane_origin, x, y):
        """
        Transforms a Ellipse3D into an EllipseD, given a plane origin and an u and v plane vector.

        :param plane_origin: plane origin.
        :param x: plane u vector.
        :param y: plane v vector.
        :return: Ellipse2D.
        """
        center = self.center.to_2d(plane_origin, x, y)
        major_dir_d2 = self.major_dir.to_2d(plane_origin, x, y)
        return Ellipse2D(self.major_axis, self.minor_axis, center, major_dir_d2)

    def abscissa(self, point: volmdlr.Point3D):
        """
        Calculates the abscissa a given point.

        :param point: point to calculate abscissa.
        :return: abscissa
        """
        vector_2 = self.normal.cross(self.major_dir)
        ellipse_2d = self.to_2d(self.center, self.major_dir, vector_2)
        point2d = point.to_2d(self.center, self.major_dir, vector_2)
        return ellipse_2d.abscissa(point2d)

    def trim(self, point1: volmdlr.Point3D, point2: volmdlr.Point3D):
        frame = volmdlr.Frame3D(self.center, self.major_dir,
                                self.normal.cross(self.major_dir), self.normal)

        p1_new, p2_new = frame.global_to_local_coordinates(point1), frame.global_to_local_coordinates(point2)

        theta1 = volmdlr.geometry.sin_cos_angle(p1_new.x / self.major_axis, p1_new.y / self.minor_axis)

        theta2 = volmdlr.geometry.sin_cos_angle(p2_new.x / self.major_axis, p2_new.y / self.minor_axis)

        if theta1 > theta2:  # sens trigo
            angle = math.pi + (theta1 + theta2) / 2
        else:
            angle = (theta1 + theta2) / 2

        p3 = frame.local_to_global_coordinates(volmdlr.Point3D(self.major_axis * math.cos(angle),
                                                               self.minor_axis * math.sin(angle), 0))

        return volmdlr.edges.ArcEllipse3D(point1, p3, point2, self.center,
                                          self.major_dir)

    def rotation(self, center: volmdlr.Point3D, axis: volmdlr.Vector3D, angle: float):
        """
        Ellipse3D rotation.

        :param center: rotation center.
        :param axis: rotation axis.
        :param angle: angle rotation.
        :return: a new rotated Ellipse3D.
        """
        new_center = self.center.rotation(center, axis, angle)
        new_normal = self.normal.rotation(center, axis, angle)
        new_major_dir = self.major_dir.rotation(center, axis, angle)
        return Ellipse3D(self.major_axis, self.minor_axis, new_center,
                         new_normal, new_major_dir, self.name)

    def rotation_inplace(self, center: volmdlr.Point3D, axis: volmdlr.Vector3D, angle: float):
        """
        Ellipse3D rotation. Object is updated inplace.

        :param center: rotation center
        :param axis: rotation axis
        :param angle: rotation angle
        """
        warnings.warn("'inplace' methods are deprecated. Use a not inplace method instead.", DeprecationWarning)

        self.center.rotation_inplace(center, axis, angle)
        self.normal.rotation_inplace(center, axis, angle)
        self.major_dir.rotation_inplace(center, axis, angle)

    def translation(self, offset: volmdlr.Vector3D):
        """
        Ellipse3D translation
        :param offset: translation vector
        :return: A new translated Ellipse3D
        """
        new_center = self.center.translation(offset)
        new_normal = self.normal.translation(offset)
        new_major_dir = self.major_dir.translation(offset)
        return Ellipse3D(self.major_axis, self.minor_axis, new_center,
                         new_normal, new_major_dir, self.name)

    def translation_inplace(self, offset: volmdlr.Vector3D):
        """
        Ellipse3D translation. Object is updated inplace.

        :param offset: translation vector
        """
        warnings.warn("'inplace' methods are deprecated. Use a not inplace method instead.", DeprecationWarning)

        self.center.translation_inplace(offset)
        self.normal.translation_inplace(offset)
        self.major_dir.translation_inplace(offset)

    def plot(self, ax=None, color='k', alpha=1, edge_details=False):
        if ax is None:
            fig = plt.figure()
            ax = Axes3D(fig)
        else:
            fig = None

        x = []
        y = []
        z = []
        for px, py, pz in self.discretization_points():
            x.append(px)
            y.append(py)
            z.append(pz)
        x.append(x[0])
        y.append(y[0])
        z.append(z[0])
        ax.plot(x, y, z, color)
        return ax

    @classmethod
    def from_step(cls, arguments, object_dict):
        """
        Converts a step primitive to a Ellipse3D.

        :param arguments: The arguments of the step primitive. The last element represents the unit_conversion_factor.
        :type arguments: list
        :param object_dict: The dictionary containing all the step primitives that have already been instantiated.
        :type object_dict: dict
        :return: The corresponding Ellipse3D object.
        :rtype: :class:`volmdlr.wires.Ellipse3D`
        """
        unit_conversion_factor = arguments[-1]
        center = object_dict[arguments[1]].origin
        normal = object_dict[arguments[1]].u  # ancien w
        major_dir = object_dict[arguments[1]].v  # ancien u
        major_axis = float(arguments[2]) * unit_conversion_factor
        minor_axis = float(arguments[3]) * unit_conversion_factor
        return cls(major_axis, minor_axis, center, normal, major_dir,
                   arguments[0][1:-1])


class ClosedPolygon3D(Contour3D, ClosedPolygonMixin):
    """
    A collection of points, connected by linesegments, following each other.

    """
    _non_serializable_attributes = ['line_segments', 'primitives']
    _non_eq_attributes = ['line_segments', 'primitives']

    def __init__(self, points: List[volmdlr.Point3D], name: str = ''):
        self.points = points
        self._line_segments = None

        Contour3D.__init__(self, self.line_segments, name)

    def get_line_segments(self):
        lines = []
        if len(self.points) > 1:
            for p1, p2 in zip(self.points,
                              list(self.points[1:]) + [self.points[0]]):
                lines.append(volmdlr.edges.LineSegment3D(p1, p2))
        return lines

    def copy(self, *args, **kwargs):
        points = [point.copy() for point in self.points]
        return ClosedPolygon3D(points, self.name)

    def __hash__(self):
        return sum(hash(point) for point in self.points)

    def __eq__(self, other_):
        if not isinstance(other_, self.__class__):
            return False
        equal = True
        for point, other_point in zip(self.points, other_.points):
            equal = (equal and point == other_point)
        return equal

    def plot(self, ax=None, color='k', alpha=1, edge_details=False):
        for line_segment in self.line_segments:
            ax = line_segment.plot(ax=ax, color=color, alpha=alpha,
                                   edge_ends=True, edge_direction=edge_details)
        return ax

    def rotation(self, center: volmdlr.Point3D, axis: volmdlr.Vector3D,
                 angle: float):
        """
        ClosedPolygon3D rotation.

        :param center: rotation center.
        :param axis: rotation axis.
        :param angle: angle rotation.
        :return: a new rotated ClosedPolygon3D.
        """
        return ClosedPolygon3D(
            [point.rotation(center, axis, angle) for point in
             self.points])

    def rotation_inplace(self, center: volmdlr.Point3D, axis: volmdlr.Vector3D,
                         angle: float):
        """
        ClosedPolygon3D rotation. Object is updated inplace.

        :param center: rotation center.
        :param axis: rotation axis.
        :param angle: rotation angle.
        """
        warnings.warn("'inplace' methods are deprecated. Use a not inplace method instead.", DeprecationWarning)

        for point in self.points:
            point.rotation_inplace(center, axis, angle)

    def translation(self, offset: volmdlr.Vector3D):
        """
        ClosedPolygon3D translation.

        :param offset: translation vector.
        :return: A new translated ClosedPolygon3D.
        """
        new_points = [point.translation(offset) for point in
                      self.points]
        return ClosedPolygon3D(new_points, self.name)

    def translation_inplace(self, offset: volmdlr.Vector3D):
        """
        ClosedPolygon3D translation. Object is updated inplace.

        :param offset: translation vector.
        """
        warnings.warn("'inplace' methods are deprecated. Use a not inplace method instead.", DeprecationWarning)

        for point in self.points:
            point.translation_inplace(offset)

    def to_2d(self, plane_origin, x, y):
        """
        Transforms a ClosedPolygon3D into an ClosedPolygon2D, given a plane origin and an u and v plane vector.

        :param plane_origin: plane origin.
        :param x: plane u vector.
        :param y: plane v vector.
        :return: ClosedPolygon2D.
        """
        points2d = [point.to_2d(plane_origin, x, y) for point in self.points]
        return ClosedPolygon2D(points2d)

    def sewing_with(self, other_poly3d, x, y, resolution=20):
        self_center, other_center = self.average_center_point(), \
                                    other_poly3d.average_center_point()

        self_poly2d, other_poly2d = self.to_2d(self_center, x, y), \
            other_poly3d.to_2d(other_center, x, y)
        self_center2d, other_center2d = self_poly2d.center_of_mass(), \
            other_poly2d.center_of_mass()
        self_poly2d.translation_inplace(-self_center2d)
        other_poly2d.translation_inplace(-other_center2d)

        bbox_self2d, bbox_other2d = self_poly2d.bounding_rectangle.bounds(), \
            other_poly2d.bounding_rectangle.bounds()
        position = [abs(value) for value in bbox_self2d] \
            + [abs(value) for value in bbox_other2d]
        max_scale = 2 * max(position)

        lines = [volmdlr.edges.LineSegment2D(volmdlr.O2D, max_scale * (
                volmdlr.X2D * math.sin(n * 2 * math.pi / resolution) +
                volmdlr.Y2D * math.cos(n * 2 * math.pi / resolution))
                                             ) for n in range(resolution)]

        self_new_points, other_new_points = [], []
        for line in lines:
            for self_line in self_poly2d.line_segments:
                intersect = line.linesegment_intersections(self_line)
                if intersect:
                    self_new_points.extend(intersect)
                    break

            for other_line in other_poly2d.line_segments:
                intersect = line.linesegment_intersections(other_line)
                if intersect:
                    other_new_points.extend(intersect)
                    break

        new_self_poly2d, new_other_poly2d = ClosedPolygon2D(
            self_new_points), ClosedPolygon2D(other_new_points)
        new_self_poly2d.translation_inplace(self_center2d)
        new_other_poly2d.translation_inplace(other_center2d)

        new_poly1, new_poly2 = new_self_poly2d.to_3d(self_center, x, y), \
            new_other_poly2d.to_3d(other_center, x, y)

        triangles = []
        for point1, point2, other_point in zip(new_poly1.points,
                                               new_poly1.points[
                                                   1:] + new_poly1.points[:1],
                                               new_poly2.points):
            triangles.append([point1, point2, other_point])

        for point1, point2, other_point in zip(
                new_poly2.points, new_poly2.points[1:] + new_poly2.points[:1],
                new_poly1.points[1:] + new_poly1.points[:1]):
            triangles.append([other_point, point2, point1])

        return triangles

    def simplify(self, min_distance: float = 0.01, max_distance: float = 0.05):
        """
        Simplifies polygon3d.

        :param min_distance: minimal allowed distance.
        :param max_distance: maximal allowed distance.
        :return: Simplified closed polygon 3d.
        """
        return ClosedPolygon3D(self.simplify_polygon(
            min_distance=min_distance, max_distance=max_distance).points)

    def convex_sewing(self, polygon2, x, y):
        """
        Sew to Convex Polygon.

        :param polygon2: other polygon to sew with.
        :param x: u vector for plane projection.
        :param y: v vector for plane projection.
        """
        center1, center2 = self.average_center_point(), polygon2.average_center_point()
        center1_, center2_ = volmdlr.Point3D(center1.x, center1.y, 0), volmdlr.Point3D(center2.x, center2.y, 0)
        new_polygon1, new_polygon2 = self.translation(-center1_), polygon2.translation(-center2_)
        new_center1, new_center2 = new_polygon1.average_center_point(), new_polygon2.average_center_point()

        new_polygon1_2d, new_polygon2_2d =\
            new_polygon1.to_2d(new_center1, x, y), new_polygon2.to_2d(new_center2, x, y)

        dict_closing_pairs = {}
        triangles = []
        list_closing_point_indexes = []
        new_polygon1_2d_points = new_polygon1_2d.points + [
            new_polygon1_2d.points[0]]
        for i, point_polygon1 in enumerate(
                new_polygon1.points + [new_polygon1.points[0]]):
            if i != 0:
                mean_point2d = 0.5 * (
                        new_polygon1_2d_points[i] + new_polygon1_2d_points[
                            i - 1])
                closing_point = new_polygon2_2d.line_intersecting_closing_point(
                    mean_point2d)
                closing_point_index = new_polygon2_2d.points.index(
                    closing_point)

                if i == 1:
                    previous_closing_point_index = closing_point_index
                if closing_point_index != previous_closing_point_index:
                    if closing_point_index in list_closing_point_indexes:
                        closing_point_index = previous_closing_point_index
                    else:
                        dict_closing_pairs[self.points[i - 1]] = (
                            previous_closing_point_index,
                            closing_point_index)

                if point_polygon1 == new_polygon1.points[0]:
                    if list(dict_closing_pairs.values())[-1][-1] != \
                            list(dict_closing_pairs.values())[0][0]:
                        dict_closing_pairs[self.points[0]] = (
                            list(dict_closing_pairs.values())[-1][-1],
                            list(dict_closing_pairs.values())[0][0])

                real_closing_point = polygon2.points[closing_point_index]

                face_points = [self.points[new_polygon1.points.index(
                    point_polygon1)], self.points[i - 1],
                                  real_closing_point]
                triangles.append(face_points)

                list_closing_point_indexes.append(closing_point_index)
                previous_closing_point_index = closing_point_index
        triangles += polygon2.close_sewing(dict_closing_pairs)

        return triangles

    def get_valid_concave_sewing_polygon(self, polygon1_2d, polygon2_2d):
        polygon1_2d_valid__primitive =\
            polygon1_2d.get_valid_sewing_polygon_primitive(polygon2_2d)
        if polygon1_2d_valid__primitive == polygon1_2d.line_segments[0]:
            return self
        new_polygon_primitives = \
            self.line_segments[polygon1_2d.line_segments.index(polygon1_2d_valid__primitive):] + \
            self.line_segments[:polygon1_2d.line_segments.index(polygon1_2d_valid__primitive)]
        polygon1_3d_points = []
        for prim in new_polygon_primitives:
            if prim.start not in polygon1_3d_points:
                polygon1_3d_points.append(prim.start)
            if prim.end not in polygon1_3d_points:
                polygon1_3d_points.append(prim.end)
        return ClosedPolygon3D(polygon1_3d_points)

    def close_sewing(self, dict_closing_pairs):
        triangles_points = []
        for i, point_polygon2 in enumerate(
                self.points + [self.points[0]]):
            for j, index in enumerate(list(dict_closing_pairs.values())):
                if i != 0:
                    if i - 1 >= index[0] and i <= index[1]:
                        face_points = [self.points[i - 1],
                                       point_polygon2,
                                       list(dict_closing_pairs.keys())[j]]
                        triangles_points.append(face_points)
                    elif index[0] > index[1]:
                        if (i - 1 <= index[0] and i <= index[1]) or (
                                (i - 1 >= index[0]) and i >= index[1]):
                            face_points = [self.points[i - 1],
                                           point_polygon2,
                                           list(dict_closing_pairs.keys())[j]]
                            triangles_points.append(face_points)
        return triangles_points

    def check_sewing(self, polygon2, sewing_faces):
        if not len(self.line_segments) + len(polygon2.line_segments) == len(sewing_faces):
            return False
        return True

    def redefine_sewing_triangles_points(self, triangles_points,
                                         passed_by_zero_index,
                                         closing_point_index,
                                         previous_closing_point_index):
        for n, triangle_points in enumerate(triangles_points[::-1]):
            if (not passed_by_zero_index and
                self.points.index(
                    triangle_points[2]) > closing_point_index) or \
                    (passed_by_zero_index and
                     0 <= self.points.index(triangle_points[
                                                       2]) <= previous_closing_point_index and
                     self.points.index(
                         triangle_points[2]) > closing_point_index):
                new_face_points = [triangles_points[-(n + 1)][0],
                                   triangles_points[-(n + 1)][1],
                                   self.points[
                                       closing_point_index]]
                triangles_points[-(n + 1)] = new_face_points

        return triangles_points

    @staticmethod
    def clean_sewing_closing_pairs_dictionary(dict_closing_pairs,
                                              closing_point_index,
                                              passed_by_zero_index):
        """
        Cleans the dictionary containing the sewing closing pairs information
        in case it needs to be recalculated due to changing closing points.

        """
        dict_closing_pairs_values = list(dict_closing_pairs.values())
        dict_closing_pairs_keys = list(dict_closing_pairs.keys())
        previous_closing_point_index = dict_closing_pairs_values[-1][1]
        last_dict_value = previous_closing_point_index
        for i, key in enumerate(dict_closing_pairs_keys[::-1]):
            if (not passed_by_zero_index and
                last_dict_value > closing_point_index) or \
                    (passed_by_zero_index and
                     0 <= last_dict_value <= previous_closing_point_index and
                     last_dict_value > closing_point_index):
                lower_bounddary_closing_point = key
                del dict_closing_pairs[key]
                if not dict_closing_pairs:
                    break
                last_dict_value = dict_closing_pairs_values[-i - 2][1]

        return dict_closing_pairs, lower_bounddary_closing_point

    @staticmethod
    def is_sewing_forward(closing_point_index, list_closing_point_indexes) -> bool:
        if closing_point_index < list_closing_point_indexes[-1]:
            return False
        return True

    @staticmethod
    def sewing_closing_points_to_remove(closing_point_index, list_closing_point_indexes, passed_by_zero_index):
        list_remove_closing_points = []
        for idx in list_closing_point_indexes[::-1]:
            if not passed_by_zero_index:
                if idx > closing_point_index:
                    list_remove_closing_points.append(idx)
                else:
                    break
            else:
                if 0 < idx <= list_closing_point_indexes[-1] and \
                        idx > closing_point_index:
                    list_remove_closing_points.append(idx)
                else:
                    break
        return list_remove_closing_points

    @staticmethod
    def sewing_closing_point_past_point0(closing_point_index, list_closing_point_indexes,
                                         passed_by_zero_index, ratio_denominator):
        last_to_new_point_index_ratio = (list_closing_point_indexes[-1] -
                                         closing_point_index) / ratio_denominator
        if passed_by_zero_index:
            ratio = (list_closing_point_indexes[0] - closing_point_index) / ratio_denominator
            if math.isclose(ratio, 1, abs_tol=0.3):
                closing_point_index = list_closing_point_indexes[0]
            else:
                closing_point_index = list_closing_point_indexes[-1]
        else:
            if closing_point_index > list_closing_point_indexes[0]:
                ratio1 = (closing_point_index -
                          list_closing_point_indexes[0]) / ratio_denominator
                if math.isclose(ratio1, 0, abs_tol=0.3) and \
                        math.isclose(last_to_new_point_index_ratio, 1, abs_tol=0.3):
                    passed_by_zero_index = True
                    closing_point_index = list_closing_point_indexes[0]
                else:
                    closing_point_index = list_closing_point_indexes[-1]
            else:
                if closing_point_index < ratio_denominator / 4:
                    passed_by_zero_index = True
                elif ratio_denominator - list_closing_point_indexes[-1] >= 6:
                    closing_point_index = list_closing_point_indexes[-1] + 5
                else:
                    closing_point_index = list_closing_point_indexes[-1]
        return closing_point_index, passed_by_zero_index

    @staticmethod
    def validate_concave_closing_point(closing_point_index,
                                       list_closing_point_indexes,
                                       passed_by_zero_index,
                                       ratio_denominator, polygons_points_ratio):
        if closing_point_index == list_closing_point_indexes[-1]:
            return closing_point_index, [], passed_by_zero_index

        list_remove_closing_points = []
        ratio = (list_closing_point_indexes[-1] - closing_point_index) / ratio_denominator
        if not ClosedPolygon3D.is_sewing_forward(closing_point_index, list_closing_point_indexes):
            if closing_point_index > list_closing_point_indexes[-1] - 10 and\
                    closing_point_index != list_closing_point_indexes[-1] - 1:
                if closing_point_index - 1 in list_closing_point_indexes and\
                        closing_point_index + 1 in list_closing_point_indexes:
                    closing_point_index = list_closing_point_indexes[-1]
                    return closing_point_index, list_remove_closing_points, passed_by_zero_index

                list_remove_closing_points = ClosedPolygon3D.sewing_closing_points_to_remove(
                    closing_point_index, list_closing_point_indexes, passed_by_zero_index)

            elif closing_point_index in list_closing_point_indexes:
                closing_point_index = list_closing_point_indexes[-1]
            elif math.isclose(ratio, 0, abs_tol=0.3):
                closing_point_index = list_closing_point_indexes[-1]
            else:
                closing_point_index, passed_by_zero_index = ClosedPolygon3D.sewing_closing_point_past_point0(
                    closing_point_index, list_closing_point_indexes, passed_by_zero_index, ratio_denominator)

        elif closing_point_index in list_closing_point_indexes:
            closing_point_index = list_closing_point_indexes[-1]
        elif len(list_closing_point_indexes) > 2 and \
                list_closing_point_indexes[0] < closing_point_index < \
                list_closing_point_indexes[-1]:
            closing_point_index = list_closing_point_indexes[-1]
        elif passed_by_zero_index and closing_point_index > \
                list_closing_point_indexes[0]:
            closing_point_index = list_closing_point_indexes[-1]
        elif list_closing_point_indexes[0] == 0 and math.isclose(ratio, -1,
                                                                 abs_tol=0.3):
            closing_point_index = list_closing_point_indexes[-1]
        elif math.isclose(ratio, -1, abs_tol=0.3):
            closing_point_index = list_closing_point_indexes[-1]
        elif closing_point_index - list_closing_point_indexes[-1] > 5 and \
            list_closing_point_indexes[-1] + 4 <= ratio_denominator - 1 and\
                polygons_points_ratio > 0.95:
            closing_point_index = list_closing_point_indexes[-1] + 4

        return closing_point_index, list_remove_closing_points, passed_by_zero_index

    def concave_sewing(self, polygon2, x, y):
        polygon1_2d = self.to_2d(volmdlr.O2D, x, y)
        polygon2_2d = polygon2.to_2d(volmdlr.O2D, x, y)
        polygon1_3d = self
        polygon2_3d = polygon2
        if polygon2_2d.area() < polygon1_2d.area():
            polygon1_2d, polygon2_2d = polygon2_2d, polygon1_2d
            polygon1_3d = polygon2
            polygon2_3d = self
        polygon1_3d = polygon1_3d.get_valid_concave_sewing_polygon(
            polygon1_2d, polygon2_2d)
        polygon1_2d = polygon1_3d.to_2d(volmdlr.O2D, x, y)

        # ax=polygon1_2d.plot()
        # polygon2_2d.plot(ax=ax, color='r')

        dict_closing_pairs = {}
        triangles_points = []
        list_closing_point_indexes = []
        passed_by_zero_index = False
        ratio_denom = len(polygon2_2d.points)
        polygons_points_ratio = len(polygon1_2d.points) / ratio_denom
        previous_closing_point_index = None
        for i, primitive1 in enumerate(polygon1_2d.line_segments):
            list_remove_closing_points = []
            closing_point = polygon1_2d.get_closing_point(polygon2_2d,
                                                          primitive1)
            if closing_point == volmdlr.O2D:
                if previous_closing_point_index is not None:
                    closing_point_index = previous_closing_point_index
                else:
                    raise NotImplementedError(
                        'None of the normal lines intersect polygon2, '
                        'certify projection plane given is correct')
            else:
                closing_point_index = polygon2_2d.points.index(closing_point)

            if i == 0:
                previous_closing_point_index = closing_point_index
            else:
                closing_point_index, list_remove_closing_points,\
                    passed_by_zero_index = self.validate_concave_closing_point(
                        closing_point_index, list_closing_point_indexes,
                        passed_by_zero_index, ratio_denom, polygons_points_ratio)

            if list_remove_closing_points:
                new_list_closing_point_indexes = list(
                    dict.fromkeys(list_closing_point_indexes))
                new_list_remove_closing_indexes = list(
                    dict.fromkeys(list_remove_closing_points))

                # print('closing_point_index:', closing_point_index)
                # print('list_remove_closing_points:',
                #       list_remove_closing_points)
                # print('list_closing_point_indexes:',
                #       list_closing_point_indexes)
                # print('new_list_closing_point_indexes:',
                #       new_list_closing_point_indexes)
                # print('new_list_remove_closing_indexes:',
                #       new_list_remove_closing_indexes)
                # print('dict_closing_pairs before:', dict_closing_pairs)
                if len(list_remove_closing_points) == len(triangles_points):
                    triangles_points = \
                        polygon2_3d.redefine_sewing_triangles_points(
                            triangles_points, passed_by_zero_index,
                            closing_point_index, previous_closing_point_index)
                    if dict_closing_pairs:
                        dict_closing_pairs, lower_bounddary_closing_point = \
                            self.clean_sewing_closing_pairs_dictionary(
                                dict_closing_pairs,
                                closing_point_index,
                                passed_by_zero_index)

                        if len(new_list_remove_closing_indexes) <\
                                len(new_list_closing_point_indexes):
                            dict_closing_pairs[
                                lower_bounddary_closing_point] = (
                                new_list_closing_point_indexes[
                                    -(len(new_list_remove_closing_indexes) + 1)],
                                closing_point_index)
                    for pt_index in list_remove_closing_points:
                        list_closing_point_indexes.remove(pt_index)
                    list_closing_point_indexes.append(closing_point_index)

                elif (not passed_by_zero_index and
                      closing_point_index > polygon2_3d.points.index(
                        triangles_points[-len(list_remove_closing_points) - 1][2])) or\
                        (passed_by_zero_index and closing_point_index >= 0):
                    triangles_points =\
                        polygon2_3d.redefine_sewing_triangles_points(
                            triangles_points, passed_by_zero_index,
                            closing_point_index, previous_closing_point_index)
                    dict_closing_pairs, lower_bounddary_closing_point =\
                        self.clean_sewing_closing_pairs_dictionary(
                            dict_closing_pairs, closing_point_index, passed_by_zero_index)

                    if not list(dict_closing_pairs.keys()) or dict_closing_pairs[
                            list(dict_closing_pairs.keys())[-1]][1] !=\
                            closing_point_index:
                        dict_closing_pairs[lower_bounddary_closing_point] =\
                            (new_list_closing_point_indexes[
                                 -(len(new_list_remove_closing_indexes) + 1)],
                             closing_point_index)

                    for pt_index in list_remove_closing_points:
                        list_closing_point_indexes.remove(pt_index)
                    list_closing_point_indexes.append(closing_point_index)
                else:
                    closing_point_index = previous_closing_point_index

            elif closing_point_index != previous_closing_point_index:
                dict_closing_pairs[polygon1_3d.line_segments[i].start] =\
                    (previous_closing_point_index, closing_point_index)
            face_points = [polygon1_3d.line_segments[i].start,
                           polygon1_3d.line_segments[i].end,
                           polygon2_3d.points[closing_point_index]]
            triangles_points.append(face_points)
            list_closing_point_indexes.append(closing_point_index)
            previous_closing_point_index = closing_point_index
            if primitive1 == polygon1_2d.line_segments[-1]:
                if list_closing_point_indexes[-1] != \
                        list_closing_point_indexes[0]:
                    ratio = (list_closing_point_indexes[-1] -
                             list_closing_point_indexes[0]) / len(
                        polygon2_2d.points)
                    if math.isclose(ratio, -1,
                                    abs_tol=0.2) and passed_by_zero_index:
                        dict_closing_pairs[
                            polygon1_3d.points[0]] = (
                            list_closing_point_indexes[-2],
                            list_closing_point_indexes[0])
                        new_face_points = [triangles_points[-1][0],
                                           triangles_points[-1][1],
                                           polygon2_3d.points[
                                               list_closing_point_indexes[-2]]]
                        triangles_points.remove(triangles_points[-1])
                        triangles_points.append(new_face_points)
                    else:
                        dict_closing_pairs[polygon1_3d.points[0]] = (
                            list(dict_closing_pairs.values())[-1][-1],
                            list(dict_closing_pairs.values())[0][0])

        triangles_points += polygon2_3d.close_sewing(dict_closing_pairs)

        return triangles_points

    def sewing(self, polygon2, x, y):
        polygon1_2d = self.to_2d(volmdlr.O2D, x, y)
        polygon2_2d = polygon2.to_2d(volmdlr.O2D, x, y)
        if polygon1_2d.is_convex() and polygon2_2d.is_convex():
            return self.convex_sewing(polygon2, x, y)
        return self.concave_sewing(polygon2, x, y)


class Triangle3D(Triangle):
<<<<<<< HEAD
    def __init__(self, point1: volmdlr.Point3D, point2: volmdlr.Point3D,
                 point3: volmdlr.Point3D, name: str = ''):
        # self.point1 = point1
        # self.point2 = point2
        # self.point3 = point3
        # self.name = name

        # # ClosedPolygon2D.__init__(self, points=[point1, point2, point3],
        # # name=name)
=======
    """
    Defines a triangle 2D.

    :param point1: triangle point 1.
    :param point2: triangle point 2.
    :param point3: triangle point3.
    """

    def __init__(self, point1: volmdlr.Point3D, point2: volmdlr.Point3D,
                 point3: volmdlr.Point3D, name: str = ''):
>>>>>>> 022f6bb1

        Triangle.__init__(self, point1,
                          point2,
                          point3,
                          name)<|MERGE_RESOLUTION|>--- conflicted
+++ resolved
@@ -163,22 +163,15 @@
                 prim = primitive1.split(point1)[1]
                 if prim:
                     primitives.append(prim)
-<<<<<<< HEAD
-                primitives.extend(self.primitives[self.primitive_to_index(primitive1) + 1:self.primitive_to_index(primitive2)])
-=======
                 primitives.extend(self.primitives[self.primitive_to_index(
                     primitive1) + 1:self.primitive_to_index(primitive2)])
->>>>>>> 022f6bb1
+
                 prim = primitive2.split(point2)[0]
                 if prim:
                     primitives.append(prim)
         else:
             primitives.extend(self.primitives[0:self.primitive_to_index(primitive1)])
             if ip1 == ip2:
-<<<<<<< HEAD
-                # primitives.extend(self.primitives[0:ip1])
-=======
->>>>>>> 022f6bb1
                 prim = primitive1.split(point1)
                 if prim[0]:
                     primitives.append(prim[0])
@@ -186,23 +179,13 @@
                     prim = prim[1].split(point2)[1]
                     if prim:
                         primitives.append(prim)
-<<<<<<< HEAD
-                # primitives.extend(self.primitives[ip2 + 1::])
             else:
-                # primitives.extend(self.primitives[0:ip1])
-=======
-            else:
->>>>>>> 022f6bb1
                 prim = primitive1.split(point1)[0]
                 if prim:
                     primitives.append(prim)
                 prim = primitive2.split(point2)[1]
                 if prim:
                     primitives.append(prim)
-<<<<<<< HEAD
-                # primitives.extend(self.primitives[ip2 + 1::])
-=======
->>>>>>> 022f6bb1
             primitives.extend(self.primitives[self.primitive_to_index(primitive2) + 1::])
 
         return primitives
@@ -1013,92 +996,6 @@
         primitives2d = self.get_primitives_2d(plane_origin, x, y)
         return Wire2D(primitives=primitives2d)
 
-<<<<<<< HEAD
-    # def extract_primitives(self, point1, primitive1, point2, primitive2, inside: bool = True):
-    #     """
-    #     inside: extracted contour is between the two points if True and outside these points if False
-    #     """
-    #     primitives = []
-    #     ip1 = self.primitive_to_index(primitive1)
-    #     ip2 = self.primitive_to_index(primitive2)
-    #     if inside:
-    #         if ip1 < ip2:
-    #             pass
-    #         elif ip1 == ip2:  # primitive1 == primitive2
-    #             if point1.point_distance(
-    #                         primitive1.start) < point2.point_distance(
-    #                     primitive1.start):
-    #                 pass
-    #             else:
-    #                 primitive1, primitive2 = primitive2, primitive1
-    #                 point1, point2 = point2, point1
-
-    #         else:
-    #             primitive1, primitive2 = primitive2, primitive1
-    #             point1, point2 = point2, point1
-    #     else:
-    #         if ip1 > ip2:
-    #             pass
-    #         elif ip1 == ip2:  # primitive1 == primitive2
-    #             if point1.point_distance(
-    #                         primitive1.start) > point2.point_distance(
-    #                     primitive1.start):
-    #                 pass
-    #             else:
-    #                 primitive1, primitive2 = primitive2, primitive1
-    #                 point1, point2 = point2, point1
-    #         else:
-    #             primitive1, primitive2 = primitive2, primitive1
-    #             point1, point2 = point2, point1
-
-    #     ip1 = self.primitive_to_index(primitive1)
-    #     ip2 = self.primitive_to_index(primitive2)
-
-    #     if ip1 < ip2:
-    #         if primitive1.start == point1:
-    #             primitives.append(primitive1)
-    #         elif primitive1.end == point1:
-    #             pass
-    #         else:
-    #             primitives.append(primitive1.split(point1)[1])
-    #         primitives.extend(self.primitives[ip1 + 1:ip2])
-    #         if primitive2.start == point2:
-    #             pass
-    #         elif primitive2.end == point2:
-    #             primitives.append(primitive2)
-    #         else:
-    #             primitives.append(primitive2.split(point2)[0])
-    #     elif ip1 > ip2 or (ip1 == ip2 and point1.point_distance(
-    #             primitive1.start) > point2.point_distance(primitive1.start)):
-    #         if primitive1.start == point1:
-    #             primitives.append(primitive1)
-    #         elif primitive1.end == point1:
-    #             pass
-    #         else:
-    #             primitives.append(primitive1.split(point1)[1])
-    #         # primitives.append(primitive1.split(point1)[1])
-    #         primitives.extend(self.primitives[ip1 + 1:])
-    #         primitives.extend(self.primitives[:ip2])
-    #         if primitive2.start == point2:
-    #             pass
-    #         elif primitive2.end == point2:
-    #             primitives.append(primitive2)
-    #         else:
-    #             primitives.append(primitive2.split(point2)[0])
-    #     elif (ip1 == ip2 and point1.point_distance(
-    #             primitive1.start) < point2.point_distance(primitive1.start)):
-    #         if primitive1.start != point1:
-    #             primitive = primitive1.split(point1)[1]
-    #             primitive = primitive.split(point2)[0]
-    #             primitives.append(primitive)
-    #         elif primitive1.end != point2:
-    #             primitive = primitive1.split(point2)[0]
-    #             primitives.append(primitive)
-    #         else:
-    #             primitives.append(primitive2)
-
-    #     return primitives
-=======
     def rotation(self, center: volmdlr.Point3D, axis: volmdlr.Vector3D,
                  angle: float):
         """
@@ -1121,7 +1018,6 @@
     Abstract class for Contour, storing methods and attributes used by Contour2D and Contour3D.
 
     """
->>>>>>> 022f6bb1
 
     def is_ordered(self, tol=1e-6):
         for prim1, prim2 in zip(
@@ -1634,7 +1530,6 @@
     def point_over_contour(self, point, abs_tol=1e-6):
         return self.point_over_wire(point, abs_tol)
 
-<<<<<<< HEAD
     def to_polygon(self, angle_resolution):
         """
         COPY/PASTE from Contour2D > angle_resolution NOT USED
@@ -1662,12 +1557,7 @@
 
     def get_geo_lines(self, tag: int, primitives_tags: List[int]):
         """
-        gets the lines that define a Contour in a .geo file
-=======
-    def get_geo_lines(self, tag: int, primitives_tags: List[int]):
-        """
         Gets the lines that define a Contour in a .geo file.
->>>>>>> 022f6bb1
 
         :param tag: The contour index
         :type tag: int
@@ -1679,10 +1569,6 @@
         """
 
         return 'Line Loop(' + str(tag) + ') = {' + str(primitives_tags)[1:-1] + '};'
-<<<<<<< HEAD
-
-=======
->>>>>>> 022f6bb1
 
     def get_geo_points(self):
         points = set()
@@ -2133,8 +2019,6 @@
         return self.grid_triangulation(number_points_x=20,
                                        number_points_y=20)
 
-<<<<<<< HEAD
-=======
     def to_polygon(self, angle_resolution, discretize_line: bool = False):
         """
         Transform the contour to a polygon.
@@ -2156,7 +2040,6 @@
                 polygon_points.extend(primitive.discretization_points(angle_resolution=angle_resolution)[:-1])
         return ClosedPolygon2D(polygon_points)
 
->>>>>>> 022f6bb1
     def grid_triangulation(self, x_density: float = None,
                            y_density: float = None,
                            min_points_x: int = 20,
@@ -3802,8 +3685,6 @@
     def __init_(self, point1, point2,
             point3, name: str = ''):
 
-<<<<<<< HEAD
-=======
 class Triangle(ClosedPolygonMixin):
     """
     Defines a triangle from 3 points. It is a Super Class for Triangle2D and Triangle3D,
@@ -3815,31 +3696,12 @@
     def __init__(self, point1, point2,
                  point3, name: str = ''):
 
->>>>>>> 022f6bb1
         self.point1 = point1
         self.point2 = point2
         self.point3 = point3
         self.name = name
         self._line_segments = None
 
-<<<<<<< HEAD
-
-class Triangle2D(Triangle):
-    def __init__(self, point1: volmdlr.Point2D, point2: volmdlr.Point2D,
-                 point3: volmdlr.Point2D, name: str = ''):
-        # self.point1 = point1
-        # self.point2 = point2
-        # self.point3 = point3
-        # self.name = name
-
-        # # ClosedPolygon2D.__init__(self, points=[point1, point2, point3],
-        # # name=name)
-
-        Triangle.__init__(self, point1,
-                          point2,
-                          point3,
-                          name)
-=======
 
 class Triangle2D(ClosedPolygon2D):
     """
@@ -3864,7 +3726,6 @@
         #                   point2,
         #                   point3,
         #                   name)
->>>>>>> 022f6bb1
 
     def area(self):
         u = self.point2 - self.point1
@@ -6130,19 +5991,8 @@
 
 
 class Triangle3D(Triangle):
-<<<<<<< HEAD
-    def __init__(self, point1: volmdlr.Point3D, point2: volmdlr.Point3D,
-                 point3: volmdlr.Point3D, name: str = ''):
-        # self.point1 = point1
-        # self.point2 = point2
-        # self.point3 = point3
-        # self.name = name
-
-        # # ClosedPolygon2D.__init__(self, points=[point1, point2, point3],
-        # # name=name)
-=======
     """
-    Defines a triangle 2D.
+    Defines a triangle 3D.
 
     :param point1: triangle point 1.
     :param point2: triangle point 2.
@@ -6151,7 +6001,6 @@
 
     def __init__(self, point1: volmdlr.Point3D, point2: volmdlr.Point3D,
                  point3: volmdlr.Point3D, name: str = ''):
->>>>>>> 022f6bb1
 
         Triangle.__init__(self, point1,
                           point2,
