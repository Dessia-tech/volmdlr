--- conflicted
+++ resolved
@@ -474,24 +474,12 @@
 
         return A
 
-<<<<<<< HEAD
-
-    def plot_data(self):
-
-        if plot_data_states is None:
-
-            plot_data_states = [plot_data.Settings()]
-        plot_data_primitives = [item.plot_data() for item in self.primitives]
-        return plot_data.Contour2D(plot_data_primitives=plot_data_primitives,
-                                   name=self.name)
-=======
     def plot_data(self, edge_style: plot_data.EdgeStyle = None, surface_style:plot_data.SurfaceStyle = None):
         plot_data_primitives = [item.plot_data() for item in self.primitives]
         return plot_data.Contour2D(plot_data_primitives=plot_data_primitives,
                                            edge_style=edge_style,
                                            surface_style=surface_style,
                                            name=self.name)
->>>>>>> ec4330bc
 
 
     # def copy(self):
@@ -1911,19 +1899,12 @@
         center = 2 * point - self.center
         return Circle2D(center, self.radius)
 
-<<<<<<< HEAD
-    def plot_data(self):
-        return plot_data.Circle2D(cx=self.center.x,
-                                          cy=self.center.y,
-                                          r=self.radius)
-=======
     def plot_data(self, edge_style:plot_data.EdgeStyle=None, surface_style:plot_data.SurfaceStyle=None):
         return plot_data.Circle2D(cx=self.center.x,
                                           cy=self.center.y,
                                           r=self.radius,
                                           edge_style=edge_style,
                                           surface_style=surface_style)
->>>>>>> ec4330bc
 
     def copy(self):
         return Circle2D(self.center.copy(), self.radius)
