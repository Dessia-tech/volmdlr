#!/usr/bin/env python3
# -*- coding: utf-8 -*-
"""
Module containing wires & contours.
"""

import itertools
import math
import sys
import warnings
# import random
from collections import deque
from functools import cached_property
from statistics import mean
from typing import List

import matplotlib.patches
import matplotlib.pyplot as plt
import networkx as nx
import numpy as npy
import plot_data.core as plot_data
import scipy.integrate as scipy_integrate
from mpl_toolkits.mplot3d import Axes3D
from scipy.spatial import ConvexHull, Delaunay
from triangle import triangulate

import volmdlr
import volmdlr.core
import volmdlr.display as vmd
import volmdlr.edges
import volmdlr.utils.intersections as vm_utils_intersections
from volmdlr.core_compiled import polygon_point_belongs
from volmdlr.core import EdgeStyle


def argmax(list_of_float):
    """
    Returns the max value and the argmax.
    """
    pos_max, max_float = 0, list_of_float[0]
    for pos, fl in enumerate(list_of_float):
        if pos == 0:
            continue
        if fl > max_float:
            max_float = fl
            pos_max = pos
    return max_float, pos_max


def argmin(list_of_float):
    """
    Returns the min value and the argmin.
    """
    pos_min, min_float = 0, list_of_float[0]
    for pos, fl in enumerate(list_of_float):
        if pos == 0:
            continue
        if fl < min_float:
            min_float = fl
            pos_min = pos
    return min_float, pos_min


def bounding_rectangle_adjacent_contours(contours: List):
    """
    Compute the bounding box of a list of adjacent contours 2d.

    :param contours: A list of adjacent contours
    :type contours: List[:class:`volmdlr.wires.Contour2D`]
    :return: The bounding box
    :rtype: :class:`volmdlr.core.BoundingRectangle`
    """
    x_min, x_max, y_min, y_max = contours[0].bounding_rectangle.bounds()

    for i in range(1, len(contours)):
        xmin_contour, xmax_contour, ymin_contour, ymax_contour = contours[i].bounding_rectangle.bounds()
        x_min = min(x_min, xmin_contour)
        x_max = max(x_max, xmax_contour)
        y_min = min(y_min, ymin_contour)
        y_max = max(y_max, ymax_contour)

    return volmdlr.core.BoundingRectangle(x_min, x_max, y_min, y_max)


class WireMixin:
    """
    Abstract class for Wire, storing methods and attributes used by many classes in this module.

    """
    _non_data_hash_attributes = ['basis_primitives']
    _non_serializable_attributes = ['primitive_to_index',
                                    'basis_primitives']

    def _data_hash(self):
        return sum(hash(e) for e in self.primitives) + len(self.primitives)

    def length(self):
        length = 0.
        for primitive in self.primitives:
            length += primitive.length()
        return length

    def discretization_points(self, *, number_points: int = None, angle_resolution: int = 20):
        """

        :param angle_resolution: distance between two discretized points.
        """
        length = self.length()
        if number_points:
            n = number_points - 1
        elif angle_resolution:
            n = int(length / angle_resolution) + 1

        return [self.point_at_abscissa(i / n * length) for i in
                range(n + 1)]

    def point_at_abscissa(self, curvilinear_abscissa: float):
        length = 0.
        for primitive in self.primitives:
            primitive_length = primitive.length()
            if length + primitive_length > curvilinear_abscissa:
                return primitive.point_at_abscissa(
                    curvilinear_abscissa - length)
            length += primitive_length
        # In case we did not find yet, ask last primitive its end
        if math.isclose(curvilinear_abscissa, length, abs_tol=1e-6):
            return self.primitives[-1].end  # point_at_abscissa(primitive_length)
        raise ValueError('abscissa out of contour length')

    def extract_primitives(self, point1, primitive1, point2, primitive2,
                           inside: bool = True):
        """

        :param inside: extracted contour is between the two points if True and outside these points if False.
        """

        primitives = []

        ip1 = self.primitive_to_index(primitive1)
        ip2 = self.primitive_to_index(primitive2)

        if ip1 < ip2:
            pass
        elif ip1 == ip2:
            if primitive1.abscissa(point1) < primitive1.abscissa(point2):
                pass
            else:
                primitive1, primitive2 = primitive2, primitive1
                point1, point2 = point2, point1
        else:
            primitive1, primitive2 = primitive2, primitive1
            point1, point2 = point2, point1

        if inside:
            if ip1 == ip2:
                prim = primitive1.split(point1)[1]
                if prim:
                    prim = prim.split(point2)[0]
                    if prim:
                        primitives.append(prim)
            else:
                prim = primitive1.split(point1)[1]
                if prim:
                    primitives.append(prim)
                primitives.extend(self.primitives[self.primitive_to_index(
                    primitive1) + 1:self.primitive_to_index(primitive2)])
                prim = primitive2.split(point2)[0]
                if prim:
                    primitives.append(prim)
        else:
            primitives.extend(self.primitives[0:self.primitive_to_index(primitive1)])
            if ip1 == ip2:
                prim = primitive1.split(point1)
                if prim[0]:
                    primitives.append(prim[0])
                if prim[1]:
                    prim = prim[1].split(point2)[1]
                    if prim:
                        primitives.append(prim)
            else:
                prim = primitive1.split(point1)[0]
                if prim:
                    primitives.append(prim)
                prim = primitive2.split(point2)[1]
                if prim:
                    primitives.append(prim)
            primitives.extend(self.primitives[self.primitive_to_index(primitive2) + 1::])

        return primitives

    def extract_without_primitives(self, point1, point2, inside: bool = True):
        """

        :param inside: extracted contour is between the two points if True and outside these points if False.
        """
        primitives = self.primitives
        indices = []

        for i, point in enumerate([point1, point2]):
            ind = []
            for prim_index, primitive in enumerate(primitives):
                if primitive.point_belongs(point, 1e-6):
                    ind.append(prim_index)
            indices.append(ind)

        shared = list(set(indices[0]) & set(indices[1]))
        ind = []
        if shared == []:
            ind.append(indices[0][0])
            if len(indices[1]) == 2:
                ind.append(indices[1][1])
            else:
                ind.append(indices[1][0])
        else:
            for indice in indices:
                if len(indice) == 1:
                    ind.append(indice[0])
                else:
                    for i in indice:
                        if i != shared[0]:
                            ind.append(i)
        return self.extract_primitives(point1, primitives[ind[0]], point2,
                                       primitives[ind[1]], inside)

    def abscissa(self, point, tol=1e-6):
        """
        Compute the curvilinear abscissa of a point on a wire.

        """
        if self.point_over_wire(point, tol):
            length = 0
            for primitive in self.primitives:
                if primitive.point_belongs(point, tol):
                    length += primitive.abscissa(point)
                    break
                length += primitive.length()
            return length

        raise ValueError('Point is not on wire')

    def sort_points_along_wire(self, points):

        return sorted(points, key=lambda point: self.abscissa(point))

    def is_ordered(self, tol=1e-6):
        """
        Check if the wire's primitives are ordered or not.

        """

        for primitive_1, primitive_2 in zip(self.primitives, self.primitives[1:]):
            if primitive_1.end.point_distance(primitive_2.start) > tol:
                return False
        return True

    def order_wire(self, tol=1e-6):
        """
        Order wire's primitives.

        """

        if self.is_ordered(tol=tol):
            return self.__class__(self.primitives[:])

        new_primitives = [self.primitives[0]]
        primitives = self.primitives[1:]
        length_primitives = len(primitives) + 1

        while len(new_primitives) < length_primitives:
            for primitive in primitives:
                if new_primitives[0].start.point_distance(primitive.start) < tol:
                    new_primitives.insert(0, primitive.reverse())
                    primitives.remove(primitive)
                elif new_primitives[-1].end.point_distance(primitive.start) < tol:
                    new_primitives.append(primitive)
                    primitives.remove(primitive)
                elif new_primitives[0].start.point_distance(primitive.end) < tol:
                    new_primitives.insert(0, primitive)
                    primitives.remove(primitive)
                elif new_primitives[-1].end.point_distance(primitive.end) < tol:
                    new_primitives.append(primitive.reverse())
                    primitives.remove(primitive)

        return self.__class__(new_primitives)

    @classmethod
    def from_wires(cls, wires):
        """
        Define a wire from successive wires.

        """

        primitives = []
        for wire in wires:
            primitives.extend(wire.primitives)

        wire = cls(primitives)

        if not wire.is_ordered():
            return wire.order_wire()
        return wire

    def inverted_primitives(self):
        """
        Invert wire's primitives.

        """

        new_primitives = []
        for prim in self.primitives[::-1]:
            new_primitives.append(prim.reverse())
        return new_primitives

    def is_followed_by(self, wire_2, tol=1e-6):
        """
        Check if the wire is followed by wire_2.

        """
        return self.primitives[-1].end.point_distance(wire_2.primitives[0].start) < tol

    def point_over_wire(self, point, abs_tol=1e-6):

        belongs = False
        for primitive in self.primitives:
            if primitive.point_belongs(point, abs_tol):
                belongs = True
        return belongs

    def primitive_over_wire(self, primitive, tol: float = 1e-6):
        points = primitive.discretization_points(number_points=10)
        if all(self.point_over_contour(point, tol) for point in points):
            return True
        return False

    @classmethod
    def from_points(cls, points):
        """
        Create a contour from points with line_segments.

        """
        linesegment_name = 'LineSegment' + points[0].__class__.__name__[-2:]
        edges = []
        for i in range(0, len(points) - 1):
            edges.append(getattr(volmdlr.edges, linesegment_name)(points[i], points[i + 1]))
        contour = cls(edges)
        return contour


class EdgeCollection3D(WireMixin):
    """
    A collection of simple edges 3D.
    """
    _standalone_in_db = True
    _eq_is_data_eq = True
    _non_serializable_attributes = ['basis_primitives']
    _non_data_eq_attributes = ['name', 'basis_primitives']
    _non_data_hash_attributes = []

    def __init__(self, primitives: List[volmdlr.edges.Edge], color=None, alpha=1, name: str = ''):
        self.primitives = primitives
        self.color = color
        self.alpha = alpha
        self._bbox = None
        self.name = name

    def plot(self, ax=None, edge_style: EdgeStyle = EdgeStyle()):
        """ Plot edges with matplolib, not tested. """
        if ax is None:
            fig = plt.figure()
            ax = fig.add_subplot(111, projection='3d')
        for primitive in self.primitives:
            primitive.plot(ax=ax, edge_style=edge_style)
        return ax

    def _bounding_box(self):
        """ Flawed method, to be enforced by overloading. """
        return volmdlr.core.BoundingBox.from_points(self.points())

    @property
    def bounding_box(self):
        """ Get big bounding box of all edges. """
        if not self._bbox:
            self._bbox = self._bounding_box()
        return self._bbox

    def points(self):
        """ Get list of all points. """
        points = []
        for prim in self.primitives:
            points += [prim.start, prim.end]
        return points

    def babylon_param(self):
        """ Get dict for babylonjs object settings. """
        babylon_param = {'alpha': self.alpha,
                         'name': self.name,
                         'color': [0, 0, 0.6]}
        if self.color is None:
            babylon_param['edges_color'] = [0, 0, 0.6]
        else:
            babylon_param['edges_color'] = list(self.color)
        return babylon_param

    def babylon_points(self):
        """ Get list of points coordinates. """
        return [[p.x, p.y, p.z] for p in self.points()]

    def to_babylon(self):
        """ Generate a mesh from all edges for performance when drawing. """
        positions = []
        for prim in self.primitives:
            positions += [prim.start.x, prim.start.y, prim.start.z,
                          prim.end.x, prim.end.y, prim.end.z,
                          prim.end.x, prim.end.y, prim.end.z]

        indices = list(range(len(positions)))
        return positions, indices

    def babylon_meshes(self):
        """ Set the mesh for babylonjs. """
        positions, indices = self.to_babylon()
        babylon_mesh = {'positions': positions,
                        'indices': indices}
        babylon_mesh.update(self.babylon_param())
        return [babylon_mesh]


class Wire2D(volmdlr.core.CompositePrimitive2D, WireMixin):
    """
    A collection of simple primitives, following each other making a wire.

    """

    def __init__(self, primitives: List[volmdlr.core.Primitive2D],
                 name: str = ''):
        self._bounding_rectangle = None
        volmdlr.core.CompositePrimitive2D.__init__(self, primitives, name)

    def to_3d(self, plane_origin, x, y):
        """
        Transforms a Wire2D into an Wire3D, given a plane origin and an u and v plane vector.

        :param plane_origin: plane origin.
        :param x: plane u vector.
        :param y: plane v vector.
        :return: Wire3D.
        """
        primitives3d = []
        for edge in self.primitives:
            primitives3d.append(edge.to_3d(plane_origin, x, y))

        return Wire3D(primitives3d)

    def extract(self, point1, primitive1, point2, primitive2,
                inside: bool = True):
        """

        :param inside: extracted contour is between the two points if True and outside these points if False.
        """
        return Wire2D(
            self.extract_primitives(point1, primitive1, point2, primitive2,
                                    inside))

    def extract_with_points(self, point1: volmdlr.Point2D,
                            point2: volmdlr.Point2D, inside: bool = True):
        """

        :param inside: extracted contour is between the two points if True and outside these points if False.
        """
        return self.extract_without_primitives(point1, point2, inside)

        # TODO: method to check if it is a wire

    def infinite_intersections(self, infinite_primitives):
        """
        Returns a list that contains:

        the intersections between a succession of infinite primitives (line,
        circle). There must be a method implemented to intersect the two
        infinite primitives.
        """
        offset_intersections = []

        for primitive_1, primitive_2 in zip(infinite_primitives,
                                            infinite_primitives[1:] + [infinite_primitives[0]]):

            i = infinite_primitives.index(primitive_1)
            # k = infinite_primitives.index(primitive_2)

            primitive_name = primitive_1.__class__.__name__.lower().replace('2d', '')
            intersection_method_name = '{}_intersections'.format(primitive_name)
            next_primitive_name = primitive_2.__class__.__name__.lower().replace('2d', '')
            next_intersection_method_name = '{}_intersections'.format(next_primitive_name)

            if hasattr(primitive_1, next_intersection_method_name):
                intersections = getattr(primitive_1, next_intersection_method_name)(
                    primitive_2)
                end = self.primitives[i].end
                if not intersections:
                    continue

                if len(intersections) == 1:
                    offset_intersections.append(intersections[0])

                else:
                    end = self.primitives[i].end
                    if intersections[0].point_distance(end) > intersections[1].point_distance(end):
                        intersections.reverse()
                    offset_intersections.append(intersections[0])

            elif hasattr(primitive_2, intersection_method_name):
                intersections = getattr(primitive_2, intersection_method_name)(primitive_1)
                if not intersections:
                    continue
                if len(intersections) == 1:
                    offset_intersections.append(intersections[0])
                else:
                    end = self.primitives[i].end
                    if intersections[0].point_distance(end) > intersections[
                            1].point_distance(end):
                        intersections.reverse()
                    offset_intersections.append(intersections[0])

            else:
                raise NotImplementedError(
                    'No intersection method between {} and {}. Define {} on {} or {} on {}'.format(
                        primitive_1.__class__.__name__,
                        primitive_2.__class__.__name__,
                        next_intersection_method_name,
                        primitive_1.__class__.__name__,
                        intersection_method_name,
                        primitive_2.__class__.__name__
                    ))

        return offset_intersections

    def offset(self, offset):
        """
        Generates an offset of a Wire2D.

        """
        offset_primitives = []
        infinite_primitives = []
        offset_intersections = []
        # ax = self.plot()
        for primitive in self.primitives:
            infinite_primitive = primitive.infinite_primitive(offset)
            if infinite_primitive is not None:
                infinite_primitives.append(infinite_primitive)
        offset_intersections += self.infinite_intersections(infinite_primitives)
        for i, (point1, point2) in enumerate(zip(offset_intersections,
                                                 offset_intersections[1:] + [offset_intersections[0]])):
            if i + 1 == len(offset_intersections):
                cutted_primitive = infinite_primitives[0].cut_between_two_points(point1, point2)
            else:
                cutted_primitive = infinite_primitives[i + 1].cut_between_two_points(point1, point2)
            offset_primitives.append(cutted_primitive)

        return self.__class__(offset_primitives)

    def plot_data(self, name: str = '', fill=None, color='black',
                  stroke_width: float = 1, opacity: float = 1):
        data = []
        for item in self.primitives:
            data.append(item.plot_data())
        return data

    def line_intersections(self, line: 'volmdlr.edges.Line2D'):
        """
        Returns a list of intersection in the form of a tuple (point,
        primitive) of the wire primitives intersecting with the line.

        """
        intersection_points = []
        for primitive in self.primitives:
            for point in primitive.line_intersections(line):
                intersection_points.append((point, primitive))
        return intersection_points

    def linesegment_intersections(self,
                                  linesegment: 'volmdlr.edges.LineSegment2D'):
        """
        Returns a list of intersection in the form of a tuple (point,
        primitive) of the wire primitives intersecting with the line.

        """
        intersection_points = []
        for primitive in self.primitives:
            inters = primitive.linesegment_intersections(linesegment)
            for point in inters:
                intersection_points.append((point, primitive))
        return intersection_points

    def is_start_end_crossings_valid(self, line, intersections, primitive):
        """
        :param line: crossing line
        :param intersections: intersections results
         for primitive line intersections
        :param primitive: intersecting primitive
        :return: None if intersection not a start or
        end point of a contours primitives, or a volmdlr.Point2D if it is.
        """
        primitive_index = self.primitives.index(primitive)
        point1, point2 = None, None
        if intersections[0].is_close(primitive.start):
            point1 = primitive.point_at_abscissa(primitive.length() * 0.01)
            point2 = self.primitives[primitive_index - 1].point_at_abscissa(
                self.primitives[primitive_index - 1].length() * .99
            )

            # point2 = primitive.start + \
            #          self.primitives[primitive_index - 1].unit_direction_vector(0.5)
        elif intersections[0].is_close(primitive.end) and primitive != self.primitives[-1]:
            point1 = primitive.point_at_abscissa(primitive.length() * 0.99)
            point2 = self.primitives[primitive_index + 1].point_at_abscissa(
                self.primitives[primitive_index + 1].length() * .01)

            # point2 = primitive.end + \
            #          self.primitives[primitive_index + 1].unit_direction_vector(0.5)
        if point1 is not None and point2 is not None:
            return line.is_between_points(point1, point2)
        return False

    @staticmethod
    def is_crossing_start_end_point(intersections, primitive):
        """
        Returns True if the crossings provided arestart or end of the Wire2D.

        :param intersections: intersection results
         for primitive line intersections
        :param primitive: intersecting primitive
        :return: False if intersection not a start or
        end point of a contours primitives, or True if it is.
        """
        if intersections[0].is_close(primitive.start) or intersections[0].is_close(primitive.end):
            return True
        return False

    def line_crossings(self, line: volmdlr.edges.Line2D):
        """
        Calculates valid crossing intersections of a wire and an infinite line.

        :param line: line crossing the wire
        :type line: volmdlr.edges.Line2D
        returns a list of Tuples (point, primitive)
        of the wire primitives intersecting with the line
        """
        intersection_points = []
        intersection_points_primitives = []
        for primitive in self.primitives:
            intersections = primitive.line_intersections(line)
            for intersection in intersections:
                if not volmdlr.core.point_in_list(intersection, intersection_points):
                    if not self.is_crossing_start_end_point(intersections, primitive):
                        intersection_points.append(intersection)
                        intersection_points_primitives.append((intersection, primitive))
                    elif self.is_start_end_crossings_valid(line, intersections, primitive):
                        intersection_points.append(intersection)
                        intersection_points_primitives.append((intersection, primitive))
        return intersection_points_primitives

    def wire_intersections(self, wire):
        """
        Compute intersections between two wire 2d.

        :param wire : volmdlr.wires.Wire2D.
        :return: intersections : List[(volmdlr.Point2D, volmdlr.Primitive2D)]
        """
        intersections, intersections_points = [], []
        for primitive in wire.primitives:
            method_name = f'{primitive.__class__.__name__.lower()[0:-2]}_intersections'

            if hasattr(self, method_name):
                a_points = getattr(self, method_name)(primitive)
                # a_points = self.linesegment_intersections(primitive)
                if a_points:
                    for point1, point2 in a_points:
                        if not volmdlr.core.point_in_list(point1, intersections_points):
                            intersections.append([point1, point2])
                            intersections_points.append(point1)
            else:
                raise NotImplementedError(
                    f'Class {self.__class__.__name__} does not implement {method_name}')

        return intersections

    @classmethod
    def from_points(cls, points: List[volmdlr.Point2D]):
        """
        Define a wire based on points 2d with line_segments2d.

        :param points: points to define wire 2d.
        """
        edges = []
        for i in range(0, len(points) - 1):
            edges.append(volmdlr.edges.LineSegment2D(points[i], points[i + 1]))

        return cls(edges)

    def linesegment_crossings(self,
                              linesegment: 'volmdlr.edges.LineSegment2D'):
        """
        Returns a list of crossings in the form of a tuple (point,
        primitive) of the wire primitives intersecting with the line.
        """
        results = self.line_crossings(linesegment.to_line())
        crossings_points = []
        for result in results:
            if linesegment.point_belongs(result[0]):
                crossings_points.append(result)
        return crossings_points

    def wire_crossings(self, wire):
        """
        Compute crossings between two wire 2d.

        :param wire: volmdlr.wires.Wire2D
        :type crossings: List[(volmdlr.Point2D, volmdlr.Primitive2D)]
        """
        crossings, crossings_points = [], []
        for primitive in wire.primitives:
            method_name = f'{primitive.__class__.__name__.lower()[0:-2]}_crossings'

            if hasattr(self, method_name):
                a_points = getattr(self, method_name)(primitive)
                # a_points = self.linesegment_crossings(primitive)
                if a_points:
                    for a in a_points:
                        if not volmdlr.core.point_in_list(a[0], crossings_points):
                            crossings.append([a[0], a[1]])
                            crossings_points.append(a[0])
            else:
                raise NotImplementedError(
                    f'Class {self.__class__.__name__} does not implement {method_name}')

        return crossings

    def to_wire_with_linesegments(self):
        """
        Convert a wire with different primitives to a wire with just linesegments.
        """

        wires = []
        for primitive in self.primitives:
            if not isinstance(primitive, volmdlr.edges.LineSegment2D):
                wires.append(primitive.to_wire(10))
            else:
                wires.append(Wire2D([primitive]))

        return Wire2D.from_wires(wires)

    def invert(self):
        return Wire2D(self.inverted_primitives())

    def extend(self, point):
        """
        Extend a wire by adding a linesegment connecting the given point to the nearest wire's extremities.
        """

        distances = [self.primitives[0].start.point_distance(point), self.primitives[-1].end.point_distance(point)]
        if distances.index(min(distances)) == 0:
            primitives = [volmdlr.edges.LineSegment2D(point, self.primitives[0].start)]
            primitives.extend(self.primitives)
        else:
            primitives = self.primitives
            primitives.append(volmdlr.edges.LineSegment2D(self.primitives[-1].end, point))

        return Wire2D(primitives)

    def point_distance(self, point):
        """
        Copied from Contour2D.

        """

        min_distance = self.primitives[0].point_distance(point)
        for primitive in self.primitives[1:]:
            distance = primitive.point_distance(point)
            if distance < min_distance:
                min_distance = distance
        return min_distance

    def nearest_primitive_to(self, point):
        """
        Search for the nearest primitive for a point.

        """

        primitives = self.primitives
        primitives_sorted = sorted(primitives, key=lambda primitive: primitive.point_distance(point))

        return primitives_sorted[0]

    def axial_symmetry(self, line):
        """
        Finds out the symmetric wire 2d according to a line.

        """

        primitives_symmetry = []
        for primitive in self.primitives:
            try:
                primitives_symmetry.append(primitive.axial_symmetry(line))
            except NotImplementedError:
                print(f'Class {self.__class__.__name__} does not implement symmetry method')

        return self.__class__(primitives=primitives_symmetry)

    def symmetry(self, line):
        """
        TODO: code this
        """
        raise NotImplementedError('Not coded yet')

    def is_symmetric(self, wire2d, line):
        """
        Checks if the two wires 2d are symmetric or not according to line.

        """

        c_symmetry_0 = self.symmetry(line)
        c_symmetry_1 = wire2d.symmetry(line)

        if wire2d.is_superposing(c_symmetry_0) and self.is_superposing(c_symmetry_1):
            return True
        return False

    def bsplinecurve_crossings(self,
                               bsplinecurve: 'volmdlr.edges.BSplineCurve2D'):
        """
        Returns a list of crossings in the form of a tuple (point,
        primitive) of the wire primitives crossings with the bsplinecurve.

        """

        linesegments = bsplinecurve.to_wire(25).primitives
        crossings_points = []
        for linesegment in linesegments:
            crossings_linesegment = self.linesegment_crossings(linesegment)
            if crossings_linesegment:
                crossings_points.extend(crossings_linesegment)
        return crossings_points

    def bsplinecurve_intersections(self,
                                   bsplinecurve: 'volmdlr.edges.BSplineCurve2D'):
        """
        Returns a list of intersections in the form of a tuple (point,
        primitive) of the wire primitives intersections with the bsplinecurve.

        """

        linesegments = bsplinecurve.to_wire(25).primitives
        intersections_points = []
        for linesegment in linesegments:
            intersections_linesegments = self.linesegment_intersections(linesegment)
            if intersections_linesegments:
                intersections_points.extend(intersections_linesegments)
        return intersections_points

    @property
    def bounding_rectangle(self):
        if not self._bounding_rectangle:
            self._bounding_rectangle = self.get_bouding_rectangle()
        return self._bounding_rectangle

    def get_bouding_rectangle(self):
        x_min, x_max, y_min, y_max = self.primitives[0].bounding_rectangle.bounds()
        for edge in self.primitives[1:]:
            xmin_edge, xmax_edge, ymin_edge, ymax_edge = \
                edge.bounding_rectangle.bounds()
            x_min = min(x_min, xmin_edge)
            x_max = max(x_max, xmax_edge)
            y_min = min(y_min, ymin_edge)
            y_max = max(y_max, ymax_edge)
        return volmdlr.core.BoundingRectangle(x_min, x_max, y_min, y_max)


class Wire3D(volmdlr.core.CompositePrimitive3D, WireMixin):
    """
    A collection of simple primitives, following each other making a wire.

    """

    def __init__(self, primitives: List[volmdlr.core.Primitive3D],
                 name: str = ''):
        self._bbox = None
        volmdlr.core.CompositePrimitive3D.__init__(self, primitives=primitives, name=name)

    def _bounding_box(self):
        """
        Flawed method, to be enforced by overloading
        """
        n = 20
        points = []
        for prim in self.primitives:
            points_ = prim.discretization_points(number_points=n)
            for point in points_:
                if point not in points:
                    points.append(point)
        return volmdlr.core.BoundingBox.from_points(points)

    @property
    def bounding_box(self):
        if not self._bbox:
            self._bbox = self._bounding_box()
        return self._bbox

    def extract(self, point1, primitive1, point2, primitive2):
        return Wire3D(self.extract_primitives(self, point1, primitive1, point2,
                                              primitive2))

    def extract_with_points(self, point1: volmdlr.Point3D,
                            point2: volmdlr.Point3D, inside):
        return self.extract_without_primitives(point1, point2, inside)

    def frame_mapping(self, frame: volmdlr.Frame3D, side: str):
        """
        Changes frame_mapping and return a new Wire3D.

        :param side: 'old' or 'new'
        """
        new_wire = []
        for primitive in self.primitives:
            new_wire.append(primitive.frame_mapping(frame, side))
        return Wire3D(new_wire)

    def frame_mapping_inplace(self, frame: volmdlr.Frame3D, side: str):
        """
        Changes frame_mapping and the object is updated inplace.

        :param side: 'old' or 'new'
        """
        warnings.warn("'inplace' methods are deprecated. Use a not inplace method instead.", DeprecationWarning)

        for primitive in self.primitives:
            primitive.frame_mapping_inplace(frame, side)

    def minimum_distance(self, wire2):
        distance = []
        for element in self.primitives:
            for element2 in wire2.primitives:
                distance.append(element.minimum_distance(element2))

        return min(distance)

    def point_distance(self, point):
        distance, distance_point = math.inf, None
        for prim in self.primitives:
            prim_distance, prim_point = prim.point_distance(point)
            if prim_distance < distance:
                distance = prim_distance
                distance_point = prim_point
        return distance, distance_point

    def extrusion(self, extrusion_vector):
        faces = []
        for primitive in self.primitives:
            faces.extend(primitive.extrusion(extrusion_vector))
        return faces

    def to_bspline(self, discretization_parameter, degree):
        """
        Convert a wire 3d to a bspline curve 3d.

        """

        discretized_points = self.discretization_points(discretization_parameter)
        bspline_curve = volmdlr.edges.BSplineCurve3D.from_points_interpolation(discretized_points, degree)

        return bspline_curve

    def triangulation(self):
        return None

    def get_primitives_2d(self, plane_origin, x, y):
        """
        Pass primitives to 2d
        :param plane_origin: plane origin
        :param x: vector u
        :param y: vector v
        :return: list of 2d primitives
        """
        z = x.cross(y)
        plane3d = volmdlr.faces.Plane3D(volmdlr.Frame3D(plane_origin, x, y, z))
        primitives2d = []
        for primitive in self.primitives:
            primitive2d = plane3d.point3d_to_2d(primitive)
            if primitive2d is not None:
                primitives2d.append(primitive2d)
        return primitives2d

    def to_2d(self, plane_origin, x, y):
        primitives2d = self.get_primitives_2d(plane_origin, x, y)
        return Wire2D(primitives=primitives2d)

    def rotation(self, center: volmdlr.Point3D, axis: volmdlr.Vector3D,
                 angle: float):
        """
        Wire3D rotation.

        :param center: rotation center.
        :param axis: rotation axis.
        :param angle: angle rotation.
        :return: a new rotated Wire3D.
        """
        new_edges = [edge.rotation(center, axis, angle) for edge
                     in self.primitives]
        return Wire3D(new_edges, self.name)


# TODO: define an edge as an opened polygon and allow to compute area from this reference

class ContourMixin(WireMixin):
    """
    Abstract class for Contour, storing methods and attributes used by Contour2D and Contour3D.

    """

    def is_ordered(self, tol=1e-6):
        for prim1, prim2 in zip(
                self.primitives, self.primitives[1:] + [self.primitives[0]]):
            if not prim1.end.is_close(prim2.start, tol):
                return False
        return True

    def ordering_contour(self, tol=1e-6):
        """
        Returns the points of the contour ordered.

        """
        list_point_pairs = [(prim.start, prim.end) for prim in self.primitives]
        length_list_points = len(list_point_pairs)
        points = [list_point_pairs[0]]
        primitives = self.primitives[:]
        new_primitives = [primitives[0]]
        primitives.remove(primitives[0])
        list_point_pairs.remove(
            (list_point_pairs[0][0], list_point_pairs[0][1]))
        finished = False
        counter = 0
        counter1 = 0

        while not finished:
            for i, (p1, p2) in enumerate(list_point_pairs):
                if p1.point_distance(p2) < tol:
                    list_point_pairs.remove((p1, p2))
                    primitives.remove(primitives[i])
                elif p1.point_distance(points[-1][-1]) < tol:
                    points.append((p1, p2))
                    new_primitives.append(primitives[i])
                    primitives.remove(primitives[i])
                    list_point_pairs.remove((p1, p2))
                elif p2.point_distance(points[-1][-1]) < tol:
                    points.append((p2, p1))
                    new_primitives.append(primitives[i].reverse())
                    primitives.remove(primitives[i])
                    list_point_pairs.remove((p1, p2))
                elif p1.point_distance(points[0][0]) < tol:
                    points = [(p2, p1)] + points
                    new_primitives = [primitives[i].reverse()] + new_primitives
                    primitives.remove(primitives[i])
                    list_point_pairs.remove((p1, p2))
                elif p2.point_distance(points[0][0]) < tol:
                    points = [(p1, p2)] + points
                    new_primitives = [primitives[i]] + new_primitives
                    primitives.remove(primitives[i])
                    list_point_pairs.remove((p1, p2))
            if len(list_point_pairs) == 0:
                finished = True
            counter1 += 1
            if counter1 >= 100 * length_list_points:
                self.plot()
                raise NotImplementedError
            if len(list_point_pairs) == 1:
                counter += 1
                if counter > 3:
                    # for point_pair in list_point_pairs:
                    if list_point_pairs[0][0] in points or list_point_pairs[0][::-1] in points:
                        finished = True
                        continue
                    warnings.warn('There may exist a problem with this'
                                  ' contour, it seems it cannot be reordered.'
                                  ' Please, verify its points')
                    finished = True
                    # ax = self.plot()
                    # for point_pair in list_point_pairs:
                    #     point_pair[0].plot(ax=ax, color='r')
                    #     point_pair[1].plot(ax=ax, color='r')
                    # raise NotImplementedError
        return new_primitives

    @staticmethod
    def touching_edges_pairs(edges):  # TO DO: move this to edges?
        touching_primitives = []
        for i, primitive1 in enumerate(edges):
            for j, primitive2 in enumerate(edges):
                if j > i:
                    if not primitive2.end.is_close(primitive1.start) and \
                            not primitive1.start.is_close(primitive2.start) and \
                            not primitive2.end.is_close(primitive1.end) and \
                            not primitive1.end.is_close(primitive2.start):
                        if primitive1.unit_direction_vector(abscissa=0).is_colinear_to(
                                primitive2.unit_direction_vector(abscissa=0)):
                            continue
                        if primitive1.point_belongs(primitive2.start) or primitive1.point_belongs(primitive2.end):
                            touching_primitives.append([primitive2, primitive1])
                        elif primitive2.point_belongs(primitive1.start) or primitive2.point_belongs(primitive1.end):
                            touching_primitives.append([primitive1, primitive2])
        return touching_primitives

    @staticmethod
    def contours_primitives_touching_primitives(touching_primitives):
        contours_primitives_lists = []
        for prim1, prim2 in touching_primitives:
            if prim2.point_belongs(prim1.start):
                intersection = prim1.start
            elif prim2.point_belongs(prim1.end):
                intersection = prim1.end
            prim2_split = prim2.split(intersection)
            for prim in prim2_split:
                if not prim:
                    continue
                if prim1.start == prim.start or prim1.end == prim.end:
                    prim = prim.reverse()
                if [prim1, prim] not in contours_primitives_lists:
                    contours_primitives_lists.append([prim1, prim])
        return contours_primitives_lists

    @staticmethod
    def connected_to_splited_primitives(edge, contours_list):
        """
        Verifies if edge is connected to one of the primitives inside contours.

        :param edge: edge for verification.
        :param contours_list: contours lists.
        :return: update contours_primitives_lists and a boolean to indicate if the edge should be removed or not.
        """
        remove = False
        for i, contour in enumerate(contours_list):
            if not contour.primitive_over_contour(edge):
                if volmdlr.core.point_in_list(contour.primitives[0].start, [edge.end, edge.start]):
                    contours_list[i].primitives = [edge.copy(deep=True)] + contour.primitives
                    remove = True
                elif volmdlr.core.point_in_list(contour.primitives[-1].end, [edge.end, edge.start]):
                    contours_list[i].primitives = contour.primitives + [edge.copy(deep=True)]
                    remove = True
        return contours_list, remove

    @staticmethod
    def is_edge_connected(contour_primitives, edge, tol):
        """
        Verifies if edge is connected to one of the primitives inside contour_primitives.

        :param contour_primitives: list of primitives to create a contour.
        :param edge: edge for verification.
        :param tol: tolerance use in verification.
        :return: returns the edge if true, and None if not connected.
        """
        edge_connected = None
        points = [p for prim in contour_primitives for p in prim]
        if (edge.start in points or edge.end in points) and edge not in contour_primitives:
            edge_connected = edge
            return edge_connected

        for point in points:
            if point.is_close(edge.start, tol=tol) and \
                    edge not in contour_primitives:
                edge.start = point
                edge_connected = edge
                return edge_connected
            if point.is_close(edge.end, tol=tol) and \
                    edge not in contour_primitives:
                edge.end = point
                edge_connected = edge
                return edge_connected
        return edge_connected

    @staticmethod
    def find_connected_edges(edges, contours_list, contour_primitives, tol):
        for line in edges:
            if contours_list:
                contours_list, remove = ContourMixin.connected_to_splited_primitives(line, contours_list)
                if remove:
                    edges.remove(line)
                    break
            if not contour_primitives:
                contour_primitives.append(line)
                edges.remove(line)
                break
            edge_connected = ContourMixin.is_edge_connected(contour_primitives, line, tol)
            if edge_connected is not None:
                contour_primitives.append(edge_connected)
                edges.remove(edge_connected)
                break
        return edges, contour_primitives, contours_list

    @staticmethod
    def get_edges_bifurcations(contour_primitives, edges, finished_loop):
        graph = nx.Graph()
        for prim in contour_primitives[:]:
            graph.add_edge(prim.start, prim.end)
        for node in graph.nodes:
            degree = graph.degree(node)
            if degree <= 2:
                continue
            for i, neihgbor in enumerate(graph.neighbors(node)):
                if graph.degree(neihgbor) == 1:
                    i_edge = volmdlr.edges.LineSegment2D(node, neihgbor)
                    if i_edge in contour_primitives:
                        contour_primitives.remove(i_edge)
                        edges.append(volmdlr.edges.LineSegment2D(node, neihgbor))
                        finished_loop = False
                        if i + 1 == degree - 2:
                            break
        return contour_primitives, edges, finished_loop

    @classmethod
    def contours_from_edges(cls, edges, tol=1e-7):
        if not edges:
            return []
        if len(edges) == 1:
            return [cls(edges)]
        touching_primitives = cls.touching_edges_pairs(edges)
        for prims in touching_primitives:
            if prims[0] in edges:
                edges.remove(prims[0])
            if prims[1] in edges:
                edges.remove(prims[1])
        contours_primitives_lists = cls.contours_primitives_touching_primitives(touching_primitives)
        contours_list = [cls(primitives) for primitives in contours_primitives_lists]
        if not edges:
            return contours_list
        list_contours = []
        finished = False
        contour_primitives = []

        while not finished:
            len1 = len(edges)
            edges, contour_primitives, contours_list = cls.find_connected_edges(
                edges, contours_list, contour_primitives, tol)
            if not edges:
                finished = True
            valid = False

            if edges and len(edges) == len1 and len(contour_primitives) != 0:
                valid = True
            elif len(edges) == 0 and len(contour_primitives) != 0:
                valid = True
                finished = True
            if valid:
                contour_primitives, edges, finished = cls.get_edges_bifurcations(contour_primitives,
                                                                                 edges, finished)
                if len(contour_primitives[:]) != 0:
                    contour_n = cls(contour_primitives[:])
                    contour_n.order_contour()
                    list_contours.append(contour_n)
                contour_primitives = []
        list_contours = list_contours + [cls(primitives).order_contour()
                                         for primitives
                                         in contours_primitives_lists]
        valid_contours = [list_contours[0]]
        list_contours.remove(list_contours[0])
        for contour in list_contours:
            for contour2 in valid_contours:
                if contour.is_superposing(contour2):
                    break
            else:
                valid_contours.append(contour)
        return valid_contours

    def discretized_primitives(self, number_points: float):
        """
        Discretize each contour's primitive and return a list of discretized primitives.

        """
        edges = []
        for primitive in self.primitives:
            auto_nb_pts = min(number_points, max(2, int(primitive.length() / 1e-6)))
            points = primitive.discretization_points(number_points=auto_nb_pts)
            for p1, p2 in zip(points[:-1], points[1:]):
                edges.append(volmdlr.edges.LineSegment2D(p1, p2))
        return edges

    def shares_primitives(self, contour):
        """
        Checks if two contour share primitives.

        """
        for prim1 in self.primitives:
            if contour.primitive_over_contour(prim1):
                return True
        return False

    def is_superposing(self, contour2):
        """
        Check if the contours are superposing (one on the other without necessarily having an absolute equality).

        """

        for primitive_2 in contour2.primitives:
            if not self.primitive_over_contour(primitive_2):
                return False
        return True

    def is_overlapping(self, contour2, intersecting_points=None):
        """
        Check if the contours are overlapping (a part of one is on the other).

        """

        if not intersecting_points:
            intersecting_points = self.contour_intersections(contour2)

        if len(intersecting_points) < 2:
            return False

        vec1_2 = volmdlr.edges.LineSegment2D(intersecting_points[0],
                                             intersecting_points[1])
        middle_point = vec1_2.middle_point()
        normal = vec1_2.normal_vector()
        point1 = middle_point + normal * 0.00001
        point2 = middle_point - normal * 0.00001
        if (self.point_belongs(point1) and contour2.point_belongs(point1)) or\
                (not self.point_belongs(point1) and not contour2.point_belongs(point1)) or\
                (self.point_belongs(point1) and self.point_belongs(point2)) or\
                (contour2.point_belongs(point1) and contour2.point_belongs(point2)):
            return True
        return False

    def is_sharing_primitives_with(self, contour):
        """
        Check if two contour are sharing primitives.

        "all_points" is by default False. Turn it True if you need to get
        points and edges used to find out shared primitives.
        """

        list_p = []

        for edge_1, edge_2 in itertools.product(self.primitives,
                                                contour.primitives):
            edges = [edge_1, edge_2, edge_1]
            for edge1, edge2 in zip(edges, edges[1:]):
                for point in [edge2.start, edge2.end]:
                    if edge1.point_belongs(point, 1e-6):
                        # list_p.append(point)
                        # instead of point not in list_p (due to errors)
                        if not list_p:
                            list_p.append(point)
                        if list_p != [] and point.point_distance(point.nearest_point(list_p)) > 1e-4:
                            list_p.append(point)

                    if len(list_p) == 2:
                        if isinstance(self, Contour2D):
                            linesegment = volmdlr.edges.LineSegment2D(list_p[0], list_p[1])
                        else:
                            linesegment = volmdlr.edges.LineSegment3D(list_p[0], list_p[1])
                        if self.primitive_over_contour(linesegment) and \
                                contour.primitive_over_contour(linesegment):
                            return True
                        return False
        return False

    def shared_primitives_extremities(self, contour):
        """
        #todo: is this description correct?
        Extract shared primitives extremities between two adjacent contours.

        """

        if self.is_superposing(contour):
            warnings.warn('The contours are superposing')
            return []

        list_p, edges1 = [], set()
        for edge_1, edge_2 in itertools.product(self.primitives, contour.primitives):
            edges = [edge_1, edge_2, edge_1]
            for edge1, edge2 in zip(edges, edges[1:]):
                for point in [edge2.start, edge2.end]:
                    if edge1.point_belongs(point, 1e-6):
                        if not list_p:
                            list_p.append(point)
                        if list_p != [] and point.point_distance(point.nearest_point(list_p)) > 1e-4:
                            list_p.append(point)
                        try:
                            self.primitive_to_index(edge1)
                            edges1.add(edge1)
                        except KeyError:
                            edges1.add(edge2)

        if len(list_p) < 2:
            warnings.warn('The contours are not adjacent')
            return []

        if len(list_p) == 2:
            return list_p

        contours = self.__class__.contours_from_edges(edges1)
        points = []
        for contour_i in contours:
            points.extend(contour_i.extremities_points(list_p))

        return points

    def shared_primitives_with(self, contour):
        """
        Extract shared primitives between two adjacent contours.

        """

        shared_primitives_1 = []
        shared_primitives_2 = []

        points = self.shared_primitives_extremities(contour)
        for i in range(0, len(points), 2):
            point1, point2 = points[i], points[i + 1]

            shared_primitives_prim = self.extract_without_primitives(point1, point2, False)
            if any(not contour.point_over_contour(prim.middle_point(), 1e-4) for prim in shared_primitives_prim):
                shared_primitives_1.extend(self.extract_without_primitives(point1, point2, True))
            else:
                shared_primitives_1.extend(shared_primitives_prim)

            shared_primitives_prim = contour.extract_without_primitives(point1, point2, False)
            if any(not self.point_over_contour(prim.middle_point(), 1e-4) for prim in shared_primitives_prim):
                shared_primitives_2.extend(contour.extract_without_primitives(point1, point2, True))
            else:
                shared_primitives_2.extend(shared_primitives_prim)

        return [shared_primitives_1, shared_primitives_2]

    def merge_primitives_with(self, contour):
        """
        Extract not shared primitives between two adjacent contours, to be merged.

        """
        contour1 = self
        contour2 = contour
        points = self.shared_primitives_extremities(contour)
        points = self.sort_points_along_wire(points)
        merge_primitives1 = []
        merge_primitives2 = []
        for point1, point2 in zip(points[:-1], points[1:]):
            merge_primitives_prim1 = contour1.extract_without_primitives(point1, point2, False)
            merge_primitives_prim2 = contour1.extract_without_primitives(point1, point2, True)
            for prims in [merge_primitives_prim1, merge_primitives_prim2]:
                if all(contour.point_over_contour(prim.middle_point(), 1e-4) for prim in prims):
                    continue
                if not all(not contour.point_over_contour(prim.middle_point(), 1e-4) for prim in prims):
                    contour1 = getattr(sys.modules[__name__], 'Contour' + self.__class__.__name__[-2:])(prims)
                elif all(not contour.point_over_contour(prim.middle_point(), 1e-4) for prim in prims):
                    merge_primitives1.extend(prims)
            merge_primitives_prim3 = contour2.extract_without_primitives(point1, point2, False)
            merge_primitives_prim4 = contour2.extract_without_primitives(point1, point2, True)
            for prims in [merge_primitives_prim3, merge_primitives_prim4]:
                if all(self.point_over_contour(prim.middle_point(), 1e-4) for prim in prims):
                    continue
                if not all(not self.point_over_contour(prim.middle_point(), 1e-4) for prim in prims):
                    contour2 = getattr(sys.modules[__name__], 'Contour' + self.__class__.__name__[-2:])(prims)
                elif all(not self.point_over_contour(prim.middle_point(), 1e-4) for prim in prims):
                    merge_primitives2.extend(prims)
        merge_primitives = merge_primitives1 + merge_primitives2
        return merge_primitives

    def edges_order_with_adjacent_contour(self, contour):
        """
        Check if the shared edges between two adjacent contours are traversed with two
        different directions along each contour.

        """

        contour1 = self
        contour2 = contour

        # shared_tuple = contour1.shared_edges_between2contours(contour2)
        shared_tuple = contour1.shared_primitives_with(contour2)
        # [shared_primitives_1, shared_primitives_2] = contour1.shared_primitives_with(contour2)

        # p1_start = contour1.primitives[shared_tuple[0][0]].start
        # p2_start = contour2.primitives[shared_tuple[0][1]].start
        # p2_end = contour2.primitives[shared_tuple[0][1]].end

        p1_start = shared_tuple[0][0].start
        p2_start = shared_tuple[1][-1].start
        p2_end = shared_tuple[1][-1].end

        if (p1_start.point_distance(p2_start)) < \
                (p1_start.point_distance(p2_end)):
            return False
        return True

    def extremities_points(self, list_p):
        """
        Return extremities points of a list of points on a contour.

        """
        # TODO: rewrite this awfull code!
        points = []
        primitives = self.primitives
        for i in range(0, len(primitives)):
            pts = []
            for point in list_p:  # due to errors
                if primitives[i].point_belongs(point):
                    pts.append(point)
            if len(pts) == 1:
                points.append(pts[0])
                break
            if len(pts) > 1:
                points.append(primitives[i].start.nearest_point(pts))
                break

        for i in range(len(primitives) - 1, -1, -1):
            pts = []
            for point in list_p:  # due to errors
                if primitives[i].point_belongs(point):
                    pts.append(point)
            if len(pts) == 1:
                if not volmdlr.core.point_in_list(pts[0], points):
                    points.append(pts[0])
                    break
            elif len(pts) > 1:
                point = primitives[i].end.nearest_point(pts)
                if not volmdlr.core.point_in_list(point, points):
                    points.append(point)
                    break
        return points

    def primitive_over_contour(self, primitive, tol: float = 1e-6):
        return self.primitive_over_wire(primitive, tol)

    def point_over_contour(self, point, abs_tol=1e-6):
        return self.point_over_wire(point, abs_tol)

    def get_geo_lines(self, tag: int, primitives_tags: List[int]):
        """
        Gets the lines that define a Contour in a .geo file.

        :param tag: The contour index
        :type tag: int
        :param primitives_tags: The contour's primitives index
        :type primitives_tags: List[int]

        :return: A line
        :rtype: str
        """

        return 'Line Loop(' + str(tag) + ') = {' + str(primitives_tags)[1:-1] + '};'

    def get_geo_points(self):
        points = set()
        for primitive in self.primitives:
            points.update(primitive.get_geo_points())
        return points

    def to_polygon(self, angle_resolution, discretize_line: bool = False):
        """
        Transform the contour_mixin to a polygon, COPY/PASTE from Contour2D.

        :param angle_resolution: Number of points per radians.
        :type angle_resolution: float
        :param discretize_line: Boolean indicating whether the line segments should be discretized or not.
        :type discretize_line: bool
        :return: The discretized version of the contour.
        :rtype: ClosedPolygon2D
        """

        polygon_points = []

        for primitive in self.primitives:
            if isinstance(primitive, volmdlr.edges.LineSegment2D) and not discretize_line:
                polygon_points.append(primitive.start)
            else:
                polygon_points.extend(primitive.discretization_points(angle_resolution=angle_resolution)[:-1])

        if isinstance(self, Contour2D):
            return ClosedPolygon2D(polygon_points)
        return ClosedPolygon3D(polygon_points)


class Contour2D(ContourMixin, Wire2D):
    """
    A collection of 2D primitives forming a closed wire2D.

    TODO : center_of_mass and second_moment_area should be changed accordingly
    to area considering the triangle drawn by the arcs
    """
    _non_data_hash_attributes = ['_internal_arcs', '_external_arcs',
                                 '_polygon', '_straight_line_contour_polygon',
                                 'primitive_to_index',
                                 'basis_primitives', '_utd_analysis']
    _non_serializable_attributes = ['_internal_arcs', '_external_arcs',
                                    '_polygon',
                                    '_straight_line_contour_polygon',
                                    'primitive_to_index',
                                    'basis_primitives', '_utd_analysis']

    def __init__(self, primitives: List[volmdlr.edges.Edge],
                 name: str = ''):
        Wire2D.__init__(self, primitives, name)
        self._edge_polygon = None
        self._polygon_100_points = None
        self._area = None

    def __hash__(self):
        return hash(tuple(self.primitives))

    def __eq__(self, other_):
        if other_.__class__.__name__ != self.__class__.__name__:
            return False
        if len(self.primitives) != len(other_.primitives):
            return False
        if self.length() != other_.length():
            return False
        equal = 0
        for prim1 in self.primitives:
            reverse1 = prim1.reverse()
            found = False
            for prim2 in other_.primitives:
                reverse2 = prim2.reverse()
                if (prim1 == prim2 or reverse1 == prim2
                        or reverse2 == prim1 or reverse1 == reverse2):
                    equal += 1
                    found = True
            if not found:
                return False
        if equal == len(self.primitives):
            return True
        return False

    @property
    def edge_polygon(self):
        if self._edge_polygon is None:
            self._edge_polygon = self._get_edge_polygon()
        return self._edge_polygon

    def _get_edge_polygon(self):
        points = []
        for edge in self.primitives:
            if points:
                if not edge.start.is_close(points[-1]):
                    points.append(edge.start)
            else:
                points.append(edge.start)
        return ClosedPolygon2D(points)

    def to_3d(self, plane_origin, x, y):
        """
        Transforms a Contour2D into an Contour3D, given a plane origin and an u and v plane vector.

        :param plane_origin: plane origin.
        :param x: plane u vector.
        :param y: plane v vector.
        :return: Contour3D.
        """
        p3d = []
        for edge in self.primitives:
            p3d.append(edge.to_3d(plane_origin, x, y))

        return Contour3D(p3d)

    def point_belongs(self, point, include_edge_points: bool = False):
        # TODO: This is incomplete!!!
        x_min, x_max, y_min, y_max = self.bounding_rectangle
        if point.x < x_min or point.x > x_max or point.y < y_min or point.y > y_max:
            return False
        # if self.edge_polygon.point_belongs(point):
        #     return True
        # for edge in self.primitives:
        #     if hasattr(edge, 'straight_line_point_belongs'):
        #         if edge.straight_line_point_belongs(point):
        #             return True
        #     warnings.warn(f'{edge.__class__.__name__} does not implement straight_line_point_belongs yet')
        if not self._polygon_100_points:
            self._polygon_100_points = self.to_polygon(100)
        if self._polygon_100_points.point_belongs(point):
            return True
        return False

    def middle_point(self):
        return self.point_at_abscissa(self.length() / 2)

    def point_distance(self, point):
        min_distance = self.primitives[0].point_distance(point)
        for primitive in self.primitives[1:]:
            distance = primitive.point_distance(point)
            if distance < min_distance:
                min_distance = distance
        return min_distance

    def bounding_points(self):
        points = self.edge_polygon.points[:]
        for primitive in self.primitives:
            if hasattr(primitive, 'discretization_points'):
                points.extend(primitive.discretization_points(number_points=10))
        x_min = min(p[0] for p in points)
        x_max = max(p[0] for p in points)
        y_min = min(p[1] for p in points)
        y_max = max(p[1] for p in points)
        return volmdlr.Point2D(x_min, y_min), volmdlr.Point2D(x_max, y_max)

    def area(self):
        if not self._area:
            area = self.edge_polygon.area()
            classes = {prim.__class__ for prim in self.primitives}
            verify_classes = classes.issubset({volmdlr.edges.LineSegment2D, volmdlr.edges.Arc2D})
            if verify_classes:
                if self.edge_polygon.is_trigo:
                    trigo = 1
                else:
                    trigo = -1
                for edge in self.primitives:
                    area += trigo * edge.straight_line_area()
                    self._area = abs(area)
            else:
                polygon = self.to_polygon(angle_resolution=50)
                self._area = polygon.triangulation().area()
        return self._area

    def center_of_mass(self):
        """
        Calculates the center of mass of the Contour2D.

        :return: Contour's center of mass.
        """
        center = self.edge_polygon.area() * self.edge_polygon.center_of_mass()
        # ax = self.plot()
        # self.edge_polygon.center_of_mass().plot(ax=ax, color='b')
        if self.edge_polygon.is_trigo:
            trigo = 1
        else:
            trigo = -1
        for edge in self.primitives:
            # edge.straight_line_center_of_mass().plot(ax=ax, color='g')
            center += trigo * edge.straight_line_area() \
                      * edge.straight_line_center_of_mass()

        return center / self.area()

    def second_moment_area(self, point):

        Ix, Iy, Ixy = self.edge_polygon.second_moment_area(point)
        for edge in self.primitives:
            Ix_e, Iy_e, Ixy_e = edge.straight_line_second_moment_area(point)
            if self.edge_polygon.is_trigo:
                Ix += Ix_e
                Iy += Iy_e
                Ixy += Ixy_e
            else:
                Ix -= Ix_e
                Iy -= Iy_e
                Ixy -= Ixy_e

        return Ix, Iy, Ixy

    def plot_data(self, edge_style: plot_data.EdgeStyle = None,
                  surface_style: plot_data.SurfaceStyle = None):
        plot_data_primitives = [item.plot_data() for item in self.primitives]
        return plot_data.Contour2D(plot_data_primitives=plot_data_primitives,
                                   edge_style=edge_style,
                                   surface_style=surface_style,
                                   name=self.name)

    def is_inside(self, contour2):
        """
        Verifies if a contour is inside another contour perimiter, including the edges.

        :returns: True or False
        """
        if contour2.area() > self.area():
            return False
        points_contour2 = []
        for prim in contour2.primitives:
            if not volmdlr.core.point_in_list(prim.start, points_contour2):
                points_contour2.append(prim.start)
            if not volmdlr.core.point_in_list(prim.end, points_contour2):
                points_contour2.append(prim.end)
            points_contour2.extend(prim.discretization_points(number_points=10))
        for point in points_contour2:
            if not self.point_belongs(point) and not self.point_over_contour(point, abs_tol=1e-7):
                return False
        return True

    def inverted_primitives(self):
        new_primitives = []
        for prim in self.primitives[::-1]:
            new_primitives.append(prim.reverse())
        return new_primitives

    def invert(self):
        return Contour2D(self.inverted_primitives())

    def invert_inplace(self):
        warnings.warn("'inplace' methods are deprecated. Use a not inplace method instead.", DeprecationWarning)

        self.primitives = self.inverted_primitives()

    def random_point_inside(self, include_edge_points: bool = False):
        """
        Finds a random point inside the polygon.

        :param include_edge_points: Choose True if you want to consider a point on the polygon inside.
        :type include_edge_points: bool
        :return: A random point inside the polygon
        :rtype: `volmdlr.Point2D`
        """
        x_min, x_max, y_min, y_max = self.bounding_rectangle.bounds()
        for _ in range(2000):
            p = volmdlr.Point2D.random(x_min, x_max, y_min, y_max)
            if self.point_belongs(p, include_edge_points):
                return p
        print(True)
        raise ValueError('Could not find a point inside')

    def order_contour(self):
        if self.is_ordered() or len(self.primitives) < 2:
            return self
        new_primitives = self.ordering_contour()
        self.primitives = new_primitives

        return self

    @classmethod
    def extract_contours(cls, contour, point1: volmdlr.Point3D,
                         point2: volmdlr.Point3D, inside=False):

        new_primitives = contour.extract_with_points(point1, point2, inside)
        contours = [cls(new_primitives)]
        return contours

    def cut_by_linesegments(self, lines: List[volmdlr.edges.LineSegment2D]):
        # for c in lines:
        #     if not isinstance(c, volmdlr.edges.LineSegment2D):
        #         raise KeyError(
        #             'contour must be a list of LineSegment2D object')

        cut_lines = []
        for cut_ls in lines:
            cut_lines.append(cut_ls.to_line())

        contour_to_cut = [self]
        for line in cut_lines:
            new_contour_to_cut = []
            for contour in contour_to_cut:
                cs = contour.cut_by_line(line)
                new_contour_to_cut.extend(cs)
            contour_to_cut.extend(new_contour_to_cut)

        p1 = Contour2D(lines).center_of_mass()
        dist_min = math.inf
        for contour in contour_to_cut:
            if contour.area() > 1e-10:
                p0 = contour.center_of_mass()
                if p0.point_distance(p1) < dist_min:
                    c_opti = contour
                    dist_min = p0.point_distance(p1)
        return c_opti

    def repair_cut_contour(self, n, intersections, line):
        """
        Choose:
        n=0 for Side 1: opposite side of beginning of contour
        n=1 for Side 2: start of contour to first intersect (i=0) and
         i odd to i+1 even
        """
        if n not in [0, 1]:
            raise ValueError

        n_inter = len(intersections)
        contours = []
        # primitives_split = [primitive.split(point)
        #                     for point, primitive in intersections]
        x = [(ip, line.abscissa(point))
             for ip, (point, _) in enumerate(intersections)]
        # intersection_to_primitives_index = {
        #     i: self.primitives.index(primitive)
        #     for i, (_, primitive) in enumerate(intersections)}
        sorted_inter_index = [x[0] for x in sorted(x, key=lambda p: p[1])]
        sorted_inter_index_dict = {i: ii for ii, i in
                                   enumerate(sorted_inter_index)}
        sorted_inter_index_dict[n_inter] = sorted_inter_index_dict[0]
        if n == 1:
            intersections.append(intersections[0])

        remaining_transitions = list(range(n_inter // 2))
        # enclosing_transitions = {}
        while len(remaining_transitions) > 0:
            nb_max_enclosed_transitions = -1
            enclosed_transitions = {}
            for it in remaining_transitions:
                i1 = sorted_inter_index_dict[2 * it + n]
                i2 = sorted_inter_index_dict[2 * it + 1 + n]
                net = abs(i2 - i1) - 1
                if net > nb_max_enclosed_transitions:
                    nb_max_enclosed_transitions = net
                    best_transition = it
                    if i1 < i2:
                        enclosed_transitions[it] = [(i + abs(n - 1)) // 2 for i
                                                    in sorted_inter_index[
                                                    i2 - 1:i1:-2]]
                    else:
                        enclosed_transitions[it] = [(i + abs(n - 1)) // 2 for i
                                                    in sorted_inter_index[
                                                    i2 + 1:i1:2]]

            remaining_transitions.remove(best_transition)
            point_start, primitive1 = intersections[2 * best_transition + n]
            point2, primitive2 = intersections[2 * best_transition + 1 + n]
            primitives = self.extract_primitives(point_start, primitive1,
                                                 point2, primitive2,
                                                 inside=not n)
            last_point = point2
            for transition in enclosed_transitions[best_transition]:
                point1, primitive1 = intersections[2 * transition + n]
                point2, primitive2 = intersections[2 * transition + 1 + n]
                primitives.append(
                    volmdlr.edges.LineSegment2D(last_point, point1))
                primitives.extend(
                    self.extract_primitives(point1, primitive1, point2,
                                            primitive2, inside=not n))
                last_point = point2
                if transition in remaining_transitions:
                    remaining_transitions.remove(transition)

            primitives.append(
                volmdlr.edges.LineSegment2D(last_point, point_start))

            # points = (volmdlr.edges.LineSegment2D(last_point, point_start)).discretise(5)
            # line_segment=volmdlr.edges.LineSegment2D(last_point, point_start)
            # for p in points[1:-1]:
            #     r = line_segment.split(p)
            #     primitives.append(r[0])
            #     line_segment = r[1]
            #     if p == points[-2]:
            #         primitives.append(r[1])

            contour = Contour2D(primitives)
            contour.order_contour()
            contours.append(contour)
        return contours

    def cut_by_line(self, line: volmdlr.edges.Line2D) -> List['Contour2D']:
        """
        :param line: The line used to cut the contour.

        :return: A list of resulting contours
        """
        intersections = self.line_crossings(line)
        if not intersections or len(intersections) < 2:
            return [self]
        points_intersections = [point for point, prim in intersections]
        sorted_points = line.sort_points_along_line(points_intersections)
        list_contours = []
        contour_to_cut = self

        for point1, point2 in zip(sorted_points[:-1], sorted_points[1:]):
            closing_line = volmdlr.edges.LineSegment2D(point1, point2)
            if not contour_to_cut.point_belongs(closing_line.middle_point()):
                continue
            closing_contour = Contour2D([closing_line])
            contour1, contour2 = contour_to_cut.get_divided_contours(point1, point2, closing_contour, True)
            if sorted_points.index(point1) + 2 <= len(sorted_points) - 1:
                if contour1.point_over_contour(sorted_points[sorted_points.index(point1) + 2]):
                    contour_to_cut = contour1
                    list_contours.append(contour2)
                elif contour2.point_over_contour(sorted_points[sorted_points.index(point1) + 2]):
                    contour_to_cut = contour2
                    list_contours.append(contour1)
            else:
                list_contours.extend([contour1, contour2])

        return list_contours

    def split_by_line(self, line: volmdlr.edges.Line2D) -> List['Contour2D']:
        intersections = self.line_crossings(line)
        intersections = [point for point, prim in intersections]
        if not intersections:
            return [self]
        if len(intersections) < 2:
            extracted_outerpoints_contour1 = \
                volmdlr.wires.Contour2D.extract_contours(self, self.primitives[0].start, intersections[0], True)[0]
            extracted_innerpoints_contour1 = \
                volmdlr.wires.Contour2D.extract_contours(self, intersections[0], self.primitives[0].end, True)[0]
            return extracted_outerpoints_contour1, extracted_innerpoints_contour1
        if len(intersections) == 2:
            extracted_outerpoints_contour1 = \
                volmdlr.wires.Contour2D.extract_contours(self, intersections[0], intersections[1], True)[0]
            extracted_innerpoints_contour1 = \
                volmdlr.wires.Contour2D.extract_contours(self, intersections[0], intersections[1], False)[0]
            return extracted_innerpoints_contour1, extracted_outerpoints_contour1
        raise NotImplementedError

    def split_regularly(self, n):
        """
        Split in n slices.

        """
        x_min, x_max, _, _ = self.bounding_rectangle.bounds()
        cutted_contours = []
        iteration_contours = [self]
        for i in range(n - 1):
            xi = x_min + (i + 1) * (x_max - x_min) / n
            cut_line = volmdlr.edges.Line2D(volmdlr.Point2D(xi, 0),
                                            volmdlr.Point2D(xi, 1))

            iteration_contours2 = []
            for c in iteration_contours:
                sc = c.cut_by_line(cut_line)
                lsc = len(sc)
                if lsc == 1:
                    cutted_contours.append(c)
                else:
                    iteration_contours2.extend(sc)

            iteration_contours = iteration_contours2[:]
        cutted_contours.extend(iteration_contours)
        return cutted_contours

    def triangulation(self):
        return self.grid_triangulation(number_points_x=20,
                                       number_points_y=20)

    def grid_triangulation(self, x_density: float = None,
                           y_density: float = None,
                           min_points_x: int = 20,
                           min_points_y: int = 20,
                           number_points_x: int = None,
                           number_points_y: int = None):
        """
        Compute a triangulation using an n-by-m grid to triangulize the contour.
        """
        bounding_rectangle = self.bounding_rectangle
        # xmin, xmax, ymin, ymax = self.bounding_rectangle
        dx = bounding_rectangle[1] - bounding_rectangle[0]  # xmax - xmin
        dy = bounding_rectangle[3] - bounding_rectangle[2]  # ymax - ymin
        if number_points_x is None:
            n = max(math.ceil(x_density * dx), min_points_x)
        if number_points_y is None:
            m = max(math.ceil(y_density * dy), min_points_y)
        x = [bounding_rectangle[0] + i * dx / n for i in range(n + 1)]
        y = [bounding_rectangle[2] + i * dy / m for i in range(m + 1)]

        point_index = {}
        number_points = 0
        points = []
        triangles = []
        for xi in x:
            for yi in y:
                point = volmdlr.Point2D(xi, yi)
                if self.point_belongs(point):
                    point_index[point] = number_points
                    points.append(point)
                    number_points += 1

        for i in range(n):
            for j in range(m):
                p1 = volmdlr.Point2D(x[i], y[j])
                p2 = volmdlr.Point2D(x[i + 1], y[j])
                p3 = volmdlr.Point2D(x[i + 1], y[j + 1])
                p4 = volmdlr.Point2D(x[i], y[j + 1])
                points_in = []
                for p in [p1, p2, p3, p4]:
                    if p in point_index:
                        points_in.append(p)
                if len(points_in) == 4:
                    triangles.append(
                        [point_index[p1], point_index[p2], point_index[p3]])
                    triangles.append(
                        [point_index[p1], point_index[p3], point_index[p4]])

                elif len(points_in) == 3:
                    triangles.append([point_index[p] for p in points_in])

        return vmd.DisplayMesh2D(points, triangles)

    def contour_intersections(self, contour2d):
        intersecting_points = []
        for primitive1 in self.primitives:
            for primitive2 in contour2d.primitives:
                line_intersection = primitive1.linesegment_intersections(primitive2)
                if line_intersection:
                    if not volmdlr.core.point_in_list(line_intersection[0], intersecting_points):
                        intersecting_points.extend(line_intersection)
                else:
                    touching_points = primitive1.touching_points(primitive2)
                    for point in touching_points:
                        if not volmdlr.core.point_in_list(point, intersecting_points):
                            intersecting_points.append(point)
            if len(intersecting_points) == 2:
                break
        return intersecting_points

    def get_divided_contours(self, cutting_point1: volmdlr.Point2D,
                             cutting_point2: volmdlr.Point2D,
                             closing_contour,
                             inside: bool):
        extracted_outerpoints_contour1 = \
            volmdlr.wires.Contour2D.extract_contours(self,
                                                     cutting_point1,
                                                     cutting_point2,
                                                     inside)[0]
        extracted_innerpoints_contour1 = \
            volmdlr.wires.Contour2D.extract_contours(self,
                                                     cutting_point1,
                                                     cutting_point2,
                                                     not inside)[0]
        primitives1 = extracted_outerpoints_contour1.primitives + closing_contour.primitives
        primitives2 = extracted_innerpoints_contour1.primitives + closing_contour.primitives
        if extracted_outerpoints_contour1.primitives[0].start.is_close(closing_contour.primitives[0].start):
            cutting_contour_new = closing_contour.invert()
            primitives1 = cutting_contour_new.primitives + \
                extracted_outerpoints_contour1.primitives
        elif extracted_outerpoints_contour1.primitives[0].start.is_close(closing_contour.primitives[-1].end):
            primitives1 = closing_contour.primitives + \
                          extracted_outerpoints_contour1.primitives

        if extracted_innerpoints_contour1.primitives[0].start.is_close(closing_contour.primitives[0].start):
            cutting_contour_new = \
                closing_contour.invert()
            primitives2 = cutting_contour_new.primitives + \
                extracted_innerpoints_contour1.primitives
        elif extracted_innerpoints_contour1.primitives[0].start.is_close(closing_contour.primitives[-1].end):
            primitives2 = closing_contour.primitives + \
                          extracted_innerpoints_contour1.primitives
        contour1 = Contour2D(primitives1)
        contour1.order_contour()
        contour2 = Contour2D(primitives2)
        contour2.order_contour()
        return contour1, contour2

    def divide(self, contours, inside):
        # TODO: This method has a modified-iterating-list pylint error to be fixed
        new_base_contours = [self]
        finished = False
        counter = 0
        list_contour = contours[:]
        list_cutting_contours = contours[:]
        list_valid_contours = []
        while not finished:
            cutting_contour = contours[0]
            for base_contour in new_base_contours:
                cutting_points = []
                point1, point2 = [cutting_contour.primitives[0].start,
                                  cutting_contour.primitives[-1].end]
                if not any(base_contour.point_belongs(prim.middle_point()) for prim in cutting_contour.primitives):
                    continue
                if base_contour.point_over_contour(point1) and base_contour.point_over_contour(point2):
                    cutting_points = [point1, point2]
                elif len(new_base_contours) == 1:
                    contours.remove(cutting_contour)
                    continue
                if cutting_points:
                    contour1, contour2 = base_contour.get_divided_contours(
                        cutting_points[0], cutting_points[1], cutting_contour, inside)

                    new_base_contours.remove(base_contour)
                    for cntr in [contour1, contour2]:
                        all_divided_contour = True
                        for cut_contour in list_cutting_contours:
                            points_at_abs = [prim.middle_point() for prim in cut_contour.primitives]
                            for point_at_abs in points_at_abs:
                                if cntr.point_belongs(point_at_abs) and \
                                        (not cntr.point_over_contour(point_at_abs) and
                                         True not in [cntr.primitive_over_contour(prim)
                                                      for prim in cut_contour.primitives]):
                                    all_divided_contour = False
                                    break
                            else:
                                continue
                            break
                        if all_divided_contour and not math.isclose(cntr.area(), 0.0, abs_tol=1e-6):
                            list_valid_contours.append(cntr)
                        else:
                            new_base_contours.append(cntr)
                    contours.remove(cutting_contour)
                    break
            if len(contours) == 0:
                finished = True
                continue
            if len(contours) == 1 and not new_base_contours:
                finished = True
                continue
            counter += 1
            if counter >= 100 * len(list_contour):
                # if base_contour.is_inside(contours[0]):
                #     contours.remove(cutting_contour)
                #     continue
                # list_valid_contours.append(base_contour)
                # finished = True
                contours = contours[::-1]
                if counter > 100 * len(list_contour) + len(contours):
                    # print('new_base_contours:', len(new_base_contours))
                    # print('len(contours):', len(contours))
                    # ax = contours[0].plot()
                    # base_contour.plot(ax=ax, color='b')
                    warnings.warn('There probably exists an open contour (two wires that could not be connected)')
                    finished = True

        return list_valid_contours

    def discretized_contour(self, n: float):
        """
        Discretize each contour's primitive and return a new contour with teses discretized primitives.
        """
        contour = Contour2D((self.discretized_primitives(n)))

        return contour.order_contour()

    @classmethod
    def from_bounding_rectangle(cls, x_min, x_max, y_min, y_max):
        """
        Create a contour 2d with bounding_box parameters, using linesegments2d.
        """

        edge0 = volmdlr.edges.LineSegment2D(volmdlr.Point2D(x_min, y_min), volmdlr.Point2D(x_max, y_min))
        edge1 = volmdlr.edges.LineSegment2D(volmdlr.Point2D(x_max, y_min), volmdlr.Point2D(x_max, y_max))
        edge2 = volmdlr.edges.LineSegment2D(volmdlr.Point2D(x_max, y_max), volmdlr.Point2D(x_min, y_max))
        edge3 = volmdlr.edges.LineSegment2D(volmdlr.Point2D(x_min, y_max), volmdlr.Point2D(x_min, y_min))

        edges = [edge0, edge1, edge2, edge3]

        return Contour2D(edges)

    def cut_by_bspline_curve(self, bspline_curve2d: volmdlr.edges.BSplineCurve2D):
        """
        Cut a contour 2d with bspline_curve2d to define two different contours.
        """
        # TODO: BsplineCurve is descretized and defined with a wire. To be improved!

        contours = self.cut_by_wire(bspline_curve2d.to_wire(20))

        return contours

    def clean_primitives(self):
        """
        Delete primitives with start=end, and return a new contour.
        """

        new_primitives = []
        for p in self.primitives:
            if not p.start.is_close(p.end):
                new_primitives.append(p)

        return Contour2D(new_primitives)

    def merge_with(self, contour2d):
        """
        Merge two adjacent contours, sharing primitives, and returns one outer contour and inner contours
        (if there are any).

        :param contour2d: contour to merge with
        :return: merged contours
        """
        is_sharing_primitive = self.is_sharing_primitives_with(contour2d)
        if self.is_inside(contour2d) and not is_sharing_primitive:
            return [self]
        if contour2d.is_inside(self) and not is_sharing_primitive:
            return [contour2d]

        merged_primitives = self.merge_primitives_with(contour2d)
        contours = Contour2D.contours_from_edges(merged_primitives)
        contours = sorted(contours, key=lambda contour: contour.area(),
                          reverse=True)
        return contours

    def union(self, contour2: 'Contour2D'):
        """
        Union two contours, if they adjacent, or overlap somehow.
        """
        if self.is_inside(contour2):
            return [self]
        if contour2.is_inside(self):
            return [contour2]
        contours_intersections = self.contour_intersections(contour2)
        if not self.is_sharing_primitives_with(contour2) and contours_intersections:
            resulting_primitives = []
            primitives1_inside = self.extract_with_points(contours_intersections[0], contours_intersections[1], True)
            primitives1_outside = self.extract_with_points(contours_intersections[0], contours_intersections[1], False)
            primitives2_inside = contour2.extract_with_points(contours_intersections[0],
                                                              contours_intersections[1], True)
            primitives2_outside = contour2.extract_with_points(contours_intersections[0],
                                                               contours_intersections[1], False)
            if contour2.point_belongs(primitives1_inside[0].middle_point()):
                resulting_primitives.extend(primitives1_outside)
            else:
                resulting_primitives.extend(primitives1_inside)
            if self.point_belongs(primitives2_inside[0].middle_point()):
                resulting_primitives.extend(primitives2_outside)
            else:
                resulting_primitives.extend(primitives2_inside)
            return [Contour2D(resulting_primitives).order_contour()]

        return self.merge_with(contour2)

    def cut_by_wire(self, wire: Wire2D):
        """
        Cut a contour2d with a wire2d and return a list of contours 2d.

        :param wire: volmdlr.wires.Wire2D
        :rtype: list[volmdlr.wires.Contour2D]

        :param wire: volmdlr.wires.Wire2D.
        :return: contours2d : list[volmdlr.wires.Contour2D].
        """

        intersections = self.wire_crossings(wire)  # crossings OR intersections (?)
        if not intersections or len(intersections) < 2:
            return [self]
        points_intersections = []
        for intersection, _ in intersections:
            if intersection not in points_intersections:
                points_intersections.append(intersection)
        if len(points_intersections) % 2 != 0:
            raise NotImplementedError(
                f'{len(points_intersections)} intersections not supported yet')

        # points_intersections = [point for point, prim in intersections]

        sorted_points = wire.sort_points_along_wire(points_intersections)
        list_contours = []
        contour_to_cut = self
        cutting_points_counter = 0
        while cutting_points_counter != len(sorted_points):

            point1 = sorted_points[cutting_points_counter]
            point2 = sorted_points[cutting_points_counter + 1]

            closing_wire = wire.extract_without_primitives(point1, point2, True)

            for point in points_intersections:
                if point not in [point1, point2] and Wire2D(closing_wire).point_over_wire(point):
                    closing_wire = wire.extract_without_primitives(point1, point2, False)
                    break

            closing_wire_prim = [closing_w for closing_w in closing_wire if closing_w]
            closing_contour = Contour2D(closing_wire_prim)
            contour1, contour2 = contour_to_cut.get_divided_contours(point1,
                                                                     point2,
                                                                     closing_contour,
                                                                     True)

            if sorted_points.index(point1) + 2 < len(sorted_points) - 1:
                if contour1.point_over_contour(
                        sorted_points[sorted_points.index(point1) + 2]):
                    contour_to_cut = contour1
                    list_contours.append(contour2)
                elif contour2.point_over_contour(
                        sorted_points[sorted_points.index(point1) + 2]):
                    contour_to_cut = contour2
                    list_contours.append(contour1)
            else:
                list_contours.extend([contour1, contour2])
            cutting_points_counter += 2

        return list_contours


class ClosedPolygonMixin:
    """
    Abstract class for ClosedPolygon, storing methods used by ClosedPolygon2D and ClosedPolygon3D.

    """

    def length(self):
        list_ = []
        for k in range(len(self.line_segments)):
            list_.append(self.line_segments[k].length())
        return sum(list_)

    def min_length(self):
        list_ = []
        for k in range(len(self.line_segments)):
            list_.append(self.line_segments[k].length())
        return min(list_)

    def max_length(self):
        list_ = []
        for k in range(len(self.line_segments)):
            list_.append(self.line_segments[k].length())
        return max(list_)

    def edge_statistics(self):
        distances = []
        for i, point in enumerate(self.points):
            if i != 0:
                distances.append(point.point_distance(self.points[i - 1]))
        mean_distance = mean(distances)
        std = npy.std(distances)
        return mean_distance, std

    def simplify_polygon(self, min_distance: float = 0.01,
                         max_distance: float = 0.05, angle: float = 15):
        points = [self.points[0]]
        previous_point = None
        for point in self.points[1:]:
            distance = point.point_distance(points[-1])
            if distance > min_distance:
                if distance > max_distance:
                    number_segmnts = round(distance / max_distance) + 2
                    for n in range(number_segmnts):
                        new_point = points[-1] + (point - points[-1]) * (
                                n + 1) / number_segmnts
                        if new_point.point_distance(points[-1]) > max_distance:
                            points.append(new_point)
                else:
                    if not volmdlr.core.point_in_list(point, points):
                        points.append(point)
            if len(points) > 1:
                vector1 = points[-1] - points[-2]
                vector2 = point - points[-2]
                cos = vector1.dot(vector2) / (vector1.norm() * vector2.norm())
                cos = math.degrees(math.acos(round(cos, 6)))
                if abs(cos) > angle:
                    if not volmdlr.core.point_in_list(previous_point, points):
                        points.append(previous_point)
                    if not volmdlr.core.point_in_list(point, points):
                        points.append(point)
            if len(points) > 2:
                vector1 = points[-2] - points[-3]
                vector2 = points[-1] - points[-3]
                cos = vector1.dot(vector2) / (vector1.norm() * vector2.norm())
                cos = math.degrees(math.acos(round(cos, 6)))
                if points[-3].point_distance(points[-2]) < min_distance and cos < angle:
                    points = points[:-2] + [points[-1]]
            previous_point = point
        if points[0].point_distance(points[-1]) < min_distance:
            points.remove(points[-1])

        if math.isclose(volmdlr.wires.ClosedPolygon2D(points).area(), 0.0, abs_tol=1e-6):
            return self

        return self.__class__(points)

    @property
    def line_segments(self):
        if not self._line_segments:
            self._line_segments = self.get_line_segments()
        return self._line_segments

    def get_line_segments(self):
        raise NotImplementedError(
            f"get_line_segments method must be overloaded by {self.__class__.__name__}")


class ClosedPolygon2D(Contour2D, ClosedPolygonMixin):
    """
    A collection of points, connected by linesegments, following each other.

    """
    _non_serializable_attributes = ['line_segments', 'primitives',
                                    'basis_primitives']

    def __init__(self, points: List[volmdlr.Point2D], name: str = ''):
        self.points = points
        self._line_segments = None

        Contour2D.__init__(self, self.line_segments, name)

    def copy(self, *args, **kwargs):
        points = [p.copy() for p in self.points]
        return ClosedPolygon2D(points, self.name)

    def __hash__(self):
        return sum(hash(p) for p in self.points)

    def __eq__(self, other_):
        if not isinstance(other_, self.__class__):
            return False
        equal = True
        for point, other_point in zip(self.points, other_.points):
            equal = (equal and point == other_point)
        return equal

    def area(self):
        # TODO: perf: cache number of points
        if len(self.points) < 3:
            return 0.

        x = [point.x for point in self.points]
        y = [point.y for point in self.points]

        x1 = [x[-1]] + x[0:-1]
        y1 = [y[-1]] + y[0:-1]
        return 0.5 * abs(sum(i * j for i, j in zip(x, y1))
                         - sum(i * j for i, j in zip(y, x1)))
        # return 0.5 * npy.abs(
        #     npy.dot(x, npy.roll(y, 1)) - npy.dot(y, npy.roll(x, 1)))

    def center_of_mass(self):
        lp = len(self.points)
        if lp == 0:
            return volmdlr.O2D
        if lp == 1:
            return self.points[0]
        if lp == 2:
            return 0.5 * (self.points[0] + self.points[1])

        x = [point.x for point in self.points]
        y = [point.y for point in self.points]

        xi_xi1 = x + npy.roll(x, -1)
        yi_yi1 = y + npy.roll(y, -1)
        xi_yi1 = npy.multiply(x, npy.roll(y, -1))
        xi1_yi = npy.multiply(npy.roll(x, -1), y)

        a = 0.5 * npy.sum(xi_yi1 - xi1_yi)  # signed area!
        # print('a :', a)
        #        a=self.area()
        if not math.isclose(a, 0, abs_tol=1e-08):
            cx = npy.sum(npy.multiply(xi_xi1, (xi_yi1 - xi1_yi))) / 6. / a
            cy = npy.sum(npy.multiply(yi_yi1, (xi_yi1 - xi1_yi))) / 6. / a
            return volmdlr.Point2D(cx, cy)

        self.plot()
        raise NotImplementedError

    def barycenter(self):
        """
        Calculates the geometric center of the polygon, which is the average position of all the points in it.

        :rtype: volmdlr.Point2D
        """
        barycenter1_2d = self.points[0]
        for point in self.points[1:]:
            barycenter1_2d += point
        return barycenter1_2d / len(self.points)

    def point_belongs(self, point, include_edge_points: bool = False):
        """
        Ray casting algorithm copied from internet.
        """
        return polygon_point_belongs((point.x, point.y),
                                     [(p.x, p.y) for p in self.points], include_edge_points=include_edge_points)

    def second_moment_area(self, point):
        Ix, Iy, Ixy = 0., 0., 0.
        for pi, pj in zip(self.points, self.points[1:] + [self.points[0]]):
            xi, yi = pi - point
            xj, yj = pj - point
            Ix += (yi ** 2 + yi * yj + yj ** 2) * (xi * yj - xj * yi)
            Iy += (xi ** 2 + xi * xj + xj ** 2) * (xi * yj - xj * yi)
            Ixy += (xi * yj + 2 * xi * yi + 2 * xj * yj + xj * yi) * (
                    xi * yj - xj * yi)
        if Ix < 0:
            Ix = - Ix
            Iy = - Iy
            Ixy = - Ixy
        return Ix / 12., Iy / 12., Ixy / 24.

    def get_line_segments(self):
        lines = []
        if len(self.points) > 1:
            for p1, p2 in zip(self.points,
                              list(self.points[1:]) + [self.points[0]]):
                if not p1.is_close(p2):
                    lines.append(volmdlr.edges.LineSegment2D(p1, p2))
        return lines

    def rotation(self, center: volmdlr.Point2D, angle: float):
        """
        ClosedPolygon2D rotation.

        :param center: rotation center
        :param angle: angle rotation
        :return: a new rotated ClosedPolygon2D
        """
        return ClosedPolygon2D(
            [point.rotation(center, angle) for point in self.points])

    def rotation_inplace(self, center: volmdlr.Point2D, angle: float):
        """
        Line2D rotation, Object is updated inplace.

        :param center: rotation center
        :param angle: rotation angle
        """
        warnings.warn("'inplace' methods are deprecated. Use a not inplace method instead.", DeprecationWarning)

        for point in self.points:
            point.rotation_inplace(center, angle)

    def translation(self, offset: volmdlr.Vector2D):
        """
        ClosedPolygon2D translation.

        :param offset: translation vector
        :return: A new translated ClosedPolygon2D
        """
        return ClosedPolygon2D(
            [point.translation(offset) for point in self.points])

    def translation_inplace(self, offset: volmdlr.Vector2D):
        """
        ClosedPolygon2D translation. Object is updated inplace.

        :param offset: translation vector
        """
        warnings.warn("'inplace' methods are deprecated. Use a not inplace method instead.", DeprecationWarning)

        for point in self.points:
            point.translation_inplace(offset)

    def frame_mapping(self, frame: volmdlr.Frame2D, side: str):
        return self.__class__([point.frame_mapping(frame, side) for point in self.points])

    def frame_mapping_inplace(self, frame: volmdlr.Frame2D, side: str):
        warnings.warn("'inplace' methods are deprecated. Use a not inplace method instead.", DeprecationWarning)

        for point in self.points:
            point.frame_mapping_inplace(frame, side)

    def polygon_distance(self,
                         polygon: 'volmdlr.wires.ClosedPolygon2D'):
        p = self.points[0]
        d = []
        for point in polygon.points:
            d.append(p.point_distance(point))
        index = d.index(min(d))
        return d[index]

    @cached_property
    def is_trigo(self):
        if len(self.points) < 3:
            return True

        angle = 0.
        for ls1, ls2 in zip(self.line_segments,
                            self.line_segments[1:] + [self.line_segments[0]]):
            u = ls2.unit_direction_vector()
            x = u.dot(ls1.unit_direction_vector())
            y = u.dot(ls1.normal_vector())
            angle += math.atan2(y, x)
        return angle > 0

    def delaunay_triangulation(self):
        points = self.points
        new_points = []
        delaunay_triangles = []
        # ax=plt.subplot()
        for point in points:
            new_points.append([point[0], point[1]])

        delaunay = npy.array(new_points)

        tri = Delaunay(delaunay)

        for simplice in delaunay[tri.simplices]:
            triangle = Triangle2D(volmdlr.Point2D(simplice[0]),
                                  volmdlr.Point2D(simplice[1]),
                                  volmdlr.Point2D(simplice[2]))
            delaunay_triangles.append(triangle)

        return delaunay_triangles

    def offset(self, offset):
        x_min, x_max, y_min, y_max = self.bounding_rectangle.bounds()

        max_offset_len = min(x_max - x_min, y_max - y_min) / 2
        if offset <= -max_offset_len:
            print('Inadapted offset, '
                  'polygon might turn over. Offset must be greater than',
                  -max_offset_len)
            raise ValueError('inadapted offset')

        nb = len(self.points)
        vectors = []
        for i in range(nb - 1):
            v1 = self.points[i + 1] - self.points[i]
            v2 = self.points[i] - self.points[i + 1]
            v1.normalize()
            v2.normalize()
            vectors.append(v1)
            vectors.append(v2)

        v1 = self.points[0] - self.points[-1]
        v2 = self.points[-1] - self.points[0]
        v1.normalize()
        v2.normalize()
        vectors.append(v1)
        vectors.append(v2)

        offset_vectors = []
        offset_points = []

        for i in range(nb):

            # check = False
            ni = vectors[2 * i - 1] + vectors[2 * i]
            if ni == volmdlr.Vector2D(0, 0):
                ni = vectors[2 * i]
                ni = ni.normal_vector()
                offset_vectors.append(ni)
            else:
                ni.normalize()
                if ni.dot(vectors[2 * i - 1].normal_vector()) > 0:
                    ni = - ni
                    # check = True
                offset_vectors.append(ni)

            normal_vector1 = - vectors[2 * i - 1].normal_vector()
            normal_vector2 = vectors[2 * i].normal_vector()
            normal_vector1.normalize()
            normal_vector2.normalize()
            alpha = math.acos(normal_vector1.dot(normal_vector2))

            offset_point = self.points[i] + offset / math.cos(alpha / 2) * \
                (-offset_vectors[i])

            # ax=self.plot()
            # offset_point.plot(ax=ax, color='g')

            # if self.point_belongs(offset_point):
            #     offset_point = self.points[i] + offset / math.cos(alpha / 2) * \
            #                    (-offset_vectors[i])

            offset_points.append(offset_point)

            # self.points[i].plot(ax=ax, color='b')
            # offset_point.plot(ax=ax, color='r')

        return self.__class__(offset_points)

    def point_border_distance(self, point, return_other_point=False):
        """
        Compute the distance to the border distance of polygon.
        Output is always positive, even if the point belongs to the polygon.
        """
        d_min, other_point_min = self.line_segments[0].point_distance(
            point, return_other_point=True)
        for line in self.line_segments[1:]:
            d, other_point = line.point_distance(
                point, return_other_point=True)
            if d < d_min:
                d_min = d
                other_point_min = other_point
        if return_other_point:
            return d_min, other_point_min
        return d_min

    def self_intersects(self):
        epsilon = 0
        # BENTLEY-OTTMANN ALGORITHM
        # Sort the points along ascending x for the Sweep Line method
        sorted_index = sorted(range(len(self.points)), key=lambda p: (
            self.points[p][0], self.points[p][1]))
        nb = len(sorted_index)
        segments = []
        deleted = []

        while len(sorted_index) != 0:  # While all the points haven't been swept
            # Stock the segments between 2 consecutive edges
            # Ex: for the ABCDE polygon, if Sweep Line is on C, the segments
            #   will be (C,B) and (C,D)
            if sorted_index[0] - 1 < 0:
                segments.append((sorted_index[0], nb - 1))
            else:
                segments.append((sorted_index[0], sorted_index[0] - 1))
            if sorted_index[0] >= len(self.points) - 1:
                segments.append((sorted_index[0], 0))
            else:
                segments.append((sorted_index[0], sorted_index[0] + 1))

            # Once two edges linked by a segment have been swept, delete the
            # segment from the list
            to_del = []
            for index in deleted:
                if abs(index - sorted_index[0]) == 1 or abs(
                        index - sorted_index[0]) == nb - 1:
                    to_del.append((index, sorted_index[0]))
                    to_del.append((sorted_index[0], index))

            # Keep track of which edges have been swept
            deleted.append(sorted_index[0])
            sorted_index.pop(0)

            # Delete the segments that have just been swept
            index_to_del = []
            for i, segment in enumerate(segments):
                for seg_to_del in to_del:
                    if segment == seg_to_del:
                        index_to_del.append(i)
            for index in index_to_del[::-1]:
                segments.pop(index)

            # Checks if two segments are intersecting each other, returns True
            # if yes, otherwise the algorithm continues at WHILE
            for segment1 in segments:
                for segment2 in segments:
                    if segment1[0] != segment2[0] and segment1[1] != segment2[
                        1] and segment1[0] != segment2[1] and segment1[1] != \
                            segment2[0]:

                        line1 = volmdlr.edges.LineSegment2D(
                            self.points[segment1[0]],
                            self.points[segment1[1]])
                        line2 = volmdlr.edges.LineSegment2D(
                            self.points[segment2[0]],
                            self.points[segment2[1]])

                        p, a, b = volmdlr.Point2D.line_intersection(line1,
                                                                    line2,
                                                                    True)
                        if p is not None:
                            if 0 + epsilon <= a <= 1 - epsilon \
                                    and 0 + epsilon <= b <= 1 - epsilon:
                                return True, line1, line2

        return False, None, None

    @classmethod
    def points_convex_hull(cls, points):
        if len(points) < 3:
            return None

        points_hull = [pt.copy() for pt in points]

        _, pos_ymax = argmax([pt.y for pt in points_hull])
        point_start = points_hull[pos_ymax]
        hull = [point_start]

        barycenter = points_hull[0]
        for pt in points_hull[1:]:
            barycenter += pt
        barycenter = barycenter / (len(points_hull))
        # second point of hull
        theta = []
        remaining_points = points_hull
        del remaining_points[pos_ymax]

        vec1 = point_start - barycenter
        for pt in remaining_points:
            vec2 = pt - point_start
            theta_i = -volmdlr.geometry.clockwise_angle(vec1, vec2)
            theta.append(theta_i)

        min_theta, posmin_theta = argmin(theta)
        next_point = remaining_points[posmin_theta]
        hull.append(next_point)
        del remaining_points[posmin_theta]
        # Adding first point to close the loop at the end
        remaining_points.append(hull[0])

        initial_vector = vec1.copy()
        total_angle = 0
        while not next_point.is_close(point_start):
            vec1 = next_point - hull[-2]
            theta = []
            for pt in remaining_points:
                vec2 = pt - next_point
                theta_i = -volmdlr.geometry.clockwise_angle(vec1, vec2)
                theta.append(theta_i)

            min_theta, posmin_theta = argmin(theta)
            if math.isclose(min_theta, -2 * math.pi, abs_tol=1e-6) \
                    or math.isclose(min_theta, 0, abs_tol=1e-6):
                if remaining_points[posmin_theta] == point_start:
                    break

            else:
                next_point = remaining_points[posmin_theta]

                vec_next_point = next_point - barycenter
                total_angle += (2 * math.pi - volmdlr.geometry.clockwise_angle(initial_vector, vec_next_point))

                if total_angle > 2 * math.pi:
                    break
                initial_vector = vec_next_point

                hull.append(next_point)

            del remaining_points[posmin_theta]

        hull.pop()

        return cls(hull)

    @classmethod
    def concave_hull(cls, points, concavity, scale_factor):
        """
        Calculates the concave hull from a cloud of points, i.e., it Unites all points under the smallest possible area.

        :param points: list of points corresponding to the cloud of points
        :type points: class: 'volmdlr.Point2D'
        :param concavity: Sets how sharp the concave angles can be. It goes from -1 (not concave at all. in fact,
                          the hull will be left convex) up to +1 (very sharp angles can occur. Setting concavity to
                          +1 might result in 0º angles!) concavity is defined as the cosine of the concave angles.
        :type concavity: float
        :param scale_factor: Sets how big is the area where concavities are going to be searched.
                             The bigger, the more sharp the angles can be. Setting it to a very high value might
                             affect the performance of the program.
                             This value should be relative to how close to each other the points to be connected are.
        :type scale_factor: float

        """

        def get_nearby_points(line, points, scale_factor):
            points_hull = [pt.copy() for pt in points]

            # print('i enter here')
            nearby_points = []
            line_midpoint = 0.5 * (line.start + line.end)
            # print(line_midpoint)
            tries = 0
            n = 5
            bounding_box = [line_midpoint.x - line.length() / 2,
                            line_midpoint.x + line.length() / 2,
                            line_midpoint.y - line.length() / 2,
                            line_midpoint.y + line.length() / 2]
            boundary = [int(bounding / scale_factor) for bounding in
                        bounding_box]
            while tries < n and len(nearby_points) == 0:
                for point in points_hull:
                    if not ((
                                    point.x == line.start.x and point.y == line.start.y) or (
                                    point.x == line.end.x and point.y == line.end.y)):
                        point_x_rel_pos = int(point.x / scale_factor)
                        point_y_rel_pos = int(point.y / scale_factor)
                        if boundary[0] <= point_x_rel_pos <= boundary[1] \
                                and point_y_rel_pos >= boundary[2]\
                                and point_y_rel_pos <= boundary[3]:
                            nearby_points.append(point)

                scale_factor *= 4 / 3
                tries += 1

            return nearby_points

        def line_colides_with_hull(line, concave_hull):
            for hull_line in concave_hull:
                if not line.start.is_close(hull_line.start) and not line.start.is_close(hull_line.end) and\
                        not line.end.is_close(hull_line.start) and not line.end.is_close(hull_line.end):
                    if line.line_intersections(hull_line.to_line()):
                        return True
            return False

        def get_divided_line(line, nearby_points, hull_concave_edges, concavity):
            divided_line = []
            ok_middle_points = []
            list_cossines = []
            for middle_point in nearby_points:
                vect1 = line.start - middle_point
                vect2 = line.end - middle_point
                if middle_point.is_close(line.start) or middle_point.is_close(line.end):
                    continue
                cos = round(vect1.dot(vect2) / (vect1.norm() * vect2.norm()),
                            4)
                if cos < concavity:
                    new_line_a = volmdlr.edges.LineSegment2D(start=line.start, end=middle_point)
                    new_line_b = volmdlr.edges.LineSegment2D(start=middle_point, end=line.end)
                    if not (line_colides_with_hull(line=new_line_a,
                                                   concave_hull=hull_concave_edges) and line_colides_with_hull(
                            line=new_line_b, concave_hull=hull_concave_edges)):
                        ok_middle_points.append(middle_point)
                        list_cossines.append(cos)
            if len(ok_middle_points) > 0:
                #  We want the middlepoint to be the one with the widest angle (smallest cossine)
                min_cossine_index = list_cossines.index(min(list_cossines))
                divided_line.append(volmdlr.edges.LineSegment2D(line.start,
                                                                ok_middle_points[
                                                                    min_cossine_index]))
                divided_line.append(volmdlr.edges.LineSegment2D(
                    ok_middle_points[min_cossine_index], line.end))
            return divided_line

        hull_convex_edges = cls.points_convex_hull(points).line_segments
        hull_convex_edges.sort(key=lambda x: x.length(), reverse=True)
        hull_concave_edges = []
        hull_concave_edges.extend(hull_convex_edges)
        hull_points = list({pt for line in hull_concave_edges for pt in [line[0], line[1]]})
        unused_points = []
        for point in points:
            if not volmdlr.core.point_in_list(point, hull_points):
                unused_points.append(point)

        a_line_was_divided_in_the_iteration = True
        while a_line_was_divided_in_the_iteration:
            a_line_was_divided_in_the_iteration = False
            for line_position_hull in range(len(hull_concave_edges)):

                line = hull_concave_edges[line_position_hull]
                nearby_points = get_nearby_points(line, unused_points,
                                                  scale_factor)
                divided_line = get_divided_line(line, nearby_points,
                                                hull_concave_edges, concavity)
                if len(divided_line) > 0:
                    a_line_was_divided_in_the_iteration = True
                    unused_points.remove(divided_line[0].end)
                    hull_concave_edges.remove(line)
                    hull_concave_edges.extend(divided_line)
                    break

            hull_concave_edges.sort(key=lambda x: x.length(), reverse=True)

        # line  = hull_concave_edges[0]
        # print('first line length :', line.length())
        # nearby_points = get_nearby_points(line, unused_points, scale_factor)
        # print('points next the first line in the end: ', nearby_points)
        # divided_line = get_divided_line(line, nearby_points, hull_concave_edges, concavity)
        # print('len divided line :', len(divided_line))
        polygon_points = [(line.start, line.end) for line in hull_concave_edges]
        # polygon_points = [(line.start, line.end) for line in hull_concave_edges
        #                   if line.length() != 0]

        points = [polygon_points[0][0], polygon_points[0][1]]
        polygon_points.remove((polygon_points[0][0], polygon_points[0][1]))
        finished = False

        while not finished:
            for p1, p2 in polygon_points:
                if p1.is_close(points[-1]) and not volmdlr.core.point_in_list(p2, points):
                    points.append(p2)
                    break
                if p2.is_close(points[-1]) and not volmdlr.core.point_in_list(p1, points):
                    points.append(p1)
                    break
            polygon_points.remove((p1, p2))
            if len(polygon_points) == 0:
                finished = True

        return cls(points)  # , nearby_points

    @classmethod
    def convex_hull_points(cls, points):
        """
        Uses the scipy method ConvexHull to calculate the convex hull from
        a cloud of points
        """

        points_hull = [pt.copy() for pt in points]

        numpy_points = npy.array([(p.x, p.y) for p in points_hull])
        hull = ConvexHull(numpy_points)
        polygon_points = []
        for simplex in hull.simplices:
            polygon_points.append((points_hull[simplex[0]], points_hull[simplex[1]]))

        points_hull = [polygon_points[0][0], polygon_points[0][1]]
        polygon_points.remove((polygon_points[0][0], polygon_points[0][1]))
        finished = False

        while not finished:
            for p1, p2 in polygon_points:
                if p1.is_close(points_hull[-1]):
                    points_hull.append(p2)
                    break
                if p2.is_close(points_hull[-1]):
                    points_hull.append(p1)
                    break
            polygon_points.remove((p1, p2))
            if len(polygon_points) == 0:
                finished = True

        points_hull.pop(-1)

        # the first point is the one with the lowest x value
        i_min = 0
        min_x = points_hull[0].x
        for i, point in enumerate(points_hull):
            if point.x < min_x:
                min_x = point.x
                i_min = i

        points_hull = points_hull[i_min:] + points_hull[:i_min]

        # we make sure that the points are ordered in the trigonometric direction
        if points_hull[0].y < points_hull[1].y:
            points_hull.reverse()

        return cls(points_hull)

    def to_3d(self, plane_origin, x, y):
        """
        Transforms a ClosedPolygon2D into an ClosedPolygon3D, given a plane origin and an u and v plane vector.

        :param plane_origin: plane origin.
        :param x: plane u vector.
        :param y: plane v vector.
        :return: ClosedPolygon3D.
        """
        points3d = [point.to_3d(plane_origin, x, y) for point in self.points]
        return ClosedPolygon3D(points3d)

    def plot(self, ax=None, edge_style: EdgeStyle = EdgeStyle(), point_numbering=False,
             fill=False, fill_color='w'):
        if ax is None:
            _, ax = plt.subplots()
            ax.set_aspect('equal')

        if fill:
            ax.fill([p[0] for p in self.points], [p[1] for p in self.points],
                    facecolor=fill_color)
        for line_segment in self.line_segments:
            line_segment.plot(ax=ax, edge_style=edge_style)

        if edge_style.plot_points or point_numbering:
            for point in self.points:
                point.plot(ax=ax, color=edge_style.color, alpha=edge_style.alpha)

        if point_numbering:
            for ip, point in enumerate(self.points):
                ax.text(*point, 'point {}'.format(ip + 1),
                        ha='center', va='top')

        if edge_style.equal_aspect:
            ax.set_aspect('equal')
        else:
            ax.set_aspect('auto')

        ax.margins(0.1)
        plt.show()

        return ax

    def triangulation(self, tri_opt: str = 'pd'):
        """
        Perform triangulation on the polygon.

        To detail documentation, please refer to https://rufat.be/triangle/API.html

        :param tri_opt: (Optional) Triangulation preferences.
        :type tri_opt: str
        :return: A 2D mesh.
        :rtype: :class:`vmd.DisplayMesh2D`
        """
        # Converting points to nodes for performance
        nodes = [vmd.Node2D.from_point(p) for p in self.points]
        vertices = [(p.x, p.y) for p in nodes]
        n = len(nodes)
        segments = [(i, i + 1) for i in range(n - 1)]
        segments.append((n - 1, 0))

        tri = {'vertices': npy.array(vertices).reshape((-1, 2)),
               'segments': npy.array(segments).reshape((-1, 2)),
               }
        t = triangulate(tri, tri_opt)
        triangles = t['triangles'].tolist()
        np = t['vertices'].shape[0]
        points = [vmd.Node2D(*t['vertices'][i, :]) for i in range(np)]
        return vmd.DisplayMesh2D(points, triangles=triangles, edges=None)

    def grid_triangulation_points(self, number_points_x: int = 25, number_points_y: int = 25):
        """
        Use an n by m grid to triangulize the contour.

        :param number_points_x: Number of discretization points in x direction.
        :type number_points_x: int
        :param number_points_y: Number of discretization points in y direction.
        :type number_points_y: int
        :return: Discretization data.
        :rtype: list
        """
        x_min, x_max, y_min, y_max = self.bounding_rectangle.bounds()

        n = number_points_x + 2
        m = number_points_y + 2

        x = npy.linspace(x_min, x_max, num=n)
        y = npy.linspace(y_min, y_max, num=m)

        grid_point_index = {}

        polygon_points = {vmd.Node2D.from_point(p) for p in self.points}
        points = []
        for i, xi in enumerate(x):
            for j, yi in enumerate(y):
                point = vmd.Node2D(xi, yi)
                if self.point_belongs(point, include_edge_points=True) and point not in polygon_points:
                    grid_point_index[(i, j)] = point
                    points.append(point)

        return points, x, y, grid_point_index

    def ear_clipping_triangulation(self):
        """
        Computes the triangulation of the polygon using ear clipping algorithm.
        Note: triangles have been inverted for a better rendering in babylonjs
        """
        # Converting to nodes for performance
        nodes = [vmd.Node2D.from_point(p) for p in self.points]

        initial_point_to_index = {p: i for i, p in enumerate(nodes)}
        triangles = []

        remaining_points = nodes[:]

        number_remaining_points = len(remaining_points)
        while number_remaining_points > 3:
            current_polygon = ClosedPolygon2D(remaining_points)

            found_ear = False
            for p1, p2, p3 in zip(remaining_points,
                                  remaining_points[1:] + remaining_points[0:1],
                                  remaining_points[2:] + remaining_points[0:2]):
                if not p1.is_close(p3):
                    line_segment = volmdlr.edges.LineSegment2D(p1, p3)

                # Checking if intersections does not contain the vertices
                # of line_segment
                intersect = False
                intersections = current_polygon.linesegment_intersections(line_segment)
                if intersections:
                    for inter in intersections:
                        if not volmdlr.core.point_in_list(inter[0], [line_segment.start, line_segment.end]):
                            intersect = True
                            break

                if not intersect:
                    if current_polygon.point_belongs(line_segment.middle_point()):

                        triangles.append((initial_point_to_index[p1],
                                          initial_point_to_index[p3],
                                          initial_point_to_index[p2]))
                        remaining_points.remove(p2)
                        number_remaining_points -= 1
                        found_ear = True

                        # Rolling the remaining list
                        if number_remaining_points > 4:
                            deq = deque(remaining_points)
                            # random.randint(1, number_remaining_points-1))
                            deq.rotate(int(0.3 * number_remaining_points))
                            remaining_points = list(deq)

                        break

            # Searching for a flat ear
            if not found_ear:
                remaining_polygon = ClosedPolygon2D(remaining_points)
                if remaining_polygon.area() > 0.:

                    found_flat_ear = False
                    for p1, p2, p3 in zip(remaining_points,
                                          remaining_points[1:] + remaining_points[0:1],
                                          remaining_points[2:] + remaining_points[0:2]):
                        triangle = Triangle2D(p1, p2, p3)
                        if math.isclose(triangle.area(), 0, abs_tol=1e-8):
                            remaining_points.remove(p2)
                            found_flat_ear = True
                            break

                    if not found_flat_ear:
                        print('Warning : There are no ear in the polygon, it seems malformed: skipping triangulation')
                        return vmd.DisplayMesh2D(nodes, triangles)
                else:
                    return vmd.DisplayMesh2D(nodes, triangles)

        if len(remaining_points) == 3:
            p1, p2, p3 = remaining_points
            triangles.append((initial_point_to_index[p1],
                              initial_point_to_index[p3],
                              initial_point_to_index[p2]))

        return vmd.DisplayMesh2D(nodes, triangles)

    def simplify(self, min_distance: float = 0.01, max_distance: float = 0.05):
        return ClosedPolygon2D(self.simplify_polygon(min_distance=min_distance,
                                                     max_distance=max_distance).points)

    def line_intersecting_closing_point(self, crossing_point):
        """
        Finds closing point for the sewing method using intersection of lines
        drawn from the barycenter.

        returns the closing point
        """
        vec_dir = crossing_point.copy()
        vec_dir.normalize()

        line = volmdlr.edges.LineSegment2D(volmdlr.O2D,
                                           crossing_point + vec_dir * 5)
        # line.plot(ax=ax2d, color='b')

        point_intersections = {}
        for line_segment in self.line_segments:
            point_intersection = line_segment.linesegment_intersections(
                line)
            if point_intersection:
                point_intersections[line_segment] = point_intersection[
                    0]
            else:
                if line.point_belongs(line_segment.start):
                    point_intersections[line_segment] = line_segment.start
                if line.point_belongs(line_segment.end):
                    point_intersections[line_segment] = line_segment.end
        point_distance = list(point_intersections.values())[
            0].point_distance(crossing_point)
        point_intersection = list(point_intersections.values())[0]
        line_segment = list(point_intersections.keys())[0]
        for line, point in list(point_intersections.items())[1:]:
            dist = crossing_point.point_distance(point)
            if dist < point_distance:
                point_distance = dist
                point_intersection = point
                line_segment = line

        # point_intersection.plot(ax=ax2d)

        if point_intersection.point_distance(
                line_segment.start) < point_intersection.point_distance(
                                                            line_segment.end):
            closing_point = line_segment.start
        else:
            closing_point = line_segment.end

        return closing_point

    def point_in_polygon(self):
        """
        In case the barycenter of the polygon is outside, this method
        finds another point inside the polygon.

        """
        barycenter = self.barycenter()
        if self.point_belongs(barycenter):
            return barycenter
        intersetions1 = {}
        linex_pos = volmdlr.edges.LineSegment2D(volmdlr.O2D, volmdlr.X2D * 5)
        linex_neg = volmdlr.edges.LineSegment2D(volmdlr.O2D, -volmdlr.X2D * 5)
        liney_pos = volmdlr.edges.LineSegment2D(volmdlr.O2D, volmdlr.Y2D * 5)
        liney_neg = volmdlr.edges.LineSegment2D(volmdlr.O2D, -volmdlr.Y2D * 5)
        for line in [linex_pos, linex_neg, liney_pos, liney_neg]:
            intersections = []
            for line_segment in self.line_segments:
                point_intersection = line_segment.linesegment_intersections(
                    line)
                intersections.extend(point_intersection)
                if not point_intersection:
                    if line.point_belongs(line_segment.start):
                        intersections.append(line_segment.start)
                    if line.point_belongs(line_segment.end):
                        intersections.append(line_segment.end)
            intersetions1[line] = intersections[:]
        for i, value in enumerate(intersetions1.values()):
            if not value:
                if i % 2 == 0:
                    if len(list(intersetions1.values())[i + 1]) == 2:
                        translation1 = (list(intersetions1.values())[i + 1][0] +
                                        list(intersetions1.values())[
                                            i + 1][1]) * 0.5
                        break
                if i % 2 != 0:
                    if len(list(intersetions1.values())[i - 1]) == 2:
                        translation1 = (list(intersetions1.values())[i - 1][0]
                                        + list(intersetions1.values())[i - 1][1]) * 0.5
                        break

        return translation1

    def repositioned_polygon(self, x, y):
        linex = volmdlr.edges.LineSegment2D(-x.to_2d(volmdlr.O2D, x, y),
                                            x.to_2d(volmdlr.O2D, x, y))
        way_back = volmdlr.O3D
        barycenter = self.barycenter()
        if not self.point_belongs(barycenter):
            barycenter1_2d = self.point_in_polygon()
            self.translation(-barycenter1_2d, False)
            way_back = barycenter1_2d.to_3d(volmdlr.O3D, x, y)
        else:
            inters = self.linesegment_intersections(linex)
            distance = inters[0][0].point_distance(inters[-1][0])
            if distance / 2 > 3 * min(
                    self.point_distance(inters[0][0]),
                    self.point_distance(inters[-1][0])):
                mid_point = (inters[0][0] + inters[-1][0]) * 0.5
                self.translation(-mid_point)
                way_back = mid_point.to_3d(volmdlr.O3D, x, y)

        return self, way_back

    def get_possible_sewing_closing_points(self, polygon2, polygon_primitive,
                                           line_segment1: None, line_segment2: None):
        """
        Searches all possibles closing points available for the given primitive
        """
        middle_point = polygon_primitive.middle_point()
        if line_segment1 is None and line_segment2 is None:
            normal_vector = polygon_primitive.unit_normal_vector()
            line_segment1 = volmdlr.edges.LineSegment2D(middle_point,
                                                        middle_point - normal_vector)
            line_segment2 = volmdlr.edges.LineSegment2D(middle_point,
                                                        middle_point + normal_vector)

        line_intersections = {line_segment1: [], line_segment2: []}
        for line_segment in [line_segment1, line_segment2
                             ]:
            inter_points = []
            for prim in polygon2.line_segments + self.line_segments[
                                                 :self.line_segments.index(
                                                     polygon_primitive)] + self.line_segments[
                                                                           self.line_segments.index(
                                                                               polygon_primitive) + 1:]:
                inters = prim.linesegment_intersections(line_segment)
                if inters:
                    line_intersections[line_segment].append((inters[0], prim))
                    inter_points.append(inters[0])
                elif line_segment.point_belongs(prim.start, 1e-7):
                    if not volmdlr.core.point_in_list(prim.start, inter_points):
                        line_intersections[line_segment].append((prim.start, prim))
                        inter_points.append(prim.start)
                elif line_segment.point_belongs(prim.end, 1e-7):
                    if not volmdlr.core.point_in_list(prim.end, inter_points):
                        line_intersections[line_segment].append((prim.end, prim))
                        inter_points.append(prim.end)
                elif prim.point_belongs(middle_point, 1e-7):
                    line_intersections[line_segment].append((prim.middle_point(), prim))
                    inter_points.append(prim.middle_point())
        return line_intersections

    def select_farthest_sewing_closing_point(self,
                                             line_segment: volmdlr.edges.LineSegment2D,
                                             polygon_primitive,
                                             possible_closing_points):
        """
        Searches the closest sewing closing point available
        """
        closing_point = volmdlr.O2D
        middle_point = polygon_primitive.middle_point()
        distance = 0
        for intr_list in possible_closing_points:
            if intr_list[1] not in self.line_segments:
                dist = intr_list[0].point_distance(line_segment.start)
                if dist > distance:
                    distance = dist
                    closing_point = (intr_list[1].start if
                                     intr_list[0].point_distance(
                                         intr_list[1].start) <
                                     intr_list[0].point_distance(
                                         intr_list[1].end) else
                                     intr_list[1].end)

            elif intr_list[0].is_close(middle_point) and \
                    polygon_primitive.length() == intr_list[1].length():
                closing_point = intr_list[1].start
                distance = 0

        return closing_point

    def select_closest_sewing_closing_point(self,
                                            line_segment: volmdlr.edges.LineSegment2D,
                                            polygon_primitive,
                                            possible_closing_points):
        """
        Searches the closest sewing closing point available
        """
        closing_point = volmdlr.O2D
        middle_point = polygon_primitive.middle_point()
        distance = math.inf
        for intr_list in possible_closing_points:
            if intr_list[1] not in self.line_segments:
                dist = intr_list[0].point_distance(line_segment.start)
                if dist < distance:
                    distance = dist
                    closing_point = (intr_list[1].start if
                                     intr_list[0].point_distance(
                                         intr_list[1].start) <
                                     intr_list[0].point_distance(
                                         intr_list[1].end) else
                                     intr_list[1].end)

            elif intr_list[0].is_close(middle_point) and \
                    polygon_primitive.length() == intr_list[1].length():
                closing_point = intr_list[1].start
                distance = 0

        return closing_point

    def search_farthest(self, interseting_point, possible_closing_points):
        """
        While Sewing two Polygons, and searching a face\'s closing point, this
        method verifies it chooses the closest of the farthest available
        :return: True if to search the farthest or False if not
        """
        distance = math.inf
        target_prim = None
        for intersection_point, prim in possible_closing_points:
            dist = interseting_point.point_distance(intersection_point)
            if dist < distance:
                distance = dist
                target_prim = prim
        if target_prim in self.line_segments:
            return True
        return False

    def get_closing_point(self, polygon2_2d, primitive, ax=None):
        """Gets sewing closing points for given primitive points"""
        closing_point = volmdlr.O2D
        middle_point = primitive.middle_point()

        normal_vector = primitive.unit_normal_vector()
        line_segment1 = volmdlr.edges.LineSegment2D(middle_point,
                                                    middle_point - normal_vector)
        line_segment2 = volmdlr.edges.LineSegment2D(middle_point,
                                                    middle_point + normal_vector)

        possible_sewing_closing_points_in_linesegment =\
            self.get_possible_sewing_closing_points(polygon2_2d, primitive,
                                                    line_segment1,
                                                    line_segment2)
        if possible_sewing_closing_points_in_linesegment[line_segment1] and\
                not possible_sewing_closing_points_in_linesegment[line_segment2]:
            closing_point = self.select_closest_sewing_closing_point(
                line_segment1, primitive,
                possible_sewing_closing_points_in_linesegment[line_segment1])
            if ax is not None:
                closing_point.plot(ax=ax, color='g')
        if possible_sewing_closing_points_in_linesegment[line_segment2] and \
                not possible_sewing_closing_points_in_linesegment[
                    line_segment1]:
            closing_point = self.select_closest_sewing_closing_point(
                line_segment2, primitive,
                possible_sewing_closing_points_in_linesegment[line_segment2])

        else:
            if len(possible_sewing_closing_points_in_linesegment[line_segment1]) == 1:
                closing_point = self.select_closest_sewing_closing_point(
                    line_segment1, primitive,
                    possible_sewing_closing_points_in_linesegment[
                        line_segment1])
                if closing_point.is_close(volmdlr.O2D):
                    closing_point = self.select_farthest_sewing_closing_point(
                        line_segment2, primitive,
                        possible_sewing_closing_points_in_linesegment[
                            line_segment2])
                if ax is not None:
                    closing_point.plot(ax=ax, color='c')
            elif len(possible_sewing_closing_points_in_linesegment[line_segment2]) == 1:
                closing_point = self.select_closest_sewing_closing_point(
                    line_segment2, primitive,
                    possible_sewing_closing_points_in_linesegment[
                        line_segment2])
                if closing_point.is_close(volmdlr.O2D):
                    closing_point = self.select_farthest_sewing_closing_point(
                        line_segment1, primitive,
                        possible_sewing_closing_points_in_linesegment[
                            line_segment1])
            else:
                if possible_sewing_closing_points_in_linesegment[line_segment1]:
                    if self.search_farthest(
                            middle_point,
                            possible_sewing_closing_points_in_linesegment[
                                line_segment2]):
                        closing_point =\
                            self.select_farthest_sewing_closing_point(
                                line_segment1, primitive,
                                possible_sewing_closing_points_in_linesegment[
                                    line_segment1])
                    else:
                        closing_point =\
                            self.select_closest_sewing_closing_point(
                                line_segment1, primitive,
                                possible_sewing_closing_points_in_linesegment[
                                    line_segment1])

                elif possible_sewing_closing_points_in_linesegment[
                        line_segment2]:
                    closing_point = self.select_closest_sewing_closing_point(
                        line_segment2, primitive,
                        possible_sewing_closing_points_in_linesegment[
                            line_segment2])
        if ax is not None:
            middle_point.plot(ax=ax, color='r')
            line_segment1.plot(ax=ax, edge_style=EdgeStyle(color='y'))
            line_segment2.plot(ax=ax, edge_style=EdgeStyle(color='b'))
            closing_point.plot(ax=ax)
            raise NotImplementedError('There should not be a plot inside this method')

        return closing_point

    def get_valid_sewing_polygon_primitive(self, polygon2_2d):
        """Get valid primitive to start sewing two polygons"""
        for primitive1 in self.line_segments:
            middle_point = primitive1.middle_point()
            normal_vector = primitive1.unit_normal_vector()
            line_segment1 = volmdlr.edges.LineSegment2D(middle_point,
                                                        middle_point - normal_vector)
            line_segment2 = volmdlr.edges.LineSegment2D(middle_point,
                                                        middle_point + normal_vector)
            possible_closing_points = self.get_possible_sewing_closing_points(
                polygon2_2d, primitive1, line_segment1, line_segment2)
            if len(possible_closing_points[line_segment1]) == 1 and\
                    possible_closing_points[line_segment1][0][1] in polygon2_2d.line_segments:
                closing_point = (possible_closing_points[
                                     line_segment1][0][1].start if
                                 possible_closing_points[
                                     line_segment1][0][0].point_distance(
                                     possible_closing_points[
                                         line_segment1][0][1].start) <
                                 possible_closing_points[
                                     line_segment1][0][0].point_distance(
                                     possible_closing_points[
                                         line_segment1][0][1].end) else
                                 possible_closing_points[
                                     line_segment1][0][1].end)

                if polygon2_2d.points.index(closing_point) >= len(polygon2_2d.points) * 2 / 4:
                    return primitive1

            if len(possible_closing_points[line_segment2]) == 1 and\
                    possible_closing_points[line_segment2][0][1] in polygon2_2d.line_segments:
                closing_point = (possible_closing_points[
                                     line_segment2][0][1].start if
                                 possible_closing_points[
                                     line_segment2][0][0].point_distance(
                                     possible_closing_points[
                                         line_segment2][0][1].start) <
                                 possible_closing_points[
                                     line_segment2][0][0].point_distance(
                                     possible_closing_points[
                                         line_segment2][0][1].end) else
                                 possible_closing_points[
                                     line_segment2][0][1].end)

                if polygon2_2d.points.index(closing_point) >= len(polygon2_2d.points) * 2 / 4:
                    return primitive1

        for primitive1 in self.line_segments:
            closing_point = self.get_closing_point(polygon2_2d,
                                                   primitive1)
            if not closing_point.is_close(volmdlr.O2D):
                return primitive1

        raise NotImplementedError('make sure the two polygons '
                                  'you are trying to sew are valid ones')

    def is_convex(self):
        """
        Verifies if a polygon is convex or Not
        """
        for prim1, prim2 in zip(self.line_segments, self.line_segments[1:] + [self.line_segments[0]]):
            vector1 = prim1.direction_vector()
            vector2 = prim2.direction_vector()
            angle = volmdlr.geometry.clockwise_angle(vector1, vector2)
            if self.is_trigo:
                if angle < math.pi and angle != 0:
                    return False
            elif angle > math.pi and angle != 2 * math.pi:
                return False
        return True

    def axial_symmetry(self, line):
        """
        Finds out the symmetric closed_polygon2d according to a line.

        """

        axial_points = [point.axial_symmetry(line) for point in self.points]

        return self.__class__(points=axial_points)


class Triangle(ClosedPolygonMixin):
    """
    Defines a triangle from 3 points. It is a Super Class for Triangle2D and Triangle3D,
    storing their main attribute and methods.


    """

    def __init__(self, point1, point2,
                 point3, name: str = ''):

        self.point1 = point1
        self.point2 = point2
        self.point3 = point3
        self.name = name
        self._line_segments = None


class Triangle2D(ClosedPolygon2D):
    """
    Defines a triangle 2D.

    :param point1: triangle point 1.
    :param point2: triangle point 2.
    :param point3: triangle point 3.
    """

    def __init__(self, point1: volmdlr.Point2D, point2: volmdlr.Point2D,
                 point3: volmdlr.Point2D, name: str = ''):
        # TODO: This seems buggy. Is it still used?
        # self.point1 = point1
        # self.point2 = point2
        # self.point3 = point3
        # self.name = name

        ClosedPolygon2D.__init__(self, points=[point1, point2, point3], name=name)
        #
        # Triangle.__init__(self, point1,
        #                   point2,
        #                   point3,
        #                   name)

    def area(self):
        u = self.point2 - self.point1
        v = self.point3 - self.point1
        return abs(u.cross(v)) / 2

    def incircle_radius(self):
        a = self.point1.point_distance(self.point2)
        b = self.point1.point_distance(self.point3)
        c = self.point2.point_distance(self.point3)
        return 2 * self.area() / (a + b + c)

    def circumcircle_radius(self):
        a = self.point1.point_distance(self.point2)
        b = self.point1.point_distance(self.point3)
        c = self.point2.point_distance(self.point3)
        return a * b * c / (self.area() * 4.0)

    def ratio_circumr_length(self):
        return self.circumcircle_radius() / self.length()

    def ratio_incircler_length(self):
        return self.incircle_radius() / self.length()

    def aspect_ratio(self):
        a = self.point1.point_distance(self.point2)
        b = self.point1.point_distance(self.point3)
        c = self.point2.point_distance(self.point3)
        s = 0.5 * (a + b + c)
        try:
            return 0.125 * a * b * c / (s - a) / (s - b) / (s - c)
        except ZeroDivisionError:
            return 1000000.

    def axial_symmetry(self, line):
        """
        Finds out the symmetric triangle 2d according to a line.

        """

        [point1, point2, point3] = [point.axial_symmetry(line)
                                    for point in [self.point1,
                                                  self.point2,
                                                  self.point3]]

        return self.__class__(point1, point2, point3)


class Circle2D(Contour2D):
    """
    Defines a Circle in two dimensions, with a center and a radius.

    """
    _non_serializable_attributes = ['internal_arcs', 'external_arcs',
                                    'polygon', 'straight_line_contour_polygon',
                                    'primitives', 'basis_primitives']

    def __init__(self, center: volmdlr.Point2D, radius: float, name: str = ''):
        self.center = center
        self.radius = radius
        self.angle = volmdlr.TWO_PI
        self.primitives = self._primitives()

        # self.points = self.tessellation_points()

        Contour2D.__init__(self, self.primitives, name=name)  # !!! this is dangerous

    def __hash__(self):
        return int(round(1e6 * (self.center.x + self.center.y + self.radius)))

    def __eq__(self, other_circle):
        if self.__class__.__name__ != other_circle.__class__.__name__:
            return False

        return math.isclose(self.center.x,
                            other_circle.center.x, abs_tol=1e-06) \
            and math.isclose(self.center.y,
                             other_circle.center.y, abs_tol=1e-06) \
            and math.isclose(self.radius, other_circle.radius,
                             abs_tol=1e-06)

    def _primitives(self):
        points = [
            volmdlr.Point2D(self.center.x + self.radius, self.center.y),
            volmdlr.Point2D(self.center.x, self.center.y - self.radius),
            volmdlr.Point2D(self.center.x - self.radius, self.center.y),
            volmdlr.Point2D(self.center.x, self.center.y + self.radius)]

        return [volmdlr.edges.Arc2D(points[0], points[1], points[2]),
                volmdlr.edges.Arc2D(points[2], points[3], points[0])]

    @classmethod
    def from_arc(cls, arc: volmdlr.edges.Arc2D):
        return cls(arc.center, arc.radius, arc.name + ' to circle')

    def point_belongs(self, point, include_edge_points: bool = False):
        """
        Verifies if a point is inside the Circle2D.

        :param point: A 2D point to check if it is inside the Circle2D.
        :type point: `volmdlr.Point2D`
        :param include_edge_points: A boolean indicating whether points on the edge of the Circle2D
            should be considered inside the circle.
        :type include_edge_points: bool
        :return: True if point inside the circle or false otherwise.
        :rtype: bool
        """

        if include_edge_points:
            return point.point_distance(self.center) <= self.radius
        return point.point_distance(self.center) < self.radius

    def point_distance(self, point):
        """
        Calculates the distance of given point to the circle.

        :param point: point to calculate distance.
        :return: the distance from the point to the circle 2D.
        """
        return point.point_distance(self.center) - self.radius

    def get_bounding_rectangle(self):

        x_min = self.center.x - self.radius
        x_max = self.center.x + self.radius
        y_min = self.center.y - self.radius
        y_max = self.center.y + self.radius
        return volmdlr.core.BoundingRectangle(x_min, x_max, y_min, y_max)

    def line_intersections(self, line: volmdlr.edges.Line2D, tol=1e-9):
        """
        Calculates the intersections between a circle 2D and Line 2D.

        :param line: line to calculate intersections
        :param tol: tolerance to consider in calculations.
        :return: circle and line intersections.
        """
        full_arc_2d = volmdlr.edges.FullArc2D(
            center=self.center, start_end=self.point_at_abscissa(0),
            name=self.name)
        return full_arc_2d.line_intersections(line, tol)

    def linesegment_intersections(self, linesegment: volmdlr.edges.LineSegment2D, tol=1e-9):
        """
        Calculates the intersections between a circle 2D and LineSegment 2D.

        :param linesegment: linesegment to calculate intersections
        :param tol: tolerance to consider in calculations.
        :return: circle and linesegment intersections.
        """
        full_arc_2d = volmdlr.edges.FullArc2D(
            center=self.center, start_end=self.point_at_abscissa(0),
            name=self.name)
        return full_arc_2d.linesegment_intersections(linesegment, tol)

    def cut_by_line(self, line: volmdlr.edges.Line2D):
        intersection_points = self.line_intersections(line)
        if not intersection_points:
            return [self]
        if len(intersection_points) == 1:
            raise NotImplementedError
        if len(intersection_points) == 2:
            linesegment = volmdlr.edges.LineSegment2D(intersection_points[0],
                                                      intersection_points[1])
            arc1, arc2 = self.split(intersection_points[0],
                                    intersection_points[1])
            contour1 = Contour2D([arc1, linesegment.copy()])
            contour2 = Contour2D([arc2, linesegment.copy()])
            return [contour1, contour2]
        raise ValueError

    def circle_intersections(self, circle: 'volmdlr.wires.Circle2D'):
        x0, y0 = self.center
        x1, y1 = circle.center
        # r0 = self.radius
        # r1 = circle.radius

        d = math.sqrt((x1 - x0) ** 2 + (y1 - y0) ** 2)

        # non-intersecting
        if d > self.radius + circle.radius:
            return []
        # One circle within other
        if d < abs(self.radius - circle.radius):
            return []
        # coincident circles
        if d == 0 and self.radius == circle.radius:
            return []
        a = (self.radius ** 2 - circle.radius ** 2 + d ** 2) / (2 * d)
        h = math.sqrt(self.radius ** 2 - a ** 2)
        x2 = x0 + a * (x1 - x0) / d
        y2 = y0 + a * (y1 - y0) / d
        x3 = x2 + h * (y1 - y0) / d
        y3 = y2 - h * (x1 - x0) / d

        x4 = x2 - h * (y1 - y0) / d
        y4 = y2 + h * (x1 - x0) / d

        return [volmdlr.Point2D(x3, y3), volmdlr.Point2D(x4, y4)]

    def arc_intersections(self, arc2d: volmdlr.edges.Arc2D):
        circle = Circle2D(arc2d.center, arc2d.radius)
        intersections = []

        for inter in self.circle_intersections(circle):
            try:
                arc2d.abscissa(inter)  # I guess it is a test?
                intersections.append(inter)
            except ValueError:
                pass
        return intersections

    def length(self):
        """
        Calculates the length of the Circle 2D.

        :return: the circle's length.
        """

        return volmdlr.TWO_PI * self.radius

    def plot(self, ax=None, edge_style: EdgeStyle = EdgeStyle()):
        if ax is None:
            _, ax = plt.subplots()
        # else:
        #     fig = ax.figure
        if self.radius > 0:
            ax.add_patch(matplotlib.patches.Arc((self.center.x, self.center.y),
                                                2 * self.radius,
                                                2 * self.radius,
                                                angle=0,
                                                theta1=0,
                                                theta2=360,
                                                color=edge_style.color,
                                                alpha=edge_style.alpha,
                                                linestyle=edge_style.linestyle,
                                                linewidth=edge_style.linewidth))
        if edge_style.equal_aspect:
            ax.set_aspect('equal')
        return ax

    def to_3d(self, plane_origin, x, y):
        """
        Transforms a Circle2D into an Circle3D, given a plane origin and an u and v plane vector.

        :param plane_origin: plane origin.
        :param x: plane u vector.
        :param y: plane v vector.
        :return: Circle3D.
        """
        normal = x.cross(y)
        center3d = self.center.to_3d(plane_origin, x, y)
        return Circle3D(volmdlr.Frame3D(center3d, x, y, normal),
                        self.radius, self.name)

    def rotation(self, center: volmdlr.Point2D, angle: float):
        """
        Circle2D rotation.

        :param center: rotation center.
        :param angle: angle rotation.
        :return: a new rotated Circle2D.
        """
        return Circle2D(self.center.rotation(center, angle), self.radius)

    def rotation_inplace(self, center: volmdlr.Point2D, angle: float):
        """
        Circle2D rotation. Object is updated inplace.

        :param center: rotation center
        :param angle: rotation angle
        """
        warnings.warn("'inplace' methods are deprecated. Use a not inplace method instead.", DeprecationWarning)

        self.center.rotation_inplace(center, angle)

    def translation(self, offset: volmdlr.Vector2D):
        """
        Circle2D translation.

        :param offset: translation vector
        :return: A new translated Circle2D
        """
        return Circle2D(self.center.translation(offset), self.radius)

    def translation_inplace(self, offset: volmdlr.Vector3D):
        """
        Circle2D translation. Object is updated inplace.

        :param offset: translation vector
        """
        warnings.warn("'inplace' methods are deprecated. Use a not inplace method instead.", DeprecationWarning)

        self.center.translation_inplace(offset)

    def frame_mapping(self, frame: volmdlr.Frame3D, side: str):
        """
        Changes frame_mapping and return a new Circle2D
        side = 'old' or 'new'
        """
        if side == 'old':
            return Circle2D(frame.local_to_global_coordinates(self.center),
                            self.radius)
        if side == 'new':
            return Circle2D(frame.global_to_local_coordinates(self.center),
                            self.radius)
        raise ValueError('Side should be \'new\' \'old\'')

    def frame_mapping_inplace(self, frame: volmdlr.Frame3D, side: str):
        """
        Changes frame_mapping and the object is updated inplace
        side = 'old' or 'new'
        """
        warnings.warn("'inplace' methods are deprecated. Use a not inplace method instead.", DeprecationWarning)

        if side == 'old':
            self.center = frame.local_to_global_coordinates(self.center)
        elif side == 'new':
            self.center = frame.global_to_local_coordinates(self.center)
        else:
            raise ValueError('Side should be \'new\' \'old\'')

    def area(self):
        return math.pi * self.radius ** 2

    def second_moment_area(self, point):
        """
        Second moment area of part of disk
        """
        sma = math.pi * self.radius ** 4 / 4
        return volmdlr.geometry.huygens2d(sma, sma, 0, self.area(), self.center, point)

    def center_of_mass(self):
        return self.center

    def point_symmetric(self, point):
        center = 2 * point - self.center
        return Circle2D(center, self.radius)

    def plot_data(self, edge_style: plot_data.EdgeStyle = None,
                  surface_style: plot_data.SurfaceStyle = None):
        return plot_data.Circle2D(cx=self.center.x, cy=self.center.y,
                                  r=self.radius,
                                  edge_style=edge_style,
                                  surface_style=surface_style)

    def copy(self, *args, **kwargs):
        return Circle2D(self.center.copy(), self.radius)

    def point_at_abscissa(self, curvilinear_abscissa):
        start = self.center + self.radius * volmdlr.X3D
        return start.rotation(self.center,
                              curvilinear_abscissa / self.radius)

    def split_by_line(self, line: volmdlr.edges.Line2D):
        """
        Split the Circle with a line into two Arc2D.
        """
        split_points = self.line_intersections(line)
        return self.split(split_points[0], split_points[1])

    def split(self, split_start, split_end):
        x1, y1 = split_start - self.center
        x2, y2 = split_end - self.center

        angle1 = math.atan2(y1, x1)
        angle2 = math.atan2(y2, x2)
        angle_i1 = 0.5 * (angle2 - angle1)
        angle_i2 = angle_i1 + math.pi
        interior_point1 = split_start.rotation(self.center, angle_i1)
        interior_point2 = split_start.rotation(self.center, angle_i2)

        return [volmdlr.edges.Arc2D(split_start, interior_point1,
                                    split_end),
                volmdlr.edges.Arc2D(split_start, interior_point2,
                                    split_end)]

    def axial_symmetry(self, line):
        """
        Finds out the symmetric circle 2d according to a line.
        """
        return self.__class__(center=self.center.axial_symmetry(line),
                              radius=self.radius)

    def discretization_points(self, *, number_points: int = None, angle_resolution: int = 40):
        """
        Discretize a Contour to have "n" points.

        :param number_points: the number of points (including start and end points)
             if unset, only start and end will be returned
        :param angle_resolution: if set, the sampling will be adapted to have a controlled angular distance. Useful
            to mesh an arc
        :return: a list of sampled points
        """
        if not number_points and angle_resolution:
            number_points = math.ceil(math.pi * angle_resolution) + 2
        step = self.length() / (number_points - 1)
        return [self.point_at_abscissa(i * step) for i in range(number_points)]

    def polygon_points(self, discretization_resolution: int):
        warnings.warn('polygon_points is deprecated,\
        please use discretization_points instead',
                      DeprecationWarning)
        return self.discretization_points(angle_resolution=discretization_resolution)

    def get_geo_points(self):
        return [volmdlr.Point3D(self.radius, self.center.y, 0),
                volmdlr.Point3D(self.center.x, self.center.y, 0),
                volmdlr.Point3D(-self.radius, self.center.y, 0)]

    def bsplinecurve_intersections(self, bsplinecurve: volmdlr.edges.BSplineCurve2D, abs_tol: float = 1e-7):
        """
        Caculates the intersections between a circle 2d and a BSpline Curve 2D.

        :param bsplinecurve: bsplinecurve to search for intersections.
        :param abs_tol: tolerance to be considered while validating an intersection.
        :return: a list with all intersections between circle and bsplinecurve.
        """
        circle_bounding_rectangle = self.bounding_rectangle
        bspline_discretized_points = bsplinecurve.discretization_points(number_points=10)
        param_intersections = []
        for point1, point2 in zip(bspline_discretized_points[:-1], bspline_discretized_points[1:]):
            line_seg = volmdlr.edges.LineSegment2D(point1, point2)
            abscissa1 = bsplinecurve.abscissa(point1)
            abscissa2 = bsplinecurve.abscissa(point2)
            if line_seg.bounding_rectangle.b_rectangle_intersection(circle_bounding_rectangle):
                intersection = self.linesegment_intersections(line_seg)
                if intersection:
                    param_intersections.append((abscissa1, abscissa2))
        intersections = []
        while True:
            if not param_intersections:
                break
            for abscissa1, abscissa2 in param_intersections:
                discretized_points_between_1_2 = [bsplinecurve.point_at_abscissa(abscissa) for abscissa
                                                  in npy.linspace(abscissa1, abscissa2, num=10)]
                break_flag = False
                for point1, point2 in zip(discretized_points_between_1_2[:-1], discretized_points_between_1_2[1:]):
                    line_seg = volmdlr.edges.LineSegment2D(point1, point2)
                    if line_seg.bounding_rectangle.b_rectangle_intersection(circle_bounding_rectangle):
                        intersection = self.linesegment_intersections(line_seg, 1e-12)
                        if not intersection:
                            continue
                        if bsplinecurve.point_distance(intersection[0]) > abs_tol:
                            param_intersections.insert(0, (bsplinecurve.abscissa(point1),
                                                           bsplinecurve.abscissa(point2)))
                        else:
                            intersections.append(intersection[0])
                        param_intersections.remove((abscissa1, abscissa2))
                        break_flag = True
                        break
                if break_flag:
                    break
        return intersections


class Ellipse2D(Contour2D):
    """
    Defines an Ellipse in two-dimensions.

    Ellipse2D defined by a major axis (A), minor axis (B), a center and a vector
    representing the direction of the major axis.

    :param major_axis: ellipse's major axis (A)
    :type major_axis: float
    :param minor_axis: ellipse's minor axis (B)
    :type minor_axis: float
    :param center: ellipse's center
    :type center: volmdlr.Point3D
    :param major_dir: direction vector for major axis
    :type major_dir: volmdlr.Vector3D

    :Example:
    >>> ellipse2d = wires.Ellipse2D(4, 2, volmdlr.O2D, volmdlr.Vector2D(1, 1))
    """

    def __init__(self, major_axis, minor_axis, center, major_dir, name=''):
        self.major_axis = major_axis
        self.minor_axis = minor_axis
        self.center = center
        self.major_dir = major_dir
        self.major_dir.normalize()
        self.minor_dir = - self.major_dir.normal_vector()
        self.theta = volmdlr.geometry.clockwise_angle(self.major_dir, volmdlr.X2D)
        if self.theta == math.pi * 2:
            self.theta = 0.0
        Contour2D.__init__(self, [self], name=name)

    def __hash__(self):
        return int(round(1e6 * (self.center.x + self.center.y + self.major_axis + self.minor_axis)))

    def area(self):
        """
        Calculates the ellipe's area.

        :return: ellipe's area, float.
        """
        return math.pi * self.major_axis * self.minor_axis

    def length(self):
        """
        Calculates the ellipse's length.

        :return: ellipe's length.
        """
        mid_point = self.center - self.major_axis * self.major_dir
        if self.theta != 0.0:
            mid_point = self.center - volmdlr.Point2D(self.major_axis, 0)
            mid_point = mid_point.rotation(self.center, self.theta)
        length = 2 * self.abscissa(mid_point)
        return length

    def to_3d(self, plane_origin, x, y):
        """
        Transforms a Ellipse2D into an Ellipse3D, given a plane origin and an u and v plane vector.

        :param plane_origin: plane origin.
        :param x: plane u vector.
        :param y: plane v vector.
        :return: Ellipse3D.
        """
        raise NotImplementedError

    def point_over_ellipse(self, point, abs_tol=1e-6):
        """
        Verifies if a point is on the ellipse.

        :param point: point to be verified.
         :param abs_tol: tolerance.
        :return: True or False.
        """
        return math.isclose(
            ((point.x - self.center.x) * math.cos(self.theta) +
             (point.y - self.center.y) * math.sin(self.theta)) ** 2 / self.major_axis ** 2 +
            ((point.x - self.center.x) * math.sin(self.theta) -
             (point.y - self.center.y) * math.cos(self.theta)) ** 2 / self.minor_axis ** 2, 1, abs_tol=abs_tol)

    def point_over_contour(self, point, abs_tol=1e-6):
        """
        Verifies if a point is on the ellipse.

        :param point: point to be verified.
        :param abs_tol: tolerance.
        :return: True or False.
        """
        return self.point_over_ellipse(point, abs_tol)

    def line_intersections(self, line: 'volmdlr.edges.Line2D'):
        """
        Calculates the intersections between a line and an ellipse.

        :param line: line to calculate intersections
        :return: list of points intersections, if there are any
        """
        intersections = vm_utils_intersections.ellipse2d_line_intersections(self, line)
        return intersections

    def linesegment_intersections(self, linesegment: 'volmdlr.edges.LineSegment2D'):
        """
        Calculates the intersections between a linesegment and an ellipse.

        :param linesegment: linesegment to calculate intersections.
        :return: list of points intersections, if there are any.
        """
        line_intersections = self.line_intersections(linesegment.to_line())
        intersections = []
        for intersection in line_intersections:
            if linesegment.point_belongs(intersection):
                intersections.append(intersection)
        return intersections

    def discretization_points(self, *, number_points: int = None, angle_resolution: int = 20):
        """
        Calculates the discretized points for the ellipse.

        :param number_points: number of point to have in the discretized points.
        :param angle_resolution: the angle resolution to be used to discretize points.
        :return: discretized points.
        """
        if number_points:
            angle_resolution = number_points
        discretization_points = [self.center + volmdlr.Point2D(self.major_axis * math.cos(theta),
                                                               self.minor_axis * math.sin(theta))
                                 for theta in npy.linspace(0, volmdlr.TWO_PI, angle_resolution + 1)]
        discretization_points = [point.rotation(self.center, self.theta) for point in discretization_points]
        return discretization_points

    def abscissa(self, point: volmdlr.Point2D):
        """
        Calculates the abscissa for a given point.

        :param point: point to calculate the abscissa.
        :return: the corresponding abscissa, 0 < abscissa < ellipse's length.
        """
        if self.point_over_ellipse(point):
            angle_abscissa = self.point_angle_with_major_dir(point)

            def arc_length(theta):
                return math.sqrt((self.major_axis ** 2) * math.sin(theta) ** 2 +
                                 (self.minor_axis ** 2) * math.cos(theta) ** 2)

            res, _ = scipy_integrate.quad(arc_length, 0, angle_abscissa)
            return res
        raise ValueError(f'point {point} does not belong to ellipse')

    def point_angle_with_major_dir(self, point2d):
        """
        Given a point in the ellipse, calculates it angle with the major direction vector.

        """
        center2d_point2d = point2d - self.center
        angle_abscissa = volmdlr.geometry.clockwise_angle(center2d_point2d, self.major_dir)
        return angle_abscissa

    def plot(self, ax=None, edge_style: EdgeStyle = EdgeStyle()):
        """
        Matplotlib plot for an ellipse.

        """
        if ax is None:
            _, ax = plt.subplots()
        x = []
        y = []
        for point_x, point_y in self.discretization_points(number_points=50):
            x.append(point_x)
            y.append(point_y)
        plt.plot(x, y, color=edge_style.color, alpha=edge_style.alpha)
        if edge_style.equal_aspect:
            ax.set_aspect('equal')
        return ax

    def rotation(self, center: volmdlr.Point2D, angle: float):
        """
        Rotation of ellipse around a center and an angle.

        :param center: center of the rotation.
        :param angle: angle to rotated of.
        :return: a rotationed new ellipse.
        """
        rotationed_center = self.center.rotation(center, angle)
        point_major_dir = self.center + self.major_dir * self.major_axis
        rotationed_major_dir_point = point_major_dir.rotation(center, angle)
        major_dir = rotationed_major_dir_point - rotationed_center
        return Ellipse2D(self.major_axis, self.minor_axis, rotationed_center,
                         major_dir)

    def translation(self, offset: volmdlr.Vector2D):
        """
        Translation of ellipse from an offset vector.

        :param offset: corresponding translation vector.
        :return: translated new ellipse 2d.
        """
        return Ellipse2D(self.major_axis, self.minor_axis, self.center.translation(offset), self.major_dir)

    def frame_mapping(self, frame: volmdlr.Frame2D, side: str):
        """
        Changes frame_mapping and return a new Ellipse2D.
        side = 'old' or 'new'
        """
        if side == 'old':
            return Ellipse2D(self.major_axis, self.minor_axis, frame.local_to_global_coordinates(self.center),
                             self.major_dir)
        if side == 'new':
            point_major_dir = self.center + self.major_dir * self.major_axis
            major_dir = frame.global_to_local_coordinates(point_major_dir) - self.center
            return Ellipse2D(self.major_axis, self.minor_axis, frame.global_to_local_coordinates(self.center),
                             major_dir)
        raise ValueError('Side should be \'new\' \'old\'')


class Contour3D(ContourMixin, Wire3D):
    """
    A collection of 3D primitives forming a closed wire3D.

    """
    _non_serializable_attributes = ['points']
    _non_eq_attributes = ['name']
    _non_hash_attributes = ['points', 'name']
    _generic_eq = True

    def __init__(self, primitives: List[volmdlr.core.Primitive3D],
                 name: str = ''):
        """
        Defines a contour3D from a collection of edges following each other stored in primitives list.
        """

        Wire3D.__init__(self, primitives=primitives, name=name)
        self._edge_polygon = None
        self._utd_bounding_box = False

    def __eq__(self, other_):
        if other_.__class__.__name__ != self.__class__.__name__:
            return False
        if len(self.primitives) != len(other_.primitives):
            return False
        equal = 0
        for prim1 in self.primitives:
            reverse1 = prim1.reverse()
            found = False
            for prim2 in other_.primitives:
                reverse2 = prim2.reverse()
                if (prim1 == prim2 or reverse1 == prim2
                        or reverse2 == prim1 or reverse1 == reverse2):
                    equal += 1
                    found = True
            if not found:
                return False
        if equal == len(self.primitives):
            return True
        return False

    @property
    def edge_polygon(self):
        if self._edge_polygon is None:
            self._edge_polygon = self._get_edge_polygon()
        return self._edge_polygon

    def _get_edge_polygon(self):
        points = []
        for edge in self.primitives:
            if points:
                if not edge.start.is_close(points[-1]):
                    points.append(edge.start)
            else:
                points.append(edge.start)
        return ClosedPolygon3D(points)

    @classmethod
    def from_step(cls, arguments, object_dict, **kwargs):
        """
        Converts a step primitive to a Contour3D.

        :param arguments: The arguments of the step primitive.
        :type arguments: list
        :param object_dict: The dictionary containing all the step primitives that have already been instantiated.
        :type object_dict: dict
        :return: The corresponding Contour3D object.
        :rtype: :class:`volmdlr.wires.Contour3D`
        """

        name = arguments[0][1:-1]
        raw_edges = []
        # edge_ends = {}
        for edge_id in arguments[1]:
            raw_edges.append(object_dict[int(edge_id[1:])])

        if (len(raw_edges)) == 1:
            if isinstance(raw_edges[0], cls):
                # Case of a circle, ellipse...
                return raw_edges[0]
            return cls(raw_edges, name=name)

        # Making things right for first 2 primitives
        if any(edge is None for edge in raw_edges):
            raise ValueError
        distances = [raw_edges[0].end.point_distance(raw_edges[1].start),
                     raw_edges[0].start.point_distance(raw_edges[1].start),
                     raw_edges[0].end.point_distance(raw_edges[1].end),
                     raw_edges[0].start.point_distance(raw_edges[1].end)]
        index = distances.index(min(distances))
        if min(distances) > 6e-4:
            # Green color : well-placed and well-read
            ax = raw_edges[0].plot(color='g')
            # Red color : can't be connected to green edge
            raw_edges[1].plot(ax=ax, color='r')
            # Black color : to be placed
            for re in raw_edges[2:]:
                re.plot(ax=ax)
            # deltax1 = abs(raw_edges[0].start.x - raw_edges[1].end.x)
            # deltax2 = abs(raw_edges[0].end.x - raw_edges[1].end.x)
            # deltay1 = abs(raw_edges[0].start.y - raw_edges[1].end.y)
            # deltay2 = abs(raw_edges[0].end.y - raw_edges[1].end.y)
            # deltaz1 = abs(raw_edges[0].start.z - raw_edges[1].end.z)
            # deltaz2 = abs(raw_edges[0].end.z - raw_edges[1].end.z)
            raise NotImplementedError(
                f'Number of edges: {len(raw_edges)}',
                'First 2 edges of contour not following each other',
                f'delta_x = {abs(raw_edges[0].start.x - raw_edges[1].end.x)},'
                f' {abs(raw_edges[0].end.x - raw_edges[1].end.x)}',
                f'delta_y = {abs(raw_edges[0].start.y - raw_edges[1].end.y)},'
                f' {abs(raw_edges[0].end.y - raw_edges[1].end.y)}',
                f'delta_z = {abs(raw_edges[0].start.z - raw_edges[1].end.z)},'
                f' {abs(raw_edges[0].end.z - raw_edges[1].end.z)}',
                f'distance = {min(distances)}')

        if index == 0:
            edges = [raw_edges[0], raw_edges[1]]
        elif index == 1:
            edges = [raw_edges[0].reverse(), raw_edges[1]]
        elif index == 2:
            edges = [raw_edges[0], raw_edges[1].reverse()]
        elif index == 3:
            edges = [raw_edges[0].reverse(), raw_edges[1].reverse()]
        else:
            raise NotImplementedError

        # Connecting the next edges
        last_edge = edges[-1]
        for i, raw_edge in enumerate(raw_edges[2:]):
            distances = [raw_edge.start.point_distance(last_edge.end),
                         raw_edge.end.point_distance(last_edge.end)]
            index = distances.index(min(distances))
            if min(distances) > 6e-4:
                # Green color : well-placed and well-read
                ax = last_edge.plot(color='g')
                for re in raw_edges[:2 + i]:
                    re.plot(ax=ax, color='g')
                    re.start.plot(ax=ax, color='g')
                    re.end.plot(ax=ax, color='g')
                last_edge.end.plot(ax=ax, color='r')
                # Red color : can't be connected to red dot
                raw_edge.plot(ax=ax, color='r')
                # Black color : to be placed
                for re in raw_edges[2 + i + 1:]:
                    re.plot(ax=ax)
                    re.start.plot(ax=ax)
                    re.end.plot(ax=ax)
                # deltax1 = abs(raw_edge.start.x - last_edge.end.x)
                # deltax2 = abs(raw_edge.end.x - last_edge.end.x)
                # deltay1 = abs(raw_edge.start.y - last_edge.end.y)
                # deltay2 = abs(raw_edge.end.y - last_edge.end.y)
                # deltaz1 = abs(raw_edge.start.z - last_edge.end.z)
                # deltaz2 = abs(raw_edge.end.z - last_edge.end.z)
                raise NotImplementedError(
                    f'Number of edges: {len(raw_edges)}',
                    'Edges of contour not following each other',
                    f'delta_x = {abs(raw_edge.start.x - last_edge.end.x)},'
                    f' {abs(raw_edge.end.x - last_edge.end.x)}',
                    f'delta_y = {abs(raw_edge.start.y - last_edge.end.y)},'
                    f' {abs(raw_edge.end.y - last_edge.end.y)}',
                    f'delta_z = {abs(raw_edge.start.z - last_edge.end.z)},'
                    f' {abs(raw_edge.end.z - last_edge.end.z)}',
                    f'distance = {min(distances)}')
            if index == 0:
                last_edge = raw_edge
            elif index == 1:
                last_edge = raw_edge.reverse()

            edges.append(last_edge)
        return cls(edges, name=name)

    def to_step(self, current_id, surface_id=None, surface3d=None):
        """
        Create a Circle3D step object.

        """
        content = ''
        edge_ids = []
        for primitive in self.primitives:
            if primitive.__class__.__name__ == 'BSplineCurve3D':
                method_name = f'{primitive.__class__.__name__.lower()}_to_2d'
                curve2d = getattr(surface3d, method_name)(primitive)[0]
                if curve2d.__class__.__name__ == 'LineSegment3D':
                    curve2d = curve2d.to_bspline_curve()
                primitive_content, primitive_ids = primitive.to_step(
                    current_id, surface_id=surface_id, curve2d=curve2d)
            else:
                primitive_content, primitive_ids = primitive.to_step(current_id, surface_id=surface_id)
            content += primitive_content
            current_id = primitive_ids[-1] + 1
            for primitive_id in primitive_ids:
                content += "#{} = ORIENTED_EDGE('{}',*,*,#{},.T.);\n".format(
                    current_id,
                    primitive.name,
                    primitive_id)
                edge_ids.append(current_id)

                current_id += 1

        content += "#{} = EDGE_LOOP('{}',({}));\n".format(
            current_id, self.name, volmdlr.core.step_ids_to_str(edge_ids))
        return content, current_id

    def average_center_point(self):
        nb = len(self.edge_polygon.points)
        x = sum(point[0] for point in self.edge_polygon.points) / nb
        y = sum(point[1] for point in self.edge_polygon.points) / nb
        z = sum(point[2] for point in self.edge_polygon.points) / nb

        return volmdlr.Point3D(x, y, z)

    def to_2d(self, plane_origin, x, y):
        primitives2d = self.get_primitives_2d(plane_origin, x, y)
        return Contour2D(primitives=primitives2d)

    def rotation(self, center: volmdlr.Point3D, axis: volmdlr.Vector3D,
                 angle: float):
        """
        Contour3D rotation.

        :param center: rotation center.
        :param axis: rotation axis.
        :param angle: angle rotation.
        :return: a new rotated Contour3D.
        """
        new_edges = [edge.rotation(center, axis, angle) for edge
                     in self.primitives]
        return Contour3D(new_edges, self.name)

    def rotation_inplace(self, center: volmdlr.Point3D, axis: volmdlr.Vector3D,
                         angle: float):
        """
        Contour3D rotation. Object is updated inplace.

        :param center: rotation center.
        :param axis: rotation axis.
        :param angle: rotation angle.
        """
        warnings.warn("'inplace' methods are deprecated. Use a not inplace method instead.", DeprecationWarning)

        for edge in self.primitives:
            edge.rotation_inplace(center, axis, angle)

    def translation(self, offset: volmdlr.Vector3D):
        """
        Contour3D translation.

        :param offset: translation vector.
        :return: A new translated Contour3D.
        """
        new_edges = [edge.translation(offset) for edge in
                     self.primitives]
        return Contour3D(new_edges, self.name)

    def translation_inplace(self, offset: volmdlr.Vector3D):
        """
        Contour3D translation. Object is updated inplace.

        :param offset: translation vector.
        """
        warnings.warn("'inplace' methods are deprecated. Use a not inplace method instead.", DeprecationWarning)

        for edge in self.primitives:
            edge.translation_inplace(offset)

    def order_contour(self):
        # new_primitives = []
        # points = self.ordering_contour()
        # for p1, p2 in points:
        #     new_primitives.append(volmdlr.edges.LineSegment3D(p1, p2))
        # self.primitives = new_primitives

        initial_points = []
        for primitive in self.primitives:
            initial_points.append((primitive.start, primitive.end))

        new_primitives = []
        if self.is_ordered():
            return self
        points = self.ordering_contour()
        for p1, p2 in points:
            try:
                index = initial_points.index((p1, p2))
            except ValueError:
                index = initial_points.index((p2, p1))

            if isinstance(self.primitives[index], volmdlr.edges.LineSegment3D):
                new_primitives.append(volmdlr.edges.LineSegment3D(p1, p2))
            elif isinstance(self.primitives[index], volmdlr.edges.Arc3D):
                new_primitives.append(volmdlr.edges.Arc3D(p1, self.primitives[index].interior, p2))
            elif isinstance(self.primitives[index], volmdlr.edges.BSplineCurve3D):
<<<<<<< HEAD
                if (self.primitives[index].start.is_close(p1) and self.primitives[index].end.is_close(p2)):
=======
                if self.primitives[index].start == p1 and self.primitives[index].end == p2:
>>>>>>> 39e56caf
                    new_primitives.append(self.primitives[index])
                else:
                    new_primitives.append(self.primitives[index].reverse())

        self.primitives = new_primitives

        return self

    def frame_mapping(self, frame: volmdlr.Frame3D, side: str):
        """
        Changes frame_mapping and return a new Contour3D
        side = 'old' or 'new'
        """
        new_edges = [edge.frame_mapping(frame, side) for edge in
                     self.primitives]
        return Contour3D(new_edges, self.name)

    def frame_mapping_inplace(self, frame: volmdlr.Frame3D, side: str):
        """
        Changes frame_mapping and the object is updated inplace.

        :param side: 'old' or 'new'
        """
        warnings.warn("'inplace' methods are deprecated. Use a not inplace method instead.", DeprecationWarning)

        for edge in self.primitives:
            edge.frame_mapping_inplace(frame, side)

    def copy(self, deep=True, memo=None):
        """
        Copies the Contour3D.
        """
        new_edges = [edge.copy(deep=deep, memo=memo) for edge in self.primitives]
        # if self.point_inside_contour is not None:
        #     new_point_inside_contour = self.point_inside_contour.copy()
        # else:
        #     new_point_inside_contour = None
        return Contour3D(new_edges, self.name)

    def plot(self, ax=None, edge_style: EdgeStyle = EdgeStyle()):
        if ax is None:
            # ax = Axes3D(plt.figure())
            fig = plt.figure()
            ax = fig.add_subplot(111, projection='3d')

        for edge in self.primitives:
            edge.plot(ax=ax, edge_style=edge_style)

        return ax

    def _bounding_box(self):
        """
        Computes the bounding box of the contour3D.

        """
        return volmdlr.core.BoundingBox.from_bounding_boxes([p.bounding_box for p in self.primitives])

    @property
    def bounding_box(self):
        if not self._utd_bounding_box:
            self._bbox = self._bounding_box()
            self._utd_bounding_box = True
        return self._bbox

    @classmethod
    def extract_contours(cls, contour, point1: volmdlr.Point3D,
                         point2: volmdlr.Point3D, inside=False):

        new_primitives = contour.extract_with_points(point1, point2, inside)
        contours = [cls(new_primitives)]
        return contours

    def line_intersections(self, line: volmdlr.edges.Line3D):
        """
        Calculates intersections between a contour 3d and Line 3d.

        :param line: Line3D to verify intersections.
        :return: list with the contour intersections with line
        """
        intersections = []
        for primitive in self.primitives:
            prim_line_intersections = primitive.line_intersections(line)
            if prim_line_intersections:
                for inters in prim_line_intersections:
                    if inters not in intersections:
                        intersections.append(inters)
        return intersections

    def linesegment_intersections(self, linesegment: volmdlr.edges.LineSegment3D):
        """
        Calculates intersections between a contour 3d and LineSegment3D.

        :param linesegment: LineSegment3D to verify intersections.
        :return: list with the contour intersections with line
        """
        intersections = []
        for primitive in self.primitives:
            prim_line_intersections = primitive.linesegment_intersections(linesegment)
            if prim_line_intersections:
                for inters in prim_line_intersections:
                    if inters not in intersections:
                        intersections.append(inters)
        return intersections

    def contour_intersection(self, contour3d):
        """
        Calculates intersections between two Contour3D.

        :param contour3d: second contour
        :return: list of points
        """
        dict_intersecting_points = {}
        for primitive in self.primitives:
            for primitive2 in contour3d.primitives:
                intersecting_point = primitive.linesegment_intersection(
                    primitive2)
                if intersecting_point is not None:
                    dict_intersecting_points[primitive2] = intersecting_point
        if dict_intersecting_points:
            return dict_intersecting_points
        return None

    @classmethod
    def from_points(cls, points: List[volmdlr.Point3D]):
        """
        Create a contour 3d from points with line_segments3D.

        """

        if len(points) < 3:
            raise ValueError('contour is defined at least with three points')
        edges = []
        for i in range(0, len(points) - 1):
            edges.append(volmdlr.edges.LineSegment3D(points[i], points[i + 1]))

        edges.append(volmdlr.edges.LineSegment3D(points[-1], points[0]))
        contour = cls(edges)

        return contour

    def clean_primitives(self):
        """
        Delete primitives with start=end, and return a new contour.

        """

        new_primitives = []
        for primitive in self.primitives:
            if not primitive.start.is_close(primitive.end):
                new_primitives.append(primitive)

        return Contour3D(new_primitives)

    def merge_with(self, contour3d):
        """
        Merge two adjacent contours, sharing primitives, and returns one outer contour and inner
        contours (if there are any),

        """

        merged_primitives = self.merge_primitives_with(contour3d)
        contours = Contour3D.contours_from_edges(merged_primitives, tol=3e-4)

        return contours


class Circle3D(Contour3D):
    """
    Defines a Circle in three dimensions, with a center and a radius.

    """
    _non_serializable_attributes = ['point', 'edges', 'point_inside_contour']
    _non_eq_attributes = ['name']
    _non_hash_attributes = ['name']
    _generic_eq = True

    def __init__(self, frame: volmdlr.Frame3D, radius: float,
                 name: str = ''):
        """
        frame.u, frame.v define the plane, frame.w the normal
        """
        self.radius = radius
        self.frame = frame
        self.angle = volmdlr.TWO_PI
        self._primitives = None
        self.primitives = self.get_primitives()
        Contour3D.__init__(self, self.primitives, name=name)

    @property
    def center(self):
        return self.frame.origin

    @property
    def normal(self):
        return self.frame.w

    def __hash__(self):
        return hash(self.frame.origin)

    def __eq__(self, other_circle):
        return self.frame.origin.is_close(other_circle.frame.origin) \
               and self.frame.w.is_colinear(other_circle.frame.w) \
               and math.isclose(self.radius,
                                other_circle.radius, abs_tol=1e-06)

    def get_primitives(self):
        """
        Calculates primitives to compose Circle: 2 Arc3D.

        :return: list containing two Arc3D
        """
        if not self._primitives:
            points = [self.center + self.frame.u * self.radius,
                      self.center - self.frame.v * self.radius,
                      self.center - self.frame.u * self.radius,
                      self.center + self.frame.v * self.radius]
            self._primitives = [volmdlr.edges.Arc3D(points[0], points[1], points[2]),
                                volmdlr.edges.Arc3D(points[2], points[3], points[0])]

        return self._primitives

    def discretization_points(self, *, number_points: int = None, angle_resolution: int = 20):
        """
        Discretize a Circle to have "n" points.

        :param number_points: the number of points (including start and end points)
             if unset, only start and end will be returned
        :param angle_resolution: if set, the sampling will be adapted to have a controlled angular distance. Useful
            to mesh an arc
        :return: a list of sampled points
        """
        if number_points:
            angle_resolution = number_points
        discretization_points_3d = [self.center + self.radius * math.cos(teta) * self.frame.u +
                                    self.radius * math.sin(teta) * self.frame.v for teta in
                                    npy.linspace(0, volmdlr.TWO_PI, angle_resolution + 1)][:-1]
        return discretization_points_3d

    def abscissa(self, point: volmdlr.Point3D):
        """
        Calculates the abscissa a given point.

        :param point: point to calculate abscissa.
        :return: abscissa
        """
        x, y, _ = self.frame.global_to_local_coordinates(point)
        u1 = x / self.radius
        u2 = y / self.radius
        theta = volmdlr.geometry.sin_cos_angle(u1, u2)

        return self.radius * abs(theta)

    def length(self):
        return volmdlr.TWO_PI * self.radius

    def rotation(self, center: volmdlr.Point3D, axis: volmdlr.Vector3D, angle: float):
        """
        Circle3D rotation.

        :param center: rotation center
        :param axis: rotation axis
        :param angle: angle rotation
        :return: a new rotated Circle3D
        """
        return Circle3D(self.frame.rotation(center, axis, angle),
                        self.radius, self.name)

    def rotation_inplace(self, center: volmdlr.Point3D, axis: volmdlr.Vector3D, angle: float):
        """
        Circle3D rotation. Object is updated inplace.

        :param center: rotation center
        :param axis: rotation axis
        :param angle: rotation angle
        """
        warnings.warn("'inplace' methods are deprecated. Use a not inplace method instead.", DeprecationWarning)

        self.frame.rotation_inplace(center, axis, angle)

    def translation(self, offset: volmdlr.Vector3D):
        """
        Circle3D translation.

        :param offset: translation vector
        :return: A new translated Circle3D
        """
        return Circle3D(self.frame.translation(offset), self.radius, self.name)

    def translation_inplace(self, offset: volmdlr.Vector3D):
        """
        Circle3D translation. Object is updated inplace.

        :param offset: translation vector
        """
        warnings.warn("'inplace' methods are deprecated. Use a not inplace method instead.", DeprecationWarning)

        self.frame.translation_inplace(offset)

    def plot(self, ax=None, edge_style: EdgeStyle = EdgeStyle()):
        if ax is None:
            fig = plt.figure()
            ax = fig.add_subplot(111, projection='3d')
        else:
            fig = None

        x = []
        y = []
        z = []
        for point_x, point_y, point_z in self.discretization_points():
            x.append(point_x)
            y.append(point_y)
            z.append(point_z)
        x.append(x[0])
        y.append(y[0])
        z.append(z[0])
        ax.plot(x, y, z, color=edge_style.color, alpha=edge_style.alpha)
        return ax

    def point_at_abscissa(self, curvilinear_abscissa):
        """ Start point is at intersection of frame.u axis. """
        start = self.frame.origin + self.radius * self.frame.u
        return start.rotation(self.frame.origin, self.frame.w,
                              curvilinear_abscissa / self.radius)

    def linesegment_intersections(self, linesegment: volmdlr.edges.LineSegment3D):
        """
        Calculates the intersections between the Circle3D and a LineSegment3D.

        :param linesegment: LineSegment3D to verify intersections
        :return: list of points intersecting Circle
        """
        intersections = []
        circle3d_line_intersections = vm_utils_intersections.circle_3d_line_intersections(self, linesegment.to_line())
        for intersection in circle3d_line_intersections:
            if linesegment.point_belongs(intersection):
                intersections.append(intersection)
        return intersections

    @classmethod
    def from_step(cls, arguments, object_dict, **kwargs):
        """
        Converts a step primitive to a Circle3D.

        :param arguments: The arguments of the step primitive.
        :type arguments: list
        :param object_dict: The dictionary containing all the step primitives that have already been instantiated.
        :type object_dict: dict
        :return: The corresponding Circle3D object.
        :rtype: :class:`volmdlr.wires.Circle3D`
        """

        length_conversion_factor = kwargs.get("length_conversion_factor", 1)

        center = object_dict[arguments[1]].origin
        radius = float(arguments[2]) * length_conversion_factor
        if object_dict[arguments[1]].u is not None:
            normal = object_dict[arguments[1]].u
            other_vec = object_dict[arguments[1]].v
            if other_vec is not None:
                other_vec.normalize()
        else:
            normal = object_dict[arguments[1]].v  # ou w
            other_vec = None
        normal.normalize()
        return cls.from_center_normal(center, normal, radius, arguments[0][1:-1])

    def to_step(self, current_id, surface_id=None, surface3d=None):
        circle_frame = volmdlr.Frame3D(self.center, self.frame.w, self.frame.u,
                                       self.frame.v)
        content, frame_id = circle_frame.to_step(current_id)
        curve_id = frame_id + 1
        content += "#{} = CIRCLE('{}',#{},{});\n".format(
            curve_id, self.name, frame_id, round(self.radius * 1000, 3))

        if surface_id:
            content += "#{} = SURFACE_CURVE('',#{},(#{}),.PCURVE_S1.);\n".format(
                curve_id + 1, curve_id, surface_id)
            curve_id += 1

        p1 = self.frame.origin + self.frame.u * self.radius
        # p2 = self.frame.origin + self.frame.v*self.radius
        p3 = self.frame.origin - self.frame.u * self.radius
        # p4 = self.frame.origin - self.frame.v*self.radius

        p1_content, p1_id = p1.to_step(curve_id + 1, vertex=True)
        # p2_content, p2_id = p2.to_step(p1_id+1, vertex=True)
        p3_content, p3_id = p3.to_step(p1_id + 1, vertex=True)
        # p4_content, p4_id = p4.to_step(p3_id+1, vertex=True)
        content += p1_content + p3_content

        arc1_id = p3_id + 1
        content += "#{} = EDGE_CURVE('{}',#{},#{},#{},.T.);\n".format(
            arc1_id, self.name, p1_id, p3_id, curve_id)
        oriented_edge1_id = arc1_id + 1
        content += "#{} = ORIENTED_EDGE('',*,*,#{},.T.);\n".format(
            oriented_edge1_id, arc1_id)

        arc2_id = oriented_edge1_id + 1
        content += "#{} = EDGE_CURVE('{}',#{},#{},#{},.T.);\n".format(
            arc2_id, self.name, p3_id, p1_id, curve_id)
        oriented_edge2_id = arc2_id + 1
        content += "#{} = ORIENTED_EDGE('',*,*,#{},.T.);\n".format(
            oriented_edge2_id, arc2_id)

        current_id = oriented_edge2_id + 1
        content += "#{} = EDGE_LOOP('{}',(#{},#{}));\n".format(
            current_id, self.name, oriented_edge1_id, oriented_edge2_id)

        return content, current_id

    def _bounding_box(self):
        """
        Computes the bounding box.

        """
        points = [self.frame.origin + self.radius * v
                  for v in [self.frame.u, -self.frame.u,
                            self.frame.v, -self.frame.v]]
        return volmdlr.core.BoundingBox.from_points(points)

    def to_2d(self, plane_origin, x, y):
        """
        Transforms a Circle3D into an Circle2D, given a plane origin and an u and v plane vector.

        :param plane_origin: plane origin.
        :param x: plane u vector.
        :param y: plane v vector.
        :return: Circle2D.
        """
        z = x.cross(y)
        plane3d = volmdlr.faces.Plane3D(volmdlr.Frame3D(plane_origin, x, y, z))
        return Circle2D(plane3d.point3d_to_2d(self.center), self.radius)

    @classmethod
    def from_center_normal(cls, center: volmdlr.Point3D,
                           normal: volmdlr.Vector3D,
                           radius: float,
                           name: str = ''):
        u = normal.deterministic_unit_normal_vector()
        v = normal.cross(u)
        return cls(volmdlr.Frame3D(center, u, v, normal), radius, name)

    @classmethod
    def from_3_points(cls, point1, point2, point3):
        u1 = point2 - point1
        u2 = point2 - point3
        try:
            u1.normalize()
            u2.normalize()
        except ZeroDivisionError:
            raise ValueError(
                'the 3 points must be distincts')

        normal = u2.cross(u1)
        normal.normalize()

        if u1.is_close(u2):
            u2 = normal.cross(u1)
            u2.normalize()

        v1 = normal.cross(u1)  # v1 is normal, equal u2
        v2 = normal.cross(u2)  # equal -u1

        p11 = 0.5 * (point1 + point2)  # Mid-point of segment s,m
        p21 = 0.5 * (point2 + point3)  # Mid-point of segment s,m

        l1 = volmdlr.edges.Line3D(p11, p11 + v1)
        l2 = volmdlr.edges.Line3D(p21, p21 + v2)

        try:
            center, _ = l1.minimum_distance_points(l2)
        except ZeroDivisionError:
            raise ValueError(
                'Start, end and interior points  of an arc must be distincts')

        radius = (center - point1).norm()
        return cls(frame=volmdlr.Frame3D(center, u1, normal.cross(u1), normal),
                   radius=radius)

    def extrusion(self, extrusion_vector):
        """
        Returns the cylindrical face generated by extrusion of the circle.
        """
        if self.normal.is_colinear_to(extrusion_vector):
            u = self.normal.deterministic_unit_normal_vector()
            v = self.normal.cross(u)
            w = extrusion_vector.copy()
            w.normalize()
            cylinder = volmdlr.faces.CylindricalSurface3D(
                volmdlr.Frame3D(self.center, u, v, w), self.radius)
            return [cylinder.rectangular_cut(0, volmdlr.TWO_PI,
                                             0, extrusion_vector.norm())]

        raise NotImplementedError(
            'Extrusion along vector not colinar to normal for circle not handled yet: dot={}'.format(
                self.normal.dot(extrusion_vector)))

    def revolution(self, axis_point: volmdlr.Point3D, axis: volmdlr.Vector3D,
                   angle: float):
        """
        Return the Toroidal face generated by the revolution of the circle.
        """
        line3d = volmdlr.edges.Line3D(axis_point, axis_point + axis)
        tore_center, _ = line3d.point_projection(self.center)
        u = self.center - tore_center
        u.normalize()
        v = axis.cross(u)
        if not math.isclose(self.normal.dot(u), 0., abs_tol=1e-9):
            raise NotImplementedError(
                'Outside of plane revolution not supported')

        R = tore_center.point_distance(self.center)
        surface = volmdlr.faces.ToroidalSurface3D(
            volmdlr.Frame3D(tore_center, u, v, axis),
            R, self.radius)
        return [surface.rectangular_cut(0, angle, 0, volmdlr.TWO_PI)]

    def point_belongs(self, point: volmdlr.Point3D, abs_tol: float = 1e-6):
        """
        Returns if given point belongs to the Circle3D.
        """
        distance = point.point_distance(self.center)
        vec = volmdlr.Vector3D(*point - self.center)
        dot = self.normal.dot(vec)
        if math.isclose(distance, self.radius, abs_tol=abs_tol) \
                and math.isclose(dot, 0, abs_tol=abs_tol):
            return True
        return False

    def trim(self, point1: volmdlr.Point3D, point2: volmdlr.Point3D):
        if not self.point_belongs(point1, 1e-4) or not self.point_belongs(point2, 1e-4):
            ax = self.plot()
            point1.plot(ax=ax, color='r')
            point2.plot(ax=ax, color='b')
            raise ValueError('Point not on circle for trim method')
        if point1.is_close(point2):
            return volmdlr.edges.FullArc3D(self.frame.origin, point1,
                                           self.frame.w)
        interior = volmdlr.geometry.clockwise_interior_from_circle3d(
            point1, point2, self)
        return volmdlr.edges.Arc3D(point1, interior, point2)


class Ellipse3D(Contour3D):
    """
    Defines a 3D ellipse.

    :param major_axis: Largest radius of the ellipse
    :type major_axis: float
    :param minor_axis: The Smallest radius of the ellipse
    :type minor_axis: float
    :param center: Ellipse's center
    :type center: Point3D
    :param normal: Ellipse's normal
    :type normal: Vector3D
    :param major_dir: Direction of the largest radius/major_axis
    :type major_dir: Vector3D
    """

    def __init__(self, major_axis: float, minor_axis: float,
                 center: volmdlr.Point3D, normal: volmdlr.Vector3D,
                 major_dir: volmdlr.Vector3D, name: str = ''):

        self.major_axis = major_axis
        self.minor_axis = minor_axis
        self.center = center
        normal.normalize()
        self.normal = normal
        major_dir.normalize()
        self.major_dir = major_dir
        self._frame = None
        Contour3D.__init__(self, [self], name=name)

    @property
    def frame(self):
        """
        Gets the Ellipse's Frame3D.

        :return: Frame3D.
        """
        if not self._frame:
            self._frame = volmdlr.Frame3D(self.center, self.major_dir, self.normal.cross(self.major_dir), self.normal)
        return self._frame

    def point_belongs(self, point):
        """
        Verifies if a given point lies on the Ellipse3D.

        :param point: point to be verified.
        :return: True is point lies on the Ellipse, False otherwise
        """
        new_point = self.frame.global_to_local_coordinates(point)
        return math.isclose(new_point.x ** 2 / self.major_axis ** 2 +
                            new_point.y ** 2 / self.minor_axis ** 2, 1, abs_tol=1e-6)

    def length(self):
        """
        Calculates the length of the ellipse.

        Ramanujan's approximation for the perimeter of the ellipse.
        P = π (a + b) [ 1 + (3h) / (10 + √(4 - 3h) ) ], where h = (a - b)**2/(a + b)**2
        :return:
        """
        perimeter_formular_h = (self.major_axis - self.minor_axis) ** 2 / (self.major_axis + self.minor_axis) ** 2
        return math.pi * (self.major_axis + self.minor_axis) *\
            (1 + (3 * perimeter_formular_h / (10 + math.sqrt(4 - 3 * perimeter_formular_h))))

    def discretization_points(self, *, number_points: int = None, angle_resolution: int = 20):
        """
        Discretize a Contour to have "n" points.

        :param number_points: the number of points (including start and end points)
             if unset, only start and end will be returned.
        :param angle_resolution: if set, the sampling will be adapted to have a controlled angular distance. Useful
            to mesh an arc.
        :return: a list of sampled points.
        """
        if number_points:
            angle_resolution = number_points
        discretization_points_3d = [
                                      self.center + self.major_axis * math.cos(
                                          teta) * self.major_dir
                                      + self.minor_axis * math.sin(
                                          teta) * self.major_dir.cross(
                                          self.normal) for teta in
                                      npy.linspace(0, volmdlr.TWO_PI,
                                                   angle_resolution + 1)][:-1]
        return discretization_points_3d

    def to_2d(self, plane_origin, x, y):
        """
        Transforms a Ellipse3D into an EllipseD, given a plane origin and an u and v plane vector.

        :param plane_origin: plane origin.
        :param x: plane u vector.
        :param y: plane v vector.
        :return: Ellipse2D.
        """
        center = self.center.to_2d(plane_origin, x, y)
        major_dir_d2 = self.major_dir.to_2d(plane_origin, x, y)
        return Ellipse2D(self.major_axis, self.minor_axis, center, major_dir_d2)

    def abscissa(self, point: volmdlr.Point3D):
        """
        Calculates the abscissa a given point.

        :param point: point to calculate abscissa.
        :return: abscissa
        """
        vector_2 = self.normal.cross(self.major_dir)
        ellipse_2d = self.to_2d(self.center, self.major_dir, vector_2)
        point2d = point.to_2d(self.center, self.major_dir, vector_2)
        return ellipse_2d.abscissa(point2d)

    def trim(self, point1: volmdlr.Point3D, point2: volmdlr.Point3D):
        frame = volmdlr.Frame3D(self.center, self.major_dir,
                                self.normal.cross(self.major_dir), self.normal)

        p1_new, p2_new = frame.global_to_local_coordinates(point1), frame.global_to_local_coordinates(point2)

        theta1 = volmdlr.geometry.sin_cos_angle(p1_new.x / self.major_axis, p1_new.y / self.minor_axis)

        theta2 = volmdlr.geometry.sin_cos_angle(p2_new.x / self.major_axis, p2_new.y / self.minor_axis)

        if theta1 > theta2:  # sens trigo
            angle = math.pi + (theta1 + theta2) / 2
        else:
            angle = (theta1 + theta2) / 2

        p3 = frame.local_to_global_coordinates(volmdlr.Point3D(self.major_axis * math.cos(angle),
                                                               self.minor_axis * math.sin(angle), 0))

        return volmdlr.edges.ArcEllipse3D(point1, p3, point2, self.center,
                                          self.major_dir)

    def rotation(self, center: volmdlr.Point3D, axis: volmdlr.Vector3D, angle: float):
        """
        Ellipse3D rotation.

        :param center: rotation center.
        :param axis: rotation axis.
        :param angle: angle rotation.
        :return: a new rotated Ellipse3D.
        """
        new_center = self.center.rotation(center, axis, angle)
        new_normal = self.normal.rotation(center, axis, angle)
        new_major_dir = self.major_dir.rotation(center, axis, angle)
        return Ellipse3D(self.major_axis, self.minor_axis, new_center,
                         new_normal, new_major_dir, self.name)

    def rotation_inplace(self, center: volmdlr.Point3D, axis: volmdlr.Vector3D, angle: float):
        """
        Ellipse3D rotation. Object is updated inplace.

        :param center: rotation center
        :param axis: rotation axis
        :param angle: rotation angle
        """
        warnings.warn("'inplace' methods are deprecated. Use a not inplace method instead.", DeprecationWarning)

        self.center.rotation_inplace(center, axis, angle)
        self.normal.rotation_inplace(center, axis, angle)
        self.major_dir.rotation_inplace(center, axis, angle)

    def translation(self, offset: volmdlr.Vector3D):
        """
        Ellipse3D translation.

        :param offset: translation vector.
        :return: A new translated Ellipse3D
        """
        new_center = self.center.translation(offset)
        new_normal = self.normal.translation(offset)
        new_major_dir = self.major_dir.translation(offset)
        return Ellipse3D(self.major_axis, self.minor_axis, new_center,
                         new_normal, new_major_dir, self.name)

    def translation_inplace(self, offset: volmdlr.Vector3D):
        """
        Ellipse3D translation. Object is updated inplace.

        :param offset: translation vector
        """
        warnings.warn("'inplace' methods are deprecated. Use a not inplace method instead.", DeprecationWarning)

        self.center.translation_inplace(offset)
        self.normal.translation_inplace(offset)
        self.major_dir.translation_inplace(offset)

    def plot(self, ax=None, edge_style: EdgeStyle = EdgeStyle()):
        if ax is None:
            fig = plt.figure()
            ax = Axes3D(fig)
        else:
            fig = None

        x = []
        y = []
        z = []
        for px, py, pz in self.discretization_points():
            x.append(px)
            y.append(py)
            z.append(pz)
        x.append(x[0])
        y.append(y[0])
        z.append(z[0])
        ax.plot(x, y, z, edge_style.color)
        return ax

    @classmethod
    def from_step(cls, arguments, object_dict, **kwargs):
        """
        Converts a step primitive to a Ellipse3D.

        :param arguments: The arguments of the step primitive.
        :type arguments: list
        :param object_dict: The dictionary containing all the step primitives that have already been instantiated.
        :type object_dict: dict
        :return: The corresponding Ellipse3D object.
        :rtype: :class:`volmdlr.wires.Ellipse3D`
        """

        length_conversion_factor = kwargs.get("length_conversion_factor", 1)

        center = object_dict[arguments[1]].origin
        normal = object_dict[arguments[1]].u  # ancien w
        major_dir = object_dict[arguments[1]].v  # ancien u
        major_axis = float(arguments[2]) * length_conversion_factor
        minor_axis = float(arguments[3]) * length_conversion_factor
        return cls(major_axis, minor_axis, center, normal, major_dir,
                   arguments[0][1:-1])


class ClosedPolygon3D(Contour3D, ClosedPolygonMixin):
    """
    A collection of points, connected by linesegments, following each other.

    """
    _non_serializable_attributes = ['line_segments', 'primitives']
    _non_eq_attributes = ['line_segments', 'primitives']

    def __init__(self, points: List[volmdlr.Point3D], name: str = ''):
        self.points = points
        self._line_segments = None

        Contour3D.__init__(self, self.line_segments, name)

    def get_line_segments(self):
        lines = []
        if len(self.points) > 1:
            for p1, p2 in zip(self.points,
                              list(self.points[1:]) + [self.points[0]]):
                lines.append(volmdlr.edges.LineSegment3D(p1, p2))
        return lines

    def copy(self, *args, **kwargs):
        points = [point.copy() for point in self.points]
        return ClosedPolygon3D(points, self.name)

    def __hash__(self):
        return sum(hash(point) for point in self.points)

    def __eq__(self, other_):
        if not isinstance(other_, self.__class__):
            return False
        equal = True
        for point, other_point in zip(self.points, other_.points):
            equal = (equal and point.is_close(other_point))
        return equal

    def plot(self, ax=None, edge_style: EdgeStyle = EdgeStyle()):
        for line_segment in self.line_segments:
            ax = line_segment.plot(ax=ax, edge_style=edge_style)
        return ax

    def rotation(self, center: volmdlr.Point3D, axis: volmdlr.Vector3D,
                 angle: float):
        """
        ClosedPolygon3D rotation.

        :param center: rotation center.
        :param axis: rotation axis.
        :param angle: angle rotation.
        :return: a new rotated ClosedPolygon3D.
        """
        return ClosedPolygon3D(
            [point.rotation(center, axis, angle) for point in
             self.points])

    def rotation_inplace(self, center: volmdlr.Point3D, axis: volmdlr.Vector3D,
                         angle: float):
        """
        ClosedPolygon3D rotation. Object is updated inplace.

        :param center: rotation center.
        :param axis: rotation axis.
        :param angle: rotation angle.
        """
        warnings.warn("'inplace' methods are deprecated. Use a not inplace method instead.", DeprecationWarning)

        for point in self.points:
            point.rotation_inplace(center, axis, angle)

    def translation(self, offset: volmdlr.Vector3D):
        """
        ClosedPolygon3D translation.

        :param offset: translation vector.
        :return: A new translated ClosedPolygon3D.
        """
        new_points = [point.translation(offset) for point in
                      self.points]
        return ClosedPolygon3D(new_points, self.name)

    def translation_inplace(self, offset: volmdlr.Vector3D):
        """
        ClosedPolygon3D translation. Object is updated inplace.

        :param offset: translation vector.
        """
        warnings.warn("'inplace' methods are deprecated. Use a not inplace method instead.", DeprecationWarning)

        for point in self.points:
            point.translation_inplace(offset)

    def to_2d(self, plane_origin, x, y):
        """
        Transforms a ClosedPolygon3D into an ClosedPolygon2D, given a plane origin and an u and v plane vector.

        :param plane_origin: plane origin.
        :param x: plane u vector.
        :param y: plane v vector.
        :return: ClosedPolygon2D.
        """
        points2d = [point.to_2d(plane_origin, x, y) for point in self.points]
        return ClosedPolygon2D(points2d)

    def sewing_with(self, other_poly3d, x, y, resolution=20):
        self_center, other_center = self.average_center_point(), \
                                    other_poly3d.average_center_point()

        self_poly2d, other_poly2d = self.to_2d(self_center, x, y), \
            other_poly3d.to_2d(other_center, x, y)
        self_center2d, other_center2d = self_poly2d.center_of_mass(), \
            other_poly2d.center_of_mass()
        self_poly2d.translation_inplace(-self_center2d)
        other_poly2d.translation_inplace(-other_center2d)

        bbox_self2d, bbox_other2d = self_poly2d.bounding_rectangle.bounds(), \
            other_poly2d.bounding_rectangle.bounds()
        position = [abs(value) for value in bbox_self2d] \
            + [abs(value) for value in bbox_other2d]
        max_scale = 2 * max(position)

        lines = [volmdlr.edges.LineSegment2D(volmdlr.O2D, max_scale * (
                volmdlr.X2D * math.sin(n * 2 * math.pi / resolution) +
                volmdlr.Y2D * math.cos(n * 2 * math.pi / resolution))
                                             ) for n in range(resolution)]

        self_new_points, other_new_points = [], []
        for line in lines:
            for self_line in self_poly2d.line_segments:
                intersect = line.linesegment_intersections(self_line)
                if intersect:
                    self_new_points.extend(intersect)
                    break

            for other_line in other_poly2d.line_segments:
                intersect = line.linesegment_intersections(other_line)
                if intersect:
                    other_new_points.extend(intersect)
                    break

        new_self_poly2d, new_other_poly2d = ClosedPolygon2D(
            self_new_points), ClosedPolygon2D(other_new_points)
        new_self_poly2d.translation_inplace(self_center2d)
        new_other_poly2d.translation_inplace(other_center2d)

        new_poly1, new_poly2 = new_self_poly2d.to_3d(self_center, x, y), \
            new_other_poly2d.to_3d(other_center, x, y)

        triangles = []
        for point1, point2, other_point in zip(new_poly1.points,
                                               new_poly1.points[
                                                   1:] + new_poly1.points[:1],
                                               new_poly2.points):
            triangles.append([point1, point2, other_point])

        for point1, point2, other_point in zip(
                new_poly2.points, new_poly2.points[1:] + new_poly2.points[:1],
                new_poly1.points[1:] + new_poly1.points[:1]):
            triangles.append([other_point, point2, point1])

        return triangles

    def simplify(self, min_distance: float = 0.01, max_distance: float = 0.05):
        """
        Simplifies polygon 3d.

        :param min_distance: minimal allowed distance.
        :param max_distance: maximal allowed distance.
        :return: Simplified closed polygon 3d.
        """
        return ClosedPolygon3D(self.simplify_polygon(
            min_distance=min_distance, max_distance=max_distance).points)

    def convex_sewing(self, polygon2, x, y):
        """
        Sew to Convex Polygon.

        :param polygon2: other polygon to sew with.
        :param x: u vector for plane projection.
        :param y: v vector for plane projection.
        """
        center1, center2 = self.average_center_point(), polygon2.average_center_point()
        center1_, center2_ = volmdlr.Point3D(center1.x, center1.y, 0), volmdlr.Point3D(center2.x, center2.y, 0)
        new_polygon1, new_polygon2 = self.translation(-center1_), polygon2.translation(-center2_)
        new_center1, new_center2 = new_polygon1.average_center_point(), new_polygon2.average_center_point()

        new_polygon1_2d, new_polygon2_2d =\
            new_polygon1.to_2d(new_center1, x, y), new_polygon2.to_2d(new_center2, x, y)

        dict_closing_pairs = {}
        triangles = []
        list_closing_point_indexes = []
        new_polygon1_2d_points = new_polygon1_2d.points + [
            new_polygon1_2d.points[0]]
        for i, point_polygon1 in enumerate(
                new_polygon1.points + [new_polygon1.points[0]]):
            if i != 0:
                mean_point2d = 0.5 * (
                        new_polygon1_2d_points[i] + new_polygon1_2d_points[
                            i - 1])
                closing_point = new_polygon2_2d.line_intersecting_closing_point(
                    mean_point2d)
                closing_point_index = new_polygon2_2d.points.index(
                    closing_point)

                if i == 1:
                    previous_closing_point_index = closing_point_index
                if closing_point_index != previous_closing_point_index:
                    if closing_point_index in list_closing_point_indexes:
                        closing_point_index = previous_closing_point_index
                    else:
                        dict_closing_pairs[self.points[i - 1]] = (previous_closing_point_index, closing_point_index)

                if point_polygon1.is_close(new_polygon1.points[0]):
                    if list(dict_closing_pairs.values())[-1][-1] != list(dict_closing_pairs.values())[0][0]:
                        dict_closing_pairs[self.points[0]] = (list(dict_closing_pairs.values())[-1][-1],
                                                              list(dict_closing_pairs.values())[0][0])

                real_closing_point = polygon2.points[closing_point_index]

                face_points = [self.points[new_polygon1.points.index(
                    point_polygon1)], self.points[i - 1],
                                  real_closing_point]
                triangles.append(face_points)

                list_closing_point_indexes.append(closing_point_index)
                previous_closing_point_index = closing_point_index
        triangles += polygon2.close_sewing(dict_closing_pairs)

        return triangles

    def get_valid_concave_sewing_polygon(self, polygon1_2d, polygon2_2d):
        polygon1_2d_valid__primitive =\
            polygon1_2d.get_valid_sewing_polygon_primitive(polygon2_2d)
        if polygon1_2d_valid__primitive == polygon1_2d.line_segments[0]:
            return self
        new_polygon_primitives = \
            self.line_segments[polygon1_2d.line_segments.index(polygon1_2d_valid__primitive):] + \
            self.line_segments[:polygon1_2d.line_segments.index(polygon1_2d_valid__primitive)]
        polygon1_3d_points = []
        for prim in new_polygon_primitives:
            if not volmdlr.core.point_in_list(prim.start, polygon1_3d_points):
                polygon1_3d_points.append(prim.start)
            if not volmdlr.core.point_in_list(prim.end, polygon1_3d_points):
                polygon1_3d_points.append(prim.end)
        return ClosedPolygon3D(polygon1_3d_points)

    def close_sewing(self, dict_closing_pairs):
        triangles_points = []
        for i, point_polygon2 in enumerate(
                self.points + [self.points[0]]):
            for j, index in enumerate(list(dict_closing_pairs.values())):
                if i != 0:
                    if i - 1 >= index[0] and i <= index[1]:
                        face_points = [self.points[i - 1],
                                       point_polygon2,
                                       list(dict_closing_pairs.keys())[j]]
                        triangles_points.append(face_points)
                    elif index[0] > index[1]:
                        if (i - 1 <= index[0] and i <= index[1]) or (
                                (i - 1 >= index[0]) and i >= index[1]):
                            face_points = [self.points[i - 1],
                                           point_polygon2,
                                           list(dict_closing_pairs.keys())[j]]
                            triangles_points.append(face_points)
        return triangles_points

    def check_sewing(self, polygon2, sewing_faces):
        if not len(self.line_segments) + len(polygon2.line_segments) == len(sewing_faces):
            return False
        return True

    def redefine_sewing_triangles_points(self, triangles_points,
                                         passed_by_zero_index,
                                         closing_point_index,
                                         previous_closing_point_index):
        for n, triangle_points in enumerate(triangles_points[::-1]):
            if (not passed_by_zero_index and
                self.points.index(
                    triangle_points[2]) > closing_point_index) or \
                    (passed_by_zero_index and
                     0 <= self.points.index(triangle_points[
                                                       2]) <= previous_closing_point_index and
                     self.points.index(
                         triangle_points[2]) > closing_point_index):
                new_face_points = [triangles_points[-(n + 1)][0],
                                   triangles_points[-(n + 1)][1],
                                   self.points[
                                       closing_point_index]]
                triangles_points[-(n + 1)] = new_face_points

        return triangles_points

    @staticmethod
    def clean_sewing_closing_pairs_dictionary(dict_closing_pairs,
                                              closing_point_index,
                                              passed_by_zero_index):
        """
        Cleans the dictionary containing the sewing closing pairs information
        in case it needs to be recalculated due to changing closing points.

        """
        dict_closing_pairs_values = list(dict_closing_pairs.values())
        dict_closing_pairs_keys = list(dict_closing_pairs.keys())
        previous_closing_point_index = dict_closing_pairs_values[-1][1]
        last_dict_value = previous_closing_point_index
        for i, key in enumerate(dict_closing_pairs_keys[::-1]):
            if (not passed_by_zero_index and
                last_dict_value > closing_point_index) or \
                    (passed_by_zero_index and
                     0 <= last_dict_value <= previous_closing_point_index and
                     last_dict_value > closing_point_index):
                lower_bounddary_closing_point = key
                del dict_closing_pairs[key]
                if not dict_closing_pairs:
                    break
                last_dict_value = dict_closing_pairs_values[-i - 2][1]

        return dict_closing_pairs, lower_bounddary_closing_point

    @staticmethod
    def is_sewing_forward(closing_point_index, list_closing_point_indexes) -> bool:
        if closing_point_index < list_closing_point_indexes[-1]:
            return False
        return True

    @staticmethod
    def sewing_closing_points_to_remove(closing_point_index, list_closing_point_indexes, passed_by_zero_index):
        list_remove_closing_points = []
        for idx in list_closing_point_indexes[::-1]:
            if not passed_by_zero_index:
                if idx > closing_point_index:
                    list_remove_closing_points.append(idx)
                else:
                    break
            else:
                if 0 < idx <= list_closing_point_indexes[-1] and \
                        idx > closing_point_index:
                    list_remove_closing_points.append(idx)
                else:
                    break
        return list_remove_closing_points

    @staticmethod
    def sewing_closing_point_past_point0(closing_point_index, list_closing_point_indexes,
                                         passed_by_zero_index, ratio_denominator):
        last_to_new_point_index_ratio = (list_closing_point_indexes[-1] -
                                         closing_point_index) / ratio_denominator
        if passed_by_zero_index:
            ratio = (list_closing_point_indexes[0] - closing_point_index) / ratio_denominator
            if math.isclose(ratio, 1, abs_tol=0.3):
                closing_point_index = list_closing_point_indexes[0]
            else:
                closing_point_index = list_closing_point_indexes[-1]
        else:
            if closing_point_index > list_closing_point_indexes[0]:
                ratio1 = (closing_point_index -
                          list_closing_point_indexes[0]) / ratio_denominator
                if math.isclose(ratio1, 0, abs_tol=0.3) and \
                        math.isclose(last_to_new_point_index_ratio, 1, abs_tol=0.3):
                    passed_by_zero_index = True
                    closing_point_index = list_closing_point_indexes[0]
                else:
                    closing_point_index = list_closing_point_indexes[-1]
            else:
                if closing_point_index < ratio_denominator / 4:
                    passed_by_zero_index = True
                elif ratio_denominator - list_closing_point_indexes[-1] >= 6:
                    closing_point_index = list_closing_point_indexes[-1] + 5
                else:
                    closing_point_index = list_closing_point_indexes[-1]
        return closing_point_index, passed_by_zero_index

    @staticmethod
    def validate_concave_closing_point(closing_point_index,
                                       list_closing_point_indexes,
                                       passed_by_zero_index,
                                       ratio_denominator, polygons_points_ratio):
        last_index = list_closing_point_indexes[-1]

        if closing_point_index == last_index:
            return closing_point_index, [], passed_by_zero_index

        list_remove_closing_points = []
        ratio = (last_index - closing_point_index) / ratio_denominator

        if not ClosedPolygon3D.is_sewing_forward(closing_point_index, list_closing_point_indexes):
            if closing_point_index > last_index - 10 and closing_point_index != last_index - 1:
                if closing_point_index - 1 in list_closing_point_indexes and\
                        closing_point_index + 1 in list_closing_point_indexes:
                    closing_point_index = last_index
                    return closing_point_index, list_remove_closing_points, passed_by_zero_index

                list_remove_closing_points = ClosedPolygon3D.sewing_closing_points_to_remove(
                    closing_point_index, list_closing_point_indexes, passed_by_zero_index)

            elif closing_point_index in list_closing_point_indexes:
                closing_point_index = last_index
            elif math.isclose(ratio, 0, abs_tol=0.3):
                closing_point_index = last_index
            else:
                closing_point_index, passed_by_zero_index = ClosedPolygon3D.sewing_closing_point_past_point0(
                    closing_point_index, list_closing_point_indexes, passed_by_zero_index, ratio_denominator)

        elif closing_point_index in list_closing_point_indexes:
            closing_point_index = last_index
        elif len(list_closing_point_indexes) > 2 and list_closing_point_indexes[0] < closing_point_index < last_index:
            closing_point_index = last_index
        elif passed_by_zero_index and closing_point_index > list_closing_point_indexes[0]:
            closing_point_index = last_index
        elif list_closing_point_indexes[0] == 0 and math.isclose(ratio, -1, abs_tol=0.3):
            closing_point_index = last_index
        elif math.isclose(ratio, -1, abs_tol=0.3):
            closing_point_index = last_index
        elif closing_point_index - last_index > 5 and list_closing_point_indexes[
            -1] + 4 <= ratio_denominator - 1 and polygons_points_ratio > 0.95:
            closing_point_index = last_index + 4

        return closing_point_index, list_remove_closing_points, passed_by_zero_index

    def concave_sewing(self, polygon2, x, y):
        polygon1_2d = self.to_2d(volmdlr.O2D, x, y)
        polygon2_2d = polygon2.to_2d(volmdlr.O2D, x, y)
        polygon1_3d = self
        polygon2_3d = polygon2
        if polygon2_2d.area() < polygon1_2d.area():
            polygon1_2d, polygon2_2d = polygon2_2d, polygon1_2d
            polygon1_3d = polygon2
            polygon2_3d = self
        polygon1_3d = polygon1_3d.get_valid_concave_sewing_polygon(
            polygon1_2d, polygon2_2d)
        polygon1_2d = polygon1_3d.to_2d(volmdlr.O2D, x, y)

        # ax=polygon1_2d.plot()
        # polygon2_2d.plot(ax=ax, color='r')

        dict_closing_pairs = {}
        triangles_points = []
        list_closing_point_indexes = []
        passed_by_zero_index = False
        ratio_denom = len(polygon2_2d.points)
        polygons_points_ratio = len(polygon1_2d.points) / ratio_denom
        previous_closing_point_index = None
        for i, primitive1 in enumerate(polygon1_2d.line_segments):
            list_remove_closing_points = []
            closing_point = polygon1_2d.get_closing_point(polygon2_2d,
                                                          primitive1)
            if closing_point.is_close(volmdlr.O2D):
                if previous_closing_point_index is not None:
                    closing_point_index = previous_closing_point_index
                else:
                    raise NotImplementedError(
                        'None of the normal lines intersect polygon2, '
                        'certify projection plane given is correct')
            else:
                closing_point_index = polygon2_2d.points.index(closing_point)

            if i == 0:
                previous_closing_point_index = closing_point_index
            else:
                closing_point_index, list_remove_closing_points,\
                    passed_by_zero_index = self.validate_concave_closing_point(
                        closing_point_index, list_closing_point_indexes,
                        passed_by_zero_index, ratio_denom, polygons_points_ratio)

            if list_remove_closing_points:
                new_list_closing_point_indexes = list(
                    dict.fromkeys(list_closing_point_indexes))
                new_list_remove_closing_indexes = list(
                    dict.fromkeys(list_remove_closing_points))
                if len(list_remove_closing_points) == len(triangles_points):
                    triangles_points = \
                        polygon2_3d.redefine_sewing_triangles_points(
                            triangles_points, passed_by_zero_index,
                            closing_point_index, previous_closing_point_index)
                    if dict_closing_pairs:
                        dict_closing_pairs, lower_bounddary_closing_point = \
                            self.clean_sewing_closing_pairs_dictionary(
                                dict_closing_pairs,
                                closing_point_index,
                                passed_by_zero_index)

                        if len(new_list_remove_closing_indexes) <\
                                len(new_list_closing_point_indexes):
                            dict_closing_pairs[
                                lower_bounddary_closing_point] = (
                                new_list_closing_point_indexes[
                                    -(len(new_list_remove_closing_indexes) + 1)],
                                closing_point_index)
                    for pt_index in list_remove_closing_points:
                        list_closing_point_indexes.remove(pt_index)
                    list_closing_point_indexes.append(closing_point_index)

                elif (not passed_by_zero_index and
                      closing_point_index > polygon2_3d.points.index(
                        triangles_points[-len(list_remove_closing_points) - 1][2])) or\
                        (passed_by_zero_index and closing_point_index >= 0):
                    triangles_points =\
                        polygon2_3d.redefine_sewing_triangles_points(
                            triangles_points, passed_by_zero_index,
                            closing_point_index, previous_closing_point_index)
                    dict_closing_pairs, lower_bounddary_closing_point =\
                        self.clean_sewing_closing_pairs_dictionary(
                            dict_closing_pairs, closing_point_index, passed_by_zero_index)

                    if not list(dict_closing_pairs.keys()) or dict_closing_pairs[
                            list(dict_closing_pairs.keys())[-1]][1] !=\
                            closing_point_index:
                        dict_closing_pairs[lower_bounddary_closing_point] =\
                            (new_list_closing_point_indexes[
                                 -(len(new_list_remove_closing_indexes) + 1)],
                             closing_point_index)

                    for pt_index in list_remove_closing_points:
                        list_closing_point_indexes.remove(pt_index)
                    list_closing_point_indexes.append(closing_point_index)
                else:
                    closing_point_index = previous_closing_point_index

            elif closing_point_index != previous_closing_point_index:
                dict_closing_pairs[polygon1_3d.line_segments[i].start] =\
                    (previous_closing_point_index, closing_point_index)
            face_points = [polygon1_3d.line_segments[i].start,
                           polygon1_3d.line_segments[i].end,
                           polygon2_3d.points[closing_point_index]]
            triangles_points.append(face_points)
            list_closing_point_indexes.append(closing_point_index)
            previous_closing_point_index = closing_point_index
            if primitive1 == polygon1_2d.line_segments[-1]:
                if list_closing_point_indexes[-1] != list_closing_point_indexes[0]:
                    ratio = (list_closing_point_indexes[-1] -
                             list_closing_point_indexes[0]) / len(
                        polygon2_2d.points)
                    if math.isclose(ratio, -1,
                                    abs_tol=0.2) and passed_by_zero_index:
                        dict_closing_pairs[
                            polygon1_3d.points[0]] = (
                            list_closing_point_indexes[-2],
                            list_closing_point_indexes[0])
                        new_face_points = [triangles_points[-1][0],
                                           triangles_points[-1][1],
                                           polygon2_3d.points[
                                               list_closing_point_indexes[-2]]]
                        triangles_points.remove(triangles_points[-1])
                        triangles_points.append(new_face_points)
                    else:
                        dict_closing_pairs[polygon1_3d.points[0]] = (
                            list(dict_closing_pairs.values())[-1][-1],
                            list(dict_closing_pairs.values())[0][0])

        triangles_points += polygon2_3d.close_sewing(dict_closing_pairs)

        return triangles_points

    def sewing(self, polygon2, x, y):
        polygon1_2d = self.to_2d(volmdlr.O2D, x, y)
        polygon2_2d = polygon2.to_2d(volmdlr.O2D, x, y)
        if polygon1_2d.is_convex() and polygon2_2d.is_convex():
            return self.convex_sewing(polygon2, x, y)
        return self.concave_sewing(polygon2, x, y)


class Triangle3D(Triangle):
    """
    Defines a triangle 3D.

    :param point1: triangle point 1.
    :param point2: triangle point 2.
    :param point3: triangle point3.
    """

    def __init__(self, point1: volmdlr.Point3D, point2: volmdlr.Point3D,
                 point3: volmdlr.Point3D, name: str = ''):

        Triangle.__init__(self, point1,
                          point2,
                          point3,
                          name)<|MERGE_RESOLUTION|>--- conflicted
+++ resolved
@@ -4650,11 +4650,7 @@
             elif isinstance(self.primitives[index], volmdlr.edges.Arc3D):
                 new_primitives.append(volmdlr.edges.Arc3D(p1, self.primitives[index].interior, p2))
             elif isinstance(self.primitives[index], volmdlr.edges.BSplineCurve3D):
-<<<<<<< HEAD
                 if (self.primitives[index].start.is_close(p1) and self.primitives[index].end.is_close(p2)):
-=======
-                if self.primitives[index].start == p1 and self.primitives[index].end == p2:
->>>>>>> 39e56caf
                     new_primitives.append(self.primitives[index])
                 else:
                     new_primitives.append(self.primitives[index].reverse())
