--- conflicted
+++ resolved
@@ -4325,10 +4325,6 @@
             content += f"#{current_id} = ORIENTED_EDGE('{primitive.name}',*,*,#{primitive_id},.T.);\n"
             edge_ids.append(current_id)
 
-<<<<<<< HEAD
-=======
-            # current_id += 1
->>>>>>> 613f9cfd
         current_id += 1
         content += f"#{current_id} = EDGE_LOOP('{self.name}',({volmdlr.core.step_ids_to_str(edge_ids)}));\n"
         return content, current_id
