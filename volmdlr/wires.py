--- conflicted
+++ resolved
@@ -42,17 +42,10 @@
     for pos, value in enumerate(list_of_numbers):
         if pos == 0:
             continue
-<<<<<<< HEAD
         if value > max_value:
             max_value = value
             pos_max = pos
     return max_value, pos_max
-=======
-        if fl > max_float:
-            max_float = fl
-            pos_max = pos
-    return max_float, pos_max
->>>>>>> ae699ef9
 
 
 def argmin(list_of_numbers):
@@ -64,17 +57,10 @@
     for pos, value in enumerate(list_of_numbers):
         if pos == 0:
             continue
-<<<<<<< HEAD
         if value < min_value:
             min_value = value
             pos_min = pos
     return min_value, pos_min
-=======
-        if fl < min_float:
-            min_float = fl
-            pos_min = pos
-    return min_float, pos_min
->>>>>>> ae699ef9
 
 
 def bounding_rectangle_adjacent_contours(contours: List):
@@ -255,13 +241,8 @@
         raise ValueError('Point is not on wire')
 
     def sort_points_along_wire(self, points):
-<<<<<<< HEAD
-
+        """ Sort given points along the wire with respect to the abscissa. """
         return sorted(points, key=self.abscissa)
-=======
-        """ Sort given points along the wire with respect to the abscissa. """
-        return sorted(points, key=lambda point: self.abscissa(point))
->>>>>>> ae699ef9
 
     def is_ordered(self, tol=1e-6):
         """ Check if the wire's primitives are ordered or not. """
@@ -710,11 +691,7 @@
     @classmethod
     def from_points(cls, points: List[volmdlr.Point2D]):
         """
-<<<<<<< HEAD
         Define a wire based on points 2d with line_segments 2d.
-=======
-        Define a wire based on points 2d with line_segments2d.
->>>>>>> ae699ef9
 
         :param points: points to define wire 2d.
         """
@@ -782,11 +759,7 @@
 
     def extend(self, point):
         """
-<<<<<<< HEAD
         Extend a wire by adding a line segment connecting the given point to the nearest wire's extremities.
-=======
-        Extend a wire by adding a linesegment connecting the given point to the nearest wire's extremities.
->>>>>>> ae699ef9
         """
 
         distances = [self.primitives[0].start.point_distance(point), self.primitives[-1].end.point_distance(point)]
@@ -1541,11 +1514,7 @@
                 points.append(pts[0])
                 break
             if len(pts) > 1:
-<<<<<<< HEAD
                 points.append(prim.start.nearest_point(pts))
-=======
-                points.append(primitives[i].start.nearest_point(pts))
->>>>>>> ae699ef9
                 break
 
         for i in range(len(primitives) - 1, -1, -1):
@@ -1731,17 +1700,10 @@
         for primitive in self.primitives:
             if hasattr(primitive, 'discretization_points'):
                 points.extend(primitive.discretization_points(number_points=10))
-<<<<<<< HEAD
         x_min = min(point[0] for point in points)
         x_max = max(point[0] for point in points)
         y_min = min(point[1] for point in points)
         y_max = max(point[1] for point in points)
-=======
-        x_min = min(p[0] for p in points)
-        x_max = max(p[0] for p in points)
-        y_min = min(p[1] for p in points)
-        y_max = max(p[1] for p in points)
->>>>>>> ae699ef9
         return volmdlr.Point2D(x_min, y_min), volmdlr.Point2D(x_max, y_max)
 
     def area(self):
@@ -2062,11 +2024,7 @@
                            number_points_x: int = None,
                            number_points_y: int = None):
         """
-<<<<<<< HEAD
         Compute a triangulation using an n-by-m grid to triangulate the contour.
-=======
-        Compute a triangulation using an n-by-m grid to triangulize the contour.
->>>>>>> ae699ef9
         """
         bounding_rectangle = self.bounding_rectangle
         # xmin, xmax, ymin, ymax = self.bounding_rectangle
@@ -2251,11 +2209,8 @@
     @classmethod
     def from_bounding_rectangle(cls, x_min, x_max, y_min, y_max):
         """
-<<<<<<< HEAD
         Create a contour 2d with bounding_box parameters, using line segments 2d.
-=======
-        Create a contour 2d with bounding_box parameters, using linesegments2d.
->>>>>>> ae699ef9
+ 
         """
 
         edge0 = volmdlr.edges.LineSegment2D(volmdlr.Point2D(x_min, y_min), volmdlr.Point2D(x_max, y_min))
@@ -2269,11 +2224,8 @@
 
     def cut_by_bspline_curve(self, bspline_curve2d: volmdlr.edges.BSplineCurve2D):
         """
-<<<<<<< HEAD
         Cut a contour 2d with bspline_curve 2d to define two different contours.
-=======
-        Cut a contour 2d with bspline_curve2d to define two different contours.
->>>>>>> ae699ef9
+        
         """
         # TODO: BsplineCurve is descretized and defined with a wire. To be improved!
 
@@ -2287,15 +2239,9 @@
         """
 
         new_primitives = []
-<<<<<<< HEAD
         for prim in self.primitives:
             if prim.start != prim.end:
                 new_primitives.append(prim)
-=======
-        for p in self.primitives:
-            if not p.start.is_close(p.end):
-                new_primitives.append(p)
->>>>>>> ae699ef9
 
         return Contour2D(new_primitives)
 
@@ -2618,17 +2564,10 @@
     def get_line_segments(self):
         lines = []
         if len(self.points) > 1:
-<<<<<<< HEAD
             for point1, point2 in zip(self.points,
                                       list(self.points[1:]) + [self.points[0]]):
                 if point1 != point2:
                     lines.append(volmdlr.edges.LineSegment2D(point1, point2))
-=======
-            for p1, p2 in zip(self.points,
-                              list(self.points[1:]) + [self.points[0]]):
-                if not p1.is_close(p2):
-                    lines.append(volmdlr.edges.LineSegment2D(p1, p2))
->>>>>>> ae699ef9
         return lines
 
     def rotation(self, center: volmdlr.Point2D, angle: float):
@@ -2736,16 +2675,9 @@
                   'polygon might turn over. Offset must be greater than',
                   -max_offset_len)
             raise ValueError('inadapted offset')
-<<<<<<< HEAD
         nb_points = len(self.points)
         vectors = []
         for i in range(nb_points - 1):
-=======
-
-        nb = len(self.points)
-        vectors = []
-        for i in range(nb - 1):
->>>>>>> ae699ef9
             v1 = self.points[i + 1] - self.points[i]
             v2 = self.points[i] - self.points[i + 1]
             v1.normalize()
@@ -2878,21 +2810,11 @@
                         line2 = volmdlr.edges.LineSegment2D(
                             self.points[segment2[0]],
                             self.points[segment2[1]])
-
-<<<<<<< HEAD
                         point, param_a, param_b = volmdlr.Point2D.line_intersection(line1, line2, True)
                         if point is not None:
                             if 0 + epsilon <= param_a <= 1 - epsilon \
                                     and 0 + epsilon <= param_b <= 1 - epsilon:
                                 return True, line1, line2
-=======
-                        p, a, b = volmdlr.Point2D.line_intersection(line1,
-                                                                    line2,
-                                                                    True)
-                        if p is not None and 0 + epsilon <= a <= 1 - epsilon \
-                                and 0 + epsilon <= b <= 1 - epsilon:
-                            return True, line1, line2
->>>>>>> ae699ef9
 
         return False, None, None
 
@@ -3044,11 +2966,7 @@
                         ok_middle_points.append(middle_point)
                         list_cossines.append(cos)
             if len(ok_middle_points) > 0:
-<<<<<<< HEAD
                 #  We want the middle-point to be the one with the widest angle (smallest cossine)
-=======
-                #  We want the middlepoint to be the one with the widest angle (smallest cossine)
->>>>>>> ae699ef9
                 min_cossine_index = list_cossines.index(min(list_cossines))
                 divided_line.append(volmdlr.edges.LineSegment2D(line.start,
                                                                 ok_middle_points[
@@ -3092,8 +3010,6 @@
 
         points = [polygon_points[0][0], polygon_points[0][1]]
         polygon_points.remove((polygon_points[0][0], polygon_points[0][1]))
-
-<<<<<<< HEAD
         while True:
             if not polygon_points:
                 break
@@ -3104,15 +3020,6 @@
                     break
                 if point2 == points[-1] and point1 not in points:
                     points.append(point1)
-=======
-        while not finished:
-            for p1, p2 in polygon_points:
-                if p1.is_close(points[-1]) and not volmdlr.core.point_in_list(p2, points):
-                    points.append(p2)
-                    break
-                if p2.is_close(points[-1]) and not volmdlr.core.point_in_list(p1, points):
-                    points.append(p1)
->>>>>>> ae699ef9
                     break
             polygon_points.remove((point1, point2))
 
@@ -3136,7 +3043,6 @@
         points_hull = [polygon_points[0][0], polygon_points[0][1]]
         polygon_points.remove((polygon_points[0][0], polygon_points[0][1]))
 
-<<<<<<< HEAD
         while True:
             if not polygon_points:
                 break
@@ -3147,15 +3053,6 @@
                     break
                 if point2 == points_hull[-1]:
                     points_hull.append(point1)
-=======
-        while not finished:
-            for p1, p2 in polygon_points:
-                if p1.is_close(points_hull[-1]):
-                    points_hull.append(p2)
-                    break
-                if p2.is_close(points_hull[-1]):
-                    points_hull.append(p1)
->>>>>>> ae699ef9
                     break
             polygon_points.remove((point1, point2))
 
@@ -3297,19 +3194,11 @@
             current_polygon = ClosedPolygon2D(remaining_points)
 
             found_ear = False
-<<<<<<< HEAD
             for point1, point2, point3 in zip(remaining_points,
                                               remaining_points[1:] + remaining_points[0:1],
                                               remaining_points[2:] + remaining_points[0:2]):
-                if point1 != point3:
+                if not point1.is_close(point3):
                     line_segment = volmdlr.edges.LineSegment2D(point1, point3)
-=======
-            for p1, p2, p3 in zip(remaining_points,
-                                  remaining_points[1:] + remaining_points[0:1],
-                                  remaining_points[2:] + remaining_points[0:2]):
-                if not p1.is_close(p3):
-                    line_segment = volmdlr.edges.LineSegment2D(p1, p3)
->>>>>>> ae699ef9
 
                 # Checking if intersections does not contain the vertices
                 # of line_segment
@@ -3346,21 +3235,12 @@
                 if remaining_polygon.area() > 0.:
 
                     found_flat_ear = False
-<<<<<<< HEAD
                     for point1, point2, point3 in zip(remaining_points,
                                                       remaining_points[1:] + remaining_points[0:1],
                                                       remaining_points[2:] + remaining_points[0:2]):
                         triangle = Triangle2D(point1, point2, point3)
-                        if triangle.area() == 0:
+                        if math.isclose(triangle.area(), 0, abs_tol=1e-8):
                             remaining_points.remove(point2)
-=======
-                    for p1, p2, p3 in zip(remaining_points,
-                                          remaining_points[1:] + remaining_points[0:1],
-                                          remaining_points[2:] + remaining_points[0:2]):
-                        triangle = Triangle2D(p1, p2, p3)
-                        if math.isclose(triangle.area(), 0, abs_tol=1e-8):
-                            remaining_points.remove(p2)
->>>>>>> ae699ef9
                             found_flat_ear = True
                             break
 
@@ -3593,16 +3473,10 @@
 
     def search_farthest(self, interseting_point, possible_closing_points):
         """
-<<<<<<< HEAD
         Chooses the closest of the farthest available.
 
         While Sewing two Polygons, and searching a face\'s closing point, this method verifies it
         :return: True if to search the farthest of False if not
-=======
-        While Sewing two Polygons, and searching a face\'s closing point, this
-        method verifies it chooses the closest of the farthest available
-        :return: True if to search the farthest or False if not
->>>>>>> ae699ef9
         """
         distance = math.inf
         target_prim = None
@@ -4007,11 +3881,7 @@
         distance = math.sqrt((x1 - x0) ** 2 + (y1 - y0) ** 2)
 
         # non-intersecting
-<<<<<<< HEAD
         if distance > self.radius + circle.radius:
-=======
-        if d > self.radius + circle.radius:
->>>>>>> ae699ef9
             return []
         # One circle within other
         if distance < abs(self.radius - circle.radius):
@@ -4019,7 +3889,6 @@
         # coincident circles
         if distance == 0 and self.radius == circle.radius:
             return []
-<<<<<<< HEAD
         a_param = (self.radius ** 2 - circle.radius ** 2 + distance ** 2) / (2 * distance)
         h_param = math.sqrt(self.radius ** 2 - a_param ** 2)
         x2 = x0 + a_param * (x1 - x0) / distance
@@ -4029,17 +3898,6 @@
 
         x4 = x2 - h_param * (y1 - y0) / distance
         y4 = y2 + h_param * (x1 - x0) / distance
-=======
-        a = (self.radius ** 2 - circle.radius ** 2 + d ** 2) / (2 * d)
-        h = math.sqrt(self.radius ** 2 - a ** 2)
-        x2 = x0 + a * (x1 - x0) / d
-        y2 = y0 + a * (y1 - y0) / d
-        x3 = x2 + h * (y1 - y0) / d
-        y3 = y2 - h * (x1 - x0) / d
-
-        x4 = x2 - h * (y1 - y0) / d
-        y4 = y2 + h * (x1 - x0) / d
->>>>>>> ae699ef9
 
         return [volmdlr.Point2D(x3, y3), volmdlr.Point2D(x4, y4)]
 
@@ -4798,11 +4656,7 @@
             elif isinstance(self.primitives[index], volmdlr.edges.Arc3D):
                 new_primitives.append(volmdlr.edges.Arc3D(point1, self.primitives[index].interior, point2))
             elif isinstance(self.primitives[index], volmdlr.edges.BSplineCurve3D):
-<<<<<<< HEAD
-                if self.primitives[index].start == point1 and self.primitives[index].end == point2:
-=======
-                if (self.primitives[index].start.is_close(p1) and self.primitives[index].end.is_close(p2)):
->>>>>>> ae699ef9
+                if self.primitives[index].start.is_close(point1) and self.primitives[index].end.is_close(point2):
                     new_primitives.append(self.primitives[index])
                 else:
                     new_primitives.append(self.primitives[index].reverse())
@@ -4938,14 +4792,8 @@
         edges = []
         for i in range(0, len(points) - 1):
             edges.append(volmdlr.edges.LineSegment3D(points[i], points[i + 1]))
-<<<<<<< HEAD
 
         edges.append(volmdlr.edges.LineSegment3D(points[-1], points[0]))
-
-=======
-
-        edges.append(volmdlr.edges.LineSegment3D(points[-1], points[0]))
->>>>>>> ae699ef9
         contour = cls(edges)
 
         return contour
@@ -5251,26 +5099,15 @@
         normal = vector_u2.cross(vector_u1)
         normal.normalize()
 
-<<<<<<< HEAD
-        if vector_u1 == vector_u2:
+        if vector_u1.is_close(vector_u2):
             vector_u2 = normal.cross(vector_u1)
             vector_u2.normalize()
-=======
-        if u1.is_close(u2):
-            u2 = normal.cross(u1)
-            u2.normalize()
->>>>>>> ae699ef9
 
         vector_v1 = normal.cross(vector_u1)  # v1 is normal, equal u2
         vector_v2 = normal.cross(vector_u2)  # equal -u1
 
-<<<<<<< HEAD
         point11 = 0.5 * (point1 + point2)  # Mid-point of segment s,m
         point21 = 0.5 * (point2 + point3)  # Mid-point of segment s,m
-=======
-        p11 = 0.5 * (point1 + point2)  # Mid-point of segment s,m
-        p21 = 0.5 * (point2 + point3)  # Mid-point of segment s,m
->>>>>>> ae699ef9
 
         line1 = volmdlr.edges.Line3D(point11, point11 + vector_v1)
         line2 = volmdlr.edges.Line3D(point21, point21 + vector_v2)
@@ -5298,16 +5135,9 @@
                 volmdlr.Frame3D(self.center, u, v, w), self.radius)
             return [cylinder.rectangular_cut(0, volmdlr.TWO_PI,
                                              0, extrusion_vector.norm())]
-<<<<<<< HEAD
         raise NotImplementedError(
             f'Extrusion along vector not colinar to normal for circle not '
             f'handled yet: dot={self.normal.dot(extrusion_vector)}')
-=======
-
-        raise NotImplementedError(
-            'Extrusion along vector not colinar to normal for circle not handled yet: dot={}'.format(
-                self.normal.dot(extrusion_vector)))
->>>>>>> ae699ef9
 
     def revolution(self, axis_point: volmdlr.Point3D, axis: volmdlr.Vector3D,
                    angle: float):
@@ -5518,17 +5348,10 @@
 
     def translation(self, offset: volmdlr.Vector3D):
         """
-<<<<<<< HEAD
         Ellipse 3D translation.
 
         :param offset: translation vector.
         :return: A new translated Ellipse 3D.
-=======
-        Ellipse3D translation.
-
-        :param offset: translation vector.
-        :return: A new translated Ellipse3D
->>>>>>> ae699ef9
         """
         new_center = self.center.translation(offset)
         new_normal = self.normal.translation(offset)
