--- conflicted
+++ resolved
@@ -2269,22 +2269,14 @@
         return Contour2D(new_primitives)
 
     def merge_with(self, contour2d):
-<<<<<<< HEAD
-        '''
-        merge two adjacent contours, sharing primitives, and returns one outer contour and inner contours (if there are any)
-        '''
-        is_sharing_primitive = self.is_sharing_primitives_with(contour2d)
-        if self.is_inside(contour2d) and not is_sharing_primitive:
-=======
         """
         merge two adjacent contours, sharing primitives, and returns one outer
         contour and inner contours (if there are any)
         :param contour2d: contour to merge with
         :return: merged contours
         """
-
-        if self.is_inside(contour2d) and not self.is_sharing_primitives_with(contour2d):
->>>>>>> 52007290
+        is_sharing_primitive = self.is_sharing_primitives_with(contour2d)
+        if self.is_inside(contour2d) and not is_sharing_primitive:
             return [self]
         elif contour2d.is_inside(self) and not is_sharing_primitive:
             return [contour2d]
