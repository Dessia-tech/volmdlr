--- conflicted
+++ resolved
@@ -108,19 +108,11 @@
         these points if False
         """
         primitives = []
-<<<<<<< HEAD
+
         # TODO: Check if it is: self.primitive_to_index[primitive1] OR self.primitive_to_index(primitive1)
-        ip1 = self.primitive_to_index[primitive1]
-        ip2 = self.primitive_to_index[primitive2]
-        
-        # ip1 = self.primitives.index(primitive1)
-        # ip2 = self.primitives.index(primitive2)
-        
-=======
         ip1 = self.primitive_to_index(primitive1)
         ip2 = self.primitive_to_index(primitive2)
 
->>>>>>> de5da5d9
         if inside:
             if ip1 < ip2:
                 pass
@@ -180,8 +172,6 @@
         return self.extract_primitives(point1, split_primitives[0], point2,
                                        split_primitives[1], inside)
 
-
-<<<<<<< HEAD
     def point_belongs(self, point):
         '''
         find out if a point is on the wire or not. If it belongs, we return the primitive's index
@@ -210,14 +200,6 @@
 
         return length
     
-=======
-    def to_bspline(self, discretization_parameter, degree):
-
-        discretized_points = self.discretization_points(discretization_parameter)
-        bspline_curve = volmdlr.edges.BSplineCurve3D.from_points_interpolation(discretized_points, degree)
-        return bspline_curve
-
->>>>>>> de5da5d9
 
 class Wire2D(volmdlr.core.CompositePrimitive2D, Wire):
     """
@@ -399,7 +381,6 @@
         return intersection_points
     
     def wire_intersections(self, wire):
-<<<<<<< HEAD
         '''
         compute intersections between two wire2d. 
 
@@ -595,24 +576,6 @@
         
         return cls(edges)        
         
-=======
-        intersections = []
-        for primitive in wire.primitives: 
-            if self.linesegment_intersections(primitive):
-                a = self.linesegment_intersections(primitive)
-                intersections.append([a[0][0], a[0][1]])
-                
-        # intersections_points = []
-        # edges = []
-        
-        # for primitive in self.primitives: 
-        #     if wire.linesegment_intersections(primitive) != []: #line_intersections: TO BE CHANGED WITH linesegment_intersections (line_intersections)
-        #         intersections_points.append(wire.line_intersections(primitive)[0][0])
-        #         edges.append(primitive)
-
-        return intersections
-
->>>>>>> de5da5d9
 
 class Wire3D(volmdlr.core.CompositePrimitive3D, Wire):
     """
@@ -677,7 +640,6 @@
         for primitive in self.primitives:
             faces.extend(primitive.extrusion(extrusion_vector))
         return faces
-<<<<<<< HEAD
     
     
     def to_bspline(self, discretization_parameter, degree):
@@ -689,8 +651,6 @@
         bspline_curve = volmdlr.edges.BSplineCurve3D.from_points_interpolation(discretized_points, degree)
         
         return bspline_curve
-=======
->>>>>>> de5da5d9
 
     # def copy(self):
     #     primitives_copy = []
@@ -704,15 +664,9 @@
 class Contour:
     
     def __init__(self):
-
-<<<<<<< HEAD
         raise TypeError ('It cannot be instantiated') 
         
     def extract_primitives(self, point1, primitive1, point2, primitive2, inside:bool = True):
-=======
-    def extract_primitives(self, point1, primitive1, point2, primitive2,
-                           inside: bool = True):
->>>>>>> de5da5d9
         """
         inside: extracted contour is between the two points if True and outside these points if False
         """
@@ -856,7 +810,6 @@
         for edge1, edge2 in itertools.product(self.primitives,contour.primitives):
             if ((edge1.start == edge2.start and edge1.end == edge2.end)
                 or (edge1.start == edge2.end and edge2.start == edge1.end)
-<<<<<<< HEAD
                 or (((edge1.start).point_distance(edge2.start) < 1e-2) 
                     and ((edge1.end).point_distance(edge2.end) < 1e-2))
                 or (((edge1.start).point_distance(edge2.end) < 1e-2) 
@@ -864,12 +817,6 @@
                 # or (edge1.point_belongs(edge2.start) and edge1.point_belongs(edge2.end))
                 # or (edge2.point_belongs(edge1.start) and edge2.point_belongs(edge1.end))): 
                    
-=======
-                or (((edge1.start).point_distance(edge2.start) < 1e-4)
-                    and ((edge1.end).point_distance(edge2.end) < 1e-4))
-                or (((edge1.start).point_distance(edge2.end) < 1e-4)
-                    and ((edge1.end).point_distance(edge2.start) < 1e-4))):
->>>>>>> de5da5d9
                 edges_index.append((self.primitives.index(edge1),contour.primitives.index(edge2)))
 
         return edges_index
@@ -897,7 +844,6 @@
             for i in range(0,len(contours[j].primitives)):
                 if i not in shared_edges_index_by_contour[j]:
                     merged_primitives.append(contours[j].primitives[i])
-<<<<<<< HEAD
         
         return merged_primitives
     
@@ -923,32 +869,7 @@
         
         # return merged_primitives_order
     
-=======
-
-        contour_int = merged_primitives[:]
-        start, end = [], []
-        for primitive in contour_int:
-            start.append(primitive.start)
-            end.append(primitive.end)
-
-        merged_primitives_order = [contour_int[0]]
-
-        for i in range(0,len(contour_int)):
-            # i=i+1
-            # merged_primitives_order.append(contour_int[start.index(merged_primitives_order[i].end)])
-            distances=[]
-            for j in range(0,len(start)):
-                distances.append((merged_primitives_order[i].end).point_distance(start[j]))
-
-            merged_primitives_order.append(contour_int[distances.index(min(distances))])
-
-            # merged_primitives_order[i].plot(ax=ax, color='g')
-            if len(merged_primitives_order) == merged_primitives:
-                break
-
-        return merged_primitives_order
-
->>>>>>> de5da5d9
+
     @classmethod
     def contours_from_edges(cls, edges):
         list_contours = []
@@ -968,20 +889,12 @@
                     break
                 else:
                     for point in points:
-<<<<<<< HEAD
                         if point.is_close(line.start, tol= 3e-4):
-=======
-                        if point.is_close(line.start, tol=3e-6):
->>>>>>> de5da5d9
                             line.start = point
                             contour.append(line)
                             edges.remove(line)
                             break
-<<<<<<< HEAD
                         elif point.is_close(line.end, tol= 3e-4):
-=======
-                        elif point.is_close(line.end, tol=3e-6):
->>>>>>> de5da5d9
                             line.end = point
                             contour.append(line)
                             edges.remove(line)
@@ -1000,30 +913,13 @@
         return list_contours
 
     def discretized_primitives(self, n: float):
-<<<<<<< HEAD
         """ 
         discretize each contour's primitive and return a list of discretized primitives
         """
         
-=======
-        # edges = []
-        # for primitive in self.primitives:
-        #     points = primitive.discretise(n)
-        #     print(primitive.__dict__)
-        #     print(n, points)
-        #     line_segment = primitive
-        #     for p in points[1:-1]:
-        #         r = line_segment.split(p)
-        #         edges.append(r[0])
-        #         line_segment = r[1]
-        #         if p == points[-2]:
-        #             edges.append(r[1])
-
->>>>>>> de5da5d9
         edges = []
         for primitive in self.primitives:
             points = primitive.discretise(n)
-<<<<<<< HEAD
             line_segment=primitive
             for p in points[1:-1]:
                 r = line_segment.split(p)
@@ -1033,79 +929,6 @@
                     edges.append(r[1])
             
         return edges  
-=======
-            for p1, p2 in zip(points[:-1], points[1:]):
-                edges.append(volmdlr.edges.LineSegment2D(p1, p2))
-
-        return edges
-    
-    def merge_with(self, contour2d):
-        
-        # edges_index=[]
-        # for edge1, edge2 in itertools.product(self.primitives,contour2d.primitives):
-            
-        #     if edge1.linesegment_intersections(edge2): # or edge1.linesegment_crossings(edge2):
-        #         edges_index.append((self.primitives.index(edge1),contour2d.primitives.index(edge2)))
-        
-        # edges_index=[]
-        # for edge1, edge2 in itertools.product(self.primitives,contour2d.primitives):
-        #     # print(self.primitives.index(edge1))
-        #     # print(contour2d.primitives.index(edge2))
-            
-        #     # print((edge1.start).point_distance(edge2.start))
-        #     # print((edge1.end).point_distance(edge2.end))
-        #     # print((edge1.start).point_distance(edge2.end))
-        #     # print((edge1.end).point_distance(edge2.start))
-                                                
-        #     # if (edge1.start == edge2.end) or (edge2.start == edge1.end)  or ((edge1.start).point_distance(edge2.end) < 1e-4) or ((edge1.end).point_distance(edge2.start) < 1e-4) and edge1.linesegment_crossings(edge2):
-        #     if (edge1.start == edge2.end) or (edge2.start == edge1.end)  or ((edge1.start).point_distance(edge2.end) < 1e-4) or ((edge1.end).point_distance(edge2.start) < 1e-4): # and edge1.linesegment_crossings(edge2):
-    
-        #         print(self.primitives.index(edge1))
-        #         print(contour2d.primitives.index(edge2))
-
-        #         edges_index.append((self.primitives.index(edge1),contour2d.primitives.index(edge2)))
-        
-        # start_points = []
-        # for primitive in contour2d.primitives:
-        #     start_points.append(primitive.start)
-        
-        # for edge in self.primitives: 
-        #     edge
-        
-        # edges_index1=[]
-        # edges_index2=[]
-        
-        edges_index=[]
-        
-        for edge1, edge2 in itertools.product(self.primitives,contour2d.primitives):
-            if edge1.point_belongs(edge2.start):
-                
-                edges_index.append(contour2d.primitives.index(edge2))
-                edges_index.sort()
-        
-        point1 = contour2d.primitives[edges_index[0]].start
-        point2 = contour2d.primitives[edges_index[-1]].start
-                
-        shared_primitives_1 = self.extract_without_primitives(point1, point2)
-        shared_primitives_2 = contour2d.extract_without_primitives(point1, point2)        
-
-        primitives = self.primitives
-        index_1 = []
-        for primitive in shared_primitives_1:
-            if primitive in primitives:
-                index_1.append(primitives.index(primitive))
-
-        primitives = contour2d.primitives
-        index_2 = []
-        for primitive in shared_primitives_2:
-            if primitive in primitives:
-                index_2.append(primitives.index(primitive))
-       
-        primitives_merged = []
-        for i in range(0, len(self.primitives)):
-            if i not in index_1:
-                primitives_merged.append(self.primitives[i])
->>>>>>> de5da5d9
                 
     
     def edges_order_with_adjacent_contour(self, contour):
@@ -1538,12 +1361,9 @@
     #     print('primitives points :', [(prim[0], prim[1]) for prim in self.primitives])
 
     def order_contour(self):
-<<<<<<< HEAD
-        # new_primitives = []
-        # points = self.ordering_contour()
-        # for p1, p2 in points:
-        #     new_primitives.append(volmdlr.edges.LineSegment2D(p1, p2))
-        # self.primitives = new_primitives
+        
+        if len(self.primitives) < 2:
+            return self
         
         initial_points = []
         for p in self.primitives:
@@ -1567,15 +1387,6 @@
                 else:
                     new_primitives.append(self.primitives[index].reverse())
 
-=======
-        if len(self.primitives) < 2:
-            return self
-        new_primitives = []
-        points = self.ordering_contour()
-        for p1, p2 in points:
-            if p1 != p2:
-                new_primitives.append(volmdlr.edges.LineSegment2D(p1, p2))
->>>>>>> de5da5d9
         self.primitives = new_primitives
 
         return self
@@ -2098,7 +1909,6 @@
         return list_valid_contours
 
     def merge_contours(self, contour2d):
-<<<<<<< HEAD
         ''' merge two adjacent contours, and return a list of contours (outer, and inner) '''
         
         primitives = self.merged_contour_primitives(contour2d)
@@ -2192,11 +2002,6 @@
         return Contour2D(new_primitives)
     
         
-=======
-        return volmdlr.wires.Contour2D(self.merged_contour_primitives(contour2d))
-
-      
->>>>>>> de5da5d9
 class ClosedPolygon:
 
     def length(self):
@@ -3839,7 +3644,7 @@
         if dict_intersecting_points:
             return dict_intersecting_points
         return None
-<<<<<<< HEAD
+
     
     def merge_contours(self, contour3d):
         ''' merge two adjacent contours, and return a list of contours (outer, and inner) '''
@@ -3879,11 +3684,6 @@
         
         return Contour3D(new_primitives)
     
-=======
-
-    def merge_contours(self, contour3d):
-        return volmdlr.wires.Contour3D(self.merged_contour_primitives(contour3d))
->>>>>>> de5da5d9
 
 class Circle3D(Contour3D):
     _non_serializable_attributes = ['point', 'edges', 'point_inside_contour']
