#!/usr/bin/env python3
# -*- coding: utf-8 -*-
"""
Module containing wires & contours.
"""

import itertools
import math
import sys
import warnings
# import random
from collections import deque
from functools import cached_property
from statistics import mean
from typing import List

import matplotlib.pyplot as plt
import networkx as nx
import numpy as npy
import plot_data.core as plot_data
import scipy.integrate as scipy_integrate
from mpl_toolkits.mplot3d import Axes3D
from scipy.spatial import ConvexHull, Delaunay
from triangle import triangulate

import volmdlr
import volmdlr.core
import volmdlr.display as vmd
import volmdlr.edges
import volmdlr.geometry
import volmdlr.utils.common_operations as vm_common_operations
import volmdlr.utils.intersections as vm_utils_intersections
from volmdlr.core_compiled import polygon_point_belongs
from volmdlr.core import EdgeStyle

def argmax(list_of_numbers):
    """
    Returns the max value and the argmax.

    """
    pos_max, max_value = 0, list_of_numbers[0]
    for pos, value in enumerate(list_of_numbers):
        if pos == 0:
            continue
        if value > max_value:
            max_value = value
            pos_max = pos
    return max_value, pos_max


def argmin(list_of_numbers):
    """
    Returns the minimum value from a list of numbers and its index.

    """
    pos_min, min_value = 0, list_of_numbers[0]
    for pos, value in enumerate(list_of_numbers):
        if pos == 0:
            continue
        if value < min_value:
            min_value = value
            pos_min = pos
    return min_value, pos_min


def bounding_rectangle_adjacent_contours(contours: List):
    """
    Compute the bounding box of a list of adjacent contours 2d.

    :param contours: A list of adjacent contours
    :type contours: List[:class:`volmdlr.wires.Contour2D`]
    :return: The bounding box
    :rtype: :class:`volmdlr.core.BoundingRectangle`
    """
    x_min, x_max, y_min, y_max = contours[0].bounding_rectangle.bounds()

    for i in range(1, len(contours)):
        xmin_contour, xmax_contour, ymin_contour, ymax_contour = contours[i].bounding_rectangle.bounds()
        x_min = min(x_min, xmin_contour)
        x_max = max(x_max, xmax_contour)
        y_min = min(y_min, ymin_contour)
        y_max = max(y_max, ymax_contour)

    return volmdlr.core.BoundingRectangle(x_min, x_max, y_min, y_max)


def reorder_contour3d_edges_from_step(raw_edges, step_data):
    """Helper function to order edges from a 3D contour coming from a step file."""
    step_id, step_name, arguments = step_data
    reversed_distances = [edge1.start.point_distance(edge2.end)
                          for edge1, edge2 in zip(raw_edges[::-1][1:], raw_edges[::-1][:-1])]
    if all((dist < 1e-6) for dist in reversed_distances):
        return raw_edges[::-1]

    # Making things right for first 2 primitives
    distances = [raw_edges[0].end.point_distance(raw_edges[1].start),
                 raw_edges[0].start.point_distance(raw_edges[1].start),
                 raw_edges[0].end.point_distance(raw_edges[1].end),
                 raw_edges[0].start.point_distance(raw_edges[1].end)]
    index = distances.index(min(distances))
    if min(distances) > 1e-3:
        # # Green color : well-placed and well-read
        # ax = raw_edges[0].plot(edge_style=EdgeStyle(color='g'))
        # ax.set_title(f"Step ID: #{step_id}")
        #
        # # Red color : can't be connected to green edge
        # raw_edges[1].plot(ax=ax, edge_style=EdgeStyle(color='r'))
        # # Black color : to be placed
        # for re in raw_edges[2:]:
        #     re.plot(ax=ax)

        warnings.warn(
            f"Could not instantiate #{step_id} = {step_name}({arguments})"
            "because the first 2 edges of contour not following each other.\n"
            f'Number of edges: {len(raw_edges)}.\n'
            f'delta_x = {abs(raw_edges[0].start.x - raw_edges[1].end.x)}, '
            f' {abs(raw_edges[0].end.x - raw_edges[1].end.x)}.\n'
            f'delta_y = {abs(raw_edges[0].start.y - raw_edges[1].end.y)} ,'
            f' {abs(raw_edges[0].end.y - raw_edges[1].end.y)}.\n'
            f'delta_z = {abs(raw_edges[0].start.z - raw_edges[1].end.z)}, '
            f' {abs(raw_edges[0].end.z - raw_edges[1].end.z)}.\n'
            f'distance = {min(distances)}')
        return None

    if index == 0:
        edges = [raw_edges[0], raw_edges[1]]
    elif index == 1:
        edges = [raw_edges[0].reverse(), raw_edges[1]]
    elif index == 2:
        edges = [raw_edges[0], raw_edges[1].reverse()]
    elif index == 3:
        edges = [raw_edges[0].reverse(), raw_edges[1].reverse()]
    else:
        raise NotImplementedError

    # Connecting the next edges
    last_edge = edges[-1]
    for i, raw_edge in enumerate(raw_edges[2:]):
        if raw_edge.direction_independent_is_close(last_edge):
            continue
        distances = [raw_edge.start.point_distance(last_edge.end),
                     raw_edge.end.point_distance(last_edge.end)]
        index = distances.index(min(distances))
        if min(distances) > 1e-3:
            # Green color : well-placed and well-read
            # ax = last_edge.plot(edge_style=EdgeStyle(color='g'))
            # ax.set_title(f"Step ID: #{step_id}")
            #
            # for re in raw_edges[:2 + i]:
            #     re.plot(ax=ax, edge_style=EdgeStyle(color='g'))
            #     re.start.plot(ax=ax, color='g')
            #     re.end.plot(ax=ax, color='g')
            # last_edge.end.plot(ax=ax, color='g')
            # # Red color : can't be connected to red dot
            # raw_edge.plot(ax=ax, edge_style=EdgeStyle(color='g'))
            # # Black color : to be placed
            # for re in raw_edges[2 + i + 1:]:
            #     re.plot(ax=ax)
            #     re.start.plot(ax=ax)
            #     re.end.plot(ax=ax)

            warnings.warn(
                f"Could not instantiate #{step_id} = {step_name}({arguments})"
                "because some Edges of contour are not following each other.\n"
                f'Number of edges: {len(raw_edges)}.\n'
                f'delta_x = {abs(raw_edge.start.x - last_edge.end.x)}, '
                f' {abs(raw_edge.end.x - last_edge.end.x)}.\n'
                f'delta_y = {abs(raw_edge.start.y - last_edge.end.y)}, '
                f' {abs(raw_edge.end.y - last_edge.end.y)}.\n'
                f'delta_z = {abs(raw_edge.start.z - last_edge.end.z)}, '
                f' {abs(raw_edge.end.z - last_edge.end.z)}.\n'
                f'distance = {min(distances)}')
            return None
        if index == 0:
            last_edge = raw_edge
        elif index == 1:
            last_edge = raw_edge.reverse()

        edges.append(last_edge)
    return edges


class WireMixin:
    """
    Abstract class for Wire, storing methods and attributes used by many classes in this module.

    """
    _non_data_hash_attributes = ['basis_primitives']
    _non_serializable_attributes = ['primitive_to_index',
                                    'basis_primitives']

    def _data_hash(self):
        return sum(hash(e) for e in self.primitives) + len(self.primitives)

    def length(self):
        length = 0.
        for primitive in self.primitives:
            length += primitive.length()
        return length

    def discretization_points(self, *, number_points: int = None, angle_resolution: int = 20):
        """

        :param angle_resolution: distance between two discretized points.
        """
        length = self.length()
        if number_points:
            n = number_points - 1
        elif angle_resolution:
            n = int(length / angle_resolution) + 1

        return [self.point_at_abscissa(i / n * length) for i in
                range(n + 1)]

    def point_at_abscissa(self, curvilinear_abscissa: float):
        length = 0.
        for primitive in self.primitives:
            primitive_length = primitive.length()
            if length + primitive_length > curvilinear_abscissa:
                return primitive.point_at_abscissa(
                    curvilinear_abscissa - length)
            length += primitive_length
        # In case we did not find yet, ask last primitive its end
        if math.isclose(curvilinear_abscissa, length, abs_tol=1e-6):
            return self.primitives[-1].end  # point_at_abscissa(primitive_length)
        raise ValueError('abscissa out of contour length')

    def split_with_two_points(self, point1, point2):
        """
        Split a wire or contour in two points.

        :param point1: splitting point1.
        :param point2: splitting point2.
        :return: List of primitives in between these two points, and another list with the remaining primitives.
        """
        abscissa1 = self.abscissa(point1)
        abscissa2 = self.abscissa(point2)
        if abscissa1 > abscissa2:
            point1, point2 = point2, point1
            abscissa1, abscissa2 = abscissa2, abscissa1
        current_abscissa = 0
        primitives1 = []
        primitives2 = []
        for primitive in self.primitives:
            if abscissa1 < current_abscissa and current_abscissa + primitive.length() < abscissa2:
                primitives1.append(primitive)
            elif current_abscissa > abscissa2 or current_abscissa + primitive.length() < abscissa1:
                primitives2.append(primitive)
            elif current_abscissa <= abscissa1 <= current_abscissa + primitive.length() and \
                    current_abscissa <= abscissa2 <= current_abscissa + primitive.length():
                split_primitives1 = primitive.split(point1)
                if split_primitives1[0]:
                    primitives2.append(split_primitives1[0])
                split_primitives2 = primitive.split(point2)
                if split_primitives2[1]:
                    primitives2.append(split_primitives2[1])
                primitives1.append(primitive.split_between_two_points(point1, point2))
            elif current_abscissa <= abscissa1 <= current_abscissa + primitive.length():
                split_primitives = primitive.split(point1)
                if split_primitives[1]:
                    primitives1.append(split_primitives[1])
                if split_primitives[0]:
                    primitives2.append(split_primitives[0])
            elif current_abscissa <= abscissa2 <= current_abscissa + primitive.length():
                split_primitives = primitive.split(point2)
                if split_primitives[0]:
                    primitives1.append(split_primitives[0])
                if split_primitives[1]:
                    primitives2.append(split_primitives[1])
            else:
                raise NotImplementedError
            current_abscissa += primitive.length()
        return primitives1, primitives2

    def abscissa(self, point, tol:float=1e-6):
        """
        Compute the curvilinear abscissa of a point on a wire.

        """
        if self.point_over_wire(point, tol):
            length = 0
            for primitive in self.primitives:
                if primitive.point_belongs(point, tol):
                    length += primitive.abscissa(point)
                    break
                length += primitive.length()
            return length

        raise ValueError('Point is not on wire')

    def sort_points_along_wire(self, points):
        """ Sort given points along the wire with respect to the abscissa. """
        return sorted(points, key=self.abscissa)

    def is_ordered(self, tol=1e-6):
        """ Check if the wire's primitives are ordered or not. """

        for primitive_1, primitive_2 in zip(self.primitives, self.primitives[1:]):
            if primitive_1.end.point_distance(primitive_2.start) > tol:
                return False
        return True

    def ordering_primitives(self, tol: float = 1e-6):
        """
        Ordering wire / contour primitives.

        :param tol: tolerance.
        :return:
        """
        primitives = [prim for prim in self.primitives[:] if not math.isclose(prim.length(), 0.0, abs_tol=tol)]
        new_primitives = [primitives[0]]
        primitives.remove(primitives[0])
        while True:
            if not primitives:
                break
            for primitive in primitives:
                if primitive.is_point_edge_extremity(new_primitives[-1].end, tol):
                    if new_primitives[-1].end.is_close(primitive.start, tol):
                        new_primitives.append(primitive)
                    else:
                        new_primitives.append(primitive.reverse())
                    primitives.remove(primitive)
                    break
                if primitive.is_point_edge_extremity(new_primitives[0].start, tol):
                    if new_primitives[0].start.is_close(primitive.end, tol):
                        new_primitives.insert(0, primitive)
                    else:
                        new_primitives.insert(0, primitive.reverse())
                    primitives.remove(primitive)
                    break
            else:
                # print(self, primitive)
                # ax = self.plot()
                # primitive.plot(edge_style=EdgeStyle(color='r'), ax=ax)
                raise NotImplementedError('There may exist a problem with this'
                                          ' contour, it seems it cannot be reordered.'
                                          ' Please, verify its points')
        return new_primitives

    def order_wire(self, tol=1e-6):
        """ Order wire's primitives. """

        if self.is_ordered(tol=tol):
            return self
        return self.__class__(self.ordering_primitives(tol))

    @classmethod
    def from_wires(cls, wires):
        """
        Define a wire from successive wires.

        """

        primitives = []
        for wire in wires:
            primitives.extend(wire.primitives)

        wire = cls(primitives)

        if not wire.is_ordered():
            return wire.order_wire()
        return wire

    def inverted_primitives(self):
        """
        Invert wire's primitives.

        """

        new_primitives = []
        for prim in self.primitives[::-1]:
            new_primitives.append(prim.reverse())
        return new_primitives

    def is_followed_by(self, wire_2, tol=1e-6):
        """
        Check if the wire is followed by wire_2.

        """
        return self.primitives[-1].end.point_distance(wire_2.primitives[0].start) < tol

    def point_over_wire(self, point, abs_tol=1e-6):
        """
        Verifies if point is over wire.

        :param point: point to be verified.
        :param abs_tol: tolerance to be considered.
        :return: True or False
        """
        for primitive in self.primitives:
            if primitive.point_belongs(point, abs_tol):
                return True
        return False

    def primitive_over_wire(self, primitive, tol: float = 1e-6):
        """
        Verifies if point is over wire.

        :param primitive: point to be verified.
        :param tol: tolerance to be considered.
        :return: True or False
        """
        points = primitive.discretization_points(number_points=10)
        if all(self.point_over_wire(point, tol) for point in points):
            return True
        return False

    @classmethod
    def from_points(cls, points):
        """
        Create a contour from points with line_segments.

        """
        linesegment_name = 'LineSegment' + points[0].__class__.__name__[-2:]
        edges = []
        for i in range(0, len(points) - 1):
            edges.append(getattr(volmdlr.edges, linesegment_name)(points[i], points[i + 1]))
        contour = cls(edges)
        return contour

    @classmethod
    def from_edge(cls, edge, number_segments: int):
        """
        Creates a Wire object from an edge.

        :param edge: edge used to create Wire.
        :param number_segments: number of segment for the wire to have.
        :return: Wire object.
        """
        points = edge.discretization_points(number_points=number_segments + 1)
        class_name_ = 'Wire' + edge.__class__.__name__[-2:]
        class_ = getattr(sys.modules[__name__], class_name_)
        return class_.from_points(points)

    def extract_with_points(self, point1: volmdlr.Point2D, point2: volmdlr.Point2D, inside: bool = True):
        """
        Extract primitives between two given points.

        :param point1: extraction point 1.
        :param point2:extraction point2.
        :param inside: If True it'll Extract primitives from smaller point abscissa value
        to greater point abscissa value. If False, it'll return the contour primitives going from
        the greater point abscissa value to the smaller one.
        """
        inside_primitives, outside_primitives = self.split_with_two_points(point1, point2)
        if inside:
            return inside_primitives
        return outside_primitives

    @classmethod
    def extract(cls, contour, point1, point2, inside=False):
        """Extracts a wire from another contour/wire, given two points."""
        new_primitives = contour.extract_with_points(point1, point2, inside)

        if cls.__name__[:-2] in ['Contour', 'Wire']:
            wires = [cls(new_primitives)]
        else:
            wire_class_ = getattr(sys.modules[__name__], 'Wire'+cls.__name__[-2:])
            wires = [wire_class_(new_primitives)]
        return wires

    def split_with_sorted_points(self, sorted_points):
        """
        Split contour in various sections using a list of sorted points along the contour.

        :param sorted_points: sorted list of points.
        :return: list of Contour sections.
        """
        self_start_equal_to_end = True
        if not self.primitives[0].start.is_close(self.primitives[-1].end):
            self_start_equal_to_end = False
            if not volmdlr.core.point_in_list(self.primitives[0].start, sorted_points):
                sorted_points = [self.primitives[0].start] + sorted_points
            if not volmdlr.core.point_in_list(self.primitives[-1].end, sorted_points):
                sorted_points.append(self.primitives[-1].end)
        if not self_start_equal_to_end:
            if len(sorted_points) == 2 and sorted_points[0].is_close(self.primitives[0].start) and \
                    sorted_points[1].is_close(self.primitives[-1].end):
                return [self]
        split_wires = []
        len_sorted_points = len(sorted_points)
        for i, (point1, point2) in enumerate(
                zip(sorted_points, sorted_points[1:] + [sorted_points[0]])):
            if i == len_sorted_points - 1:
                if self_start_equal_to_end:
                    split_wires.extend([wire.order_wire() for wire in
                                        self.__class__.extract(self, point1, point2, False)])
            else:
                split_wires.extend([wire.order_wire() for wire in
                                    self.__class__.extract(self, point1, point2, True)])
        return split_wires

    @classmethod
    def wires_from_edges(cls, edges, tol=1e-6):
        """
        Defines a list of wires from edges, by ordering successive edges.

        :param edges: A list of edges
        :type edges: List[edges.Edge]
        :param tol: A tolerance, defaults to 1e-6
        :type tol: float, optional

        :return: A list of wires
        :rtype: List[wires.WireMixin]
        """

        if not edges:
            return []
        if len(edges) == 1:
            return [cls(edges)]

        new_primitives, i = [], -1
        while edges:
            i += 1
            new_primitives.append([edges[0]])
            edges.remove(edges[0])

            to_continue = True

            while to_continue:
                broke = False
                for p, primitive in enumerate(edges):

                    if primitive.is_point_edge_extremity(new_primitives[i][-1].end, tol):
                        if new_primitives[i][-1].end.is_close(primitive.start, tol):
                            new_primitives[i].append(primitive)
                        else:
                            new_primitives[i].append(primitive.reverse())
                        edges.remove(primitive)
                        broke = True
                        break

                    if primitive.is_point_edge_extremity(new_primitives[i][0].start, tol):
                        if new_primitives[i][0].start.is_close(primitive.end, tol):
                            new_primitives[i].insert(0, primitive)
                        else:
                            new_primitives[i].insert(0, primitive.reverse())
                        edges.remove(primitive)
                        broke = True
                        break

                if ((not broke) and (len(edges) == p+1)) or len(edges) == 0:
                    to_continue = False

        wires = [cls(primitives_wire) for primitives_wire in new_primitives]

        return wires

    def to_wire_with_linesegments(self, number_segments: int):
        """
        Convert a wire with different primitives to a wire with just linesegments by discretizing primitives.

        :param number_segments: number of segment for each primitive to be converted.
        :type number_segments: int
        """

        primitives = []
        class_name_ = 'Wire' + self.primitives[0].__class__.__name__[-2:]
        class_ = getattr(sys.modules[__name__], class_name_)

        for primitive in self.primitives:
            if primitive.__class__.__name__[0:-2] != 'LineSegment':
                primitives.extend(class_.from_edge(
                    edge=primitive, number_segments=number_segments).primitives)
            else:
                primitives.append(primitive)

        return class_(primitives)

    def get_connected_wire(self, list_wires):
        """
        Searches a wire in list_contour connected to self.

        :param list_wires: list of wires.
        :return:
        """
        connecting_contour_end = self.primitives[-1].end
        connecting_contour_start = self.primitives[0].start
        connected_contour = None
        for contour in list_wires:
            if connecting_contour_end.is_close(contour.primitives[0].start) or\
                    connecting_contour_end.is_close(contour.primitives[-1].end):
                connected_contour = contour
                break
            if connecting_contour_start.is_close(contour.primitives[0].start) or\
                    connecting_contour_start.is_close(contour.primitives[-1].end):
                connected_contour = contour
                break
        return connected_contour

    def is_sharing_primitives_with(self, contour, abs_tol: float = 1e-6):
        """
        Check if two contour are sharing primitives.

        """
        for prim1 in self.primitives:
            for prim2 in contour.primitives:
                shared_section = prim1.get_shared_section(prim2, abs_tol)
                if shared_section:
                    return True
        return False

    def middle_point(self):
        return self.point_at_abscissa(self.length() / 2)


class EdgeCollection3D(WireMixin):
    """
    A collection of simple edges 3D.
    """
    _standalone_in_db = True
    _eq_is_data_eq = True
    _non_serializable_attributes = ['basis_primitives']
    _non_data_eq_attributes = ['name', 'basis_primitives']
    _non_data_hash_attributes = []

    def __init__(self, primitives: List[volmdlr.edges.Edge], color=None, alpha=1, name: str = ''):
        self.primitives = primitives
        self.color = color
        self.alpha = alpha
        self._bbox = None
        self.name = name

    def plot(self, ax=None, edge_style: EdgeStyle = EdgeStyle()):
        """ Plot edges with matplolib, not tested. """
        if ax is None:
            fig = plt.figure()
            ax = fig.add_subplot(111, projection='3d')
        for primitive in self.primitives:
            primitive.plot(ax=ax, edge_style=edge_style)
        return ax

    def _bounding_box(self):
        """ Flawed method, to be enforced by overloading. """
        return volmdlr.core.BoundingBox.from_points(self.points())

    @property
    def bounding_box(self):
        """ Get big bounding box of all edges. """
        if not self._bbox:
            self._bbox = self._bounding_box()
        return self._bbox

    def points(self):
        """ Get list of all points. """
        points = []
        for prim in self.primitives:
            points += [prim.start, prim.end]
        return points

    def babylon_param(self):
        """ Get dict for babylonjs object settings. """
        babylon_param = {'alpha': self.alpha,
                         'name': self.name,
                         'color': [0, 0, 0.6]}
        if self.color is None:
            babylon_param['edges_color'] = [0, 0, 0.6]
        else:
            babylon_param['edges_color'] = list(self.color)
        return babylon_param

    def babylon_points(self):
        """ Get list of points coordinates. """
        return [[point.x, point.y, point.z] for point in self.points()]

    def to_babylon(self):
        """ Generate a mesh from all edges for performance when drawing. """
        positions = []
        for prim in self.primitives:
            positions += [prim.start.x, prim.start.y, prim.start.z,
                          prim.end.x, prim.end.y, prim.end.z,
                          prim.end.x, prim.end.y, prim.end.z]

        indices = list(range(len(positions)))
        return positions, indices

    def babylon_meshes(self):
        """ Set the mesh for babylonjs. """
        positions, indices = self.to_babylon()
        babylon_mesh = {'positions': positions,
                        'indices': indices}
        babylon_mesh.update(self.babylon_param())
        return [babylon_mesh]


class Wire2D(volmdlr.core.CompositePrimitive2D, WireMixin):
    """
    A collection of simple primitives, following each other making a wire.

    """

    def __init__(self, primitives: List[volmdlr.core.Primitive2D],
                 name: str = ''):
        self._bounding_rectangle = None
        self._length = None
        volmdlr.core.CompositePrimitive2D.__init__(self, primitives, name)

    def __hash__(self):
        return hash(('wire2d', tuple(self.primitives)))

    def length(self):
        """ Gets the length for a Wire2D."""
        if not self._length:
            self._length = WireMixin.length(self)
        return self._length

    def area(self):
        """ Gets the area for a Wire2D."""
        return 0.0

    def to_3d(self, plane_origin, x, y):
        """
        Transforms a Wire2D into an Wire3D, given a plane origin and an u and v plane vector.

        :param plane_origin: plane origin.
        :param x: plane u vector.
        :param y: plane v vector.
        :return: Wire3D.
        """
        primitives3d = []
        for edge in self.primitives:
            primitives3d.append(edge.to_3d(plane_origin, x, y))
        return Wire3D(primitives3d)
        # TODO: method to check if it is a wire

    def infinite_intersections(self, infinite_primitives):
        """
        Returns a list that contains the intersections between a succession of infinite primitives.

        There must be a method implemented to intersect the two infinite primitives.
        """
        offset_intersections = []

        for primitive_1, primitive_2 in zip(infinite_primitives,
                                            infinite_primitives[1:] + [infinite_primitives[0]]):

            i = infinite_primitives.index(primitive_1)
            # k = infinite_primitives.index(primitive_2)

            primitive_name = primitive_1.__class__.__name__.lower().replace('2d', '')
            intersection_method_name = f'{primitive_name}_intersections'
            next_primitive_name = primitive_2.__class__.__name__.lower().replace('2d', '')
            next_intersection_method_name = f'{next_primitive_name}_intersections'

            if hasattr(primitive_1, next_intersection_method_name):
                intersections = getattr(primitive_1, next_intersection_method_name)(
                    primitive_2)
                end = self.primitives[i].end
                if not intersections:
                    continue

                if len(intersections) == 1:
                    offset_intersections.append(intersections[0])

                else:
                    end = self.primitives[i].end
                    if intersections[0].point_distance(end) > intersections[1].point_distance(end):
                        intersections.reverse()
                    offset_intersections.append(intersections[0])

            elif hasattr(primitive_2, intersection_method_name):
                intersections = getattr(primitive_2, intersection_method_name)(primitive_1)
                if not intersections:
                    continue
                if len(intersections) == 1:
                    offset_intersections.append(intersections[0])
                else:
                    end = self.primitives[i].end
                    if intersections[0].point_distance(end) > intersections[
                            1].point_distance(end):
                        intersections.reverse()
                    offset_intersections.append(intersections[0])

            else:
                raise NotImplementedError(
                    f'No intersection method between {primitive_1.__class__.__name__} and'
                    f'{primitive_2.__class__.__name__}. Define {next_intersection_method_name} on '
                    f'{primitive_1.__class__.__name__} or {intersection_method_name} on'
                    f'{primitive_2.__class__.__name__}')

        return offset_intersections

    def offset(self, offset):
        """
        Generates an offset of a Wire2D.

        """
        offset_primitives = []
        infinite_primitives = []
        offset_intersections = []
        for primitive in self.primitives:
            infinite_primitive = primitive.infinite_primitive(offset)
            if infinite_primitive is not None:
                infinite_primitives.append(infinite_primitive)
        offset_intersections += self.infinite_intersections(infinite_primitives)
        for i, (point1, point2) in enumerate(zip(offset_intersections,
                                                 offset_intersections[1:] + [offset_intersections[0]])):
            if i + 1 == len(offset_intersections):
                cutted_primitive = infinite_primitives[0].cut_between_two_points(point1, point2)
            else:
                cutted_primitive = infinite_primitives[i + 1].cut_between_two_points(point1, point2)
            offset_primitives.append(cutted_primitive)

        return self.__class__(offset_primitives)

    def plot_data(self, *args, **kwargs):
        data = []
        for item in self.primitives:
            data.append(item.plot_data())
        return data

    def line_intersections(self, line: 'volmdlr.edges.Line2D'):
        """
        Returns a list of intersection of the wire primitives intersecting with the line.

        :returns: a tuple (point, primitive)
        """
        intersection_points = []
        for primitive in self.primitives:
            for point in primitive.line_intersections(line):
                intersection_points.append((point, primitive))
        return intersection_points

    def linesegment_intersections(self,
                                  linesegment: 'volmdlr.edges.LineSegment2D'):
        """
        Returns a list of intersection of the wire primitives intersecting with the line segment.

        :returns: a tuple (point, primitive)
        """
        intersection_points = []
        for primitive in self.primitives:
            inters = primitive.linesegment_intersections(linesegment)
            for point in inters:
                intersection_points.append((point, primitive))
        return intersection_points

    def is_start_end_crossings_valid(self, crossing_primitive, intersection, primitive):
        """
        Returns if the crossings are valid.

        :param crossing_primitive: crossing primitive.
        :param intersection: intersection result.
         for primitive line intersections
        :param primitive: intersecting primitive
        :return: None if intersection not a start or
        end point of a contours primitives, or a volmdlr.Point2D if it is.
        """
        primitive_index = self.primitives.index(primitive)
        point1, point2 = None, None
        if intersection.is_close(primitive.start):
            point1 = primitive.point_at_abscissa(primitive.length() * 0.01)
            point2 = self.primitives[primitive_index - 1].point_at_abscissa(
                self.primitives[primitive_index - 1].length() * .99
            )
        elif intersection.is_close(primitive.end) and primitive != self.primitives[-1]:
            point1 = primitive.point_at_abscissa(primitive.length() * 0.99)
            point2 = self.primitives[primitive_index + 1].point_at_abscissa(
                self.primitives[primitive_index + 1].length() * .01)
        if point1 is not None and point2 is not None:
            if not point1.is_close(point2):
                lineseg = volmdlr.edges.LineSegment2D(point1, point2)
                inter = crossing_primitive.linesegment_intersections(lineseg)
                if inter:
                    return True
        return False

    @staticmethod
    def is_crossing_start_end_point(intersections, primitive):
        """
        Returns True if the crossings provided are start or end of the Wire 2D.

        :param intersections: intersection results
         for primitive line intersections
        :param primitive: intersecting primitive
        :return: False if intersection not a start or
        end point of a contours primitives, or True if it is.
        """
        if intersections[0].is_close(primitive.start) or intersections[0].is_close(primitive.end):
            return True
        return False

    def line_crossings(self, line: volmdlr.edges.Line2D):
        """
        Calculates valid crossing intersections of a wire and an infinite line.

        :param line: line crossing the wire
        :type line: volmdlr.edges.Line2D
        returns a list of Tuples (point, primitive)
        of the wire primitives intersecting with the line
        """
        intersection_points = []
        intersection_points_primitives = []
        for primitive in self.primitives:
            intersections = primitive.line_intersections(line)
            for intersection in intersections:
                if not volmdlr.core.point_in_list(intersection, intersection_points):
                    if not self.is_crossing_start_end_point(intersections, primitive):
                        intersection_points.append(intersection)
                        intersection_points_primitives.append((intersection, primitive))
                    elif self.is_start_end_crossings_valid(line, intersection, primitive):
                        intersection_points.append(intersection)
                        intersection_points_primitives.append((intersection, primitive))
        return intersection_points_primitives

    def linesegment_crossings(self, linesegment: 'volmdlr.edges.LineSegment2D'):
        """
        Gets the wire primitives intersecting with the line.

        Returns a list of crossings in the form of a tuple (point, primitive).
        """
        results = self.line_crossings(linesegment.to_line())
        crossings_points = []
        for result in results:
            if linesegment.point_belongs(result[0]):
                crossings_points.append(result)
        return crossings_points

    def edge_intersections(self, edge):
        """
        Compute intersections between a wire 2d and an edge.

        :param edge: edge to compute intersections.
        """
        edge_intersections = []
        for primitive in self.primitives:
            intersections = primitive.intersections(edge)
            for intersection in intersections:
                if not volmdlr.core.point_in_list(intersection, edge_intersections):
                    edge_intersections.append(intersection)
        return edge_intersections

    def wire_intersections(self, wire):
        """
        Compute intersections between two wire 2d.

        :param wire: volmdlr.wires.Wire2D
        """
        intersections_points = []
        for primitive in wire.primitives:
            edge_intersections = self.edge_intersections(primitive)
            for crossing in edge_intersections:
                if not volmdlr.core.point_in_list(crossing, intersections_points):
                    intersections_points.append(crossing)
        return intersections_points

    def validate_edge_crossings(self, crossings):
        """
        Validates the crossings points from an edge and a wire.

        :param crossings: list of crossing points found.
        :return: list of valid crossing points.
        """
        crossings_ = []
        first_primitive = self.primitives[0]
        last_primitive = self.primitives[-1]
        for point in crossings:
            if not first_primitive.start.is_close(point) and not last_primitive.end.is_close(point):
                crossings_.append(point)
        return crossings_

    def edge_crossings(self, edge):
        """
        Gets the crossings between an edge and a Wire.

        :param edge: edge to search for crossings.
        :return: list of points containing all crossing points.
        """
        edge_crossings = []
        start_equal_to_end = self.primitives[0].start.is_close(self.primitives[-1].end)
        for primitive in self.primitives:
            crossings = primitive.intersections(edge)
            if not start_equal_to_end:
                crossings = self.validate_edge_crossings(crossings)
            for crossing in crossings:
                if not edge.is_point_edge_extremity(crossing) and\
                        not volmdlr.core.point_in_list(crossing, edge_crossings):
                    edge_crossings.append(crossing)
        return edge_crossings

    def validate_wire_crossing(self, crossing, current_wire_primitive, next_wire_primitive):
        """
        Validate the crossing point for the operation wire crossings.

        :param crossing: crossing point.
        :param current_wire_primitive: current wire primitive intersecting wire.
        :param next_wire_primitive: next wire primitive intersecting wire.
        :return:
        """
        self_primitives_to_test = [prim for prim in self.primitives if prim.is_point_edge_extremity(crossing)]
        if len(self_primitives_to_test) < 2:
            self_primitive = [prim for prim in self.primitives if prim.point_belongs(crossing)][0]
            crossing_abscissa = self_primitive.abscissa(crossing)
            vector_crossing = self_primitive.direction_vector(crossing_abscissa)
            current_vector = current_wire_primitive.direction_vector(current_wire_primitive.length())
            next_vector = next_wire_primitive.direction_vector(next_wire_primitive.length())
            if math.isclose(abs(vector_crossing.dot(current_vector)), 1, abs_tol=1e-6) or\
                    math.isclose(abs(vector_crossing.dot(next_vector)), 1, abs_tol=1e-6):
                return False
            return True
        if len(self_primitives_to_test) > 2:
            raise NotImplementedError
        if self_primitives_to_test[0] == self.primitives[0] and self_primitives_to_test[1] == self.primitives[-1]:
            point1 = self_primitives_to_test[0].point_at_abscissa(self_primitives_to_test[0].length() * 0.01)
            point2 = self_primitives_to_test[1].point_at_abscissa(self_primitives_to_test[1].length() * .99)
            point3 = current_wire_primitive.point_at_abscissa(current_wire_primitive.length() * .99)
            point4 = next_wire_primitive.point_at_abscissa(next_wire_primitive.length() * 0.01)
            linesegment1 = volmdlr.edges.LineSegment2D(point1, point2)
            linesegment2 = volmdlr.edges.LineSegment2D(point3, point4)
        else:
            point1 = self_primitives_to_test[0].point_at_abscissa(self_primitives_to_test[0].length() * .99)
            point2 = self_primitives_to_test[1].point_at_abscissa(self_primitives_to_test[1].length() * 0.01)
            point3 = current_wire_primitive.point_at_abscissa(current_wire_primitive.length() * .99)
            point4 = next_wire_primitive.point_at_abscissa(next_wire_primitive.length() * 0.01)
            linesegment1 = volmdlr.edges.LineSegment2D(point1, point2)
            linesegment2 = volmdlr.edges.LineSegment2D(point3, point4)
        inter = linesegment1.linesegment_intersections(linesegment2)
        if inter:
            return True
        return False

    def wire_crossings(self, wire):
        """
        Compute crossings between two wire 2d.

        :param wire: volmdlr.wires.Wire2D
        :return: crossing points: List[(volmdlr.Point2D)]
        """
        self_start_equal_to_end = self.primitives[0].start.is_close(self.primitives[-1].end)
        wire_start_equal_to_end = wire.primitives[0].start.is_close(wire.primitives[-1].end)
        wire_primitives = wire.primitives
        if wire_start_equal_to_end:
            wire_primitives = wire.primitives + [wire.primitives[0]]
        crossings_points = []
        len_wire_primitives = len(wire_primitives)
        invalid_crossings = []
        for i_prim, primitive in enumerate(wire_primitives):
            edge_intersections = self.edge_intersections(primitive)
            if not self_start_equal_to_end:
                edge_intersections = self.validate_edge_crossings(edge_intersections)
            if not wire_start_equal_to_end:
                edge_intersections = wire.validate_edge_crossings(edge_intersections)
            for crossing in edge_intersections:
                if i_prim != len_wire_primitives - 1:
                    if not self.validate_wire_crossing(crossing, primitive, wire_primitives[i_prim + 1]):
                        continue
                    if not volmdlr.core.point_in_list(crossing, crossings_points) and\
                            not volmdlr.core.point_in_list(crossing, invalid_crossings):
                        crossings_points.append(crossing)
        return crossings_points

    def invert(self):
        return Wire2D(self.inverted_primitives())

    def extend(self, point):
        """
        Extend a wire by adding a line segment connecting the given point to the nearest wire's extremities.
        """

        distances = [self.primitives[0].start.point_distance(point), self.primitives[-1].end.point_distance(point)]
        if distances.index(min(distances)) == 0:
            primitives = [volmdlr.edges.LineSegment2D(point, self.primitives[0].start)]
            primitives.extend(self.primitives)
        else:
            primitives = self.primitives
            primitives.append(volmdlr.edges.LineSegment2D(self.primitives[-1].end, point))

        return Wire2D(primitives)

    def point_distance(self, point):
        """
        Copied from Contour2D.

        """

        min_distance = self.primitives[0].point_distance(point)
        for primitive in self.primitives[1:]:
            distance = primitive.point_distance(point)
            if distance < min_distance:
                min_distance = distance
        return min_distance

    def nearest_primitive_to(self, point):
        """
        Search for the nearest primitive for a point.

        """

        primitives = self.primitives
        primitives_sorted = sorted(primitives, key=lambda primitive: primitive.point_distance(point))

        return primitives_sorted[0]

    def axial_symmetry(self, line):
        """
        Finds out the symmetric wire 2d according to a line.

        """

        primitives_symmetry = []
        for primitive in self.primitives:
            try:
                primitives_symmetry.append(primitive.axial_symmetry(line))
            except NotImplementedError:
                print(f'Class {self.__class__.__name__} does not implement symmetry method')

        return self.__class__(primitives=primitives_symmetry)

    def symmetry(self, line):
        """
        TODO: code this.
        """
        raise NotImplementedError('Not coded yet')

    def is_symmetric(self, wire2d, line):
        """
        Checks if the two wires 2d are symmetric or not according to line.

        """

        c_symmetry_0 = self.symmetry(line)
        c_symmetry_1 = wire2d.symmetry(line)

        if wire2d.is_superposing(c_symmetry_0) and self.is_superposing(c_symmetry_1):
            return True
        return False

    def bsplinecurve_crossings(self,
                               bsplinecurve: 'volmdlr.edges.BSplineCurve2D'):
        """
        Gets the wire primitives crossings with the bsplinecurve.

        Returns a list of crossings in the form of a tuple (point, primitive).
        """

        linesegments = bsplinecurve.to_wire(25).primitives
        crossings_points = []
        for linesegment in linesegments:
            crossings_linesegment = self.linesegment_crossings(linesegment)
            if crossings_linesegment:
                crossings_points.extend(crossings_linesegment)
        return crossings_points

    def bsplinecurve_intersections(self,
                                   bsplinecurve: 'volmdlr.edges.BSplineCurve2D'):
        """
        Gets the wire primitives intersections with the bsplinecurve.

        Returns a list of intersections in the form of a tuple (point, primitive).
        """

        linesegments = bsplinecurve.to_wire(25).primitives
        intersections_points = []
        for linesegment in linesegments:
            intersections_linesegments = self.linesegment_intersections(linesegment)
            if intersections_linesegments:
                intersections_points.extend(intersections_linesegments)
        return intersections_points

    @property
    def bounding_rectangle(self):
        """
        Returns the bounding rectangle of the wire.

        This property returns the bounding rectangle of the wire. If the bounding rectangle has not been calculated
        yet, it is computed using the `get_bouding_rectangle` method and stored in the `_bounding_rectangle` attribute.
        Subsequent calls to this property will return the pre-calculated bounding rectangle.

        :return: The bounding rectangle of the wire.
        :rtype: volmdlr.core.BoundingRectangle.
        """
        if not self._bounding_rectangle:
            self._bounding_rectangle = self.get_bouding_rectangle()
        return self._bounding_rectangle

    def get_bouding_rectangle(self):
        """
        Calculates the bounding rectangle of the wire.

        This method calculates the bounding rectangle of the wire. It initializes the minimum and maximum values
        for the x and y coordinates using the bounds of the first primitive. Then, it iterates over the remaining
        primitives and updates the minimum and maximum values based on their bounds. The resulting bounding rectangle
        is returned as a `volmdlr.core.BoundingRectangle` object.

        :return: The bounding rectangle of the wire.
        :rtype: volmdlr.core.BoundingRectangle.
        """

        x_min, x_max, y_min, y_max = self.primitives[0].bounding_rectangle.bounds()
        for edge in self.primitives[1:]:
            xmin_edge, xmax_edge, ymin_edge, ymax_edge = \
                edge.bounding_rectangle.bounds()
            x_min = min(x_min, xmin_edge)
            x_max = max(x_max, xmax_edge)
            y_min = min(y_min, ymin_edge)
            y_max = max(y_max, ymax_edge)
        return volmdlr.core.BoundingRectangle(x_min, x_max, y_min, y_max)

    def is_inside(self, contour2):
        """
        Verifies if a contour is inside another contour perimeter, including the edges.

        :returns: True or False
        """
        return False

class Wire3D(volmdlr.core.CompositePrimitive3D, WireMixin):
    """
    A collection of simple primitives, following each other making a wire.

    """

    def __init__(self, primitives: List[volmdlr.core.Primitive3D],
                 name: str = ''):
        self._bbox = None
        volmdlr.core.CompositePrimitive3D.__init__(self, primitives=primitives, name=name)

    def _bounding_box(self):
        """
        Flawed method, to be enforced by overloading.

        """
        n = 20
        points = []
        for prim in self.primitives:
            points_ = prim.discretization_points(number_points=n)
            for point in points_:
                if point not in points:
                    points.append(point)
        return volmdlr.core.BoundingBox.from_points(points)

    @property
    def bounding_box(self):
        if not self._bbox:
            self._bbox = self._bounding_box()
        return self._bbox

    def frame_mapping(self, frame: volmdlr.Frame3D, side: str):
        """
        Changes frame_mapping and return a new Wire3D.

        :param side: 'old' or 'new'
        """
        new_wire = []
        for primitive in self.primitives:
            new_wire.append(primitive.frame_mapping(frame, side))
        return Wire3D(new_wire)

    def frame_mapping_inplace(self, frame: volmdlr.Frame3D, side: str):
        """
        Changes frame_mapping and the object is updated in-place.

        :param side: 'old' or 'new'
        """
        warnings.warn("'in-place' methods are deprecated. Use a not in-place method instead.", DeprecationWarning)

        for primitive in self.primitives:
            primitive.frame_mapping_inplace(frame, side)

    def minimum_distance(self, wire2):
        distance = []
        for element in self.primitives:
            for element2 in wire2.primitives:
                distance.append(element.minimum_distance(element2))

        return min(distance)

    def point_distance(self, point):
        distance, distance_point = math.inf, None
        for prim in self.primitives:
            prim_distance, prim_point = prim.point_distance(point)
            if prim_distance < distance:
                distance = prim_distance
                distance_point = prim_point
        return distance, distance_point

    def extrusion(self, extrusion_vector):
        faces = []
        for primitive in self.primitives:
            faces.extend(primitive.extrusion(extrusion_vector))
        return faces

    def to_bspline(self, discretization_parameter, degree):
        """
        Convert a wire 3d to a bspline curve 3d.

        """

        discretized_points = self.discretization_points(number_points=discretization_parameter)
        bspline_curve = volmdlr.edges.BSplineCurve3D.from_points_interpolation(discretized_points, degree)

        return bspline_curve

    def triangulation(self):
        return None

    def get_primitives_2d(self, plane_origin, x, y):
        """
        Pass primitives to 2d.

        :param plane_origin: plane origin.
        :param x: vector u.
        :param y: vector v.
        :return: list of 2d primitives.
        """
        z = x.cross(y)
        plane3d = volmdlr.surfaces.Plane3D(volmdlr.Frame3D(plane_origin, x, y, z))
        primitives2d = []
        for primitive in self.primitives:
            primitive2d = plane3d.point3d_to_2d(primitive)
            if primitive2d:
                primitives2d.append(primitive2d)
        return primitives2d

    def to_2d(self, plane_origin, x, y):
        primitives2d = self.get_primitives_2d(plane_origin, x, y)
        return Wire2D(primitives=primitives2d)

    def rotation(self, center: volmdlr.Point3D, axis: volmdlr.Vector3D,
                 angle: float):
        """
        Wire3D rotation.

        :param center: rotation center.
        :param axis: rotation axis.
        :param angle: angle rotation.
        :return: a new rotated Wire3D.
        """
        new_edges = [edge.rotation(center, axis, angle) for edge
                     in self.primitives]
        return Wire3D(new_edges, self.name)


# TODO: define an edge as an opened polygon and allow to compute area from this reference

class ContourMixin(WireMixin):
    """
    Abstract class for Contour, storing methods and attributes used by Contour2D and Contour3D.

    """

    def is_ordered(self, tol=1e-6):
        """
        Verifies if a contour is ordered (primitives following each other).

        :param tol: tolerance to be considered.
        :return: True if ordered, False if not.
        """
        for prim1, prim2 in zip(self.primitives, self.primitives[1:] + [self.primitives[0]]):
            if not prim1.end.is_close(prim2.start, tol):
                return False
        return True

    def order_contour(self, tol: float = 1e-6):
        """
        Verifies if the contours' primitives are ordered (one after the other). If not, it will order it.

        """
        if self.is_ordered(tol=tol) or len(self.primitives) < 2:
            return self
        new_primitives = self.ordering_primitives(tol)
        self.primitives = new_primitives

        return self

    @staticmethod
    def touching_edges_pairs(edges):  # TO DO: move this to edges?
        touching_primitives = []
        for i, primitive1 in enumerate(edges):
            for j, primitive2 in enumerate(edges):
                if j > i:
                    if primitive1.unit_direction_vector(abscissa=0).is_colinear_to(
                            primitive2.unit_direction_vector(abscissa=0)):
                        continue
                    if not primitive2.end.is_close(primitive1.start) and \
                            not primitive1.start.is_close(primitive2.start) and \
                            not primitive2.end.is_close(primitive1.end) and \
                            not primitive1.end.is_close(primitive2.start):
                        if primitive1.point_belongs(primitive2.start) or primitive1.point_belongs(primitive2.end):
                            touching_primitives.append([primitive2, primitive1])
                        elif primitive2.point_belongs(primitive1.start) or primitive2.point_belongs(primitive1.end):
                            touching_primitives.append([primitive1, primitive2])
        return touching_primitives

    @staticmethod
    def contours_primitives_touching_primitives(touching_primitives):
        contours_primitives_lists = []
        for prim1, prim2 in touching_primitives:
            if prim2.point_belongs(prim1.start):
                intersection = prim1.start
            elif prim2.point_belongs(prim1.end):
                intersection = prim1.end
            prim2_split = prim2.split(intersection)
            for prim in prim2_split:
                if not prim:
                    continue
                if prim1.start == prim.start or prim1.end == prim.end:
                    prim = prim.reverse()
                if [prim1, prim] not in contours_primitives_lists:
                    contours_primitives_lists.append([prim1, prim])
        return contours_primitives_lists

    @staticmethod
    def connected_to_splited_primitives(edge, contours_list):
        """
        Verifies if edge is connected to one of the primitives inside contours.

        :param edge: edge for verification.
        :param contours_list: contours lists.
        :return: update contours_primitives_lists and a boolean to indicate if the edge should be removed or not.
        """
        remove = False
        for i, contour in enumerate(contours_list):
            if not contour.primitive_over_contour(edge):
                if volmdlr.core.point_in_list(contour.primitives[0].start, [edge.end, edge.start]):
                    contours_list[i].primitives = [edge.copy(deep=True)] + contour.primitives
                    remove = True
                elif volmdlr.core.point_in_list(contour.primitives[-1].end, [edge.end, edge.start]):
                    contours_list[i].primitives = contour.primitives + [edge.copy(deep=True)]
                    remove = True
        return contours_list, remove

    @staticmethod
    def is_edge_connected(contour_primitives, edge, tol):
        """
        Verifies if edge is connected to one of the primitives inside contour_primitives.

        :param contour_primitives: list of primitives to create a contour.
        :param edge: edge for verification.
        :param tol: tolerance use in verification.
        :return: returns the edge if true, and None if not connected.
        """
        edge_connected = None
        points = [point for prim in contour_primitives for point in prim]
        if (edge.start in points or edge.end in points) and edge not in contour_primitives:
            edge_connected = edge
            return edge_connected

        for point in points:
            if point.is_close(edge.start, tol=tol) and \
                    edge not in contour_primitives:
                edge.start = point
                edge_connected = edge
                return edge_connected
            if point.is_close(edge.end, tol=tol) and \
                    edge not in contour_primitives:
                edge.end = point
                edge_connected = edge
                return edge_connected
        return edge_connected

    @staticmethod
    def find_connected_edges(edges, contours_list, contour_primitives, tol):
        for line in edges:
            if contours_list:
                contours_list, remove = ContourMixin.connected_to_splited_primitives(line, contours_list)
                if remove:
                    edges.remove(line)
                    break
            if not contour_primitives:
                contour_primitives.append(line)
                edges.remove(line)
                break
            edge_connected = ContourMixin.is_edge_connected(contour_primitives, line, tol)
            if edge_connected is not None:
                contour_primitives.append(edge_connected)
                edges.remove(edge_connected)
                break
        return edges, contour_primitives, contours_list

    @staticmethod
    def get_edges_bifurcations(contour_primitives, edges, finished_loop):
        graph = nx.Graph()
        for prim in contour_primitives[:]:
            graph.add_edge(prim.start, prim.end)
        for node in graph.nodes:
            degree = graph.degree(node)
            if degree <= 2:
                continue
            for i, neihgbor in enumerate(graph.neighbors(node)):
                if graph.degree(neihgbor) == 1:
                    i_edge = volmdlr.edges.LineSegment2D(node, neihgbor)
                    if i_edge in contour_primitives:
                        contour_primitives.remove(i_edge)
                        edges.append(volmdlr.edges.LineSegment2D(node, neihgbor))
                        finished_loop = False
                        if i + 1 == degree - 2:
                            break
        return contour_primitives, edges, finished_loop

    @classmethod
    def contours_from_edges(cls, edges, tol=1e-6):
        if not edges:
            return []
        if len(edges) == 1:
            return [cls(edges)]
        list_contours = []
        points = [edges[0].start, edges[0].end]
        contour_primitives = [edges.pop(0)]
        while True:
            if not contour_primitives:
                print(True)
            for i, edge in enumerate(edges):
                if edge.is_point_edge_extremity(contour_primitives[-1].end, tol):
                    if contour_primitives[-1].end.is_close(edge.start, tol):
                        contour_primitives.append(edge)
                    else:
                        contour_primitives.append(edge.reverse())
                    edges.pop(i)
                    validating_points = points[:]
                    validating_point = contour_primitives[-1].end
                    points.append(contour_primitives[-1].end)
                    break
                if edge.is_point_edge_extremity(contour_primitives[0].start, tol):
                    if contour_primitives[0].start.is_close(edge.end, tol):
                        contour_primitives.insert(0, edge)
                    else:
                        contour_primitives.insert(0, edge.reverse())
                    validating_points = points[:]
                    validating_point = contour_primitives[0].start
                    points.insert(0, contour_primitives[0].start)
                    edges.pop(i)
                    break
            else:
                list_contours.append(cls(contour_primitives))
                if not edges:
                    break
                points = [edges[0].start, edges[0].end]
                contour_primitives = [edges.pop(0)]
                continue
            if volmdlr.core.point_in_list(validating_point, validating_points):
                if not validating_point.is_close(validating_points[0]):
                    spliting_primitives_index = volmdlr.core.get_point_index_in_list(
                        validating_point, validating_points)
                    if validating_point == points[0]:
                        new_contour = cls(contour_primitives[:spliting_primitives_index + 1])
                        contour_primitives = contour_primitives[spliting_primitives_index + 1:]
                        points = points[spliting_primitives_index + 1:]
                    else:
                        new_contour = cls(contour_primitives[spliting_primitives_index:])
                        contour_primitives = contour_primitives[:spliting_primitives_index]
                        points = points[:spliting_primitives_index + 1]
                    list_contours.append(new_contour)
                else:
                    list_contours.append(cls(contour_primitives))
                    if edges:
                        points = [edges[0].start, edges[0].end]
                        contour_primitives = [edges.pop(0)]
        valid_contours = [list_contours[0]]
        list_contours.remove(list_contours[0])
        for contour in list_contours:
            for contour2 in valid_contours:
                if contour.is_superposing(contour2):
                    break
            else:
                valid_contours.append(contour)
        return valid_contours

    def discretized_primitives(self, number_points: float):
        """
        Discretize each contour's primitive and return a list of discretized primitives.

        """
        edges = []
        for primitive in self.primitives:
            auto_nb_pts = min(number_points, max(2, int(primitive.length() / 1e-6)))
            points = primitive.discretization_points(number_points=auto_nb_pts)
            for point1, point2 in zip(points[:-1], points[1:]):
                edges.append(volmdlr.edges.LineSegment2D(point1, point2))
        return edges

    def shares_primitives(self, contour):
        """
        Checks if two contour share primitives.

        """
        for prim1 in self.primitives:
            if contour.primitive_over_contour(prim1):
                return True
        return False

    def is_superposing(self, contour2):
        """
        Check if the contours are superposing (one on the other without necessarily having an absolute equality).

        """

        for primitive_2 in contour2.primitives:
            if not self.primitive_over_contour(primitive_2):
                return False
        return True

    def is_overlapping(self, contour2, intersecting_points=None):
        """
        Check if the contours are overlapping (a part of one is on the other).

        """

        if not intersecting_points:
            intersecting_points = self.intersection_points(contour2)

        if len(intersecting_points) < 2:
            return False

        vec1_2 = volmdlr.edges.LineSegment2D(intersecting_points[0],
                                             intersecting_points[1])
        middle_point = vec1_2.middle_point()
        normal = vec1_2.normal_vector()
        point1 = middle_point + normal * 0.00001
        point2 = middle_point - normal * 0.00001
        if (self.point_belongs(point1) and contour2.point_belongs(point1)) or \
                (not self.point_belongs(point1) and not contour2.point_belongs(point1)):
            return True
        if (self.point_belongs(point1) and self.point_belongs(point2)) or \
                (contour2.point_belongs(point1) and contour2.point_belongs(point2)):
            return True
        return False

    def is_adjacent(self, contour):
        """
        Check if two contour are adjacent.

        So: are sharing primitives but not supperposing or none is inside the other.
        """

        if (self.is_inside(contour) or contour.is_inside(self)
                or self.is_overlapping(contour) or self.is_superposing(contour)):
            return False
        if self.is_sharing_primitives_with(contour):
            return True
        return False

    def shared_primitives_extremities(self, contour):
        """
        #todo: is this description correct?.

        Extract shared primitives extremities between two adjacent contours.

        """

        if self.is_superposing(contour):
            warnings.warn('The contours are superposing')
            return []

        list_p, edges1 = [], set()
        for edge_1, edge_2 in itertools.product(self.primitives, contour.primitives):
            edges = [edge_1, edge_2, edge_1]
            for edge1, edge2 in zip(edges, edges[1:]):
                for point in [edge2.start, edge2.end]:
                    if edge1.point_belongs(point, 1e-6):
                        if not list_p:
                            list_p.append(point)
                        if list_p and point.point_distance(point.nearest_point(list_p)) > 1e-4:
                            list_p.append(point)
                        try:
                            self.primitive_to_index(edge1)
                            edges1.add(edge1)
                        except KeyError:
                            edges1.add(edge2)

        if len(list_p) < 2:
            warnings.warn('The contours are not adjacent')
            return []

        if len(list_p) == 2:
            return list_p

        contours = self.__class__.contours_from_edges(list(edges1))
        points = []
        for contour_i in contours:
            points_ = contour_i.extremities_points(list_p)
            for point in points_:
                if not volmdlr.core.point_in_list(point, points):
                    points.append(point)

        return points

    def shared_primitives_with(self, contour):
        """
        Extract shared primitives between two adjacent contours.

        """
        shared_primitives_1 = []
        shared_primitives_2 = []

        for prim1 in self.primitives:
            for prim2 in contour.primitives:
                shared_section_1 = prim1.get_shared_section(prim2)
                shared_section_2 = prim2.get_shared_section(prim1)
                if shared_section_1:
                    shared_primitives_1.extend(shared_section_1)
                if shared_section_2:
                    shared_primitives_2.extend(shared_section_2)
        return shared_primitives_1, shared_primitives_2

    def delete_shared_contour_section(self, contour, abs_tol: float = 1e-6):
        """
        Delete shared primitives between two adjacent contours.

        :param contour: other contour.
        :param abs_tol: tolerance.
        :return: list of new primitives, without those shared by both contours.
        """
        new_primitives_contour1 = self.primitives[:]
        new_primitives_contour2 = contour.primitives[:]
        while True:
            for prim1 in new_primitives_contour1[:]:
                for prim2 in new_primitives_contour2[:]:
                    shared_section = prim1.get_shared_section(prim2, abs_tol)
                    if shared_section:
                        prim1_delete_shared_section = prim1.delete_shared_section(shared_section[0], abs_tol)
                        prim2_delete_shared_section = prim2.delete_shared_section(shared_section[0], abs_tol)
                        if prim1 in new_primitives_contour1:
                            new_primitives_contour1.remove(prim1)
                        if prim2 in new_primitives_contour2:
                            new_primitives_contour2.remove(prim2)
                        new_primitives_contour1.extend(prim1_delete_shared_section)
                        new_primitives_contour2.extend(prim2_delete_shared_section)
                        break
                else:
                    continue
                break
            else:
                break

        return new_primitives_contour1 + new_primitives_contour2

    def merge_primitives_with(self, contour):
        """
        Extract not shared primitives between two adjacent contours, to be merged.

        :param contour:
        :return:
        """
        merge_primitives = self.delete_shared_contour_section(contour)
        return merge_primitives

    def edges_order_with_adjacent_contour(self, contour):
        """
        Check if the shared edges between two adjacent contours are traversed with two \
        different directions along each contour.

        """

        contour1 = self
        contour2 = contour

        # shared_tuple = contour1.shared_edges_between2contours(contour2)
        shared_tuple = contour1.shared_primitives_with(contour2)
        # [shared_primitives_1, shared_primitives_2] = contour1.shared_primitives_with(contour2)

        # p1_start = contour1.primitives[shared_tuple[0][0]].start
        # p2_start = contour2.primitives[shared_tuple[0][1]].start
        # p2_end = contour2.primitives[shared_tuple[0][1]].end

        p1_start = shared_tuple[0][0].start
        p2_start = shared_tuple[1][-1].start
        p2_end = shared_tuple[1][-1].end

        if (p1_start.point_distance(p2_start)) < \
                (p1_start.point_distance(p2_end)):
            return False
        return True

    def extremities_points(self, list_p):
        """
        Return extremities points of a list of points on a contour.

        """
        # TODO: rewrite this awfull code!
        points = []
        primitives = self.primitives
        for prim in primitives:
            pts = []
            for point in list_p:  # due to errors
                if prim.point_belongs(point):
                    pts.append(point)
            if len(pts) == 1:
                points.append(pts[0])
                break
            if len(pts) > 1:
                points.append(prim.start.nearest_point(pts))
                break

        for i in range(len(primitives) - 1, -1, -1):
            pts = []
            for point in list_p:  # due to errors
                if primitives[i].point_belongs(point):
                    pts.append(point)
            if len(pts) == 1:
                if not volmdlr.core.point_in_list(pts[0], points):
                    points.append(pts[0])
                    break
            elif len(pts) > 1:
                point = primitives[i].end.nearest_point(pts)
                if not volmdlr.core.point_in_list(point, points):
                    points.append(point)
                    break
        return points

    def primitive_over_contour(self, primitive, tol: float = 1e-6):
        """
        Verifies if the entire primitive is over a contour.
        """
        return self.primitive_over_wire(primitive, tol)

    def primitive_section_over_contour(self, primitive, abs_tol: float=1e-6):
        """
        Verifies if at least a small section of a primitive is over a contour, not necessarilly the entire primitive.

        """
        for prim in self.primitives:
            shared_section = prim.get_shared_section(primitive, abs_tol)
            if shared_section:
                return True
        return False

    def point_over_contour(self, point, abs_tol=1e-6):
        return self.point_over_wire(point, abs_tol)

    def get_geo_lines(self, tag: int, primitives_tags: List[int]):
        """
        Gets the lines that define a Contour in a .geo file.

        :param tag: The contour index
        :type tag: int
        :param primitives_tags: The contour's primitives index
        :type primitives_tags: List[int]

        :return: A line
        :rtype: str
        """

        return 'Line Loop(' + str(tag) + ') = {' + str(primitives_tags)[1:-1] + '};'

    def get_geo_points(self):
        points = set()
        for primitive in self.primitives:
            points.update(primitive.get_geo_points())
        return points

    def to_polygon(self, angle_resolution, discretize_line: bool = False, discretize_line_direction: str = "xy"):
        """
        Transform the contour_mixin to a polygon, COPY/PASTE from Contour2D.

        :param angle_resolution: Number of points per radians.
        :type angle_resolution: float
        :param discretize_line: Boolean indicating whether the line segments should be discretized or not.
        :type discretize_line: bool
        :return: The discretized version of the contour.
        :rtype: ClosedPolygon2D
        """

        polygon_points = []

        for primitive in self.primitives:
            if isinstance(primitive, volmdlr.edges.LineSegment2D):
                if not discretize_line:
                    polygon_points.append(primitive.start)
                else:
                    is_horizontal = math.isclose(primitive.start.y, primitive.end.y, abs_tol=1e-6)
                    is_vertical = math.isclose(primitive.start.x, primitive.end.x, abs_tol=1e-6)
                    should_discretize = discretize_line_direction == "xy" or \
                                        (discretize_line_direction == "x" and is_horizontal) or \
                                        (discretize_line_direction == "y" and is_vertical)
                    if should_discretize:
                        polygon_points.extend(primitive.discretization_points(angle_resolution=angle_resolution)[:-1])
                    else:
                        polygon_points.append(primitive.start)

            else:
                polygon_points.extend(primitive.discretization_points(angle_resolution=angle_resolution)[:-1])

        if isinstance(self, Contour2D):
            return ClosedPolygon2D(polygon_points)
        return ClosedPolygon3D(polygon_points)

    def invert(self):
        """Invert the Contour."""
        return self.__class__(self.inverted_primitives())

    @classmethod
    def from_points(cls, points):
        """
        Create a contour from points with line_segments.
        """

        if len(points) < 3:
            raise ValueError('contour is defined at least with three points')

        linesegment_name = 'LineSegment' + points[0].__class__.__name__[-2:]
        edges = []
        for i in range(0, len(points) - 1):
            if points[i].is_close(points[i + 1]):
                continue
            edges.append(getattr(volmdlr.edges, linesegment_name)(points[i], points[i + 1]))
        if not points[-1].is_close(points[0]):
            edges.append(getattr(volmdlr.edges, linesegment_name)(points[-1], points[0]))

        contour = cls(edges)
        return contour

    def reorder_contour_at_point(self, point):
        """
        Create a new contour from self, but starting at given point.

        :param point: othe point.
        :return: new contour
        """
        new_primitives_order = []
        for i, primitive in enumerate(self.primitives):
            if primitive.start.is_close(point, 1e-6):
                if i == 0:
                    return self
                new_primitives_order = self.primitives[i:] + self.primitives[:i]
                break
        new_contour = self.__class__(new_primitives_order)
        return new_contour

    def are_extremity_points_touching(self, wire):
        """
        Verifies if the extremities points of wire are touching contour.

        :param wire: other wire.
        :return: True if other contour is touching
        """
        return self.point_over_contour(wire.primitives[0].start) and self.point_over_contour(wire.primitives[-1].end)

    def is_contour_closed(self):
        return self.primitives[0].start.is_close(self.primitives[-1].end)


class Contour2D(ContourMixin, Wire2D):
    """
    A collection of 2D primitives forming a closed wire2D.

    TODO : center_of_mass and second_moment_area should be changed accordingly
    to area considering the triangle drawn by the arcs
    """
    _non_data_hash_attributes = ['_internal_arcs', '_external_arcs',
                                 '_polygon', '_straight_line_contour_polygon',
                                 'primitive_to_index',
                                 'basis_primitives', '_utd_analysis']
    _non_serializable_attributes = ['_internal_arcs', '_external_arcs',
                                    '_polygon',
                                    '_straight_line_contour_polygon',
                                    'primitive_to_index',
                                    'basis_primitives', '_utd_analysis']

    def __init__(self, primitives: List[volmdlr.edges.Edge],
                 name: str = ''):
        Wire2D.__init__(self, primitives, name)
        self._edge_polygon = None
        self._polygon_100_points = None
        self._area = None

    def copy(self, deep=True, memo=None):
        """
        A specified copy of a Contour2D.
        """
        return self.__class__(primitives=[p.copy(deep, memo) for p in self.primitives],
                              name=self.name)

    def __hash__(self):
        return hash(tuple(self.primitives))

    def __eq__(self, other_):
        if id(self) == id(other_):
            return True
        if other_.__class__.__name__ != self.__class__.__name__:
            return False
        if len(self.primitives) != len(other_.primitives) or self.length() != other_.length():
            return False
        equal = 0
        for prim1 in self.primitives:
            reverse1 = prim1.reverse()
            found = False
            for prim2 in other_.primitives:
                reverse2 = prim2.reverse()
                if (prim1 == prim2 or reverse1 == prim2
                        or reverse2 == prim1 or reverse1 == reverse2):
                    equal += 1
                    found = True
            if not found:
                return False
        if equal == len(self.primitives):
            return True
        return False

    @property
    def edge_polygon(self):
        if self._edge_polygon is None:
            self._edge_polygon = self._get_edge_polygon()
        return self._edge_polygon

    def _get_edge_polygon(self):
        points = []
        for edge in self.primitives:
            if points:
                if not edge.start.is_close(points[-1]):
                    points.append(edge.start)
            else:
                points.append(edge.start)
        closedpolygon = ClosedPolygon2D(points)
        return closedpolygon

    def to_3d(self, plane_origin, x, y):
        """
        Transforms a Contour2D into an Contour3D, given a plane origin and an u and v plane vector.

        :param plane_origin: plane origin.
        :param x: plane u vector.
        :param y: plane v vector.
        :return: Contour3D.
        """
        p3d = []
        for edge in self.primitives:
            p3d.append(edge.to_3d(plane_origin, x, y))

        return Contour3D(p3d)

    def point_belongs(self, point, include_edge_points: bool = False, tol: float = 1e-6):
        """
        Verifies if point belongs is within the contour.

        :param point: point to be verified.
        :param include_edge_points: consider bounds of contour or not.
        :param tol: tolerance to be considered.
        :return: True if point belongs, false otherwise.
        """
        # TODO: This is incomplete!!!
        x_min, x_max, y_min, y_max = self.bounding_rectangle
        if point.x < x_min - tol or point.x > x_max + tol or point.y < y_min - tol or point.y > y_max + tol:
            return False
        if include_edge_points:
            for primitive in self.primitives:
                if primitive.point_belongs(point, 1e-6):
                    return True
        if not self._polygon_100_points:
            self._polygon_100_points = self.to_polygon(100)
        if self._polygon_100_points.point_belongs(point):
            return True
        return False

    def bounding_points(self):
        """Bounding points (x_min, y_min) (x_max, y_max)."""
        points = self.edge_polygon.points[:]
        for primitive in self.primitives:
            if hasattr(primitive, 'discretization_points'):
                points.extend(primitive.discretization_points(number_points=10))
        x_min = min(point[0] for point in points)
        x_max = max(point[0] for point in points)
        y_min = min(point[1] for point in points)
        y_max = max(point[1] for point in points)
        return volmdlr.Point2D(x_min, y_min), volmdlr.Point2D(x_max, y_max)

    def area(self):
        if not self._area:
            area = self.edge_polygon.area()
            classes = {prim.__class__ for prim in self.primitives}
            verify_classes = classes.issubset({volmdlr.edges.LineSegment2D, volmdlr.edges.Arc2D})
            if verify_classes:
                if self.edge_polygon.is_trigo:
                    trigo = 1
                else:
                    trigo = -1
                for edge in self.primitives:
                    area += trigo * edge.straight_line_area()
                self._area = abs(area)
            else:
                polygon = self.to_polygon(angle_resolution=50)
                self._area = polygon.triangulation().area()
        return self._area

    def center_of_mass(self):
        """
        Calculates the center of mass of the Contour2D.

        :return: Contour's center of mass.
        """
        center = self.edge_polygon.area() * self.edge_polygon.center_of_mass()
        # ax = self.plot()
        # self.edge_polygon.center_of_mass().plot(ax=ax, color='b')
        if self.edge_polygon.is_trigo:
            trigo = 1
        else:
            trigo = -1
        for edge in self.primitives:
            # edge.straight_line_center_of_mass().plot(ax=ax, color='g')
            center += trigo * edge.straight_line_area() \
                      * edge.straight_line_center_of_mass()

        return center / self.area()

    def second_moment_area(self, point):

        second_moment_area_x, second_moment_area_y, second_moment_area_xy = self.edge_polygon.second_moment_area(point)
        for edge in self.primitives:
            second_moment_area_x_e, second_moment_area_y_e, second_moment_area_xy_e =\
                edge.straight_line_second_moment_area(point)
            if self.edge_polygon.is_trigo:
                second_moment_area_x += second_moment_area_x_e
                second_moment_area_y += second_moment_area_y_e
                second_moment_area_xy += second_moment_area_xy_e
            else:
                second_moment_area_x -= second_moment_area_x_e
                second_moment_area_y -= second_moment_area_y_e
                second_moment_area_xy -= second_moment_area_xy_e

        return second_moment_area_x, second_moment_area_y, second_moment_area_xy

    def plot_data(self, edge_style: plot_data.EdgeStyle = None,
                  surface_style: plot_data.SurfaceStyle = None):
        plot_data_primitives = [item.plot_data() for item in self.primitives]
        return plot_data.Contour2D(plot_data_primitives=plot_data_primitives,
                                   edge_style=edge_style,
                                   surface_style=surface_style,
                                   name=self.name)

    def is_inside(self, contour2):
        """
        Verifies if a contour is inside another contour perimeter, including the edges.

        :returns: True or False
        """
        if contour2.area() > self.area() and not math.isclose(contour2.area(), self.area(), rel_tol=0.01):
            return False
        points_contour2 = []
        for prim in contour2.primitives:
            points = prim.discretization_points(number_points=5)
            points_contour2.extend(points[:-1])
        for point in points_contour2:
            if not self.point_belongs(point, include_edge_points=True):
                return False
        return True

    def random_point_inside(self, include_edge_points: bool = False):
        """
        Finds a random point inside the polygon.

        :param include_edge_points: Choose True if you want to consider a point on the polygon inside.
        :type include_edge_points: bool
        :return: A random point inside the polygon
        :rtype: `volmdlr.Point2D`
        """
        x_min, x_max, y_min, y_max = self.bounding_rectangle.bounds()
        for _ in range(2000):
            point = volmdlr.Point2D.random(x_min, x_max, y_min, y_max)
            if self.point_belongs(point, include_edge_points):
                return point
        raise ValueError('Could not find a point inside')

    def repair_cut_contour(self, n, intersections, line):
        """
        Repair contour.

        Choose:
        n=0 for Side 1: opposite side of beginning of contour
        n=1 for Side 2: start of contour to first intersect (i=0) and
         i odd to i+1 even
        """
        if n not in [0, 1]:
            raise ValueError

        n_inter = len(intersections)
        contours = []
        # primitives_split = [primitive.split(point)
        #                     for point, primitive in intersections]
        x = [(ip, line.abscissa(point))
             for ip, (point, _) in enumerate(intersections)]
        # intersection_to_primitives_index = {
        #     i: self.primitives.index(primitive)
        #     for i, (_, primitive) in enumerate(intersections)}
        sorted_inter_index = [x[0] for x in sorted(x, key=lambda p: p[1])]
        sorted_inter_index_dict = {i: ii for ii, i in
                                   enumerate(sorted_inter_index)}
        sorted_inter_index_dict[n_inter] = sorted_inter_index_dict[0]
        if n == 1:
            intersections.append(intersections[0])

        remaining_transitions = list(range(n_inter // 2))
        # enclosing_transitions = {}
        while len(remaining_transitions) > 0:
            nb_max_enclosed_transitions = -1
            enclosed_transitions = {}
            for i_transitions in remaining_transitions:
                i1 = sorted_inter_index_dict[2 * i_transitions + n]
                i2 = sorted_inter_index_dict[2 * i_transitions + 1 + n]
                net = abs(i2 - i1) - 1
                if net > nb_max_enclosed_transitions:
                    nb_max_enclosed_transitions = net
                    best_transition = i_transitions
                    if i1 < i2:
                        enclosed_transitions[i_transitions] = [(i + abs(n - 1)) // 2 for i
                                                               in sorted_inter_index[
                                                       i2 - 1:i1:-2]]
                    else:
                        enclosed_transitions[i_transitions] = [(i + abs(n - 1)) // 2 for i
                                                               in sorted_inter_index[
                                                       i2 + 1:i1:2]]

            remaining_transitions.remove(best_transition)
            point_start, primitive1 = intersections[2 * best_transition + n]
            point2, primitive2 = intersections[2 * best_transition + 1 + n]
            primitives = self.extract_primitives(point_start, primitive1,
                                                 point2, primitive2,
                                                 inside=not n)
            last_point = point2
            for transition in enclosed_transitions[best_transition]:
                point1, primitive1 = intersections[2 * transition + n]
                point2, primitive2 = intersections[2 * transition + 1 + n]
                primitives.append(
                    volmdlr.edges.LineSegment2D(last_point, point1))
                primitives.extend(
                    self.extract_primitives(point1, primitive1, point2,
                                            primitive2, inside=not n))
                last_point = point2
                if transition in remaining_transitions:
                    remaining_transitions.remove(transition)

            primitives.append(
                volmdlr.edges.LineSegment2D(last_point, point_start))

            contour = Contour2D(primitives)
            contour.order_contour()
            contours.append(contour)
        return contours

    def cut_by_line(self, line: volmdlr.edges.Line2D) -> List['Contour2D']:
        """
        :param line: The line used to cut the contour.

        :return: A list of resulting contours
        """
        intersections = self.line_crossings(line)
        if not intersections or len(intersections) < 2:
            return [self]
        points_intersections = [point for point, prim in intersections]
        sorted_points = line.sort_points_along_line(points_intersections)
        list_contours = []
        contour_to_cut = self

        for point1, point2 in zip(sorted_points[:-1], sorted_points[1:]):
            closing_line = volmdlr.edges.LineSegment2D(point1, point2)
            if not contour_to_cut.point_belongs(closing_line.middle_point()):
                continue
            closing_contour = Contour2D([closing_line])
            contour1, contour2 = contour_to_cut.get_divided_contours(point1, point2, closing_contour)
            if sorted_points.index(point1) + 2 <= len(sorted_points) - 1:
                if contour1.point_over_contour(sorted_points[sorted_points.index(point1) + 2]):
                    contour_to_cut = contour1
                    list_contours.append(contour2)
                elif contour2.point_over_contour(sorted_points[sorted_points.index(point1) + 2]):
                    contour_to_cut = contour2
                    list_contours.append(contour1)
            else:
                list_contours.extend([contour1, contour2])

        return list_contours

    def split_by_line(self, line: volmdlr.edges.Line2D) -> List['Contour2D']:
        intersections = self.line_crossings(line)
        intersections = [point for point, prim in intersections]
        if not intersections:
            return [self]
        if len(intersections) < 2:
            extracted_outerpoints_contour1 = \
                volmdlr.wires.Contour2D.extract(self, self.primitives[0].start, intersections[0], True)[0]
            extracted_innerpoints_contour1 = \
                volmdlr.wires.Contour2D.extract(self, intersections[0], self.primitives[-1].end, True)[0]
            return extracted_outerpoints_contour1, extracted_innerpoints_contour1
        if len(intersections) == 2:
            extracted_outerpoints_contour1 = \
                volmdlr.wires.Contour2D.extract(self, intersections[0], intersections[1], True)[0]
            extracted_innerpoints_contour1 = \
                volmdlr.wires.Contour2D.extract(self, intersections[0], intersections[1], False)[0]
            return extracted_innerpoints_contour1, extracted_outerpoints_contour1
        raise NotImplementedError

    def split_regularly(self, n):
        """
        Split in n slices.

        """
        x_min, x_max, _, _ = self.bounding_rectangle.bounds()
        cutted_contours = []
        iteration_contours = [self]
        for i in range(n - 1):
            xi = x_min + (i + 1) * (x_max - x_min) / n
            cut_line = volmdlr.edges.Line2D(volmdlr.Point2D(xi, 0),
                                            volmdlr.Point2D(xi, 1))

            iteration_contours2 = []
            for c in iteration_contours:
                sc = c.cut_by_line(cut_line)
                lsc = len(sc)
                if lsc == 1:
                    cutted_contours.append(c)
                else:
                    iteration_contours2.extend(sc)

            iteration_contours = iteration_contours2[:]
        cutted_contours.extend(iteration_contours)
        return cutted_contours

    def triangulation(self):
        """Returns the triangulation of the contour2d."""
        return self.grid_triangulation(number_points_x=20,
                                       number_points_y=20)

    def grid_triangulation(self, x_density: float = None,
                           y_density: float = None,
                           min_points_x: int = 20,
                           min_points_y: int = 20,
                           number_points_x: int = None,
                           number_points_y: int = None):
        """
        Compute a triangulation using an n-by-m grid to triangulate the contour.
        """
        bounding_rectangle = self.bounding_rectangle
        # xmin, xmax, ymin, ymax = self.bounding_rectangle
        dx = bounding_rectangle[1] - bounding_rectangle[0]  # xmax - xmin
        dy = bounding_rectangle[3] - bounding_rectangle[2]  # ymax - ymin
        if number_points_x is None:
            number_points_x = max(math.ceil(x_density * dx), min_points_x)
        if number_points_y is None:
            number_points_y = max(math.ceil(y_density * dy), min_points_y)
        x = [bounding_rectangle[0] + i * dx / number_points_x for i in range(number_points_x + 1)]
        y = [bounding_rectangle[2] + i * dy / number_points_y for i in range(number_points_y + 1)]

        point_index = {}
        number_points = 0
        points = []
        triangles = []
        for xi in x:
            for yi in y:
                point = volmdlr.Point2D(xi, yi)
                if self.point_belongs(point):
                    point_index[point] = number_points
                    points.append(point)
                    number_points += 1

        for i in range(number_points_x):
            for j in range(number_points_y):
                point1 = volmdlr.Point2D(x[i], y[j])
                point2 = volmdlr.Point2D(x[i + 1], y[j])
                point3 = volmdlr.Point2D(x[i + 1], y[j + 1])
                point4 = volmdlr.Point2D(x[i], y[j + 1])
                points_in = []
                for point in [point1, point2, point3, point4]:
                    if point in point_index:
                        points_in.append(point)
                if len(points_in) == 4:
                    triangles.append(
                        [point_index[point1], point_index[point2], point_index[point3]])
                    triangles.append(
                        [point_index[point1], point_index[point3], point_index[point4]])

                elif len(points_in) == 3:
                    triangles.append([point_index[point] for point in points_in])

        return vmd.DisplayMesh2D(points, triangles)

    def intersection_points(self, contour2d):
        intersecting_points = []
        for primitive1 in self.primitives:
            for primitive2 in contour2d.primitives:
                line_intersection = primitive1.linesegment_intersections(primitive2)
                if line_intersection:
                    if not volmdlr.core.point_in_list(line_intersection[0], intersecting_points):
                        intersecting_points.extend(line_intersection)
                else:
                    touching_points = primitive1.touching_points(primitive2)
                    for point in touching_points:
                        if not volmdlr.core.point_in_list(point, intersecting_points):
                            intersecting_points.append(point)
            if len(intersecting_points) == 2:
                break
        return intersecting_points

    def get_divided_contours(self, cutting_point1: volmdlr.Point2D, cutting_point2: volmdlr.Point2D,
                             closing_contour):
        extracted_innerpoints_contour1_prims, extracted_outerpoints_contour1_prims = self.split_with_two_points(
            cutting_point1, cutting_point2)
        extracted_outerpoints_contour1 = Contour2D(extracted_outerpoints_contour1_prims)
        extracted_innerpoints_contour1 = Contour2D(extracted_innerpoints_contour1_prims)
        primitives1 = extracted_outerpoints_contour1.primitives + closing_contour.primitives
        primitives2 = extracted_innerpoints_contour1.primitives + closing_contour.primitives
        if extracted_outerpoints_contour1.primitives[0].start.is_close(closing_contour.primitives[0].start):
            cutting_contour_new = closing_contour.invert()
            primitives1 = cutting_contour_new.primitives + \
                extracted_outerpoints_contour1.primitives
        elif extracted_outerpoints_contour1.primitives[0].start.is_close(closing_contour.primitives[-1].end):
            primitives1 = closing_contour.primitives + \
                          extracted_outerpoints_contour1.primitives

        if extracted_innerpoints_contour1.primitives[0].start.is_close(closing_contour.primitives[0].start):
            cutting_contour_new = \
                closing_contour.invert()
            primitives2 = cutting_contour_new.primitives + \
                extracted_innerpoints_contour1.primitives
        elif extracted_innerpoints_contour1.primitives[0].start.is_close(closing_contour.primitives[-1].end):
            primitives2 = closing_contour.primitives + \
                          extracted_innerpoints_contour1.primitives
        contour1 = Contour2D(primitives1)
        contour1.order_contour()
        contour2 = Contour2D(primitives2)
        contour2.order_contour()
        return contour1, contour2

    def divide(self, contours):
        """Divide contour with other contours."""
        new_base_contours = [self]
        finished = False
        list_cutting_contours = contours[:]
        list_valid_contours = []
        while not finished:
            if not new_base_contours:
                break
            list_cutting_contours_modified = False
            for i, base_contour in enumerate(new_base_contours):
                for j, cutting_contour in enumerate(list_cutting_contours):
                    if base_contour.is_superposing(cutting_contour):
                        list_cutting_contours.pop(j)
                        list_cutting_contours_modified = True
                        break
                    contour_crossings = cutting_contour.wire_crossings(base_contour)
                    if contour_crossings:
                        sorted_points = cutting_contour.sort_points_along_wire(contour_crossings)
                        split_wires = cutting_contour.split_with_sorted_points(sorted_points)
                        list_cutting_contours.pop(j)
                        list_cutting_contours.extend(split_wires)
                        list_cutting_contours_modified = True
                        break
                    point1, point2 = [cutting_contour.primitives[0].start,
                                      cutting_contour.primitives[-1].end]
                    cutting_points = []
                    if  base_contour.point_belongs(cutting_contour.middle_point()) and\
                            base_contour.point_over_contour(point1) and base_contour.point_over_contour(point2):
                        cutting_points = [point1, point2]
                    if cutting_points:
                        contour1, contour2 = base_contour.get_divided_contours(
                            cutting_points[0], cutting_points[1], cutting_contour)
                        new_base_contours.pop(i)
                        new_base_contours.extend([contour1, contour2])
                        break
                else:
                    list_valid_contours.append(base_contour)
                    new_base_contours.pop(i)
                    break
                if list_cutting_contours_modified:
                    break
                break

        return list_valid_contours

    def discretized_contour(self, n: float):
        """
        Discretize each contour's primitive and return a new contour with teses discretized primitives.
        """
        contour = Contour2D((self.discretized_primitives(n)))

        return contour.order_contour()

    @classmethod
    def from_bounding_rectangle(cls, x_min, x_max, y_min, y_max):
        """
        Create a contour 2d with bounding_box parameters, using line segments 2d.

        """

        edge0 = volmdlr.edges.LineSegment2D(volmdlr.Point2D(x_min, y_min), volmdlr.Point2D(x_max, y_min))
        edge1 = volmdlr.edges.LineSegment2D(volmdlr.Point2D(x_max, y_min), volmdlr.Point2D(x_max, y_max))
        edge2 = volmdlr.edges.LineSegment2D(volmdlr.Point2D(x_max, y_max), volmdlr.Point2D(x_min, y_max))
        edge3 = volmdlr.edges.LineSegment2D(volmdlr.Point2D(x_min, y_max), volmdlr.Point2D(x_min, y_min))

        edges = [edge0, edge1, edge2, edge3]

        return Contour2D(edges)

    def cut_by_bspline_curve(self, bspline_curve2d: volmdlr.edges.BSplineCurve2D):
        """
        Cut a contour 2d with bspline_curve 2d to define two different contours.

        """
        # TODO: BsplineCurve is descretized and defined with a wire. To be improved!

        contours = self.cut_by_wire(Wire2D.from_edge(bspline_curve2d, 20))

        return contours

    def clean_primitives(self):
        """
        Delete primitives with start=end, and return a new contour.
        """

        new_primitives = []
        for prim in self.primitives:
            if prim.start != prim.end:
                new_primitives.append(prim)

        return Contour2D(new_primitives)

    def merge_with(self, contour2d, abs_tol: float = 1e-6):
        """
        Merge two adjacent contours, and returns one outer contour and inner contours (if there are any).

        :param contour2d: contour to merge with.
        :param abs_tol: tolerance.
        :return: merged contours.
        """
        is_sharing_primitive = self.is_sharing_primitives_with(contour2d)
        if not is_sharing_primitive:
            if self.is_inside(contour2d):
                return [self]
            if contour2d.is_inside(self):
                return [contour2d]
            return [self, contour2d]

        merged_primitives = self.delete_shared_contour_section(contour2d, abs_tol)
        contours = Contour2D.contours_from_edges(merged_primitives)
        contours = sorted(contours, key=lambda contour: contour.area(),
                          reverse=True)
        return contours

    def union(self, contour2: 'Contour2D'):
        """
        Union two contours, if they are adjacent, or overlap somehow.

        """
        if self.is_inside(contour2):
            return [self]
        if contour2.is_inside(self):
            return [contour2]
        contours_intersections = self.intersection_points(contour2)
        if not self.is_sharing_primitives_with(contour2) and contours_intersections:
            resulting_primitives = []
            primitives1_inside = self.extract_with_points(contours_intersections[0], contours_intersections[1], True)
            primitives1_outside = self.extract_with_points(contours_intersections[0], contours_intersections[1], False)
            primitives2_inside = contour2.extract_with_points(contours_intersections[0],
                                                              contours_intersections[1], True)
            primitives2_outside = contour2.extract_with_points(contours_intersections[0],
                                                               contours_intersections[1], False)
            if contour2.point_belongs(primitives1_inside[0].middle_point()):
                resulting_primitives.extend(primitives1_outside)
            else:
                resulting_primitives.extend(primitives1_inside)
            if self.point_belongs(primitives2_inside[0].middle_point()):
                resulting_primitives.extend(primitives2_outside)
            else:
                resulting_primitives.extend(primitives2_inside)
            return [Contour2D(resulting_primitives).order_contour()]
        merged_contours = self.merge_with(contour2)[::-1]
        merged_contours = sorted(merged_contours, key=lambda contour: contour.area(),
                                 reverse=True)
        return merged_contours

    def cut_by_wire(self, wire: Wire2D):
        """
        Cut a contour2d with a wire2d and return a list of contours 2d.

        :param wire: volmdlr.wires.Wire2D
        :rtype: list[volmdlr.wires.Contour2D]

        :param wire: volmdlr.wires.Wire2D.
        :return: contours2d : list[volmdlr.wires.Contour2D].
        """

        points_intersections = self.wire_intersections(wire)
        if len(points_intersections) < 2:
            return [self]
        if len(points_intersections) % 2 != 0:
            raise NotImplementedError(
                f'{len(points_intersections)} intersections not supported yet')
        sorted_points = wire.sort_points_along_wire(points_intersections)
        split_wires = wire.split_with_sorted_points(sorted_points)
        valid_cutting_wires = []
        for split_wire in split_wires:
            if self.is_superposing(split_wire) or not self.is_inside(split_wire):
                continue
            valid_cutting_wires.append(split_wire)
        divided_contours = self.divide(valid_cutting_wires)
        return divided_contours

    def intersection_contour_with(self, other_contour, abs_tol=1e-6):
        """
        Gets the contour(s) resulting from the intersections of two other contours.

        :param other_contour: other contour.
        :param abs_tol: tolerance.
        :return: list of resulting intersection contours.
        """
        contour_crossings = self.wire_crossings(other_contour)
        sorted_points_contour1 = sorted(contour_crossings, key=self.abscissa)
        sorted_points_contour2 = sorted(contour_crossings, key=other_contour.abscissa)
        split_wires1 = self.split_with_sorted_points(sorted_points_contour1)
        split_wires2 = other_contour.split_with_sorted_points(sorted_points_contour2)
        intersection_contour_primitives = []
        for section in split_wires1:
            if other_contour.is_inside(section):
                intersection_contour_primitives.extend(section.primitives)
        for section in split_wires2:
            if self.is_inside(section):
                intersection_contour_primitives.extend(section.primitives)
        return self.contours_from_edges(intersection_contour_primitives, abs_tol)

    def get_furthest_point_to_point2(self, point2):
        """
        Search the furthest point from self to point2. It only considers the start or end or primitives.

        :param point2: other point.
        :return: the furthest point.
        """
        furthest_point = self.primitives[0].start
        furthest_distance = point2.point_distance(self.primitives[0].start)
        for prim in self.primitives:
            distance = point2.point_distance(prim.end)
            if distance > furthest_distance:
                furthest_distance = distance
                furthest_point = prim.end
        return furthest_point

    def closest_point_to_point2(self, point2):
        """
        Search the closest point from self to point2. It only considers the start or end or primitives.

        :param point2: other point.
        :return: the closest point to point2.
        """
        closest_point = self.primitives[0].start
        closest_distance = point2.point_distance(self.primitives[0].start)
        for prim in self.primitives:
            distance = point2.point_distance(prim.end)
            if distance < closest_distance:
                closest_distance = distance
                closest_point = prim.end
        return closest_point


class ClosedPolygonMixin:
    """
    Abstract class for ClosedPolygon, storing methods used by ClosedPolygon2D and ClosedPolygon3D.

    """

    def get_lengths(self):
        """
        Gets line segment lengths.

        """
        list_ = []
        for line_segment in self.line_segments:
            list_.append(line_segment.length())
        return list_

    def length(self):
        """
        Polygon length.

        :return: polygon length.
        """
        return sum(self.get_lengths())

    def min_length(self):
        """
        Gets the minimal length for a line segment in the polygon.

        """
        return min(self.get_lengths())

    def max_length(self):
        """
        Gets the minimal length for a line segment in the polygon.

        """
        return max(self.get_lengths())

    def edge_statistics(self):
        distances = []
        for i, point in enumerate(self.points):
            if i != 0:
                distances.append(point.point_distance(self.points[i - 1]))
        mean_distance = mean(distances)
        std = npy.std(distances)
        return mean_distance, std

    def simplify_polygon(self, min_distance: float = 0.01,
                         max_distance: float = 0.05, angle: float = 15):
        points = [self.points[0]]
        previous_point = None
        for point in self.points[1:]:
            distance = point.point_distance(points[-1])
            if distance > min_distance:
                if distance > max_distance:
                    number_segmnts = round(distance / max_distance) + 2
                    for n in range(number_segmnts):
                        new_point = points[-1] + (point - points[-1]) * (
                                n + 1) / number_segmnts
                        if new_point.point_distance(points[-1]) > max_distance:
                            points.append(new_point)
                else:
                    if not volmdlr.core.point_in_list(point, points):
                        points.append(point)
            if len(points) > 1:
                vector1 = points[-1] - points[-2]
                vector2 = point - points[-2]
                cos = vector1.dot(vector2) / (vector1.norm() * vector2.norm())
                cos = math.degrees(math.acos(round(cos, 6)))
                if abs(cos) > angle:
                    if not volmdlr.core.point_in_list(previous_point, points):
                        points.append(previous_point)
                    if not volmdlr.core.point_in_list(point, points):
                        points.append(point)
            if len(points) > 2:
                vector1 = points[-2] - points[-3]
                vector2 = points[-1] - points[-3]
                cos = vector1.dot(vector2) / (vector1.norm() * vector2.norm())
                cos = math.degrees(math.acos(round(cos, 6)))
                if points[-3].point_distance(points[-2]) < min_distance and cos < angle:
                    points = points[:-2] + [points[-1]]
            previous_point = point
        if points[0].point_distance(points[-1]) < min_distance:
            points.remove(points[-1])

        if math.isclose(volmdlr.wires.ClosedPolygon2D(points).area(), 0.0, abs_tol=1e-6):
            return self

        return self.__class__(points)

    def invert(self):
        """Invert the polygon."""
        return self.__class__(self.points[::-1])

    @property
    def line_segments(self):
        if not self._line_segments:
            self._line_segments = self.get_line_segments()
        return self._line_segments

    def get_line_segments(self):
        raise NotImplementedError(
            f"get_line_segments method must be overloaded by {self.__class__.__name__}")


class ClosedPolygon2D(ClosedPolygonMixin, Contour2D):
    """
    A collection of points, connected by line segments, following each other.

    """
    _non_serializable_attributes = ['line_segments', 'primitives',
                                    'basis_primitives']

    def __init__(self, points: List[volmdlr.Point2D], name: str = ''):
        self.points = points
        self._line_segments = None

        Contour2D.__init__(self, self.line_segments, name)

    def copy(self, *args, **kwargs):
        points = [point.copy() for point in self.points]
        return ClosedPolygon2D(points, self.name)

    def __hash__(self):
        return sum(hash(point) for point in self.points)

    def __eq__(self, other_):
        if not isinstance(other_, self.__class__):
            return False
        equal = True
        for point, other_point in zip(self.points, other_.points):
            equal = (equal and point == other_point)
        return equal

    def area(self):
        # TODO: performance: cache number of points
        if len(self.points) < 3:
            return 0.

        x = [point.x for point in self.points]
        y = [point.y for point in self.points]

        x1 = [x[-1]] + x[0:-1]
        y1 = [y[-1]] + y[0:-1]
        return 0.5 * abs(sum(i * j for i, j in zip(x, y1))
                         - sum(i * j for i, j in zip(y, x1)))
        # return 0.5 * npy.abs(
        #     npy.dot(x, npy.roll(y, 1)) - npy.dot(y, npy.roll(x, 1)))

    def center_of_mass(self):
        lp = len(self.points)
        if lp == 0:
            return volmdlr.O2D
        if lp == 1:
            return self.points[0]
        if lp == 2:
            return 0.5 * (self.points[0] + self.points[1])

        x = [point.x for point in self.points]
        y = [point.y for point in self.points]

        xi_xi1 = x + npy.roll(x, -1)
        yi_yi1 = y + npy.roll(y, -1)
        xi_yi1 = npy.multiply(x, npy.roll(y, -1))
        xi1_yi = npy.multiply(npy.roll(x, -1), y)

        signed_area = 0.5 * npy.sum(xi_yi1 - xi1_yi)  # signed area!
        if not math.isclose(signed_area, 0, abs_tol=1e-09):
            center_x = npy.sum(npy.multiply(xi_xi1, (xi_yi1 - xi1_yi))) / 6. / signed_area
            center_y = npy.sum(npy.multiply(yi_yi1, (xi_yi1 - xi1_yi))) / 6. / signed_area
            return volmdlr.Point2D(center_x, center_y)

        self.plot()
        raise NotImplementedError

    def barycenter(self):
        """
        Calculates the geometric center of the polygon, which is the average position of all the points in it.

        :rtype: volmdlr.Point2D
        """
        barycenter1_2d = self.points[0]
        for point in self.points[1:]:
            barycenter1_2d += point
        return barycenter1_2d / len(self.points)

    def point_belongs(self, point, include_edge_points: bool = False):
        """
        Ray casting algorithm copied from internet.
        """
        return polygon_point_belongs((point.x, point.y), [(point_.x, point_.y) for point_ in self.points],
                                     include_edge_points=include_edge_points)

    def second_moment_area(self, point):
        second_moment_area_x, second_moment_area_y, second_moment_area_xy = 0., 0., 0.
        for point_i, point_j in zip(self.points, self.points[1:] + [self.points[0]]):
            xi, yi = point_i - point
            xj, yj = point_j - point
            second_moment_area_x += (yi ** 2 + yi * yj + yj ** 2) * (xi * yj - xj * yi)
            second_moment_area_y += (xi ** 2 + xi * xj + xj ** 2) * (xi * yj - xj * yi)
            second_moment_area_xy += (xi * yj + 2 * xi * yi + 2 * xj * yj + xj * yi) * (
                    xi * yj - xj * yi)
        if second_moment_area_x < 0:
            second_moment_area_x = - second_moment_area_x
            second_moment_area_y = - second_moment_area_y
            second_moment_area_xy = - second_moment_area_xy
        return second_moment_area_x / 12., second_moment_area_y / 12., second_moment_area_xy / 24.

    def get_line_segments(self):
        lines = []
        if len(self.points) > 1:
            for point1, point2 in zip(self.points,
                                      list(self.points[1:]) + [self.points[0]]):
                if not point1.is_close(point2):
                    lines.append(volmdlr.edges.LineSegment2D(point1, point2))
        return lines

    def rotation(self, center: volmdlr.Point2D, angle: float):
        """
        ClosedPolygon2D rotation.

        :param center: rotation center
        :param angle: angle rotation
        :return: a new rotated ClosedPolygon2D
        """
        return ClosedPolygon2D(
            [point.rotation(center, angle) for point in self.points])

    def rotation_inplace(self, center: volmdlr.Point2D, angle: float):
        """
        Line2D rotation, Object is updated in-place.

        :param center: rotation center
        :param angle: rotation angle
        """
        warnings.warn("'in-place' methods are deprecated. Use a not in-place method instead.", DeprecationWarning)

        for point in self.points:
            point.rotation_inplace(center, angle)

    def translation(self, offset: volmdlr.Vector2D):
        """
        ClosedPolygon2D translation.

        :param offset: translation vector
        :return: A new translated ClosedPolygon2D
        """
        return ClosedPolygon2D(
            [point.translation(offset) for point in self.points])

    def translation_inplace(self, offset: volmdlr.Vector2D):
        """
        ClosedPolygon2D translation. Object is updated in-place.

        :param offset: translation vector
        """
        warnings.warn("'in-place' methods are deprecated. Use a not in-place method instead.", DeprecationWarning)

        for point in self.points:
            point.translation_inplace(offset)

    def frame_mapping(self, frame: volmdlr.Frame2D, side: str):
        return self.__class__([point.frame_mapping(frame, side) for point in self.points])

    def frame_mapping_inplace(self, frame: volmdlr.Frame2D, side: str):
        warnings.warn("'in-place' methods are deprecated. Use a not in-place method instead.", DeprecationWarning)

        for point in self.points:
            point.frame_mapping_inplace(frame, side)

    def polygon_distance(self,
                         polygon: 'ClosedPolygon2D'):
        point_zero = self.points[0]
        distance = []
        for point in polygon.points:
            distance.append(point_zero.point_distance(point))
        index = distance.index(min(distance))
        return distance[index]

    @cached_property
    def is_trigo(self):
        if len(self.points) < 3:
            return True

        angle = 0.
        for ls1, ls2 in zip(self.line_segments,
                            self.line_segments[1:] + [self.line_segments[0]]):
            u = ls2.unit_direction_vector()
            x = u.dot(ls1.unit_direction_vector())
            y = u.dot(ls1.normal_vector())
            angle += math.atan2(y, x)
        return angle > 0

    def delaunay_triangulation(self):
        points = self.points
        new_points = []
        delaunay_triangles = []
        # ax=plt.subplot()
        for point in points:
            new_points.append([point[0], point[1]])

        delaunay = npy.array(new_points)

        tri = Delaunay(delaunay)

        for simplice in delaunay[tri.simplices]:
            triangle = Triangle2D(volmdlr.Point2D(simplice[0]),
                                  volmdlr.Point2D(simplice[1]),
                                  volmdlr.Point2D(simplice[2]))
            delaunay_triangles.append(triangle)

        return delaunay_triangles

    def offset(self, offset):
        x_min, x_max, y_min, y_max = self.bounding_rectangle.bounds()

        max_offset_len = min(x_max - x_min, y_max - y_min) / 2
        if offset <= -max_offset_len:
            print('Inadapted offset, '
                  'polygon might turn over. Offset must be greater than',
                  -max_offset_len)
            raise ValueError('inadapted offset')
        nb_points = len(self.points)
        vectors = []
        for i in range(nb_points - 1):
            v1 = self.points[i + 1] - self.points[i]
            v2 = self.points[i] - self.points[i + 1]
            v1.normalize()
            v2.normalize()
            vectors.append(v1)
            vectors.append(v2)

        v1 = self.points[0] - self.points[-1]
        v2 = self.points[-1] - self.points[0]
        v1.normalize()
        v2.normalize()
        vectors.append(v1)
        vectors.append(v2)

        offset_vectors = []
        offset_points = []

        for i in range(nb_points):

            # check = False
            vector_i = vectors[2 * i - 1] + vectors[2 * i]
            if vector_i == volmdlr.Vector2D(0, 0):
                vector_i = vectors[2 * i]
                vector_i = vector_i.normal_vector()
                offset_vectors.append(vector_i)
            else:
                vector_i.normalize()
                if vector_i.dot(vectors[2 * i - 1].normal_vector()) > 0:
                    vector_i = - vector_i
                    # check = True
                offset_vectors.append(vector_i)

            normal_vector1 = - vectors[2 * i - 1].normal_vector()
            normal_vector2 = vectors[2 * i].normal_vector()
            normal_vector1.normalize()
            normal_vector2.normalize()
            alpha = math.acos(normal_vector1.dot(normal_vector2))

            offset_point = self.points[i] + offset / math.cos(alpha / 2) * \
                (-offset_vectors[i])

            # ax=self.plot()
            # offset_point.plot(ax=ax, color='g')

            # if self.point_belongs(offset_point):
            #     offset_point = self.points[i] + offset / math.cos(alpha / 2) * \
            #                    (-offset_vectors[i])

            offset_points.append(offset_point)

            # self.points[i].plot(ax=ax, color='b')
            # offset_point.plot(ax=ax, color='r')

        return self.__class__(offset_points)

    def point_border_distance(self, point, return_other_point=False):
        """
        Compute the distance to the border distance of polygon.

        Output is always positive, even if the point belongs to the polygon.
        """
        d_min, other_point_min = self.line_segments[0].point_distance(
            point, return_other_point=True)
        for line in self.line_segments[1:]:
            dist_, other_point = line.point_distance(
                point, return_other_point=True)
            if dist_ < d_min:
                d_min = dist_
                other_point_min = other_point
        if return_other_point:
            return d_min, other_point_min
        return d_min

    def self_intersects(self):
        """
        Determines if a polygon self intersects using the Bentley-Ottmann algorithm.

        :return: True if the polygon self intersects, False otherwis. If True, returns two
            intersecting line segments as LineSegment2D objects. If False, returns two None values;
        :rtype: Tuple[bool, Union[volmdlr.edges.LineSegment2D, None], Union[volmdlr.edges.LineSegment2D, None]]
        """
        epsilon = 0
        segments = self._get_segments()

        for segment1 in segments:
            for segment2 in segments:
                if segment1 == segment2:
                    continue
                if self._segments_intersect(segment1, segment2, epsilon):
                    return True, segment1, segment2

        return False, None, None

    def _get_segments(self):
        """
        Helper function for self_intersects that generates segments for the Bentley-Ottmann algorithm.

        :return: A list of tuples representing the segments between consecutive edges.
        :rtype: List[Tuple[int, int]]
        """
        # Sort the points along ascending x for the Sweep Line method
        sorted_index = sorted(range(len(self.points)), key=lambda p: (self.points[p][0], self.points[p][1]))
        nb = len(sorted_index)
        segments = []

        for i, index in enumerate(sorted_index):
            # Stock the segments between 2 consecutive edges
            # Ex: for the ABCDE polygon, if Sweep Line is on C, the segments
            #   will be (C,B) and (C,D)
            if index - 1 < 0:
                segments.append((index, nb - 1))
            else:
                segments.append((index, sorted_index[i - 1]))
            if index >= len(self.points) - 1:
                segments.append((index, 0))
            else:
                segments.append((index, sorted_index[i + 1]))

        return segments

    def _segments_intersect(self, segment1, segment2, epsilon):
        """
        Helper function for self_intersects that determines if any segments in a list intersect.

        :param segment1: A tuple representing the index of the start and end point of the segments.
        :type segment1: Tuple[int, int]
        :param segment2: A tuple representing the index of the start and end point of the segments.
        :type segment2: Tuple[int, int]
        :param epsilon: A small positive value for numerical stability.
        :type epsilon: float
        :return: True if any segments intersect, False otherwise.
        :rtype: bool
        """
        line1 = volmdlr.edges.LineSegment2D(self.points[segment1[0]], self.points[segment1[1]])
        line2 = volmdlr.edges.LineSegment2D(self.points[segment2[0]], self.points[segment2[1]])
        point, param_a, param_b = volmdlr.Point2D.line_intersection(line1, line2, True)
        if point is not None and 0 + epsilon <= param_a <= 1 - epsilon and 0 + epsilon <= param_b <= 1 - epsilon:
            return True
        return False

    @classmethod
    def points_convex_hull(cls, points):
        if len(points) < 3:
            return None

        points_hull = [point.copy() for point in points]

        _, pos_ymax = argmax([point.y for point in points_hull])
        point_start = points_hull[pos_ymax]
        hull = [point_start]

        barycenter = points_hull[0]
        for point in points_hull[1:]:
            barycenter += point
        barycenter = barycenter / (len(points_hull))
        # second point of hull
        theta = []
        remaining_points = points_hull
        del remaining_points[pos_ymax]

        vec1 = point_start - barycenter
        for point in remaining_points:
            vec2 = point - point_start
            theta_i = -volmdlr.geometry.clockwise_angle(vec1, vec2)
            theta.append(theta_i)

        min_theta, posmin_theta = argmin(theta)
        next_point = remaining_points[posmin_theta]
        hull.append(next_point)
        del remaining_points[posmin_theta]
        # Adding first point to close the loop at the end
        remaining_points.append(hull[0])

        initial_vector = vec1.copy()
        total_angle = 0
        while not next_point.is_close(point_start):
            vec1 = next_point - hull[-2]
            theta = []
            for point in remaining_points:
                vec2 = point - next_point
                theta_i = -volmdlr.geometry.clockwise_angle(vec1, vec2)
                theta.append(theta_i)

            min_theta, posmin_theta = argmin(theta)
            if math.isclose(min_theta, -2 * math.pi, abs_tol=1e-6) \
                    or math.isclose(min_theta, 0, abs_tol=1e-6):
                if remaining_points[posmin_theta] == point_start:
                    break

            else:
                next_point = remaining_points[posmin_theta]

                vec_next_point = next_point - barycenter
                total_angle += (2 * math.pi - volmdlr.geometry.clockwise_angle(initial_vector, vec_next_point))

                if total_angle > 2 * math.pi:
                    break
                initial_vector = vec_next_point

                hull.append(next_point)

            del remaining_points[posmin_theta]

        hull.pop()

        return cls(hull)

    @classmethod
    def concave_hull(cls, points, concavity, scale_factor):
        """
        Calculates the concave hull from a cloud of points.

        i.e., it Unites all points under the smallest possible area.

        :param points: list of points corresponding to the cloud of points
        :type points: class: 'volmdlr.Point2D'
        :param concavity: Sets how sharp the concave angles can be. It goes from -1 (not concave at all. in fact,
                          the hull will be left convex) up to +1 (very sharp angles can occur. Setting concavity to
                          +1 might result in 0º angles!) concavity is defined as the cosine of the concave angles.
        :type concavity: float
        :param scale_factor: Sets how big is the area where concavities are going to be searched.
                             The bigger, the more sharp the angles can be. Setting it to a very high value might
                             affect the performance of the program.
                             This value should be relative to how close to each other the points to be connected are.
        :type scale_factor: float

        """

        def get_nearby_points(line, points, scale_factor):
            points_hull = [point.copy() for point in points]

            nearby_points = []
            line_midpoint = 0.5 * (line.start + line.end)
            tries = 0
            n = 5
            bounding_box = [line_midpoint.x - line.length() / 2,
                            line_midpoint.x + line.length() / 2,
                            line_midpoint.y - line.length() / 2,
                            line_midpoint.y + line.length() / 2]
            boundary = [int(bounding / scale_factor) for bounding in
                        bounding_box]
            while tries < n and len(nearby_points) == 0:
                for point in points_hull:
                    if not ((
                                    point.x == line.start.x and point.y == line.start.y) or (
                                    point.x == line.end.x and point.y == line.end.y)):
                        point_x_rel_pos = int(point.x / scale_factor)
                        point_y_rel_pos = int(point.y / scale_factor)
                        if boundary[1] >= point_x_rel_pos >= boundary[0] <= point_y_rel_pos <= boundary[3]:
                            nearby_points.append(point)

                scale_factor *= 4 / 3
                tries += 1

            return nearby_points

        def line_colides_with_hull(line, concave_hull):
            for hull_line in concave_hull:
                if not line.start.is_close(hull_line.start) and not line.start.is_close(hull_line.end) and \
                        not line.end.is_close(hull_line.start) and not line.end.is_close(hull_line.end):
                    if line.line_intersections(hull_line.to_line()):
                        return True
            return False

        def get_divided_line(line, nearby_points, hull_concave_edges, concavity):
            divided_line = []
            ok_middle_points = []
            list_cossines = []
            for middle_point in nearby_points:
                vect1 = line.start - middle_point
                vect2 = line.end - middle_point
                if middle_point.is_close(line.start) or middle_point.is_close(line.end):
                    continue
                cos = round(vect1.dot(vect2) / (vect1.norm() * vect2.norm()),
                            4)
                if cos < concavity:
                    new_line_a = volmdlr.edges.LineSegment2D(start=line.start, end=middle_point)
                    new_line_b = volmdlr.edges.LineSegment2D(start=middle_point, end=line.end)
                    if not (line_colides_with_hull(line=new_line_a,
                                                   concave_hull=hull_concave_edges) and line_colides_with_hull(
                            line=new_line_b, concave_hull=hull_concave_edges)):
                        ok_middle_points.append(middle_point)
                        list_cossines.append(cos)
            if len(ok_middle_points) > 0:
                #  We want the middle-point to be the one with the widest angle (smallest cossine)
                min_cossine_index = list_cossines.index(min(list_cossines))
                divided_line.append(volmdlr.edges.LineSegment2D(line.start,
                                                                ok_middle_points[
                                                                    min_cossine_index]))
                divided_line.append(volmdlr.edges.LineSegment2D(
                    ok_middle_points[min_cossine_index], line.end))
            return divided_line

        hull_convex_edges = cls.points_convex_hull(points).line_segments
        hull_convex_edges.sort(key=lambda x: x.length(), reverse=True)
        hull_concave_edges = []
        hull_concave_edges.extend(hull_convex_edges)
        hull_points = list({point for line in hull_concave_edges for point in [line[0], line[1]]})
        unused_points = []
        for point in points:
            if not volmdlr.core.point_in_list(point, hull_points):
                unused_points.append(point)

        a_line_was_divided_in_the_iteration = True
        line = None
        divided_line = None
        while a_line_was_divided_in_the_iteration:
            a_line_was_divided_in_the_iteration = False
            for line in hull_concave_edges:
                nearby_points = get_nearby_points(line, unused_points,
                                                  scale_factor)
                divided_line = get_divided_line(line, nearby_points,
                                                hull_concave_edges, concavity)
                if len(divided_line) > 0:
                    a_line_was_divided_in_the_iteration = True
                    unused_points.remove(divided_line[0].end)
                    break
            else:
                continue
            hull_concave_edges.remove(line)
            hull_concave_edges.extend(divided_line)

            hull_concave_edges.sort(key=lambda x: x.length(), reverse=True)

        polygon_points = [(line.start, line.end) for line in hull_concave_edges]

        points = [polygon_points[0][0], polygon_points[0][1]]
        polygon_points.remove((polygon_points[0][0], polygon_points[0][1]))
        while True:
            if not polygon_points:
                break
            point1, point2 = None, None
            for point1, point2 in polygon_points:
                if point1 == points[-1] and point2 not in points:
                    points.append(point2)
                    break
                if point2 == points[-1] and point1 not in points:
                    points.append(point1)
                    break
            polygon_points.remove((point1, point2))

        return cls(points)  # , nearby_points

    @classmethod
    def convex_hull_points(cls, points):
        """
        Uses the scipy method ConvexHull to calculate the convex hull from a cloud of points.

        """

        points_hull = [point.copy() for point in points]

        numpy_points = npy.array([(point.x, point.y) for point in points_hull])
        hull = ConvexHull(numpy_points)
        polygon_points = []
        for simplex in hull.simplices:
            polygon_points.append((points_hull[simplex[0]], points_hull[simplex[1]]))

        points_hull = [polygon_points[0][0], polygon_points[0][1]]
        polygon_points.remove((polygon_points[0][0], polygon_points[0][1]))

        while True:
            if not polygon_points:
                break
            point1, point2 = None, None
            for point1, point2 in polygon_points:
                if point1.is_close(points_hull[-1]):
                    points_hull.append(point2)
                    break
                if point2.is_close(points_hull[-1]):
                    points_hull.append(point1)
                    break
            polygon_points.remove((point1, point2))

        points_hull.pop(-1)

        # the first point is the one with the lowest x value
        i_min = 0
        min_x = points_hull[0].x
        for i, point in enumerate(points_hull):
            if point.x < min_x:
                min_x = point.x
                i_min = i

        points_hull = points_hull[i_min:] + points_hull[:i_min]

        # we make sure that the points are ordered in the trigonometric direction
        if points_hull[0].y < points_hull[1].y:
            points_hull.reverse()

        return cls(points_hull)

    def to_3d(self, plane_origin, x, y):
        """
        Transforms a ClosedPolygon2D into an ClosedPolygon3D, given a plane origin and an u and v plane vector.

        :param plane_origin: plane origin.
        :param x: plane u vector.
        :param y: plane v vector.
        :return: ClosedPolygon3D.
        """
        points3d = [point.to_3d(plane_origin, x, y) for point in self.points]
        return ClosedPolygon3D(points3d)

    def plot(self, ax=None, edge_style: EdgeStyle = EdgeStyle(), point_numbering=False,
             fill=False, fill_color='w'):
        if ax is None:
            _, ax = plt.subplots()
            ax.set_aspect('equal')

        if fill:
            ax.fill([point[0] for point in self.points], [point[1] for point in self.points],
                    facecolor=fill_color)
        for line_segment in self.line_segments:
            line_segment.plot(ax=ax, edge_style=edge_style)

        if edge_style.plot_points or point_numbering:
            for point in self.points:
                point.plot(ax=ax, color=edge_style.color, alpha=edge_style.alpha)

        if point_numbering:
            for ip, point in enumerate(self.points):
                ax.text(*point, f'point {ip + 1}', ha='center', va='top')

        if edge_style.equal_aspect:
            ax.set_aspect('equal')
        else:
            ax.set_aspect('auto')

        ax.margins(0.1)
        plt.show()

        return ax

    def triangulation(self, tri_opt: str = 'pd'):
        """
        Perform triangulation on the polygon.

        To detail documentation, please refer to https://rufat.be/triangle/API.html

        :param tri_opt: (Optional) Triangulation preferences.
        :type tri_opt: str
        :return: A 2D mesh.
        :rtype: :class:`vmd.DisplayMesh2D`
        """
        # Converting points to nodes for performance
        nodes = [vmd.Node2D.from_point(point) for point in self.points]
        vertices = [(point.x, point.y) for point in nodes]
        n = len(nodes)
        segments = [(i, i + 1) for i in range(n - 1)]
        segments.append((n - 1, 0))

        tri = {'vertices': npy.array(vertices).reshape((-1, 2)),
               'segments': npy.array(segments).reshape((-1, 2)),
               }
        if len(tri['vertices']) < 3:
            return None
        triangulate_result = triangulate(tri, tri_opt)
        triangles = triangulate_result['triangles'].tolist()
        np = triangulate_result['vertices'].shape[0]
        points = [vmd.Node2D(*triangulate_result['vertices'][i, :]) for i in range(np)]
        return vmd.DisplayMesh2D(points, triangles=triangles)

    def grid_triangulation_points(self, number_points_x: int = 25, number_points_y: int = 25):
        """
        Use an n by m grid to triangulate the contour.

        :param number_points_x: Number of discretization points in x direction.
        :type number_points_x: int
        :param number_points_y: Number of discretization points in y direction.
        :type number_points_y: int
        :return: Discretization data.
        :rtype: list
        """
        x_min, x_max, y_min, y_max = self.bounding_rectangle.bounds()

        n = number_points_x + 2
        m = number_points_y + 2

        x = npy.linspace(x_min, x_max, num=n)
        y = npy.linspace(y_min, y_max, num=m)

        grid_point_index = {}

        polygon_points = {vmd.Node2D.from_point(point) for point in self.points}
        points = []
        for i, xi in enumerate(x):
            for j, yi in enumerate(y):
                point = vmd.Node2D(xi, yi)
                if self.point_belongs(point, include_edge_points=True) and point not in polygon_points:
                    grid_point_index[(i, j)] = point
                    points.append(point)

        return points, x, y, grid_point_index

    def ear_clipping_triangulation(self):
        """
        Computes the triangulation of the polygon using ear clipping algorithm.

        Note: triangles have been inverted for a better rendering in babylonjs
        """
        # Converting to nodes for performance
        nodes = [vmd.Node2D.from_point(point) for point in self.points]

        initial_point_to_index = {point: i for i, point in enumerate(nodes)}
        triangles = []

        remaining_points = nodes[:]

        number_remaining_points = len(remaining_points)
        while number_remaining_points > 3:
            current_polygon = ClosedPolygon2D(remaining_points)

            found_ear = False
            for point1, point2, point3 in zip(remaining_points,
                                              remaining_points[1:] + remaining_points[0:1],
                                              remaining_points[2:] + remaining_points[0:2]):
                if not point1.is_close(point3):
                    line_segment = volmdlr.edges.LineSegment2D(point1, point3)

                # Checking if intersections does not contain the vertices
                # of line_segment
                intersect = False
                intersections = current_polygon.linesegment_intersections(line_segment)
                if intersections:
                    for inter in intersections:
                        if not volmdlr.core.point_in_list(inter[0], [line_segment.start, line_segment.end]):
                            intersect = True
                            break

                if not intersect:
                    if current_polygon.point_belongs(line_segment.middle_point()):

                        triangles.append((initial_point_to_index[point1],
                                          initial_point_to_index[point3],
                                          initial_point_to_index[point2]))
                        remaining_points.remove(point2)
                        number_remaining_points -= 1
                        found_ear = True

                        # Rolling the remaining list
                        if number_remaining_points > 4:
                            deq = deque(remaining_points)
                            # random.randint(1, number_remaining_points-1))
                            deq.rotate(int(0.3 * number_remaining_points))
                            remaining_points = list(deq)

                        break

            # Searching for a flat ear
            if not found_ear:
                remaining_polygon = ClosedPolygon2D(remaining_points)
                if remaining_polygon.area() > 0.:

                    found_flat_ear = False
                    for point1, point2, point3 in zip(remaining_points,
                                                      remaining_points[1:] + remaining_points[0:1],
                                                      remaining_points[2:] + remaining_points[0:2]):
                        triangle = Triangle2D(point1, point2, point3)
                        if math.isclose(triangle.area(), 0, abs_tol=1e-8):
                            remaining_points.remove(point2)
                            found_flat_ear = True
                            break

                    if not found_flat_ear:
                        print('Warning : There are no ear in the polygon, it seems malformed: skipping triangulation')
                        return vmd.DisplayMesh2D(nodes, triangles)
                else:
                    return vmd.DisplayMesh2D(nodes, triangles)

        if len(remaining_points) == 3:
            point1, point2, point3 = remaining_points
            triangles.append((initial_point_to_index[point1],
                              initial_point_to_index[point3],
                              initial_point_to_index[point2]))

        return vmd.DisplayMesh2D(nodes, triangles)

    def simplify(self, min_distance: float = 0.01, max_distance: float = 0.05):
        return ClosedPolygon2D(self.simplify_polygon(min_distance=min_distance,
                                                     max_distance=max_distance).points)

    def line_intersecting_closing_point(self, crossing_point):
        """
        Finds closing point for the sewing method using intersection of lines drawn from the barycenter.

        returns the closing point.
        """
        vec_dir = crossing_point.copy()
        vec_dir.normalize()

        line = volmdlr.edges.LineSegment2D(volmdlr.O2D,
                                           crossing_point + vec_dir * 5)
        # line.plot(ax=ax2d, color='b')

        point_intersections = {}
        for line_segment in self.line_segments:
            point_intersection = line_segment.linesegment_intersections(
                line)
            if point_intersection:
                point_intersections[line_segment] = point_intersection[
                    0]
            else:
                if line.point_belongs(line_segment.start):
                    point_intersections[line_segment] = line_segment.start
                if line.point_belongs(line_segment.end):
                    point_intersections[line_segment] = line_segment.end
        point_distance = list(point_intersections.values())[
            0].point_distance(crossing_point)
        point_intersection = list(point_intersections.values())[0]
        line_segment = list(point_intersections.keys())[0]
        for line, point in list(point_intersections.items())[1:]:
            dist = crossing_point.point_distance(point)
            if dist < point_distance:
                point_distance = dist
                point_intersection = point
                line_segment = line

        # point_intersection.plot(ax=ax2d)

        if point_intersection.point_distance(
                    line_segment.start) < point_intersection.point_distance(
                line_segment.end):
            closing_point = line_segment.start
        else:
            closing_point = line_segment.end

        return closing_point

    def point_in_polygon(self):
        """
        In case the barycenter of the polygon is outside, this method finds another point inside the polygon.

        """
        barycenter = self.barycenter()
        if self.point_belongs(barycenter):
            return barycenter
        intersetions1 = {}
        linex_pos = volmdlr.edges.LineSegment2D(volmdlr.O2D, volmdlr.X2D * 5)
        linex_neg = volmdlr.edges.LineSegment2D(volmdlr.O2D, -volmdlr.X2D * 5)
        liney_pos = volmdlr.edges.LineSegment2D(volmdlr.O2D, volmdlr.Y2D * 5)
        liney_neg = volmdlr.edges.LineSegment2D(volmdlr.O2D, -volmdlr.Y2D * 5)
        for line in [linex_pos, linex_neg, liney_pos, liney_neg]:
            intersections = []
            for line_segment in self.line_segments:
                point_intersection = line_segment.linesegment_intersections(
                    line)
                intersections.extend(point_intersection)
                if not point_intersection:
                    if line.point_belongs(line_segment.start):
                        intersections.append(line_segment.start)
                    if line.point_belongs(line_segment.end):
                        intersections.append(line_segment.end)
            intersetions1[line] = intersections[:]
        for i, value in enumerate(intersetions1.values()):
            if not value:
                if i % 2 == 0:
                    if len(list(intersetions1.values())[i + 1]) == 2:
                        translation1 = (list(intersetions1.values())[i + 1][0] +
                                        list(intersetions1.values())[
                                            i + 1][1]) * 0.5
                        break
                if i % 2 != 0:
                    if len(list(intersetions1.values())[i - 1]) == 2:
                        translation1 = (list(intersetions1.values())[i - 1][0]
                                        + list(intersetions1.values())[i - 1][1]) * 0.5
                        break

        return translation1

    def repositioned_polygon(self, x, y):
        linex = volmdlr.edges.LineSegment2D(-x.to_2d(volmdlr.O2D, x, y),
                                            x.to_2d(volmdlr.O2D, x, y))
        way_back = volmdlr.O3D
        barycenter = self.barycenter()
        if not self.point_belongs(barycenter):
            barycenter1_2d = self.point_in_polygon()
            self.translation_inplace(-barycenter1_2d)
            way_back = barycenter1_2d.to_3d(volmdlr.O3D, x, y)
        else:
            inters = self.linesegment_intersections(linex)
            distance = inters[0][0].point_distance(inters[-1][0])
            if distance / 2 > 3 * min(
                    self.point_distance(inters[0][0]),
                    self.point_distance(inters[-1][0])):
                mid_point = (inters[0][0] + inters[-1][0]) * 0.5
                self.translation(-mid_point)
                way_back = mid_point.to_3d(volmdlr.O3D, x, y)

        return self, way_back

    def get_possible_sewing_closing_points(self, polygon2, polygon_primitive,
                                           line_segment1: None, line_segment2: None):
        """
        Searches all possibles closing points available for the given primitive.

        """
        middle_point = polygon_primitive.middle_point()
        if line_segment1 is None and line_segment2 is None:
            normal_vector = polygon_primitive.unit_normal_vector()
            line_segment1 = volmdlr.edges.LineSegment2D(middle_point,
                                                        middle_point - normal_vector)
            line_segment2 = volmdlr.edges.LineSegment2D(middle_point,
                                                        middle_point + normal_vector)

        line_intersections = {line_segment1: [], line_segment2: []}
        for line_segment in [line_segment1, line_segment2
                             ]:
            inter_points = []
            for prim in polygon2.line_segments + self.line_segments[
                                                 :self.line_segments.index(
                                                     polygon_primitive)] + self.line_segments[
                                                                           self.line_segments.index(
                                                                               polygon_primitive) + 1:]:
                inters = prim.linesegment_intersections(line_segment)
                if inters:
                    line_intersections[line_segment].append((inters[0], prim))
                    inter_points.append(inters[0])
                elif line_segment.point_belongs(prim.start, 1e-7):
                    if not volmdlr.core.point_in_list(prim.start, inter_points):
                        line_intersections[line_segment].append((prim.start, prim))
                        inter_points.append(prim.start)
                elif line_segment.point_belongs(prim.end, 1e-7):
                    if not volmdlr.core.point_in_list(prim.end, inter_points):
                        line_intersections[line_segment].append((prim.end, prim))
                        inter_points.append(prim.end)
                elif prim.point_belongs(middle_point, 1e-7):
                    line_intersections[line_segment].append((prim.middle_point(), prim))
                    inter_points.append(prim.middle_point())
        return line_intersections

    def select_farthest_sewing_closing_point(self,
                                             line_segment: volmdlr.edges.LineSegment2D,
                                             polygon_primitive,
                                             possible_closing_points):
        """
        Searches the closest sewing closing point available.

        """
        closing_point = volmdlr.O2D
        middle_point = polygon_primitive.middle_point()
        distance = 0
        for intr_list in possible_closing_points:
            if intr_list[1] not in self.line_segments:
                dist = intr_list[0].point_distance(line_segment.start)
                if dist > distance:
                    distance = dist
                    closing_point = (intr_list[1].start if
                                     intr_list[0].point_distance(
                                         intr_list[1].start) <
                                     intr_list[0].point_distance(
                                         intr_list[1].end) else
                                     intr_list[1].end)

            elif intr_list[0].is_close(middle_point) and \
                    polygon_primitive.length() == intr_list[1].length():
                closing_point = intr_list[1].start
                distance = 0

        return closing_point

    def select_closest_sewing_closing_point(self,
                                            line_segment: volmdlr.edges.LineSegment2D,
                                            polygon_primitive,
                                            possible_closing_points):
        """
        Searches the closest sewing closing point available.

        """
        closing_point = volmdlr.O2D
        middle_point = polygon_primitive.middle_point()
        distance = math.inf
        for intr_list in possible_closing_points:
            if intr_list[1] not in self.line_segments:
                dist = intr_list[0].point_distance(line_segment.start)
                if dist < distance:
                    distance = dist
                    closing_point = (intr_list[1].start if
                                     intr_list[0].point_distance(
                                         intr_list[1].start) <
                                     intr_list[0].point_distance(
                                         intr_list[1].end) else
                                     intr_list[1].end)

            elif intr_list[0].is_close(middle_point) and \
                    polygon_primitive.length() == intr_list[1].length():
                closing_point = intr_list[1].start
                distance = 0

        return closing_point

    def search_farthest(self, interseting_point, possible_closing_points):
        """
        Chooses the closest of the farthest available.

        While Sewing two Polygons, and searching a face\'s closing point, this method verifies it
        :return: True if to search the farthest of False if not
        """
        distance = math.inf
        target_prim = None
        for intersection_point, prim in possible_closing_points:
            dist = interseting_point.point_distance(intersection_point)
            if dist < distance:
                distance = dist
                target_prim = prim
        if target_prim in self.line_segments:
            return True
        return False

    def get_closing_point(self, polygon2_2d, primitive, ax=None):
        """Gets sewing closing points for given primitive points."""
        closing_point = volmdlr.O2D
        middle_point = primitive.middle_point()

        normal_vector = primitive.unit_normal_vector()
        line_segment1 = volmdlr.edges.LineSegment2D(middle_point,
                                                    middle_point - normal_vector)
        line_segment2 = volmdlr.edges.LineSegment2D(middle_point,
                                                    middle_point + normal_vector)

        possible_sewing_closing_points_in_linesegment = \
            self.get_possible_sewing_closing_points(polygon2_2d, primitive,
                                                    line_segment1,
                                                    line_segment2)
        if possible_sewing_closing_points_in_linesegment[line_segment1] and \
                not possible_sewing_closing_points_in_linesegment[line_segment2]:
            closing_point = self.select_closest_sewing_closing_point(
                line_segment1, primitive,
                possible_sewing_closing_points_in_linesegment[line_segment1])
            if ax is not None:
                closing_point.plot(ax=ax, color='g')
        if possible_sewing_closing_points_in_linesegment[line_segment2] and \
                not possible_sewing_closing_points_in_linesegment[
                    line_segment1]:
            closing_point = self.select_closest_sewing_closing_point(
                line_segment2, primitive,
                possible_sewing_closing_points_in_linesegment[line_segment2])

        else:
            if len(possible_sewing_closing_points_in_linesegment[line_segment1]) == 1:
                closing_point = self.select_closest_sewing_closing_point(
                    line_segment1, primitive,
                    possible_sewing_closing_points_in_linesegment[
                        line_segment1])
                if closing_point.is_close(volmdlr.O2D):
                    closing_point = self.select_farthest_sewing_closing_point(
                        line_segment2, primitive,
                        possible_sewing_closing_points_in_linesegment[
                            line_segment2])
                if ax is not None:
                    closing_point.plot(ax=ax, color='c')
            elif len(possible_sewing_closing_points_in_linesegment[line_segment2]) == 1:
                closing_point = self.select_closest_sewing_closing_point(
                    line_segment2, primitive,
                    possible_sewing_closing_points_in_linesegment[
                        line_segment2])
                if closing_point.is_close(volmdlr.O2D):
                    closing_point = self.select_farthest_sewing_closing_point(
                        line_segment1, primitive,
                        possible_sewing_closing_points_in_linesegment[
                            line_segment1])
            else:
                if possible_sewing_closing_points_in_linesegment[line_segment1]:
                    if self.search_farthest(
                            middle_point,
                            possible_sewing_closing_points_in_linesegment[
                                line_segment2]):
                        closing_point = \
                            self.select_farthest_sewing_closing_point(
                                line_segment1, primitive,
                                possible_sewing_closing_points_in_linesegment[
                                    line_segment1])
                    else:
                        closing_point = \
                            self.select_closest_sewing_closing_point(
                                line_segment1, primitive,
                                possible_sewing_closing_points_in_linesegment[
                                    line_segment1])

                elif possible_sewing_closing_points_in_linesegment[
                        line_segment2]:
                    closing_point = self.select_closest_sewing_closing_point(
                        line_segment2, primitive,
                        possible_sewing_closing_points_in_linesegment[
                            line_segment2])
        if ax is not None:
            middle_point.plot(ax=ax, color='r')
            line_segment1.plot(ax=ax, edge_style=EdgeStyle(color='y'))
            line_segment2.plot(ax=ax, edge_style=EdgeStyle(color='b'))
            closing_point.plot(ax=ax)
            raise NotImplementedError('There should not be a plot inside this method')

        return closing_point

    def get_valid_sewing_polygon_primitive(self, polygon2_2d):
        """Get valid primitive to start sewing two polygons."""
        for primitive1 in self.line_segments:
            middle_point = primitive1.middle_point()
            normal_vector = primitive1.unit_normal_vector()
            line_segment1 = volmdlr.edges.LineSegment2D(middle_point,
                                                        middle_point - normal_vector)
            line_segment2 = volmdlr.edges.LineSegment2D(middle_point,
                                                        middle_point + normal_vector)
            possible_closing_points = self.get_possible_sewing_closing_points(
                polygon2_2d, primitive1, line_segment1, line_segment2)
            if len(possible_closing_points[line_segment1]) == 1 and \
                    possible_closing_points[line_segment1][0][1] in polygon2_2d.line_segments:
                closing_point = (possible_closing_points[
                                     line_segment1][0][1].start if
                                 possible_closing_points[
                                     line_segment1][0][0].point_distance(
                                     possible_closing_points[
                                         line_segment1][0][1].start) <
                                 possible_closing_points[
                                     line_segment1][0][0].point_distance(
                                     possible_closing_points[
                                         line_segment1][0][1].end) else
                                 possible_closing_points[
                                     line_segment1][0][1].end)

                if polygon2_2d.points.index(closing_point) >= len(polygon2_2d.points) * 2 / 4:
                    return primitive1

            if len(possible_closing_points[line_segment2]) == 1 and \
                    possible_closing_points[line_segment2][0][1] in polygon2_2d.line_segments:
                closing_point = (possible_closing_points[
                                     line_segment2][0][1].start if
                                 possible_closing_points[
                                     line_segment2][0][0].point_distance(
                                     possible_closing_points[
                                         line_segment2][0][1].start) <
                                 possible_closing_points[
                                     line_segment2][0][0].point_distance(
                                     possible_closing_points[
                                         line_segment2][0][1].end) else
                                 possible_closing_points[
                                     line_segment2][0][1].end)

                if polygon2_2d.points.index(closing_point) >= len(polygon2_2d.points) * 2 / 4:
                    return primitive1

        for primitive1 in self.line_segments:
            closing_point = self.get_closing_point(polygon2_2d,
                                                   primitive1)
            if not closing_point.is_close(volmdlr.O2D):
                return primitive1

        raise NotImplementedError('make sure the two polygons '
                                  'you are trying to sew are valid ones')

    def is_convex(self):
        """
        Verifies if a polygon is convex or Not.

        """
        for prim1, prim2 in zip(self.line_segments, self.line_segments[1:] + [self.line_segments[0]]):
            vector1 = prim1.direction_vector()
            vector2 = prim2.direction_vector()
            angle = volmdlr.geometry.clockwise_angle(vector1, vector2)
            if self.is_trigo:
                if angle < math.pi and angle != 0:
                    return False
            elif angle > math.pi and angle != 2 * math.pi:
                return False
        return True

    def axial_symmetry(self, line):
        """
        Finds out the symmetric closed_polygon2d according to a line.

        """

        axial_points = [point.axial_symmetry(line) for point in self.points]

        return self.__class__(points=axial_points)


class Triangle(ClosedPolygonMixin):
    """
    Defines a triangle from 3 points.

    It is a Super Class for Triangle2D and Triangle3D,
    storing their main attribute and methods.


    """

    def __init__(self, point1, point2,
                 point3, name: str = ''):
        self.point1 = point1
        self.point2 = point2
        self.point3 = point3
        self.name = name
        self._line_segments = None


class Triangle2D(Triangle, ClosedPolygon2D):
    """
    Defines a triangle 2D.

    :param point1: triangle point 1.
    :param point2: triangle point 2.
    :param point3: triangle point 3.
    """

    def __init__(self, point1: volmdlr.Point2D, point2: volmdlr.Point2D,
                 point3: volmdlr.Point2D, name: str = ''):
        # TODO: This seems buggy. Is it still used?
        # self.point1 = point1
        # self.point2 = point2
        # self.point3 = point3
        # self.name = name

        ClosedPolygon2D.__init__(self, points=[point1, point2, point3], name=name)

        Triangle.__init__(self, point1, point2, point3, name)

    def area(self):
        u = self.point2 - self.point1
        v = self.point3 - self.point1
        return abs(u.cross(v)) / 2

    def incircle_radius(self):
        param_a = self.point1.point_distance(self.point2)
        param_b = self.point1.point_distance(self.point3)
        param_c = self.point2.point_distance(self.point3)
        return 2 * self.area() / (param_a + param_b + param_c)

    def circumcircle_radius(self):
        param_a = self.point1.point_distance(self.point2)
        param_b = self.point1.point_distance(self.point3)
        param_c = self.point2.point_distance(self.point3)
        return param_a * param_b * param_c / (self.area() * 4.0)

    def ratio_circumr_length(self):
        return self.circumcircle_radius() / self.length()

    def ratio_incircler_length(self):
        return self.incircle_radius() / self.length()

    def aspect_ratio(self):
        param_a = self.point1.point_distance(self.point2)
        param_b = self.point1.point_distance(self.point3)
        param_c = self.point2.point_distance(self.point3)
        param_s = 0.5 * (param_a + param_b + param_c)
        try:
            return (0.125 * param_a * param_b * param_c / (param_s -
                                                           param_a) / (param_s - param_b) / (param_s - param_c))
        except ZeroDivisionError:
            return 1000000.

    def axial_symmetry(self, line):
        """
        Finds out the symmetric triangle 2d according to a line.

        """

        [point1, point2, point3] = [point.axial_symmetry(line)
                                    for point in [self.point1,
                                                  self.point2,
                                                  self.point3]]

        return self.__class__(point1, point2, point3)


class Circle2D(Contour2D):
    """
    Defines a Circle in two dimensions, with a center and a radius.

    """
    _non_serializable_attributes = ['internal_arcs', 'external_arcs',
                                    'polygon', 'straight_line_contour_polygon',
                                    'primitives', 'basis_primitives']

    def __init__(self, center: volmdlr.Point2D, radius: float, name: str = ''):
        self.center = center
        self.radius = radius
        self.angle = volmdlr.TWO_PI
        self.primitives = self._primitives()

        # self.points = self.tessellation_points()

        Contour2D.__init__(self, self.primitives, name=name)  # !!! this is dangerous

    def __hash__(self):
        return int(round(1e6 * (self.center.x + self.center.y + self.radius)))

    def __eq__(self, other_circle):
        if self.__class__.__name__ != other_circle.__class__.__name__:
            return False

        return math.isclose(self.center.x,
                            other_circle.center.x, abs_tol=1e-06) \
            and math.isclose(self.center.y,
                             other_circle.center.y, abs_tol=1e-06) \
            and math.isclose(self.radius, other_circle.radius,
                             abs_tol=1e-06)

    def _primitives(self):
        # points = [
        #     volmdlr.Point2D(self.center.x + self.radius, self.center.y),
        #     volmdlr.Point2D(self.center.x, self.center.y - self.radius),
        #     volmdlr.Point2D(self.center.x - self.radius, self.center.y),
        #     volmdlr.Point2D(self.center.x, self.center.y + self.radius)]

        # return [volmdlr.edges.Arc2D(points[0], points[1], points[2]),
        #         volmdlr.edges.Arc2D(points[2], points[3], points[0])]
        start = volmdlr.Point2D(self.center.x + self.radius, self.center.y)
        return [volmdlr.edges.FullArc2D(self.center, start)]

    @classmethod
    def from_arc(cls, arc: volmdlr.edges.Arc2D):
        return cls(arc.center, arc.radius, arc.name + ' to circle')

    def point_belongs(self, point, include_edge_points: bool = False, tol: float = 1e-6):
        """
        Verifies if a point is inside the Circle 2D.

        :param point: A 2D point to check if it is inside the Circle 2D.
        :type point: `volmdlr.Point2D`
        :param include_edge_points: A Boolean indicating whether points on the edge of the Circle 2D
            should be considered inside the circle.
        :type include_edge_points: bool
        :param tol: tolerance.
        :return: True if point inside the circle or false otherwise.
        :rtype: bool
        """

        if include_edge_points:
            return point.point_distance(self.center) <= self.radius + tol
        return point.point_distance(self.center) < self.radius

    def point_distance(self, point):
        """
        Calculates the distance of given point to the circle.

        :param point: point to calculate distance.
        :return: the distance from the point to the circle 2D.
        """
        return point.point_distance(self.center) - self.radius

    def get_bounding_rectangle(self):

        x_min = self.center.x - self.radius
        x_max = self.center.x + self.radius
        y_min = self.center.y - self.radius
        y_max = self.center.y + self.radius
        return volmdlr.core.BoundingRectangle(x_min, x_max, y_min, y_max)

    def line_intersections(self, line: volmdlr.edges.Line2D, tol=1e-9):
        """
        Calculates the intersections between a circle 2D and Line 2D.

        :param line: line to calculate intersections
        :param tol: tolerance to consider in calculations.
        :return: circle and line intersections.
        """
        full_arc_2d = volmdlr.edges.FullArc2D(
            center=self.center, start_end=self.point_at_abscissa(0),
            name=self.name)
        return full_arc_2d.line_intersections(line, tol)

    def linesegment_intersections(self, linesegment: volmdlr.edges.LineSegment2D, tol=1e-9):
        """
        Calculates the intersections between a circle 2D and line segment 2D.

        :param linesegment: line segment to calculate intersections
        :param tol: tolerance to consider in calculations.
        :return: circle and line segment intersections.
        """
        full_arc_2d = volmdlr.edges.FullArc2D(
            center=self.center, start_end=self.point_at_abscissa(0),
            name=self.name)
        return full_arc_2d.linesegment_intersections(linesegment, tol)

    def cut_by_line(self, line: volmdlr.edges.Line2D):
        intersection_points = self.line_intersections(line)
        if not intersection_points:
            return [self]
        if len(intersection_points) == 1:
            raise NotImplementedError
        if len(intersection_points) == 2:
            linesegment = volmdlr.edges.LineSegment2D(intersection_points[0],
                                                      intersection_points[1])
            arc1, arc2 = self.split(intersection_points[0],
                                    intersection_points[1])
            contour1 = Contour2D([arc1, linesegment.copy()])
            contour2 = Contour2D([arc2, linesegment.copy()])
            return [contour1, contour2]
        raise ValueError

    def circle_intersections(self, circle: 'Circle2D'):
        return vm_utils_intersections.get_circle_intersections(self, circle)

    def arc_intersections(self, arc2d: volmdlr.edges.Arc2D):
        circle = Circle2D(arc2d.center, arc2d.radius)
        intersections = []

        for inter in self.circle_intersections(circle):
            try:
                arc2d.abscissa(inter)  # I guess it is a test?
                intersections.append(inter)
            except ValueError:
                pass
        return intersections

    def length(self):
        """
        Calculates the length of the Circle 2D.

        :return: the circle's length.
        """

        return volmdlr.TWO_PI * self.radius

    def plot(self, ax=None, edge_style: EdgeStyle = EdgeStyle()):
        return vm_common_operations.plot_circle(self, ax, edge_style)

    def to_3d(self, plane_origin, x, y):
        """
        Transforms a Circle2D into an Circle3D, given a plane origin and an u and v plane vector.

        :param plane_origin: plane origin.
        :param x: plane u vector.
        :param y: plane v vector.
        :return: Circle3D.
        """
        normal = x.cross(y)
        center3d = self.center.to_3d(plane_origin, x, y)
        return Circle3D(volmdlr.Frame3D(center3d, x, y, normal),
                        self.radius, self.name)

    def rotation(self, center: volmdlr.Point2D, angle: float):
        """
        Circle2D rotation.

        :param center: rotation center.
        :param angle: angle rotation.
        :return: a new rotated Circle2D.
        """
        return Circle2D(self.center.rotation(center, angle), self.radius)

    def rotation_inplace(self, center: volmdlr.Point2D, angle: float):
        """
        Circle2D rotation. Object is updated in-place.

        :param center: rotation center
        :param angle: rotation angle
        """
        warnings.warn("'in-place' methods are deprecated. Use a not in-place method instead.", DeprecationWarning)

        self.center.rotation_inplace(center, angle)

    def translation(self, offset: volmdlr.Vector2D):
        """
        Circle2D translation.

        :param offset: translation vector
        :return: A new translated Circle2D
        """
        return Circle2D(self.center.translation(offset), self.radius)

    def translation_inplace(self, offset: volmdlr.Vector3D):
        """
        Circle2D translation. Object is updated in-place.

        :param offset: translation vector
        """
        warnings.warn("'in-place' methods are deprecated. Use a not in-place method instead.", DeprecationWarning)

        self.center.translation_inplace(offset)

    def frame_mapping(self, frame: volmdlr.Frame3D, side: str):
        """
        Changes frame_mapping and return a new Circle2D.

        side = 'old' or 'new'
        """
        if side == 'old':
            return Circle2D(frame.local_to_global_coordinates(self.center),
                            self.radius)
        if side == 'new':
            return Circle2D(frame.global_to_local_coordinates(self.center),
                            self.radius)
        raise ValueError('Side should be \'new\' \'old\'')

    def frame_mapping_inplace(self, frame: volmdlr.Frame3D, side: str):
        """
        Changes frame_mapping and the object is updated in-place.

        side = 'old' or 'new'
        """
        warnings.warn("'in-place' methods are deprecated. Use a not in-place method instead.", DeprecationWarning)

        if side == 'old':
            self.center = frame.local_to_global_coordinates(self.center)
        elif side == 'new':
            self.center = frame.global_to_local_coordinates(self.center)
        else:
            raise ValueError('Side should be \'new\' \'old\'')

    def area(self):
        return math.pi * self.radius ** 2

    def second_moment_area(self, point):
        """Second moment area of part of disk."""
        sma = math.pi * self.radius ** 4 / 4
        return volmdlr.geometry.huygens2d(sma, sma, 0, self.area(), self.center, point)

    def center_of_mass(self):
        return self.center

    def point_symmetric(self, point):
        center = 2 * point - self.center
        return Circle2D(center, self.radius)

    def plot_data(self, edge_style: plot_data.EdgeStyle = None,
                  surface_style: plot_data.SurfaceStyle = None):
        return plot_data.Circle2D(cx=self.center.x, cy=self.center.y,
                                  r=self.radius,
                                  edge_style=edge_style,
                                  surface_style=surface_style)

    def copy(self, *args, **kwargs):
        return Circle2D(self.center.copy(), self.radius)

    def point_at_abscissa(self, curvilinear_abscissa):
        start = self.center + self.radius * volmdlr.X3D
        return start.rotation(self.center,
                              curvilinear_abscissa / self.radius)

    def split_by_line(self, line: volmdlr.edges.Line2D):
        """
        Split the Circle with a line into two Arc2D.
        """
        split_points = self.line_intersections(line)
        return self.split(split_points[0], split_points[1])

    def split(self, split_start, split_end):
        x1, y1 = split_start - self.center
        x2, y2 = split_end - self.center

        angle1 = math.atan2(y1, x1)
        angle2 = math.atan2(y2, x2)
        angle_i1 = 0.5 * (angle2 - angle1)
        angle_i2 = angle_i1 + math.pi
        interior_point1 = split_start.rotation(self.center, angle_i1)
        interior_point2 = split_start.rotation(self.center, angle_i2)

        return [volmdlr.edges.Arc2D(split_start, interior_point1,
                                    split_end),
                volmdlr.edges.Arc2D(split_start, interior_point2,
                                    split_end)]

    def axial_symmetry(self, line):
        """
        Finds out the symmetric circle 2d according to a line.
        """
        return self.__class__(center=self.center.axial_symmetry(line),
                              radius=self.radius)

    def discretization_points(self, *, number_points: int = None, angle_resolution: int = 40):
        """
        Discretize a Contour to have "n" points.

        :param number_points: the number of points (including start and end points)
             if unset, only start and end will be returned
        :param angle_resolution: if set, the sampling will be adapted to have a controlled angular distance. Useful
            to mesh an arc
        :return: a list of sampled points
        """
        if not number_points and angle_resolution:
            number_points = math.ceil(math.pi * angle_resolution) + 2
        step = self.length() / (number_points - 1)
        return [self.point_at_abscissa(i * step) for i in range(number_points)]

    def polygon_points(self, discretization_resolution: int):
        warnings.warn('polygon_points is deprecated,\
        please use discretization_points instead',
                      DeprecationWarning)
        return self.discretization_points(angle_resolution=discretization_resolution)

    def get_geo_points(self):
        return [volmdlr.Point3D(self.radius, self.center.y, 0),
                volmdlr.Point3D(self.center.x, self.center.y, 0),
                volmdlr.Point3D(-self.radius, self.center.y, 0)]

    def bsplinecurve_intersections(self, bsplinecurve: volmdlr.edges.BSplineCurve2D, abs_tol: float = 1e-6):
        """
        Calculates the intersections between a circle 2d and a BSpline Curve 2D.

        :param bsplinecurve: bsplinecurve to search for intersections.
        :param abs_tol: tolerance to be considered while validating an intersection.
        :return: a list with all intersections between circle and bsplinecurve.
        """
        return vm_utils_intersections.get_bsplinecurve_intersections(self, bsplinecurve, abs_tol)


class Ellipse2D(Contour2D):
    """
    Defines an Ellipse in two-dimensions.

    Ellipse2D defined by a major axis (A), minor axis (B), a center and a vector
    representing the direction of the major axis.

    :param major_axis: ellipse's major axis (A)
    :type major_axis: float
    :param minor_axis: ellipse's minor axis (B)
    :type minor_axis: float
    :param center: ellipse's center
    :type center: volmdlr.Point3D
    :param major_dir: direction vector for major axis
    :type major_dir: volmdlr.Vector3D

    :Example:
    >>> ellipse2d = Ellipse2D(4, 2, volmdlr.O2D, volmdlr.Vector2D(1, 1))
    """

    def __init__(self, major_axis, minor_axis, center, major_dir, name=''):
        self.major_axis = major_axis
        self.minor_axis = minor_axis
        self.center = center
        self.major_dir = major_dir
        self.major_dir.normalize()
        self.minor_dir = - self.major_dir.normal_vector()
        self.theta = volmdlr.geometry.clockwise_angle(self.major_dir, volmdlr.X2D)
        if self.theta == math.pi * 2:
            self.theta = 0.0
        Contour2D.__init__(self, [self], name=name)

    def __hash__(self):
        return int(round(1e6 * (self.center.x + self.center.y + self.major_axis + self.minor_axis)))

    def area(self):
        """
        Calculates the ellipse's area.

        :return: ellipse's area, float.
        """
        return math.pi * self.major_axis * self.minor_axis

    def length(self):
        """
        Calculates the ellipse's length.

        :return: ellipse's length.
        """
        mid_point = self.center - self.major_axis * self.major_dir
        if self.theta != 0.0:
            mid_point = self.center - volmdlr.Point2D(self.major_axis, 0)
            mid_point = mid_point.rotation(self.center, self.theta)
        length = 2 * self.abscissa(mid_point)
        return length

    def to_3d(self, plane_origin, x, y):
        """
        Transforms a Ellipse2D into an Ellipse3D, given a plane origin and an u and v plane vector.

        :param plane_origin: plane origin.
        :param x: plane u vector.
        :param y: plane v vector.
        :return: Ellipse3D.
        """
        raise NotImplementedError

    def point_over_ellipse(self, point, abs_tol=1e-6):
        """
        Verifies if a point is on the ellipse.

        :param point: point to be verified.
         :param abs_tol: tolerance.
        :return: True or False.
        """
        return math.isclose(
            ((point.x - self.center.x) * math.cos(self.theta) +
             (point.y - self.center.y) * math.sin(self.theta)) ** 2 / self.major_axis ** 2 +
            ((point.x - self.center.x) * math.sin(self.theta) -
             (point.y - self.center.y) * math.cos(self.theta)) ** 2 / self.minor_axis ** 2, 1, abs_tol=abs_tol)

    def point_over_contour(self, point, abs_tol=1e-6):
        """
        Verifies if a point is on the ellipse.

        :param point: point to be verified.
        :param abs_tol: tolerance.
        :return: True or False.
        """
        return self.point_over_ellipse(point, abs_tol)

    def line_intersections(self, line: 'volmdlr.edges.Line2D'):
        """
        Calculates the intersections between a line and an ellipse.

        :param line: line to calculate intersections
        :return: list of points intersections, if there are any
        """
        intersections = vm_utils_intersections.ellipse2d_line_intersections(self, line)
        return intersections

    def linesegment_intersections(self, linesegment: 'volmdlr.edges.LineSegment2D'):
        """
        Calculates the intersections between a line segment and an ellipse.

        :param linesegment: line segment to calculate intersections.
        :return: list of points intersections, if there are any.
        """
        line_intersections = self.line_intersections(linesegment.to_line())
        intersections = []
        for intersection in line_intersections:
            if linesegment.point_belongs(intersection):
                intersections.append(intersection)
        return intersections

    def discretization_points(self, *, number_points: int = None, angle_resolution: int = 20):
        """
        Calculates the discretized points for the ellipse.

        :param number_points: number of point to have in the discretized points.
        :param angle_resolution: the angle resolution to be used to discretize points.
        :return: discretized points.
        """
        if number_points:
            angle_resolution = number_points
        discretization_points = [self.center + volmdlr.Point2D(self.major_axis * math.cos(theta),
                                                               self.minor_axis * math.sin(theta))
                                 for theta in npy.linspace(0, volmdlr.TWO_PI, angle_resolution + 1)]
        discretization_points = [point.rotation(self.center, self.theta) for point in discretization_points]
        return discretization_points

    def abscissa(self, point: volmdlr.Point2D, tol: float = 1e-3):
        """
        Calculates the abscissa for a given point.

        :param point: point to calculate the abscissa.
        :param tol: tolerance.
        :return: the corresponding abscissa, 0 < abscissa < ellipse's length.
        """
<<<<<<< HEAD
        if self.point_over_ellipse(point, 1e-3):
=======
        if self.point_over_ellipse(point, tol):
>>>>>>> 9afdd1ca
            angle_abscissa = self.point_angle_with_major_dir(point)

            def arc_length(theta):
                return math.sqrt((self.major_axis ** 2) * math.sin(theta) ** 2 +
                                 (self.minor_axis ** 2) * math.cos(theta) ** 2)

            res, _ = scipy_integrate.quad(arc_length, 0, angle_abscissa)
            return res
        raise ValueError(f'point {point} does not belong to ellipse')

    def point_angle_with_major_dir(self, point2d):
        """
        Given a point in the ellipse, calculates it angle with the major direction vector.

        """
        center2d_point2d = point2d - self.center
        angle_abscissa = volmdlr.geometry.clockwise_angle(center2d_point2d, self.major_dir)
        return angle_abscissa

    def plot(self, ax=None, edge_style: EdgeStyle = EdgeStyle()):
        """
        Matplotlib plot for an ellipse.

        """
        if ax is None:
            _, ax = plt.subplots()
        x = []
        y = []
        for point_x, point_y in self.discretization_points(number_points=50):
            x.append(point_x)
            y.append(point_y)
        plt.plot(x, y, color=edge_style.color, alpha=edge_style.alpha)
        if edge_style.equal_aspect:
            ax.set_aspect('equal')
        return ax

    def rotation(self, center: volmdlr.Point2D, angle: float):
        """
        Rotation of ellipse around a center and an angle.

        :param center: center of the rotation.
        :param angle: angle to rotated of.
        :return: a rotated new ellipse.
        """
        rotated_center = self.center.rotation(center, angle)
        point_major_dir = self.center + self.major_dir * self.major_axis
        rotated_major_dir_point = point_major_dir.rotation(center, angle)
        major_dir = rotated_major_dir_point - rotated_center
        return Ellipse2D(self.major_axis, self.minor_axis, rotated_center, major_dir)

    def translation(self, offset: volmdlr.Vector2D):
        """
        Translation of ellipse from an offset vector.

        :param offset: corresponding translation vector.
        :return: translated new ellipse 2d.
        """
        return Ellipse2D(self.major_axis, self.minor_axis, self.center.translation(offset), self.major_dir)

    def frame_mapping(self, frame: volmdlr.Frame2D, side: str):
        """
        Changes frame_mapping and return a new Ellipse2D.

        side = 'old' or 'new'.
        """
        if side == 'old':
            return Ellipse2D(self.major_axis, self.minor_axis, frame.local_to_global_coordinates(self.center),
                             self.major_dir)
        if side == 'new':
            point_major_dir = self.center + self.major_dir * self.major_axis
            major_dir = frame.global_to_local_coordinates(point_major_dir) - self.center
            return Ellipse2D(self.major_axis, self.minor_axis, frame.global_to_local_coordinates(self.center),
                             major_dir)
        raise ValueError('Side should be \'new\' \'old\'')


class Contour3D(ContourMixin, Wire3D):
    """
    A collection of 3D primitives forming a closed wire3D.

    """
    _non_serializable_attributes = ['points']
    _non_data_eq_attributes = ['name']
    _non_data_hash_attributes = ['points', 'name']
    _generic_eq = True

    def __init__(self, primitives: List[volmdlr.core.Primitive3D],
                 name: str = ''):
        """
        Defines a contour3D from a collection of edges following each other stored in primitives list.
        """

        Wire3D.__init__(self, primitives=primitives, name=name)
        self._edge_polygon = None
        self._utd_bounding_box = False

    def __hash__(self):
        return hash(tuple(self.primitives))

    def __eq__(self, other_):
        if other_.__class__.__name__ != self.__class__.__name__:
            return False
        if len(self.primitives) != len(other_.primitives):
            return False
        equal = 0
        for prim1 in self.primitives:
            reverse1 = prim1.reverse()
            found = False
            for prim2 in other_.primitives:
                reverse2 = prim2.reverse()
                if (prim1 == prim2 or reverse1 == prim2
                        or reverse2 == prim1 or reverse1 == reverse2):
                    equal += 1
                    found = True
            if not found:
                return False
        if equal == len(self.primitives):
            return True
        return False

    @property
    def edge_polygon(self):
        if self._edge_polygon is None:
            self._edge_polygon = self._get_edge_polygon()
        return self._edge_polygon

    def _get_edge_polygon(self):
        points = []
        for edge in self.primitives:
            if points:
                if not edge.start.is_close(points[-1]):
                    points.append(edge.start)
            else:
                points.append(edge.start)
        return ClosedPolygon3D(points)

    @classmethod
    def from_step(cls, arguments, object_dict, **kwargs):
        """
        Converts a step primitive to a Contour3D.

        :param arguments: The arguments of the step primitive.
        :type arguments: list
        :param object_dict: The dictionary containing all the step primitives that have already been instantiated.
        :type object_dict: dict
        :return: The corresponding Contour3D object.
        :rtype: :class:`volmdlr.wires.Contour3D`
        """
        step_id = kwargs.get("step_id", "#UNKNOW_ID")
        step_name = kwargs.get("name", "EDGE_LOOP")
        name = arguments[0][1:-1]
        raw_edges = []
        for edge_id in arguments[1]:
            edge = object_dict[int(edge_id[1:])]
            if edge:
                raw_edges.append(edge)

        if step_name == "POLY_LOOP":
            return cls.from_points(raw_edges)
        if (len(raw_edges)) == 1:
            if isinstance(raw_edges[0], cls):
                # Case of a circle, ellipse...
                return raw_edges[0]
            return cls(raw_edges, name=name)

        edges = reorder_contour3d_edges_from_step(raw_edges, [step_id, step_name, arguments])
        if edges:
            return cls(edges, name=name)
        return None

    def to_step(self, current_id, surface_id=None, surface3d=None):
        """
        Create a Circle3D step object.

        """
        content = ''
        edge_ids = []
        for primitive in self.primitives:
            primitive_content, primitive_id = primitive.to_step(current_id, surface_id=surface_id)

            content += primitive_content
            current_id = primitive_id + 1

            content += f"#{current_id} = ORIENTED_EDGE('{primitive.name}',*,*,#{primitive_id},.T.);\n"
            edge_ids.append(current_id)

            current_id += 1

        content += f"#{current_id} = EDGE_LOOP('{self.name}',({volmdlr.core.step_ids_to_str(edge_ids)}));\n"
        return content, current_id

    def average_center_point(self):
        number_points = len(self.edge_polygon.points)
        x = sum(point[0] for point in self.edge_polygon.points) / number_points
        y = sum(point[1] for point in self.edge_polygon.points) / number_points
        z = sum(point[2] for point in self.edge_polygon.points) / number_points

        return volmdlr.Point3D(x, y, z)

    def to_2d(self, plane_origin, x, y):
        primitives2d = self.get_primitives_2d(plane_origin, x, y)
        return Contour2D(primitives=primitives2d)

    def rotation(self, center: volmdlr.Point3D, axis: volmdlr.Vector3D,
                 angle: float):
        """
        Contour3D rotation.

        :param center: rotation center.
        :param axis: rotation axis.
        :param angle: angle rotation.
        :return: a new rotated Contour3D.
        """
        new_edges = [edge.rotation(center, axis, angle) for edge
                     in self.primitives]
        return Contour3D(new_edges, self.name)

    def rotation_inplace(self, center: volmdlr.Point3D, axis: volmdlr.Vector3D,
                         angle: float):
        """
        Contour3D rotation. Object is updated in-place.

        :param center: rotation center.
        :param axis: rotation axis.
        :param angle: rotation angle.
        """
        warnings.warn("'in-place' methods are deprecated. Use a not in-place method instead.", DeprecationWarning)

        for edge in self.primitives:
            edge.rotation_inplace(center, axis, angle)

    def translation(self, offset: volmdlr.Vector3D):
        """
        Contour3D translation.

        :param offset: translation vector.
        :return: A new translated Contour3D.
        """
        new_edges = [edge.translation(offset) for edge in
                     self.primitives]
        return Contour3D(new_edges, self.name)

    def translation_inplace(self, offset: volmdlr.Vector3D):
        """
        Contour3D translation. Object is updated in-place.

        :param offset: translation vector.
        """
        warnings.warn("'in-place' methods are deprecated. Use a not in-place method instead.", DeprecationWarning)

        for edge in self.primitives:
            edge.translation_inplace(offset)

    def frame_mapping(self, frame: volmdlr.Frame3D, side: str):
        """
        Changes frame_mapping and return a new Contour3D.

        side = 'old' or 'new'.
        """
        new_edges = [edge.frame_mapping(frame, side) for edge in
                     self.primitives]
        return Contour3D(new_edges, self.name)

    def frame_mapping_inplace(self, frame: volmdlr.Frame3D, side: str):
        """
        Changes frame_mapping and the object is updated in-place.

        :param side: 'old' or 'new'
        """
        warnings.warn("'in-place' methods are deprecated. Use a not in-place method instead.", DeprecationWarning)

        for edge in self.primitives:
            edge.frame_mapping_inplace(frame, side)

    def copy(self, deep=True, memo=None):
        """
        Copies the Contour3D.
        """
        new_edges = [edge.copy(deep=deep, memo=memo) for edge in self.primitives]
        # if self.point_inside_contour is not None:
        #     new_point_inside_contour = self.point_inside_contour.copy()
        # else:
        #     new_point_inside_contour = None
        return Contour3D(new_edges, self.name)

    def plot(self, ax=None, edge_style: EdgeStyle = EdgeStyle()):
        if ax is None:
            # ax = Axes3D(plt.figure())
            fig = plt.figure()
            ax = fig.add_subplot(111, projection='3d')

        for edge in self.primitives:
            edge.plot(ax=ax, edge_style=edge_style)

        return ax

    def _bounding_box(self):
        """
        Computes the bounding box of the contour3D.

        """
        return volmdlr.core.BoundingBox.from_bounding_boxes([prim.bounding_box for prim in self.primitives])

    @property
    def bounding_box(self):
        if not self._utd_bounding_box:
            self._bbox = self._bounding_box()
            self._utd_bounding_box = True
        return self._bbox

    def line_intersections(self, line: volmdlr.edges.Line3D):
        """
        Calculates intersections between a contour 3d and Line 3d.

        :param line: Line 3D to verify intersections.
        :return: list with the contour intersections with line
        """
        intersections = []
        for primitive in self.primitives:
            prim_line_intersections = primitive.line_intersections(line)
            if prim_line_intersections:
                for inters in prim_line_intersections:
                    if inters not in intersections:
                        intersections.append(inters)
        return intersections

    def linesegment_intersections(self, linesegment: volmdlr.edges.LineSegment3D):
        """
        Calculates intersections between a contour 3d and line segment 3D.

        :param linesegment: line segment 3D to verify intersections.
        :return: list with the contour intersections with line
        """
        intersections = []
        for primitive in self.primitives:
            prim_line_intersections = primitive.linesegment_intersections(linesegment)
            if prim_line_intersections:
                for inters in prim_line_intersections:
                    if inters not in intersections:
                        intersections.append(inters)
        return intersections

    def contour_intersection(self, contour3d):
        """
        Calculates intersections between two Contour3D.

        :param contour3d: second contour
        :return: list of points
        """
        dict_intersecting_points = {}
        for primitive in self.primitives:
            for primitive2 in contour3d.primitives:
                intersecting_point = primitive.linesegment_intersection(
                    primitive2)
                if intersecting_point is not None:
                    dict_intersecting_points[primitive2] = intersecting_point
        if dict_intersecting_points:
            return dict_intersecting_points
        return None

    def clean_primitives(self):
        """
        Delete primitives with start=end, and return a new contour.

        """

        new_primitives = []
        for primitive in self.primitives:
            if not primitive.start.is_close(primitive.end):
                new_primitives.append(primitive)

        return Contour3D(new_primitives)

    def merge_with(self, contour3d, abs_tol: float = 1e-6):
        """
        Merge two adjacent contours, and returns one outer contour and inner contours (if there are any).

        """

        merged_primitives = self.delete_shared_contour_section(contour3d, abs_tol)
        contours = Contour3D.contours_from_edges(merged_primitives, tol=1e-6)

        return contours


class Circle3D(Contour3D):
    """
    Defines a Circle in three dimensions, with a center and a radius.

    frame.u, frame.v define the plane, frame.w the normal
    """
    _non_serializable_attributes = ['point', 'edges', 'point_inside_contour']
    _non_data_eq_attributes = ['name']
    _non_data_hash_attributes = ['name']
    _generic_eq = True

    def __init__(self, frame: volmdlr.Frame3D, radius: float,
                 name: str = ''):
        self.radius = radius
        self.frame = frame
        self.angle = volmdlr.TWO_PI
        self._primitives = None
        self.primitives = self.get_primitives()
        Contour3D.__init__(self, self.primitives, name=name)

    @property
    def center(self):
        return self.frame.origin

    @property
    def normal(self):
        return self.frame.w

    def __hash__(self):
        return hash(self.frame.origin)

    def __eq__(self, other_circle):
        return self.frame.origin.is_close(other_circle.frame.origin) \
            and self.frame.w.is_colinear(other_circle.frame.w) \
            and math.isclose(self.radius,
                             other_circle.radius, abs_tol=1e-06)

    def get_primitives(self):
        """
        Calculates primitives to compose Circle: 2 Arc3D.

        :return: list containing two Arc3D
        """
        if not self._primitives:
            start = self.center + self.frame.u * self.radius
            return [volmdlr.edges.FullArc3D(self.center, start, self.normal)]

        return self._primitives

    def discretization_points(self, *, number_points: int = None, angle_resolution: int = 20):
        """
        Discretize a Circle to have "n" points.

        :param number_points: the number of points (including start and end points)
             if unset, only start and end will be returned
        :param angle_resolution: if set, the sampling will be adapted to have a controlled angular distance. Useful
            to mesh an arc
        :return: a list of sampled points
        """
        if number_points:
            angle_resolution = number_points
        discretization_points_3d = [self.center + self.radius * math.cos(teta) * self.frame.u +
                                    self.radius * math.sin(teta) * self.frame.v for teta in
                                    npy.linspace(0, volmdlr.TWO_PI, angle_resolution + 1)][:-1]
        return discretization_points_3d

    def abscissa(self, point: volmdlr.Point3D, tol: float = 1e-6):
        """
        Calculates the abscissa a given point.

        :param point: point to calculate abscissa.
        :param tol: tolerance.
        :return: abscissa
        """
        if not math.isclose(self.center.point_distance(point), self.radius, abs_tol=tol):
            raise ValueError('Point is not on circle')
        x, y, _ = self.frame.global_to_local_coordinates(point)
        u1 = x / self.radius
        u2 = y / self.radius
        theta = volmdlr.geometry.sin_cos_angle(u1, u2)

        return self.radius * abs(theta)

    def length(self):
        return volmdlr.TWO_PI * self.radius

    def rotation(self, center: volmdlr.Point3D, axis: volmdlr.Vector3D, angle: float):
        """
        Circle3D rotation.

        :param center: rotation center
        :param axis: rotation axis
        :param angle: angle rotation
        :return: a new rotated Circle3D
        """
        return Circle3D(self.frame.rotation(center, axis, angle),
                        self.radius, self.name)

    def rotation_inplace(self, center: volmdlr.Point3D, axis: volmdlr.Vector3D, angle: float):
        """
        Circle3D rotation. Object is updated in-place.

        :param center: rotation center
        :param axis: rotation axis
        :param angle: rotation angle
        """
        warnings.warn("'in-place' methods are deprecated. Use a not in-place method instead.", DeprecationWarning)

        self.frame.rotation_inplace(center, axis, angle)

    def translation(self, offset: volmdlr.Vector3D):
        """
        Circle3D translation.

        :param offset: translation vector
        :return: A new translated Circle3D
        """
        return Circle3D(self.frame.translation(offset), self.radius, self.name)

    def translation_inplace(self, offset: volmdlr.Vector3D):
        """
        Circle3D translation. Object is updated in-place.

        :param offset: translation vector
        """
        warnings.warn("'in-place' methods are deprecated. Use a not in-place method instead.", DeprecationWarning)

        self.frame.translation_inplace(offset)

    def frame_mapping(self, frame: volmdlr.Frame3D, side: str):
        """
        Changes frame_mapping and return a new Circle3D.

        side = 'old' or 'new'.
        """
        # return Circle3D(self.frame.frame_mapping(frame, side), self.radius)

        return Circle3D(volmdlr.Frame3D(self.frame.origin.frame_mapping(frame, side),
                                        self.frame.u.frame_mapping(frame, side),
                                        self.frame.v.frame_mapping(frame, side),
                                        self.frame.w.frame_mapping(frame, side)),
                        self.radius)

    def plot(self, ax=None, edge_style: EdgeStyle = EdgeStyle()):
        if ax is None:
            fig = plt.figure()
            ax = fig.add_subplot(111, projection='3d')
        else:
            fig = None

        x = []
        y = []
        z = []
        for point_x, point_y, point_z in self.discretization_points():
            x.append(point_x)
            y.append(point_y)
            z.append(point_z)
        x.append(x[0])
        y.append(y[0])
        z.append(z[0])
        ax.plot(x, y, z, color=edge_style.color, alpha=edge_style.alpha)
        return ax

    def point_at_abscissa(self, curvilinear_abscissa):
        """ Start point is at intersection of frame.u axis. """
        start = self.frame.origin + self.radius * self.frame.u
        return start.rotation(self.frame.origin, self.frame.w,
                              curvilinear_abscissa / self.radius)

    def linesegment_intersections(self, linesegment: volmdlr.edges.LineSegment3D):
        """
        Calculates the intersections between the Circle3D and a line segment 3D.

        :param linesegment: line segment 3D to verify intersections
        :return: list of points intersecting Circle
        """
        intersections = []
        circle3d_line_intersections = vm_utils_intersections.circle_3d_line_intersections(self, linesegment.to_line())
        for intersection in circle3d_line_intersections:
            if linesegment.point_belongs(intersection):
                intersections.append(intersection)
        return intersections

    @classmethod
    def from_step(cls, arguments, object_dict, **kwargs):
        """
        Converts a step primitive to a Circle3D.

        :param arguments: The arguments of the step primitive.
        :type arguments: list
        :param object_dict: The dictionary containing all the step primitives that have already been instantiated.
        :type object_dict: dict
        :return: The corresponding Circle3D object.
        :rtype: :class:`volmdlr.wires.Circle3D`
        """
        length_conversion_factor = kwargs.get("length_conversion_factor", 1)

        center = object_dict[arguments[1]].origin
        radius = float(arguments[2]) * length_conversion_factor
        if object_dict[arguments[1]].u is not None:
            normal = object_dict[arguments[1]].u
            other_vec = object_dict[arguments[1]].v
            if other_vec is not None:
                other_vec.normalize()
        else:
            normal = object_dict[arguments[1]].v  # ou w
            other_vec = None
        normal.normalize()
        return cls.from_center_normal(center, normal, radius, arguments[0][1:-1])

    def to_step(self, current_id, surface_id=None, surface3d=None):
        circle_frame = volmdlr.Frame3D(self.center, self.frame.w, self.frame.u,
                                       self.frame.v)
        content, frame_id = circle_frame.to_step(current_id)
        curve_id = frame_id + 1
        content += f"#{curve_id} = CIRCLE('{self.name}',#{frame_id},{round(self.radius * 1000, 3)});\n"

        if surface_id:
            content += f"#{curve_id + 1} = SURFACE_CURVE('',#{curve_id},(#{surface_id}),.PCURVE_S1.);\n"
            curve_id += 1

        point1 = self.frame.origin + self.frame.u * self.radius
        point3 = self.frame.origin - self.frame.u * self.radius

        p1_content, p1_id = point1.to_step(curve_id + 1, vertex=True)
        p3_content, p3_id = point3.to_step(p1_id + 1, vertex=True)
        content += p1_content + p3_content

        arc1_id = p3_id + 1
        content += f"#{arc1_id} = EDGE_CURVE('{self.name}',#{p1_id},#{p3_id},#{curve_id},.T.);\n"
        oriented_edge1_id = arc1_id + 1
        content += f"#{oriented_edge1_id} = ORIENTED_EDGE('',*,*,#{arc1_id},.T.);\n"

        arc2_id = oriented_edge1_id + 1
        content += f"#{arc2_id} = EDGE_CURVE('{self.name}',#{p3_id},#{p1_id},#{curve_id},.T.);\n"
        oriented_edge2_id = arc2_id + 1
        content += f"#{oriented_edge2_id} = ORIENTED_EDGE('',*,*,#{arc2_id},.T.);\n"

        current_id = oriented_edge2_id + 1
        content += f"#{current_id} = EDGE_LOOP('{self.name}',(#{oriented_edge1_id},#{oriented_edge2_id}));\n"

        return content, current_id

    def _bounding_box(self):
        """
        Computes the bounding box.

        """
        points = [self.frame.origin + self.radius * v
                  for v in [self.frame.u, -self.frame.u,
                            self.frame.v, -self.frame.v]]
        return volmdlr.core.BoundingBox.from_points(points)

    def to_2d(self, plane_origin, x, y):
        """
        Transforms a Circle3D into an Circle2D, given a plane origin and an u and v plane vector.

        :param plane_origin: plane origin.
        :param x: plane u vector.
        :param y: plane v vector.
        :return: Circle2D.
        """
        z = x.cross(y)
        plane3d = volmdlr.surfaces.Plane3D(volmdlr.Frame3D(plane_origin, x, y, z))
        return Circle2D(plane3d.point3d_to_2d(self.center), self.radius)

    @classmethod
    def from_center_normal(cls, center: volmdlr.Point3D,
                           normal: volmdlr.Vector3D,
                           radius: float,
                           name: str = ''):
        u = normal.deterministic_unit_normal_vector()
        v = normal.cross(u)
        return cls(volmdlr.Frame3D(center, u, v, normal), radius, name)

    @classmethod
    def from_3_points(cls, point1, point2, point3):
        vector_u1 = point2 - point1
        vector_u2 = point2 - point3
        try:
            vector_u1.normalize()
            vector_u2.normalize()
        except ZeroDivisionError as exc:
            raise ZeroDivisionError('the 3 points must be distincts') from exc

        normal = vector_u2.cross(vector_u1)
        normal.normalize()

        if vector_u1.is_close(vector_u2):
            vector_u2 = normal.cross(vector_u1)
            vector_u2.normalize()

        vector_v1 = normal.cross(vector_u1)  # v1 is normal, equal u2
        vector_v2 = normal.cross(vector_u2)  # equal -u1

        point11 = 0.5 * (point1 + point2)  # Mid-point of segment s,m
        point21 = 0.5 * (point2 + point3)  # Mid-point of segment s,m

        line1 = volmdlr.edges.Line3D(point11, point11 + vector_v1)
        line2 = volmdlr.edges.Line3D(point21, point21 + vector_v2)

        try:
            center, _ = line1.minimum_distance_points(line2)
        except ZeroDivisionError as exc:
            raise ZeroDivisionError('Start, end and interior points  of an arc must be distincts') from exc

        radius = (center - point1).norm()
        return cls(frame=volmdlr.Frame3D(center, vector_u1, normal.cross(vector_u1), normal),
                   radius=radius)

    def extrusion(self, extrusion_vector):
        """
        Returns the cylindrical face generated by extrusion of the circle.
        """
        if self.normal.is_colinear_to(extrusion_vector):
            u = self.normal.deterministic_unit_normal_vector()
            v = self.normal.cross(u)
            w = extrusion_vector.copy()
            w.normalize()
            cylinder = volmdlr.surfaces.CylindricalSurface3D(
                volmdlr.Frame3D(self.center, u, v, w), self.radius)
            return [volmdlr.faces.CylindricalFace3D.from_surface_rectangular_cut(cylinder, 0, volmdlr.TWO_PI,
                                                                                 0, extrusion_vector.norm())]
        raise NotImplementedError(
            f'Extrusion along vector not colinar to normal for circle not '
            f'handled yet: dot={self.normal.dot(extrusion_vector)}')

    def revolution(self, axis_point: volmdlr.Point3D, axis: volmdlr.Vector3D,
                   angle: float):
        """
        Return the Toroidal face generated by the revolution of the circle.
        """
        line3d = volmdlr.edges.Line3D(axis_point, axis_point + axis)
        tore_center, _ = line3d.point_projection(self.center)
        u = self.center - tore_center
        u.normalize()
        v = axis.cross(u)
        if not math.isclose(self.normal.dot(u), 0., abs_tol=1e-9):
            raise NotImplementedError(
                'Outside of plane revolution not supported')

        tore_radius = tore_center.point_distance(self.center)
        surface = volmdlr.surfaces.ToroidalSurface3D(
            volmdlr.Frame3D(tore_center, u, v, axis),
            tore_radius, self.radius)
        return [volmdlr.faces.ToroidalFace3D.from_surface_rectangular_cut(surface, 0, angle, 0, volmdlr.TWO_PI)]

    def point_belongs(self, point: volmdlr.Point3D, abs_tol: float = 1e-6):
        """
        Returns if given point belongs to the Circle3D.
        """
        distance = point.point_distance(self.center)
        vec = volmdlr.Vector3D(*point - self.center)
        dot = self.normal.dot(vec)
        if math.isclose(distance, self.radius, abs_tol=abs_tol) \
                and math.isclose(dot, 0, abs_tol=abs_tol):
            return True
        return False

    def trim(self, point1: volmdlr.Point3D, point2: volmdlr.Point3D):
        if not self.point_belongs(point1, 1e-4) or not self.point_belongs(point2, 1e-4):
            ax = self.plot()
            point1.plot(ax=ax, color='r')
            point2.plot(ax=ax, color='b')
            raise ValueError('Point not on circle for trim method')

        if point1.is_close(point2):
            return volmdlr.edges.FullArc3D(self.frame.origin, point1, self.frame.w)

        interior = volmdlr.geometry.clockwise_interior_from_circle3d(
            point1, point2, self)
        return volmdlr.edges.Arc3D(point1, interior, point2, self.center)


class Ellipse3D(Contour3D):
    """
    Defines a 3D ellipse.

    :param major_axis: Largest radius of the ellipse
    :type major_axis: float
    :param minor_axis: The Smallest radius of the ellipse
    :type minor_axis: float
    :param center: Ellipse's center
    :type center: Point3D
    :param normal: Ellipse's normal
    :type normal: Vector3D
    :param major_dir: Direction of the largest radius/major_axis
    :type major_dir: Vector3D
    """

    def __init__(self, major_axis: float, minor_axis: float,
                 center: volmdlr.Point3D, normal: volmdlr.Vector3D,
                 major_dir: volmdlr.Vector3D, name: str = ''):

        self.major_axis = major_axis
        self.minor_axis = minor_axis
        self.center = center
        normal.normalize()
        self.normal = normal
        major_dir.normalize()
        self.major_dir = major_dir
        self.minor_dir = normal.cross(normal)
        self._frame = None
        Contour3D.__init__(self, [self], name=name)

    @property
    def frame(self):
        """
        Gets the Ellipse's Frame3D.

        :return: Frame3D.
        """
        if not self._frame:
            self._frame = volmdlr.Frame3D(self.center, self.major_dir, self.normal.cross(self.major_dir), self.normal)
        return self._frame

    def point_belongs(self, point, tol: float = 1e-6):
        """
        Verifies if a given point lies on the Ellipse3D.

        :param point: point to be verified.
        :param tol: tolerance.
        :return: True is point lies on the Ellipse, False otherwise
        """
        new_point = self.frame.global_to_local_coordinates(point)
        return math.isclose(new_point.x ** 2 / self.major_axis ** 2 +
                            new_point.y ** 2 / self.minor_axis ** 2, 1.0, abs_tol=tol)

    def length(self):
        """
        Calculates the length of the ellipse.

        Ramanujan's approximation for the perimeter of the ellipse.
        P = π (a + b) [ 1 + (3h) / (10 + √(4 - 3h) ) ], where h = (a - b)**2/(a + b)**2
        :return:
        """
        perimeter_formular_h = (self.major_axis - self.minor_axis) ** 2 / (self.major_axis + self.minor_axis) ** 2
        return math.pi * (self.major_axis + self.minor_axis) * \
            (1 + (3 * perimeter_formular_h / (10 + math.sqrt(4 - 3 * perimeter_formular_h))))

    def discretization_points(self, *, number_points: int = None, angle_resolution: int = 20):
        """
        Discretize a Contour to have "n" points.

        :param number_points: the number of points (including start and end points)
             if unset, only start and end will be returned.
        :param angle_resolution: if set, the sampling will be adapted to have a controlled angular distance. Useful
            to mesh an arc.
        :return: a list of sampled points.
        """
        if number_points:
            angle_resolution = number_points
        discretization_points_3d = [
                                      self.center + self.major_axis * math.cos(
                                          teta) * self.major_dir
                                      + self.minor_axis * math.sin(
                                          teta) * self.major_dir.cross(
                                          self.normal) for teta in
                                      npy.linspace(0, volmdlr.TWO_PI,
                                                   angle_resolution + 1)][:-1]
        return discretization_points_3d

    def to_2d(self, plane_origin, x, y):
        """
        Transforms a Ellipse3D into an EllipseD, given a plane origin and an u and v plane vector.

        :param plane_origin: plane origin.
        :param x: plane u vector.
        :param y: plane v vector.
        :return: Ellipse2D.
        """
        center = self.center.to_2d(plane_origin, x, y)
        major_dir_d2 = self.major_dir.to_2d(plane_origin, x, y)
        return Ellipse2D(self.major_axis, self.minor_axis, center, major_dir_d2)

    def abscissa(self, point: volmdlr.Point3D, tol: float = 1e-6 ):
        """
        Calculates the abscissa a given point.

        :param point: point to calculate abscissa.
        :param tol: tolerance.
        :return: abscissa
        """
        if not self.point_belongs(point, tol):
            raise ValueError('Point is not on ellipse.')
        vector_2 = self.normal.cross(self.major_dir)
        ellipse_2d = self.to_2d(self.center, self.major_dir, vector_2)
        point2d = point.to_2d(self.center, self.major_dir, vector_2)
        return ellipse_2d.abscissa(point2d)

    def trim(self, point1: volmdlr.Point3D, point2: volmdlr.Point3D):
        if point1.is_close(point2):
            return volmdlr.edges.FullArcEllipse3D(point1, self.major_axis, self.minor_axis, self.center, self.normal,
                                                  self.major_dir, self.name)

        p1_new, p2_new = self.frame.global_to_local_coordinates(point1), self.frame.global_to_local_coordinates(point2)

        theta1 = volmdlr.geometry.sin_cos_angle(p1_new.x / self.major_axis, p1_new.y / self.minor_axis)

        theta2 = volmdlr.geometry.sin_cos_angle(p2_new.x / self.major_axis, p2_new.y / self.minor_axis)

        if theta1 > theta2:  # sens trigo
            angle = math.pi + (theta1 + theta2) / 2
        else:
            angle = (theta1 + theta2) / 2

        point3 = self.frame.local_to_global_coordinates(volmdlr.Point3D(self.major_axis * math.cos(angle),
                                                                        self.minor_axis * math.sin(angle), 0))
        extra = None
        if math.isclose(angle % math.pi, 0.0, abs_tol=1e-6):
            extra = self.frame.local_to_global_coordinates(volmdlr.Point3D(self.major_axis * math.cos(0.125 * angle),
                                                                           self.minor_axis * math.sin(0.125 * angle),
                                                                           0))
        return volmdlr.edges.ArcEllipse3D(point1, point3, point2, self.center,
                                          self.major_dir, extra=extra)

    def rotation(self, center: volmdlr.Point3D, axis: volmdlr.Vector3D, angle: float):
        """
        Ellipse3D rotation.

        :param center: rotation center.
        :param axis: rotation axis.
        :param angle: angle rotation.
        :return: a new rotated Ellipse3D.
        """
        new_center = self.center.rotation(center, axis, angle)
        new_normal = self.normal.rotation(center, axis, angle)
        new_major_dir = self.major_dir.rotation(center, axis, angle)
        return Ellipse3D(self.major_axis, self.minor_axis, new_center,
                         new_normal, new_major_dir, self.name)

    def rotation_inplace(self, center: volmdlr.Point3D, axis: volmdlr.Vector3D, angle: float):
        """
        Ellipse3D rotation. Object is updated in-place.

        :param center: rotation center
        :param axis: rotation axis
        :param angle: rotation angle
        """
        warnings.warn("'in-place' methods are deprecated. Use a not in-place method instead.", DeprecationWarning)

        self.center.rotation_inplace(center, axis, angle)
        self.normal.rotation_inplace(center, axis, angle)
        self.major_dir.rotation_inplace(center, axis, angle)

    def translation(self, offset: volmdlr.Vector3D):
        """
        Ellipse 3D translation.

        :param offset: translation vector.
        :return: A new translated Ellipse 3D.
        """
        new_center = self.center.translation(offset)
        # new_normal = self.normal.translation(offset)
        new_normal = self.normal
        new_major_dir = self.major_dir.translation(offset)
        return Ellipse3D(self.major_axis, self.minor_axis, new_center,
                         new_normal, new_major_dir, self.name)

    def translation_inplace(self, offset: volmdlr.Vector3D):
        """
        Ellipse3D translation. Object is updated in-place.

        :param offset: translation vector
        """
        warnings.warn("'in-place' methods are deprecated. Use a not in-place method instead.", DeprecationWarning)

        self.center.translation_inplace(offset)
        self.normal.translation_inplace(offset)
        self.major_dir.translation_inplace(offset)

    def plot(self, ax=None, edge_style: EdgeStyle = EdgeStyle()):
        if ax is None:
            fig = plt.figure()
            ax = Axes3D(fig)
        else:
            fig = None

        x = []
        y = []
        z = []
        for point_x, point_y, point_z in self.discretization_points():
            x.append(point_x)
            y.append(point_y)
            z.append(point_z)
        x.append(x[0])
        y.append(y[0])
        z.append(z[0])
        ax.plot(x, y, z, edge_style.color)
        return ax

    @classmethod
    def from_step(cls, arguments, object_dict, **kwargs):
        """
        Converts a step primitive to a Ellipse3D.

        :param arguments: The arguments of the step primitive.
        :type arguments: list
        :param object_dict: The dictionary containing all the step primitives that have already been instantiated.
        :type object_dict: dict
        :return: The corresponding Ellipse3D object.
        :rtype: :class:`volmdlr.wires.Ellipse3D`
        """
        length_conversion_factor = kwargs.get("length_conversion_factor", 1)

        center = object_dict[arguments[1]].origin
        normal = object_dict[arguments[1]].u  # ancien w
        major_dir = object_dict[arguments[1]].v  # ancien u
        major_axis = float(arguments[2]) * length_conversion_factor
        minor_axis = float(arguments[3]) * length_conversion_factor
        return cls(major_axis, minor_axis, center, normal, major_dir,
                   arguments[0][1:-1])


class ClosedPolygon3D(Contour3D, ClosedPolygonMixin):
    """
    A collection of points, connected by line segments, following each other.

    """
    _non_serializable_attributes = ['line_segments', 'primitives']
    _non_data_eq_attributes = ['line_segments', 'primitives']

    def __init__(self, points: List[volmdlr.Point3D], name: str = ''):
        self.points = points
        self._line_segments = None

        Contour3D.__init__(self, self.line_segments, name)

    def get_line_segments(self):
        lines = []
        if len(self.points) > 1:
            for point1, point2 in zip(self.points,
                                      list(self.points[1:]) + [self.points[0]]):
                if not point1.is_close(point2):
                    lines.append(volmdlr.edges.LineSegment3D(point1, point2))
        return lines

    def copy(self, *args, **kwargs):
        points = [point.copy() for point in self.points]
        return ClosedPolygon3D(points, self.name)

    def __hash__(self):
        return sum(hash(point) for point in self.points)

    def __eq__(self, other_):
        if not isinstance(other_, self.__class__):
            return False
        equal = True
        for point, other_point in zip(self.points, other_.points):
            equal = (equal and point.is_close(other_point))
        return equal

    def plot(self, ax=None, edge_style: EdgeStyle = EdgeStyle()):
        for line_segment in self.line_segments:
            ax = line_segment.plot(ax=ax, edge_style=edge_style)
        return ax

    def rotation(self, center: volmdlr.Point3D, axis: volmdlr.Vector3D,
                 angle: float):
        """
        ClosedPolygon3D rotation.

        :param center: rotation center.
        :param axis: rotation axis.
        :param angle: angle rotation.
        :return: a new rotated ClosedPolygon3D.
        """
        return ClosedPolygon3D(
            [point.rotation(center, axis, angle) for point in
             self.points])

    def rotation_inplace(self, center: volmdlr.Point3D, axis: volmdlr.Vector3D,
                         angle: float):
        """
        ClosedPolygon3D rotation. Object is updated in-place.

        :param center: rotation center.
        :param axis: rotation axis.
        :param angle: rotation angle.
        """
        warnings.warn("'in-place' methods are deprecated. Use a not in-place method instead.", DeprecationWarning)

        for point in self.points:
            point.rotation_inplace(center, axis, angle)

    def translation(self, offset: volmdlr.Vector3D):
        """
        ClosedPolygon3D translation.

        :param offset: translation vector.
        :return: A new translated ClosedPolygon3D.
        """
        new_points = [point.translation(offset) for point in
                      self.points]
        return ClosedPolygon3D(new_points, self.name)

    def translation_inplace(self, offset: volmdlr.Vector3D):
        """
        ClosedPolygon3D translation. Object is updated in-place.

        :param offset: translation vector.
        """
        warnings.warn("'in-place' methods are deprecated. Use a not in-place method instead.", DeprecationWarning)

        for point in self.points:
            point.translation_inplace(offset)

    def to_2d(self, plane_origin, x, y):
        """
        Transforms a ClosedPolygon3D into an ClosedPolygon2D, given a plane origin and an u and v plane vector.

        :param plane_origin: plane origin.
        :param x: plane u vector.
        :param y: plane v vector.
        :return: ClosedPolygon2D.
        """
        points2d = [point.to_2d(plane_origin, x, y) for point in self.points]
        return ClosedPolygon2D(points2d)

    def sewing_with(self, other_poly3d, x, y, resolution=20):
        self_center, other_center = self.average_center_point(), \
            other_poly3d.average_center_point()

        self_poly2d, other_poly2d = self.to_2d(self_center, x, y), \
            other_poly3d.to_2d(other_center, x, y)
        self_center2d, other_center2d = self_poly2d.center_of_mass(), \
            other_poly2d.center_of_mass()
        self_poly2d.translation_inplace(-self_center2d)
        other_poly2d.translation_inplace(-other_center2d)

        bbox_self2d, bbox_other2d = self_poly2d.bounding_rectangle.bounds(), \
            other_poly2d.bounding_rectangle.bounds()
        position = [abs(value) for value in bbox_self2d] \
            + [abs(value) for value in bbox_other2d]
        max_scale = 2 * max(position)

        lines = [volmdlr.edges.LineSegment2D(volmdlr.O2D, max_scale * (
                volmdlr.X2D * math.sin(n * 2 * math.pi / resolution) +
                volmdlr.Y2D * math.cos(n * 2 * math.pi / resolution))
                                             ) for n in range(resolution)]

        self_new_points, other_new_points = [], []
        for line in lines:
            for self_line in self_poly2d.line_segments:
                intersect = line.linesegment_intersections(self_line)
                if intersect:
                    self_new_points.extend(intersect)
                    break

            for other_line in other_poly2d.line_segments:
                intersect = line.linesegment_intersections(other_line)
                if intersect:
                    other_new_points.extend(intersect)
                    break

        new_self_poly2d, new_other_poly2d = ClosedPolygon2D(
            self_new_points), ClosedPolygon2D(other_new_points)
        new_self_poly2d.translation_inplace(self_center2d)
        new_other_poly2d.translation_inplace(other_center2d)

        new_poly1, new_poly2 = new_self_poly2d.to_3d(self_center, x, y), \
            new_other_poly2d.to_3d(other_center, x, y)

        triangles = []
        for point1, point2, other_point in zip(new_poly1.points,
                                               new_poly1.points[
                                                   1:] + new_poly1.points[:1],
                                               new_poly2.points):
            triangles.append([point1, point2, other_point])

        for point1, point2, other_point in zip(
                new_poly2.points, new_poly2.points[1:] + new_poly2.points[:1],
                new_poly1.points[1:] + new_poly1.points[:1]):
            triangles.append([other_point, point2, point1])

        return triangles

    def simplify(self, min_distance: float = 0.01, max_distance: float = 0.05):
        """
        Simplifies polygon 3d.

        :param min_distance: minimal allowed distance.
        :param max_distance: maximal allowed distance.
        :return: Simplified closed polygon 3d.
        """
        return ClosedPolygon3D(self.simplify_polygon(
            min_distance=min_distance, max_distance=max_distance).points)

    def convex_sewing(self, polygon2, x, y):
        """
        Sew to Convex Polygon.

        :param polygon2: other polygon to sew with.
        :param x: u vector for plane projection.
        :param y: v vector for plane projection.
        """
        center1, center2 = self.average_center_point(), polygon2.average_center_point()
        center1_, center2_ = volmdlr.Point3D(center1.x, center1.y, 0), volmdlr.Point3D(center2.x, center2.y, 0)
        new_polygon1, new_polygon2 = self.translation(-center1_), polygon2.translation(-center2_)
        new_center1, new_center2 = new_polygon1.average_center_point(), new_polygon2.average_center_point()

        new_polygon1_2d, new_polygon2_2d = \
            new_polygon1.to_2d(new_center1, x, y), new_polygon2.to_2d(new_center2, x, y)

        dict_closing_pairs = {}
        triangles = []
        list_closing_point_indexes = []
        new_polygon1_2d_points = new_polygon1_2d.points + [
            new_polygon1_2d.points[0]]
        for i, point_polygon1 in enumerate(
                new_polygon1.points + [new_polygon1.points[0]]):
            if i != 0:
                mean_point2d = 0.5 * (
                        new_polygon1_2d_points[i] + new_polygon1_2d_points[
                            i - 1])
                closing_point = new_polygon2_2d.line_intersecting_closing_point(
                    mean_point2d)
                closing_point_index = new_polygon2_2d.points.index(
                    closing_point)

                if i == 1:
                    previous_closing_point_index = closing_point_index
                if closing_point_index != previous_closing_point_index:
                    if closing_point_index in list_closing_point_indexes:
                        closing_point_index = previous_closing_point_index
                    else:
                        dict_closing_pairs[self.points[i - 1]] = (previous_closing_point_index, closing_point_index)

                if point_polygon1.is_close(new_polygon1.points[0]):
                    if list(dict_closing_pairs.values())[-1][-1] != list(dict_closing_pairs.values())[0][0]:
                        dict_closing_pairs[self.points[0]] = (list(dict_closing_pairs.values())[-1][-1],
                                                              list(dict_closing_pairs.values())[0][0])

                real_closing_point = polygon2.points[closing_point_index]

                face_points = [self.points[new_polygon1.points.index(
                    point_polygon1)], self.points[i - 1],
                               real_closing_point]
                triangles.append(face_points)

                list_closing_point_indexes.append(closing_point_index)
                previous_closing_point_index = closing_point_index
        triangles += polygon2.close_sewing(dict_closing_pairs)

        return triangles

    def get_valid_concave_sewing_polygon(self, polygon1_2d, polygon2_2d):
        polygon1_2d_valid__primitive = \
            polygon1_2d.get_valid_sewing_polygon_primitive(polygon2_2d)
        if polygon1_2d_valid__primitive == polygon1_2d.line_segments[0]:
            return self
        new_polygon_primitives = \
            self.line_segments[polygon1_2d.line_segments.index(polygon1_2d_valid__primitive):] + \
            self.line_segments[:polygon1_2d.line_segments.index(polygon1_2d_valid__primitive)]
        polygon1_3d_points = []
        for prim in new_polygon_primitives:
            if not volmdlr.core.point_in_list(prim.start, polygon1_3d_points):
                polygon1_3d_points.append(prim.start)
            if not volmdlr.core.point_in_list(prim.end, polygon1_3d_points):
                polygon1_3d_points.append(prim.end)
        return ClosedPolygon3D(polygon1_3d_points)

    def close_sewing(self, dict_closing_pairs):
        triangles_points = []
        for i, point_polygon2 in enumerate(
                self.points + [self.points[0]]):
            for j, index in enumerate(list(dict_closing_pairs.values())):
                if i != 0:
                    if i - 1 >= index[0] and i <= index[1]:
                        face_points = [self.points[i - 1],
                                       point_polygon2,
                                       list(dict_closing_pairs.keys())[j]]
                        triangles_points.append(face_points)
                    elif index[0] > index[1]:
                        if (i - 1 <= index[0] and i <= index[1]) or (
                                (i - 1 >= index[0]) and i >= index[1]):
                            face_points = [self.points[i - 1],
                                           point_polygon2,
                                           list(dict_closing_pairs.keys())[j]]
                            triangles_points.append(face_points)
        return triangles_points

    def check_sewing(self, polygon2, sewing_faces):
        if not len(self.line_segments) + len(polygon2.line_segments) == len(sewing_faces):
            return False
        return True

    def redefine_sewing_triangles_points(self, triangles_points,
                                         passed_by_zero_index,
                                         closing_point_index,
                                         previous_closing_point_index):
        for n, triangle_points in enumerate(triangles_points[::-1]):
            if (not passed_by_zero_index and
                self.points.index(
                    triangle_points[2]) > closing_point_index) or \
                    (passed_by_zero_index and
                     0 <= self.points.index(triangle_points[
                                                2]) <= previous_closing_point_index and
                     self.points.index(
                         triangle_points[2]) > closing_point_index):
                new_face_points = [triangles_points[-(n + 1)][0],
                                   triangles_points[-(n + 1)][1],
                                   self.points[
                                       closing_point_index]]
                triangles_points[-(n + 1)] = new_face_points

        return triangles_points

    @staticmethod
    def clean_sewing_closing_pairs_dictionary(dict_closing_pairs,
                                              closing_point_index,
                                              passed_by_zero_index):
        """
        Cleans the dictionary containing the sewing closing pairs information.

        In case it needs to be recalculated due to changing closing points.
        """
        dict_closing_pairs_values = list(dict_closing_pairs.values())
        dict_closing_pairs_keys = list(dict_closing_pairs.keys())
        previous_closing_point_index = dict_closing_pairs_values[-1][1]
        last_dict_value = previous_closing_point_index
        for i, key in enumerate(dict_closing_pairs_keys[::-1]):
            if (not passed_by_zero_index and
                last_dict_value > closing_point_index) or \
                    (passed_by_zero_index and
                     0 <= last_dict_value <= previous_closing_point_index and
                     last_dict_value > closing_point_index):
                lower_bounddary_closing_point = key
                del dict_closing_pairs[key]
                if not dict_closing_pairs:
                    break
                last_dict_value = dict_closing_pairs_values[-i - 2][1]

        return dict_closing_pairs, lower_bounddary_closing_point

    @staticmethod
    def is_sewing_forward(closing_point_index, list_closing_point_indexes) -> bool:
        if closing_point_index < list_closing_point_indexes[-1]:
            return False
        return True

    @staticmethod
    def sewing_closing_points_to_remove(closing_point_index, list_closing_point_indexes, passed_by_zero_index):
        list_remove_closing_points = []
        for idx in list_closing_point_indexes[::-1]:
            if not passed_by_zero_index:
                if idx > closing_point_index:
                    list_remove_closing_points.append(idx)
                else:
                    break
            else:
                if 0 < idx <= list_closing_point_indexes[-1] and \
                        idx > closing_point_index:
                    list_remove_closing_points.append(idx)
                else:
                    break
        return list_remove_closing_points

    @staticmethod
    def sewing_closing_point_past_point0(closing_point_index, list_closing_point_indexes,
                                         passed_by_zero_index, ratio_denominator):
        last_to_new_point_index_ratio = (list_closing_point_indexes[-1] -
                                         closing_point_index) / ratio_denominator
        if passed_by_zero_index:
            ratio = (list_closing_point_indexes[0] - closing_point_index) / ratio_denominator
            if math.isclose(ratio, 1, abs_tol=0.3):
                closing_point_index = list_closing_point_indexes[0]
            else:
                closing_point_index = list_closing_point_indexes[-1]
        else:
            if closing_point_index > list_closing_point_indexes[0]:
                ratio1 = (closing_point_index -
                          list_closing_point_indexes[0]) / ratio_denominator
                if math.isclose(ratio1, 0, abs_tol=0.3) and \
                        math.isclose(last_to_new_point_index_ratio, 1, abs_tol=0.3):
                    passed_by_zero_index = True
                    closing_point_index = list_closing_point_indexes[0]
                else:
                    closing_point_index = list_closing_point_indexes[-1]
            else:
                if closing_point_index < ratio_denominator / 4:
                    passed_by_zero_index = True
                elif ratio_denominator - list_closing_point_indexes[-1] >= 6:
                    closing_point_index = list_closing_point_indexes[-1] + 5
                else:
                    closing_point_index = list_closing_point_indexes[-1]
        return closing_point_index, passed_by_zero_index

    @staticmethod
    def validate_concave_closing_point(closing_point_index,
                                       list_closing_point_indexes,
                                       passed_by_zero_index,
                                       ratio_denominator, polygons_points_ratio):
        last_index = list_closing_point_indexes[-1]

        if closing_point_index == last_index:
            return closing_point_index, [], passed_by_zero_index

        list_remove_closing_points = []
        ratio = (last_index - closing_point_index) / ratio_denominator

        if not ClosedPolygon3D.is_sewing_forward(closing_point_index, list_closing_point_indexes):
            if closing_point_index > last_index - 10 and closing_point_index != last_index - 1:
                if closing_point_index - 1 in list_closing_point_indexes and \
                        closing_point_index + 1 in list_closing_point_indexes:
                    closing_point_index = last_index
                    return closing_point_index, list_remove_closing_points, passed_by_zero_index

                list_remove_closing_points = ClosedPolygon3D.sewing_closing_points_to_remove(
                    closing_point_index, list_closing_point_indexes, passed_by_zero_index)

            elif closing_point_index in list_closing_point_indexes:
                closing_point_index = last_index
            elif math.isclose(ratio, 0, abs_tol=0.3):
                closing_point_index = last_index
            else:
                closing_point_index, passed_by_zero_index = ClosedPolygon3D.sewing_closing_point_past_point0(
                    closing_point_index, list_closing_point_indexes, passed_by_zero_index, ratio_denominator)

        elif closing_point_index in list_closing_point_indexes:
            closing_point_index = last_index
        elif len(list_closing_point_indexes) > 2 and list_closing_point_indexes[0] < closing_point_index < last_index:
            closing_point_index = last_index
        elif passed_by_zero_index and closing_point_index > list_closing_point_indexes[0]:
            closing_point_index = last_index
        elif list_closing_point_indexes[0] == 0 and math.isclose(ratio, -1, abs_tol=0.3):
            closing_point_index = last_index
        elif math.isclose(ratio, -1, abs_tol=0.3):
            closing_point_index = last_index
        elif closing_point_index - last_index > 5 and list_closing_point_indexes[
                -1] + 4 <= ratio_denominator - 1 and polygons_points_ratio > 0.95:
            closing_point_index = last_index + 4

        return closing_point_index, list_remove_closing_points, passed_by_zero_index

    def concave_sewing(self, polygon2, x, y):
        polygon1_2d = self.to_2d(volmdlr.O2D, x, y)
        polygon2_2d = polygon2.to_2d(volmdlr.O2D, x, y)
        polygon1_3d = self
        polygon2_3d = polygon2
        if polygon2_2d.area() < polygon1_2d.area():
            polygon1_2d, polygon2_2d = polygon2_2d, polygon1_2d
            polygon1_3d = polygon2
            polygon2_3d = self
        polygon1_3d = polygon1_3d.get_valid_concave_sewing_polygon(
            polygon1_2d, polygon2_2d)
        polygon1_2d = polygon1_3d.to_2d(volmdlr.O2D, x, y)

        # ax=polygon1_2d.plot()
        # polygon2_2d.plot(ax=ax, color='r')

        dict_closing_pairs = {}
        triangles_points = []
        list_closing_point_indexes = []
        passed_by_zero_index = False
        ratio_denom = len(polygon2_2d.points)
        polygons_points_ratio = len(polygon1_2d.points) / ratio_denom
        previous_closing_point_index = None
        for i, primitive1 in enumerate(polygon1_2d.line_segments):
            list_remove_closing_points = []
            closing_point = polygon1_2d.get_closing_point(polygon2_2d,
                                                          primitive1)
            if closing_point.is_close(volmdlr.O2D):
                if previous_closing_point_index is not None:
                    closing_point_index = previous_closing_point_index
                else:
                    raise NotImplementedError(
                        'None of the normal lines intersect polygon2, '
                        'certify projection plane given is correct')
            else:
                closing_point_index = polygon2_2d.points.index(closing_point)

            if i == 0:
                previous_closing_point_index = closing_point_index
            else:
                closing_point_index, list_remove_closing_points, \
                    passed_by_zero_index = self.validate_concave_closing_point(
                        closing_point_index, list_closing_point_indexes,
                        passed_by_zero_index, ratio_denom, polygons_points_ratio)

            if list_remove_closing_points:
                new_list_closing_point_indexes = list(
                    dict.fromkeys(list_closing_point_indexes))
                new_list_remove_closing_indexes = list(
                    dict.fromkeys(list_remove_closing_points))
                if len(list_remove_closing_points) == len(triangles_points):
                    triangles_points = \
                        polygon2_3d.redefine_sewing_triangles_points(
                            triangles_points, passed_by_zero_index,
                            closing_point_index, previous_closing_point_index)
                    if dict_closing_pairs:
                        dict_closing_pairs, lower_bounddary_closing_point = \
                            self.clean_sewing_closing_pairs_dictionary(
                                dict_closing_pairs,
                                closing_point_index,
                                passed_by_zero_index)

                        if len(new_list_remove_closing_indexes) < \
                                len(new_list_closing_point_indexes):
                            dict_closing_pairs[
                                lower_bounddary_closing_point] = (
                                new_list_closing_point_indexes[
                                    -(len(new_list_remove_closing_indexes) + 1)],
                                closing_point_index)
                    for pt_index in list_remove_closing_points:
                        list_closing_point_indexes.remove(pt_index)
                    list_closing_point_indexes.append(closing_point_index)

                elif (not passed_by_zero_index and
                      closing_point_index > polygon2_3d.points.index(
                            triangles_points[-len(list_remove_closing_points) - 1][2])) or \
                        (passed_by_zero_index and closing_point_index >= 0):
                    triangles_points = \
                        polygon2_3d.redefine_sewing_triangles_points(
                            triangles_points, passed_by_zero_index,
                            closing_point_index, previous_closing_point_index)
                    dict_closing_pairs, lower_bounddary_closing_point = \
                        self.clean_sewing_closing_pairs_dictionary(
                            dict_closing_pairs, closing_point_index, passed_by_zero_index)

                    if not list(dict_closing_pairs.keys()) or dict_closing_pairs[
                        list(dict_closing_pairs.keys())[-1]][1] != \
                            closing_point_index:
                        dict_closing_pairs[lower_bounddary_closing_point] = \
                            (new_list_closing_point_indexes[
                                 -(len(new_list_remove_closing_indexes) + 1)],
                             closing_point_index)

                    for pt_index in list_remove_closing_points:
                        list_closing_point_indexes.remove(pt_index)
                    list_closing_point_indexes.append(closing_point_index)
                else:
                    closing_point_index = previous_closing_point_index

            elif closing_point_index != previous_closing_point_index:
                dict_closing_pairs[polygon1_3d.line_segments[i].start] = \
                    (previous_closing_point_index, closing_point_index)
            face_points = [polygon1_3d.line_segments[i].start,
                           polygon1_3d.line_segments[i].end,
                           polygon2_3d.points[closing_point_index]]
            triangles_points.append(face_points)
            list_closing_point_indexes.append(closing_point_index)
            previous_closing_point_index = closing_point_index
            if primitive1 == polygon1_2d.line_segments[-1]:
                if list_closing_point_indexes[-1] != list_closing_point_indexes[0]:
                    ratio = (list_closing_point_indexes[-1] -
                             list_closing_point_indexes[0]) / len(
                        polygon2_2d.points)
                    if math.isclose(ratio, -1,
                                    abs_tol=0.2) and passed_by_zero_index:
                        dict_closing_pairs[
                            polygon1_3d.points[0]] = (
                            list_closing_point_indexes[-2],
                            list_closing_point_indexes[0])
                        new_face_points = [triangles_points[-1][0],
                                           triangles_points[-1][1],
                                           polygon2_3d.points[
                                               list_closing_point_indexes[-2]]]
                        triangles_points.remove(triangles_points[-1])
                        triangles_points.append(new_face_points)
                    else:
                        dict_closing_pairs[polygon1_3d.points[0]] = (
                            list(dict_closing_pairs.values())[-1][-1],
                            list(dict_closing_pairs.values())[0][0])

        triangles_points += polygon2_3d.close_sewing(dict_closing_pairs)

        return triangles_points

    def sewing(self, polygon2, x, y):
        polygon1_2d = self.to_2d(volmdlr.O2D, x, y)
        polygon2_2d = polygon2.to_2d(volmdlr.O2D, x, y)
        if polygon1_2d.is_convex() and polygon2_2d.is_convex():
            return self.convex_sewing(polygon2, x, y)
        return self.concave_sewing(polygon2, x, y)


class Triangle3D(Triangle):
    """
    Defines a triangle 3D.

    :param point1: triangle point 1.
    :param point2: triangle point 2.
    :param point3: triangle point3.
    """

    def __init__(self, point1: volmdlr.Point3D, point2: volmdlr.Point3D,
                 point3: volmdlr.Point3D, name: str = ''):
        Triangle.__init__(self, point1,
                          point2,
                          point3,
                          name)<|MERGE_RESOLUTION|>--- conflicted
+++ resolved
@@ -4499,11 +4499,7 @@
         :param tol: tolerance.
         :return: the corresponding abscissa, 0 < abscissa < ellipse's length.
         """
-<<<<<<< HEAD
-        if self.point_over_ellipse(point, 1e-3):
-=======
         if self.point_over_ellipse(point, tol):
->>>>>>> 9afdd1ca
             angle_abscissa = self.point_angle_with_major_dir(point)
 
             def arc_length(theta):
