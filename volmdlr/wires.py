--- conflicted
+++ resolved
@@ -508,18 +508,12 @@
 
         edges_index=[]
         for edge1, edge2 in itertools.product(self.primitives,contour.primitives):
-<<<<<<< HEAD
-            if ((edge1.start == edge2.start and edge1.end == edge2.end) or (edge1.start == edge2.end and edge2.start == edge1.end)):
-
-=======
             if ((edge1.start == edge2.start and edge1.end == edge2.end) 
                 or (edge1.start == edge2.end and edge2.start == edge1.end)
                 or (((edge1.start).point_distance(edge2.start) < 1e-4) 
                     and ((edge1.end).point_distance(edge2.end) < 1e-4))
                 or (((edge1.start).point_distance(edge2.end) < 1e-4) 
                     and ((edge1.end).point_distance(edge2.start) < 1e-4))):
-                   
->>>>>>> a4812b72
                 edges_index.append((self.primitives.index(edge1),contour.primitives.index(edge2)))
 
         return edges_index
@@ -547,11 +541,7 @@
             for i in range(0,len(contours[j].primitives)):
                 if i not in shared_edges_index_by_contour[j]:
                     merged_primitives.append(contours[j].primitives[i])
-<<<<<<< HEAD
-
-=======
-        
->>>>>>> a4812b72
+
         contour_int = merged_primitives[:]
         start, end = [], []
         for primitive in contour_int:
@@ -559,15 +549,7 @@
             end.append(primitive.end)
             
         merged_primitives_order = [contour_int[0]]
-<<<<<<< HEAD
-        while len(merged_primitives_order)<len(contour_int):
-            for n in range(0,len(contour_int)):
-                if contour_int[n].start == merged_primitives_order[-1].end:
-                    merged_primitives_order.append(contour_int[n])
-
-        return merged_primitives_order
-
-=======
+
         for i in range(0,len(contour_int)):
             # i=i+1
             # merged_primitives_order.append(contour_int[start.index(merged_primitives_order[i].end)])
@@ -582,8 +564,7 @@
                 break
         
         return merged_primitives_order
-    
->>>>>>> a4812b72
+
     @classmethod
     def contours_from_edges(cls, edges):
         list_contours = []
@@ -994,12 +975,8 @@
         for p1, p2 in points:
             new_primitives.append(volmdlr.edges.LineSegment2D(p1, p2))
         self.primitives = new_primitives
-<<<<<<< HEAD
-=======
-        
+
         return self
-    
->>>>>>> a4812b72
 
     # @classmethod
     # def extract_contours(cls, contour, point1: volmdlr.Point3D, point2: volmdlr.Point3D):
@@ -1516,15 +1493,7 @@
     # def is_closed(self):
 
     def merge_contours(self, contour2d):
-<<<<<<< HEAD
         return volmdlr.wires.Contour2D(self.merged_contour_primitives(contour2d))
-
-=======
-        
-        return volmdlr.wires.Contour2D(self.merged_contour_primitives(contour2d)) 
-        
-    
->>>>>>> a4812b72
 class ClosedPolygon:
 
     def length(self):
@@ -2806,13 +2775,9 @@
         for p1, p2 in points:
             new_primitives.append(volmdlr.edges.LineSegment3D(p1, p2))
         self.primitives = new_primitives
-<<<<<<< HEAD
-
-=======
-        
+
         return self
-        
->>>>>>> a4812b72
+
     def point_over_contour(self, point):
         belongs = False
         for primitive in self.primitives:
@@ -2911,13 +2876,7 @@
         return None
 
     def merge_contours(self, contour3d):
-<<<<<<< HEAD
-        return  volmdlr.wires.Contour3D(self.merged_contour_primitives(contour3d))
-=======
-       
-        return volmdlr.wires.Contour3D(self.merged_contour_primitives(contour3d))  
->>>>>>> a4812b72
-
+        return volmdlr.wires.Contour3D(self.merged_contour_primitives(contour3d))
 
 class Circle3D(Contour3D):
     _non_serializable_attributes = ['point', 'edges', 'point_inside_contour']
