--- conflicted
+++ resolved
@@ -838,10 +838,6 @@
 
         return points
 
-<<<<<<< HEAD
-
-=======
->>>>>>> 39b12b5d
     @classmethod
     def contours_from_edges(cls, edges, tol=5e-5):
         list_contours = []
@@ -890,22 +886,6 @@
         discretize each contour's primitive and return a list of discretized primitives
         """
 
-<<<<<<< HEAD
-        # edges = []
-        # for primitive in self.primitives:
-        #     points = primitive.discretise(n)
-        #     print(primitive.__dict__)
-        #     print(n, points)
-        #     line_segment = primitive
-        #     for p in points[1:-1]:
-        #         r = line_segment.split(p)
-        #         edges.append(r[0])
-        #         line_segment = r[1]
-        #         if p == points[-2]:
-        #             edges.append(r[1])
-
-=======
->>>>>>> 39b12b5d
         edges = []
         for primitive in self.primitives:
             points = primitive.discretise(n)
@@ -914,9 +894,6 @@
 
         return edges
 
-<<<<<<< HEAD
-    
-=======
     def shares_primitives(self, contour):
         """checks if two contour share primitives"""
         for prim1 in self.primitives:
@@ -1061,7 +1038,6 @@
 
         return merge_primitives
 
->>>>>>> 39b12b5d
     def edges_order_with_adjacent_contour(self, contour):
         """
         check if the shared edges between two adjacent contours are traversed with two different directions along each contour
@@ -1118,230 +1094,6 @@
         return points
 
 
-    def is_sharing_primitives_with(self, contour):
-        '''
-        check is two contour are sharing primitives
-        '''
-
-        list_p = []
-
-        for edge1, edge2 in itertools.product(self.primitives,
-                                              contour.primitives):
-            if edge1.point_belongs(edge2.start):
-                # list_p.append(edge2.start)
-                # instead of point not in list_p (due to errors)
-                if list_p == []:
-                    list_p.append(edge2.start)
-                if list_p != [] and edge2.start.point_distance(edge2.start.nearest_point(list_p)) > 1e-4:
-                    list_p.append(edge2.start)
-
-            elif edge2.point_belongs(edge1.start):
-                # list_p.append(edge1.start)
-                # instead of point not in list_p (due to errors)
-                if list_p == []:
-                    list_p.append(edge1.start)
-                if list_p != [] and edge1.start.point_distance(edge1.start.nearest_point(list_p)) > 1e-4:
-                    list_p.append(edge1.start)
-
-            elif edge1.point_belongs(edge2.end):
-                # list_p.append(edge2.end)
-                # instead of point not in list_p (due to errors)
-                if list_p == []:
-                    list_p.append(edge2.end)
-                if list_p != [] and edge2.end.point_distance(edge2.end.nearest_point(list_p)) > 1e-4:
-                    list_p.append(edge2.end)
-
-            elif edge2.point_belongs(edge1.end):
-                # list_p.append(edge1.end)
-                # instead of point not in list_p (due to errors)
-                if list_p == []:
-                    list_p.append(edge1.end)
-                if list_p != [] and edge1.end.point_distance(edge1.end.nearest_point(list_p)) > 1e-4:
-                    list_p.append(edge1.end)
-
-            if len(list_p) == 2:
-                return True
-
-        return False
-
-    def shared_primitives_extremities(self, contour):
-        '''
-        extract shared primitives extremities between two adjacent contours
-        '''
-        edges1 = set()
-        # edges2 = set()
-        list_p = []
-
-        for edge1, edge2 in itertools.product(self.primitives,
-                                              contour.primitives):
-            if edge1.point_belongs(edge2.start, 1e-5):
-                # list_p.add(edge2.start)
-                # instead of point not in list_p (due to errors)
-                if list_p == []:
-                    list_p.append(edge2.start)
-                if list_p != [] and edge2.start.point_distance(edge2.start.nearest_point(list_p)) > 1e-4:
-                    list_p.append(edge2.start)
-
-                # edges2.add(edge2)
-                edges1.add(edge1)
-
-            elif edge2.point_belongs(edge1.start, 1e-5):
-                # list_p.add(edge1.start)
-                # instead of point not in list_p (due to errors)
-                if list_p == []:
-                    list_p.append(edge1.start)
-                if list_p != [] and edge1.start.point_distance(edge1.start.nearest_point(list_p)) > 1e-4:
-                    list_p.append(edge1.start)
-
-                edges1.add(edge1)
-                # edges2.add(edge2)
-
-            elif edge1.point_belongs(edge2.end, 1e-5):
-                # list_p.add(edge2.end)
-                # instead of point not in list_p (due to errors)
-                if list_p == []:
-                    list_p.append(edge2.end)
-                if list_p != [] and edge2.end.point_distance(edge2.end.nearest_point(list_p)) > 1e-4:
-                    list_p.append(edge2.end)
-
-                # edges2.add(edge2)
-                edges1.add(edge1)
-
-
-            elif edge2.point_belongs(edge1.end, 1e-5):
-                # list_p.add(edge1.end)
-                # instead of point not in list_p (due to errors)
-                if list_p == []:
-                    list_p.append(edge1.end)
-                if list_p != [] and edge1.end.point_distance(edge1.end.nearest_point(list_p)) > 1e-4:
-                    list_p.append(edge1.end)
-
-                edges1.add(edge1)
-                # edges2.add(edge2)
-
-        edges1 = list(edges1)
-        # edges2 = list(edges2)
-
-        if (len(list_p) < 2):
-            raise ValueError(
-                    'The contours are not adjacent. They dont share primitives')
-        elif (len(list_p) == 2):
-            return list_p
-        else:
-            if isinstance(self, volmdlr.wires.Contour2D):
-                contours1 = volmdlr.wires.Contour2D.contours_from_edges(edges1)
-                # contours2 = volmdlr.wires.Contour2D.contours_from_edges(edges2)
-            elif isinstance(self, volmdlr.wires.Contour3D):
-                contours1 = volmdlr.wires.Contour3D.contours_from_edges(edges1)
-                # contours2 = volmdlr.wires.Contour3D.contours_from_edges(edges2)
-            points = []
-
-            for c in contours1:
-                primitives = c.primitives
-                br1 = False
-                br2 = False
-                for i in range(0,len(primitives)):
-                    for p in list_p: #due to errors
-                        if p.point_distance(primitives[i].start) < 1e-4:
-                            points.append(primitives[i].start)
-                            br1=True
-                        if br1:
-                            break
-                    if br1:
-                        break
-                    # if primitives[i].start in list_p:
-                    #     points.append(primitives[i].start)
-                        # break
-
-                for i in range(len(primitives)-1, -1, -1):
-                    for p in list_p: #due to errors
-                        if p.point_distance(primitives[i].end) < 1e-4:
-                            points.append(primitives[i].end)
-                            br2=True
-                        if br2:
-                            break
-                    if br2:
-                        break
-                    # if primitives[i].end in list_p:
-                    #     points.append(primitives[i].end)
-                        # break
-
-            return points
-
-    def shared_primitives_with(self, contour):
-        '''
-        extract shared primitives between two adjacent contours
-        '''
-
-        shared_primitives_1 = []
-        shared_primitives_2 = []
-
-        points = self.shared_primitives_extremities(contour)
-        for i in range(0, len(points), 2):
-            point1, point2 = points[i], points[i+1]
-
-            shared_primitives_prim = self.extract_without_primitives(point1,
-                                                                     point2,
-                                                                     False)
-            if contour.point_over_contour(shared_primitives_prim[0].point_at_abscissa(0.2)) is False:
-                shared_primitives_1.extend(self.extract_without_primitives(point1,
-                                                                           point2,
-                                                                           True))
-            else:
-                shared_primitives_1.extend(shared_primitives_prim)
-    
-            shared_primitives_prim = contour.extract_without_primitives(point1,
-                                                                          point2,
-                                                                          False)
-            if self.point_over_contour(shared_primitives_prim[0].point_at_abscissa(0.2)) is False:
-                shared_primitives_2.extend(contour.extract_without_primitives(point1,
-                                                                                point2,
-                                                                                True))
-            else:
-                shared_primitives_2.extend(shared_primitives_prim)
-
-        return [shared_primitives_1, shared_primitives_2]
-
-
-    def merge_primitives_with(self, contour):
-        '''
-        extract not shared primitives between two adjacent contours, to be merged
-        '''
-
-        points = self.shared_primitives_extremities(contour)
-        merge_primitives = []
-
-        for i in range(1, len(points)+1, 2):
-            if i == (len(points)-1):
-                point1, point2 = points[i], points[0]
-            else:
-                point1, point2 = points[i], points[i+1]
-
-            merge_primitives_prim = self.extract_without_primitives(point1,
-                                                                    point2,
-                                                                    False)
-            if contour.point_over_contour(merge_primitives_prim[0].point_at_abscissa(0.2)) is True:
-                merge_primitives_prim = self.extract_without_primitives(point1,
-                                                                        point2,
-                                                                        True)
-                merge_primitives.extend(merge_primitives_prim)
-            else:
-                merge_primitives.extend(merge_primitives_prim)
-
-            merge_primitives_prim = contour.extract_without_primitives(point1,
-                                                                         point2,
-                                                                         False)
-            if self.point_over_contour(merge_primitives_prim[0].point_at_abscissa(0.2)) is True:
-                merge_primitives_prim = contour.extract_without_primitives(point1,
-                                                                             point2,
-                                                                             True)
-                merge_primitives.extend(merge_primitives_prim)
-            else:
-                merge_primitives.extend(merge_primitives_prim)
-
-        return merge_primitives
-
-
 class Contour2D(Contour, Wire2D):
     """
     A collection of 2D primitives forming a closed wire2D
@@ -1552,46 +1304,6 @@
         raise ValueError('Could not find a point inside')
 
     def order_contour(self):
-<<<<<<< HEAD
-
-        if len(self.primitives) < 2:
-            return self
-
-        else:
-            initial_primitives = self.primitives[:]
-            initial_points = []
-            for p in self.primitives:
-                initial_points.append((p.start, p.end))
-            new_primitives = []
-            points = self.ordering_contour()
-
-            for p1, p2 in points:
-                try:
-                    index = initial_points.index((p1, p2))
-                except ValueError:
-                    index = initial_points.index((p2, p1))
-
-                if isinstance(initial_primitives[index],
-                              volmdlr.edges.LineSegment2D):
-                    new_primitives.append(volmdlr.edges.LineSegment2D(p1, p2))
-                elif isinstance(initial_primitives[index],
-                                volmdlr.edges.Arc2D):
-                    new_primitives.append(
-                        volmdlr.edges.Arc2D(p1,
-                                            initial_primitives[index].interior,
-                                            p2))
-                elif isinstance(initial_primitives[index],
-                                volmdlr.edges.BSplineCurve2D):
-                    if (p1, p2) == (initial_primitives[index].start,
-                                    initial_primitives[index].end):
-                        new_primitives.append(initial_primitives[index])
-                    else:
-                        new_primitives.append(
-                            initial_primitives[index].reverse())
-
-                initial_primitives.pop(index)
-                initial_points.pop(index)
-=======
         if self.is_ordered() or len(self.primitives) < 2:
             return self
 
@@ -1616,7 +1328,6 @@
                     new_primitives.append(self.primitives[index])
                 else:
                     new_primitives.append(self.primitives[index].reverse())
->>>>>>> 39b12b5d
 
         self.primitives = new_primitives
 
@@ -1747,39 +1458,9 @@
         :param line: The line used to cut the contour
         :return: A list of resulting contours
         """
-<<<<<<< HEAD
-        # if len(self.primitives) <=4:
-        #     self = self.discretized_contour(2)
-=======
->>>>>>> 39b12b5d
         intersections = self.line_crossings(line)
         if not intersections or len(intersections) < 2:
             return [self]
-<<<<<<< HEAD
-
-        elif n_inter % 2 == 0:
-            contours = []
-            contours1 = self.repair_cut_contour(0, intersections, line)
-            contours.extend(contours1)
-            contours2 = self.repair_cut_contour(1, intersections, line)
-            contours.extend(contours2)
-            return contours
-        # ax = self.plot(equal_aspect=False)
-        # # line.plot(ax=ax, color='b')
-        # for point, prim in intersections:
-        #     point.plot(ax=ax, color='r')
-        # ax = self.plot()
-        # for p in intersections:
-        #     p[0].plot(ax=ax, color='r')
-        # ax.set_aspect('auto')
-        # ax = self.plot()
-        # line.plot(ax=ax, color='r')
-        # for point, line_seg in intersections:
-        #     point.plot(ax=ax, color='b')
-        #     line_seg.plot(ax=ax, color='b')
-        raise NotImplementedError(
-            '{} intersections not supported yet'.format(len(intersections)))
-=======
         if len(intersections) % 2 != 0:
             raise NotImplementedError(
                 '{} intersections not supported yet'.format(
@@ -1813,7 +1494,6 @@
                 list_contours.extend([contour1, contour2])
             cutting_points_counter += 2
         return list_contours
->>>>>>> 39b12b5d
 
     def get_pattern(self):
         """ A pattern is portion of the contour from which the contour can be
@@ -2106,64 +1786,20 @@
 
         return list_valid_contours
 
-<<<<<<< HEAD
-    def merge_contours(self, contour2d):
-        ''' merge two adjacent contours, and return a list of contours (outer, and inner) '''
-        
-        primitives = self.merged_contour_primitives(contour2d)
-        
-        return volmdlr.wires.Contour2D.contours_from_edges(primitives, tol= 3e-4)
-
-=======
->>>>>>> 39b12b5d
     def discretized_contour(self, n: float):
         """
         discretize each contour's primitive and return a new contour with teses discretized primitives
         """
-<<<<<<< HEAD
-            
-        contour = volmdlr.wires.Contour2D((self.discretized_primitives(n))) 
-        ordered_contour = contour.order_contour()
-        polygon = ClosedPolygon2D(points=[p.start for p
-                                          in ordered_contour.primitives])
-        return polygon
-    
-=======
 
         contour = volmdlr.wires.Contour2D((self.discretized_primitives(n)))
 
         return contour.order_contour()
 
->>>>>>> 39b12b5d
     @classmethod
     def from_bounding_rectangle(cls, xmin, xmax, ymin, ymax):
         """
         create a contour2d with bounding_box parameters, using linesegments2d
         """
-<<<<<<< HEAD
-        
-        edge0=volmdlr.edges.LineSegment2D(volmdlr.Point2D(xmin, ymin), volmdlr.Point2D(xmax, ymin))
-        edge1=volmdlr.edges.LineSegment2D(volmdlr.Point2D(xmax, ymin), volmdlr.Point2D(xmax, ymax))
-        edge2=volmdlr.edges.LineSegment2D(volmdlr.Point2D(xmax, ymax), volmdlr.Point2D(xmin, ymax))
-        edge3=volmdlr.edges.LineSegment2D(volmdlr.Point2D(xmin, ymax), volmdlr.Point2D(xmin, ymin))
-        
-        edges = [edge0, edge1, edge2, edge3]
-        
-        return volmdlr.wires.Contour2D(edges)
-    
-    
-    def merge_with(self, contour2d):
-        '''
-        merge two adjacent contours, sharing primitives, and returns one outer contour and inner contours (if there are any)
-        '''
-
-        merged_primitives = self.merge_primitives_with(contour2d)
-        contours = volmdlr.wires.Contour2D.contours_from_edges(merged_primitives)
-        contours = sorted(contours, key=lambda contour: contour.area(), reverse=True)
-
-        return contours
-
-=======
 
         edge0 = volmdlr.edges.LineSegment2D(volmdlr.Point2D(xmin, ymin), volmdlr.Point2D(xmax, ymin))
         edge1 = volmdlr.edges.LineSegment2D(volmdlr.Point2D(xmax, ymin), volmdlr.Point2D(xmax, ymax))
@@ -2173,7 +1809,6 @@
         edges = [edge0, edge1, edge2, edge3]
 
         return volmdlr.wires.Contour2D(edges)
->>>>>>> 39b12b5d
 
     @classmethod
     def from_points(cls, points: List[volmdlr.Point2D]):
@@ -3913,16 +3548,6 @@
             return dict_intersecting_points
         return None
 
-<<<<<<< HEAD
-    def merge_contours(self, contour3d):
-        ''' merge two adjacent contours, and return a list of contours (outer, and inner) '''
-
-        primitives = self.merged_contour_primitives(contour3d)
-        
-        return volmdlr.wires.Contour3D.contours_from_edges(primitives, tol= 3e-4)
-    
-=======
->>>>>>> 39b12b5d
     @classmethod
     def from_points(cls, points: List[volmdlr.Point3D]):
         '''
@@ -3953,22 +3578,14 @@
                 new_primitives.append(p)
 
         return Contour3D(new_primitives)
-<<<<<<< HEAD
-    
-=======
-
->>>>>>> 39b12b5d
+
     def merge_with(self, contour3d):
         '''
         merge two adjacent contours, sharing primitives, and returns one outer contour and inner contours (if there are any)
         '''
 
         merged_primitives = self.merge_primitives_with(contour3d)
-<<<<<<< HEAD
-        contours = volmdlr.wires.Contour3D.contours_from_edges(merged_primitives)
-=======
         contours = volmdlr.wires.Contour3D.contours_from_edges(merged_primitives, tol=3e-4)
->>>>>>> 39b12b5d
         # contours = sorted(contours, key=lambda contour: contour.area(), reverse=True)
 
         return contours
