#!/usr/bin/env python3
# -*- coding: utf-8 -*-
"""
Script checking offset and Curvilinear absissa of roundedline2D
"""

import math
from typing import List
import numpy as npy
import matplotlib.pyplot as plt
import matplotlib.patches
from mpl_toolkits.mplot3d import Axes3D
from typing import List
import collections

import volmdlr
import volmdlr.core


# from volmdlr.plot_data import plot_data

# import volmdlr.plot_data

from volmdlr.core_compiled import (
                            LineSegment2DPointDistance,
                            polygon_point_belongs, Matrix22
                            )
import volmdlr.edges
import volmdlr.geometry as vmgeo
import itertools
from typing import List, Tuple,Dict
from scipy.spatial import Delaunay
# import plot_data.core as plot_data



import volmdlr.edges
# import plot_data.core as plot_data

import plot_data.core as plot_data



class Wire:


    def length(self):
        length = 0.
        for primitive in self.primitives:
            length += primitive.length()
        return length

    def discretization_points(self, resolution:float):
        length = self.length()
        n = int(length/resolution)
        return [self.point_at_abscissa(i/n*length) for i in range(n+1)]

    def point_at_abscissa(self, curvilinear_abscissa: float):
        length = 0.
        for primitive in self.primitives:
            primitive_length = primitive.length()
            if length + primitive_length > curvilinear_abscissa:
                return primitive.point_at_abscissa(
                    curvilinear_abscissa - length)
            length += primitive_length

        if curvilinear_abscissa < length + 1e-9:
            return self.primitives[-1].end
        raise ValueError('abscissa over length: {}>{}'.format(curvilinear_abscissa, length))


    def extract_primitives(self, point1, primitive1, point2, primitive2):
        primitives = []
        ip1 = self.primitive_to_index[primitive1]
        ip2 = self.primitive_to_index[primitive2]

        if ip1 < ip2:
            primitives.append(primitive1.split(point1)[1])
            primitives.extend(self.primitives[ip1+1:ip2])
            primitives.append(primitive2.split(point2)[0])
        else:
            primitives.append(primitive2.split(point2)[1])
            primitives.extend(self.primitives[ip2 + 1:ip1])
            primitives.append(primitive2.split(point2)[0])

        return primitives
        
        

class Wire2D(volmdlr.core.CompositePrimitive2D, Wire):
    """
    A collection of simple primitives, following each other making a wire
    """
     

    def __init__(self, primitives, name=''):
        volmdlr.core.CompositePrimitive2D.__init__(self, primitives, name)


    def extract(self, point1, primitive1, point2, primitive2):
        return Wire2D(self.extract_primitives(self, point1, primitive1, point2, primitive2))        


    # TODO: method to check if it is a wire

    
    def infinite_intersections(self,infinite_primitives):
        """
        returns a list  that contains: 
        the intersections between a succession of infinite primitives (line, circle).
        There must be a method implemented to intersect the two infinite primitives.
        
        """
        offset_intersections=[]
        
        for primitive_1,primitive_2 in zip(infinite_primitives,infinite_primitives[1:]):
           
            i=infinite_primitives.index(primitive_1)
            k=infinite_primitives.index(primitive_2)
           
            primitive_name=primitive_1.__class__.__name__.lower().replace('2d','')
            intersection_method_name='{}_intersections'.format(primitive_name)
            next_primitive_name=primitive_2.__class__.__name__.lower().replace('2d','')
            next_intersection_method_name='{}_intersections'.format(next_primitive_name)
            
            if hasattr(primitive_1,next_intersection_method_name):             
                intersections=getattr(primitive_1,next_intersection_method_name)(primitive_2)
                end=self.primitives[i].end
                
                if len(intersections)==1:
                     offset_intersections.append(intersections[0])
                     
                else :
                    end=self.primitives[i].end
                    if intersections[0].point_distance(end)>intersections[1].point_distance(end):
                        intersections.reverse()
                    offset_intersections.append(intersections[0])
                    
            elif hasattr(primitive_2,intersection_method_name):
                intersections=getattr(primitive_2,intersection_method_name)(primitive_1)
                if len(intersections)==1:
                     offset_intersections.append(intersections[0])
                else:
                    end=self.primitives[i].end
                    if intersections[0].point_distance(end)>intersections[1].point_distance(end):
                       intersections.reverse()
                    offset_intersections.append(intersections[0])     
            
            else :
                  raise NotImplementedError('No intersection method between {}'.format((primitive_1.__class__.__name__,
                                                                 primitive_2.__class__.__name__)))  
              
        return offset_intersections 

        
    def offset(self,offset):
        """"
        generates an offset of a Wire2D 
        
        """
        offset_primitives=[]
        infinite_primitives=[]
        offset_intersections=[]
        # ax=self.plot()
        for primitive in self.primitives:
          
            infinite_primitive=primitive.infinite_primitive(offset)
            infinite_primitives.append(infinite_primitive)
            # infinite_primitive.plot(ax=ax)
               
        offset_intersections+=self.infinite_intersections(infinite_primitives)
       
        # for i in offset_intersections:
        #     i.plot(ax=ax,color='r')
            
          
        offset_primitives.append(self.primitives[0].border_primitive(infinite_primitives[0],
                                                          offset_intersections[0],0)) 
        
        offset_primitives.append(self.primitives[-1].border_primitive(infinite_primitives[-1],
                                                          offset_intersections[-1],-1))
        for j in range(len(offset_intersections)-1):

            i_1=offset_intersections[j]
            i_2=offset_intersections[j+1]
            cutted_primitive=infinite_primitives[j+1].cut_between_two_points(self.primitives[j+1],
                                                                       i_1,i_2)
            offset_primitives.append(cutted_primitive)  
            
      
     
        return Wire2D(offset_primitives)

    def plot_data(self, name: str = '', fill=None, color='black',
                  stroke_width: float = 1, opacity: float = 1):
        plot_data = {}
        plot_data['name'] = name
        plot_data['type'] = 'wire'
        plot_data['plot_data'] = []
        for item in self.primitives:
            plot_data['plot_data'].append(item.plot_data(color=color,
                                                         stroke_width=stroke_width,
                                                         opacity=opacity))
        return plot_data

    def line_intersections(self, line: 'volmdlr.edges.Line2D'):
        """
        Returns a list of intersection in ther form of a tuple (point, primitive)
        of the wire primitives intersecting with the line
        """
        intersection_points = []
        for primitive in self.primitives:
            for p in primitive.line_intersections(line):
                intersection_points.append((p, primitive))
        return intersection_points

    # def discretization_points(self):
    #     points = []
    #     for p in self.primitives:
    #         points.extend(p.tessellation_points())
    #     return points


class Wire3D(volmdlr.core.CompositePrimitive3D, Wire):
    """
    A collection of simple primitives, following each other making a wire
    """
    

    def __init__(self, primitives, name=''):
        volmdlr.core.CompositePrimitive3D.__init__(self, primitives, name)

    def extract(self, point1, primitive1, point2, primitive2):
        return Wire3D(self.extract_primitives(self, point1, primitive1, point2, primitive2))        


    # TODO: method to check if it is a wire
    def FreeCADExport(self, ip):
        name = 'primitive' + str(ip)

        s = 'E = []\n'
        for ip, primitive in enumerate(self.primitives):
            s += primitive.FreeCADExport('L{}'.format(ip))
            s += 'E.append(Part.Edge(L{}))\n'.format(ip)
        s += '{} = Part.Wire(E[:])\n'.format(name)

        return s

    def frame_mapping(self, frame, side, copy=True):
        new_wire = []
        if side == 'new':
            if copy:
                for primitive in self.primitives:
                    new_wire.append(primitive.frame_mapping(frame, side, copy))
                return Wire3D(new_wire)
            else:
                for primitive in self.primitives:
                    primitive.frame_mapping(frame, side, copy=False)

        if side == 'old':
            if copy:
                for primitive in self.primitives:
                    new_wire.append(primitive.frame_mapping(frame, side, copy))
                return Wire3D(new_wire)
            else:
                for primitive in self.primitives:
                    primitive.frame_mapping(frame, side, copy=False)

    def minimum_distance(self, wire2):
        distance = []
        for element in self.primitives:
            for element2 in wire2.primitives:
                distance.append(element.minimum_distance(element2))

        return min(distance)

    # def copy(self):
    #     primitives_copy = []
    #     for primitive in self.primitives:
    #         primitives_copy.append(primitive.copy())
    #     return Wire3D(primitives_copy)

# TODO: define an edge as an opened polygon and allow to compute area from this reference

class Contour():

    def extract_primitives(self, point1, primitive1, point2, primitive2):
        primitives = []

       
        # ip1 = self.primitive_to_index[primitive1]
        ip1=self.primitives.index(primitive1)
        ip2=self.primitives.index(primitive2)

        ip1 = self.primitive_to_index(primitive1)
        ip2 = self.primitive_to_index(primitive2)


        if ip1 < ip2:
            primitives.append(primitive1.split(point1)[1])
            primitives.extend(self.primitives[ip1+1:ip2])
            primitives.append(primitive2.split(point2)[0])
        else:
            primitives.append(primitive1.split(point1)[1])
            primitives.extend(self.primitives[ip1+1:])
            primitives.extend(self.primitives[:ip2])
            primitives.append(primitive2.split(point2)[0])

        return primitives

class Contour2D(Contour, Wire2D):
    """
    A collection of 2D primitives forming a closed wire2D
    TODO : center_of_mass and second_moment_area should be changed accordingly to
    area considering the triangle drawn by the arcs
    """
    _non_data_hash_attributes = ['_internal_arcs', '_external_arcs',
                                    '_polygon', '_straight_line_contour_polygon', 'primitive_to_index',
                                    'basis_primitives', '_utd_analysis']
    _non_serializable_attributes = ['_internal_arcs', '_external_arcs',
                                    '_polygon', '_straight_line_contour_polygon', 'primitive_to_index',
                                    'basis_primitives', '_utd_analysis']


    def __init__(self, primitives, name=''):
        Wire2D.__init__(self, primitives, name)
        self._utd_analysis = False
        
    def __hash__(self):
        return sum([hash(e) for e in self.primitives])

    def __eq__(self, other_):
        if self.__class__ is not  other_.__class__:
            return False
        return collections.Counter(self.primitives) == collections.Counter(other_.primitives)
            
       
    def _primitives_analysis(self):
        """
        An internal arc is an arc that has his interior point inside the polygon
        """
        arcs = []
        internal_arcs = []
        external_arcs = []
        points_polygon = []
        points_straight_line_contour = []
        for primitive in self.primitives:
            if primitive.__class__.__name__ == 'LineSegment2D':
                points_polygon.append(primitive.start)
                points_straight_line_contour.append(primitive.start)
                points_straight_line_contour.append(primitive.end)
            elif primitive.__class__.__name__ == 'Arc2D':
                points_polygon.append(primitive.start)
                points_polygon.append(primitive.center)

                # points_polygon.append(primitive.end)
                arcs.append(primitive)
            elif primitive.__class__.__name__ == 'Circle2D':
                raise ValueError(
                    'Circle2D primitives should not be inserted in a contour, as a circle is already a contour. Use directcly the circle')
                # return None
            elif primitive.__class__.__name__ == 'OpenedRoundedLineSegments2D':
                for prim in primitive.primitives:
                    if prim.__class__.__name__ == 'LineSegment2D':
                        points_polygon.extend(prim.points)
                        points_straight_line_contour.extend(prim.points)
                    elif prim.__class__.__name__ == 'Arc2D':
                        #                points_polygon.append(primitive.center)
                        points_polygon.append(prim.start)
                        points_polygon.append(prim.end)
                        arcs.append(prim)
            elif primitive.__class__.__name__ == 'BSplineCurve2D':
                points_polygon.extend(primitive.control_points)
                points_straight_line_contour.extend(primitive.control_points)
            else:
                raise NotImplementedError(
                    'primitive of type {} is not handled'.format(primitive))

        # points_polygon = list(set(points_polygon))
        polygon = ClosedPolygon2D(points_polygon)
        points_straight_line_contour = list(set(points_straight_line_contour))
        straight_line_contour_polygon = ClosedPolygon2D(points_straight_line_contour)

        for arc in arcs:
            if polygon.point_belongs(arc.interior):
                internal_arcs.append(arc)
            else:
                external_arcs.append(arc)

        return internal_arcs, external_arcs, polygon, straight_line_contour_polygon

    def _get_internal_arcs(self):
        if not self._utd_analysis:
            (self._internal_arcs, self._external_arcs,
             self._polygon,
             self._straight_line_contour_polygon) = self._primitives_analysis()
            self._utd_analysis = True
        return self._internal_arcs

    internal_arcs = property(_get_internal_arcs)

    def _get_external_arcs(self):
        if not self._utd_analysis:
            (self._internal_arcs, self._external_arcs,
             self._polygon,
             self._straight_line_contour_polygon) = self._primitives_analysis()
            self._utd_analysis = True
        return self._external_arcs

    external_arcs = property(_get_external_arcs)

    def _get_polygon(self):
        if not self._utd_analysis:
            (self._internal_arcs, self._external_arcs,
             self._polygon,
             self._straight_line_contour_polygon) = self._primitives_analysis()
            self._utd_analysis = True
        return self._polygon

    polygon = property(_get_polygon)

    def _get_straight_line_contour_polygon(self):
        if not self._utd_analysis:
            (self._internal_arcs, self._external_arcs,
             self._polygon,
             self._straight_line_contour_polygon) = self._primitives_analysis()
            self._utd_analysis = True
        return self._straight_line_contour_polygon

    straight_line_contour_polygon = property(
        _get_straight_line_contour_polygon)

    def to_3d(self, plane_origin, x, y):
        p3d = []
        for edge in self.primitives:
            p3d.append(edge.to_3d(plane_origin, x, y))

        return Contour3D(p3d)

    def point_belongs(self, point):
        for arc in self.internal_arcs:
            if arc.point_belongs(point):
                return False
        if self.polygon.point_belongs(point):
            return True
        for arc in self.external_arcs:
            if arc.point_belongs(point):
                return True
        return False

    def point_distance(self, point):
        min_distance = self.primitives[0].point_distance(point)
        for primitive in self.primitives[1:]:
            distance = primitive.point_distance(point)
            if distance < min_distance:
                min_distance = distance
        return min_distance

    def bounding_rectangle(self):
        points = self.straight_line_contour_polygon.points[:]
        for arc in self.internal_arcs + self.external_arcs:
            points.extend(arc.polygon_points())
        xmin = min([p[0] for p in points])
        xmax = max([p[0] for p in points])
        ymin = min([p[1] for p in points])
        ymax = max([p[1] for p in points])

        return (volmdlr.Point2D(xmin, ymin), volmdlr.Point2D(xmax, ymax))



    # def To3D(self, plane_origin, x, y, name=None):
    #     if name is None:
    #         name = '3D of {}'.format(self.name)
    #     primitives3D = [p.To3D(plane_origin, x, y) for p in self.primitives]
    #     return Contour3D(primitives=primitives3D, name=name)

    def area(self):
        if len(self.primitives) == 1:
            return self.primitives[0].area()

        A = self.polygon.area()

        for arc in self.internal_arcs:
            triangle = ClosedPolygon2D([arc.start, arc.center, arc.end])
            A = A - arc.area() + triangle.area()
        for arc in self.external_arcs:
            triangle = ClosedPolygon2D([arc.start, arc.center, arc.end])
            A = A + arc.area() - triangle.area()

        return A

    def center_of_mass(self):
        if len(self.primitives) == 1:
            return self.primitives[0].center_of_mass()

        area = self.polygon.area()
        if area > 0.:
            c = area * self.polygon.center_of_mass()
        else:
            c = volmdlr.O2D

        for arc in self.internal_arcs:
            arc_area = arc.area()
            c -= arc_area * arc.center_of_mass()
            area -= arc_area
        for arc in self.external_arcs:
            arc_area = arc.area()
            c += arc_area * arc.center_of_mass()
            area += arc_area
        if area != 0:
            return c / area
        else:
            return False

    def second_moment_area(self, point):
        if len(self.primitives) == 1:
            return self.primitives[0].second_moment_area(point)

        A = self.polygon.second_moment_area(point)
        for arc in self.internal_arcs:
            A -= arc.SecondMomentArea(point)
        for arc in self.external_arcs:
            A += arc.SecondMomentArea(point)

        return A


    # def plot_data(self, plot_data_states: List[plot_data.Settings] = None):

    #     if plot_data_states is None:

    #         plot_data_states = [plot_data.Settings()]
    #     plot_data_primitives = [item.plot_data(plot_data_states=plot_data_states) for item in self.primitives]
    #     return plot_data.Contour2D(plot_data_primitives=plot_data_primitives,
    #                                        plot_data_states=plot_data_states,
    #                                        name=self.name)

    # def copy(self):
    #     primitives_copy = []
    #     for primitive in self.primitives:
    #         primitives_copy.append(primitive.copy())
    #     return Contour2D(primitives_copy)

    def average_center_point(self):
        nb = len(self.tessel_points)
        x = npy.sum([p[0] for p in self.tessel_points]) / nb
        y = npy.sum([p[1] for p in self.tessel_points]) / nb
        return volmdlr.Point2D((x, y))

    # def clean_points(self):
    #     """
    #     This method is copy from Contour3D, if changes are done there or here,
    #     please change both method
    #     Be aware about primitives = 2D, edges = 3D
    #     """
    #     if hasattr(self.primitives[0], 'endpoints'):
    #         points = self.primitives[0].endpoints[:]
    #     else:
    #         points = self.primitives[0].tessellation_points()
    #     for primitive in self.primitives[1:]:
    #         if hasattr(primitive, 'endpoints'):
    #             points_to_add = primitive.endpoints[:]
    #         else:
    #             points_to_add = primitive.tessellation_points()
    #         if points[0] == points[
    #             -1]:  # Dans le cas où le (dernier) edge relie deux fois le même point
    #             points.extend(points_to_add[::-1])
    #
    #         elif points_to_add[0] == points[-1]:
    #             points.extend(points_to_add[1:])
    #         elif points_to_add[-1] == points[-1]:
    #             points.extend(points_to_add[-2::-1])
    #         elif points_to_add[0] == points[0]:
    #             points = points[::-1]
    #             points.extend(points_to_add[1:])
    #         elif points_to_add[-1] == points[0]:
    #             points = points[::-1]
    #             points.extend(points_to_add[-2::-1])
    #         else:
    #             d1, d2 = (points_to_add[0] - points[0]).norm(), (
    #                         points_to_add[0] - points[-1]).norm()
    #             d3, d4 = (points_to_add[-1] - points[0]).norm(), (
    #                         points_to_add[-1] - points[-1]).norm()
    #             if math.isclose(d2, 0, abs_tol=1e-3):
    #                 points.extend(points_to_add[1:])
    #             elif math.isclose(d4, 0, abs_tol=1e-3):
    #                 points.extend(points_to_add[-2::-1])
    #             elif math.isclose(d1, 0, abs_tol=1e-3):
    #                 points = points[::-1]
    #                 points.extend(points_to_add[1:])
    #             elif math.isclose(d3, 0, abs_tol=1e-3):
    #                 points = points[::-1]
    #                 points.extend(points_to_add[-2::-1])
    #
    #     if len(points) > 1:
    #         if points[0] == points[-1]:
    #             points.pop()
    #     return points


    def bounding_rectangle(self):
        points = self.straight_line_contour_polygon.points[:]
        for arc in self.internal_arcs + self.external_arcs:
            points.extend(arc.polygon_points())
        xmin = min([p[0] for p in points])
        xmax = max([p[0] for p in points])
        ymin = min([p[1] for p in points])
        ymax = max([p[1] for p in points])
        return xmin, xmax, ymin, ymax


    def self_intersections(self):
        all_edges=[]
        all_intersections=[]
        self_intersections=[]
        added_intersections=[]
        for p in self.primitives:
            all_edges+=[p.start,p.end]
            
        for primitive_1 in self.primitives:
            for primitive_2 in self.primitives:
                if primitive_2 != primitive_1:
                    
                    primitive_name=primitive_1.__class__.__name__.lower().replace('2d','')
                    intersection_method_name='{}_intersections'.format(primitive_name)
                    next_primitive_name=primitive_2.__class__.__name__.lower().replace('2d','')
                    next_intersection_method_name='{}_intersections'.format(next_primitive_name)
                    
                    if hasattr(primitive_1,next_intersection_method_name):     
                       
                        intersections=getattr(primitive_1,next_intersection_method_name)(primitive_2)
                        if intersections : 
                            all_intersections.append((intersections[0],primitive_1,primitive_2))
                        
                    elif hasattr(primitive_2,intersection_method_name): 
                        
                        intersections=getattr(primitive_2,intersection_method_name)(primitive_1)
                        if intersections : 
                            all_intersections.append((intersections[0],primitive_1,primitive_2))
                    
                    else :
                        raise NotImplementedError('No intersection method between {}'.format((primitive_1.__class__.__name__,
                                                                         primitive_2.__class__.__name__))) 
        
        for inter in all_intersections:
           
            if inter[0] not in all_edges:
                if inter[0] not in added_intersections:
                    added_intersections.append(inter[0])
                    self_intersections.append([inter[0],inter[1],inter[2]])
               
        return self_intersections               
       
                        
    
    def repair_single_intersection(self,intersection):
        
        all_contours=[]
        
        primitive_1= intersection[1]
        primitive_2=intersection[2]
        inter= intersection[0]
        
        extract=self.extract_primitives(inter,primitive_1,inter,primitive_2)
        
        all_contours.append(Contour2D(extract))
        
        extract_2=self.extract_primitives(inter,primitive_2,inter,primitive_1)
        all_contours.append(Contour2D(extract_2))
        
         
        return all_contours
    
    def repair_intersections(self,to_be_repaired:List['Contour2D'],repaired_contours:List['Contour2D']):

        new_to_be_repaired=[]
        
        if not to_be_repaired:
            return repaired_contours
        else :
            for broken in to_be_repaired:
                self_intersections=broken.self_intersections()
               
                for intersection in self_intersections:
                     contours=broken.repair_single_intersection(intersection)
                     if contours[0].self_intersections():
                       
                        if contours[1] not in repaired_contours:
                            repaired_contours.append(contours[1])
                        
                        new_to_be_repaired.append(contours[0])
                        
                     elif contours[1].self_intersections():
                       
                        if contours[0] not in repaired_contours:
                            repaired_contours.append(contours[0])
                       
                        new_to_be_repaired.append(contours[1])
                     else :
                          if contours[0] not in repaired_contours:
                              repaired_contours.append(contours[0])
                          if contours[1] not in repaired_contours:
                              repaired_contours.append(contours[1])
                              
            return self.repair_intersections(new_to_be_repaired,repaired_contours)  
           
    def select_reapaired_contour(self,all_contours:List['Contour2D']):
        reapaired_contours=self.repair_intersections([self],all_contours) 
        list_contours=[]
        good_contours=[]
        contours=[]
        b=[]
        for p in reapaired_contours:
            if isinstance(p,list):
                b.append(True)
            else :
                b.append(False)
        if any(b):
            
            w=list(itertools.chain.from_iterable(reapaired_contours))   
            if isinstance(w[0],list):             
                list_contours=list(itertools.chain.from_iterable(w))
                
                for p in list_contours :
                    if isinstance(p,list):
                        for contour in p:
                           contours.append(p)
                    else :
                           contours.append(p)
            else :
               contours+=w                    
        else :
              contours+=reapaired_contours
                     
        
                     
        A=[]
        for contour in contours:
           A.append(contour.area())
           
        index=A.index(max(A))
        return contours[index]
   
    def random_point_inside(self):
        xmin, xmax, ymin, ymax = self.bounding_rectangle()
        for i in range(1000):
            p = volmdlr.Point2D.random(xmin, xmax, ymin, ymax)
            if self.point_belongs(p):
                return p

    def cut_by_linesegments(self, lines: List[volmdlr.edges.LineSegment2D]):
        for c in lines:
            if not isinstance(c, volmdlr.edges.LineSegment2D):
                raise KeyError('contour must be a list of LineSegment2D object')

        cut_lines = []
        for p in lines:
            cut_lines.append(p.to_line())

        contour_to_cut = [self]
        for l in cut_lines:
            new_contour_to_cut = []
            for c in contour_to_cut:
                cs = c.cut_by_line(l)
                new_contour_to_cut.extend(cs)
            contour_to_cut.extend(new_contour_to_cut)

        p1 = volmdlr.wires.Contour2D(lines).center_of_mass()
        dist_min = math.inf
        for c in contour_to_cut:
            if c.area() > 1e-10:
                p0 = c.center_of_mass()
                if p0.point_distance(p1) < dist_min:
                    c_opti = c
                    dist_min = p0.point_distance(p1)
        return c_opti
  
    def cut_by_line(self, line:volmdlr.edges.Line2D)->List['Contour2D']:
        """
        Cut a contours
        """
        # TODO: there are some copy/paste in this function but refactoring is not trivial
        intersections = self.line_intersections(line)
        intersection_points=[]
        for i in intersections : 
            if i[0] not in intersection_points:
                intersection_points.append(i[0])
       
        n_inter = len(intersections)
        n_points=len(intersection_points)
        if not intersections:
            return [self]
        if n_inter < 2:
            return [self]
        elif n_inter % 2 == 0:

            contours =[]
            primitives_split = [primitive.split(point)\
                                for point, primitive in intersections]
            x = [(ip, line.abscissa(point))\
                  for ip, (point, _) in enumerate(intersections)]
            intersection_to_primitives_index = {i: self.primitives.index(primitive)\
                                                for i, (_, primitive) in enumerate(intersections)}
            sorted_inter_index = [x[0] for x in sorted(x, key=lambda x:x[1])]
            sorted_inter_index_dict = {i: ii for ii, i in enumerate(sorted_inter_index)}
            sorted_inter_index_dict[n_inter] = sorted_inter_index_dict[0]

            # Side 1: opposite side of begining of contour
            remaining_transitions1 = [i for i in range(n_inter//2)]
            enclosing_transitions = {}
            while len(remaining_transitions1) > 0:
                nb_max_enclosed_transitions = -1
                enclosed_transitions = {}
                for it in remaining_transitions1:
                    i1 = sorted_inter_index_dict[2*it]
                    i2 = sorted_inter_index_dict[2*it+1]
                    net = abs(i2-i1) -1
                    if net > nb_max_enclosed_transitions:
                        nb_max_enclosed_transitions = net
                        best_transition = it
                        if i1 < i2:
                            enclosed_transitions[it] = [(i+1)//2 for i in sorted_inter_index[i2-1:i1:-2]]
                        else:
                            enclosed_transitions[it] = [(i+1)//2 for i in sorted_inter_index[i2+1:i1:2]]

                            
                remaining_transitions1.remove(best_transition)
                point_start, primitive1 = intersections[2*best_transition]
                point2, primitive2 = intersections[2*best_transition+1]
                primitives = self.extract_primitives(point_start, primitive1, point2, primitive2)
                last_point = point2
                for transition in enclosed_transitions[best_transition]:
                    point1, primitive1 = intersections[2*transition]
                    point2, primitive2 = intersections[2*transition+1]
                    primitives.append(volmdlr.edges.LineSegment2D(last_point, point1))
                    primitives.extend(self.extract_primitives(point1, primitive1, point2, primitive2))
                    last_point = point2
                    remaining_transitions1.remove(transition)
                        
                primitives.append(volmdlr.edges.LineSegment2D(last_point, point_start))
                contour = Contour2D(primitives)                
                contours.append(contour)

            # Side 2: start of contour to first intersect (i=0) and  i odd to i+1 even
            intersections.append(intersections[0])

            remaining_transitions2 = [i for i in range(n_inter // 2)]
            while len(remaining_transitions2) > 0:
                nb_max_enclosed_transitions = -1
                enclosed_transitions = {}
                for it in remaining_transitions2:
                    i1 = sorted_inter_index_dict[2*it + 1]
                    i2 = sorted_inter_index_dict[2*it + 2]
                    net = abs(i2 - i1) - 1
                    if net > nb_max_enclosed_transitions:
                        nb_max_enclosed_transitions = net
                        best_transition = it
                        if i1 < i2:
                            enclosed_transitions[it] = [i// 2 for i in
                                                        sorted_inter_index[
                                                        i2 - 1:i1:-2]]
                        else:
                            enclosed_transitions[it] = [i// 2 for i in
                                                        sorted_inter_index[
                                                        i2+1:i1:2]]

                remaining_transitions2.remove(best_transition)
                point_start, primitive1 = intersections[2*best_transition+1]
                point2, primitive2 = intersections[2*best_transition+2]
                primitives = self.extract_primitives(point_start, primitive1,
                                                     point2, primitive2)
                last_point = point2
                for transition in enclosed_transitions[best_transition]:
                    point1, primitive1 = intersections[2 * transition+1]
                    point2, primitive2 = intersections[2 * transition+2]
                    primitives.append(
                        volmdlr.edges.LineSegment2D(last_point, point1))
                    primitives.extend(
                        self.extract_primitives(point1, primitive1, point2,
                                                primitive2))
                    last_point = point2
                    remaining_transitions2.remove(transition)

                primitives.append(
                    volmdlr.edges.LineSegment2D(last_point, point_start))
                contour = Contour2D(primitives)
                contours.append(contour)

            return contours
      
        else :
            print(intersection_points)
            print(len(intersections))
            ax=self.plot()
        
            line.plot(ax=ax)
            for i in intersections :
                i[0].plot(ax=ax,color='r')
            raise NotImplementedError(
                 
                '{} intersections not supported yet'.format(len(intersections)))
       
    def get_pattern(self):
        """ A pattern is a portion of the contour from which it can be 
        reconstructed by rotations"""
        xmin, xmax, ymin, ymax = self.bounding_rectangle()
      
        
        ax=plt.subplot() 
        # line = Line2D(Point2D([xi, 0]),Point2D([xi,1])) 
        line = volmdlr.edges.Line2D(volmdlr.Point2D([0, -0.17]),volmdlr.Point2D([0,0.17])) 
        line_2=line.Rotation(self.center_of_mass(),0.26)
        line_3=line.Rotation(self.center_of_mass(),-0.26)
        
    
        intersections=[]
        
        intersections+= self.line_intersections(line_2)
        intersections+= self.line_intersections(line_3)
        if isinstance(intersections[0][0],volmdlr.Point2D) and \
                isinstance(intersections[1][0],volmdlr.Point2D):
            ip1, ip2 = sorted([self.primitives.index(intersections[0][1]),
                               self.primitives.index(intersections[1][1])])  
            
            ip3, ip4 = sorted([self.primitives.index(intersections[2][1]),
                               self.primitives.index(intersections[3][1])])  
            
            sp11, sp12 = intersections[1][1].split(intersections[1][0])
            sp22, sp21 = intersections[2][1].split(intersections[2][0])
         
      
            primitives=[]
           
            a=volmdlr.edges.Arc2D(sp12.end,sp12.interior,sp12.start)
            primitives.append(a)
            primitives.extend(self.primitives[:ip3])
            primitives.append(sp22) 
            l=volmdlr.edges.LineSegment2D(sp22.start,sp12.end)
            interior=l.point_at_abscissa(l.Length()/2)
            primitives.append(volmdlr.edges.Arc2D(sp22.start,interior,sp12.end))
   
        return Contour2D(primitives)  
    
    def contour_from_pattern(self):
        pattern=self.get_pattern()
        pattern_rotations=[]
        # pattern_rotations.append(self)
        for k in range(1,13):
            new_pattern=pattern.Rotation(self.CenterOfMass(),k*math.pi/6)
            pattern_rotations.append(new_pattern)
   
        return pattern_rotations 

    def infinite_intersections(self,infinite_primitives):
        """
        returns a list  that contains: 
        the intersections between a succession of infinite primitives (line, circle).
        There must be a method implemented to intersect the two infinite primitives.
        
        """
        offset_intersections=[]
       
        for primitive_1,primitive_2 in zip(infinite_primitives+[infinite_primitives[-1]],infinite_primitives[1:]+[infinite_primitives[0]]):
           
            i=infinite_primitives.index(primitive_1)
            k=infinite_primitives.index(primitive_2)
            
            primitive_name=primitive_1.__class__.__name__.lower().replace('2d','')
            intersection_method_name='{}_intersections'.format(primitive_name)
            next_primitive_name=primitive_2.__class__.__name__.lower().replace('2d','')
            next_intersection_method_name='{}_intersections'.format(next_primitive_name)
            
            if hasattr(primitive_1,next_intersection_method_name):             
                intersections=getattr(primitive_1,next_intersection_method_name)(primitive_2)
                
                if intersections :
                    if len(intersections)==1:
                        
                         
                         offset_intersections.append(intersections[0])
                         
                    else :
                        end=self.primitives[i].end
                        
                        if intersections[0].point_distance(end)>intersections[1].point_distance(end):
                            intersections.reverse()
                        
                        offset_intersections.append(intersections[0])
                    
            elif hasattr(primitive_2,intersection_method_name):
                intersections=getattr(primitive_2,intersection_method_name)(primitive_1)
                if intersections :
                    if len(intersections)==1:
                         
                        offset_intersections.append(intersections[0])
                    else:
                        end=self.primitives[i].end
                        
                       
                        if intersections[0].point_distance(end)>intersections[1].point_distance(end):
                           intersections.reverse()
                      
                        offset_intersections.append(intersections[0])     
                
            else :
                  raise NotImplementedError('No intersection method between {}'.format((primitive_1.__class__.__name__,
                                                                 primitive_2.__class__.__name__)))  
              
        return offset_intersections 

        
    def offset(self,offset):
        """"
        generates an offset of a Contour2D 
        
        """
        # ax=self.plot()
        offset_primitives=[]
        infinite_primitives=[]
        offset_intersections=[]
       
        for primitive in self.primitives:
          
            infinite_primitive=primitive.infinite_primitive(offset)
            # infinite_primitive.plot(ax=ax)
            infinite_primitives.append(infinite_primitive)
           
        offset_intersections+=self.infinite_intersections(infinite_primitives)
        # for i in offset_intersections:
        #     i.plot(ax=ax,color='r')
            
        for j in range(len(offset_intersections)-1):

            i_1=offset_intersections[j]
            i_2=offset_intersections[j+1]
            
            cutted_primitive=infinite_primitives[j+1].cut_between_two_points(self.primitives[j+1],
                                                                        i_1,i_2)
            
            offset_primitives.append(cutted_primitive)  
            
        last_cutted_primitive=infinite_primitives[0].cut_between_two_points(self.primitives[0],
                                                                      offset_intersections[-1],offset_intersections[0])
      
        
        offset_primitives.append(last_cutted_primitive)  
     
        return Contour2D(offset_primitives)

    def simple_triangulation(self):
        lpp = len(self.polygon.points)
        if lpp == 3:
            return self.polygon.points, [(0, 1, 2)]
        elif lpp == 4:
            return self.polygon.points, [(0, 1, 2), (0, 2, 3)]

        # Use delaunay triangulation
        tri = Delaunay([p.vector for p in self.polygon.points])
        indices = tri.simplices
        return self.polygon.points, tri.simplices

    def split_regularly(self, n):
        """
        Split in n slices
        """
        xmin, xmax, ymin, ymax = self.bounding_rectangle()
        cutted_contours = []
        iteration_contours = [self]
        for i in range(n - 1):
            xi = xmin + (i + 1) * (xmax - xmin) / n
            cut_line = volmdlr.edges.Line2D(volmdlr.Point2D(xi, 0),
                                            volmdlr.Point2D(xi, 1))

            iteration_contours2 = []
            for c in iteration_contours:
                sc = c.cut_by_line(cut_line)
                lsc = len(sc)
                if lsc == 1:
                    cutted_contours.append(c)
                else:
                    iteration_contours2.extend(sc)

            iteration_contours = iteration_contours2[:]
        cutted_contours.extend(iteration_contours)
        return cutted_contours

    def triangulation(self):
        return self.grid_triangulation(number_points_x=20,
                                       number_points_y=20)


    def to_polygon(self, angle_resolution):

        polygon_points = []
       

        for primitive in self.primitives:
            polygon_points.extend(primitive.polygon_points()[:-1])
        return ClosedPolygon2D(polygon_points)




        

    def grid_triangulation(self, x_density: float = None,
                           y_density: float = None,
                           min_points_x: int = 20,
                           min_points_y: int = 20,
                           number_points_x: int = None,
                           number_points_y: int = None):
        """
        Use a n by m grid to triangulize the contour
        """
        xmin, xmax, ymin, ymax = self.bounding_rectangle()
        dx = xmax - xmin
        dy = ymax - ymin
        if number_points_x is None:
            n = max(math.ceil(x_density * dx), min_points_x)
        else:
            n = number_points_x
        if number_points_y is None:
            m = max(math.ceil(y_density * dy), min_points_y)
        else:
            m = number_points_y

        x = [xmin + i * dx / n for i in range(n + 1)]
        y = [ymin + i * dy / m for i in range(m + 1)]

        point_is_inside = {}
        point_index = {}
        ip = 0
        points = []
        triangles = []
        for xi in x:
            for yi in y:
                p = volmdlr.Point2D(xi, yi)
                if self.point_belongs(p):
                    point_index[p] = ip
                    points.append(p)
                    ip += 1

        for i in range(n):
            for j in range(m):
                p1 = volmdlr.Point2D(x[i], y[j])
                p2 = volmdlr.Point2D(x[i + 1], y[j])
                p3 = volmdlr.Point2D(x[i + 1], y[j + 1])
                p4 = volmdlr.Point2D(x[i], y[j + 1])
                points_in = []
                for p in [p1, p2, p3, p4]:
                    if p in point_index:
                        points_in.append(p)
                if len(points_in) == 4:
                    triangles.append(
                        [point_index[p1], point_index[p2], point_index[p3]])
                    triangles.append(
                        [point_index[p1], point_index[p3], point_index[p4]])

                elif len(points_in) == 3:
                    triangles.append([point_index[p] for p in points_in])

        return volmdlr.display_mesh.DisplayMesh2D(points, triangles)



class ClosedPolygon2D(Contour2D):

    def __init__(self, points, name=''):
        self.points = points
        self.line_segments = self._line_segments()

        Contour2D.__init__(self, self.line_segments, name)

    def copy(self):
        points = [p.copy() for p in self.points]
        return ClosedPolygon2D(points, self.name)

    def __hash__(self):
        return sum([hash(p) for p in self.points])

    def __eq__(self, other_):

        if not isinstance(other_, self.__class__):
            return False
        equal = True
        for point, other_point in zip(self.points, other_.points):
            equal = (equal and point == other_point)
        return equal


    def area(self):

        x = [point.x for point in self.points]
        y = [point.y for point in self.points]

        return 0.5 * npy.abs(
            npy.dot(x, npy.roll(y, 1)) - npy.dot(y, npy.roll(x, 1)))

    def center_of_mass(self):

        x = [point.x for point in self.points]
        y = [point.y for point in self.points]

        xi_xi1 = x + npy.roll(x, -1)
        yi_yi1 = y + npy.roll(y, -1)
        xi_yi1 = npy.multiply(x, npy.roll(y, -1))
        xi1_yi = npy.multiply(npy.roll(x, -1), y)

        a = 0.5 * npy.sum(xi_yi1 - xi1_yi)  # signed area!
        #        a=self.area()
        if not math.isclose(a, 0, abs_tol=1e-08):
            cx = npy.sum(npy.multiply(xi_xi1, (xi_yi1 - xi1_yi))) / 6. / a
            cy = npy.sum(npy.multiply(yi_yi1, (xi_yi1 - xi1_yi))) / 6. / a
            return volmdlr.Point2D(cx, cy)

        else:
            raise NotImplementedError

    def point_belongs(self, point):
        """
        Ray casting algorithm copied from internet...
        """
        return polygon_point_belongs((point.x, point.y),
                                     [(p.x, p.y) for p in self.points])

    def second_moment_area(self, point):
        Ix, Iy, Ixy = 0, 0, 0
        for pi, pj in zip(self.points, self.points[1:] + [self.points[0]]):
            xi, yi = (pi - point)
            xj, yj = (pj - point)
            Ix += (yi ** 2 + yi * yj + yj ** 2) * (xi * yj - xj * yi)
            Iy += (xi ** 2 + xi * xj + xj ** 2) * (xi * yj - xj * yi)
            Ixy += (xi * yj + 2 * xi * yi + 2 * xj * yj + xj * yi) * (
                        xi * yj - xj * yi)
        if Ix < 0:
            Ix = - Ix
            Iy = - Iy
            Ixy = - Ixy
        return npy.array([[Ix / 12., Ixy / 24.], [Ixy / 24., Iy / 12.]])

    def _line_segments(self):
        lines = []
        for p1, p2 in zip(self.points, list(self.points[1:]) + [self.points[0]]):
            lines.append(volmdlr.edges.LineSegment2D(p1, p2))
        return lines

    def rotation(self, center, angle, copy=True):
        if copy:
            return ClosedPolygon2D(
                [p.rotation(center, angle, copy=True) for p in self.points])
        else:
            for p in self.points:
                p.rotation(center, angle, copy=False)

    def translation(self, offset, copy=True):
        if copy:
            return ClosedPolygon2D(
                [p.translation(offset, copy=True) for p in self.points])
        else:
            for p in self.points:
                p.translation(offset, copy=False)

    def polygon_distance(self,polygon:'ClosedPolygon2D'):
        p=self.points[0]
        d=[]
        for point in polygon.points:
            d.append(p.point_distance(point))
        index=d.index(min(d))
        return d[index]  
    def min_length(self):
         L=[]
        
         for k in range(len(self.line_segments)):
             L.append(self.line_segments[k].length())
       
         return min(L)     
    def max_length(self):
         L=[]
        
         for k in range(len(self.line_segments)):
             L.append(self.line_segments[k].length())
       
         return max(L)            
    def delaunay_triangulation(self):
        points=self.points
        new_points=[]
        delaunay_triangles=[]
        # ax=plt.subplot()
        for point in points : 
            new_points.append([point[0],point[1]])
        
            
        delaunay=npy.array(new_points)  
        
        tri=Delaunay(delaunay)
        

      
        for simplice in delaunay[tri.simplices]:
        
            triangle=Triangle2D([volmdlr.Point2D(simplice[0][0],simplice[0][1]),volmdlr.Point2D(simplice[1][0],simplice[1][1]),
                                 volmdlr.Point2D(simplice[2][0],simplice[2][1])])
            delaunay_triangles.append(triangle)
           
       
            
        return delaunay_triangles  

        
    def is_convex(self):
    
      if  len(self.line_segments)<4:
          return False
    
    
      res = 0;
      for i in range(len(self.points)):
      
        p = self.points[i];
        tmp = self.points[(i+1) % len(self.points)]
        v =volmdlr.Point2D(tmp.x - p.x,tmp.y - p.y)
      
        u = self.points[(i+2) % len(self.points)]
    
        if i == 0:
          res = u.x * v.y - u.y * v.x + v.x * p.y - v.y * p.x;
        else:
        
          newres = u.x * v.y - u.y * v.x + v.x * p.y - v.y * p.x;
          if ((newres > 0 and res < 0) or (newres < 0 and res > 0)):
            return False
        
      
      return True
    
    def offset(self, offset):
        xmin, xmax, ymin, ymax = self.bounding_rectangle()

        max_offset_len = min(xmax-xmin, ymax-ymin) / 2
        if offset <= -max_offset_len:
            print('Inadapted offset, '
                  'polygon might turn over. Offset must be greater than',
                  -max_offset_len)
            raise ValueError('inadapted offset')
        else:
            nb = len(self.points)
            vectors = []
            for i in range(nb - 1):
                v1 = self.points[i + 1] - self.points[i]
                v2 = self.points[i] - self.points[i + 1]
                v1.normalize()
                v2.normalize()
                vectors.append(v1)
                vectors.append(v2)

        v1 = self.points[0] - self.points[-1]
        v2 = self.points[-1] - self.points[0]
        v1.normalize()
        v2.normalize()
        vectors.append(v1)
        vectors.append(v2)

        offset_vectors = []
        offset_points = []

        for i in range(nb):

            check = False
            ni = vectors[2 * i - 1] + vectors[2 * i]
            if ni == volmdlr.Vector2D(0, 0):
                ni = vectors[2 * i]
                ni = ni.normal_vector()
                offset_vectors.append(ni)
            else:
                ni.normalize()
                if ni.dot(vectors[2 * i - 1].normal_vector()) > 0:
                    ni = - ni
                    check = True
                offset_vectors.append(ni)

            normal_vector1 = - vectors[2 * i - 1].normal_vector()
            normal_vector2 = vectors[2 * i].normal_vector()
            normal_vector1.normalize()
            normal_vector2.normalize()
            alpha = math.acos(normal_vector1.dot(normal_vector2))

            offset_point = self.points[i] + offset / math.cos(alpha / 2) * \
                offset_vectors[i]
            offset_points.append(offset_point)

        return self.__class__(offset_points)

    def point_border_distance(self, point, return_other_point=False):
        """
        Compute the distance to the border distance of polygon
        Output is always positive, even if the point belongs to the polygon
        """
        d_min, other_point_min = self.line_segments[0].point_distance(point,
                                                                      return_other_point=True)
        for line in self.line_segments[1:]:
            d, other_point = line.point_distance(point,
                                                 return_other_point=True)
            if d < d_min:
                d_min = d
                other_point_min = other_point
        if return_other_point:
            return d_min, other_point_min
        return d_min

    def to_polygon(self, angle_resolution=None):
        return self

    def self_intersects(self):
        epsilon = 0
        # BENTLEY-OTTMANN ALGORITHM
        # Sort the points along ascending x for the Sweep Line method
        sorted_index = sorted(range(len(self.points)), key=lambda p: (
        self.points[p][0], self.points[p][1]))
        nb = len(sorted_index)
        segments = []
        deleted = []

        while len(
                sorted_index) != 0:  # While all the points haven't been swept
            # Stock the segments between 2 consecutive edges
            # Ex: for the ABCDE polygon, if Sweep Line is on C, the segments
            #   will be (C,B) and (C,D)
            if sorted_index[0] - 1 < 0:
                segments.append((sorted_index[0], nb - 1))
            else:
                segments.append((sorted_index[0], sorted_index[0] - 1))
            if sorted_index[0] >= len(self.points) - 1:
                segments.append((sorted_index[0], 0))
            else:
                segments.append((sorted_index[0], sorted_index[0] + 1))

            # Once two edges linked by a segment have been swept, delete the
            # segment from the list
            to_del = []
            for index in deleted:
                if abs(index - sorted_index[0]) == 1 or abs(
                        index - sorted_index[0]) == nb - 1:
                    to_del.append((index, sorted_index[0]))
                    to_del.append((sorted_index[0], index))

            # Keep track of which edges have been swept
            deleted.append(sorted_index[0])
            sorted_index.pop(0)

            # Delete the segments that have just been swept
            index_to_del = []
            for i, segment in enumerate(segments):
                for seg_to_del in to_del:
                    if segment == seg_to_del:
                        index_to_del.append(i)
            for index in index_to_del[::-1]:
                segments.pop(index)

            # Checks if two segments are intersecting each other, returns True
            # if yes, otherwise the algorithm continues at WHILE
            for segment1 in segments:
                for segment2 in segments:
                    if segment1[0] != segment2[0] and segment1[1] != segment2[
                        1] and segment1[0] != segment2[1] and segment1[1] != \
                            segment2[0]:
                        
                        line1 = volmdlr.edges.LineSegment2D(
                            self.points[segment1[0]],
                            self.points[segment1[1]])
                        line2 = volmdlr.edges.LineSegment2D(
                            self.points[segment2[0]],
                            self.points[segment2[1]])


                        p, a, b = volmdlr.Point2D.line_intersection(line1, line2, True)

                        if p is not None:
                            if a >= 0 + epsilon and a <= 1 - epsilon and b >= 0 + epsilon and b <= 1 - epsilon:
                                return True, line1, line2

        return False, None, None

<<<<<<< HEAD
    def repair_single_intersection(self):
        
        all_polygons=[]
        polygon_1_points=[]
        polygon_2_points=[]
        
        
        lines=self.self_intersects()
        
        if not lines[0] :
            all_polygons.append(self)
                        
        else :
          
            line1= lines[1]
            line2=lines[2]
            inter=line1.line_intersections(line2)[0]
            a=self.points.index(line1.start)
            b=self.points.index(line1.end)
            c=self.points.index(line2.start)
            d=self.points.index(line2.end)
            alpha=min(a,b)
            beta=min(c,d)
            gamma=max(a,b)
            zeta=max(c,d)
            w=sorted([alpha,beta])
            x=sorted([gamma,zeta])
            m= a==0 and b==len(self.points)-1
            n= b==0 and a==len(self.points)-1
            o= c==0 and d==len(self.points)-1
            p= d==0 and c==len(self.points)-1
           
            if m or n or o or p :

                polygon_1_points=[inter]+self.points[w[1]+1:]
                polygon_2_points=self.points[w[0]:w[1]+1]+[inter]
              
            else :
             
                polygon_1_points=self.points[:w[0]+1]+[inter]+self.points[w[1]+1:]
                polygon_2_points=self.points[w[0]+1:w[1]+1]+[inter]
                
            
            new_polygon_1=ClosedPolygon2D(polygon_1_points)
            new_polygon_2=ClosedPolygon2D(polygon_2_points)
            # new_polygon_1.MPLPlot()
            # new_polygon_2.MPLPlot()
            all_polygons.append(new_polygon_1)
            all_polygons.append(new_polygon_2)
      
        return all_polygons  
    def repair_intersections(self,all_polygons:List['ClosedPolygon2D']):
        
        reapaired_intersection=self.repair_single_intersection()
        
        if len(reapaired_intersection)==2:
            polygon_1=reapaired_intersection[0]
            polygon_2=reapaired_intersection[1]
           
           
            lines_1=polygon_1.SelfIntersect()
            lines_2=polygon_2.SelfIntersect()
            
            if not lines_1[0] and not lines_2[0] :
                
                all_polygons.extend([polygon_1,polygon_2])
                return all_polygons
            if not lines_1[0] and lines_2[0]  :
                
                 all_polygons.append(polygon_1)
                 
                 return  polygon_2.repair_intersections(all_polygons)
            if  lines_1[0] and not lines_2[0]:
               
                all_polygons.append(polygon_2)
                return  polygon_1.repair_intersections(all_polygons)
            if  lines_1[0] and lines_2[0]:
               
                return [polygon_1.repair_intersections(all_polygons),polygon_2.repair_intersections(all_polygons)]
        
            
        else :
            polygon=reapaired_intersection[0]
            lines =polygon.SelfIntersect()
            if not lines[0]  :
               
               all_polygons.append(polygon)
               return all_polygons
          
         
        
        
    def select_reapaired_polygon(self,all_polygons:List['ClosedPolygon2D']):
        reapaired_polygons=self.repair_intersections(all_polygons) 
        list_polygons=[]
        good_polygons=[]
        polygons=[]
        b=[]
        for p in reapaired_polygons:
            if isinstance(p,list):
                b.append(True)
            else :
                b.append(False)
        if any(b):
            
            w=list(itertools.chain.from_iterable(reapaired_polygons))   
            if isinstance(w[0],list):             
                list_polygons=list(itertools.chain.from_iterable(w))
                
                for p in list_polygons :
                    if isinstance(p,list):
                        for polygon in p:
                           polygons.append(p)
                    else :
                           polygons.append(p)
            else :
                polygons+=w                    
        else :
              polygons+=reapaired_polygons
                     
        for polygon in polygons:
            if len(polygon.points)>3:
                good_polygons.append(polygon)           
        A=[]
        for polygon in good_polygons:
           A.append(polygon.Area())
           
        index=A.index(max(A))
        return good_polygons[index]
    def plot_data(self, marker=None, color='black', stroke_width=1, opacity=1):
        data = []
        for nd in self.points:
            data.append({'x': nd.vector[0], 'y': nd.vector[1]})
        return {'type': 'wire',
                'data': data,
                'color': color,
                'size': stroke_width,
                'dash': None,
                'marker': marker,
                'opacity': opacity}
=======
    # def plot_data(self, marker=None, color='black', stroke_width=1, opacity=1):
    #     data = []
    #     for nd in self.points:
    #         data.append({'x': nd.vector[0], 'y': nd.vector[1]})
    #     return {'type': 'wire',
    #             'data': data,
    #             'color': color,
    #             'size': stroke_width,
    #             'dash': None,
    #             'marker': marker,
    #             'opacity': opacity}
>>>>>>> 6dffceef

    @classmethod
    def points_convex_hull(cls, points):
        ymax, pos_ymax = volmdlr.max_pos([pt.vector[1] for pt in points])
        point_start = points[pos_ymax]
        hull, thetac = [point_start], 0  # thetac is the current theta

        barycenter = points[0]
        for pt in points[1:]:
            barycenter += pt
        barycenter = barycenter / (len(points))
        # second point of hull
        theta = []
        remaining_points = points
        del remaining_points[pos_ymax]

        vec1 = point_start - barycenter
        for pt in remaining_points:
            vec2 = pt - point_start
            theta_i = -volmdlr.core.clockwise_angle(vec1, vec2)
            theta.append(theta_i)

        min_theta, posmin_theta = volmdlr.core.min_pos(theta)
        thetac += min_theta
        next_point = remaining_points[posmin_theta]
        hull.append(next_point)
        del remaining_points[posmin_theta]
        # Adding first point to close the loop at the end
        remaining_points.append(hull[0])

        while next_point != point_start:
            vec1 = next_point - barycenter
            theta = []
            for pt in remaining_points:
                vec2 = pt - next_point
                theta_i = -volmdlr.core.clockwise_angle(vec1, vec2)
                theta.append(theta_i)

            min_theta, posmin_theta = volmdlr.core.min_pos(theta)
            thetac += min_theta
            next_point = remaining_points[posmin_theta]
            hull.append(next_point)
            del remaining_points[posmin_theta]

        hull.pop()

        return cls(hull)

    def plot(self, ax=None, color='k', alpha=1,
                plot_points=False, point_numbering=False,
                fill=False, fill_color='w'):
        if ax is None:
            fig, ax = plt.subplots()
            ax.set_aspect('equal')

        if fill:
            ax.fill([p[0] for p in self.points], [p[1] for p in self.points],
                    facecolor=fill_color)
        for ls in self.line_segments:
            ls.plot(ax=ax ,color=color, alpha=alpha)

        if plot_points or point_numbering:
            for point in self.points:
                point.plot(ax=ax, color=color, alpha=alpha)

        if point_numbering:
            for ip, point in enumerate(self.points):
                ax.text(*point, 'point {}'.format(ip+1),
                        ha='center', va='top')

        ax.margins(0.1)
        plt.show()

        return ax


class Triangle2D(ClosedPolygon2D):

    
    def __init__(self,points,name=''):
        self.points=points
        
        self.area = self._area()  
        
        ClosedPolygon2D.__init__(self, points=points, name=name)
        
    def _area(self):
        u = self.points[1] - self.points[0]
        v = self.points[2] - self.points[0]
        return abs(u.cross(v))/2
     
        
    def rotation(self, center, angle, copy=True):
        if copy:
            return Triangle2D([pt.rotation(center, angle, copy=True) for pt in self.points])
        else:
            for pt in self.points:
                pt.Rotation(center, angle, copy=False)
                
    def translation(self, offset, copy=True):
        if copy:
            return Triangle2D([pt.Translation(offset, copy=True) for pt in self.points])
        else:
            for pt in self.points:
                pt.Translation(offset, copy=False)
                
                 
    def axial_symmetry(self, line, copy=True):
        p1, p2 = line.points
        symmetric_points = []
        for point in self.points:
            u = p2 - p1
            t = (point-p1).Dot(u) / u.Norm()**2
            projection = p1 + t * u
            symmetric_point = volmdlr.Point2D((2 * projection - point).vector)
            symmetric_points.append(symmetric_point)
        if copy: 
            return Triangle2D(symmetric_points)
        else:
            for i, point in enumerate(self.points):
                point = symmetric_points[i]
   
    def common_edge(self,nodes_0:List[volmdlr.Point2D],nodes_1:List[volmdlr.Point2D]):
        common_edge=None
        for point1 in nodes_0:
            for point2 in nodes_1:
                if point1==point2:
                     common_edge=point1
        if common_edge is not None :
            return common_edge
        else :
            return None
    def min_length(self):
         L=[]
        
         for k in range(len(self.line_segments)):
             L.append(self.line_segments[k].Length())
       
         return min(L)     
    def max_length(self):
         L=[]
        
         for k in range(len(self.line_segments)):
             L.append(self.line_segments[k].length())
       
         return max(L)              
    def line_equation(self,P0:volmdlr.Point2D,P1:volmdlr.Point2D,M:volmdlr.Point2D):
    
        return (P1.x-P0.x)*(M.y-P0.y)-(P1.y-P0.y)*(M.x-P0.x)
    
    def is_inside_triangle(self,M:volmdlr.Point2D):
        P0=self.points[0]
        P1=self.points[1]
        P2=self.points[2]
        return self.line_equation(P0,P1,M)> 0 and self.line_equation(P1,P2,M) > 0 and self.line_equation(P2,P0,M) > 0
    def aspect_ratio(self):
        
        H=[]
        for k in range(len(self.line_segments)):
            H.append(2*self.area/self.line_segments[k].length())
                                
        E=self.max_length()
        h=min(H)
        
        return E/h
    def max_density_vertices(self,segment_to_nodes):
        
        segments=self.line_segments
        nodes_0=[]
        nodes_1=[]
        
        if len(segment_to_nodes[segments[1]])>= len(segment_to_nodes[segments[0]]):
            if len(segment_to_nodes[segments[0]])> len(segment_to_nodes[segments[2]]) :
              nodes_0=segment_to_nodes[segments[0]]
              nodes_1=segment_to_nodes[segments[1]]
              min_segment=segments[2]
           
            else :
                nodes_0=segment_to_nodes[segments[1]]
                nodes_1=segment_to_nodes[segments[2]]
                min_segment=segments[0]
                
        elif len(segment_to_nodes[segments[0]])>= len(segment_to_nodes[segments[1]]):
          if len(segment_to_nodes[segments[2]])> len(segment_to_nodes[segments[1]]):
              nodes_0=segment_to_nodes[segments[0]]
              nodes_1=segment_to_nodes[segments[2]]
              min_segment=segments[1]
          else :
              nodes_0=segment_to_nodes[segments[0]]
              nodes_1=segment_to_nodes[segments[1]]
              min_segment=segments[2]
              
        elif len(segment_to_nodes[segments[0]])>= len(segment_to_nodes[segments[2]]):
            if len(segment_to_nodes[segments[2]])> len(segment_to_nodes[segments[1]]):
                nodes_0=segment_to_nodes[segments[0]]
                nodes_1=segment_to_nodes[segments[2]]
                min_segment=segments[1]
            else :
                nodes_0=segment_to_nodes[segments[0]]
                nodes_1=segment_to_nodes[segments[1]]
                min_segment=segments[2]
            
        elif len(segment_to_nodes[segments[2]])>= len(segment_to_nodes[segments[0]]):
          if len(segment_to_nodes[segments[0]])> len(segment_to_nodes[segments[1]]):
              nodes_0=segment_to_nodes[segments[0]]
              nodes_1=segment_to_nodes[segments[2]]
              min_segment=segments[1]
          else :
                nodes_0=segment_to_nodes[segments[1]]
                nodes_1=segment_to_nodes[segments[2]]
                min_segment=segments[0]
                
        return nodes_0,nodes_1,min_segment             
                     
    def triangle_segmentation(self,nodes_0,nodes_1,min_segment,n,segment_to_nodes):
        interior_segment_nodes={}
        edge=self.common_edge(nodes_0,nodes_1)   
        interior_segments=[]
        if edge is not None:
            if nodes_0[0]==edge:
                nodes_0.reverse()
            
            if nodes_1[0]==edge:
                nodes_1.reverse()
        
        if len(nodes_0)>len(nodes_1):
          
            for k in range(0,len(nodes_1)-1):
              
                interior_segment=volmdlr.edges.LineSegment2D(nodes_0[k+1],nodes_1[k])
                interior_segments.append(interior_segment)
                
            for k in range(len(nodes_1),len(nodes_0)-1):
                interior_segment=volmdlr.edges.LineSegment2D(nodes_0[k],nodes_1[len(nodes_1)-2])
                interior_segments.append(interior_segment)  
                
        elif len(nodes_0)<len(nodes_1):
            
            for k in range(0,len(nodes_0)-1):
                interior_segment=volmdlr.edges.LineSegment2D(nodes_1[k+1],nodes_0[k])
                interior_segments.append(interior_segment)
                
            for k in range(len(nodes_0),len(nodes_1)-1):
                interior_segment=volmdlr.edges.LineSegment2D(nodes_1[k],nodes_0[len(nodes_0)-2])
                interior_segments.append(interior_segment) 
           
               
        else:

            for k in range(1,len(nodes_0)-1):
             
                interior_segment=volmdlr.edges.LineSegment2D(nodes_1[k],nodes_0[k])
                interior_segments.append(interior_segment)
        
        for seg in interior_segments:
           
            interior_segment_nodes[seg]=seg.discretise(n)
        
        if min_segment.point_distance(interior_segments[0].start) < min_segment.point_distance(interior_segments[len(interior_segments)-1].start):
           
            interior_segments.insert(0,min_segment)
            interior_segment_nodes[interior_segments[0]]=segment_to_nodes[interior_segments[0]]
        else :
           
            interior_segments.insert(len(interior_segments),min_segment)
            interior_segment_nodes[interior_segments[len(interior_segments)-1]]=segment_to_nodes[interior_segments[len(interior_segments)-1]]
       
        
        return interior_segments,interior_segment_nodes    


    def triangulate(self,interior_segments,interior_segment_nodes,nodes_0,nodes_1):
        
         all_triangles=[]
         all_aspect_ratios={}
         edge=self.common_edge(nodes_0,nodes_1) 
        
         for interior_seg_1,interior_seg_2 in zip(interior_segments,interior_segments[1:]):
            interior_nodes_1=interior_segment_nodes[interior_seg_1]
            interior_nodes_2=interior_segment_nodes[interior_seg_2]
            
            u=len(interior_nodes_1)
            v=len(interior_nodes_2)
          
            line=volmdlr.edges.Line2D(interior_nodes_1[0],interior_nodes_2[0])
            projection, _= line.point_projection(edge)
            
            if projection !=edge:
                 interior_nodes_1.reverse()
         
            if (u>=v and u>2): 
                
                if  interior_nodes_1[0]!= interior_nodes_2[0]:
                    if interior_nodes_2[-1]!= interior_nodes_1[-1]: 
                        for j in range(v-1):
                            new_triangle_1=Triangle2D([interior_nodes_1[j+1],interior_nodes_1[j],
                                                       interior_nodes_2[j]])
                            
                            if new_triangle_1 not in all_triangles:
                                
                                all_triangles.append(new_triangle_1)
                                all_aspect_ratios[new_triangle_1]=new_triangle_1.aspect_ratio()
                                
                            if  interior_nodes_1[v-1]!= interior_nodes_2[v-1]:
                               
                                new_triangle_2=Triangle2D([ interior_nodes_1[j+1],interior_nodes_2[j],
                                                           interior_nodes_2[j+1]])
                                
                                if new_triangle_2 not in all_triangles:
                                 
                                    all_triangles.append(new_triangle_2)
                                    all_aspect_ratios[new_triangle_2]=new_triangle_2.aspect_ratio()
                                   
                        for  j in range(v-1,u-1):
                                
                                new_triangle_1=Triangle2D([interior_nodes_1[j],interior_nodes_2[v-1],
                                                           interior_nodes_1[j+1]])
                                
                                if new_triangle_1 not in all_triangles:
                                        
                                    all_triangles.append(new_triangle_1)   
                                    all_aspect_ratios[new_triangle_1]=new_triangle_1.aspect_ratio()
                        
                    else :
                      
                        if u!=v :
                            
                            for j in range(v-1):
                                             
                                new_triangle_1=Triangle2D([interior_nodes_1[j],interior_nodes_2[j],
                                                           interior_nodes_1[j+1]])
                                
                                if new_triangle_1 not in all_triangles:
                                  
                                    all_triangles.append(new_triangle_1)
                                    all_aspect_ratios[new_triangle_1]=new_triangle_1.aspect_ratio()
                                
                                   
                                new_triangle_2=Triangle2D([interior_nodes_2[j],interior_nodes_2[j+1],
                                                           interior_nodes_1[j+1]])
                                
                                if new_triangle_2 not in all_triangles:
                                   
                                    all_triangles.append(new_triangle_2)
                                    all_aspect_ratios[new_triangle_2]=new_triangle_2.aspect_ratio()   
                                    
                                for j in range(v-1,u-1) :
                                  new_triangle_1=Triangle2D([interior_nodes_1[j],interior_nodes_2[v-2],
                                                             interior_nodes_1[j+1]])
                        
                                  if new_triangle_1 not in all_triangles:
                                    all_triangles.append(new_triangle_1)
                                    all_aspect_ratios[new_triangle_1]=new_triangle_1.aspect_ratio()
                        else :
                             for j in range(v-2):
                                             
                                new_triangle_1=Triangle2D([interior_nodes_1[j],interior_nodes_2[j],
                                                           interior_nodes_1[j+1]])
                        
                                if new_triangle_1 not in all_triangles:
                                    all_triangles.append(new_triangle_1)
                                    all_aspect_ratios[new_triangle_1]=new_triangle_1.aspect_ratio()
                                
                                   
                                new_triangle_2=Triangle2D([interior_nodes_2[j],interior_nodes_2[j+1],
                                                           interior_nodes_1[j+1]])
                 
                                if new_triangle_2 not in all_triangles:
                                    all_triangles.append(new_triangle_2)
                                    all_aspect_ratios[new_triangle_2]=new_triangle_2.aspect_ratio()   
                                    
                                
                             new_triangle_1=Triangle2D([interior_nodes_1[v-1],interior_nodes_2[v-2],
                                                        interior_nodes_1[v-2]])
                
                             if new_triangle_1 not in all_triangles:
                                all_triangles.append(new_triangle_1)
                                all_aspect_ratios[new_triangle_1]=new_triangle_1.aspect_ratio()  
                                
                else :
                    
                      for j in range(v-1):
                           
                        new_triangle_1=Triangle2D([interior_nodes_1[j+1],interior_nodes_2[j],
                                                   interior_nodes_2[j+1]])                    
                        
                        if new_triangle_1 not in all_triangles:
                            all_triangles.append(new_triangle_1)
                            all_aspect_ratios[new_triangle_1]=new_triangle_1.aspect_ratio()
                            
                        new_triangle_2=Triangle2D([interior_nodes_2[j+1],interior_nodes_1[j],
                                                   interior_nodes_1[j+1]])
                       
                        if new_triangle_2 not in all_triangles:
                            all_triangles.append(new_triangle_2)
                            all_aspect_ratios[new_triangle_2]=new_triangle_2.aspect_ratio() 
                            
                      for j in range(v-1,u-1):
                        
                        new_triangle=Triangle2D([interior_nodes_1[j+1],interior_nodes_2[v-1],
                                                 interior_nodes_2[j]])
                        
                        if new_triangle not in all_triangles:
                            all_triangles.append(new_triangle)
                            all_aspect_ratios[new_triangle]=new_triangle.aspect_ratio()
                          
            if (u<v and v>2):
                      
                if interior_nodes_1[0]!=interior_nodes_2[0]:
                  if interior_nodes_2[-1]!= interior_nodes_1[-1]:       
                      for j in range(u-1):
                      
                          new_triangle_1=Triangle2D([interior_nodes_2[j],interior_nodes_1[j+1],
                                                     interior_nodes_2[j+1]])
                  
                          if new_triangle_1 not in all_triangles:
                              all_triangles.append(new_triangle_1)
                              all_aspect_ratios[new_triangle_1]=new_triangle_1.aspect_ratio()
                          
                             
                          new_triangle_2=Triangle2D([interior_nodes_2[j],interior_nodes_1[j],
                                                     interior_nodes_1[j+1]])
                          
                          if new_triangle_2 not in all_triangles:
                              all_triangles.append(new_triangle_2)
                              all_aspect_ratios[new_triangle_2]=new_triangle_2.aspect_ratio() 
                          
                      for j in range(u-1,v-1):
                          
                          new_triangle_2=Triangle2D([interior_nodes_2[j],interior_nodes_1[u-1],
                                                     interior_nodes_2[j+1]])
                          if new_triangle_2 not in all_triangles:
                       
                              all_triangles.append(new_triangle_2)
                              all_aspect_ratios[new_triangle_2]=new_triangle_2.aspect_ratio()       
                         
                  else :
                       
                        for j in range(u-1):
                                      
                          new_triangle_1=Triangle2D([interior_nodes_2[j],interior_nodes_1[j],
                                                     interior_nodes_2[j+1]])
                  
                          if new_triangle_1 not in all_triangles:
                              all_triangles.append(new_triangle_1)
                              all_aspect_ratios[new_triangle_1]=new_triangle_1.aspect_ratio()
                          
                          new_triangle_2=Triangle2D([interior_nodes_1[j],interior_nodes_1[j+1],
                                                     interior_nodes_2[j+1]])
           
                          if new_triangle_2 not in all_triangles:
                              all_triangles.append(new_triangle_2)
                              all_aspect_ratios[new_triangle_2]=new_triangle_2.aspect_ratio()   
                        for j in range(u-1,v-1) :
                            new_triangle_1=Triangle2D([interior_nodes_2[j],interior_nodes_1[u-2],
                                                       interior_nodes_2[j+1]])
                  
                            if new_triangle_1 not in all_triangles:
                              all_triangles.append(new_triangle_1)
                              all_aspect_ratios[new_triangle_1]=new_triangle_1.aspect_ratio()
                else :
                     
                      for j in range(u-1):
                      
                          new_triangle_1=Triangle2D([interior_nodes_1[j+1],interior_nodes_1[j],
                                                     interior_nodes_2[j+1]])                    
                          if new_triangle_1 not in all_triangles:
                              all_triangles.append(new_triangle_1)
                              all_aspect_ratios[new_triangle_1]=new_triangle_1.aspect_ratio()
                              
                          new_triangle_2=Triangle2D([interior_nodes_1[j],interior_nodes_2[j],
                                                     interior_nodes_2[j+1]])
                          if new_triangle_2 not in all_triangles:
                              all_triangles.append(new_triangle_2)
                              all_aspect_ratios[new_triangle_2]=new_triangle_2.aspect_ratio()  
                              
                      for j in range(u-1,v-1):
                          new_triangle=Triangle2D([interior_nodes_2[j+1],interior_nodes_1[u-1],
                                                   interior_nodes_2[j]])
                          if new_triangle not in all_triangles:
                              all_triangles.append(new_triangle)
                              all_aspect_ratios[new_triangle]=new_triangle.aspect_ratio()
                    
            if (u==2 and v==2):
     
              if interior_nodes_1[0]!=interior_nodes_2[0]:
                  
                  if interior_nodes_1[1]!=interior_nodes_2[1] :  
                      new_triangle_1=Triangle2D([interior_nodes_2[0],interior_nodes_1[0],
                                                 interior_nodes_1[1]])
                     
                      if new_triangle_1 not in all_triangles:    
                          
                         all_triangles+=[new_triangle_1]   
                         all_aspect_ratios[new_triangle_1]=new_triangle_1.aspect_ratio()
                         
                      new_triangle_2=Triangle2D([interior_nodes_2[0],interior_nodes_2[1],
                                                 interior_nodes_1[1]])
                     
                      if new_triangle_2 not in all_triangles:
                         
                         all_triangles.append(new_triangle_2)
                         all_aspect_ratios[new_triangle_2]=new_triangle_2.aspect_ratio()
                         
                  else :
                         
                        new_triangle_2=Triangle2D([interior_nodes_1[1],interior_nodes_2[0],
                                                   interior_nodes_1[0]])
                       
                        if new_triangle_2 not in all_triangles :
                            
                            all_triangles.append(new_triangle_2)
                            all_aspect_ratios[new_triangle_2]=new_triangle_2.aspect_ratio()                              
                                          
              else : 
                    new_triangle=Triangle2D([interior_nodes_2[0],
                         interior_nodes_2[1],interior_nodes_1[1]])
                    if new_triangle not in all_triangles:
                               
                        all_triangles.append(new_triangle)
                        all_aspect_ratios[new_triangle]=new_triangle.aspect_ratio() 

         return all_triangles,all_aspect_ratios
     
    def complete_triangulation(self,nodes_0,nodes_1):
        all_triangles=[]
        all_aspect_ratios={}
        l0=min(len(nodes_0),len(nodes_1))
        
        if len(nodes_0)>len(nodes_1):

            for k in range(l0-1,len(nodes_0)-1):
             
                new_triangle=Triangle2D([nodes_0[k],nodes_0[k+1],nodes_1[len(nodes_1)-2]])
                if new_triangle not in all_triangles:
          
                    all_triangles.append(new_triangle)
                    all_aspect_ratios[new_triangle]=new_triangle.aspect_ratio()
    
        elif len(nodes_1)>len(nodes_0):
        
            for k in range(l0-1,len(nodes_1)-1):
                 
                new_triangle=Triangle2D([nodes_1[k],nodes_1[k+1],nodes_0[len(nodes_0)-2]])
                if new_triangle not in all_triangles:
       
                    all_triangles.append(new_triangle)
                    all_aspect_ratios[new_triangle]=new_triangle.aspect_ratio()
                                      
        else :
     
            new_triangle=Triangle2D([nodes_0[len(nodes_0)-2],nodes_1[len(nodes_1)-2],
                                     nodes_0[len(nodes_0)-1]])
            
            if new_triangle not in all_triangles:
                     
                all_triangles.append(new_triangle)
                all_aspect_ratios[new_triangle]=new_triangle.aspect_ratio()
        
        return all_triangles,all_aspect_ratios     
    def mesh_triangle(self,segment_to_nodes:Dict[volmdlr.edges.LineSegment2D,
                                                 List[volmdlr.Point2D]],n:float):
        interior_segments=[]
        all_triangles=[]
        all_aspect_ratios={}
        nodes_0,nodes_1,min_segment=self.max_density_vertices(segment_to_nodes)
        
        if len(nodes_0)==2 and len(nodes_1)==2:
           
            all_aspect_ratios[self]=self.aspect_ratio()
            all_triangles.append(self)
            
        else :
            interior_segments,interior_segment_nodes=self.triangle_segmentation(nodes_0,nodes_1
                                                   ,min_segment,n,segment_to_nodes) 
            
            triangulation=self.triangulate(interior_segments,interior_segment_nodes,
                                           nodes_0,nodes_1)
            all_triangles+=triangulation[0]
            all_aspect_ratios.update(triangulation[1])
           
            completion=self.complete_triangulation(nodes_0,nodes_1)
            all_triangles+=completion[0]
            all_aspect_ratios.update(completion[1])
      
        return all_triangles,all_aspect_ratios
    
    def plot(self, ax, color='k', width=None, plot_points=False, fill=False):
        if ax is None:
            fig, ax = plt.subplots()
            ax.set_aspect('equal')
        if fill:
            x = [p.x for p in self.points]
            y = [p.y for p in self.points]
            plt.fill(x, y, facecolor=color, edgecolor="k")
            return ax
        
        for p1, p2 in zip(self.points, self.points[1:]+[self.points[0]]):
            if width is None:
                width=1
            if plot_points:
                ax.plot([p1.x, p2.x], [p1.y, p2.y], color=color, marker='o', linewidth=width)
            else:
                ax.plot([p1.x, p2.x], [p1.y, p2.y], color=color, linewidth=width)
        return ax   

class Circle2D(Contour2D):
    _non_serializable_attributes = ['internal_arcs', 'external_arcs',
                                    'polygon', 'straight_line_contour_polygon',
                                    'primitives', 'basis_primitives']

    def __init__(self, center: volmdlr.Point2D, radius: float, name: str = ''):
        self.center = center
        self.radius = radius
        self.angle = volmdlr.TWO_PI

        # self.points = self.tessellation_points()

        Contour2D.__init__(self, [self], name=name)  # !!! this is dangerous

    def __hash__(self):
        return int(round(1e6 * (self.center.x + self.center.y + self.radius)))

    def __eq__(self, other_circle):

        if self.__class__ is not other_circle.__class__:
            return False
        else :
            return math.isclose(self.center.x,
                                other_circle.center.x, abs_tol=1e-06) \
                   and math.isclose(self.center.y,
                                    other_circle.center.y, abs_tol=1e-06) \
                   and math.isclose(self.radius, other_circle.radius,
                                    abs_tol=1e-06)
    def to_polygon2(self,n:float):
        return ClosedPolygon2D(self.discretise(n))

    def to_polygon(self,angle_resolution:float):
        return ClosedPolygon2D(self.polygon_points(angle_resolution=angle_resolution))

        

    def tessellation_points(self, resolution=40):
        return [(self.center
                 + self.radius * math.cos(teta) * volmdlr.X2D
                 + self.radius * math.sin(teta) * volmdlr.Y2D)\
                for teta in npy.linspace(0, volmdlr.TWO_PI, resolution + 1)][:-1]

    def point_belongs(self, point, tolerance=1e-9):
        return point.point_distance(self.center) <= self.radius + tolerance

    def border_points(self):
        start=self.center-self.radius*volmdlr.Point2D(1,0)
        end=self.center+self.radius*volmdlr.Point2D(1,0)
        return[start,end]
   
    def bounding_rectangle(self):
        
        xmin = self.center.x-self.radius
        xmax =self.center.x+self.radius
        ymin = self.center.y-self.radius
        ymax = self.center.y+self.radius
        return xmin,xmax,ymin,ymax
    


    def cut_between_two_points(self,arc,point1,point2):
        
        interior=self.circle_projection(arc.interior)
        return volmdlr.edges.Arc2D(point1,interior,point2)

    def line_intersections(self, line):
         
        Q = self.center
        if line.points[0] == self.center:
            P1 = line.points[1]
            V = line.points[0] - line.points[1]
        else:
            P1 = line.points[0]
            V = line.points[1] - line.points[0]
        a = V.dot(V)
        b = 2 * V.dot(P1 - Q)
        c = P1.dot(P1) + Q.dot(Q) - 2 * P1.dot(Q) - self.radius ** 2

        disc = b ** 2 - 4 * a * c
        if disc < 0:
            
            return []

        sqrt_disc = math.sqrt(disc)
        t1 = (-b + sqrt_disc) / (2 * a)
        t2 = (-b - sqrt_disc) / (2 * a)
        if line.__class__ is volmdlr.edges.Line2D:

            if t1 == t2:
                return [P1 + t1 * V]
            else:
                return [P1 + t1 * V,
                        P1 + t2 * V]
        else:
            if not 0 <= t1 <= 1 and not 0 <= t2 <= 1:
                
                return None
            elif 0 <= t1 <= 1 and not 0 <= t2 <= 1:
                return [P1 + t1 * V]
            elif not 0 <= t1 <= 1 and 0 <= t2 <= 1:
                return [P1 + t2 * V]
            else:
                [P1 + t1 * V, P1 + t2 * V]
                
                
    def circle_intersections(self,circle):
        x0,y0=self.center
        x1,y1=circle.center
        r0=self.radius
        r1=circle.radius
    
        d=math.sqrt((x1-x0)**2 + (y1-y0)**2)
        
        # non intersecting
        if d > r0 + r1 :
            return None
        # One circle within other
        if d < abs(r0-r1):
            return None
        # coincident circles
        if d == 0 and r0 == r1:
            return None
        else:
            a=(r0**2-r1**2+d**2)/(2*d)
            h=math.sqrt(r0**2-a**2)
            x2=x0+a*(x1-x0)/d   
            y2=y0+a*(y1-y0)/d   
            x3=x2+h*(y1-y0)/d     
            y3=y2-h*(x1-x0)/d 
    
            x4=x2-h*(y1-y0)/d
            y4=y2+h*(x1-x0)/d
            
        return [volmdlr.Point2D(x3, y3), volmdlr.Point2D(x4, y4)]  
         
    def circle_projection(self,point):
        line=volmdlr.edges.Line2D(self.center,point)
        # border_line=volmdlr.edges.Line2D(self.border_points()[0],self.border_points()[1])
        # direction_vector=border_line.normal_vector()
        # line=volmdlr.edges.Line2D(volmdlr.Point2D((direction_vector.y*point.x-direction_vector.x*point.y)/direction_vector.y,0),point)
        circle_points=self.line_intersections(line)
        d=[p.point_distance(point) for p in circle_points]
        projection_point=circle_points[d.index(min(d))]
       
        return projection_point
  
    def length(self):
        return volmdlr.TWO_PI * self.radius

    def plot(self, ax=None, linestyle='-', color='k', linewidth=1):
        if ax is None:
            fig, ax = plt.subplots()
        # else:
        #     fig = ax.figure
        if self.radius > 0:
            ax.add_patch(matplotlib.patches.Arc((self.center.x, self.center.y),
                             2 * self.radius,
                             2 * self.radius,
                             angle=0,
                             theta1=0,
                             theta2=360,
                             color=color,
                             linestyle=linestyle,
                             linewidth=linewidth))
        return ax

    def to_3d(self, plane_origin, x, y):
        normal = x.cross(y)
        center3d = self.center.to_3d(plane_origin, x, y)
        return Circle3D(volmdlr.Frame3D(center3d, x, y, normal),
                        self.radius, self.name)

    def rotation(self, center, angle, copy=True):
        if copy:
            return Circle2D(self.center.rotation(center, angle, copy=True),
                            self.radius)
        else:
            self.center.rotation(center, angle, copy=False)

    def translation(self, offset, copy=True):
        if copy:
            return Circle2D(self.center.translation(offset, copy=True),
                            self.radius)
        else:
            self.center.translation(offset, copy=False)


    def frame_mapping(self, frame, side, copy=True):
        """
        side = 'old' or 'new'
        """
        if side == 'old':
            if copy:
                return Circle2D(frame.old_coordinates(self.center), self.radius)
            else:
                self.center = frame.old_coordinates(self.center)
        if side == 'new':
            if copy:
                return Circle2D(frame.new_coordinates(self.center), self.radius)
            else:
                self.points = frame.new_coordinates(self.center)

    def area(self):
        return math.pi * self.radius ** 2

    def second_moment_area(self, point):
        """
        Second moment area of part of disk
        """
        I = math.pi * self.radius ** 4 / 4
        Ic = npy.array([[I, 0], [0, I]])
        return volmdlr.geometry.huygens2d(Ic, self.area(), self.center, point)

    def center_of_mass(self):
        return self.center

    def point_symmetric(self, point):
        center = 2 * point - self.center
        return Circle2D(center, self.radius)

    # def plot_data(self, plot_data_states: List[plot_data.Settings] = None):
    #     return plot_data.Circle2D(cx=self.center.x,
    #                                       cy=self.center.y,
    #                                       r=self.radius,
    #                                       plot_data_states=plot_data_states)

    def copy(self):
        return Circle2D(self.center.copy(), self.radius)

    def point_at_abscissa(self, curvilinear_abscissa):
        start = self.center + self.radius * volmdlr.X3D
        return start.rotation(self.center,
                              curvilinear_abscissa / self.radius)

    def triangulation(self, n=35):
        l = self.length()
        points = [self.point_at_abscissa(l * i / n) for i in range(n)]
        points.append(self.center)
        triangles = [(i, i + 1, n) for i in range(n - 1)] + [(n - 1, 0, n)]

    def split(self, split_point1,split_point2):
        
        return [volmdlr.edges.Arc2D(split_point1,self.border_points()[0],split_point2),
                volmdlr.edges.Arc2D(split_point2,self.border_points()[1], split_point1)] 
    def point_at_abscissa(self, curvilinear_abscissa):
        start = self.center + self.radius * volmdlr.X3D
        return start.rotation(self.center,
                              curvilinear_abscissa / self.radius)

    def discretise(self, n:float):
        # BUGGED: returns method
        circle_to_nodes={}
        nodes=[]
        if n*self.length() < 1 :
            circle_to_nodes[self]=self.border_points
        else :
              n0= int(math.ceil(n*self.length()))
              l0=self.length()/n0
                    
   
              for k in range(n0):
                      
                             
                  node=self.point_at_abscissa(k*l0)
                   
                  nodes.append(node)
               
              circle_to_nodes[self]=nodes

        return circle_to_nodes[self]


    def polygon_points(self, angle_resolution=10):
        return volmdlr.edges.Arc2D.polygon_points(
                    self, angle_resolution=angle_resolution)


class Contour3D(Contour, Wire3D):

    _non_serializable_attributes = ['points']
    _non_eq_attributes = ['name']
    _non_hash_attributes = ['points', 'name']
    _generic_eq = True
    """
    A collection of 3D primitives forming a closed wire3D
    """

    def __init__(self, primitives, name=''):
        """

        """

        Wire3D.__init__(self, primitives=primitives, name=name)

    def __hash__(self):
        return sum([hash(e) for e in self.primitives])

    def __eq__(self, other_):
        if self.__class__.__name__ != other_.__class__.__name__:
            return False
        equal = True
        for edge, other_edge in zip(self.primitives, other_.edges):
            equal = (equal and edge == other_edge)
        return equal

    @classmethod
    def from_step(cls, arguments, object_dict):
        name = arguments[0][1:-1]
        raw_edges = []
        edge_ends = {}
        for ie, edge_id in enumerate(arguments[1]):
            edge = object_dict[int(edge_id[1:])]
            raw_edges.append(edge)

        if (len(raw_edges)) == 1:  #
            if isinstance(raw_edges[0], cls):
            # Case of a circle, ellipse...
                return raw_edges[0]
            else:
                return cls(raw_edges, name=name)

        # Making things right for first 2 primitives
        if raw_edges[0].end == raw_edges[1].start:
            edges = [raw_edges[0], raw_edges[1]]
        elif raw_edges[0].start == raw_edges[1].start:
            edges = [raw_edges[0].reverse(), raw_edges[1]]
        elif raw_edges[0].end == raw_edges[1].end:
            edges = [raw_edges[0], raw_edges[1].reverse()]
        elif raw_edges[0].start == raw_edges[1].end:
            edges = [raw_edges[0].reverse(), raw_edges[1].reverse()]
        else:
            raise NotImplementedError('First 2 edges of contour not follwing each other')


        last_edge = edges[-1]
        for raw_edge in raw_edges[2:]:
            if raw_edge.start == last_edge.end:
                last_edge = raw_edge
            elif raw_edge.end == last_edge.end:
                last_edge = raw_edge.reverse()
            else:
                raise NotImplementedError(
                    'First 2 edges of contour not follwing each other')

            edges.append(last_edge)

        return cls(edges, name=name)

    def to_step(self, current_id):
        content = ''
        edge_ids = []
        for primitive in self.primitives:
            # edges may return several ids in step
            primitive_content, primitive_ids = primitive.to_step(current_id)
            content += primitive_content
            current_id = primitive_ids[-1] +1
            for primitive_id in primitive_ids: 
                content += "#{} = ORIENTED_EDGE('{}',*,*,#{},.T.);\n".format(current_id,
                                                                             primitive.name,
                                                                             primitive_id)
                edge_ids.append(current_id)

                current_id += 1

        content += "#{} = EDGE_LOOP('{}',({}));\n".format(current_id, self.name,
                                                      volmdlr.core.step_ids_to_str(edge_ids))
        return content, current_id

    def average_center_point(self):
        nb = len(self.tessel_points)
        x = npy.sum([p[0] for p in self.points]) / nb
        y = npy.sum([p[1] for p in self.points]) / nb
        z = npy.sum([p[2] for p in self.points]) / nb

    
        return volmdlr.Point3D(x, y, z)


    def rotation(self, center, axis, angle, copy=True):
        if copy:
            new_edges = [edge.rotation(center, axis, angle, copy=True) for edge
                         in self.primitives]
            # new_points = [p.rotation(center, axis, copy=True) for p in self.points]
            return Contour3D(new_edges, None, self.name)
        else:
            for edge in self.primitives:
                edge.rotation(center, axis, angle, copy=False)
            for point in self.tessel_points:
                point.rotation(center, axis, angle, copy=False)

    def translation(self, offset, copy=True):
        if copy:
            new_edges = [edge.translation(offset, copy=True) for edge in
                         self.primitives]
            # new_points = [p.translation(offset, copy=True) for p in self.points]
            return Contour3D(new_edges, None, self.name)
        else:
            for edge in self.primitives:
                edge.translation(offset, copy=False)
            for point in self.tessel_points:
                point.translation(offset, copy=False)

    def frame_mapping(self, frame, side, copy=True):
        """
        side = 'old' or 'new'
        """
        if copy:
            new_edges = [edge.frame_mapping(frame, side, copy=True) for edge in
                         self.primitives]
            # new_points = [p.frame_mapping(frame, side, copy=True) for p in self.points]
            return Contour3D(new_edges, None, self.name)
        else:
            for edge in self.primitives:
                edge.frame_mapping(frame, side, copy=False)
            for point in self.tessel_points:
                point.frame_mapping(frame, side, copy=False)

    def copy(self):
        new_edges = [edge.copy() for edge in self.primitives]
        if self.point_inside_contour is not None:
            new_point_inside_contour = self.point_inside_contour.copy()
        else:
            new_point_inside_contour = None
        return Contour3D(new_edges, new_point_inside_contour, self.name)

    def length(self):
        # TODO: this is duplicated code from Wire3D!
        length = 0.
        for edge in self.primitives:
            length += edge.length()
        return length

    def point_at_abscissa(self, curvilinear_abscissa):
        # TODO: this is duplicated code from Wire3D!
        length = 0.
        for primitive in self.primitives:
            primitive_length = primitive.length()
            if length + primitive_length > curvilinear_abscissa:
                return primitive.point_at_abscissa(
                    curvilinear_abscissa - length)
            length += primitive_length
        if math.isclose(curvilinear_abscissa, length, abs_tol=1e-6):
            return primitive.point_at_abscissa(primitive_length)
        raise ValueError('abscissa out of contour length')

    def plot(self, ax=None, color='k', alpha=1):
        if ax is None:
            ax = Axes3D(plt.figure())

        for edge in self.primitives:
            edge.plot(ax=ax, color=color, alpha=alpha)

        return ax

    def to_2d(self, plane_origin, x, y):
        z = x.cross(y)
        plane3d = volmdlr.faces.Plane3D(volmdlr.Frame3D(plane_origin, x, y, z))
        primitives2d = [plane3d.point3d_to_2d(p) for p in self.primitives]
        return Contour2D(primitives=primitives2d)

    def _bounding_box(self):
        """
        Flawed method, to be enforced by overloading
        """
        n = 50
        l = self.length()
        points = [self.point_at_abscissa(i/n*l)\
                  for i in range(n)]
        return volmdlr.core.BoundingBox.from_points(points)

class Circle3D(Contour3D):
    _non_serializable_attributes = ['point', 'edges', 'point_inside_contour']
    _non_eq_attributes = ['name']
    _non_hash_attributes = ['name']
    _generic_eq = True

    def __init__(self, frame: volmdlr.Frame3D, radius: float,
                 name: str = ''):
        """
        frame.u, frame.v define the plane, frame.w the normal
        """
        self.radius = radius
        self.frame = frame
        self.angle = volmdlr.TWO_PI
        Contour3D.__init__(self, [self], name=name)

    @property
    def center(self):
        return self.frame.origin

    @property
    def normal(self):
        return self.frame.w

    def __hash__(self):
        return hash(self.frame.origin)

    def __eq__(self, other_circle):
        return self.frame.origin == other_circle.frame.origin \
               and self.frame.w.is_colinear(other_circle.frame.w) \
               and math.isclose(self.radius,
                                other_circle.radius, abs_tol=1e-06)

    def tessellation_points(self, resolution=20):

        tessellation_points_3D = [self.center
                                  + self.radius * math.cos(
            teta) * self.frame.u
                                  + self.radius * math.sin(
            teta) * self.frame.v \
                                  for teta in npy.linspace(0, volmdlr.TWO_PI,
                                                           resolution + 1)][
                                 :-1]
        return tessellation_points_3D

    def length(self):
        return volmdlr.TWO_PI * self.radius

    def FreeCADExport(self, name, ndigits=3):
        xc, yc, zc = round(1000 * self.center, ndigits)
        xn, yn, zn = round(self.normal, ndigits)
        return '{} = Part.Circle(fc.Vector({},{},{}),fc.Vector({},{},{}),{})\n'.format(
            name, xc, yc, zc, xn, yn, zn, 1000 * self.radius)

    def rotation(self, rot_center, axis, angle, copy=True):
        new_center = self.center.rotation(rot_center, axis, angle, True)
        new_normal = self.normal.rotation(rot_center, axis, angle, True)
        if copy:
            return Circle3D(new_center, self.radius, new_normal, self.name)
        else:
            self.center = new_center
            self.normal = new_normal

    def translation(self, offset, copy=True):
        new_frame = self.center.translation(offset, True)
        if copy:
            return Circle3D(new_frame, self.radius, self.frame,
                            self.name)
        else:
            self.frame = new_frame

    def plot(self, ax=None, color='k', alpha=1):
        if ax is None:
            fig = plt.figure()
            ax = Axes3D(fig)
        else:
            fig = None

        x = []
        y = []
        z = []
        for px, py, pz in self.tessellation_points():
            x.append(px)
            y.append(py)
            z.append(pz)
        x.append(x[0])
        y.append(y[0])
        z.append(z[0])
        ax.plot(x, y, z, color=color, alpha=alpha)
        return ax

    def point_at_abscissa(self, curvilinear_abscissa):
        """
        start point is at intersection of frame.u axis
        """
        start = self.frame.origin + self.radius * self.frame.u
        return start.rotation(self.frame.origin, self.frame.w,
                              curvilinear_abscissa / self.radius,
                              copy=True)

    @classmethod
    def from_step(cls, arguments, object_dict):
        center = object_dict[arguments[1]].origin
        radius = float(arguments[2]) / 1000
        if object_dict[arguments[1]].u is not None:
            normal = object_dict[arguments[1]].u
            other_vec = object_dict[arguments[1]].v
            if other_vec is not None:
                other_vec.normalize()
        else:
            normal = object_dict[arguments[1]].v  ### ou w
            other_vec = None
        normal.normalize()
        return cls.from_center_normal(center, normal, radius, arguments[0][1:-1])

    def to_step(self, current_id):
        circle_frame = volmdlr.Frame3D(self.center, self.frame.w, self.frame.u, self.frame.v)
        content, frame_id = circle_frame.to_step(current_id)
        circle_id = frame_id+1
        content += "#{} = CIRCLE('{}',#{},{});\n".format(circle_id, self.name,
                                                           frame_id,
                                                           round(self.radius*1000, 3))
        p1 = self.frame.origin + self.frame.u*self.radius
        p2 = self.frame.origin + self.frame.v*self.radius
        p3 = self.frame.origin - self.frame.u*self.radius
        p4 = self.frame.origin - self.frame.v*self.radius

        p1_content, p1_id = p1.to_step(circle_id+1, vertex=True)
        # p2_content, p2_id = p2.to_step(p1_id+1, vertex=True)
        p3_content, p3_id = p3.to_step(p1_id+1, vertex=True)
        # p4_content, p4_id = p4.to_step(p3_id+1, vertex=True)
        content += p1_content + p3_content

        arc1_id = p3_id + 1
        content += "#{} = EDGE_CURVE('{}',#{},#{},#{},.T.);\n".format(arc1_id, self.name,
                                                                    p1_id, p3_id,
                                                                    circle_id)
        oriented_edge1_id = arc1_id + 1
        content += "#{} = ORIENTED_EDGE('',*,*,#{},.T.);\n".format(oriented_edge1_id,
                                                                     arc1_id)

        arc2_id = oriented_edge1_id + 1
        content += "#{} = EDGE_CURVE('{}',#{},#{},#{},.T.);\n".format(arc2_id, self.name,
                                                                    p3_id, p1_id,
                                                                    circle_id)
        oriented_edge2_id = arc2_id + 1
        content += "#{} = ORIENTED_EDGE('',*,*,#{},.T.);\n".format(oriented_edge2_id,
                                                                     arc2_id)

        current_id = oriented_edge2_id + 1
        content += "#{} = EDGE_LOOP('{}',(#{},#{}));\n".format(current_id, self.name,
                                                           oriented_edge1_id,
                                                           oriented_edge2_id)

        return content, current_id

    def _bounding_box(self):
        """
        """
        u = self.normal.deterministic_unit_normal_vector()
        v = self.normal.cross(u)
        points = [self.frame.origin + self.radius * v \
                  for v in [self.frame.u,
                            -self.frame.u,
                            self.frame.v,
                            -self.frame.v]]
        return volmdlr.core.BoundingBox.from_points(points)

    def to_2d(self, plane_origin, x, y):
        z = x.cross(y)
        plane3d = volmdlr.faces.Plane3D(volmdlr.Frame3D(plane_origin, x, y, z))
        return Circle2D(plane3d.point3d_to_2d(self.center), self.radius)

    @classmethod
    def from_center_normal(cls, center: volmdlr.Point3D,
                           normal: volmdlr.Vector3D,
                           radius: float,
                           name: str = ''):
        u = normal.deterministic_unit_normal_vector()
        v = normal.cross(u)
        return cls(volmdlr.Frame3D(center, u, v, normal), radius, name)

    @classmethod
    def from_3_points(cls, point1, point2, point3):
        u1 = (point2 - point1)
        u2 = (point2 - point3)
        try:
            u1.normalize()
            u2.normalize()
        except ZeroDivisionError:
            raise ValueError(
                'the 3 points must be distincts')

        normal = u2.cross(u1)
        normal.normalize()

        if u1 == u2:
            u2 = normal.cross(u1)
            u2.normalize()

        v1 = normal.cross(u1)  # v1 is normal, equal u2
        v2 = normal.cross(u2)  # equal -u1

        p11 = 0.5 * (point1 + point2)  # Mid point of segment s,m
        p21 = 0.5 * (point2 + point3)  # Mid point of segment s,m

        l1 = volmdlr.edges.Line3D(p11, p11 + v1)
        l2 = volmdlr.edges.Line3D(p21, p21 + v2)

        try:
            center, _ = l1.minimum_distance_points(l2)
        except ZeroDivisionError:
            raise ValueError(
                'Start, end and interior points  of an arc must be distincts')

        radius = (center - point1).norm()
        return cls(frame=volmdlr.Frame3D(center, u1, normal.cross(u1), normal),
                   radius=radius)

    def extrusion(self, extrusion_vector):
        if self.normal.is_colinear_to(extrusion_vector):
            u = self.normal.deterministic_unit_normal_vector()
            v = self.normal.cross(u)
            cylinder = volmdlr.faces.CylindricalSurface3D(volmdlr.Frame3D(self.center,
                                                    u,
                                                    v,
                                                    self.normal),
                                            self.radius
                                            )
            return cylinder.rectangular_cut(0, volmdlr.TWO_PI,
                                            0, extrusion_vector.norm())
        else:
            raise NotImplementedError('Elliptic faces not handled: dot={}'.format(
                self.normal.dot(extrusion_vector)
            ))

    def revolution(self, axis_point: volmdlr.Point3D, axis: volmdlr.Vector3D,
                   angle: float):
        line3d = volmdlr.edges.Line3D(axis_point, axis_point + axis)
        tore_center, _ = line3d.point_projection(self.center)
        u =  self.center - tore_center
        u.normalize()
        v = axis.cross(u)
        if not math.isclose(self.normal.dot(u), 0., abs_tol=1e-9):
            raise NotImplementedError(
                'Outside of plane revolution not supported')

        R = tore_center.point_distance(self.center)
        surface = volmdlr.faces.ToroidalSurface3D(volmdlr.Frame3D(tore_center, u, v, axis),
                                    R, self.radius)
        return surface.rectangular_cut(0, angle, 0, volmdlr.TWO_PI)


class Ellipse3D(Contour3D):
    """
    :param major_axis: Largest radius of the ellipse
    :type major_axis: float
    :param minor_axis: Smallest radius of the ellipse
    :type minor_axis: float
    :param center: Ellipse's center
    :type center: Point3D
    :param normal: Ellipse's normal
    :type normal: Vector3D
    :param major_dir: Direction of the largest radius/major_axis
    :type major_dir: Vector3D
    """

    def __init__(self, major_axis, minor_axis, center, normal, major_dir,
                 name=''):

        self.major_axis = major_axis
        self.minor_axis = minor_axis
        self.center = center
        normal.normalize()
        self.normal = normal
        major_dir.normalize()
        self.major_dir = major_dir
        Contour3D.__init__(self, [self], name=name)

    def tessellation_points(self, resolution=20):
        # plane = Plane3D.from_normal(self.center, self.normal)
        tessellation_points_3D = [self.center + self.major_axis * math.cos(
            teta) * self.major_dir + self.minor_axis * math.sin(
            teta) * self.major_dir.cross(self.normal) \
                                  for teta in npy.linspace(0, volmdlr.TWO_PI,
                                                           resolution + 1)][
                                 :-1]
        return tessellation_points_3D

    def FreeCADExport(self, ip, ndigits=3):
        name = 'primitive{}'.format(ip)
        xc, yc, zc = npy.round(1000 * self.center.vector, ndigits)
        major_vector = self.center + self.major_axis / 2 * self.major_dir
        xmaj, ymaj, zmaj = npy.round(1000 * major_vector.vector, ndigits)
        minor_vector = self.center + self.minor_axis / 2 * self.normal.cross(
            self.major_dir)
        xmin, ymin, zmin = npy.round(1000 * minor_vector.vector, ndigits)
        return '{} = Part.Ellipse(fc.Vector({},{},{}), fc.Vector({},{},{}), fc.Vector({},{},{}))\n'.format(
            name, xmaj, ymaj, zmaj, xmin, ymin, zmin, xc, yc, zc)

    def rotation(self, rot_center, axis, angle, copy=True):
        new_center = self.center.rotation(rot_center, axis, angle, True)
        new_normal = self.normal.rotation(rot_center, axis, angle, True)
        new_major_dir = self.major_dir.rotation(rot_center, axis, angle, True)
        if copy:
            return Ellipse3D(self.major_axis, self.minor_axis, new_center,
                             new_normal, new_major_dir, self.name)
        else:
            self.center = new_center
            self.normal = new_normal
            self.major_dir = new_major_dir

    def translation(self, offset, copy=True):
        new_center = self.center.translation(offset, True)
        new_normal = self.normal.translation(offset, True)
        new_major_dir = self.major_dir.translation(offset, True)
        if copy:
            return Ellipse3D(self.major_axis, self.minor_axis, new_center,
                             new_normal, new_major_dir, self.name)
        else:
            self.center = new_center
            self.normal = new_normal
            self.major_dir = new_major_dir

    def plot(self, ax=None, color='k'):
        if ax is None:
            fig = plt.figure()
            ax = Axes3D(fig)
        else:
            fig = None

        x = []
        y = []
        z = []
        for px, py, pz in self.tessellation_points():
            x.append(px)
            y.append(py)
            z.append(pz)
        x.append(x[0])
        y.append(y[0])
        z.append(z[0])
        ax.plot(x, y, z, color)
        return ax

    @classmethod
    def from_step(cls, arguments, object_dict):
        center = object_dict[arguments[1]].origin
        normal = object_dict[arguments[1]].u  # ancien w
        major_dir = object_dict[arguments[1]].v  # ancien u
        major_axis = float(arguments[2]) / 1000
        minor_axis = float(arguments[3]) / 1000
        return cls(major_axis, minor_axis, center, normal, major_dir,
                   arguments[0][1:-1])<|MERGE_RESOLUTION|>--- conflicted
+++ resolved
@@ -1481,7 +1481,6 @@
 
         return False, None, None
 
-<<<<<<< HEAD
     def repair_single_intersection(self):
         
         all_polygons=[]
@@ -1622,19 +1621,7 @@
                 'dash': None,
                 'marker': marker,
                 'opacity': opacity}
-=======
-    # def plot_data(self, marker=None, color='black', stroke_width=1, opacity=1):
-    #     data = []
-    #     for nd in self.points:
-    #         data.append({'x': nd.vector[0], 'y': nd.vector[1]})
-    #     return {'type': 'wire',
-    #             'data': data,
-    #             'color': color,
-    #             'size': stroke_width,
-    #             'dash': None,
-    #             'marker': marker,
-    #             'opacity': opacity}
->>>>>>> 6dffceef
+
 
     @classmethod
     def points_convex_hull(cls, points):
