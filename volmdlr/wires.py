#!/usr/bin/env python3
# -*- coding: utf-8 -*-
"""
Module containing wires & contours.
"""

import itertools
import math
import sys
import warnings
from collections import deque
from functools import cached_property
from statistics import mean
from typing import List

import matplotlib.pyplot as plt
import networkx as nx
import numpy as npy
import plot_data.core as plot_data
from scipy.spatial.qhull import ConvexHull, Delaunay
from triangle import triangulate

from dessia_common.core import PhysicalObject
import volmdlr
import volmdlr.core
import volmdlr.display as vmd
import volmdlr.geometry
from volmdlr import curves, edges
from volmdlr.core_compiled import polygon_point_belongs
from volmdlr.core import EdgeStyle


def argmax(list_of_numbers):
    """
    Returns the max value and the argmax.

    """
    pos_max, max_value = 0, list_of_numbers[0]
    for pos, value in enumerate(list_of_numbers):
        if pos == 0:
            continue
        if value > max_value:
            max_value = value
            pos_max = pos
    return max_value, pos_max


def argmin(list_of_numbers):
    """
    Returns the minimum value from a list of numbers and its index.

    """
    pos_min, min_value = 0, list_of_numbers[0]
    for pos, value in enumerate(list_of_numbers):
        if pos == 0:
            continue
        if value < min_value:
            min_value = value
            pos_min = pos
    return min_value, pos_min


def bounding_rectangle_adjacent_contours(contours: List):
    """
    Compute the bounding box of a list of adjacent contours 2d.

    :param contours: A list of adjacent contours
    :type contours: List[:class:`volmdlr.wires.Contour2D`]
    :return: The bounding box
    :rtype: :class:`volmdlr.core.BoundingRectangle`
    """
    x_min, x_max, y_min, y_max = contours[0].bounding_rectangle.bounds()

    for i in range(1, len(contours)):
        xmin_contour, xmax_contour, ymin_contour, ymax_contour = contours[i].bounding_rectangle.bounds()
        x_min = min(x_min, xmin_contour)
        x_max = max(x_max, xmax_contour)
        y_min = min(y_min, ymin_contour)
        y_max = max(y_max, ymax_contour)

    return volmdlr.core.BoundingRectangle(x_min, x_max, y_min, y_max)


def reorder_contour3d_edges_from_step(raw_edges, step_data):
    """Helper function to order edges from a 3D contour coming from a step file."""
    step_id, step_name, arguments = step_data
    reversed_distances = [edge1.start.point_distance(edge2.end)
                          for edge1, edge2 in zip(raw_edges[::-1][1:], raw_edges[::-1][:-1])]
    if all((dist < 1e-6) for dist in reversed_distances):
        return raw_edges[::-1]

    # Making things right for first 2 primitives
    distances = [raw_edges[0].end.point_distance(raw_edges[1].start),
                 raw_edges[0].start.point_distance(raw_edges[1].start),
                 raw_edges[0].end.point_distance(raw_edges[1].end),
                 raw_edges[0].start.point_distance(raw_edges[1].end)]
    index = distances.index(min(distances))
    if min(distances) > 1e-3:
        # # Green color : well-placed and well-read
        # ax = raw_edges[0].plot(edge_style=EdgeStyle(color='g'))
        # ax.set_title(f"Step ID: #{step_id}")
        #
        # # Red color : can't be connected to green edge
        # raw_edges[1].plot(ax=ax, edge_style=EdgeStyle(color='r'))
        # # Black color : to be placed
        # for re in raw_edges[2:]:
        #     re.plot(ax=ax)

        warnings.warn(
            f"Could not instantiate #{step_id} = {step_name}({arguments})"
            "because the first 2 edges of contour not following each other.\n"
            f'Number of edges: {len(raw_edges)}.\n'
            f'delta_x = {abs(raw_edges[0].start.x - raw_edges[1].end.x)}, '
            f' {abs(raw_edges[0].end.x - raw_edges[1].end.x)}.\n'
            f'delta_y = {abs(raw_edges[0].start.y - raw_edges[1].end.y)} ,'
            f' {abs(raw_edges[0].end.y - raw_edges[1].end.y)}.\n'
            f'delta_z = {abs(raw_edges[0].start.z - raw_edges[1].end.z)}, '
            f' {abs(raw_edges[0].end.z - raw_edges[1].end.z)}.\n'
            f'distance = {min(distances)}')
        return None

    if index == 0:
        new_edges = [raw_edges[0], raw_edges[1]]
    elif index == 1:
        new_edges = [raw_edges[0].reverse(), raw_edges[1]]
    elif index == 2:
        new_edges = [raw_edges[0], raw_edges[1].reverse()]
    elif index == 3:
        new_edges = [raw_edges[0].reverse(), raw_edges[1].reverse()]
    else:
        raise NotImplementedError

    # Connecting the next edges
    last_edge = new_edges[-1]
    for raw_edge in raw_edges[2:]:
        if raw_edge.direction_independent_is_close(last_edge):
            continue
        distances = [raw_edge.start.point_distance(last_edge.end),
                     raw_edge.end.point_distance(last_edge.end)]
        index = distances.index(min(distances))
        if min(distances) > 1e-3:
            # Green color : well-placed and well-read
            # ax = last_edge.plot(edge_style=EdgeStyle(color='g'))
            # ax.set_title(f"Step ID: #{step_id}")
            #
            # for re in raw_edges[:2 + i]:
            #     re.plot(ax=ax, edge_style=EdgeStyle(color='g'))
            #     re.start.plot(ax=ax, color='g')
            #     re.end.plot(ax=ax, color='g')
            # last_edge.end.plot(ax=ax, color='g')
            # # Red color : can't be connected to red dot
            # raw_edge.plot(ax=ax, edge_style=EdgeStyle(color='g'))
            # # Black color : to be placed
            # for re in raw_edges[2 + i + 1:]:
            #     re.plot(ax=ax)
            #     re.start.plot(ax=ax)
            #     re.end.plot(ax=ax)

            warnings.warn(
                f"Could not instantiate #{step_id} = {step_name}({arguments})"
                "because some Edges of contour are not following each other.\n"
                f'Number of edges: {len(raw_edges)}.\n'
                f'delta_x = {abs(raw_edge.start.x - last_edge.end.x)}, '
                f' {abs(raw_edge.end.x - last_edge.end.x)}.\n'
                f'delta_y = {abs(raw_edge.start.y - last_edge.end.y)}, '
                f' {abs(raw_edge.end.y - last_edge.end.y)}.\n'
                f'delta_z = {abs(raw_edge.start.z - last_edge.end.z)}, '
                f' {abs(raw_edge.end.z - last_edge.end.z)}.\n'
                f'distance = {min(distances)}')
            return None
        if index == 0:
            last_edge = raw_edge
        elif index == 1:
            last_edge = raw_edge.reverse()

        new_edges.append(last_edge)
    return new_edges


class WireMixin:
    """
    Abstract class for Wire, storing methods and attributes used by many classes in this module.

    """
    _non_data_hash_attributes = ['basis_primitives']
    _non_serializable_attributes = ['primitive_to_index',
                                    'basis_primitives']

    def _data_hash(self):
        return sum(hash(e) for e in self.primitives) + len(self.primitives)

    def to_dict(self, *args, **kwargs):
        """Avoids storing points in memo that makes serialization slow."""
        return PhysicalObject.to_dict(self, use_pointers=False)

    def length(self):
        if not self._length:
            length = 0.
            for primitive in self.primitives:
                length += primitive.length()
            self._length = length
        return self._length

    def discretization_points(self, *, number_points: int = None, angle_resolution: int = 20):
        """

        :param angle_resolution: distance between two discretized points.
        """
        length = self.length()
        if number_points:
            n = number_points - 1
        elif angle_resolution:
            n = int(length / angle_resolution) + 1

        return [self.point_at_abscissa(i / n * length) for i in
                range(n + 1)]

    def point_at_abscissa(self, curvilinear_abscissa: float):
        length = 0.
        for primitive in self.primitives:
            primitive_length = primitive.length()
            if length + primitive_length > curvilinear_abscissa:
                return primitive.point_at_abscissa(
                    curvilinear_abscissa - length)
            length += primitive_length
        # In case we did not find yet, ask last primitive its end
        if math.isclose(curvilinear_abscissa, length, abs_tol=1e-6):
            return self.primitives[-1].end  # point_at_abscissa(primitive_length)
        raise ValueError('abscissa out of contour length')

    def split_with_two_points(self, point1, point2):
        """
        Split a wire or contour in two points.

        :param point1: splitting point1.
        :param point2: splitting point2.
        :return: List of primitives in between these two points, and another list with the remaining primitives.
        """
        abscissa1 = self.abscissa(point1)
        abscissa2 = self.abscissa(point2)
        if abscissa1 > abscissa2:
            point1, point2 = point2, point1
            abscissa1, abscissa2 = abscissa2, abscissa1
        current_abscissa = 0
        primitives1 = []
        primitives2 = []
        for primitive in self.primitives:
            if abscissa1 < current_abscissa and current_abscissa + primitive.length() < abscissa2:
                primitives1.append(primitive)
            elif current_abscissa > abscissa2 or current_abscissa + primitive.length() < abscissa1:
                primitives2.append(primitive)
            elif current_abscissa <= abscissa1 <= current_abscissa + primitive.length() and \
                    current_abscissa <= abscissa2 <= current_abscissa + primitive.length():
                split_primitives1 = primitive.split(point1)
                if split_primitives1[0]:
                    primitives2.append(split_primitives1[0])
                split_primitives2 = primitive.split(point2)
                if split_primitives2[1]:
                    primitives2.append(split_primitives2[1])
                primitives1.append(primitive.split_between_two_points(point1, point2))
            elif current_abscissa <= abscissa1 <= current_abscissa + primitive.length():
                split_primitives = primitive.split(point1)
                if split_primitives[1]:
                    primitives1.append(split_primitives[1])
                if split_primitives[0]:
                    primitives2.append(split_primitives[0])
            elif current_abscissa <= abscissa2 <= current_abscissa + primitive.length():
                split_primitives = primitive.split(point2)
                if split_primitives[0]:
                    primitives1.append(split_primitives[0])
                if split_primitives[1]:
                    primitives2.append(split_primitives[1])
            else:
                raise NotImplementedError
            current_abscissa += primitive.length()
        return primitives1, primitives2

    def abscissa(self, point, tol: float = 1e-6):
        """
        Compute the curvilinear abscissa of a point on a wire.

        """
        if self.point_over_wire(point, tol):
            length = 0
            for primitive in self.primitives:
                if primitive.point_belongs(point, tol):
                    length += primitive.abscissa(point)
                    break
                length += primitive.length()
            return length

        raise ValueError('Point is not on wire')

    def sort_points_along_wire(self, points):
        """ Sort given points along the wire with respect to the abscissa. """
        return sorted(points, key=self.abscissa)

    def is_ordered(self, tol=1e-6):
        """ Check if the wire's primitives are ordered or not. """

        for primitive_1, primitive_2 in zip(self.primitives, self.primitives[1:]):
            if primitive_1.end.point_distance(primitive_2.start) > tol:
                return False
        return True

    def ordering_primitives(self, tol: float = 1e-6):
        """
        Ordering wire / contour primitives.

        :param tol: tolerance.
        :return:
        """
        primitives = [prim for prim in self.primitives[:] if not math.isclose(prim.length(), 0.0, abs_tol=tol)]
        new_primitives = [primitives[0]]
        primitives.remove(primitives[0])
        while True:
            if not primitives:
                break
            for primitive in primitives:
                if primitive.is_point_edge_extremity(new_primitives[-1].end, tol):
                    if new_primitives[-1].end.is_close(primitive.start, tol):
                        new_primitives.append(primitive)
                    else:
                        new_primitives.append(primitive.reverse())
                    primitives.remove(primitive)
                    break
                if primitive.is_point_edge_extremity(new_primitives[0].start, tol):
                    if new_primitives[0].start.is_close(primitive.end, tol):
                        new_primitives.insert(0, primitive)
                    else:
                        new_primitives.insert(0, primitive.reverse())
                    primitives.remove(primitive)
                    break
            else:
                #print(self, primitive)
                # ax = self.plot()
                # primitive.plot(edge_style=EdgeStyle(color='r'), ax=ax)
                raise NotImplementedError('There may exist a problem with this'
                                          ' contour, it seems it cannot be reordered.'
                                          ' Please, verify its points')
        return new_primitives

    def order_wire(self, tol=1e-6):
        """ Order wire's primitives. """

        if self.is_ordered(tol=tol):
            return self
        return self.__class__(self.ordering_primitives(tol))

    @classmethod
    def from_wires(cls, wires):
        """
        Define a wire from successive wires.

        """

        primitives = []
        for wire in wires:
            primitives.extend(wire.primitives)

        wire = cls(primitives)

        if not wire.is_ordered():
            return wire.order_wire()
        return wire

    def inverted_primitives(self):
        """
        Invert wire's primitives.

        """

        new_primitives = []
        for prim in self.primitives[::-1]:
            new_primitives.append(prim.reverse())
        return new_primitives

    def invert(self):
        """Gets the wire in the inverted direction."""
        return self.__class__(self.inverted_primitives())

    def is_followed_by(self, wire_2, tol=1e-6):
        """
        Check if the wire is followed by wire_2.

        """
        return self.primitives[-1].end.point_distance(wire_2.primitives[0].start) < tol

    def point_over_wire(self, point, abs_tol=1e-6):
        """
        Verifies if point is over wire.

        :param point: point to be verified.
        :param abs_tol: tolerance to be considered.
        :return: True or False
        """
        for primitive in self.primitives:
            if primitive.point_belongs(point, abs_tol):
                return True
        return False

    def primitive_over_wire(self, primitive, tol: float = 1e-6):
        """
        Verifies if primitive is over wire.

        :param primitive: primitive to be verified.
        :param tol: tolerance to be considered.
        :return: True or False
        """
        points = primitive.discretization_points(number_points=10)
        if all(self.point_over_wire(point, tol) for point in points):
            return True
        return False

    def is_primitive_section_over_wire(self, primitive, tol:float = 1e-6):
        """
        Verifies if primitive's section is over wire.

        :param primitive: primitive to be verified.
        :param tol: tolerance to be considered.
        :return: True or False
        """
        for edge in self.primitives:
            shared_section = edge.get_shared_section(primitive, tol)
            if shared_section:
                return True
        return False

    @classmethod
    def from_points(cls, points):
        """
        Create a contour from points with line_segments.

        """
        linesegment_name = 'LineSegment' + points[0].__class__.__name__[-2:]
        primitives = []
        for i in range(0, len(points) - 1):
            primitives.append(getattr(edges, linesegment_name)(points[i], points[i + 1]))
        contour = cls(primitives)
        return contour

    @classmethod
    def from_edge(cls, edge, number_segments: int):
        """
        Creates a Wire object from an edge.

        :param edge: edge used to create Wire.
        :param number_segments: number of segment for the wire to have.
        :return: Wire object.
        """
        points = edge.discretization_points(number_points=number_segments + 1)
        class_name_ = 'Wire' + edge.__class__.__name__[-2:]
        class_ = getattr(sys.modules[__name__], class_name_)
        return class_.from_points(points)

    def extract_with_points(self, point1: volmdlr.Point2D, point2: volmdlr.Point2D, inside: bool = True):
        """
        Extract primitives between two given points.

        :param point1: extraction point 1.
        :param point2:extraction point2.
        :param inside: If True it'll Extract primitives from smaller point abscissa value
        to greater point abscissa value. If False, it'll return the contour primitives going from
        the greater point abscissa value to the smaller one.
        """
        inside_primitives, outside_primitives = self.split_with_two_points(point1, point2)
        if inside:
            return inside_primitives
        return outside_primitives

    @classmethod
    def extract(cls, contour, point1, point2, inside=False):
        """Extracts a wire from another contour/wire, given two points."""
        new_primitives = contour.extract_with_points(point1, point2, inside)

        if cls.__name__[:-2] in ['Contour', 'Wire']:
            wires = [cls(new_primitives)]
        else:
            wire_class_ = getattr(sys.modules[__name__], 'Wire' + cls.__name__[-2:])
            wires = [wire_class_(new_primitives)]
        return wires

    def split_with_sorted_points(self, sorted_points):
        """
        Split contour in various sections using a list of sorted points along the contour.

        :param sorted_points: sorted list of points.
        :return: list of Contour sections.
        """
        self_start_equal_to_end = True
        if not self.primitives[0].start.is_close(self.primitives[-1].end):
            self_start_equal_to_end = False
            if not volmdlr.core.point_in_list(self.primitives[0].start, sorted_points):
                sorted_points = [self.primitives[0].start] + sorted_points
            if not volmdlr.core.point_in_list(self.primitives[-1].end, sorted_points):
                sorted_points.append(self.primitives[-1].end)
        if not self_start_equal_to_end:
            if len(sorted_points) == 2 and sorted_points[0].is_close(self.primitives[0].start) and \
                    sorted_points[1].is_close(self.primitives[-1].end):
                return [self]
        split_wires = []
        len_sorted_points = len(sorted_points)
        for i, (point1, point2) in enumerate(
                zip(sorted_points, sorted_points[1:] + [sorted_points[0]])):
            if i == len_sorted_points - 1:
                if self_start_equal_to_end:
                    split_wires.extend([wire.order_wire() for wire in
                                        self.__class__.extract(self, point1, point2, False)])
            else:
                split_wires.extend([wire.order_wire() for wire in
                                    self.__class__.extract(self, point1, point2, True)])
        return split_wires

    @classmethod
    def wires_from_edges(cls, list_edges, tol=1e-6):
        """
        Defines a list of wires from edges, by ordering successive edges.

        :param list_edges: A list of edges
        :type list_edges: List[edges.Edge]
        :param tol: A tolerance, defaults to 1e-6
        :type tol: float, optional

        :return: A list of wires
        :rtype: List[wires.WireMixin]
        """

        if not list_edges:
            return []
        if len(list_edges) == 1:
            return [cls(list_edges)]

        new_primitives, i = [], -1
        while list_edges:
            i += 1
            new_primitives.append([list_edges[0]])
            list_edges.remove(list_edges[0])

            to_continue = True

            while to_continue:
                broke = False
                for index_primitive, primitive in enumerate(list_edges):

                    if primitive.is_point_edge_extremity(new_primitives[i][-1].end, tol):
                        if new_primitives[i][-1].end.is_close(primitive.start, tol):
                            new_primitives[i].append(primitive)
                        else:
                            new_primitives[i].append(primitive.reverse())
                        list_edges.remove(primitive)
                        broke = True
                        break

                    if primitive.is_point_edge_extremity(new_primitives[i][0].start, tol):
                        if new_primitives[i][0].start.is_close(primitive.end, tol):
                            new_primitives[i].insert(0, primitive)
                        else:
                            new_primitives[i].insert(0, primitive.reverse())
                        list_edges.remove(primitive)
                        broke = True
                        break

                if ((not broke) and (len(list_edges) == index_primitive + 1)) or len(list_edges) == 0:
                    to_continue = False

        wires = [cls(primitives_wire) for primitives_wire in new_primitives]

        return wires

    def to_wire_with_linesegments(self, number_segments: int):
        """
        Convert a wire with different primitives to a wire with just line segments by discretizing primitives.

        :param number_segments: number of segment for each primitive to be converted.
        :type number_segments: int
        """

        primitives = []
        class_name_ = 'Wire' + self.primitives[0].__class__.__name__[-2:]
        class_ = getattr(sys.modules[__name__], class_name_)

        for primitive in self.primitives:
            if primitive.__class__.__name__[0:-2] != 'LineSegment':
                primitives.extend(class_.from_edge(
                    edge=primitive, number_segments=number_segments).primitives)
            else:
                primitives.append(primitive)

        return class_(primitives)

    def get_connected_wire(self, list_wires):
        """
        Searches a wire in list_contour connected to self.

        :param list_wires: list of wires.
        :return:
        """
        connecting_contour_end = self.primitives[-1].end
        connecting_contour_start = self.primitives[0].start
        connected_contour = None
        for contour in list_wires:
            if connecting_contour_end.is_close(contour.primitives[0].start) or\
                    connecting_contour_end.is_close(contour.primitives[-1].end):
                connected_contour = contour
                break
            if connecting_contour_start.is_close(contour.primitives[0].start) or\
                    connecting_contour_start.is_close(contour.primitives[-1].end):
                connected_contour = contour
                break
        return connected_contour

    def is_sharing_primitives_with(self, contour, abs_tol: float = 1e-6):
        """
        Check if two contour are sharing primitives.

        """
        for prim1 in self.primitives:
            for prim2 in contour.primitives:
                shared_section = prim1.get_shared_section(prim2, abs_tol)
                if shared_section:
                    return True
        return False

    def middle_point(self):
        return self.point_at_abscissa(self.length() / 2)

    def is_superposing(self, contour2):
        """
        Check if the contours are superposing (one on the other without necessarily having an absolute equality).

        """

        for primitive_2 in contour2.primitives:
            if not self.primitive_over_wire(primitive_2):
                return False
        return True

    @classmethod
    def from_circle(cls, circle):
        """
        Creates a Contour from a circle.

        :param circle: Circle
        :return:
        """
        point = circle.point_at_abscissa(0.0)
        return cls([circle.trim(point, point)])

    def plot(self, ax=None, edge_style=EdgeStyle()):
        """Wire plot using Matplotlib."""
        if ax is None:
            ax = self._get_plot_ax()

<<<<<<< HEAD
        # if edge_style.equal_aspect:
        #     ax.set_aspect('equal')

=======
>>>>>>> 83e4f024
        for element in self.primitives:
            element.plot(ax=ax, edge_style=edge_style)

        ax.margins(0.1)
        plt.show()

        return ax

    def edge_intersections(self, edge, abs_tol: float = 1e-6):
        """
        Compute intersections between a wire (2D or 3D) and an edge (2D or 3D).

        :param edge: edge to compute intersections.
        """
        edge_intersections = []
        for primitive in self.primitives:
            intersections = primitive.intersections(edge, abs_tol)
            for intersection in intersections:
                if not volmdlr.core.point_in_list(intersection, edge_intersections):
                    edge_intersections.append(intersection)
        return edge_intersections

    def wire_intersections(self, wire, abs_tol: float = 1e-6):
        """
        Compute intersections between two wire 2d.

        :param wire: volmdlr.wires.Wire2D
        """
        intersections_points = []
        for primitive in wire.primitives:
            edge_intersections = self.edge_intersections(primitive, abs_tol)
            for crossing in edge_intersections:
                if not volmdlr.core.point_in_list(crossing, intersections_points):
                    intersections_points.append(crossing)
        return intersections_points


class EdgeCollection3D(WireMixin):
    """
    A collection of simple edges 3D.
    """
    _standalone_in_db = True
    _eq_is_data_eq = True
    _non_serializable_attributes = ['basis_primitives']
    _non_data_eq_attributes = ['name', 'basis_primitives']
    _non_data_hash_attributes = []

    def __init__(self, primitives: List[volmdlr.edges.Edge], color=None, alpha=1, name: str = ''):
        self.primitives = primitives
        self.color = color
        self.alpha = alpha
        self._bbox = None
        self.name = name

    def plot(self, ax=None, edge_style: EdgeStyle = EdgeStyle()):
        """ Plot edges with Matplotlib, not tested. """
        if ax is None:
            fig = plt.figure()
            ax = fig.add_subplot(111, projection='3d')
        for primitive in self.primitives:
            primitive.plot(ax=ax, edge_style=edge_style)
        return ax

    def _bounding_box(self):
        """ Flawed method, to be enforced by overloading. """
        return volmdlr.core.BoundingBox.from_points(self.points())

    @property
    def bounding_box(self):
        """ Get big bounding box of all edges. """
        if not self._bbox:
            self._bbox = self._bounding_box()
        return self._bbox

    def points(self):
        """ Get list of all points. """
        points = []
        for prim in self.primitives:
            points += [prim.start, prim.end]
        return points

    def babylon_param(self):
        """ Get dict for babylonjs object settings. """
        babylon_param = {'alpha': self.alpha,
                         'name': self.name,
                         'color': [0, 0, 0.6]}
        if self.color is None:
            babylon_param['edges_color'] = [0, 0, 0.6]
        else:
            babylon_param['edges_color'] = list(self.color)
        return babylon_param

    def babylon_points(self):
        """ Get list of points coordinates. """
        return [[point.x, point.y, point.z] for point in self.points()]

    def to_babylon(self):
        """ Generate a mesh from all edges for performance when drawing. """
        positions = []
        for prim in self.primitives:
            positions += [prim.start.x, prim.start.y, prim.start.z,
                          prim.end.x, prim.end.y, prim.end.z,
                          prim.end.x, prim.end.y, prim.end.z]

        indices = list(range(len(positions)))
        return positions, indices

    def babylon_meshes(self, **kwargs):
        """ Set the mesh for babylonjs. """
        positions, indices = self.to_babylon()
        babylon_mesh = {'positions': positions,
                        'indices': indices}
        babylon_mesh.update(self.babylon_param())
        return [babylon_mesh]


class Wire2D(WireMixin, PhysicalObject):
    """
    A collection of simple primitives, following each other making a wire.

    """

    def __init__(self, primitives, name: str = ''):
        self._bounding_rectangle = None
        self._length = None
        self.primitives = primitives
        PhysicalObject.__init__(self, name=name)

    def __hash__(self):
        return hash(('wire2d', tuple(self.primitives)))

    def area(self):
        """ Gets the area for a Wire2D."""
        return 0.0

    def to_3d(self, plane_origin, x, y):
        """
        Transforms a Wire2D into an Wire3D, given a plane origin and an u and v plane vector.

        :param plane_origin: plane origin.
        :param x: plane u vector.
        :param y: plane v vector.
        :return: Wire3D.
        """
        primitives3d = []
        for edge in self.primitives:
            primitives3d.append(edge.to_3d(plane_origin, x, y))
        return Wire3D(primitives3d)
        # TODO: method to check if it is a wire

    def infinite_intersections(self, infinite_primitives):
        """
        Returns a list that contains the intersections between a succession of infinite primitives.

        There must be a method implemented to intersect the two infinite primitives.
        """
        offset_intersections = []

        for primitive_1, primitive_2 in zip(infinite_primitives,
                                            infinite_primitives[1:] + [infinite_primitives[0]]):

            i = infinite_primitives.index(primitive_1)
            # k = infinite_primitives.index(primitive_2)

            primitive_name = primitive_1.__class__.__name__.lower().replace('2d', '')
            intersection_method_name = f'{primitive_name}_intersections'
            next_primitive_name = primitive_2.__class__.__name__.lower().replace('2d', '')
            next_intersection_method_name = f'{next_primitive_name}_intersections'

            if hasattr(primitive_1, next_intersection_method_name):
                intersections = getattr(primitive_1, next_intersection_method_name)(
                    primitive_2)
                end = self.primitives[i].end
                if not intersections:
                    continue

                if len(intersections) == 1:
                    offset_intersections.append(intersections[0])

                else:
                    end = self.primitives[i].end
                    if intersections[0].point_distance(end) > intersections[1].point_distance(end):
                        intersections.reverse()
                    offset_intersections.append(intersections[0])

            elif hasattr(primitive_2, intersection_method_name):
                intersections = getattr(primitive_2, intersection_method_name)(primitive_1)
                if not intersections:
                    continue
                if len(intersections) == 1:
                    offset_intersections.append(intersections[0])
                else:
                    end = self.primitives[i].end
                    if intersections[0].point_distance(end) > intersections[
                            1].point_distance(end):
                        intersections.reverse()
                    offset_intersections.append(intersections[0])

            else:
                raise NotImplementedError(
                    f'No intersection method between {primitive_1.__class__.__name__} and'
                    f'{primitive_2.__class__.__name__}. Define {next_intersection_method_name} on '
                    f'{primitive_1.__class__.__name__} or {intersection_method_name} on'
                    f'{primitive_2.__class__.__name__}')

        return offset_intersections

    def offset(self, offset):
        """
        Generates an offset of a Wire2D.

        """
        offset_primitives = []
        infinite_primitives = []
        offset_intersections = []
        for primitive in self.primitives:
            infinite_primitive = primitive.infinite_primitive(offset)
            if infinite_primitive is not None:
                infinite_primitives.append(infinite_primitive)
        offset_intersections += self.infinite_intersections(infinite_primitives)
        for i, (point1, point2) in enumerate(zip(offset_intersections,
                                                 offset_intersections[1:] + [offset_intersections[0]])):
            if i + 1 == len(offset_intersections):
                cutted_primitive = infinite_primitives[0].cut_between_two_points(point1, point2)
            else:
                cutted_primitive = infinite_primitives[i + 1].cut_between_two_points(point1, point2)
            offset_primitives.append(cutted_primitive)

        return self.__class__(offset_primitives)

    def plot_data(self, *args, **kwargs):
        data = []
        for item in self.primitives:
            data.append(item.plot_data())
        return data

    def line_intersections(self, line: 'curves.Line2D'):
        """
        Returns a list of intersection of the wire primitives intersecting with the line.

        :returns: a tuple (point, primitive)
        """
        intersection_points = []
        for primitive in self.primitives:
            for point in primitive.line_intersections(line):
                intersection_points.append((point, primitive))
        return intersection_points

    def linesegment_intersections(self,
                                  linesegment: 'volmdlr.edges.LineSegment2D'):
        """
        Returns a list of intersection of the wire primitives intersecting with the line segment.

        :returns: a tuple (point, primitive)
        """
        intersection_points = []
        for primitive in self.primitives:
            inters = primitive.linesegment_intersections(linesegment)
            for point in inters:
                intersection_points.append((point, primitive))
        return intersection_points

    def is_start_end_crossings_valid(self, crossing_primitive, intersection, primitive):
        """
        Returns if the crossings are valid.

        :param crossing_primitive: crossing primitive.
        :param intersection: intersection result.
         for primitive line intersections
        :param primitive: intersecting primitive
        :return: None if intersection not a start or
        end point of a contours primitives, or a volmdlr.Point2D if it is.
        """
        primitive_index = self.primitives.index(primitive)
        point1, point2 = None, None
        if intersection.is_close(primitive.start):
            point1 = primitive.point_at_abscissa(primitive.length() * 0.01)
            point2 = self.primitives[primitive_index - 1].point_at_abscissa(
                self.primitives[primitive_index - 1].length() * .99
            )
        elif intersection.is_close(primitive.end) and primitive != self.primitives[-1]:
            point1 = primitive.point_at_abscissa(primitive.length() * 0.99)
            point2 = self.primitives[primitive_index + 1].point_at_abscissa(
                self.primitives[primitive_index + 1].length() * .01)
        if point1 is not None and point2 is not None:
            if not point1.is_close(point2):
                lineseg = volmdlr.edges.LineSegment2D(point1, point2)
                inter = crossing_primitive.linesegment_intersections(lineseg)
                if inter:
                    return True
        return False

    @staticmethod
    def is_crossing_start_end_point(intersections, primitive):
        """
        Returns True if the crossings provided are start or end of the Wire 2D.

        :param intersections: intersection results
         for primitive line intersections
        :param primitive: intersecting primitive
        :return: False if intersection not a start or
        end point of a contours primitives, or True if it is.
        """
        if intersections[0].is_close(primitive.start) or intersections[0].is_close(primitive.end):
            return True
        return False

    def line_crossings(self, line: curves.Line2D):
        """
        Calculates valid crossing intersections of a wire and an infinite line.

        :param line: line crossing the wire
        :type line: curves.Line2D
        returns a list of Tuples (point, primitive)
        of the wire primitives intersecting with the line
        """
        intersection_points = []
        intersection_points_primitives = []
        for primitive in self.primitives:
            intersections = primitive.line_intersections(line)
            for intersection in intersections:
                if not volmdlr.core.point_in_list(intersection, intersection_points):
                    if not self.is_crossing_start_end_point(intersections, primitive):
                        intersection_points.append(intersection)
                        intersection_points_primitives.append((intersection, primitive))
                    elif self.is_start_end_crossings_valid(line, intersection, primitive):
                        intersection_points.append(intersection)
                        intersection_points_primitives.append((intersection, primitive))
        return intersection_points_primitives

    def linesegment_crossings(self, linesegment: 'volmdlr.edges.LineSegment2D'):
        """
        Gets the wire primitives intersecting with the line.

        Returns a list of crossings in the form of a tuple (point, primitive).
        """
        results = self.line_crossings(linesegment.line)
        crossings_points = []
        for result in results:
            if linesegment.point_belongs(result[0]):
                crossings_points.append(result)
        return crossings_points

    def validate_edge_crossings(self, crossings):
        """
        Validates the crossings points from an edge and a wire.

        :param crossings: list of crossing points found.
        :return: list of valid crossing points.
        """
        crossings_ = []
        first_primitive = self.primitives[0]
        last_primitive = self.primitives[-1]
        for point in crossings:
            if not first_primitive.start.is_close(point) and not last_primitive.end.is_close(point):
                crossings_.append(point)
        return crossings_

    def edge_crossings(self, edge):
        """
        Gets the crossings between an edge and a Wire.

        :param edge: edge to search for crossings.
        :return: list of points containing all crossing points.
        """
        edge_crossings = []
        start_equal_to_end = self.primitives[0].start.is_close(self.primitives[-1].end)
        for primitive in self.primitives:
            crossings = primitive.intersections(edge)
            if not start_equal_to_end:
                crossings = self.validate_edge_crossings(crossings)
            for crossing in crossings:
                if not edge.is_point_edge_extremity(crossing) and\
                        not volmdlr.core.point_in_list(crossing, edge_crossings):
                    edge_crossings.append(crossing)
        return edge_crossings

    def validate_wire_crossing(self, crossing, current_wire_primitive, next_wire_primitive):
        """
        Validate the crossing point for the operation wire crossings.

        :param crossing: crossing point.
        :param current_wire_primitive: current wire primitive intersecting wire.
        :param next_wire_primitive: next wire primitive intersecting wire.
        :return:
        """
        self_primitives_to_test = [prim for prim in self.primitives if prim.is_point_edge_extremity(crossing)]
        if len(self_primitives_to_test) < 2:
            self_primitive = [prim for prim in self.primitives if prim.point_belongs(crossing)][0]
            crossing_abscissa = self_primitive.abscissa(crossing)
            vector_crossing = self_primitive.direction_vector(crossing_abscissa)
            current_vector = current_wire_primitive.direction_vector(current_wire_primitive.length())
            next_vector = next_wire_primitive.direction_vector(next_wire_primitive.length())
            if math.isclose(abs(vector_crossing.dot(current_vector)), 1, abs_tol=1e-6) or\
                    math.isclose(abs(vector_crossing.dot(next_vector)), 1, abs_tol=1e-6):
                return False
            return True
        if len(self_primitives_to_test) > 2:
            raise NotImplementedError
        if self_primitives_to_test[0] == self.primitives[0] and self_primitives_to_test[1] == self.primitives[-1]:
            point1 = self_primitives_to_test[0].point_at_abscissa(self_primitives_to_test[0].length() * 0.01)
            point2 = self_primitives_to_test[1].point_at_abscissa(self_primitives_to_test[1].length() * .99)
            point3 = current_wire_primitive.point_at_abscissa(current_wire_primitive.length() * .99)
            point4 = next_wire_primitive.point_at_abscissa(next_wire_primitive.length() * 0.01)
            linesegment1 = volmdlr.edges.LineSegment2D(point1, point2)
            linesegment2 = volmdlr.edges.LineSegment2D(point3, point4)
        else:
            point1 = self_primitives_to_test[0].point_at_abscissa(self_primitives_to_test[0].length() * .99)
            point2 = self_primitives_to_test[1].point_at_abscissa(self_primitives_to_test[1].length() * 0.01)
            point3 = current_wire_primitive.point_at_abscissa(current_wire_primitive.length() * .99)
            point4 = next_wire_primitive.point_at_abscissa(next_wire_primitive.length() * 0.01)
            linesegment1 = volmdlr.edges.LineSegment2D(point1, point2)
            linesegment2 = volmdlr.edges.LineSegment2D(point3, point4)
        inter = linesegment1.linesegment_intersections(linesegment2)
        if inter:
            return True
        return False

    def wire_crossings(self, wire):
        """
        Compute crossings between two wire 2d.

        :param wire: volmdlr.wires.Wire2D
        :return: crossing points: List[(volmdlr.Point2D)]
        """
        self_start_equal_to_end = self.primitives[0].start.is_close(self.primitives[-1].end)
        wire_start_equal_to_end = wire.primitives[0].start.is_close(wire.primitives[-1].end)
        wire_primitives = wire.primitives
        if wire_start_equal_to_end:
            wire_primitives = wire.primitives + [wire.primitives[0]]
        crossings_points = []
        len_wire_primitives = len(wire_primitives)
        invalid_crossings = []
        for i_prim, primitive in enumerate(wire_primitives):
            edge_intersections = self.edge_intersections(primitive)
            if not self_start_equal_to_end:
                edge_intersections = self.validate_edge_crossings(edge_intersections)
            if not wire_start_equal_to_end:
                edge_intersections = wire.validate_edge_crossings(edge_intersections)
            for crossing in edge_intersections:
                if i_prim != len_wire_primitives - 1:
                    if not self.validate_wire_crossing(crossing, primitive, wire_primitives[i_prim + 1]):
                        continue
                    if not volmdlr.core.point_in_list(crossing, crossings_points) and\
                            not volmdlr.core.point_in_list(crossing, invalid_crossings):
                        crossings_points.append(crossing)
        return crossings_points

    def extend(self, point):
        """
        Extend a wire by adding a line segment connecting the given point to the nearest wire's extremities.
        """

        distances = [self.primitives[0].start.point_distance(point), self.primitives[-1].end.point_distance(point)]
        if distances.index(min(distances)) == 0:
            primitives = [volmdlr.edges.LineSegment2D(point, self.primitives[0].start)]
            primitives.extend(self.primitives)
        else:
            primitives = self.primitives
            primitives.append(volmdlr.edges.LineSegment2D(self.primitives[-1].end, point))

        return Wire2D(primitives)

    def point_distance(self, point):
        """
        Copied from Contour2D.

        """

        min_distance = self.primitives[0].point_distance(point)
        for primitive in self.primitives[1:]:
            distance = primitive.point_distance(point)
            if distance < min_distance:
                min_distance = distance
        return min_distance

    def nearest_primitive_to(self, point):
        """
        Search for the nearest primitive for a point.

        """

        primitives = self.primitives
        primitives_sorted = sorted(primitives, key=lambda primitive: primitive.point_distance(point))

        return primitives_sorted[0]

    def axial_symmetry(self, line):
        """
        Finds out the symmetric wire 2d according to a line.

        """

        primitives_symmetry = []
        for primitive in self.primitives:
            try:
                primitives_symmetry.append(primitive.axial_symmetry(line))
            except NotImplementedError:
                print(f'Class {self.__class__.__name__} does not implement symmetry method')

        return self.__class__(primitives=primitives_symmetry)

    def symmetry(self, line):
        """
        TODO: code this.
        """
        raise NotImplementedError('Not coded yet')

    def is_symmetric(self, wire2d, line):
        """
        Checks if the two wires 2d are symmetric or not according to line.

        """

        c_symmetry_0 = self.symmetry(line)
        c_symmetry_1 = wire2d.symmetry(line)

        if wire2d.is_superposing(c_symmetry_0) and self.is_superposing(c_symmetry_1):
            return True
        return False

    def bsplinecurve_crossings(self,
                               bsplinecurve: 'volmdlr.edges.BSplineCurve2D'):
        """
        Gets the wire primitives crossings with the bsplinecurve.

        Returns a list of crossings in the form of a tuple (point, primitive).
        """

        linesegments = Wire2D.from_edge(bsplinecurve, 25).primitives
        crossings_points = []
        for linesegment in linesegments:
            crossings_linesegment = self.linesegment_crossings(linesegment)
            if crossings_linesegment:
                crossings_points.extend(crossings_linesegment)
        return crossings_points

    def bsplinecurve_intersections(self,
                                   bsplinecurve: 'volmdlr.edges.BSplineCurve2D'):
        """
        Gets the wire primitives intersections with the bsplinecurve.

        Returns a list of intersections in the form of a tuple (point, primitive).
        """

        linesegments = Wire2D.from_edge(bsplinecurve, 25).primitives
        intersections_points = []
        for linesegment in linesegments:
            intersections_linesegments = self.linesegment_intersections(linesegment)
            if intersections_linesegments:
                intersections_points.extend(intersections_linesegments)
        return intersections_points

    @property
    def bounding_rectangle(self):
        """
        Returns the bounding rectangle of the wire.

        This property returns the bounding rectangle of the wire. If the bounding rectangle has not been calculated
        yet, it is computed using the `get_bouding_rectangle` method and stored in the `_bounding_rectangle` attribute.
        Subsequent calls to this property will return the pre-calculated bounding rectangle.

        :return: The bounding rectangle of the wire.
        :rtype: volmdlr.core.BoundingRectangle.
        """
        if not self._bounding_rectangle:
            self._bounding_rectangle = self.get_bouding_rectangle()
        return self._bounding_rectangle

    def get_bouding_rectangle(self):
        """
        Calculates the bounding rectangle of the wire.

        This method calculates the bounding rectangle of the wire. It initializes the minimum and maximum values
        for the x and y coordinates using the bounds of the first primitive. Then, it iterates over the remaining
        primitives and updates the minimum and maximum values based on their bounds. The resulting bounding rectangle
        is returned as a `volmdlr.core.BoundingRectangle` object.

        :return: The bounding rectangle of the wire.
        :rtype: volmdlr.core.BoundingRectangle.
        """

        x_min, x_max, y_min, y_max = self.primitives[0].bounding_rectangle.bounds()
        for edge in self.primitives[1:]:
            xmin_edge, xmax_edge, ymin_edge, ymax_edge = \
                edge.bounding_rectangle.bounds()
            x_min = min(x_min, xmin_edge)
            x_max = max(x_max, xmax_edge)
            y_min = min(y_min, ymin_edge)
            y_max = max(y_max, ymax_edge)
        return volmdlr.core.BoundingRectangle(x_min, x_max, y_min, y_max)

    def is_inside(self, contour2=None):
        """
        Verifies if a contour is inside another contour perimeter, including the edges.

        :returns: True or False
        """
        return False

    def rotation(self, center: volmdlr.Point2D, angle: float):
        """
        Rotates the wire 2D.

        :param center: rotation center.
        :param angle: angle rotation.
        :return: a new rotated Wire 2D.
        """
        return self.__class__([point.rotation(center, angle)
                               for point in self.primitives])

    def translation(self, offset: volmdlr.Vector2D):
        """
        Translates the Wire 2D.

        :param offset: translation vector
        :return: A new translated Wire 2D.
        """
        return self.__class__([primitive.translation(offset)
                               for primitive in self.primitives])

    def frame_mapping(self, frame: volmdlr.Frame2D, side: str):
        """
        Changes frame_mapping and return a new Wire 2D.

        side = 'old' or 'new'
        """
        return self.__class__([primitive.frame_mapping(frame, side)
                               for primitive in self.primitives])

    def plot(self, ax=None, edge_style=EdgeStyle()):
        """Wire 2D plot using Matplotlib."""
        if ax is None:
            _, ax = plt.subplots()

        if edge_style.equal_aspect:
            ax.set_aspect('equal')

        for element in self.primitives:
            element.plot(ax=ax, edge_style=edge_style)

        ax.margins(0.1)
        b_rectangle = self.bounding_rectangle
        xlim, ylim = (b_rectangle[0] - 0.1, b_rectangle[1] + 0.1), (b_rectangle[2] - 0.1, b_rectangle[3] + 0.1)
        ax.set(xlim=xlim, ylim=ylim)
        plt.show()
        return ax

    def _get_plot_ax(self):
        _, ax = plt.subplots()
        return ax


class Wire3D(WireMixin, PhysicalObject):
    """
    A collection of simple primitives, following each other making a wire.

    """

    def __init__(self, primitives: List[volmdlr.core.Primitive3D], color=None, alpha: float = 1.0,
                 name: str = ''):
        self._bbox = None
        self._length = None
        self.primitives = primitives
        self.color = color
        self.alpha = alpha
        PhysicalObject.__init__(self, name=name)

    def _bounding_box(self):
        """
        Flawed method, to be enforced by overloading.

        """
        n = 20
        points = []
        for prim in self.primitives:
            points_ = prim.discretization_points(number_points=n)
            for point in points_:
                if point not in points:
                    points.append(point)
        return volmdlr.core.BoundingBox.from_points(points)

    @property
    def bounding_box(self):
        if not self._bbox:
            self._bbox = self._bounding_box()
        return self._bbox

    def frame_mapping(self, frame: volmdlr.Frame3D, side: str):
        """
        Changes frame_mapping and return a new Wire3D.

        :param side: 'old' or 'new'
        """
        new_wire = []
        for primitive in self.primitives:
            new_wire.append(primitive.frame_mapping(frame, side))
        return Wire3D(new_wire)

    def frame_mapping_inplace(self, frame: volmdlr.Frame3D, side: str):
        """
        Changes frame_mapping and the object is updated in-place.

        :param side: 'old' or 'new'
        """
        warnings.warn("'in-place' methods are deprecated. Use a not in-place method instead.", DeprecationWarning)

        for primitive in self.primitives:
            primitive.frame_mapping_inplace(frame, side)

    def minimum_distance(self, wire2):
        distance = []
        for element in self.primitives:
            for element2 in wire2.primitives:
                distance.append(element.minimum_distance(element2))

        return min(distance)

    def point_distance(self, point):
        """
        Gets the distance from a point a Wire 3D object.

        :param point: other point.
        :return: the distance to wire and corresponding point.
        """
        distance, distance_point = math.inf, None
        for prim in self.primitives:
            prim_distance, prim_point = prim.point_distance(point)
            if prim_distance < distance:
                distance = prim_distance
                distance_point = prim_point
        return distance, distance_point

    def extrusion(self, extrusion_vector):
        """
        Extrudes a Wire 3D in a given direction.

        :param extrusion_vector: extrusion vector used.
        :return: A list of extruded faces.
        """
        faces = []
        for primitive in self.primitives:
            faces.extend(primitive.extrusion(extrusion_vector))
        return faces

    def to_bspline(self, discretization_parameter, degree):
        """
        Convert a wire 3d to a bspline curve 3d.

        """

        discretized_points = self.discretization_points(number_points=discretization_parameter)
        bspline_curve = volmdlr.edges.BSplineCurve3D.from_points_interpolation(discretized_points, degree, self.name)

        return bspline_curve

    def triangulation(self):
        """Triangulation method for a Wire3D."""
        return None

    def get_primitives_2d(self, plane_origin, x, y):
        """
        Pass primitives to 2d.

        :param plane_origin: plane origin.
        :param x: vector u.
        :param y: vector v.
        :return: list of 2d primitives.
        """
        z = x.cross(y)
        plane3d = volmdlr.surfaces.Plane3D(volmdlr.Frame3D(plane_origin, x, y, z))
        primitives2d = []
        for primitive in self.primitives:
            primitive2d = plane3d.point3d_to_2d(primitive)
            if primitive2d:
                primitives2d.append(primitive2d)
        return primitives2d

    def to_2d(self, plane_origin, x, y):
        """
        Transforms a Wire 3D into a Wire 2D, given a plane origin and an x and y vector.

        """
        primitives2d = self.get_primitives_2d(plane_origin, x, y)
        return Wire2D(primitives=primitives2d)

    def rotation(self, center: volmdlr.Point3D, axis: volmdlr.Vector3D,
                 angle: float):
        """
        Wire3D rotation.

        :param center: rotation center.
        :param axis: rotation axis.
        :param angle: angle rotation.
        :return: a new rotated Wire3D.
        """
        new_edges = [edge.rotation(center, axis, angle) for edge
                     in self.primitives]
        return Wire3D(new_edges, self.name)

    def _get_plot_ax(self):
        _, ax = plt.subplots(subplot_kw={"projection": "3d"})
        return ax

    def babylon_points(self):
        """
        Returns a list of discretization points from the 3D primitive.
        """
        points = []
        if hasattr(self, 'primitives') and hasattr(self.primitives[0], "discretization_points"):
            for primitive in self.primitives:
                points.extend([*point] for point in primitive.discretization_points())
        elif hasattr(self, "discretization_points"):
            points.extend([*point] for point in self.discretization_points())
        return points

    def babylon_lines(self, points=None):
        if points is None:
            points = self.babylon_points()
        babylon_lines = {'points': points,
                         'alpha': self.alpha,
                         'name': self.name,
                         'color': list(self.color) if self.color is not None else [0.8, 0.8, 0.8]
                         }
        return [babylon_lines]

    def babylon_curves(self):
        points = self.babylon_points()
        if points:
            babylon_curves = self.babylon_lines(points)[0]
            return babylon_curves
        return None


class ContourMixin(WireMixin):
    """
    Abstract class for Contour, storing methods and attributes used by Contour2D and Contour3D.

    """

    def is_ordered(self, tol=1e-6):
        """
        Verifies if a contour is ordered (primitives following each other).

        :param tol: tolerance to be considered.
        :return: True if ordered, False if not.
        """
        for prim1, prim2 in zip(self.primitives, self.primitives[1:] + [self.primitives[0]]):
            if not prim1.end.is_close(prim2.start, tol):
                return False
        return True

    def order_contour(self, tol: float = 1e-6):
        """
        Verifies if the contours' primitives are ordered (one after the other). If not, it will order it.

        """
        if self.is_ordered(tol=tol) or len(self.primitives) < 2:
            return self
        new_primitives = self.ordering_primitives(tol)
        self.primitives = new_primitives

        return self

    @staticmethod
    def touching_edges_pairs(list_edges):  # TO DO: move this to edges?
        touching_primitives = []
        for i, primitive1 in enumerate(list_edges):
            for j, primitive2 in enumerate(list_edges):
                if j > i:
                    if primitive1.unit_direction_vector(abscissa=0).is_colinear_to(
                            primitive2.unit_direction_vector(abscissa=0)):
                        continue
                    if not primitive2.end.is_close(primitive1.start) and \
                            not primitive1.start.is_close(primitive2.start) and \
                            not primitive2.end.is_close(primitive1.end) and \
                            not primitive1.end.is_close(primitive2.start):
                        if primitive1.point_belongs(primitive2.start) or primitive1.point_belongs(primitive2.end):
                            touching_primitives.append([primitive2, primitive1])
                        elif primitive2.point_belongs(primitive1.start) or primitive2.point_belongs(primitive1.end):
                            touching_primitives.append([primitive1, primitive2])
        return touching_primitives

    @staticmethod
    def contours_primitives_touching_primitives(touching_primitives):
        contours_primitives_lists = []
        for prim1, prim2 in touching_primitives:
            if prim2.point_belongs(prim1.start):
                intersection = prim1.start
            elif prim2.point_belongs(prim1.end):
                intersection = prim1.end
            prim2_split = prim2.split(intersection)
            for prim in prim2_split:
                if not prim:
                    continue
                if prim1.start == prim.start or prim1.end == prim.end:
                    prim = prim.reverse()
                if [prim1, prim] not in contours_primitives_lists:
                    contours_primitives_lists.append([prim1, prim])
        return contours_primitives_lists

    @staticmethod
    def connected_to_splited_primitives(edge, contours_list):
        """
        Verifies if edge is connected to one of the primitives inside contours.

        :param edge: edge for verification.
        :param contours_list: contours lists.
        :return: update contours_primitives_lists and a boolean to indicate if the edge should be removed or not.
        """
        remove = False
        for i, contour in enumerate(contours_list):
            if not contour.primitive_over_contour(edge):
                if volmdlr.core.point_in_list(contour.primitives[0].start, [edge.end, edge.start]):
                    contours_list[i].primitives = [edge.copy(deep=True)] + contour.primitives
                    remove = True
                elif volmdlr.core.point_in_list(contour.primitives[-1].end, [edge.end, edge.start]):
                    contours_list[i].primitives = contour.primitives + [edge.copy(deep=True)]
                    remove = True
        return contours_list, remove

    @staticmethod
    def is_edge_connected(contour_primitives, edge, tol):
        """
        Verifies if edge is connected to one of the primitives inside contour_primitives.

        :param contour_primitives: list of primitives to create a contour.
        :param edge: edge for verification.
        :param tol: tolerance use in verification.
        :return: returns the edge if true, and None if not connected.
        """
        edge_connected = None
        points = [point for prim in contour_primitives for point in prim]
        if (edge.start in points or edge.end in points) and edge not in contour_primitives:
            edge_connected = edge
            return edge_connected

        for point in points:
            if point.is_close(edge.start, tol=tol) and \
                    edge not in contour_primitives:
                edge.start = point
                edge_connected = edge
                return edge_connected
            if point.is_close(edge.end, tol=tol) and \
                    edge not in contour_primitives:
                edge.end = point
                edge_connected = edge
                return edge_connected
        return edge_connected

    @staticmethod
    def find_connected_edges(list_edges, contours_list, contour_primitives, tol):
        for line in list_edges:
            if contours_list:
                contours_list, remove = ContourMixin.connected_to_splited_primitives(line, contours_list)
                if remove:
                    list_edges.remove(line)
                    break
            if not contour_primitives:
                contour_primitives.append(line)
                list_edges.remove(line)
                break
            edge_connected = ContourMixin.is_edge_connected(contour_primitives, line, tol)
            if edge_connected is not None:
                contour_primitives.append(edge_connected)
                list_edges.remove(edge_connected)
                break
        return list_edges, contour_primitives, contours_list

    @staticmethod
    def get_edges_bifurcations(contour_primitives, list_edges, finished_loop):
        graph = nx.Graph()
        for prim in contour_primitives[:]:
            graph.add_edge(prim.start, prim.end)
        for node in graph.nodes:
            degree = graph.degree(node)
            if degree <= 2:
                continue
            for i, neihgbor in enumerate(graph.neighbors(node)):
                if graph.degree(neihgbor) == 1:
                    i_edge = volmdlr.edges.LineSegment2D(node, neihgbor)
                    if i_edge in contour_primitives:
                        contour_primitives.remove(i_edge)
                        list_edges.append(volmdlr.edges.LineSegment2D(node, neihgbor))
                        finished_loop = False
                        if i + 1 == degree - 2:
                            break
        return contour_primitives, list_edges, finished_loop

    @classmethod
    def contours_from_edges(cls, list_edges, tol=1e-6):
        if not list_edges:
            return []
        if len(list_edges) == 1:
            return [cls(list_edges)]
        list_contours = []
        points = [list_edges[0].start, list_edges[0].end]
        contour_primitives = [list_edges.pop(0)]
        while True:
            for i, edge in enumerate(list_edges):
                if edge.is_point_edge_extremity(contour_primitives[-1].end, tol):
                    if contour_primitives[-1].end.is_close(edge.start, tol):
                        contour_primitives.append(edge)
                    else:
                        contour_primitives.append(edge.reverse())
                    list_edges.pop(i)
                    validating_points = points[:]
                    validating_point = contour_primitives[-1].end
                    points.append(contour_primitives[-1].end)
                    break
                if edge.is_point_edge_extremity(contour_primitives[0].start, tol):
                    if contour_primitives[0].start.is_close(edge.end, tol):
                        contour_primitives.insert(0, edge)
                    else:
                        contour_primitives.insert(0, edge.reverse())
                    validating_points = points[:]
                    validating_point = contour_primitives[0].start
                    points.insert(0, contour_primitives[0].start)
                    list_edges.pop(i)
                    break
            else:
                list_contours.append(cls(contour_primitives))
                if not list_edges:
                    break
                points = [list_edges[0].start, list_edges[0].end]
                contour_primitives = [list_edges.pop(0)]
                continue
            if volmdlr.core.point_in_list(validating_point, validating_points):
                if not validating_point.is_close(validating_points[0]):
                    spliting_primitives_index = volmdlr.core.get_point_index_in_list(
                        validating_point, validating_points)
                    if validating_point == points[0]:
                        new_contour = cls(contour_primitives[:spliting_primitives_index + 1])
                        contour_primitives = contour_primitives[spliting_primitives_index + 1:]
                        points = points[spliting_primitives_index + 1:]
                    else:
                        new_contour = cls(contour_primitives[spliting_primitives_index:])
                        contour_primitives = contour_primitives[:spliting_primitives_index]
                        points = points[:spliting_primitives_index + 1]
                    list_contours.append(new_contour)
                else:
                    list_contours.append(cls(contour_primitives))
                    if list_edges:
                        points = [list_edges[0].start, list_edges[0].end]
                        contour_primitives = [list_edges.pop(0)]
                    else:
                        break
        valid_contours = [list_contours[0]]
        list_contours.remove(list_contours[0])
        for contour in list_contours:
            for contour2 in valid_contours:
                if contour.is_superposing(contour2):
                    break
            else:
                valid_contours.append(contour)
        return valid_contours

    def discretized_primitives(self, number_points: float):
        """
        Discretize each contour's primitive and return a list of discretized primitives.

        """
        list_edges = []
        for primitive in self.primitives:
            auto_nb_pts = min(number_points, max(2, int(primitive.length() / 1e-6)))
            points = primitive.discretization_points(number_points=auto_nb_pts)
            for point1, point2 in zip(points[:-1], points[1:]):
                list_edges.append(edges.LineSegment2D(point1, point2))
        return list_edges

    def shares_primitives(self, contour):
        """
        Checks if two contour share primitives.

        """
        for prim1 in self.primitives:
            if contour.primitive_over_contour(prim1):
                return True
        return False

    def is_overlapping(self, contour2, intersecting_points=None):
        """
        Check if the contours are overlapping (a part of one is on the other).

        """

        if not intersecting_points:
            intersecting_points = self.intersection_points(contour2)

        if len(intersecting_points) < 2:
            return False

        vec1_2 = volmdlr.edges.LineSegment2D(intersecting_points[0],
                                             intersecting_points[1])
        middle_point = vec1_2.middle_point()
        normal = vec1_2.normal_vector()
        point1 = middle_point + normal * 0.00001
        point2 = middle_point - normal * 0.00001
        if (self.point_belongs(point1) and contour2.point_belongs(point1)) or \
                (not self.point_belongs(point1) and not contour2.point_belongs(point1)):
            return True
        if (self.point_belongs(point1) and self.point_belongs(point2)) or \
                (contour2.point_belongs(point1) and contour2.point_belongs(point2)):
            return True
        return False

    def is_adjacent(self, contour):
        """
        Check if two contour are adjacent.

        So: are sharing primitives but not superposing or none is inside the other.
        """

        if (self.is_inside(contour) or contour.is_inside(self)
                or self.is_overlapping(contour) or self.is_superposing(contour)):
            return False
        if self.is_sharing_primitives_with(contour):
            return True
        return False

    def shared_primitives_extremities(self, contour):
        """
        #todo: is this description correct?.

        Extract shared primitives extremities between two adjacent contours.

        """

        if self.is_superposing(contour):
            warnings.warn('The contours are superposing')
            return []

        list_p, edges1 = [], set()
        for edge_1, edge_2 in itertools.product(self.primitives, contour.primitives):
            list_edges = [edge_1, edge_2, edge_1]
            for edge1, edge2 in zip(list_edges, list_edges[1:]):
                for point in [edge2.start, edge2.end]:
                    if edge1.point_belongs(point, 1e-6):
                        if not list_p:
                            list_p.append(point)
                        if list_p and point.point_distance(point.nearest_point(list_p)) > 1e-4:
                            list_p.append(point)
                        try:
                            # self.primitive_to_index(edge1)
                            edges1.add(edge1)
                        except KeyError:
                            edges1.add(edge2)

        if len(list_p) < 2:
            warnings.warn('The contours are not adjacent')
            return []

        if len(list_p) == 2:
            return list_p

        contours = self.__class__.contours_from_edges(list(edges1))
        points = []
        for contour_i in contours:
            points_ = contour_i.extremities_points(list_p)
            for point in points_:
                if not volmdlr.core.point_in_list(point, points):
                    points.append(point)

        return points

    def shared_primitives_with(self, contour):
        """
        Extract shared primitives between two adjacent contours.

        """
        shared_primitives_1 = []
        shared_primitives_2 = []

        for prim1 in self.primitives:
            for prim2 in contour.primitives:
                shared_section_1 = prim1.get_shared_section(prim2)
                shared_section_2 = prim2.get_shared_section(prim1)
                if shared_section_1:
                    shared_primitives_1.extend(shared_section_1)
                if shared_section_2:
                    shared_primitives_2.extend(shared_section_2)
        return shared_primitives_1, shared_primitives_2

    def delete_shared_contour_section(self, contour, abs_tol: float = 1e-6):
        """
        Delete shared primitives between two adjacent contours.

        :param contour: other contour.
        :param abs_tol: tolerance.
        :return: list of new primitives, without those shared by both contours.
        """
        new_primitives_contour1 = self.primitives[:]
        new_primitives_contour2 = contour.primitives[:]
        while True:
            for prim1 in new_primitives_contour1[:]:
                for prim2 in new_primitives_contour2[:]:
                    shared_section = prim1.get_shared_section(prim2, abs_tol)
                    if shared_section:
                        prim1_delete_shared_section = prim1.delete_shared_section(shared_section[0], abs_tol)
                        prim2_delete_shared_section = prim2.delete_shared_section(shared_section[0], abs_tol)
                        if prim1 in new_primitives_contour1:
                            new_primitives_contour1.remove(prim1)
                        if prim2 in new_primitives_contour2:
                            new_primitives_contour2.remove(prim2)
                        new_primitives_contour1.extend(prim1_delete_shared_section)
                        new_primitives_contour2.extend(prim2_delete_shared_section)
                        break
                else:
                    continue
                break
            else:
                break

        return new_primitives_contour1 + new_primitives_contour2

    def merge_primitives_with(self, contour):
        """
        Extract not shared primitives between two adjacent contours, to be merged.

        :param contour:
        :return:
        """
        merge_primitives = self.delete_shared_contour_section(contour)
        return merge_primitives

    def edges_order_with_adjacent_contour(self, contour):
        """
        Check if the shared edges between two adjacent contours are traversed with two \
        different directions along each contour.

        """

        contour1 = self
        contour2 = contour

        # shared_tuple = contour1.shared_edges_between2contours(contour2)
        shared_tuple = contour1.shared_primitives_with(contour2)
        # [shared_primitives_1, shared_primitives_2] = contour1.shared_primitives_with(contour2)

        # p1_start = contour1.primitives[shared_tuple[0][0]].start
        # p2_start = contour2.primitives[shared_tuple[0][1]].start
        # p2_end = contour2.primitives[shared_tuple[0][1]].end

        p1_start = shared_tuple[0][0].start
        p2_start = shared_tuple[1][-1].start
        p2_end = shared_tuple[1][-1].end

        if (p1_start.point_distance(p2_start)) < \
                (p1_start.point_distance(p2_end)):
            return False
        return True

    def extremities_points(self, list_p):
        """
        Return extremities points of a list of points on a contour.

        """
        # TODO: rewrite this awful code!
        points = []
        primitives = self.primitives
        for prim in primitives:
            pts = []
            for point in list_p:  # due to errors
                if prim.point_belongs(point):
                    pts.append(point)
            if len(pts) == 1:
                points.append(pts[0])
                break
            if len(pts) > 1:
                points.append(prim.start.nearest_point(pts))
                break

        for i in range(len(primitives) - 1, -1, -1):
            pts = []
            for point in list_p:  # due to errors
                if primitives[i].point_belongs(point):
                    pts.append(point)
            if len(pts) == 1:
                if not volmdlr.core.point_in_list(pts[0], points):
                    points.append(pts[0])
                    break
            elif len(pts) > 1:
                point = primitives[i].end.nearest_point(pts)
                if not volmdlr.core.point_in_list(point, points):
                    points.append(point)
                    break
        return points

    def primitive_over_contour(self, primitive, tol: float = 1e-6):
        """
        Verifies if the entire primitive is over a contour.
        """
        return self.primitive_over_wire(primitive, tol)

    def primitive_section_over_contour(self, primitive, abs_tol: float = 1e-6):
        """
        Verifies if at least a small section of a primitive is over a contour, not necessarily the entire primitive.

        """
        for prim in self.primitives:
            shared_section = prim.get_shared_section(primitive, abs_tol)
            if shared_section:
                return True
        return False

    def point_over_contour(self, point, abs_tol=1e-6):
        return self.point_over_wire(point, abs_tol)

    def get_geo_lines(self, tag: int, primitives_tags: List[int]):
        """
        Gets the lines that define a Contour in a .geo file.

        :param tag: The contour index
        :type tag: int
        :param primitives_tags: The contour's primitives index
        :type primitives_tags: List[int]

        :return: A line
        :rtype: str
        """

        return 'Line Loop(' + str(tag) + ') = {' + str(primitives_tags)[1:-1] + '};'

    def get_geo_points(self):
        points = set()
        for primitive in self.primitives:
            points.update(primitive.get_geo_points())
        return points

    def to_polygon(self, angle_resolution, discretize_line: bool = False, discretize_line_direction: str = "xy"):
        """
        Transform the contour_mixin to a polygon, COPY/PASTE from Contour2D.

        :param angle_resolution: Number of points per radians.
        :type angle_resolution: float
        :param discretize_line: Boolean indicating whether the line segments should be discretized or not.
        :type discretize_line: bool
        :return: The discretized version of the contour.
        :rtype: ClosedPolygon2D
        """

        polygon_points = []

        for primitive in self.primitives:
            if isinstance(primitive, volmdlr.edges.LineSegment2D):
                if not discretize_line:
                    polygon_points.append(primitive.start)
                else:
                    is_horizontal = math.isclose(primitive.start.y, primitive.end.y, abs_tol=1e-6)
                    is_vertical = math.isclose(primitive.start.x, primitive.end.x, abs_tol=1e-6)
                    should_discretize = discretize_line_direction == "xy" or \
                        (discretize_line_direction == "x" and is_horizontal) or \
                        (discretize_line_direction == "y" and is_vertical)
                    if should_discretize:
                        polygon_points.extend(primitive.discretization_points(angle_resolution=angle_resolution)[:-1])
                    else:
                        polygon_points.append(primitive.start)

            else:
                polygon_points.extend(primitive.discretization_points(angle_resolution=angle_resolution)[:-1])

        if isinstance(self, Contour2D):
            return ClosedPolygon2D(polygon_points)
        return ClosedPolygon3D(polygon_points)

    def invert(self):
        """Invert the Contour."""
        return self.__class__(self.inverted_primitives())

    @classmethod
    def from_points(cls, points):
        """
        Create a contour from points with line_segments.
        """

        if len(points) < 3:
            raise ValueError('contour is defined at least with three points')

        linesegment_name = 'LineSegment' + points[0].__class__.__name__[-2:]
        list_edges = []
        for i in range(0, len(points) - 1):
            if points[i].is_close(points[i + 1]):
                continue
            list_edges.append(getattr(edges, linesegment_name)(points[i], points[i + 1]))
        if not points[-1].is_close(points[0]):
            list_edges.append(getattr(edges, linesegment_name)(points[-1], points[0]))

        contour = cls(list_edges)
        return contour

    def reorder_contour_at_point(self, point):
        """
        Create a new contour from self, but starting at given point.

        :param point: other point.
        :return: new contour
        """
        new_primitives_order = []
        for i, primitive in enumerate(self.primitives):
            if primitive.start.is_close(point, 1e-6):
                if i == 0:
                    return self
                new_primitives_order = self.primitives[i:] + self.primitives[:i]
                break
        new_contour = self.__class__(new_primitives_order)
        return new_contour

    def are_extremity_points_touching(self, wire):
        """
        Verifies if the extremities points of wire are touching contour.

        :param wire: other wire.
        :return: True if other contour is touching
        """
        return self.point_over_contour(wire.primitives[0].start) and self.point_over_contour(wire.primitives[-1].end)

    def is_contour_closed(self):
        return self.primitives[0].start.is_close(self.primitives[-1].end)


class Contour2D(ContourMixin, Wire2D):
    """
    A collection of 2D primitives forming a closed wire2D.

    TODO : center_of_mass and second_moment_area should be changed accordingly
    to area considering the triangle drawn by the arcs
    """
    _non_data_hash_attributes = ['_internal_arcs', '_external_arcs',
                                 '_polygon', '_straight_line_contour_polygon',
                                 'primitive_to_index',
                                 'basis_primitives', '_utd_analysis']
    _non_serializable_attributes = ['_internal_arcs', '_external_arcs',
                                    '_polygon',
                                    '_straight_line_contour_polygon',
                                    'primitive_to_index',
                                    'basis_primitives', '_utd_analysis']

    def __init__(self, primitives: List[volmdlr.edges.Edge],
                 name: str = ''):
        Wire2D.__init__(self, primitives, name)
        self._edge_polygon = None
        self._polygon_100_points = None
        self._area = None

    def copy(self, deep=True, memo=None):
        """
        A specified copy of a Contour2D.
        """
        return self.__class__(primitives=[p.copy(deep, memo) for p in self.primitives],
                              name=self.name)

    def __hash__(self):
        return hash(tuple(self.primitives))

    def __eq__(self, other_):
        if id(self) == id(other_):
            return True
        if other_.__class__.__name__ != self.__class__.__name__:
            return False
        if len(self.primitives) != len(other_.primitives) or self.length() != other_.length():
            return False
        equal = 0
        for prim1 in self.primitives:
            reverse1 = prim1.reverse()
            found = False
            for prim2 in other_.primitives:
                reverse2 = prim2.reverse()
                if (prim1 == prim2 or reverse1 == prim2
                        or reverse2 == prim1 or reverse1 == reverse2):
                    equal += 1
                    found = True
            if not found:
                return False
        if equal == len(self.primitives):
            return True
        return False

    @property
    def edge_polygon(self):
        if self._edge_polygon is None:
            self._edge_polygon = self._get_edge_polygon()
        return self._edge_polygon

    def _get_edge_polygon(self):
        points = []
        for edge in self.primitives:
            if points:
                if not edge.start.is_close(points[-1]):
                    points.append(edge.start)
            else:
                points.append(edge.start)
        closedpolygon = ClosedPolygon2D(points)
        return closedpolygon

    def to_3d(self, plane_origin, x, y):
        """
        Transforms a Contour2D into an Contour3D, given a plane origin and an u and v plane vector.

        :param plane_origin: plane origin.
        :param x: plane u vector.
        :param y: plane v vector.
        :return: Contour3D.
        """
        p3d = []
        for edge in self.primitives:
            p3d.append(edge.to_3d(plane_origin, x, y))

        return Contour3D(p3d)

    def point_belongs(self, point, include_edge_points: bool = False, tol: float = 1e-6):
        """
        Verifies if point belongs is within the contour.

        :param point: point to be verified.
        :param include_edge_points: consider bounds of contour or not.
        :param tol: tolerance to be considered.
        :return: True if point belongs, false otherwise.
        """
        # TODO: This is incomplete!!!
        x_min, x_max, y_min, y_max = self.bounding_rectangle
        if point.x < x_min - tol or point.x > x_max + tol or point.y < y_min - tol or point.y > y_max + tol:
            return False
        if include_edge_points:
            for primitive in self.primitives:
                if primitive.point_belongs(point, 1e-6):
                    return True
        if not self._polygon_100_points:
            self._polygon_100_points = self.to_polygon(100)
        if self._polygon_100_points.point_belongs(point):
            return True
        return False

    def bounding_points(self):
        """Bounding points (x_min, y_min) (x_max, y_max)."""
        points = self.edge_polygon.points[:]
        for primitive in self.primitives:
            if hasattr(primitive, 'discretization_points'):
                points.extend(primitive.discretization_points(number_points=10))
        x_min = min(point[0] for point in points)
        x_max = max(point[0] for point in points)
        y_min = min(point[1] for point in points)
        y_max = max(point[1] for point in points)
        return volmdlr.Point2D(x_min, y_min), volmdlr.Point2D(x_max, y_max)

    def area(self):
        if not self._area:
            area = self.edge_polygon.area()
            classes = {prim.__class__ for prim in self.primitives}
            verify_classes = classes.issubset({volmdlr.edges.LineSegment2D, volmdlr.edges.Arc2D})
            if verify_classes:
                if self.edge_polygon.is_trigo:
                    trigo = 1
                else:
                    trigo = -1
                for edge in self.primitives:
                    area += trigo * edge.straight_line_area()
                self._area = abs(area)
            else:
                polygon = self.to_polygon(angle_resolution=50)
                self._area = polygon.triangulation().area()
        return self._area

    def center_of_mass(self):
        """
        Calculates the center of mass of the Contour2D.

        :return: Contour's center of mass.
        """
        center = self.edge_polygon.area() * self.edge_polygon.center_of_mass()
        # ax = self.plot()
        # self.edge_polygon.center_of_mass().plot(ax=ax, color='b')
        if self.edge_polygon.is_trigo:
            trigo = 1
        else:
            trigo = -1
        for edge in self.primitives:
            # edge.straight_line_center_of_mass().plot(ax=ax, color='g')
            center += trigo * edge.straight_line_area() \
                      * edge.straight_line_center_of_mass()

        return center / self.area()

    def second_moment_area(self, point):

        second_moment_area_x, second_moment_area_y, second_moment_area_xy = self.edge_polygon.second_moment_area(point)
        for edge in self.primitives:
            second_moment_area_x_e, second_moment_area_y_e, second_moment_area_xy_e =\
                edge.straight_line_second_moment_area(point)
            if self.edge_polygon.is_trigo:
                second_moment_area_x += second_moment_area_x_e
                second_moment_area_y += second_moment_area_y_e
                second_moment_area_xy += second_moment_area_xy_e
            else:
                second_moment_area_x -= second_moment_area_x_e
                second_moment_area_y -= second_moment_area_y_e
                second_moment_area_xy -= second_moment_area_xy_e

        return second_moment_area_x, second_moment_area_y, second_moment_area_xy

    def plot_data(self, edge_style: plot_data.EdgeStyle = None,
                  surface_style: plot_data.SurfaceStyle = None):
        plot_data_primitives = [item.plot_data() for item in self.primitives]
        return plot_data.Contour2D(plot_data_primitives=plot_data_primitives,
                                   edge_style=edge_style,
                                   surface_style=surface_style,
                                   name=self.name)

    def is_edge_inside(self, edge):
        """
        Verifies if given edge is inside self contour perimeter, including its edges.

        :param edge: other edge to verify if inside contour.
        :returns: True or False.
        """
        for point in edge.discretization_points(number_points=5):
            if not self.point_belongs(point, include_edge_points=True):
                return False
        return True

    def is_inside(self, other_contour):
        """
        Verifies if given contour is inside self contour perimeter, including its edges.

        :param other_contour: other contour.
        :returns: True or False
        """
        if other_contour.area() > self.area() and not math.isclose(other_contour.area(), self.area(), rel_tol=0.01):
            return False
        for edge in other_contour.primitives:
            if not self.is_edge_inside(edge):
                return False
        return True

    def random_point_inside(self, include_edge_points: bool = False):
        """
        Finds a random point inside the polygon.

        :param include_edge_points: Choose True if you want to consider a point on the polygon inside.
        :type include_edge_points: bool
        :return: A random point inside the polygon
        :rtype: `volmdlr.Point2D`
        """
        x_min, x_max, y_min, y_max = self.bounding_rectangle.bounds()
        for _ in range(2000):
            point = volmdlr.Point2D.random(x_min, x_max, y_min, y_max)
            if self.point_belongs(point, include_edge_points):
                return point
        raise ValueError('Could not find a point inside')

    def repair_cut_contour(self, n, intersections, line):
        """
        Repair contour.

        Choose:
        n=0 for Side 1: opposite side of beginning of contour
        n=1 for Side 2: start of contour to first intersect (i=0) and
         i odd to i+1 even
        """
        if n not in [0, 1]:
            raise ValueError

        n_inter = len(intersections)
        contours = []
        # primitives_split = [primitive.split(point)
        #                     for point, primitive in intersections]
        x = [(ip, line.abscissa(point))
             for ip, (point, _) in enumerate(intersections)]
        # intersection_to_primitives_index = {
        #     i: self.primitives.index(primitive)
        #     for i, (_, primitive) in enumerate(intersections)}
        sorted_inter_index = [x[0] for x in sorted(x, key=lambda p: p[1])]
        sorted_inter_index_dict = {i: ii for ii, i in
                                   enumerate(sorted_inter_index)}
        sorted_inter_index_dict[n_inter] = sorted_inter_index_dict[0]
        if n == 1:
            intersections.append(intersections[0])

        remaining_transitions = list(range(n_inter // 2))
        # enclosing_transitions = {}
        while len(remaining_transitions) > 0:
            nb_max_enclosed_transitions = -1
            enclosed_transitions = {}
            for i_transitions in remaining_transitions:
                i1 = sorted_inter_index_dict[2 * i_transitions + n]
                i2 = sorted_inter_index_dict[2 * i_transitions + 1 + n]
                net = abs(i2 - i1) - 1
                if net > nb_max_enclosed_transitions:
                    nb_max_enclosed_transitions = net
                    best_transition = i_transitions
                    if i1 < i2:
                        enclosed_transitions[i_transitions] = [(i + abs(n - 1)) // 2 for i
                                                               in sorted_inter_index[
                                                       i2 - 1:i1:-2]]
                    else:
                        enclosed_transitions[i_transitions] = [(i + abs(n - 1)) // 2 for i
                                                               in sorted_inter_index[
                                                       i2 + 1:i1:2]]

            remaining_transitions.remove(best_transition)
            point_start, _ = intersections[2 * best_transition + n]
            point2, _ = intersections[2 * best_transition + 1 + n]
            primitives = self.extract_with_points(point_start, point2, inside=not n)
            last_point = point2
            for transition in enclosed_transitions[best_transition]:
                point1, _ = intersections[2 * transition + n]
                point2, _ = intersections[2 * transition + 1 + n]
                primitives.append(
                    volmdlr.edges.LineSegment2D(last_point, point1))
                primitives.extend(
                    self.extract_with_points(point1, point2, inside=not n))
                last_point = point2
                if transition in remaining_transitions:
                    remaining_transitions.remove(transition)

            primitives.append(
                volmdlr.edges.LineSegment2D(last_point, point_start))

            contour = Contour2D(primitives)
            contour.order_contour()
            contours.append(contour)
        return contours

    def cut_by_line(self, line: curves.Line2D) -> List['Contour2D']:
        """
        :param line: The line used to cut the contour.

        :return: A list of resulting contours
        """
        intersections = self.line_crossings(line)
        if not intersections or len(intersections) < 2:
            return [self]
        points_intersections = [point for point, prim in intersections]
        sorted_points = line.sort_points_along_curve(points_intersections)
        list_contours = []
        contour_to_cut = self

        for point1, point2 in zip(sorted_points[:-1], sorted_points[1:]):
            closing_line = volmdlr.edges.LineSegment2D(point1, point2)
            if not contour_to_cut.point_belongs(closing_line.middle_point()):
                continue
            closing_contour = Contour2D([closing_line])
            contour1, contour2 = contour_to_cut.get_divided_contours(point1, point2, closing_contour)
            if sorted_points.index(point1) + 2 <= len(sorted_points) - 1:
                if contour1.point_over_contour(sorted_points[sorted_points.index(point1) + 2]):
                    contour_to_cut = contour1
                    list_contours.append(contour2)
                elif contour2.point_over_contour(sorted_points[sorted_points.index(point1) + 2]):
                    contour_to_cut = contour2
                    list_contours.append(contour1)
            else:
                list_contours.extend([contour1, contour2])

        return list_contours

    def split_by_line(self, line: curves.Line2D) -> List['Contour2D']:
        intersections = self.line_crossings(line)
        intersections = [point for point, prim in intersections]
        if not intersections:
            return [self]
        if len(intersections) < 2:
            extracted_outerpoints_contour1 = \
                Contour2D.extract(self, self.primitives[0].start, intersections[0], True)[0]
            extracted_innerpoints_contour1 = \
                Contour2D.extract(self, intersections[0], self.primitives[-1].end, True)[0]
            return extracted_outerpoints_contour1, extracted_innerpoints_contour1
        if len(intersections) == 2:
            extracted_outerpoints_contour1 = \
                Contour2D.extract(self, intersections[0], intersections[1], True)[0]
            extracted_innerpoints_contour1 = \
                Contour2D.extract(self, intersections[0], intersections[1], False)[0]
            return extracted_innerpoints_contour1, extracted_outerpoints_contour1
        raise NotImplementedError

    def split_regularly(self, n):
        """
        Split in n slices.

        """
        x_min, x_max, _, _ = self.bounding_rectangle.bounds()
        cutted_contours = []
        iteration_contours = [self]
        for i in range(n - 1):
            xi = x_min + (i + 1) * (x_max - x_min) / n
            cut_line = curves.Line2D(volmdlr.Point2D(xi, 0),
                                     volmdlr.Point2D(xi, 1))

            iteration_contours2 = []
            for contour in iteration_contours:
                split_contours = contour.cut_by_line(cut_line)
                if len(split_contours) == 1:
                    cutted_contours.append(contour)
                else:
                    iteration_contours2.extend(split_contours)

            iteration_contours = iteration_contours2[:]
        cutted_contours.extend(iteration_contours)
        return cutted_contours

    def triangulation(self):
        """Returns the triangulation of the contour 2d."""
        return self.grid_triangulation(number_points_x=20,
                                       number_points_y=20)

    def grid_triangulation(self, x_density: float = None,
                           y_density: float = None,
                           min_points_x: int = 20,
                           min_points_y: int = 20,
                           number_points_x: int = None,
                           number_points_y: int = None):
        """
        Compute a triangulation using an n-by-m grid to triangulate the contour.
        """
        bounding_rectangle = self.bounding_rectangle
        # xmin, xmax, ymin, ymax = self.bounding_rectangle
        dx = bounding_rectangle[1] - bounding_rectangle[0]  # xmax - xmin
        dy = bounding_rectangle[3] - bounding_rectangle[2]  # ymax - ymin
        if number_points_x is None:
            number_points_x = max(math.ceil(x_density * dx), min_points_x)
        if number_points_y is None:
            number_points_y = max(math.ceil(y_density * dy), min_points_y)
        x = [bounding_rectangle[0] + i * dx / number_points_x for i in range(number_points_x + 1)]
        y = [bounding_rectangle[2] + i * dy / number_points_y for i in range(number_points_y + 1)]

        point_index = {}
        number_points = 0
        points = []
        triangles = []
        for xi in x:
            for yi in y:
                point = volmdlr.Point2D(xi, yi)
                if self.point_belongs(point):
                    point_index[point] = number_points
                    points.append(point)
                    number_points += 1

        for i in range(number_points_x):
            for j in range(number_points_y):
                point1 = volmdlr.Point2D(x[i], y[j])
                point2 = volmdlr.Point2D(x[i + 1], y[j])
                point3 = volmdlr.Point2D(x[i + 1], y[j + 1])
                point4 = volmdlr.Point2D(x[i], y[j + 1])
                points_in = []
                for point in [point1, point2, point3, point4]:
                    if point in point_index:
                        points_in.append(point)
                if len(points_in) == 4:
                    triangles.append(
                        [point_index[point1], point_index[point2], point_index[point3]])
                    triangles.append(
                        [point_index[point1], point_index[point3], point_index[point4]])

                elif len(points_in) == 3:
                    triangles.append([point_index[point] for point in points_in])

        return vmd.DisplayMesh2D(points, triangles)

    def intersection_points(self, contour2d):
        intersecting_points = []
        for primitive1 in self.primitives:
            for primitive2 in contour2d.primitives:
                line_intersection = primitive1.linesegment_intersections(primitive2)
                if line_intersection:
                    if not volmdlr.core.point_in_list(line_intersection[0], intersecting_points):
                        intersecting_points.extend(line_intersection)
                else:
                    touching_points = primitive1.touching_points(primitive2)
                    for point in touching_points:
                        if not volmdlr.core.point_in_list(point, intersecting_points):
                            intersecting_points.append(point)
            if len(intersecting_points) == 2:
                break
        return intersecting_points

    def get_divided_contours(self, cutting_point1: volmdlr.Point2D, cutting_point2: volmdlr.Point2D,
                             closing_contour):
        extracted_innerpoints_contour1_prims, extracted_outerpoints_contour1_prims = self.split_with_two_points(
            cutting_point1, cutting_point2)
        extracted_outerpoints_contour1 = Contour2D(extracted_outerpoints_contour1_prims)
        extracted_innerpoints_contour1 = Contour2D(extracted_innerpoints_contour1_prims)
        primitives1 = extracted_outerpoints_contour1.primitives + closing_contour.primitives
        primitives2 = extracted_innerpoints_contour1.primitives + closing_contour.primitives
        if extracted_outerpoints_contour1.primitives[0].start.is_close(closing_contour.primitives[0].start):
            cutting_contour_new = closing_contour.invert()
            primitives1 = cutting_contour_new.primitives + \
                extracted_outerpoints_contour1.primitives
        elif extracted_outerpoints_contour1.primitives[0].start.is_close(closing_contour.primitives[-1].end):
            primitives1 = closing_contour.primitives + \
                          extracted_outerpoints_contour1.primitives

        if extracted_innerpoints_contour1.primitives[0].start.is_close(closing_contour.primitives[0].start):
            cutting_contour_new = \
                closing_contour.invert()
            primitives2 = cutting_contour_new.primitives + \
                extracted_innerpoints_contour1.primitives
        elif extracted_innerpoints_contour1.primitives[0].start.is_close(closing_contour.primitives[-1].end):
            primitives2 = closing_contour.primitives + \
                          extracted_innerpoints_contour1.primitives
        contour1 = Contour2D(primitives1)
        contour1.order_contour()
        contour2 = Contour2D(primitives2)
        contour2.order_contour()
        return contour1, contour2

    def divide(self, contours):
        """Divide contour with other contours."""
        new_base_contours = [self]
        finished = False
        list_cutting_contours = contours[:]
        list_valid_contours = []
        while not finished:
            if not new_base_contours:
                break
            list_cutting_contours_modified = False
            for i, base_contour in enumerate(new_base_contours):
                for j, cutting_contour in enumerate(list_cutting_contours):
                    if base_contour.is_superposing(cutting_contour):
                        list_cutting_contours.pop(j)
                        list_cutting_contours_modified = True
                        break
                    contour_crossings = cutting_contour.wire_crossings(base_contour)
                    if contour_crossings:
                        sorted_points = cutting_contour.sort_points_along_wire(contour_crossings)
                        split_wires = cutting_contour.split_with_sorted_points(sorted_points)
                        list_cutting_contours.pop(j)
                        list_cutting_contours.extend(split_wires)
                        list_cutting_contours_modified = True
                        break
                    point1, point2 = [cutting_contour.primitives[0].start,
                                      cutting_contour.primitives[-1].end]
                    cutting_points = []
                    if base_contour.point_belongs(cutting_contour.middle_point()) and\
                            base_contour.point_over_contour(point1) and base_contour.point_over_contour(point2):
                        cutting_points = [point1, point2]
                    if cutting_points:
                        contour1, contour2 = base_contour.get_divided_contours(
                            cutting_points[0], cutting_points[1], cutting_contour)
                        new_base_contours.pop(i)
                        new_base_contours.extend([contour1, contour2])
                        break
                else:
                    list_valid_contours.append(base_contour)
                    new_base_contours.pop(i)
                    break
                if list_cutting_contours_modified:
                    break
                break

        return list_valid_contours

    def discretized_contour(self, n: float):
        """
        Discretize each contour's primitive and return a new contour with theses discretized primitives.
        """
        contour = Contour2D((self.discretized_primitives(n)))

        return contour.order_contour()

    @classmethod
    def from_bounding_rectangle(cls, x_min, x_max, y_min, y_max):
        """
        Create a contour 2d with bounding_box parameters, using line segments 2d.

        """

        edge0 = volmdlr.edges.LineSegment2D(volmdlr.Point2D(x_min, y_min), volmdlr.Point2D(x_max, y_min))
        edge1 = volmdlr.edges.LineSegment2D(volmdlr.Point2D(x_max, y_min), volmdlr.Point2D(x_max, y_max))
        edge2 = volmdlr.edges.LineSegment2D(volmdlr.Point2D(x_max, y_max), volmdlr.Point2D(x_min, y_max))
        edge3 = volmdlr.edges.LineSegment2D(volmdlr.Point2D(x_min, y_max), volmdlr.Point2D(x_min, y_min))

        return Contour2D([edge0, edge1, edge2, edge3])

    def cut_by_bspline_curve(self, bspline_curve2d: volmdlr.edges.BSplineCurve2D):
        """
        Cut a contour 2d with bspline_curve 2d to define two different contours.

        """
        # TODO: BsplineCurve is discretized and defined with a wire. To be improved!

        contours = self.cut_by_wire(Wire2D.from_edge(bspline_curve2d, 20))

        return contours

    def clean_primitives(self):
        """
        Delete primitives with start=end, and return a new contour.
        """

        new_primitives = []
        for prim in self.primitives:
            if prim.start != prim.end:
                new_primitives.append(prim)

        return Contour2D(new_primitives)

    def merge_with(self, contour2d, abs_tol: float = 1e-6):
        """
        Merge two adjacent contours, and returns one outer contour and inner contours (if there are any).

        :param contour2d: contour to merge with.
        :param abs_tol: tolerance.
        :return: merged contours.
        """
        is_sharing_primitive = self.is_sharing_primitives_with(contour2d)
        if not is_sharing_primitive:
            if self.is_inside(contour2d):
                return [self]
            if contour2d.is_inside(self):
                return [contour2d]
            return [self, contour2d]

        merged_primitives = self.delete_shared_contour_section(contour2d, abs_tol)
        contours = Contour2D.contours_from_edges(merged_primitives, abs_tol)
        contours = sorted(contours, key=lambda contour: contour.area(),
                          reverse=True)
        return contours

    def union(self, contour2: 'Contour2D'):
        """
        Union two contours, if they are adjacent, or overlap somehow.

        """
        if self.is_inside(contour2):
            return [self]
        if contour2.is_inside(self):
            return [contour2]
        contours_intersections = self.intersection_points(contour2)
        if not self.is_sharing_primitives_with(contour2) and contours_intersections:
            resulting_primitives = []
            primitives1_inside = self.extract_with_points(contours_intersections[0], contours_intersections[1], True)
            primitives1_outside = self.extract_with_points(contours_intersections[0], contours_intersections[1], False)
            primitives2_inside = contour2.extract_with_points(contours_intersections[0],
                                                              contours_intersections[1], True)
            primitives2_outside = contour2.extract_with_points(contours_intersections[0],
                                                               contours_intersections[1], False)
            if contour2.point_belongs(primitives1_inside[0].middle_point()):
                resulting_primitives.extend(primitives1_outside)
            else:
                resulting_primitives.extend(primitives1_inside)
            if self.point_belongs(primitives2_inside[0].middle_point()):
                resulting_primitives.extend(primitives2_outside)
            else:
                resulting_primitives.extend(primitives2_inside)
            return [Contour2D(resulting_primitives).order_contour()]
        merged_contours = self.merge_with(contour2)[::-1]
        merged_contours = sorted(merged_contours, key=lambda contour: contour.area(),
                                 reverse=True)
        return merged_contours

    def cut_by_wire(self, wire: Wire2D):
        """
        Cut a contour 2d with a wire 2d and return a list of contours 2d.

        :param wire: volmdlr.wires.Wire2D
        :rtype: list[volmdlr.wires.Contour2D]

        :param wire: volmdlr.wires.Wire2D.
        :return: contours2d : list[volmdlr.wires.Contour2D].
        """

        points_intersections = self.wire_intersections(wire)
        if len(points_intersections) < 2:
            return [self]
        if len(points_intersections) % 2 != 0:
            raise NotImplementedError(
                f'{len(points_intersections)} intersections not supported yet')
        sorted_points = wire.sort_points_along_wire(points_intersections)
        split_wires = wire.split_with_sorted_points(sorted_points)
        valid_cutting_wires = []
        for split_wire in split_wires:
            if self.is_superposing(split_wire) or not self.is_inside(split_wire):
                continue
            valid_cutting_wires.append(split_wire)
        divided_contours = self.divide(valid_cutting_wires)
        return divided_contours

    def intersection_contour_with(self, other_contour, abs_tol=1e-6):
        """
        Gets the contour(s) resulting from the intersections of two other contours.

        :param other_contour: other contour.
        :param abs_tol: tolerance.
        :return: list of resulting intersection contours.
        """
        contour_crossings = self.wire_crossings(other_contour)
        sorted_points_contour1 = sorted(contour_crossings, key=self.abscissa)
        sorted_points_contour2 = sorted(contour_crossings, key=other_contour.abscissa)
        split_wires1 = self.split_with_sorted_points(sorted_points_contour1)
        split_wires2 = other_contour.split_with_sorted_points(sorted_points_contour2)
        intersection_contour_primitives = []
        for section in split_wires1:
            if other_contour.is_inside(section):
                intersection_contour_primitives.extend(section.primitives)
        for section in split_wires2:
            if self.is_inside(section):
                intersection_contour_primitives.extend(section.primitives)
        return self.contours_from_edges(intersection_contour_primitives, abs_tol)

    def get_furthest_point_to_point2(self, point2):
        """
        Search the furthest point from self to point2. It only considers the start or end or primitives.

        :param point2: other point.
        :return: the furthest point.
        """
        furthest_point = self.primitives[0].start
        furthest_distance = point2.point_distance(self.primitives[0].start)
        for prim in self.primitives:
            distance = point2.point_distance(prim.end)
            if distance > furthest_distance:
                furthest_distance = distance
                furthest_point = prim.end
        return furthest_point

    def closest_point_to_point2(self, point2):
        """
        Search the closest point from self to point2. It only considers the start or end or primitives.

        :param point2: other point.
        :return: the closest point to point2.
        """
        closest_point = self.primitives[0].start
        closest_distance = point2.point_distance(self.primitives[0].start)
        for prim in self.primitives:
            distance = point2.point_distance(prim.end)
            if distance < closest_distance:
                closest_distance = distance
                closest_point = prim.end
        return closest_point


class ClosedPolygonMixin:
    """
    Abstract class for ClosedPolygon, storing methods used by ClosedPolygon2D and ClosedPolygon3D.

    """

    def get_lengths(self):
        """
        Gets line segment lengths.

        """
        list_ = []
        for line_segment in self.line_segments:
            list_.append(line_segment.length())
        return list_

    def length(self):
        """
        Polygon length.

        :return: polygon length.
        """
        return sum(self.get_lengths())

    def min_length(self):
        """
        Gets the minimal length for a line segment in the polygon.

        """
        return min(self.get_lengths())

    def max_length(self):
        """
        Gets the minimal length for a line segment in the polygon.

        """
        return max(self.get_lengths())

    def edge_statistics(self):
        distances = []
        for i, point in enumerate(self.points):
            if i != 0:
                distances.append(point.point_distance(self.points[i - 1]))
        mean_distance = mean(distances)
        std = npy.std(distances)
        return mean_distance, std

    def simplify_polygon(self, min_distance: float = 0.01,
                         max_distance: float = 0.05, angle: float = 15):
        points = [self.points[0]]
        previous_point = None
        for point in self.points[1:]:
            distance = point.point_distance(points[-1])
            if distance > min_distance:
                if distance > max_distance:
                    number_segmnts = round(distance / max_distance) + 2
                    for n in range(number_segmnts):
                        new_point = points[-1] + (point - points[-1]) * (
                                n + 1) / number_segmnts
                        if new_point.point_distance(points[-1]) > max_distance:
                            points.append(new_point)
                else:
                    if not volmdlr.core.point_in_list(point, points):
                        points.append(point)
            if len(points) > 1:
                vector1 = points[-1] - points[-2]
                vector2 = point - points[-2]
                cos = vector1.dot(vector2) / (vector1.norm() * vector2.norm())
                cos = math.degrees(math.acos(round(cos, 6)))
                if abs(cos) > angle:
                    if not volmdlr.core.point_in_list(previous_point, points):
                        points.append(previous_point)
                    if not volmdlr.core.point_in_list(point, points):
                        points.append(point)
            if len(points) > 2:
                vector1 = points[-2] - points[-3]
                vector2 = points[-1] - points[-3]
                cos = vector1.dot(vector2) / (vector1.norm() * vector2.norm())
                cos = math.degrees(math.acos(round(cos, 6)))
                if points[-3].point_distance(points[-2]) < min_distance and cos < angle:
                    points = points[:-2] + [points[-1]]
            previous_point = point
        if points[0].point_distance(points[-1]) < min_distance:
            points.remove(points[-1])

        if math.isclose(volmdlr.wires.ClosedPolygon2D(points).area(), 0.0, abs_tol=1e-6):
            return self

        return self.__class__(points)

    def invert(self):
        """Invert the polygon."""
        return self.__class__(self.points[::-1])

    @property
    def line_segments(self):
        if not self._line_segments:
            self._line_segments = self.get_line_segments()
        return self._line_segments

    def get_line_segments(self):
        raise NotImplementedError(
            f"get_line_segments method must be overloaded by {self.__class__.__name__}")


class ClosedPolygon2D(ClosedPolygonMixin, Contour2D):
    """
    A collection of points, connected by line segments, following each other.

    """
    _non_serializable_attributes = ['line_segments', 'primitives',
                                    'basis_primitives']

    def __init__(self, points: List[volmdlr.Point2D], name: str = ''):
        self.points = points
        self._line_segments = None

        Contour2D.__init__(self, self.line_segments, name)

    def copy(self, *args, **kwargs):
        points = [point.copy() for point in self.points]
        return ClosedPolygon2D(points, self.name)

    def __hash__(self):
        return sum(hash(point) for point in self.points)

    def __eq__(self, other_):
        if not isinstance(other_, self.__class__):
            return False
        equal = True
        for point, other_point in zip(self.points, other_.points):
            equal = (equal and point == other_point)
        return equal

    def area(self):
        # TODO: performance: cache number of points
        if len(self.points) < 3:
            return 0.

        x = [point.x for point in self.points]
        y = [point.y for point in self.points]

        x1 = [x[-1]] + x[0:-1]
        y1 = [y[-1]] + y[0:-1]
        return 0.5 * abs(sum(i * j for i, j in zip(x, y1))
                         - sum(i * j for i, j in zip(y, x1)))

    def center_of_mass(self):
        lngth_points = len(self.points)
        if lngth_points == 0:
            return volmdlr.O2D
        if lngth_points == 1:
            return self.points[0]
        if lngth_points == 2:
            return 0.5 * (self.points[0] + self.points[1])

        x = [point.x for point in self.points]
        y = [point.y for point in self.points]

        xi_xi1 = x + npy.roll(x, -1)
        yi_yi1 = y + npy.roll(y, -1)
        xi_yi1 = npy.multiply(x, npy.roll(y, -1))
        xi1_yi = npy.multiply(npy.roll(x, -1), y)

        signed_area = 0.5 * npy.sum(xi_yi1 - xi1_yi)  # signed area!
        if not math.isclose(signed_area, 0, abs_tol=1e-09):
            center_x = npy.sum(npy.multiply(xi_xi1, (xi_yi1 - xi1_yi))) / 6. / signed_area
            center_y = npy.sum(npy.multiply(yi_yi1, (xi_yi1 - xi1_yi))) / 6. / signed_area
            return volmdlr.Point2D(center_x, center_y)

        self.plot()
        raise NotImplementedError

    def barycenter(self):
        """
        Calculates the geometric center of the polygon, which is the average position of all the points in it.

        :rtype: volmdlr.Point2D
        """
        barycenter1_2d = self.points[0]
        for point in self.points[1:]:
            barycenter1_2d += point
        return barycenter1_2d / len(self.points)

    def point_belongs(self, point, include_edge_points: bool = False, tol: float = 1e-6):
        """
        Ray casting algorithm copied from internet.
        """
        return polygon_point_belongs((point.x, point.y), [(point_.x, point_.y) for point_ in self.points],
                                     include_edge_points=include_edge_points, tol=tol)

    def second_moment_area(self, point):
        second_moment_area_x, second_moment_area_y, second_moment_area_xy = 0., 0., 0.
        for point_i, point_j in zip(self.points, self.points[1:] + [self.points[0]]):
            xi, yi = point_i - point
            xj, yj = point_j - point
            second_moment_area_x += (yi ** 2 + yi * yj + yj ** 2) * (xi * yj - xj * yi)
            second_moment_area_y += (xi ** 2 + xi * xj + xj ** 2) * (xi * yj - xj * yi)
            second_moment_area_xy += (xi * yj + 2 * xi * yi + 2 * xj * yj + xj * yi) * (
                    xi * yj - xj * yi)
        if second_moment_area_x < 0:
            second_moment_area_x = - second_moment_area_x
            second_moment_area_y = - second_moment_area_y
            second_moment_area_xy = - second_moment_area_xy
        return second_moment_area_x / 12., second_moment_area_y / 12., second_moment_area_xy / 24.

    def get_line_segments(self):
        lines = []
        if len(self.points) > 1:
            for point1, point2 in zip(self.points,
                                      list(self.points[1:]) + [self.points[0]]):
                if not point1.is_close(point2):
                    lines.append(volmdlr.edges.LineSegment2D(point1, point2))
        return lines

    def rotation(self, center: volmdlr.Point2D, angle: float):
        """
        ClosedPolygon2D rotation.

        :param center: rotation center
        :param angle: angle rotation
        :return: a new rotated ClosedPolygon2D
        """
        return ClosedPolygon2D(
            [point.rotation(center, angle) for point in self.points])

    def rotation_inplace(self, center: volmdlr.Point2D, angle: float):
        """
        Line2D rotation, Object is updated in-place.

        :param center: rotation center
        :param angle: rotation angle
        """
        warnings.warn("'in-place' methods are deprecated. Use a not in-place method instead.", DeprecationWarning)

        for point in self.points:
            point.rotation_inplace(center, angle)

    def translation(self, offset: volmdlr.Vector2D):
        """
        ClosedPolygon2D translation.

        :param offset: translation vector
        :return: A new translated ClosedPolygon2D
        """
        return ClosedPolygon2D(
            [point.translation(offset) for point in self.points])

    def translation_inplace(self, offset: volmdlr.Vector2D):
        """
        ClosedPolygon2D translation. Object is updated in-place.

        :param offset: translation vector
        """
        warnings.warn("'in-place' methods are deprecated. Use a not in-place method instead.", DeprecationWarning)

        for point in self.points:
            point.translation_inplace(offset)

    def frame_mapping(self, frame: volmdlr.Frame2D, side: str):
        return self.__class__([point.frame_mapping(frame, side) for point in self.points])

    def frame_mapping_inplace(self, frame: volmdlr.Frame2D, side: str):
        warnings.warn("'in-place' methods are deprecated. Use a not in-place method instead.", DeprecationWarning)

        for point in self.points:
            point.frame_mapping_inplace(frame, side)

    def polygon_distance(self,
                         polygon: 'ClosedPolygon2D'):
        point_zero = self.points[0]
        distance = []
        for point in polygon.points:
            distance.append(point_zero.point_distance(point))
        index = distance.index(min(distance))
        return distance[index]

    @cached_property
    def is_trigo(self):
        if len(self.points) < 3:
            return True

        angle = 0.
        for ls1, ls2 in zip(self.line_segments,
                            self.line_segments[1:] + [self.line_segments[0]]):
            u = ls2.unit_direction_vector()
            x = u.dot(ls1.unit_direction_vector())
            y = u.dot(ls1.normal_vector())
            angle += math.atan2(y, x)
        return angle > 0

    def delaunay_triangulation(self):
        points = self.points
        new_points = []
        delaunay_triangles = []
        # ax=plt.subplot()
        for point in points:
            new_points.append([point[0], point[1]])

        delaunay = npy.array(new_points)

        tri = Delaunay(delaunay)

        for simplice in delaunay[tri.simplices]:
            triangle = Triangle2D(volmdlr.Point2D(simplice[0]),
                                  volmdlr.Point2D(simplice[1]),
                                  volmdlr.Point2D(simplice[2]))
            delaunay_triangles.append(triangle)

        return delaunay_triangles

    def offset(self, offset):
        x_min, x_max, y_min, y_max = self.bounding_rectangle.bounds()

        max_offset_len = min(x_max - x_min, y_max - y_min) / 2
        if offset <= -max_offset_len:
            print('Inadapted offset, '
                  'polygon might turn over. Offset must be greater than',
                  -max_offset_len)
            raise ValueError('inadapted offset')
        nb_points = len(self.points)
        vectors = []
        for i in range(nb_points - 1):
            vector1 = self.points[i + 1] - self.points[i]
            vector2 = self.points[i] - self.points[i + 1]
            vector1 = vector1.unit_vector()
            vector2 = vector2.unit_vector()
            vectors.append(vector1)
            vectors.append(vector2)

        vector1 = self.points[0] - self.points[-1]
        vector2 = self.points[-1] - self.points[0]
        vector1 = vector1.unit_vector()
        vector2 = vector2.unit_vector()
        vectors.append(vector1)
        vectors.append(vector2)

        offset_vectors = []
        offset_points = []

        for i in range(nb_points):

            # check = False
            vector_i = vectors[2 * i - 1] + vectors[2 * i]
            if vector_i == volmdlr.Vector2D(0, 0):
                vector_i = vectors[2 * i]
                vector_i = vector_i.normal_vector()
                offset_vectors.append(vector_i)
            else:
                vector_i = vector_i.unit_vector()
                if vector_i.dot(vectors[2 * i - 1].normal_vector()) > 0:
                    vector_i = - vector_i
                    # check = True
                offset_vectors.append(vector_i)

            normal_vector1 = - vectors[2 * i - 1].normal_vector()
            normal_vector2 = vectors[2 * i].normal_vector()
            normal_vector1 = normal_vector1.unit_vector()
            normal_vector2 = normal_vector2.unit_vector()
            alpha = math.acos(normal_vector1.dot(normal_vector2))

            offset_point = self.points[i] + offset / math.cos(alpha / 2) * \
                (-offset_vectors[i])

            # ax=self.plot()
            # offset_point.plot(ax=ax, color='g')

            # if self.point_belongs(offset_point):
            #     offset_point = self.points[i] + offset / math.cos(alpha / 2) * \
            #                    (-offset_vectors[i])

            offset_points.append(offset_point)

            # self.points[i].plot(ax=ax, color='b')
            # offset_point.plot(ax=ax, color='r')

        return self.__class__(offset_points)

    def point_border_distance(self, point, return_other_point=False):
        """
        Compute the distance to the border distance of polygon.

        Output is always positive, even if the point belongs to the polygon.
        """
        d_min, other_point_min = self.line_segments[0].point_distance(
            point, return_other_point=True)
        for line in self.line_segments[1:]:
            dist_, other_point = line.point_distance(
                point, return_other_point=True)
            if dist_ < d_min:
                d_min = dist_
                other_point_min = other_point
        if return_other_point:
            return d_min, other_point_min
        return d_min

    def self_intersects(self):
        """
        Determines if a polygon self intersects using the Bentley-Ottmann algorithm.

        :return: True if the polygon self intersects, False otherwise. If True, returns two
            intersecting line segments as LineSegment2D objects. If False, returns two None values;
        :rtype: Tuple[bool, Union[volmdlr.edges.LineSegment2D, None], Union[volmdlr.edges.LineSegment2D, None]]
        """
        epsilon = 0
        segments = self._get_segments()

        for segment1 in segments:
            for segment2 in segments:
                if segment1 == segment2:
                    continue
                if self._segments_intersect(segment1, segment2, epsilon):
                    return True, segment1, segment2

        return False, None, None

    def _get_segments(self):
        """
        Helper function for self_intersects that generates segments for the Bentley-Ottmann algorithm.

        :return: A list of tuples representing the segments between consecutive edges.
        :rtype: List[Tuple[int, int]]
        """
        # Sort the points along ascending x for the Sweep Line method
        sorted_index = sorted(range(len(self.points)), key=lambda p: (self.points[p][0], self.points[p][1]))
        number = len(sorted_index)
        segments = []

        for i, index in enumerate(sorted_index):
            # Stock the segments between 2 consecutive edges
            # Ex: for the ABCDE polygon, if Sweep Line is on C, the segments
            #   will be (C,B) and (C,D)
            if index - 1 < 0:
                segments.append((index, number - 1))
            else:
                segments.append((index, sorted_index[i - 1]))
            if index >= len(self.points) - 1:
                segments.append((index, 0))
            else:
                segments.append((index, sorted_index[i + 1]))

        return segments

    def _segments_intersect(self, segment1, segment2, epsilon):
        """
        Helper function for self_intersects that determines if any segments in a list intersect.

        :param segment1: A tuple representing the index of the start and end point of the segments.
        :type segment1: Tuple[int, int]
        :param segment2: A tuple representing the index of the start and end point of the segments.
        :type segment2: Tuple[int, int]
        :param epsilon: A small positive value for numerical stability.
        :type epsilon: float
        :return: True if any segments intersect, False otherwise.
        :rtype: bool
        """
        line1 = volmdlr.edges.LineSegment2D(self.points[segment1[0]], self.points[segment1[1]])
        line2 = volmdlr.edges.LineSegment2D(self.points[segment2[0]], self.points[segment2[1]])
        point, param_a, param_b = volmdlr.Point2D.line_intersection(line1, line2, True)
        if point is not None and 0 + epsilon <= param_a <= 1 - epsilon and 0 + epsilon <= param_b <= 1 - epsilon:
            return True
        return False

    @classmethod
    def points_convex_hull(cls, points):
        if len(points) < 3:
            return None

        points_hull = [point.copy() for point in points]

        _, pos_ymax = argmax([point.y for point in points_hull])
        point_start = points_hull[pos_ymax]
        hull = [point_start]

        barycenter = points_hull[0]
        for point in points_hull[1:]:
            barycenter += point
        barycenter = barycenter / (len(points_hull))
        # second point of hull
        theta = []
        remaining_points = points_hull
        del remaining_points[pos_ymax]

        vec1 = point_start - barycenter
        for point in remaining_points:
            vec2 = point - point_start
            theta_i = -volmdlr.geometry.clockwise_angle(vec1, vec2)
            theta.append(theta_i)

        min_theta, posmin_theta = argmin(theta)
        next_point = remaining_points[posmin_theta]
        hull.append(next_point)
        del remaining_points[posmin_theta]
        # Adding first point to close the loop at the end
        remaining_points.append(hull[0])

        initial_vector = vec1.copy()
        total_angle = 0
        while not next_point.is_close(point_start):
            vec1 = next_point - hull[-2]
            theta = []
            for point in remaining_points:
                vec2 = point - next_point
                theta_i = -volmdlr.geometry.clockwise_angle(vec1, vec2)
                theta.append(theta_i)

            min_theta, posmin_theta = argmin(theta)
            if math.isclose(min_theta, -2 * math.pi, abs_tol=1e-6) \
                    or math.isclose(min_theta, 0, abs_tol=1e-6):
                if remaining_points[posmin_theta] == point_start:
                    break

            else:
                next_point = remaining_points[posmin_theta]

                vec_next_point = next_point - barycenter
                total_angle += (2 * math.pi - volmdlr.geometry.clockwise_angle(initial_vector, vec_next_point))

                if total_angle > 2 * math.pi:
                    break
                initial_vector = vec_next_point

                hull.append(next_point)

            del remaining_points[posmin_theta]

        hull.pop()

        return cls(hull)

    @classmethod
    def concave_hull(cls, points, concavity, scale_factor):
        """
        Calculates the concave hull from a cloud of points.

        i.e., it Unites all points under the smallest possible area.

        :param points: list of points corresponding to the cloud of points
        :type points: class: 'volmdlr.Point2D'
        :param concavity: Sets how sharp the concave angles can be. It goes from -1 (not concave at all. in fact,
                          the hull will be left convex) up to +1 (very sharp angles can occur. Setting concavity to
                          +1 might result in 0º angles!) concavity is defined as the cosine of the concave angles.
        :type concavity: float
        :param scale_factor: Sets how big is the area where concavities are going to be searched.
                             The bigger, the more sharp the angles can be. Setting it to a very high value might
                             affect the performance of the program.
                             This value should be relative to how close to each other the points to be connected are.
        :type scale_factor: float

        """

        def get_nearby_points(line, points, scale_factor):
            points_hull = [point.copy() for point in points]

            nearby_points = []
            line_midpoint = 0.5 * (line.start + line.end)
            tries = 0
            n = 5
            bounding_box = [line_midpoint.x - line.length() / 2,
                            line_midpoint.x + line.length() / 2,
                            line_midpoint.y - line.length() / 2,
                            line_midpoint.y + line.length() / 2]
            boundary = [int(bounding / scale_factor) for bounding in
                        bounding_box]
            while tries < n and len(nearby_points) == 0:
                for point in points_hull:
                    if not ((
                                    point.x == line.start.x and point.y == line.start.y) or (
                                    point.x == line.end.x and point.y == line.end.y)):
                        point_x_rel_pos = int(point.x / scale_factor)
                        point_y_rel_pos = int(point.y / scale_factor)
                        if boundary[1] >= point_x_rel_pos >= boundary[0] <= point_y_rel_pos <= boundary[3]:
                            nearby_points.append(point)

                scale_factor *= 4 / 3
                tries += 1

            return nearby_points

        def line_colides_with_hull(line, concave_hull):
            for hull_line in concave_hull:
                if not line.start.is_close(hull_line.start) and not line.start.is_close(hull_line.end) and \
                        not line.end.is_close(hull_line.start) and not line.end.is_close(hull_line.end):
                    if line.line_intersections(hull_line.line):
                        return True
            return False

        def get_divided_line(line, nearby_points, hull_concave_edges, concavity):
            divided_line = []
            ok_middle_points = []
            list_cossines = []
            for middle_point in nearby_points:
                vect1 = line.start - middle_point
                vect2 = line.end - middle_point
                if middle_point.is_close(line.start) or middle_point.is_close(line.end):
                    continue
                cos = round(vect1.dot(vect2) / (vect1.norm() * vect2.norm()),
                            4)
                if cos < concavity:
                    new_line_a = volmdlr.edges.LineSegment2D(start=line.start, end=middle_point)
                    new_line_b = volmdlr.edges.LineSegment2D(start=middle_point, end=line.end)
                    if not (line_colides_with_hull(line=new_line_a,
                                                   concave_hull=hull_concave_edges) and line_colides_with_hull(
                            line=new_line_b, concave_hull=hull_concave_edges)):
                        ok_middle_points.append(middle_point)
                        list_cossines.append(cos)
            if len(ok_middle_points) > 0:
                #  We want the middle-point to be the one with the widest angle (smallest cosine)
                min_cossine_index = list_cossines.index(min(list_cossines))
                divided_line.append(volmdlr.edges.LineSegment2D(line.start,
                                                                ok_middle_points[
                                                                    min_cossine_index]))
                divided_line.append(volmdlr.edges.LineSegment2D(
                    ok_middle_points[min_cossine_index], line.end))
            return divided_line

        hull_convex_edges = cls.points_convex_hull(points).line_segments
        hull_convex_edges.sort(key=lambda x: x.length(), reverse=True)
        hull_concave_edges = []
        hull_concave_edges.extend(hull_convex_edges)
        hull_points = list({point for line in hull_concave_edges for point in [line[0], line[1]]})
        unused_points = []
        for point in points:
            if not volmdlr.core.point_in_list(point, hull_points):
                unused_points.append(point)

        a_line_was_divided_in_the_iteration = True
        line = None
        divided_line = None
        while a_line_was_divided_in_the_iteration:
            a_line_was_divided_in_the_iteration = False
            for line in hull_concave_edges:
                nearby_points = get_nearby_points(line, unused_points,
                                                  scale_factor)
                divided_line = get_divided_line(line, nearby_points,
                                                hull_concave_edges, concavity)
                if len(divided_line) > 0:
                    a_line_was_divided_in_the_iteration = True
                    unused_points.remove(divided_line[0].end)
                    break
            else:
                continue
            hull_concave_edges.remove(line)
            hull_concave_edges.extend(divided_line)

            hull_concave_edges.sort(key=lambda x: x.length(), reverse=True)

        polygon_points = [(line.start, line.end) for line in hull_concave_edges]

        points = [polygon_points[0][0], polygon_points[0][1]]
        polygon_points.remove((polygon_points[0][0], polygon_points[0][1]))
        while True:
            if not polygon_points:
                break
            point1, point2 = None, None
            for point1, point2 in polygon_points:
                if point1 == points[-1] and point2 not in points:
                    points.append(point2)
                    break
                if point2 == points[-1] and point1 not in points:
                    points.append(point1)
                    break
            polygon_points.remove((point1, point2))

        return cls(points)  # , nearby_points

    @classmethod
    def convex_hull_points(cls, points):
        """
        Uses the scipy method ConvexHull to calculate the convex hull from a cloud of points.

        """

        points_hull = [point.copy() for point in points]

        numpy_points = npy.array([(point.x, point.y) for point in points_hull])
        hull = ConvexHull(numpy_points)
        polygon_points = []
        for simplex in hull.simplices:
            polygon_points.append((points_hull[simplex[0]], points_hull[simplex[1]]))

        points_hull = [polygon_points[0][0], polygon_points[0][1]]
        polygon_points.remove((polygon_points[0][0], polygon_points[0][1]))

        while True:
            if not polygon_points:
                break
            point1, point2 = None, None
            for point1, point2 in polygon_points:
                if point1.is_close(points_hull[-1]):
                    points_hull.append(point2)
                    break
                if point2.is_close(points_hull[-1]):
                    points_hull.append(point1)
                    break
            polygon_points.remove((point1, point2))

        points_hull.pop(-1)

        # the first point is the one with the lowest x value
        i_min = 0
        min_x = points_hull[0].x
        for i, point in enumerate(points_hull):
            if point.x < min_x:
                min_x = point.x
                i_min = i

        points_hull = points_hull[i_min:] + points_hull[:i_min]

        # we make sure that the points are ordered in the trigonometric direction
        if points_hull[0].y < points_hull[1].y:
            points_hull.reverse()

        return cls(points_hull)

    def to_3d(self, plane_origin, x, y):
        """
        Transforms a ClosedPolygon2D into an ClosedPolygon3D, given a plane origin and an u and v plane vector.

        :param plane_origin: plane origin.
        :param x: plane u vector.
        :param y: plane v vector.
        :return: ClosedPolygon3D.
        """
        points3d = [point.to_3d(plane_origin, x, y) for point in self.points]
        return ClosedPolygon3D(points3d)

    def plot(self, ax=None, edge_style: EdgeStyle = EdgeStyle(), point_numbering=False,
             fill=False, fill_color='w'):
        if ax is None:
            _, ax = plt.subplots()
            ax.set_aspect('equal')

        if fill:
            ax.fill([point[0] for point in self.points], [point[1] for point in self.points],
                    facecolor=fill_color)
        for line_segment in self.line_segments:
            line_segment.plot(ax=ax, edge_style=edge_style)

        if edge_style.plot_points or point_numbering:
            for point in self.points:
                point.plot(ax=ax, color=edge_style.color, alpha=edge_style.alpha)

        if point_numbering:
            for index_point, point in enumerate(self.points):
                ax.text(*point, f'point {index_point + 1}', ha='center', va='top')

        if edge_style.equal_aspect:
            ax.set_aspect('equal')
        else:
            ax.set_aspect('auto')

        ax.margins(0.1)
        plt.show()

        return ax

    def triangulation(self, tri_opt: str = 'pd'):
        """
        Perform triangulation on the polygon.

        To detail documentation, please refer to https://rufat.be/triangle/API.html

        :param tri_opt: (Optional) Triangulation preferences.
        :type tri_opt: str
        :return: A 2D mesh.
        :rtype: :class:`vmd.DisplayMesh2D`
        """
        # Converting points to nodes for performance
        nodes = [vmd.Node2D.from_point(point) for point in self.points]
        vertices = [(point.x, point.y) for point in nodes]
        n = len(nodes)
        segments = [(i, i + 1) for i in range(n - 1)]
        segments.append((n - 1, 0))

        tri = {'vertices': npy.array(vertices).reshape((-1, 2)),
               'segments': npy.array(segments).reshape((-1, 2)),
               }
        if len(tri['vertices']) < 3:
            return None
        triangulate_result = triangulate(tri, tri_opt)
        triangles = triangulate_result['triangles'].tolist()
        number_points = triangulate_result['vertices'].shape[0]
        points = [vmd.Node2D(*triangulate_result['vertices'][i, :]) for i in range(number_points)]
        return vmd.DisplayMesh2D(points, triangles=triangles)

    def grid_triangulation_points(self, number_points_x: int = 25, number_points_y: int = 25,
                                  include_edge_points: bool = True):
        """
        Use an n by m grid to triangulate the contour.

        :param number_points_x: Number of discretization points in x direction.
        :type number_points_x: int
        :param number_points_y: Number of discretization points in y direction.
        :type number_points_y: int
        :return: Discretization data.
        :rtype: list
        """
        x_min, x_max, y_min, y_max = self.bounding_rectangle.bounds()

        x = npy.linspace(x_min, x_max, num=number_points_x + 2)
        y = npy.linspace(y_min, y_max, num=number_points_y + 2)

        grid_point_index = {}

        polygon_points = {vmd.Node2D.from_point(point) for point in self.points}
        points = []
        for i, xi in enumerate(x):
            for j, yi in enumerate(y):
                point = vmd.Node2D(xi, yi)
                if self.point_belongs(point, include_edge_points=include_edge_points) and point not in polygon_points:
                    grid_point_index[(i, j)] = point
                    points.append(point)

        return points, x, y, grid_point_index

    def ear_clipping_triangulation(self):
        """
        Computes the triangulation of the polygon using ear clipping algorithm.

        Note: triangles have been inverted for a better rendering in babylonjs
        """
        # Converting to nodes for performance
        nodes = [vmd.Node2D.from_point(point) for point in self.points]

        initial_point_to_index = {point: i for i, point in enumerate(nodes)}
        triangles = []

        remaining_points = nodes[:]

        number_remaining_points = len(remaining_points)
        while number_remaining_points > 3:
            current_polygon = ClosedPolygon2D(remaining_points)

            found_ear = False
            for point1, point2, point3 in zip(remaining_points,
                                              remaining_points[1:] + remaining_points[0:1],
                                              remaining_points[2:] + remaining_points[0:2]):
                if not point1.is_close(point3):
                    line_segment = volmdlr.edges.LineSegment2D(point1, point3)

                # Checking if intersections does not contain the vertices
                # of line_segment
                intersect = False
                intersections = current_polygon.linesegment_intersections(line_segment)
                if intersections:
                    for inter in intersections:
                        if not volmdlr.core.point_in_list(inter[0], [line_segment.start, line_segment.end]):
                            intersect = True
                            break

                if not intersect:
                    if current_polygon.point_belongs(line_segment.middle_point()):

                        triangles.append((initial_point_to_index[point1],
                                          initial_point_to_index[point3],
                                          initial_point_to_index[point2]))
                        remaining_points.remove(point2)
                        number_remaining_points -= 1
                        found_ear = True

                        # Rolling the remaining list
                        if number_remaining_points > 4:
                            deq = deque(remaining_points)
                            # random.randint(1, number_remaining_points-1))
                            deq.rotate(int(0.3 * number_remaining_points))
                            remaining_points = list(deq)

                        break

            # Searching for a flat ear
            if not found_ear:
                remaining_polygon = ClosedPolygon2D(remaining_points)
                if remaining_polygon.area() > 0.:

                    found_flat_ear = False
                    for point1, point2, point3 in zip(remaining_points,
                                                      remaining_points[1:] + remaining_points[0:1],
                                                      remaining_points[2:] + remaining_points[0:2]):
                        triangle = Triangle2D(point1, point2, point3)
                        if math.isclose(triangle.area(), 0, abs_tol=1e-8):
                            remaining_points.remove(point2)
                            found_flat_ear = True
                            break

                    if not found_flat_ear:
                        print('Warning : There are no ear in the polygon, it seems malformed: skipping triangulation')
                        return vmd.DisplayMesh2D(nodes, triangles)
                else:
                    return vmd.DisplayMesh2D(nodes, triangles)

        if len(remaining_points) == 3:
            point1, point2, point3 = remaining_points
            triangles.append((initial_point_to_index[point1],
                              initial_point_to_index[point3],
                              initial_point_to_index[point2]))

        return vmd.DisplayMesh2D(nodes, triangles)

    def simplify(self, min_distance: float = 0.01, max_distance: float = 0.05):
        return ClosedPolygon2D(self.simplify_polygon(min_distance=min_distance,
                                                     max_distance=max_distance).points)

    def line_intersecting_closing_point(self, crossing_point):
        """
        Finds closing point for the sewing method using intersection of lines drawn from the barycenter.

        returns the closing point.
        """
        vec_dir = crossing_point.copy()
        vec_dir = vec_dir.unit_vector()

        line = volmdlr.edges.LineSegment2D(volmdlr.O2D,
                                           crossing_point + vec_dir * 5)
        # line.plot(ax=ax2d, color='b')

        point_intersections = {}
        for line_segment in self.line_segments:
            point_intersection = line_segment.linesegment_intersections(
                line)
            if point_intersection:
                point_intersections[line_segment] = point_intersection[0]
            else:
                if line.point_belongs(line_segment.start):
                    point_intersections[line_segment] = line_segment.start
                if line.point_belongs(line_segment.end):
                    point_intersections[line_segment] = line_segment.end
        point_distance = list(point_intersections.values())[
            0].point_distance(crossing_point)
        point_intersection = list(point_intersections.values())[0]
        line_segment = list(point_intersections.keys())[0]
        for line, point in list(point_intersections.items())[1:]:
            dist = crossing_point.point_distance(point)
            if dist < point_distance:
                point_distance = dist
                point_intersection = point
                line_segment = line

        # point_intersection.plot(ax=ax2d)

        if point_intersection.point_distance(
                    line_segment.start) < point_intersection.point_distance(
                line_segment.end):
            closing_point = line_segment.start
        else:
            closing_point = line_segment.end

        return closing_point

    def point_in_polygon(self):
        """
        In case the barycenter of the polygon is outside, this method finds another point inside the polygon.

        """
        barycenter = self.barycenter()
        if self.point_belongs(barycenter):
            return barycenter
        intersetions1 = {}
        linex_pos = volmdlr.edges.LineSegment2D(volmdlr.O2D, volmdlr.X2D * 5)
        linex_neg = volmdlr.edges.LineSegment2D(volmdlr.O2D, -volmdlr.X2D * 5)
        liney_pos = volmdlr.edges.LineSegment2D(volmdlr.O2D, volmdlr.Y2D * 5)
        liney_neg = volmdlr.edges.LineSegment2D(volmdlr.O2D, -volmdlr.Y2D * 5)
        for line in [linex_pos, linex_neg, liney_pos, liney_neg]:
            intersections = []
            for line_segment in self.line_segments:
                point_intersection = line_segment.linesegment_intersections(
                    line)
                intersections.extend(point_intersection)
                if not point_intersection:
                    if line.point_belongs(line_segment.start):
                        intersections.append(line_segment.start)
                    if line.point_belongs(line_segment.end):
                        intersections.append(line_segment.end)
            intersetions1[line] = intersections[:]
        for i, value in enumerate(intersetions1.values()):
            if not value:
                if i % 2 == 0:
                    if len(list(intersetions1.values())[i + 1]) == 2:
                        translation1 = (list(intersetions1.values())[i + 1][0] +
                                        list(intersetions1.values())[
                                            i + 1][1]) * 0.5
                        break
                if i % 2 != 0:
                    if len(list(intersetions1.values())[i - 1]) == 2:
                        translation1 = (list(intersetions1.values())[i - 1][0]
                                        + list(intersetions1.values())[i - 1][1]) * 0.5
                        break

        return translation1

    def repositioned_polygon(self, x, y):
        linex = volmdlr.edges.LineSegment2D(-x.to_2d(volmdlr.O2D, x, y),
                                            x.to_2d(volmdlr.O2D, x, y))
        way_back = volmdlr.O3D
        barycenter = self.barycenter()
        if not self.point_belongs(barycenter):
            barycenter1_2d = self.point_in_polygon()
            new_polygon = self.translation(-barycenter1_2d)
            way_back = barycenter1_2d.to_3d(volmdlr.O3D, x, y)
        else:
            inters = self.linesegment_intersections(linex)
            distance = inters[0][0].point_distance(inters[-1][0])
            if distance / 2 > 3 * min(
                    self.point_distance(inters[0][0]),
                    self.point_distance(inters[-1][0])):
                mid_point = (inters[0][0] + inters[-1][0]) * 0.5
                new_polygon = self.translation(-mid_point)
                way_back = mid_point.to_3d(volmdlr.O3D, x, y)

        return new_polygon, way_back

    def get_possible_sewing_closing_points(self, polygon2, polygon_primitive,
                                           line_segment1: None, line_segment2: None):
        """
        Searches all possibles closing points available for the given primitive.

        """
        middle_point = polygon_primitive.middle_point()
        if line_segment1 is None and line_segment2 is None:
            normal_vector = polygon_primitive.unit_normal_vector()
            line_segment1 = volmdlr.edges.LineSegment2D(middle_point,
                                                        middle_point - normal_vector)
            line_segment2 = volmdlr.edges.LineSegment2D(middle_point,
                                                        middle_point + normal_vector)

        line_intersections = {line_segment1: [], line_segment2: []}
        for line_segment in [line_segment1, line_segment2
                             ]:
            inter_points = []
            for prim in polygon2.line_segments + self.line_segments[
                                                 :self.line_segments.index(
                                                     polygon_primitive)] + self.line_segments[
                                                                           self.line_segments.index(
                                                                               polygon_primitive) + 1:]:
                inters = prim.linesegment_intersections(line_segment)
                if inters:
                    line_intersections[line_segment].append((inters[0], prim))
                    inter_points.append(inters[0])
                elif line_segment.point_belongs(prim.start, 1e-7):
                    if not volmdlr.core.point_in_list(prim.start, inter_points):
                        line_intersections[line_segment].append((prim.start, prim))
                        inter_points.append(prim.start)
                elif line_segment.point_belongs(prim.end, 1e-7):
                    if not volmdlr.core.point_in_list(prim.end, inter_points):
                        line_intersections[line_segment].append((prim.end, prim))
                        inter_points.append(prim.end)
                elif prim.point_belongs(middle_point, 1e-7):
                    line_intersections[line_segment].append((prim.middle_point(), prim))
                    inter_points.append(prim.middle_point())
        return line_intersections

    def select_farthest_sewing_closing_point(self,
                                             line_segment: volmdlr.edges.LineSegment2D,
                                             polygon_primitive,
                                             possible_closing_points):
        """
        Searches the closest sewing closing point available.

        """
        closing_point = volmdlr.O2D
        middle_point = polygon_primitive.middle_point()
        distance = 0
        for intr_list in possible_closing_points:
            if intr_list[1] not in self.line_segments:
                dist = intr_list[0].point_distance(line_segment.start)
                if dist > distance:
                    distance = dist
                    closing_point = (intr_list[1].start if
                                     intr_list[0].point_distance(
                                         intr_list[1].start) <
                                     intr_list[0].point_distance(
                                         intr_list[1].end) else
                                     intr_list[1].end)

            elif intr_list[0].is_close(middle_point) and \
                    polygon_primitive.length() == intr_list[1].length():
                closing_point = intr_list[1].start
                distance = 0

        return closing_point

    def select_closest_sewing_closing_point(self,
                                            line_segment: volmdlr.edges.LineSegment2D,
                                            polygon_primitive,
                                            possible_closing_points):
        """
        Searches the closest sewing closing point available.

        """
        closing_point = volmdlr.O2D
        middle_point = polygon_primitive.middle_point()
        distance = math.inf
        for intr_list in possible_closing_points:
            if intr_list[1] not in self.line_segments:
                dist = intr_list[0].point_distance(line_segment.start)
                if dist < distance:
                    distance = dist
                    closing_point = (intr_list[1].start if
                                     intr_list[0].point_distance(
                                         intr_list[1].start) <
                                     intr_list[0].point_distance(
                                         intr_list[1].end) else
                                     intr_list[1].end)

            elif intr_list[0].is_close(middle_point) and \
                    polygon_primitive.length() == intr_list[1].length():
                closing_point = intr_list[1].start
                distance = 0

        return closing_point

    def search_farthest(self, interseting_point, possible_closing_points):
        """
        Chooses the closest of the farthest available.

        While Sewing two Polygons, and searching a face\'s closing point, this method verifies it
        :return: True if to search the farthest of False if not
        """
        distance = math.inf
        target_prim = None
        for intersection_point, prim in possible_closing_points:
            dist = interseting_point.point_distance(intersection_point)
            if dist < distance:
                distance = dist
                target_prim = prim
        if target_prim in self.line_segments:
            return True
        return False

    def get_closing_point(self, polygon2_2d, primitive, ax=None):
        """Gets sewing closing points for given primitive points."""
        closing_point = volmdlr.O2D
        middle_point = primitive.middle_point()

        normal_vector = primitive.unit_normal_vector()
        line_segment1 = volmdlr.edges.LineSegment2D(middle_point,
                                                    middle_point - normal_vector)
        line_segment2 = volmdlr.edges.LineSegment2D(middle_point,
                                                    middle_point + normal_vector)

        possible_sewing_closing_points_in_linesegment = \
            self.get_possible_sewing_closing_points(polygon2_2d, primitive,
                                                    line_segment1,
                                                    line_segment2)
        if possible_sewing_closing_points_in_linesegment[line_segment1] and \
                not possible_sewing_closing_points_in_linesegment[line_segment2]:
            closing_point = self.select_closest_sewing_closing_point(
                line_segment1, primitive,
                possible_sewing_closing_points_in_linesegment[line_segment1])
            if ax is not None:
                closing_point.plot(ax=ax, color='g')
        if possible_sewing_closing_points_in_linesegment[line_segment2] and \
                not possible_sewing_closing_points_in_linesegment[
                    line_segment1]:
            closing_point = self.select_closest_sewing_closing_point(
                line_segment2, primitive,
                possible_sewing_closing_points_in_linesegment[line_segment2])

        else:
            if len(possible_sewing_closing_points_in_linesegment[line_segment1]) == 1:
                closing_point = self.select_closest_sewing_closing_point(
                    line_segment1, primitive,
                    possible_sewing_closing_points_in_linesegment[
                        line_segment1])
                if closing_point.is_close(volmdlr.O2D):
                    closing_point = self.select_farthest_sewing_closing_point(
                        line_segment2, primitive,
                        possible_sewing_closing_points_in_linesegment[
                            line_segment2])
                if ax is not None:
                    closing_point.plot(ax=ax, color='c')
            elif len(possible_sewing_closing_points_in_linesegment[line_segment2]) == 1:
                closing_point = self.select_closest_sewing_closing_point(
                    line_segment2, primitive,
                    possible_sewing_closing_points_in_linesegment[
                        line_segment2])
                if closing_point.is_close(volmdlr.O2D):
                    closing_point = self.select_farthest_sewing_closing_point(
                        line_segment1, primitive,
                        possible_sewing_closing_points_in_linesegment[
                            line_segment1])
            else:
                if possible_sewing_closing_points_in_linesegment[line_segment1]:
                    if self.search_farthest(
                            middle_point,
                            possible_sewing_closing_points_in_linesegment[
                                line_segment2]):
                        closing_point = \
                            self.select_farthest_sewing_closing_point(
                                line_segment1, primitive,
                                possible_sewing_closing_points_in_linesegment[
                                    line_segment1])
                    else:
                        closing_point = \
                            self.select_closest_sewing_closing_point(
                                line_segment1, primitive,
                                possible_sewing_closing_points_in_linesegment[
                                    line_segment1])

                elif possible_sewing_closing_points_in_linesegment[
                        line_segment2]:
                    closing_point = self.select_closest_sewing_closing_point(
                        line_segment2, primitive,
                        possible_sewing_closing_points_in_linesegment[
                            line_segment2])
        if ax is not None:
            middle_point.plot(ax=ax, color='r')
            line_segment1.plot(ax=ax, edge_style=EdgeStyle(color='y'))
            line_segment2.plot(ax=ax, edge_style=EdgeStyle(color='b'))
            closing_point.plot(ax=ax)
            raise NotImplementedError('There should not be a plot inside this method')

        return closing_point

    def get_valid_sewing_polygon_primitive(self, polygon2_2d):
        """Get valid primitive to start sewing two polygons."""
        for primitive1 in self.line_segments:
            middle_point = primitive1.middle_point()
            normal_vector = primitive1.unit_normal_vector()
            line_segment1 = volmdlr.edges.LineSegment2D(middle_point,
                                                        middle_point - normal_vector)
            line_segment2 = volmdlr.edges.LineSegment2D(middle_point,
                                                        middle_point + normal_vector)
            possible_closing_points = self.get_possible_sewing_closing_points(
                polygon2_2d, primitive1, line_segment1, line_segment2)
            if len(possible_closing_points[line_segment1]) == 1 and \
                    possible_closing_points[line_segment1][0][1] in polygon2_2d.line_segments:
                closing_point = (possible_closing_points[
                                     line_segment1][0][1].start if
                                 possible_closing_points[
                                     line_segment1][0][0].point_distance(
                                     possible_closing_points[
                                         line_segment1][0][1].start) <
                                 possible_closing_points[
                                     line_segment1][0][0].point_distance(
                                     possible_closing_points[
                                         line_segment1][0][1].end) else
                                 possible_closing_points[
                                     line_segment1][0][1].end)

                if polygon2_2d.points.index(closing_point) >= len(polygon2_2d.points) * 2 / 4:
                    return primitive1

            if len(possible_closing_points[line_segment2]) == 1 and \
                    possible_closing_points[line_segment2][0][1] in polygon2_2d.line_segments:
                closing_point = (possible_closing_points[
                                     line_segment2][0][1].start if
                                 possible_closing_points[
                                     line_segment2][0][0].point_distance(
                                     possible_closing_points[
                                         line_segment2][0][1].start) <
                                 possible_closing_points[
                                     line_segment2][0][0].point_distance(
                                     possible_closing_points[
                                         line_segment2][0][1].end) else
                                 possible_closing_points[
                                     line_segment2][0][1].end)

                if polygon2_2d.points.index(closing_point) >= len(polygon2_2d.points) * 2 / 4:
                    return primitive1

        for primitive1 in self.line_segments:
            closing_point = self.get_closing_point(polygon2_2d,
                                                   primitive1)
            if not closing_point.is_close(volmdlr.O2D):
                return primitive1

        raise NotImplementedError('make sure the two polygons '
                                  'you are trying to sew are valid ones')

    def is_convex(self):
        """
        Verifies if a polygon is convex or Not.

        """
        for prim1, prim2 in zip(self.line_segments, self.line_segments[1:] + [self.line_segments[0]]):
            vector1 = prim1.direction_vector()
            vector2 = prim2.direction_vector()
            angle = volmdlr.geometry.clockwise_angle(vector1, vector2)
            if self.is_trigo:
                if angle < math.pi and angle != 0:
                    return False
            elif angle > math.pi and angle != 2 * math.pi:
                return False
        return True

    def axial_symmetry(self, line):
        """
        Finds out the symmetric closed_polygon2d according to a line.

        """

        axial_points = [point.axial_symmetry(line) for point in self.points]

        return self.__class__(points=axial_points)


class Triangle(ClosedPolygonMixin):
    """
    Defines a triangle from 3 points.

    It is a Super Class for Triangle2D and Triangle3D,
    storing their main attribute and methods.


    """

    def __init__(self, point1, point2,
                 point3, name: str = ''):
        self.point1 = point1
        self.point2 = point2
        self.point3 = point3
        self.name = name
        self._line_segments = None


class Triangle2D(Triangle, ClosedPolygon2D):
    """
    Defines a triangle 2D.

    :param point1: triangle point 1.
    :param point2: triangle point 2.
    :param point3: triangle point 3.
    """

    def __init__(self, point1: volmdlr.Point2D, point2: volmdlr.Point2D,
                 point3: volmdlr.Point2D, name: str = ''):
        # TODO: This seems buggy. Is it still used?
        # self.point1 = point1
        # self.point2 = point2
        # self.point3 = point3
        # self.name = name

        ClosedPolygon2D.__init__(self, points=[point1, point2, point3], name=name)

        Triangle.__init__(self, point1, point2, point3, name)

    def area(self):
        u = self.point2 - self.point1
        v = self.point3 - self.point1
        return abs(u.cross(v)) / 2

    def incircle_radius(self):
        param_a = self.point1.point_distance(self.point2)
        param_b = self.point1.point_distance(self.point3)
        param_c = self.point2.point_distance(self.point3)
        return 2 * self.area() / (param_a + param_b + param_c)

    def circumcircle_radius(self):
        param_a = self.point1.point_distance(self.point2)
        param_b = self.point1.point_distance(self.point3)
        param_c = self.point2.point_distance(self.point3)
        return param_a * param_b * param_c / (self.area() * 4.0)

    def ratio_circumr_length(self):
        return self.circumcircle_radius() / self.length()

    def ratio_incircler_length(self):
        return self.incircle_radius() / self.length()

    def aspect_ratio(self):
        param_a = self.point1.point_distance(self.point2)
        param_b = self.point1.point_distance(self.point3)
        param_c = self.point2.point_distance(self.point3)
        param_s = 0.5 * (param_a + param_b + param_c)
        try:
            return (0.125 * param_a * param_b * param_c / (param_s -
                                                           param_a) / (param_s - param_b) / (param_s - param_c))
        except ZeroDivisionError:
            return 1000000.

    def axial_symmetry(self, line):
        """
        Finds out the symmetric triangle 2d according to a line.

        """

        [point1, point2, point3] = [point.axial_symmetry(line)
                                    for point in [self.point1,
                                                  self.point2,
                                                  self.point3]]

        return self.__class__(point1, point2, point3)


class Contour3D(ContourMixin, Wire3D):
    """
    A collection of 3D primitives forming a closed wire3D.

    """
    _non_serializable_attributes = ['points']
    _non_data_eq_attributes = ['name']
    _non_data_hash_attributes = ['points', 'name']
    _generic_eq = True

    def __init__(self, primitives: List[volmdlr.core.Primitive3D],
                 name: str = ''):
        """
        Defines a contour3D from a collection of edges following each other stored in primitives list.
        """

        Wire3D.__init__(self, primitives=primitives, name=name)
        self._edge_polygon = None
        self._utd_bounding_box = False

    def __hash__(self):
        return hash(tuple(self.primitives))

    def __eq__(self, other_):
        if other_.__class__.__name__ != self.__class__.__name__:
            return False
        if len(self.primitives) != len(other_.primitives):
            return False
        equal = 0
        for prim1 in self.primitives:
            reverse1 = prim1.reverse()
            found = False
            for prim2 in other_.primitives:
                reverse2 = prim2.reverse()
                if (prim1 == prim2 or reverse1 == prim2
                        or reverse2 == prim1 or reverse1 == reverse2):
                    equal += 1
                    found = True
            if not found:
                return False
        if equal == len(self.primitives):
            return True
        return False

    @property
    def edge_polygon(self):
        if self._edge_polygon is None:
            self._edge_polygon = self._get_edge_polygon()
        return self._edge_polygon

    def _get_edge_polygon(self):
        points = []
        for edge in self.primitives:
            if points:
                if not edge.start.is_close(points[-1]):
                    points.append(edge.start)
            else:
                points.append(edge.start)
        return ClosedPolygon3D(points)

    @classmethod
    def from_step(cls, arguments, object_dict, **kwargs):
        """
        Converts a step primitive to a Contour3D.

        :param arguments: The arguments of the step primitive.
        :type arguments: list
        :param object_dict: The dictionary containing all the step primitives that have already been instantiated.
        :type object_dict: dict
        :return: The corresponding Contour3D object.
        :rtype: :class:`volmdlr.wires.Contour3D`
        """
        step_id = kwargs.get("step_id", "#UNKNOW_ID")
        step_name = kwargs.get("name", "EDGE_LOOP")
        name = arguments[0][1:-1]
        raw_edges = []
        for edge_id in arguments[1]:
            edge = object_dict[int(edge_id[1:])]
            if edge:
                raw_edges.append(edge)

        if step_name == "POLY_LOOP":
            return cls.from_points(raw_edges)
        if (len(raw_edges)) == 1:
            if isinstance(raw_edges[0], cls):
                # Case of a circle, ellipse...
                return raw_edges[0]
            return cls(raw_edges, name=name)
        contour = cls(raw_edges, name=name)
        if contour.is_ordered(1e-6):
            return contour
        list_contours = cls.contours_from_edges(raw_edges)
        for contour in list_contours:
        # list_edges = reorder_contour3d_edges_from_step(raw_edges, [step_id, step_name, arguments])
            if contour.is_ordered():
                return contour
        return None

    def to_step(self, current_id, surface_id=None, surface3d=None):
        """
        Converts the object to a STEP representation.

        :param current_id: The ID of the last written primitive.
        :type current_id: int
        :return: The STEP representation of the object and the last ID.
        :rtype: tuple[str, list[int]]
        """
        content = ''
        edge_ids = []
        for primitive in self.primitives:
            primitive_content, primitive_id = primitive.to_step(current_id, surface_id=surface_id)

            content += primitive_content
            current_id = primitive_id + 1

            content += f"#{current_id} = ORIENTED_EDGE('{primitive.name}',*,*,#{primitive_id},.T.);\n"
            edge_ids.append(current_id)

            current_id += 1

        content += f"#{current_id} = EDGE_LOOP('{self.name}',({volmdlr.core.step_ids_to_str(edge_ids)}));\n"
        return content, current_id

    def average_center_point(self):
        number_points = len(self.edge_polygon.points)
        x = sum(point[0] for point in self.edge_polygon.points) / number_points
        y = sum(point[1] for point in self.edge_polygon.points) / number_points
        z = sum(point[2] for point in self.edge_polygon.points) / number_points

        return volmdlr.Point3D(x, y, z)

    def to_2d(self, plane_origin, x, y):
        primitives2d = self.get_primitives_2d(plane_origin, x, y)
        return Contour2D(primitives=primitives2d)

    def rotation(self, center: volmdlr.Point3D, axis: volmdlr.Vector3D,
                 angle: float):
        """
        Contour3D rotation.

        :param center: rotation center.
        :param axis: rotation axis.
        :param angle: angle rotation.
        :return: a new rotated Contour3D.
        """
        new_edges = [edge.rotation(center, axis, angle) for edge
                     in self.primitives]
        return Contour3D(new_edges, self.name)

    def rotation_inplace(self, center: volmdlr.Point3D, axis: volmdlr.Vector3D,
                         angle: float):
        """
        Contour3D rotation. Object is updated in-place.

        :param center: rotation center.
        :param axis: rotation axis.
        :param angle: rotation angle.
        """
        warnings.warn("'in-place' methods are deprecated. Use a not in-place method instead.", DeprecationWarning)

        for edge in self.primitives:
            edge.rotation_inplace(center, axis, angle)

    def translation(self, offset: volmdlr.Vector3D):
        """
        Contour3D translation.

        :param offset: translation vector.
        :return: A new translated Contour3D.
        """
        new_edges = [edge.translation(offset) for edge in
                     self.primitives]
        return Contour3D(new_edges, self.name)

    def translation_inplace(self, offset: volmdlr.Vector3D):
        """
        Contour3D translation. Object is updated in-place.

        :param offset: translation vector.
        """
        warnings.warn("'in-place' methods are deprecated. Use a not in-place method instead.", DeprecationWarning)

        for edge in self.primitives:
            edge.translation_inplace(offset)

    def frame_mapping(self, frame: volmdlr.Frame3D, side: str):
        """
        Changes frame_mapping and return a new Contour3D.

        side = 'old' or 'new'.
        """
        new_edges = [edge.frame_mapping(frame, side) for edge in
                     self.primitives]
        return Contour3D(new_edges, self.name)

    def frame_mapping_inplace(self, frame: volmdlr.Frame3D, side: str):
        """
        Changes frame_mapping and the object is updated in-place.

        :param side: 'old' or 'new'
        """
        warnings.warn("'in-place' methods are deprecated. Use a not in-place method instead.", DeprecationWarning)

        for edge in self.primitives:
            edge.frame_mapping_inplace(frame, side)

    def copy(self, deep=True, memo=None):
        """
        Copies the Contour3D.
        """
        new_edges = [edge.copy(deep=deep, memo=memo) for edge in self.primitives]
        # if self.point_inside_contour is not None:
        #     new_point_inside_contour = self.point_inside_contour.copy()
        # else:
        #     new_point_inside_contour = None
        return Contour3D(new_edges, self.name)

    def plot(self, ax=None, edge_style: EdgeStyle = EdgeStyle()):
        if ax is None:
            # ax = Axes3D(plt.figure())
            fig = plt.figure()
            ax = fig.add_subplot(111, projection='3d')

        for edge in self.primitives:
            edge.plot(ax=ax, edge_style=edge_style)

        return ax

    def _bounding_box(self):
        """
        Computes the bounding box of the contour3D.

        """
        return volmdlr.core.BoundingBox.from_bounding_boxes([prim.bounding_box for prim in self.primitives])

    @property
    def bounding_box(self):
        if not self._utd_bounding_box:
            self._bbox = self._bounding_box()
            self._utd_bounding_box = True
        return self._bbox

    def line_intersections(self, line: curves.Line3D):
        """
        Calculates intersections between a contour 3d and Line 3d.

        :param line: Line 3D to verify intersections.
        :return: list with the contour intersections with line
        """
        intersections = []
        for primitive in self.primitives:
            prim_line_intersections = primitive.line_intersections(line)
            if prim_line_intersections:
                for inters in prim_line_intersections:
                    if inters not in intersections:
                        intersections.append(inters)
        return intersections

    def linesegment_intersections(self, linesegment: volmdlr.edges.LineSegment3D):
        """
        Calculates intersections between a contour 3d and line segment 3D.

        :param linesegment: line segment 3D to verify intersections.
        :return: list with the contour intersections with line
        """
        intersections = []
        for primitive in self.primitives:
            prim_line_intersections = primitive.linesegment_intersections(linesegment)
            if prim_line_intersections:
                for inters in prim_line_intersections:
                    if inters not in intersections:
                        intersections.append(inters)
        return intersections

    def contour_intersection(self, contour3d):
        """
        Calculates intersections between two Contour3D.

        :param contour3d: second contour
        :return: list of points
        """
        dict_intersecting_points = {}
        for primitive in self.primitives:
            for primitive2 in contour3d.primitives:
                intersecting_point = primitive.linesegment_intersection(
                    primitive2)
                if intersecting_point is not None:
                    dict_intersecting_points[primitive2] = intersecting_point
        if dict_intersecting_points:
            return dict_intersecting_points
        return None

    def clean_primitives(self):
        """
        Delete primitives with start=end, and return a new contour.

        """

        new_primitives = []
        for primitive in self.primitives:
            if not primitive.start.is_close(primitive.end):
                new_primitives.append(primitive)

        return Contour3D(new_primitives)

    def merge_with(self, contour3d, abs_tol: float = 1e-6):
        """
        Merge two adjacent contours, and returns one outer contour and inner contours (if there are any).

        """

        merged_primitives = self.delete_shared_contour_section(contour3d, abs_tol)
        contours = Contour3D.contours_from_edges(merged_primitives, tol=abs_tol)

        return contours


class ClosedPolygon3D(Contour3D, ClosedPolygonMixin):
    """
    A collection of points, connected by line segments, following each other.

    """
    _non_serializable_attributes = ['line_segments', 'primitives']
    _non_data_eq_attributes = ['line_segments', 'primitives']

    def __init__(self, points: List[volmdlr.Point3D], name: str = ''):
        self.points = points
        self._line_segments = None

        Contour3D.__init__(self, self.line_segments, name)

    def get_line_segments(self):
        lines = []
        if len(self.points) > 1:
            for point1, point2 in zip(self.points,
                                      list(self.points[1:]) + [self.points[0]]):
                if not point1.is_close(point2):
                    lines.append(volmdlr.edges.LineSegment3D(point1, point2))
        return lines

    def copy(self, *args, **kwargs):
        points = [point.copy() for point in self.points]
        return ClosedPolygon3D(points, self.name)

    def __hash__(self):
        return sum(hash(point) for point in self.points)

    def __eq__(self, other_):
        if not isinstance(other_, self.__class__):
            return False
        equal = True
        for point, other_point in zip(self.points, other_.points):
            equal = (equal and point.is_close(other_point))
        return equal

    def plot(self, ax=None, edge_style: EdgeStyle = EdgeStyle()):
        for line_segment in self.line_segments:
            ax = line_segment.plot(ax=ax, edge_style=edge_style)
        return ax

    def rotation(self, center: volmdlr.Point3D, axis: volmdlr.Vector3D,
                 angle: float):
        """
        ClosedPolygon3D rotation.

        :param center: rotation center.
        :param axis: rotation axis.
        :param angle: angle rotation.
        :return: a new rotated ClosedPolygon3D.
        """
        return ClosedPolygon3D(
            [point.rotation(center, axis, angle) for point in
             self.points])

    def rotation_inplace(self, center: volmdlr.Point3D, axis: volmdlr.Vector3D,
                         angle: float):
        """
        ClosedPolygon3D rotation. Object is updated in-place.

        :param center: rotation center.
        :param axis: rotation axis.
        :param angle: rotation angle.
        """
        warnings.warn("'in-place' methods are deprecated. Use a not in-place method instead.", DeprecationWarning)

        for point in self.points:
            point.rotation_inplace(center, axis, angle)

    def translation(self, offset: volmdlr.Vector3D):
        """
        ClosedPolygon3D translation.

        :param offset: translation vector.
        :return: A new translated ClosedPolygon3D.
        """
        new_points = [point.translation(offset) for point in
                      self.points]
        return ClosedPolygon3D(new_points, self.name)

    def translation_inplace(self, offset: volmdlr.Vector3D):
        """
        ClosedPolygon3D translation. Object is updated in-place.

        :param offset: translation vector.
        """
        warnings.warn("'in-place' methods are deprecated. Use a not in-place method instead.", DeprecationWarning)

        for point in self.points:
            point.translation_inplace(offset)

    def to_2d(self, plane_origin, x, y):
        """
        Transforms a ClosedPolygon3D into an ClosedPolygon2D, given a plane origin and an u and v plane vector.

        :param plane_origin: plane origin.
        :param x: plane u vector.
        :param y: plane v vector.
        :return: ClosedPolygon2D.
        """
        points2d = [point.to_2d(plane_origin, x, y) for point in self.points]
        return ClosedPolygon2D(points2d)

    def sewing_with(self, other_poly3d, x, y, resolution=20):
        self_center, other_center = self.average_center_point(), \
            other_poly3d.average_center_point()

        self_poly2d, other_poly2d = self.to_2d(self_center, x, y), \
            other_poly3d.to_2d(other_center, x, y)
        self_center2d, other_center2d = self_poly2d.center_of_mass(), \
            other_poly2d.center_of_mass()
        self_poly2d.translation_inplace(-self_center2d)
        other_poly2d.translation_inplace(-other_center2d)

        bbox_self2d, bbox_other2d = self_poly2d.bounding_rectangle.bounds(), \
            other_poly2d.bounding_rectangle.bounds()
        position = [abs(value) for value in bbox_self2d] \
            + [abs(value) for value in bbox_other2d]
        max_scale = 2 * max(position)

        lines = [volmdlr.edges.LineSegment2D(volmdlr.O2D, max_scale * (
                volmdlr.X2D * math.sin(n * 2 * math.pi / resolution) +
                volmdlr.Y2D * math.cos(n * 2 * math.pi / resolution))
                                             ) for n in range(resolution)]

        self_new_points, other_new_points = [], []
        for line in lines:
            for self_line in self_poly2d.line_segments:
                intersect = line.linesegment_intersections(self_line)
                if intersect:
                    self_new_points.extend(intersect)
                    break

            for other_line in other_poly2d.line_segments:
                intersect = line.linesegment_intersections(other_line)
                if intersect:
                    other_new_points.extend(intersect)
                    break

        new_self_poly2d, new_other_poly2d = ClosedPolygon2D(
            self_new_points), ClosedPolygon2D(other_new_points)
        new_self_poly2d.translation_inplace(self_center2d)
        new_other_poly2d.translation_inplace(other_center2d)

        new_poly1, new_poly2 = new_self_poly2d.to_3d(self_center, x, y), \
            new_other_poly2d.to_3d(other_center, x, y)

        triangles = []
        for point1, point2, other_point in zip(new_poly1.points,
                                               new_poly1.points[
                                                   1:] + new_poly1.points[:1],
                                               new_poly2.points):
            triangles.append([point1, point2, other_point])

        for point1, point2, other_point in zip(
                new_poly2.points, new_poly2.points[1:] + new_poly2.points[:1],
                new_poly1.points[1:] + new_poly1.points[:1]):
            triangles.append([other_point, point2, point1])

        return triangles

    def simplify(self, min_distance: float = 0.01, max_distance: float = 0.05):
        """
        Simplifies polygon 3d.

        :param min_distance: minimal allowed distance.
        :param max_distance: maximal allowed distance.
        :return: Simplified closed polygon 3d.
        """
        return ClosedPolygon3D(self.simplify_polygon(
            min_distance=min_distance, max_distance=max_distance).points)

    @staticmethod
    def fix_sewing_normals(triangles, reference_linesegment):
        """ Fixes sewing triangle normal so it faces always outwards."""
        first_triangles_points = triangles[0]
        frame = volmdlr.Frame3D.from_3_points(*first_triangles_points)
        normal = frame.w
        middle_point = (first_triangles_points[0] + first_triangles_points[1] + first_triangles_points[2]) / 3
        point1 = middle_point + 0.05 * normal
        point2 = middle_point - 0.05 * normal
        if reference_linesegment.line.point_distance(point1) < reference_linesegment.line.point_distance(point2):
            return [points[::-1] for points in triangles]
        return triangles

    def convex_sewing(self, polygon2, x, y):
        """
        Sew to Convex Polygon.

        :param polygon2: other polygon to sew with.
        :param x: u vector for plane projection.
        :param y: v vector for plane projection.
        """
        center1, center2 = self.average_center_point(), polygon2.average_center_point()
        center1_, center2_ = volmdlr.Point3D(center1.x, center1.y, 0), volmdlr.Point3D(center2.x, center2.y, 0)
        new_polygon1, new_polygon2 = self.translation(-center1_), polygon2.translation(-center2_)
        new_center1, new_center2 = new_polygon1.average_center_point(), new_polygon2.average_center_point()

        new_polygon1_2d, new_polygon2_2d = \
            new_polygon1.to_2d(new_center1, x, y), new_polygon2.to_2d(new_center2, x, y)

        dict_closing_pairs = {}
        triangles = []
        list_closing_point_indexes = []
        new_polygon1_2d_points = new_polygon1_2d.points + [
            new_polygon1_2d.points[0]]
        for i, point_polygon1 in enumerate(
                new_polygon1.points + [new_polygon1.points[0]]):
            if i != 0:
                mean_point2d = 0.5 * (
                        new_polygon1_2d_points[i] + new_polygon1_2d_points[
                            i - 1])
                closing_point = new_polygon2_2d.line_intersecting_closing_point(
                    mean_point2d)
                closing_point_index = new_polygon2_2d.points.index(
                    closing_point)

                if i == 1:
                    previous_closing_point_index = closing_point_index
                if closing_point_index != previous_closing_point_index:
                    if closing_point_index in list_closing_point_indexes:
                        closing_point_index = previous_closing_point_index
                    else:
                        dict_closing_pairs[self.points[i - 1]] = (previous_closing_point_index, closing_point_index)

                if point_polygon1.is_close(new_polygon1.points[0]):
                    if list(dict_closing_pairs.values())[-1][-1] != list(dict_closing_pairs.values())[0][0]:
                        dict_closing_pairs[self.points[0]] = (list(dict_closing_pairs.values())[-1][-1],
                                                              list(dict_closing_pairs.values())[0][0])

                real_closing_point = polygon2.points[closing_point_index]

                face_points = [self.points[new_polygon1.points.index(
                    point_polygon1)], self.points[i - 1],
                               real_closing_point]
                triangles.append(face_points)

                list_closing_point_indexes.append(closing_point_index)
                previous_closing_point_index = closing_point_index
        reference_linesegment = edges.LineSegment3D(center1, center2)
        triangles = self.fix_sewing_normals(triangles, reference_linesegment)
        closing_triangles = polygon2.close_sewing(dict_closing_pairs)
        closing_triangles = self.fix_sewing_normals(closing_triangles, reference_linesegment)
        triangles += closing_triangles

        return triangles

    def get_valid_concave_sewing_polygon(self, polygon1_2d, polygon2_2d):
        polygon1_2d_valid__primitive = \
            polygon1_2d.get_valid_sewing_polygon_primitive(polygon2_2d)
        if polygon1_2d_valid__primitive == polygon1_2d.line_segments[0]:
            return self
        new_polygon_primitives = \
            self.line_segments[polygon1_2d.line_segments.index(polygon1_2d_valid__primitive):] + \
            self.line_segments[:polygon1_2d.line_segments.index(polygon1_2d_valid__primitive)]
        polygon1_3d_points = []
        for prim in new_polygon_primitives:
            if not volmdlr.core.point_in_list(prim.start, polygon1_3d_points):
                polygon1_3d_points.append(prim.start)
            if not volmdlr.core.point_in_list(prim.end, polygon1_3d_points):
                polygon1_3d_points.append(prim.end)
        return ClosedPolygon3D(polygon1_3d_points)

    def close_sewing(self, dict_closing_pairs):
        triangles_points = []
        for i, point_polygon2 in enumerate(
                self.points + [self.points[0]]):
            for j, index in enumerate(list(dict_closing_pairs.values())):
                if i != 0:
                    if i - 1 >= index[0] and i <= index[1]:
                        face_points = [self.points[i - 1],
                                       point_polygon2,
                                       list(dict_closing_pairs.keys())[j]]
                        triangles_points.append(face_points[::-1])
                    elif index[0] > index[1]:
                        if (i - 1 <= index[0] and i <= index[1]) or (
                                (i - 1 >= index[0]) and i >= index[1]):
                            face_points = [self.points[i - 1],
                                           point_polygon2,
                                           list(dict_closing_pairs.keys())[j]]
                            triangles_points.append(face_points[::-1])
        return triangles_points

    def check_sewing(self, polygon2, sewing_faces):
        if not len(self.line_segments) + len(polygon2.line_segments) == len(sewing_faces):
            return False
        return True

    def redefine_sewing_triangles_points(self, triangles_points,
                                         passed_by_zero_index,
                                         closing_point_index,
                                         previous_closing_point_index):
        for n, triangle_points in enumerate(triangles_points[::-1]):
            if (not passed_by_zero_index and
                self.points.index(
                    triangle_points[2]) > closing_point_index) or \
                    (passed_by_zero_index and
                     0 <= self.points.index(triangle_points[
                                                2]) <= previous_closing_point_index and
                     self.points.index(
                         triangle_points[2]) > closing_point_index):
                new_face_points = [triangles_points[-(n + 1)][0],
                                   triangles_points[-(n + 1)][1],
                                   self.points[
                                       closing_point_index]]
                triangles_points[-(n + 1)] = new_face_points

        return triangles_points

    @staticmethod
    def clean_sewing_closing_pairs_dictionary(dict_closing_pairs,
                                              closing_point_index,
                                              passed_by_zero_index):
        """
        Cleans the dictionary containing the sewing closing pairs information.

        In case it needs to be recalculated due to changing closing points.
        """
        dict_closing_pairs_values = list(dict_closing_pairs.values())
        dict_closing_pairs_keys = list(dict_closing_pairs.keys())
        previous_closing_point_index = dict_closing_pairs_values[-1][1]
        last_dict_value = previous_closing_point_index
        for i, key in enumerate(dict_closing_pairs_keys[::-1]):
            if (not passed_by_zero_index and
                last_dict_value > closing_point_index) or \
                    (passed_by_zero_index and
                     0 <= last_dict_value <= previous_closing_point_index and
                     last_dict_value > closing_point_index):
                lower_bounddary_closing_point = key
                del dict_closing_pairs[key]
                if not dict_closing_pairs:
                    break
                last_dict_value = dict_closing_pairs_values[-i - 2][1]

        return dict_closing_pairs, lower_bounddary_closing_point

    @staticmethod
    def is_sewing_forward(closing_point_index, list_closing_point_indexes) -> bool:
        if closing_point_index < list_closing_point_indexes[-1]:
            return False
        return True

    @staticmethod
    def sewing_closing_points_to_remove(closing_point_index, list_closing_point_indexes, passed_by_zero_index):
        list_remove_closing_points = []
        for idx in list_closing_point_indexes[::-1]:
            if not passed_by_zero_index:
                if idx > closing_point_index:
                    list_remove_closing_points.append(idx)
                else:
                    break
            else:
                if 0 < idx <= list_closing_point_indexes[-1] and \
                        idx > closing_point_index:
                    list_remove_closing_points.append(idx)
                else:
                    break
        return list_remove_closing_points

    @staticmethod
    def sewing_closing_point_past_point0(closing_point_index, list_closing_point_indexes,
                                         passed_by_zero_index, ratio_denominator):
        last_to_new_point_index_ratio = (list_closing_point_indexes[-1] -
                                         closing_point_index) / ratio_denominator
        if passed_by_zero_index:
            ratio = (list_closing_point_indexes[0] - closing_point_index) / ratio_denominator
            if math.isclose(ratio, 1, abs_tol=0.3):
                closing_point_index = list_closing_point_indexes[0]
            else:
                closing_point_index = list_closing_point_indexes[-1]
        else:
            if closing_point_index > list_closing_point_indexes[0]:
                ratio1 = (closing_point_index -
                          list_closing_point_indexes[0]) / ratio_denominator
                if math.isclose(ratio1, 0, abs_tol=0.3) and \
                        math.isclose(last_to_new_point_index_ratio, 1, abs_tol=0.3):
                    passed_by_zero_index = True
                    closing_point_index = list_closing_point_indexes[0]
                else:
                    closing_point_index = list_closing_point_indexes[-1]
            else:
                if closing_point_index < ratio_denominator / 4:
                    passed_by_zero_index = True
                elif ratio_denominator - list_closing_point_indexes[-1] >= 6:
                    closing_point_index = list_closing_point_indexes[-1] + 5
                else:
                    closing_point_index = list_closing_point_indexes[-1]
        return closing_point_index, passed_by_zero_index

    @staticmethod
    def validate_concave_closing_point(closing_point_index,
                                       list_closing_point_indexes,
                                       passed_by_zero_index,
                                       ratio_denominator, polygons_points_ratio):
        last_index = list_closing_point_indexes[-1]

        if closing_point_index == last_index:
            return closing_point_index, [], passed_by_zero_index

        list_remove_closing_points = []
        ratio = (last_index - closing_point_index) / ratio_denominator

        if not ClosedPolygon3D.is_sewing_forward(closing_point_index, list_closing_point_indexes):
            if closing_point_index > last_index - 10 and closing_point_index != last_index - 1:
                if closing_point_index - 1 in list_closing_point_indexes and \
                        closing_point_index + 1 in list_closing_point_indexes:
                    closing_point_index = last_index
                    return closing_point_index, list_remove_closing_points, passed_by_zero_index

                list_remove_closing_points = ClosedPolygon3D.sewing_closing_points_to_remove(
                    closing_point_index, list_closing_point_indexes, passed_by_zero_index)

            elif closing_point_index in list_closing_point_indexes:
                closing_point_index = last_index
            elif math.isclose(ratio, 0, abs_tol=0.3):
                closing_point_index = last_index
            else:
                closing_point_index, passed_by_zero_index = ClosedPolygon3D.sewing_closing_point_past_point0(
                    closing_point_index, list_closing_point_indexes, passed_by_zero_index, ratio_denominator)

        elif closing_point_index in list_closing_point_indexes:
            closing_point_index = last_index
        elif len(list_closing_point_indexes) > 2 and list_closing_point_indexes[0] < closing_point_index < last_index:
            closing_point_index = last_index
        elif passed_by_zero_index and closing_point_index > list_closing_point_indexes[0]:
            closing_point_index = last_index
        elif list_closing_point_indexes[0] == 0 and math.isclose(ratio, -1, abs_tol=0.3):
            closing_point_index = last_index
        elif math.isclose(ratio, -1, abs_tol=0.3):
            closing_point_index = last_index
        elif closing_point_index - last_index > 5 and list_closing_point_indexes[
                -1] + 4 <= ratio_denominator - 1 and polygons_points_ratio > 0.95:
            closing_point_index = last_index + 4

        return closing_point_index, list_remove_closing_points, passed_by_zero_index

    def concave_sewing(self, polygon2, x, y):
        polygon1_2d = self.to_2d(volmdlr.O2D, x, y)
        polygon2_2d = polygon2.to_2d(volmdlr.O2D, x, y)
        polygon1_3d = self
        polygon2_3d = polygon2
        need_fix_normal = False
        if polygon2_2d.area() < polygon1_2d.area():
            polygon1_2d, polygon2_2d = polygon2_2d, polygon1_2d
            polygon1_3d = polygon2
            polygon2_3d = self
            need_fix_normal = True
        polygon1_3d = polygon1_3d.get_valid_concave_sewing_polygon(
            polygon1_2d, polygon2_2d)
        polygon1_2d = polygon1_3d.to_2d(volmdlr.O2D, x, y)

        dict_closing_pairs = {}
        triangles_points = []
        list_closing_point_indexes = []
        passed_by_zero_index = False
        ratio_denom = len(polygon2_2d.points)
        polygons_points_ratio = len(polygon1_2d.points) / ratio_denom
        previous_closing_point_index = None
        for i, primitive1 in enumerate(polygon1_2d.line_segments):
            list_remove_closing_points = []
            closing_point = polygon1_2d.get_closing_point(polygon2_2d,
                                                          primitive1)
            if closing_point.is_close(volmdlr.O2D):
                if previous_closing_point_index is not None:
                    closing_point_index = previous_closing_point_index
                else:
                    raise NotImplementedError(
                        'None of the normal lines intersect polygon2, '
                        'certify projection plane given is correct')
            else:
                closing_point_index = polygon2_2d.points.index(closing_point)

            if i == 0:
                previous_closing_point_index = closing_point_index
            else:
                closing_point_index, list_remove_closing_points, \
                    passed_by_zero_index = self.validate_concave_closing_point(
                        closing_point_index, list_closing_point_indexes,
                        passed_by_zero_index, ratio_denom, polygons_points_ratio)

            if list_remove_closing_points:
                new_list_closing_point_indexes = list(
                    dict.fromkeys(list_closing_point_indexes))
                new_list_remove_closing_indexes = list(
                    dict.fromkeys(list_remove_closing_points))
                if len(list_remove_closing_points) == len(triangles_points):
                    triangles_points = polygon2_3d.redefine_sewing_triangles_points(triangles_points,
                                                                                    passed_by_zero_index,
                                                                                    closing_point_index,
                                                                                    previous_closing_point_index)
                    if dict_closing_pairs:
                        dict_closing_pairs, lower_bounddary_closing_point = \
                            self.clean_sewing_closing_pairs_dictionary(dict_closing_pairs,
                                                                       closing_point_index,
                                                                       passed_by_zero_index)

                        if len(new_list_remove_closing_indexes) < len(new_list_closing_point_indexes):
                            dict_closing_pairs[lower_bounddary_closing_point] = (
                                new_list_closing_point_indexes[-(len(new_list_remove_closing_indexes) + 1)],
                                closing_point_index)
                    for pt_index in list_remove_closing_points:
                        list_closing_point_indexes.remove(pt_index)
                    list_closing_point_indexes.append(closing_point_index)

                elif (not passed_by_zero_index and closing_point_index > polygon2_3d.points.index(
                            triangles_points[-len(list_remove_closing_points) - 1][2])) or \
                        (passed_by_zero_index and closing_point_index >= 0):
                    triangles_points = polygon2_3d.redefine_sewing_triangles_points(triangles_points,
                                                                                    passed_by_zero_index,
                                                                                    closing_point_index,
                                                                                    previous_closing_point_index)
                    dict_closing_pairs, lower_bounddary_closing_point = \
                        self.clean_sewing_closing_pairs_dictionary(
                            dict_closing_pairs, closing_point_index, passed_by_zero_index)

                    if not list(dict_closing_pairs.keys()) or dict_closing_pairs[
                        list(dict_closing_pairs.keys())[-1]][1] != \
                            closing_point_index:
                        dict_closing_pairs[lower_bounddary_closing_point] = \
                            (new_list_closing_point_indexes[
                                 -(len(new_list_remove_closing_indexes) + 1)],
                             closing_point_index)

                    for pt_index in list_remove_closing_points:
                        list_closing_point_indexes.remove(pt_index)
                    list_closing_point_indexes.append(closing_point_index)
                else:
                    closing_point_index = previous_closing_point_index

            elif closing_point_index != previous_closing_point_index:
                dict_closing_pairs[polygon1_3d.line_segments[i].start] = \
                    (previous_closing_point_index, closing_point_index)
            face_points = [polygon1_3d.line_segments[i].start,
                           polygon1_3d.line_segments[i].end,
                           polygon2_3d.points[closing_point_index]]
            triangles_points.append(face_points)
            list_closing_point_indexes.append(closing_point_index)
            previous_closing_point_index = closing_point_index
            if primitive1 == polygon1_2d.line_segments[-1]:
                if list_closing_point_indexes[-1] != list_closing_point_indexes[0]:
                    ratio = (list_closing_point_indexes[-1] -
                             list_closing_point_indexes[0]) / len(
                        polygon2_2d.points)
                    if math.isclose(ratio, -1,
                                    abs_tol=0.2) and passed_by_zero_index:
                        dict_closing_pairs[
                            polygon1_3d.points[0]] = (
                            list_closing_point_indexes[-2],
                            list_closing_point_indexes[0])
                        new_face_points = [triangles_points[-1][0],
                                           triangles_points[-1][1],
                                           polygon2_3d.points[
                                               list_closing_point_indexes[-2]]]
                        triangles_points.remove(triangles_points[-1])
                        triangles_points.append(new_face_points)
                    else:
                        dict_closing_pairs[polygon1_3d.points[0]] = (
                            list(dict_closing_pairs.values())[-1][-1],
                            list(dict_closing_pairs.values())[0][0])

        triangles_points += polygon2_3d.close_sewing(dict_closing_pairs)
        if need_fix_normal:
            center1, center2 = self.average_center_point(), polygon2.average_center_point()
            reference_segment = edges.LineSegment3D(center1, center2)
            triangles_points = self.fix_sewing_normals(triangles_points, reference_segment)
        return triangles_points

    def sewing(self, polygon2, x, y):
        """
        Sew two polygon3D together.

        :param x: The vector representing first direction to project polygons in
        :param y: The vector representing second direction to project polygons in
        """
        polygon1_2d = self.to_2d(volmdlr.O2D, x, y)
        polygon2_2d = polygon2.to_2d(volmdlr.O2D, x, y)
        if polygon1_2d.is_convex() and polygon2_2d.is_convex():
            return self.convex_sewing(polygon2, x, y)
        return self.concave_sewing(polygon2, x, y)


class Triangle3D(Triangle):
    """
    Defines a triangle 3D.

    :param point1: triangle point 1.
    :param point2: triangle point 2.
    :param point3: triangle point3.
    """

    def __init__(self, point1: volmdlr.Point3D, point2: volmdlr.Point3D,
                 point3: volmdlr.Point3D, name: str = ''):
        Triangle.__init__(self, point1,
                          point2,
                          point3,
                          name)<|MERGE_RESOLUTION|>--- conflicted
+++ resolved
@@ -651,12 +651,6 @@
         if ax is None:
             ax = self._get_plot_ax()
 
-<<<<<<< HEAD
-        # if edge_style.equal_aspect:
-        #     ax.set_aspect('equal')
-
-=======
->>>>>>> 83e4f024
         for element in self.primitives:
             element.plot(ax=ax, edge_style=edge_style)
 
