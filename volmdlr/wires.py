#!/usr/bin/env python3
# -*- coding: utf-8 -*-
"""
Module containing wires & contours
"""

import warnings
import itertools
import math
# import random
from collections import deque
from statistics import mean
from typing import List

import networkx as nx
import numpy as npy
from scipy.spatial import Delaunay, ConvexHull

import matplotlib.pyplot as plt
import matplotlib.patches
from mpl_toolkits.mplot3d import Axes3D
import plot_data.core as plot_data

import volmdlr
from volmdlr.core_compiled import polygon_point_belongs
import volmdlr.core
import volmdlr.edges
import volmdlr.display as vmd
import os

def bounding_rectangle_adjacent_contours(contours: List):
    """
    compute the bounding_box of a list of adjacent contours2d

    Parameters
    ----------
    contours : List[volmdlr.wires.Contour2D]

    Returns
    -------
    xmin : float
    xmax : float
    ymin : float
    ymax : float
    """
    xmin, xmax, ymin, ymax = contours[0].bounding_rectangle().bounds()

    for i in range(1, len(contours)):
        xmin_contour, xmax_contour, ymin_contour, ymax_contour = contours[i].bounding_rectangle().bounds()
        xmin = min(xmin, xmin_contour)
        xmax = max(xmax, xmax_contour)
        ymin = min(ymin, ymin_contour)
        ymax = max(ymax, ymax_contour)

    return volmdlr.core.BoundingRectangle(xmin, xmax, ymin, ymax)


class WireMixin:
    _non_data_hash_attributes = ['basis_primitives']
    _non_serializable_attributes = ['primitive_to_index',
                                    'basis_primitives']

    # def __init__(self):
    #     raise TypeError ('It cannot be instantiated directly, see Wire2D, Wire3D, Contour2D or Contour3D')

    def length(self):
        length = 0.
        for primitive in self.primitives:
            length += primitive.length()
        return length

    def discretization_points(self, resolution: float):
        """
        resolution: distance between two discretized points
        """

        length = self.length()
        n = int(length / resolution) + 1
        return [self.point_at_abscissa(i / n * length) for i in
                range(n + 1)]

    def point_at_abscissa(self, curvilinear_abscissa: float):
        length = 0.
        for primitive in self.primitives:
            primitive_length = primitive.length()
            if length + primitive_length > curvilinear_abscissa:
                return primitive.point_at_abscissa(
                    curvilinear_abscissa - length)
            length += primitive_length
        # In case we did not find yet, ask last primitive its end
        if math.isclose(curvilinear_abscissa, length, abs_tol=1e-6):
            return self.primitives[-1].end  # point_at_abscissa(primitive_length)
        raise ValueError('abscissa out of contour length')

    def extract_primitives(self, point1, primitive1, point2, primitive2,
                           inside: bool = True):
        """
        inside: extracted contour is between the two points if True and outside
        these points if False
        """

        primitives = []

        ip1 = self.primitive_to_index(primitive1)
        ip2 = self.primitive_to_index(primitive2)

        if ip1 < ip2:
            pass
        elif ip1 == ip2:
            if primitive1.abscissa(point1) < primitive1.abscissa(point2):
                pass
            else:
                primitive1, primitive2 = primitive2, primitive1
                point1, point2 = point2, point1
        else:
            primitive1, primitive2 = primitive2, primitive1
            point1, point2 = point2, point1

        if inside:
            if ip1 == ip2:
                prim = primitive1.split(point1)[1]
                if prim:
                    prim = prim.split(point2)[0]
                    if prim:
                        primitives.append(prim)
            else:
                prim = primitive1.split(point1)[1]
                if prim:
                    primitives.append(prim)
                primitives.extend(self.primitives[self.primitive_to_index(
                    primitive1) + 1:self.primitive_to_index(primitive2)])
                prim = primitive2.split(point2)[0]
                if prim:
                    primitives.append(prim)
        else:
            primitives.extend(self.primitives[0:self.primitive_to_index(primitive1)])
            if ip1 == ip2:
                prim = primitive1.split(point1)
                if prim[0]:
                    primitives.append(prim[0])
                if prim[1]:
                    prim = prim[1].split(point2)[1]
                    if prim:
                        primitives.append(prim)
            else:
                prim = primitive1.split(point1)[0]
                if prim:
                    primitives.append(prim)
                prim = primitive2.split(point2)[1]
                if prim:
                    primitives.append(prim)
            primitives.extend(self.primitives[self.primitive_to_index(primitive2) + 1::])

        return primitives

    def extract_without_primitives(self, point1, point2, inside: bool = True):
        """
        inside: extracted contour is between the two points if True and outside
        these points if False
        """
        primitives = self.primitives
        indices = []

        for i, point in enumerate([point1, point2]):
            ind = []
            for prim_index, primitive in enumerate(primitives):
                if primitive.point_belongs(point, 1e-6):
                    ind.append(prim_index)
            indices.append(ind)

        shared = list(set(indices[0]) & set(indices[1]))
        ind = []
        if shared == []:
            ind.append(indices[0][0])
            if len(indices[1]) == 2:
                ind.append(indices[1][1])
            else:
                ind.append(indices[1][0])
        else:
            for indice in indices:
                if len(indice) == 1:
                    ind.append(indice[0])
                else:
                    for i in indice:
                        if i != shared[0]:
                            ind.append(i)
        return self.extract_primitives(point1, primitives[ind[0]], point2,
                                       primitives[ind[1]], inside)

    def point_belongs(self, point, abs_tol=1e-7):  # TOdo diplicate with point_over_contour?
        """
        find out if a point is on the wire or not. If it belongs, we return the primitive's index
        """

        for primitive in self.primitives:
            if primitive.point_belongs(point, abs_tol):
                return True
        return False

    def abscissa(self, point):
        """
        compute the curvilinear abscisse of a point on a wire
        """
        if self.point_over_wire(point, 1e-6):
            length = 0
            for primitive in self.primitives:
                if primitive.point_belongs(point, 1e-6):
                    length += primitive.abscissa(point)
                    break
                length += primitive.length()
            return length

        raise ValueError('Point is not on wire')

    def sort_points_along_wire(self, points):

        return sorted(points, key=lambda point: self.abscissa(point))

    def is_ordered(self, tol=1e-6):
        """
        check if the wire's primitives are ordered or not
        """

        for primitive_1, primitive_2 in zip(self.primitives, self.primitives[1:]):
            if primitive_1.end.point_distance(primitive_2.start) > tol:
                return False
        return True

    def order_wire(self, tol=1e-6):
        """
        order wire's primitives
        """

        if self.is_ordered(tol=tol):
            return self.__class__(self.primitives[:])

        new_primitives = [self.primitives[0]]
        primitives = self.primitives[1:]
        length_primitives = len(primitives) + 1

        while len(new_primitives) < length_primitives:
            for primitive in primitives:
                if new_primitives[0].start.point_distance(primitive.start) < tol:
                    new_primitives.insert(0, primitive.reverse())
                    primitives.remove(primitive)
                elif new_primitives[-1].end.point_distance(primitive.start) < tol:
                    new_primitives.append(primitive)
                    primitives.remove(primitive)
                elif new_primitives[0].start.point_distance(primitive.end) < tol:
                    new_primitives.insert(0, primitive)
                    primitives.remove(primitive)
                elif new_primitives[-1].end.point_distance(primitive.end) < tol:
                    new_primitives.append(primitive.reverse())
                    primitives.remove(primitive)

        return self.__class__(new_primitives)

    @classmethod
    def from_wires(cls, wires):
        """
        define a wire from successive wires
        """

        primitives = []
        for wire in wires:
            primitives.extend(wire.primitives)

        wire = cls(primitives)

        if not wire.is_ordered():
            return wire.order_wire()
        return wire

    def inverted_primitives(self):
        """
        invert wire's primitives
        """

        new_primitives = []
        for prim in self.primitives[::-1]:
            new_primitives.append(prim.reverse())
        return new_primitives

    def is_followed_by(self, wire_2, tol=1e-6):
        """
        check if the wire is followed by wire_2
        """
        return self.primitives[-1].end.point_distance(wire_2.primitives[0].start) < tol

    def point_over_wire(self, point, abs_tol=1e-6):

        belongs = False
        for primitive in self.primitives:
            if primitive.point_belongs(point, abs_tol):
                belongs = True
        return belongs

    def primitive_over_wire(self, primitive, tol: float = 1e-6):

        for prim in self.primitives:
            if not hasattr(prim, 'unit_direction_vector') and \
                    hasattr(prim, 'tangent'):
                vector1 = prim.tangent(0.5)
            else:
                vector1 = prim.unit_direction_vector(0.5)

            if not hasattr(primitive, 'unit_direction_vector') and \
                    hasattr(primitive, 'tangent'):
                vector2 = primitive.tangent(0.5)
            else:
                vector2 = primitive.unit_direction_vector(0.5)
            if vector1.is_colinear_to(vector2):
                points = primitive.discretization_points(number_points=10)
                if all(self.point_over_contour(point, tol) for point in points):
                    return True
        return False


class Wire2D(volmdlr.core.CompositePrimitive2D, WireMixin):
    """
    A collection of simple primitives, following each other making a wire
    """

    def __init__(self, primitives: List[volmdlr.core.Primitive2D],
                 name: str = ''):
        volmdlr.core.CompositePrimitive2D.__init__(self, primitives, name)

    def to_3d(self, plane_origin, x, y):
        primitives3d = []
        for edge in self.primitives:
            primitives3d.append(edge.to_3d(plane_origin, x, y))

        return Wire3D(primitives3d)

    def extract(self, point1, primitive1, point2, primitive2,
                inside: bool = True):
        """
        inside: extracted contour is between the two points if True and outside these points if False
        """
        return Wire2D(
            self.extract_primitives(point1, primitive1, point2, primitive2,
                                    inside))

    def extract_with_points(self, point1: volmdlr.Point2D,
                            point2: volmdlr.Point2D, inside: bool = True):
        """
        inside: extracted contour is between the two points if True and outside these points if False
        """
        return self.extract_without_primitives(point1, point2, inside)

        # TODO: method to check if it is a wire

    def infinite_intersections(self, infinite_primitives):
        """
        returns a list  that contains:
        the intersections between a succession of infinite primitives (line,
        circle). There must be a method implemented to intersect the two
        infinite primitives.
        """
        offset_intersections = []

        for primitive_1, primitive_2 in zip(infinite_primitives,
                                            infinite_primitives[1:]):

            i = infinite_primitives.index(primitive_1)
            # k = infinite_primitives.index(primitive_2)

            primitive_name = primitive_1.__class__.__name__.lower().replace(
                '2d', '')
            intersection_method_name = '{}_intersections'.format(
                primitive_name)
            next_primitive_name = primitive_2.__class__.__name__.lower(). \
                replace('2d', '')
            next_intersection_method_name = '{}_intersections'.format(
                next_primitive_name)

            if hasattr(primitive_1, next_intersection_method_name):
                intersections = getattr(primitive_1,
                                        next_intersection_method_name)(
                    primitive_2)
                end = self.primitives[i].end

                if len(intersections) == 1:
                    offset_intersections.append(intersections[0])

                else:
                    end = self.primitives[i].end
                    if intersections[0].point_distance(end) > intersections[
                            1].point_distance(end):
                        intersections.reverse()
                    offset_intersections.append(intersections[0])

            elif hasattr(primitive_2, intersection_method_name):
                intersections = getattr(primitive_2, intersection_method_name)(
                    primitive_1)
                if len(intersections) == 1:
                    offset_intersections.append(intersections[0])
                else:
                    end = self.primitives[i].end
                    if intersections[0].point_distance(end) > intersections[
                            1].point_distance(end):
                        intersections.reverse()
                    offset_intersections.append(intersections[0])

            else:
                raise NotImplementedError(
                    'No intersection method between {} and {}. Define {} on {} or {} on {}'.format(
                        primitive_1.__class__.__name__,
                        primitive_2.__class__.__name__,
                        next_intersection_method_name,
                        primitive_1.__class__.__name__,
                        intersection_method_name,
                        primitive_2.__class__.__name__
                    ))

        return offset_intersections

    def offset(self, offset):
        """"
        generates an offset of a Wire2D

        """
        offset_primitives = []
        infinite_primitives = []
        offset_intersections = []
        # ax = self.plot()
        for primitive in self.primitives:
            infinite_primitive = primitive.infinite_primitive(offset)
            infinite_primitives.append(infinite_primitive)
            # infinite_primitive.plot(ax=ax, color='grey')

        offset_intersections += self.infinite_intersections(
            infinite_primitives)

        # [p.plot(ax=ax, color='r') for p in offset_intersections]

        # offset_primitives.append(
        #     self.primitives[0].border_primitive(infinite_primitives[0],
        #                                         offset_intersections[0], 0))

        # offset_primitives.append(
        #     self.primitives[-1].border_primitive(infinite_primitives[-1],
        #                                          offset_intersections[-1],
        #                                          -1))

        for j in range(len(offset_intersections) - 1):
            p1 = offset_intersections[j]
            p2 = offset_intersections[j + 1]
            cutted_primitive = infinite_primitives[
                j + 1].cut_between_two_points(p1, p2)
            offset_primitives.append(cutted_primitive)

        return Wire2D(offset_primitives)

    def plot_data(self, name: str = '', fill=None, color='black',
                  stroke_width: float = 1, opacity: float = 1):
        data = []
        for item in self.primitives:
            data.append(item.plot_data())
        return data

    def line_intersections(self, line: 'volmdlr.edges.Line2D'):
        """
        Returns a list of intersection in ther form of a tuple (point,
        primitive) of the wire primitives intersecting with the line
        """
        intersection_points = []
        for primitive in self.primitives:
            for point in primitive.line_intersections(line):
                intersection_points.append((point, primitive))
        return intersection_points

    def linesegment_intersections(self,
                                  linesegment: 'volmdlr.edges.LineSegment2D'):
        """
        Returns a list of intersection in ther form of a tuple (point,
        primitive) of the wire primitives intersecting with the line
        """
        intersection_points = []
        for primitive in self.primitives:
            for point in primitive.linesegment_intersections(linesegment):
                intersection_points.append((point, primitive))
        return intersection_points

    def is_start_end_crossings_valid(self, line, intersections, primitive):
        """
        :param line: crossing line
        :param intersections: intersections results
         for primitive line intersections
        :param primitive: intersecting primitive
        :return: None if intersection not a start or
        end point of a contours primitives, or a volmdlr.Point2D if it is.
        """
        primitive_index = self.primitives.index(primitive)
        point1, point2 = None, None
        if intersections[0] == primitive.start:
            point1 = primitive.point_at_abscissa(primitive.length() * 0.01)
            point2 = self.primitives[primitive_index - 1].point_at_abscissa(
                self.primitives[primitive_index - 1].length() * .99
            )

            # point2 = primitive.start + \
            #          self.primitives[primitive_index - 1].unit_direction_vector(0.5)
        elif intersections[0] == primitive.end and \
                primitive != self.primitives[-1]:
            point1 = primitive.point_at_abscissa(primitive.length() * 0.99)
            point2 = self.primitives[primitive_index + 1].point_at_abscissa(
                self.primitives[primitive_index + 1].length() * .01)

            # point2 = primitive.end + \
            #          self.primitives[primitive_index + 1].unit_direction_vector(0.5)
        if point1 is not None and point2 is not None:
            return line.is_between_points(point1, point2)
        return False

    @staticmethod
    def is_crossing_start_end_point(intersections, primitive):
        """
        :param intersections: intersections results
         for primitive line intersections
        :param primitive: intersecting primitive
        :return: False if intersection not a start or
        end point of a contours primitives, or True if it is.
        """
        if intersections[0] == primitive.start or intersections[0] == primitive.end:
            return True
        return False

    def line_crossings(self, line: volmdlr.edges.Line2D):
        """
        Calculates valid crossing intersections of a wire and an infinit line
        :param line: line crossing the wire
        :type line: volmdlr.edges.Line2D
        returns a list of Tuples (point, primitive)
        of the wire primitives intersecting with the line
        """
        intersection_points = []
        intersection_points_primitives = []
        for primitive in self.primitives:
            intersections = primitive.line_intersections(line)
            for intersection in intersections:
                if intersection not in intersection_points:
                    if not self.is_crossing_start_end_point(intersections, primitive):
                        intersection_points.append(intersection)
                        intersection_points_primitives.append((intersection, primitive))
                    elif self.is_start_end_crossings_valid(line, intersections, primitive):
                        intersection_points.append(intersection)
                        intersection_points_primitives.append((intersection, primitive))
        return intersection_points_primitives

    def wire_intersections(self, wire):
        """
        compute intersections between two wire2d.

        Parameters
        ----------
        wire : volmdlr.wires.Wire2D

        Returns
        -------
        intersections : List[(volmdlr.Point2D, volmdlr.Primitive2D)]

        """

        intersections, intersections_points = [], []
        for primitive in wire.primitives:
            method_name = f'{primitive.__class__.__name__.lower()[0:-2]}_intersections'

            if hasattr(self, method_name):
                a_points = getattr(self, method_name)(primitive)
                # a_points = self.linesegment_intersections(primitive)
                if a_points:
                    for point1, point2 in a_points:
                        if point1 not in intersections_points:
                            intersections.append([point1, point2])
                            intersections_points.append(point1)
            else:
                raise NotImplementedError(
                    f'Class {self.__class__.__name__} does not implement {method_name}')

        return intersections

    @classmethod
    def from_points(cls, points: List[volmdlr.Point2D]):
        """
        define a wire based on points2d with line_segments2d
        """

        edges = []
        for i in range(0, len(points) - 1):
            edges.append(volmdlr.edges.LineSegment2D(points[i], points[i + 1]))

        return cls(edges)

    def linesegment_crossings(self,
                              linesegment: 'volmdlr.edges.LineSegment2D'):
        """
        Returns a list of crossings in ther form of a tuple (point,
        primitive) of the wire primitives intersecting with the line
        """
        results = self.line_crossings(linesegment.to_line())
        crossings_points = []
        for result in results:
            if linesegment.point_belongs(result[0]):
                crossings_points.append(result)
        return crossings_points

    def wire_crossings(self, wire):
        """
        compute crossings between two wire2d

        Parameters
        ----------
        wire : volmdlr.wires.Wire2D

        Returns
        -------
        crossings : List[(volmdlr.Point2D, volmdlr.Primitive2D)]

        """

        crossings, crossings_points = [], []
        for primitive in wire.primitives:
            method_name = f'{primitive.__class__.__name__.lower()[0:-2]}_crossings'

            if hasattr(self, method_name):
                a_points = getattr(self, method_name)(primitive)
                # a_points = self.linesegment_crossings(primitive)
                if a_points:
                    for a in a_points:
                        if a[0] not in crossings_points:
                            crossings.append([a[0], a[1]])
                            crossings_points.append(a[0])
            else:
                raise NotImplementedError(
                    f'Class {self.__class__.__name__} does not implement {method_name}')

        return crossings

    def to_wire_with_linesegments(self):
        """
        convert a wire with different primitives to a wire with just linesegments
        """

        wires = []
        for primitive in self.primitives:
            if not isinstance(primitive, volmdlr.edges.LineSegment2D):
                wires.append(primitive.to_wire(10))
            else:
                wires.append(Wire2D([primitive]))

        return Wire2D.from_wires(wires)

    def invert(self):
        return Wire2D(self.inverted_primitives())

    def extend(self, point):
        """
        extend a wire by adding a linesegment connecting the given point to nearest wire's extremities
        """

        distances = [self.primitives[0].start.point_distance(point), self.primitives[-1].end.point_distance(point)]
        if distances.index(min(distances)) == 0:
            primitives = [volmdlr.edges.LineSegment2D(point, self.primitives[0].start)]
            primitives.extend(self.primitives)
        else:
            primitives = self.primitives
            primitives.append(volmdlr.edges.LineSegment2D(self.primitives[-1].end, point))

        return Wire2D(primitives)

    def point_distance(self, point):
        """
        copied from Contour2D
        """

        min_distance = self.primitives[0].point_distance(point)
        for primitive in self.primitives[1:]:
            distance = primitive.point_distance(point)
            if distance < min_distance:
                min_distance = distance
        return min_distance

    def nearest_primitive_to(self, point):
        """
        search for the nearest primitive for a point
        """

        # min_distance = self.primitives[0].middle_point().point_distance(point)
        # index = 0
        # for i, primitive in enumerate(self.primitives[1:]):
        #     distance = primitive.middle_point().point_distance(point)
        #     if distance < min_distance:
        #         min_distance = distance
        #         index = i
        # return self.primitives[index]

        primitives = self.primitives
        primitives_sorted = sorted(primitives, key=lambda primitive: primitive.point_distance(point))

        return primitives_sorted[0]

    def axial_symmetry(self, line):
        """
        finds out the symmetric wire2d according to a line
        """

        primitives_symmetry = []
        for primitive in self.primitives:
            try:
                primitives_symmetry.append(primitive.axial_symmetry(line))
            except NotImplementedError:
                print(f'Class {self.__class__.__name__} does not implement symmetry method')

        return self.__class__(primitives=primitives_symmetry)

    def symmetry(self):
        """
        TODO: code this
        """
        raise NotImplementedError('Not coded yet')

    def is_symmetric(self, wire2d, line):
        """
        checks if the two wires2d are symmetric or not according to line
        """

        c_symmetry_0 = self.symmetry(line)
        c_symmetry_1 = wire2d.symmetry(line)

        if wire2d.is_superposing(c_symmetry_0) and self.is_superposing(c_symmetry_1):
            return True
        return False

    def bsplinecurve_crossings(self,
                               bsplinecurve: 'volmdlr.edges.BSplineCurve2D'):
        """
        Returns a list of crossings in ther form of a tuple (point,
        primitive) of the wire primitives crossings with the bsplinecurve
        """

        linesegments = bsplinecurve.to_wire(25).primitives
        crossings_points = []
        for linesegment in linesegments:
            crossings_linesegment = self.linesegment_crossings(linesegment)
            if crossings_linesegment != []:
                crossings_points.extend(crossings_linesegment)
        return crossings_points

    def bsplinecurve_intersections(self,
                                   bsplinecurve: 'volmdlr.edges.BSplineCurve2D'):
        """
        Returns a list of intersections in ther form of a tuple (point,
        primitive) of the wire primitives intersections with the bsplinecurve
        """

        linesegments = bsplinecurve.to_wire(25).primitives
        intersections_points = []
        for linesegment in linesegments:
            intersections_linesegments = self.linesegment_intersections(linesegment)
            if intersections_linesegments != []:
                intersections_points.extend(intersections_linesegments)
        return intersections_points


class Wire3D(volmdlr.core.CompositePrimitive3D, WireMixin):
    """
    A collection of simple primitives, following each other making a wire
    """

    def __init__(self, primitives: List[volmdlr.core.Primitive3D],
                 name: str = ''):
        volmdlr.core.CompositePrimitive3D.__init__(self, primitives, name)

    def extract(self, point1, primitive1, point2, primitive2):
        return Wire3D(self.extract_primitives(self, point1, primitive1, point2,
                                              primitive2))

    def extract_with_points(self, point1: volmdlr.Point3D,
                            point2: volmdlr.Point3D, inside):
        return self.extract_without_primitives(point1, point2, inside)

    # TODO: method to check if it is a wire

    # def FreeCADExport(self, ip):
    #     name = 'primitive' + str(ip)

    #     s = 'E = []\n'
    #     for ip, primitive in enumerate(self.primitives):
    #         s += primitive.FreeCADExport('L{}'.format(ip))
    #         s += 'E.append(Part.Edge(L{}))\n'.format(ip)
    #     s += '{} = Part.Wire(E[:])\n'.format(name)

    #     return s

    def frame_mapping(self, frame: volmdlr.Frame3D, side: str):
        """
        Changes frame_mapping and return a new Wire3D
        side = 'old' or 'new'
        """
        new_wire = []
        for primitive in self.primitives:
            new_wire.append(primitive.frame_mapping(frame, side))
        return Wire3D(new_wire)

    def frame_mapping_inplace(self, frame: volmdlr.Frame3D, side: str):
        """
        Changes frame_mapping and the object is updated inplace
        side = 'old' or 'new'
        """
        for primitive in self.primitives:
            primitive.frame_mapping_inplace(frame, side)

    def minimum_distance(self, wire2):
        distance = []
        for element in self.primitives:
            for element2 in wire2.primitives:
                distance.append(element.minimum_distance(element2))

        return min(distance)

    def point_distance(self, point):
        distance, distance_point = math.inf, None
        for prim in self.primitives:
            prim_distance, prim_point = prim.point_distance(point)
            if prim_distance < distance:
                distance = prim_distance
                distance_point = prim_point
        return distance, distance_point

    def extrusion(self, extrusion_vector):
        faces = []
        for primitive in self.primitives:
            faces.extend(primitive.extrusion(extrusion_vector))
        return faces

    def to_bspline(self, discretization_parameter, degree):
        """
        convert a wire3d to a bspline curve3d
        """

        discretized_points = self.discretization_points(discretization_parameter)
        bspline_curve = volmdlr.edges.BSplineCurve3D.from_points_interpolation(discretized_points, degree)

        return bspline_curve

    # def copy(self, deep=True, memo=None):
    #     primitives_copy = []
    #     for primitive in self.primitives:
    #         primitives_copy.append(primitive.copy())
    #     return Wire3D(primitives_copy)

    def triangulation(self):
        return None


# TODO: define an edge as an opened polygon and allow to compute area from this reference

class ContourMixin(WireMixin):

    # def __init__(self):
    #     Wire.__init__(self)

    def is_ordered(self, tol=1e-6):
        for prim1, prim2 in zip(
                self.primitives, self.primitives[1:] + [self.primitives[0]]):
            if not prim1.end.is_close(prim2.start, tol):
                return False
        return True

    def ordering_contour(self, tol=1e-6):
        """
        returns the points of the contour ordered
        """
        list_point_pairs = [(prim.start, prim.end) for prim in self.primitives]
        length_list_points = len(list_point_pairs)
        points = [list_point_pairs[0]]
        list_point_pairs.remove(
            (list_point_pairs[0][0], list_point_pairs[0][1]))
        finished = False
        counter = 0
        counter1 = 0
        while not finished:
            for p1, p2 in list_point_pairs:
                if p1.point_distance(p2) < tol:
                    list_point_pairs.remove((p1, p2))
                elif p1.point_distance(points[-1][-1]) < tol:
                    points.append((p1, p2))
                    list_point_pairs.remove((p1, p2))
                elif p2.point_distance(points[-1][-1]) < tol:
                    points.append((p2, p1))
                    list_point_pairs.remove((p1, p2))
                elif p1.point_distance(points[0][0]) < tol:
                    points = [(p2, p1)] + points
                    list_point_pairs.remove((p1, p2))
                elif p2.point_distance(points[0][0]) < tol:
                    points = [(p1, p2)] + points
                    list_point_pairs.remove((p1, p2))
            if len(list_point_pairs) == 0:
                finished = True
            counter1 += 1
            if counter1 >= 100 * length_list_points:
                ax = self.plot()
                ax.set_aspect('auto')
                raise NotImplementedError
            if len(list_point_pairs) == 1:
                counter += 1
                if counter > 3:
                    # for point_pair in list_point_pairs:
                    if list_point_pairs[0][0] in points or list_point_pairs[0][::-1] in points:
                        finished = True
                        continue
                    warnings.warn('There may exist a problem with this'
                                  ' contour, it seems it cannot be reordered.'
                                  ' Please, verify its points')
                    finished = True
                    # ax = self.plot()
                    # for point_pair in list_point_pairs:
                    #     point_pair[0].plot(ax=ax, color='r')
                    #     point_pair[1].plot(ax=ax, color='r')
                    # raise NotImplementedError

        return points

    @staticmethod
    def touching_edges_pairs(edges):  # TO DO: move this to edges?
        touching_primitives = []
        for i, primitive1 in enumerate(edges):
            for j, primitive2 in enumerate(edges):
                if j > i:
                    if primitive2.end != primitive1.start != primitive2.start and \
                            primitive2.end != primitive1.end != primitive2.start:
                        if primitive1.unit_direction_vector(abscissa=0).is_colinear_to(
                                primitive2.unit_direction_vector(abscissa=0)):
                            continue
                        if primitive1.point_belongs(primitive2.start) or primitive1.point_belongs(primitive2.end):
                            touching_primitives.append([primitive2, primitive1])
                        elif primitive2.point_belongs(primitive1.start) or primitive2.point_belongs(primitive1.end):
                            touching_primitives.append([primitive1, primitive2])
        return touching_primitives

    @staticmethod
    def contours_primitives_touching_primitives(touching_primitives):
        contours_primitives_lists = []
        for prim1, prim2 in touching_primitives:
            if prim2.point_belongs(prim1.start):
                intersection = prim1.start
            elif prim2.point_belongs(prim1.end):
                intersection = prim1.end
            prim2_split = prim2.split(intersection)
            for prim in prim2_split:
                if prim1.start == prim.start or prim1.end == prim.end:
                    prim = prim.reverse()
                if [prim1, prim] not in contours_primitives_lists:
                    contours_primitives_lists.append([prim1, prim])
        return contours_primitives_lists

    @staticmethod
    def connected_to_splited_primitives(edge, contours_list):
        """
        Verifies if edge is connected to one of the primitives inside contours
        :param edge: edge for verification
        :param contours_list: contours lists
        :return: update contours_primitives_lists and a boolean to indicate if the edge should be removed or not
        """
        remove = False
        for i, contour in enumerate(contours_list):
            if not contour.primitive_over_contour(edge):
                if contour.primitives[0].start in (edge.end, edge.start):
                    contours_list[i].primitives = [edge.copy(deep=True)] + contour.primitives
                    remove = True
                elif contour.primitives[-1].end in (edge.start, edge.end):
                    contours_list[i].primitives = contour.primitives + [edge.copy(deep=True)]
                    remove = True
        return contours_list, remove

    @staticmethod
    def is_edge_connected(contour_primitives, edge, tol):
        """
        Verifies if edge is connected to one of the primitives inside contour_primitives
        :param contour_primitives: list of primitives to create a contour
        :param edge: edge for verification
        :param tol: tolerance use in verification
        :return: returns the edge if true, and None if not connected
        """
        edge_connected = None
        points = [p for prim in contour_primitives for p in prim]
        if (edge.start in points or edge.end in points) and edge not in contour_primitives:
            edge_connected = edge
            return edge_connected

        for point in points:
            if point.is_close(edge.start, tol=tol) and \
                    edge not in contour_primitives:
                edge.start = point
                edge_connected = edge
                return edge_connected
            if point.is_close(edge.end, tol=tol) and \
                    edge not in contour_primitives:
                edge.end = point
                edge_connected = edge
                return edge_connected
        return edge_connected

    @staticmethod
    def find_connected_edges(edges, contours_list, contour_primitives, tol):
        for line in edges:
            if contours_list:
                contours_list, remove = ContourMixin.connected_to_splited_primitives(line, contours_list)
                if remove:
                    edges.remove(line)
                    break
            if not contour_primitives:
                contour_primitives.append(line)
                edges.remove(line)
                break
            edge_connected = ContourMixin.is_edge_connected(contour_primitives, line, tol)
            if edge_connected is not None:
                contour_primitives.append(edge_connected)
                edges.remove(edge_connected)
                break
        return edges, contour_primitives, contours_list

    @staticmethod
    def get_edges_bifurcations(contour_primitives, edges, finished_loop):
        graph = nx.Graph()
        for prim in contour_primitives[:]:
            graph.add_edge(prim.start, prim.end)
        for node in graph.nodes:
            degree = graph.degree(node)
            if degree <= 2:
                continue
            for i, neihgbor in enumerate(graph.neighbors(node)):
                if graph.degree(neihgbor) == 1:
                    i_edge = volmdlr.edges.LineSegment2D(node, neihgbor)
                    if i_edge in contour_primitives:
                        contour_primitives.remove(i_edge)
                        edges.append(volmdlr.edges.LineSegment2D(node, neihgbor))
                        finished_loop = False
                        if i + 1 == degree - 2:
                            break
        return contour_primitives, edges, finished_loop

    @classmethod
    def contours_from_edges(cls, edges, tol=1e-7):
        if not edges:
            return []
        touching_primitives = cls.touching_edges_pairs(edges)
        for prims in touching_primitives:
            if prims[0] in edges:
                edges.remove(prims[0])
            if prims[1] in edges:
                edges.remove(prims[1])
        contours_primitives_lists = cls.contours_primitives_touching_primitives(touching_primitives)
        contours_list = [cls(primitives) for primitives in contours_primitives_lists]
        if not edges:
            return contours_list
        list_contours = []
        finished = False
        contour_primitives = []

        while not finished:
            len1 = len(edges)
            edges, contour_primitives, contours_list = cls.find_connected_edges(
                edges, contours_list, contour_primitives, tol)
            if not edges:
                finished = True
            valid = False

            if len(edges) != 0 and len(edges) == len1 and len(contour_primitives) != 0:
                valid = True
            elif len(edges) == 0 and len(contour_primitives) != 0:
                valid = True
                finished = True
            if valid:
                contour_primitives, edges, finished = cls.get_edges_bifurcations(contour_primitives,
                                                                                 edges, finished)
                if len(contour_primitives[:]) != 0:
                    contour_n = cls(contour_primitives[:])
                    contour_n.order_contour()
                    list_contours.append(contour_n)
                contour_primitives = []
        list_contours = list_contours + [cls(primitives).order_contour()
                                         for primitives
                                         in contours_primitives_lists]
        return list_contours

    def discretized_primitives(self, number_points: float):
        """
        discretize each contour's primitive and return a list of discretized primitives
        """
        edges = []
        for primitive in self.primitives:
            auto_nb_pts = min(number_points, max(2, int(primitive.length() / 1e-6)))
            points = primitive.discretization_points(number_points=auto_nb_pts)
            for p1, p2 in zip(points[:-1], points[1:]):
                edges.append(volmdlr.edges.LineSegment2D(p1, p2))
        return edges

    def shares_primitives(self, contour):
        """checks if two contour share primitives"""
        for prim1 in self.primitives:
            if contour.primitive_over_contour(prim1):
                return True
        return False

    def is_superposing(self, contour2):
        """
        check if the contours are superposing (one on the other without
        necessarily having an absolute equality)
        """

        for primitive_2 in contour2.primitives:
            if not self.primitive_over_contour(primitive_2):
                return False
        return True

    def is_overlapping(self, contour2, intersecting_points=None):
        """
        check if the contours are overlapping (a part of one is on the other)
        """

        if not intersecting_points:
            intersecting_points = self.contour_intersections(contour2)

        if len(intersecting_points) < 2:
            return False

        vec1_2 = volmdlr.edges.LineSegment2D(intersecting_points[0],
                                             intersecting_points[1])
        middle_point = vec1_2.middle_point()
        normal = vec1_2.normal_vector()
        point1 = middle_point + normal * 0.00001
        point2 = middle_point - normal * 0.00001
        if (self.point_belongs(point1) and contour2.point_belongs(point1)) or\
                (not self.point_belongs(point1) and not contour2.point_belongs(point1)) or\
                (self.point_belongs(point1) and self.point_belongs(point2)) or\
                (contour2.point_belongs(point1) and contour2.point_belongs(point2)):
            return True
        return False

    def is_sharing_primitives_with(self, contour):
        """
        check if two contour are sharing primitives
        "all_points" is by default False. Turn it True if you need to get
        points and edges used to find out shared primitives
        """

        list_p = []

        for edge_1, edge_2 in itertools.product(self.primitives,
                                                contour.primitives):
            edges = [edge_1, edge_2, edge_1]
            for edge1, edge2 in zip(edges, edges[1:]):
                for point in [edge2.start, edge2.end]:
                    if edge1.point_belongs(point, 1e-6):
                        # list_p.append(point)
                        # instead of point not in list_p (due to errors)
                        if list_p == []:
                            list_p.append(point)
                        if list_p != [] and point.point_distance(point.nearest_point(list_p)) > 1e-4:
                            list_p.append(point)

                    if len(list_p) == 2:
                        if isinstance(self, Contour2D):
                            linesegment = volmdlr.edges.LineSegment2D(list_p[0], list_p[1])
                        else:
                            linesegment = volmdlr.edges.LineSegment3D(list_p[0], list_p[1])
                        if self.primitive_over_contour(linesegment) and \
                                contour.primitive_over_contour(linesegment):
                            return True
                        return False
        return False

    def shared_primitives_extremities(self, contour):
        """
        extract shared primitives extremities between two adjacent contours
        """

        if self.is_superposing(contour):
            warnings.warn('The contours are superposing')
            return []

        list_p, edges1 = [], set()
        for edge_1, edge_2 in itertools.product(self.primitives,
                                                contour.primitives):
            edges = [edge_1, edge_2, edge_1]
            for edge1, edge2 in zip(edges, edges[1:]):
                for point in [edge2.start, edge2.end]:
                    if edge1.point_belongs(point, 1e-6):
                        if not list_p:
                            list_p.append(point)
                        if list_p != [] and point.point_distance(point.nearest_point(list_p)) > 1e-4:
                            list_p.append(point)
                        try:
                            self.primitive_to_index(edge1)
                            edges1.add(edge1)
                        except KeyError:
                            edges1.add(edge2)

        if len(list_p) < 2:
            print()
            warnings.warn('The contours are not adjacent')
            return []

        if len(list_p) == 2:
            return list_p

        contours = self.__class__.contours_from_edges(edges1)
        points = []
        for contour_i in contours:
            points.extend(contour_i.extremities_points(list_p))

        return points

    def shared_primitives_with(self, contour):
        """
        extract shared primitives between two adjacent contours
        """

        shared_primitives_1 = []
        shared_primitives_2 = []

        points = self.shared_primitives_extremities(contour)
        for i in range(0, len(points), 2):
            point1, point2 = points[i], points[i + 1]

            shared_primitives_prim = self.extract_without_primitives(point1,
                                                                     point2,
                                                                     False)
            if contour.point_over_contour(shared_primitives_prim[0].middle_point(), 1e-4) is False:
                shared_primitives_1.extend(self.extract_without_primitives(point1,
                                                                           point2,
                                                                           True))
            else:
                shared_primitives_1.extend(shared_primitives_prim)

            shared_primitives_prim = contour.extract_without_primitives(point1,
                                                                        point2,
                                                                        False)
            if self.point_over_contour(shared_primitives_prim[0].middle_point(), 1e-4) is False:
                shared_primitives_2.extend(contour.extract_without_primitives(point1,
                                                                              point2,
                                                                              True))
            else:
                shared_primitives_2.extend(shared_primitives_prim)

        return [shared_primitives_1, shared_primitives_2]

    def merge_primitives_with(self, contour):
        """
        extract not shared primitives between two adjacent contours, to be merged
        """

        points = self.shared_primitives_extremities(contour)
        merge_primitives = []

        for i in range(1, len(points) + 1, 2):
            if i == (len(points) - 1):
                point1, point2 = points[i], points[0]
            else:
                point1, point2 = points[i], points[i + 1]

            merge_primitives_prim = self.extract_without_primitives(point1,
                                                                    point2,
                                                                    False)
            if contour.point_over_contour(merge_primitives_prim[0].middle_point(), 1e-4) is True:
                merge_primitives_prim = self.extract_without_primitives(point1,
                                                                        point2,
                                                                        True)
                merge_primitives.extend(merge_primitives_prim)
            else:
                merge_primitives.extend(merge_primitives_prim)

            merge_primitives_prim = contour.extract_without_primitives(point1,
                                                                       point2,
                                                                       False)
            if self.point_over_contour(merge_primitives_prim[0].middle_point(), 1e-4) is True:
                merge_primitives_prim = contour.extract_without_primitives(point1,
                                                                           point2,
                                                                           True)
                merge_primitives.extend(merge_primitives_prim)
            else:
                merge_primitives.extend(merge_primitives_prim)

        return merge_primitives

    def edges_order_with_adjacent_contour(self, contour):
        """
        check if the shared edges between two adjacent contours are traversed with two
        different directions along each contour
        """

        contour1 = self
        contour2 = contour

        # shared_tuple = contour1.shared_edges_between2contours(contour2)
        shared_tuple = contour1.shared_primitives_with(contour2)
        # [shared_primitives_1, shared_primitives_2] = contour1.shared_primitives_with(contour2)

        # p1_start = contour1.primitives[shared_tuple[0][0]].start
        # p2_start = contour2.primitives[shared_tuple[0][1]].start
        # p2_end = contour2.primitives[shared_tuple[0][1]].end

        p1_start = shared_tuple[0][0].start
        p2_start = shared_tuple[1][-1].start
        p2_end = shared_tuple[1][-1].end

        if (p1_start.point_distance(p2_start)) < \
                (p1_start.point_distance(p2_end)):
            return False
        return True

    def extremities_points(self, list_p):
        """
        return extremitises points of a list of points on a contour
        """
        # TODO: rewrite this awfull code!
        points = []
        primitives = self.primitives
        for i in range(0, len(primitives)):
            pts = []
            for point in list_p:  # due to errors
                if primitives[i].point_belongs(point):
                    pts.append(point)
            if len(pts) == 1:
                points.append(pts[0])
                break
            elif len(pts) > 1:
                points.append(primitives[i].start.nearest_point(pts))
                break

        for i in range(len(primitives) - 1, -1, -1):
            pts = []
            for point in list_p:  # due to errors
                if primitives[i].point_belongs(point):
                    pts.append(point)
            if len(pts) == 1:
                if pts[0] not in points:
                    points.append(pts[0])
                    break
            elif len(pts) > 1:
                point = primitives[i].end.nearest_point(pts)
                if point not in points:
                    points.append(point)
                    break
        return points

    def primitive_over_contour(self, primitive, tol: float = 1e-6):
        return self.primitive_over_wire(primitive, tol)

    def point_over_contour(self, point, abs_tol=1e-6):
        return self.point_over_wire(point, abs_tol)


class Contour2D(ContourMixin, Wire2D):
    """
    A collection of 2D primitives forming a closed wire2D
    TODO : center_of_mass and second_moment_area should be changed accordingly
    to area considering the triangle drawn by the arcs
    """
    _non_data_hash_attributes = ['_internal_arcs', '_external_arcs',
                                 '_polygon', '_straight_line_contour_polygon',
                                 'primitive_to_index',
                                 'basis_primitives', '_utd_analysis']
    _non_serializable_attributes = ['_internal_arcs', '_external_arcs',
                                    '_polygon',
                                    '_straight_line_contour_polygon',
                                    'primitive_to_index',
                                    'basis_primitives', '_utd_analysis']

    def __init__(self, primitives: List[volmdlr.core.Primitive2D],
                 name: str = ''):
        Wire2D.__init__(self, primitives, name)
        self._utd_edge_polygon = False
        self._bounding_rectangle = None

    def __hash__(self):
        return sum(hash(e) for e in self.primitives)

    # def __eq__(self, other_):
    #     if other_.__class__.__name__ != self.__class__.__name__:
    #         return False
    #     if len(self.primitives) != len(other_.primitives):
    #         return False
    #     equal = True
    #     for prim1, prim2 in zip(self.primitives, other_.primitives):
    #         equal = (equal and prim1 == prim2)
    #     return equal

    def __eq__(self, other_):
        if other_.__class__.__name__ != self.__class__.__name__:
            return False
        if len(self.primitives) != len(other_.primitives):
            return False
        equal = 0
        for prim1 in self.primitives:
            reverse1 = prim1.reverse()
            found = False
            for prim2 in other_.primitives:
                reverse2 = prim2.reverse()
                if (prim1 == prim2 or reverse1 == prim2
                        or reverse2 == prim1 or reverse1 == reverse2):
                    equal += 1
                    found = True
            if not found:
                return False
        if equal == len(self.primitives):
            return True
        return False

    @property
    def edge_polygon(self):
        if not self._utd_edge_polygon:
            self._edge_polygon = self._get_edge_polygon()
            self._utd_edge_polygon = True
        return self._edge_polygon

    def _get_edge_polygon(self):
        points = []
        for edge in self.primitives:
            if points:
                if edge.start != points[-1]:
                    points.append(edge.start)
            else:
                points.append(edge.start)
        return ClosedPolygon2D(points)

    def to_3d(self, plane_origin, x, y):
        p3d = []
        for edge in self.primitives:
            p3d.append(edge.to_3d(plane_origin, x, y))

        return Contour3D(p3d)

    def point_belongs(self, point):
        # TODO: This is incomplete!!!
        xmin, xmax, ymin, ymax = self.bounding_rectangle()
        if point.x < xmin or point.x > xmax or point.y < ymin or point.y > ymax:
            return False
<<<<<<< HEAD
        return self.to_polygon(100).point_belongs(point)

    # def point_over_contour(self, point, abs_tol=1e-6):
    #     belongs = False
    #     for primitive in self.primitives:
    #         if primitive.point_belongs(point, abs_tol):
    #             belongs = True
    #     return belongs

    # def primitive_over_contour(self, primitive, tol: float = 1e-6):
    #     for prim in self.primitives:
    #         if not hasattr(prim, 'unit_direction_vector') and \
    #                 hasattr(prim, 'tangent'):
    #             vector1 = prim.tangent(0.5)
    #         else:
    #             vector1 = prim.unit_direction_vector(0.5)

    #         if not hasattr(primitive, 'unit_direction_vector') and \
    #                 hasattr(primitive, 'tangent'):
    #             vector2 = primitive.tangent(0.5)
    #         else:
    #             vector2 = primitive.unit_direction_vector(0.5)
    #         if vector1.is_colinear_to(vector2):
    #             mid_point = primitive.middle_point()
    #             if self.point_over_contour(mid_point, tol):
    #                 return True
    #     return False
=======
        if self.edge_polygon.point_belongs(point):
            return True
        # for edge in self.primitives:
        #     if hasattr(edge, 'straight_line_point_belongs'):
        #         if edge.straight_line_point_belongs(point):
        #             return True
        #     warnings.warn(f'{edge.__class__.__name__} does not implement straight_line_point_belongs yet')
        if self.to_polygon(50).point_belongs(point):
            return True
        return False
>>>>>>> 2c9280a9

    def point_distance(self, point):
        min_distance = self.primitives[0].point_distance(point)
        for primitive in self.primitives[1:]:
            distance = primitive.point_distance(point)
            if distance < min_distance:
                min_distance = distance
        return min_distance

    def bounding_points(self):
        points = self.edge_polygon.points[:]
        for primitive in self.primitives:
            if hasattr(primitive, 'discretization_points'):
                points.extend(primitive.discretization_points())
        xmin = min(p[0] for p in points)
        xmax = max(p[0] for p in points)
        ymin = min(p[1] for p in points)
        ymax = max(p[1] for p in points)
        return (volmdlr.Point2D(xmin, ymin), volmdlr.Point2D(xmax, ymax))

    def area(self):
        area = self.edge_polygon.area()
        if self.edge_polygon.is_trigo():
            trigo = 1
        else:
            trigo = -1
        for edge in self.primitives:
            area += trigo * edge.straight_line_area()

        return area

    def center_of_mass(self):
        center = self.edge_polygon.area() * self.edge_polygon.center_of_mass()
        # ax = self.plot()
        # self.edge_polygon.center_of_mass().plot(ax=ax, color='b')
        if self.edge_polygon.is_trigo():
            trigo = 1
        else:
            trigo = -1
        for edge in self.primitives:
            # edge.straight_line_center_of_mass().plot(ax=ax, color='g')
            center += trigo * edge.straight_line_area() \
                      * edge.straight_line_center_of_mass()

        return center / self.area()

    def second_moment_area(self, point):

        Ix, Iy, Ixy = self.edge_polygon.second_moment_area(point)
        for edge in self.primitives:
            Ix_e, Iy_e, Ixy_e = edge.straight_line_second_moment_area(point)
            if self.edge_polygon.is_trigo():
                Ix += Ix_e
                Iy += Iy_e
                Ixy += Ixy_e
            else:
                Ix -= Ix_e
                Iy -= Iy_e
                Ixy -= Ixy_e

        return Ix, Iy, Ixy

    def plot_data(self, edge_style: plot_data.EdgeStyle = None,
                  surface_style: plot_data.SurfaceStyle = None):
        plot_data_primitives = [item.plot_data() for item in self.primitives]
        return plot_data.Contour2D(plot_data_primitives=plot_data_primitives,
                                   edge_style=edge_style,
                                   surface_style=surface_style,
                                   name=self.name)

    def is_inside(self, contour2):
        """
        verifies if a contour is inside another contour perimiter,
        including the edges
        return True or False
        """
        points_contour2 = []
        for prim in contour2.primitives:
            if prim.start not in points_contour2:
                points_contour2.append(prim.start)
            if prim.end not in points_contour2:
                points_contour2.append(prim.end)
            points_contour2.extend(prim.discretization_points(number_points=10))
        for point in points_contour2:
            if not self.point_belongs(point) and not self.point_over_contour(point, abs_tol=1e-7):
                return False
        return True

    def bounding_rectangle(self):
        if not self._bounding_rectangle:
            self._bounding_rectangle = self.get_bouding_rectangle()
        return self._bounding_rectangle

    def get_bouding_rectangle(self):
        xmin, xmax, ymin, ymax = self.primitives[0].bounding_rectangle().bounds()
        for edge in self.primitives[1:]:
            xmin_edge, xmax_edge, ymin_edge, ymax_edge = \
                edge.bounding_rectangle().bounds()
            xmin = min(xmin, xmin_edge)
            xmax = max(xmax, xmax_edge)
            ymin = min(ymin, ymin_edge)
            ymax = max(ymax, ymax_edge)
        return volmdlr.core.BoundingRectangle(xmin, xmax, ymin, ymax)

    def inverted_primitives(self):
        new_primitives = []
        for prim in self.primitives[::-1]:
            new_primitives.append(
                volmdlr.edges.LineSegment2D(prim.end, prim.start))
        return new_primitives

    def invert(self):
        return Contour2D(self.inverted_primitives())

    def invert_inplace(self):
        self.primitives = self.inverted_primitives()

    def random_point_inside(self):
        xmin, xmax, ymin, ymax = self.bounding_rectangle().bounds()
        for _ in range(2000):
            p = volmdlr.Point2D.random(xmin, xmax, ymin, ymax)
            if self.point_belongs(p):
                return p
        raise ValueError('Could not find a point inside')

    def order_contour(self, tol=1e-6):
        if self.is_ordered() or len(self.primitives) < 2:
            return self

        initial_points = []
        for primitive in self.primitives:
            initial_points.append((primitive.start, primitive.end))

        new_primitives = []
        points = self.ordering_contour(tol)
        for point1, point2 in points:
            try:
                index = initial_points.index((point1, point2))
            except ValueError:
                index = initial_points.index((point2, point1))

            if isinstance(self.primitives[index], volmdlr.edges.LineSegment2D):
                new_primitives.append(volmdlr.edges.LineSegment2D(point1, point2))
            elif isinstance(self.primitives[index], volmdlr.edges.Arc2D):
                new_primitives.append(volmdlr.edges.Arc2D(point1, self.primitives[index].interior, point2))
            elif isinstance(self.primitives[index], volmdlr.edges.BSplineCurve2D):
                if (point1, point2) == (self.primitives[index].start, self.primitives[index].end):
                    new_primitives.append(self.primitives[index])
                else:
                    new_primitives.append(self.primitives[index].reverse())

        self.primitives = new_primitives

        return self

    @classmethod
    def extract_contours(cls, contour, point1: volmdlr.Point3D,
                         point2: volmdlr.Point3D, inside=False):

        new_primitives = contour.extract_with_points(point1, point2, inside)
        contours = [cls(new_primitives)]
        return contours

    def cut_by_linesegments(self, lines: List[volmdlr.edges.LineSegment2D]):
        # for c in lines:
        #     if not isinstance(c, volmdlr.edges.LineSegment2D):
        #         raise KeyError(
        #             'contour must be a list of LineSegment2D object')

        cut_lines = []
        for cut_ls in lines:
            cut_lines.append(cut_ls.to_line())

        contour_to_cut = [self]
        for line in cut_lines:
            new_contour_to_cut = []
            for contour in contour_to_cut:
                cs = contour.cut_by_line(line)
                new_contour_to_cut.extend(cs)
            contour_to_cut.extend(new_contour_to_cut)

        p1 = Contour2D(lines).center_of_mass()
        dist_min = math.inf
        for contour in contour_to_cut:
            if contour.area() > 1e-10:
                p0 = contour.center_of_mass()
                if p0.point_distance(p1) < dist_min:
                    c_opti = contour
                    dist_min = p0.point_distance(p1)
        return c_opti

    def repair_cut_contour(self, n, intersections, line):
        """
        Choose:
        n=0 for Side 1: opposite side of begining of contour
        n=1 for Side 2: start of contour to first intersect (i=0) and
         i odd to i+1 even
        """
        if n not in [0, 1]:
            raise ValueError

        n_inter = len(intersections)
        contours = []
        # primitives_split = [primitive.split(point)
        #                     for point, primitive in intersections]
        x = [(ip, line.abscissa(point))
             for ip, (point, _) in enumerate(intersections)]
        # intersection_to_primitives_index = {
        #     i: self.primitives.index(primitive)
        #     for i, (_, primitive) in enumerate(intersections)}
        sorted_inter_index = [x[0] for x in sorted(x, key=lambda p: p[1])]
        sorted_inter_index_dict = {i: ii for ii, i in
                                   enumerate(sorted_inter_index)}
        sorted_inter_index_dict[n_inter] = sorted_inter_index_dict[0]
        if n == 1:
            intersections.append(intersections[0])

        remaining_transitions = list(range(n_inter // 2))
        # enclosing_transitions = {}
        while len(remaining_transitions) > 0:
            nb_max_enclosed_transitions = -1
            enclosed_transitions = {}
            for it in remaining_transitions:
                i1 = sorted_inter_index_dict[2 * it + n]
                i2 = sorted_inter_index_dict[2 * it + 1 + n]
                net = abs(i2 - i1) - 1
                if net > nb_max_enclosed_transitions:
                    nb_max_enclosed_transitions = net
                    best_transition = it
                    if i1 < i2:
                        enclosed_transitions[it] = [(i + abs(n - 1)) // 2 for i
                                                    in sorted_inter_index[
                                                    i2 - 1:i1:-2]]
                    else:
                        enclosed_transitions[it] = [(i + abs(n - 1)) // 2 for i
                                                    in sorted_inter_index[
                                                    i2 + 1:i1:2]]

            remaining_transitions.remove(best_transition)
            point_start, primitive1 = intersections[2 * best_transition + n]
            point2, primitive2 = intersections[2 * best_transition + 1 + n]
            primitives = self.extract_primitives(point_start, primitive1,
                                                 point2, primitive2,
                                                 inside=not n)
            last_point = point2
            for transition in enclosed_transitions[best_transition]:
                point1, primitive1 = intersections[2 * transition + n]
                point2, primitive2 = intersections[2 * transition + 1 + n]
                primitives.append(
                    volmdlr.edges.LineSegment2D(last_point, point1))
                primitives.extend(
                    self.extract_primitives(point1, primitive1, point2,
                                            primitive2, inside=not n))
                last_point = point2
                if transition in remaining_transitions:
                    remaining_transitions.remove(transition)

            primitives.append(
                volmdlr.edges.LineSegment2D(last_point, point_start))

            # points = (volmdlr.edges.LineSegment2D(last_point, point_start)).discretise(5)
            # line_segment=volmdlr.edges.LineSegment2D(last_point, point_start)
            # for p in points[1:-1]:
            #     r = line_segment.split(p)
            #     primitives.append(r[0])
            #     line_segment = r[1]
            #     if p == points[-2]:
            #         primitives.append(r[1])

            contour = Contour2D(primitives)
            contour.order_contour()
            contours.append(contour)
        return contours

    def cut_by_line(self, line: volmdlr.edges.Line2D) -> List['Contour2D']:
        """
        :param line: The line used to cut the contour
        :return: A list of resulting contours
        """
        intersections = self.line_crossings(line)
        if not intersections or len(intersections) < 2:
            return [self]
        if len(intersections) % 2 != 0:
            ax = self.plot()
            line.plot(ax=ax)
            ax.set_aspect('auto')
            [i[0].plot(ax=ax, color='r') for i in intersections]
            self.save_to_file(r'C:\Users\gabri\Documents\dessia\GitHub\volmdlr\scripts\intersection_contour.json')
            line.save_to_file(r'C:\Users\gabri\Documents\dessia\GitHub\volmdlr\scripts\intersection_line.json')
            raise NotImplementedError(
                '{} intersections not supported yet'.format(
                    len(intersections)))

        points_intersections = [point for point, prim in intersections]
        sorted_points = line.sort_points_along_line(points_intersections)
        list_contours = []
        contour_to_cut = self
        cutting_points_counter = 0
        while cutting_points_counter != len(sorted_points):

            point1 = sorted_points[cutting_points_counter]
            point2 = sorted_points[cutting_points_counter + 1]
            closing_line = volmdlr.edges.LineSegment2D(point1, point2)
            closing_contour = Contour2D([closing_line])
            contour1, contour2 = contour_to_cut.get_divided_contours(point1,
                                                                     point2,
                                                                     closing_contour,
                                                                     True)
            if sorted_points.index(point1) + 2 < len(sorted_points) - 1:
                if contour1.point_over_contour(
                        sorted_points[sorted_points.index(point1) + 2]):
                    contour_to_cut = contour1
                    list_contours.append(contour2)
                elif contour2.point_over_contour(
                        sorted_points[sorted_points.index(point1) + 2]):
                    contour_to_cut = contour2
                    list_contours.append(contour1)
            else:
                list_contours.extend([contour1, contour2])
            cutting_points_counter += 2
        return list_contours

    def simple_triangulation(self):
        lpp = len(self.polygon.points)
        if lpp == 3:
            return self.polygon.points, [(0, 1, 2)]
        if lpp == 4:
            return self.polygon.points, [(0, 1, 2), (0, 2, 3)]

        # Use delaunay triangulation
        tri = Delaunay([p.vector for p in self.polygon.points])
        # indices = tri.simplices
        return self.polygon.points, tri.simplices

    def split_regularly(self, n):
        """
        Split in n slices
        """
        xmin, xmax, ymin, ymax = self.bounding_rectangle().bounds()
        cutted_contours = []
        iteration_contours = [self]
        for i in range(n - 1):
            xi = xmin + (i + 1) * (xmax - xmin) / n
            cut_line = volmdlr.edges.Line2D(volmdlr.Point2D(xi, 0),
                                            volmdlr.Point2D(xi, 1))

            iteration_contours2 = []
            for c in iteration_contours:
                sc = c.cut_by_line(cut_line)
                lsc = len(sc)
                if lsc == 1:
                    cutted_contours.append(c)
                else:
                    iteration_contours2.extend(sc)

            iteration_contours = iteration_contours2[:]
        cutted_contours.extend(iteration_contours)
        return cutted_contours

    def triangulation(self):
        return self.grid_triangulation(number_points_x=20,
                                       number_points_y=20)

    def to_polygon(self, angle_resolution):
        """
        Transform the contour to a polygon.
        :param angle_resolution: arcs are discretized with respect of an angle resolution in points per radians
        """

        polygon_points = []
        # print([(line.start, line.end) for line in self.primitives])

        for primitive in self.primitives:
            polygon_points.extend(primitive.discretization_points(angle_resolution=angle_resolution)[:-1])
        return ClosedPolygon2D(polygon_points)

    def grid_triangulation(self, x_density: float = None,
                           y_density: float = None,
                           min_points_x: int = 20,
                           min_points_y: int = 20,
                           number_points_x: int = None,
                           number_points_y: int = None):
        """
        Use a n by m grid to triangulize the contour
        """
        bounding_rectangle = self.bounding_rectangle()
        # xmin, xmax, ymin, ymax = self.bounding_rectangle()
        dx = bounding_rectangle[1] - bounding_rectangle[0]  # xmax - xmin
        dy = bounding_rectangle[3] - bounding_rectangle[2]  # ymax - ymin
        if number_points_x is None:
            n = max(math.ceil(x_density * dx), min_points_x)
        else:
            n = number_points_x
        if number_points_y is None:
            m = max(math.ceil(y_density * dy), min_points_y)
        else:
            m = number_points_y
        x = [bounding_rectangle[0] + i * dx / n for i in range(n + 1)]
        y = [bounding_rectangle[2] + i * dy / m for i in range(m + 1)]

        point_index = {}
        number_points = 0
        points = []
        triangles = []
        for xi in x:
            for yi in y:
                point = volmdlr.Point2D(xi, yi)
                if self.point_belongs(point):
                    point_index[point] = number_points
                    points.append(point)
                    number_points += 1

        for i in range(n):
            for j in range(m):
                p1 = volmdlr.Point2D(x[i], y[j])
                p2 = volmdlr.Point2D(x[i + 1], y[j])
                p3 = volmdlr.Point2D(x[i + 1], y[j + 1])
                p4 = volmdlr.Point2D(x[i], y[j + 1])
                points_in = []
                for p in [p1, p2, p3, p4]:
                    if p in point_index:
                        points_in.append(p)
                if len(points_in) == 4:
                    triangles.append(
                        [point_index[p1], point_index[p2], point_index[p3]])
                    triangles.append(
                        [point_index[p1], point_index[p3], point_index[p4]])

                elif len(points_in) == 3:
                    triangles.append([point_index[p] for p in points_in])

        return vmd.DisplayMesh2D(points, triangles)

    # def extract_contours(self, point1: volmdlr.Point2D, point2: volmdlr.Point2D):
    #     split_primitives  = []
    #     # primitives = [p for p in contour.primitives]
    #     primitives = self.primitives
    #     for point in [point1, point2]:
    #         dist_min = math.inf
    #         for primitive in primitives:
    #             # print(point)
    #             dist = primitive.point_distance(point)
    #             if dist < dist_min:
    #                 dist_min = dist
    #                 prim_opt = primitive
    #         split_primitives.append(prim_opt)
    #     print(len(split_primitives))
    #     return self.extract_primitives(point1, split_primitives[0], point2, split_primitives[1])

    def contour_intersections(self, contour2d):
        intersecting_points = []
        for primitive1 in self.primitives:
            for primitive2 in contour2d.primitives:
                line_intersection = primitive1.linesegment_intersections(
                    primitive2)
                if line_intersection:
                    if line_intersection[0] not in intersecting_points:
                        intersecting_points.extend(line_intersection)
                else:
                    point1, point2 = contour2d.primitives[0].start, \
                                     contour2d.primitives[-1].end
                    if point1 not in intersecting_points and primitive1.point_belongs(point1):
                        intersecting_points.append(point1)
                    if point2 not in intersecting_points and primitive1.point_belongs(point2):
                        intersecting_points.append(point2)
            if len(intersecting_points) == 2:
                break
        return intersecting_points

    def get_divided_contours(self, cutting_point1: volmdlr.Point2D,
                             cutting_point2: volmdlr.Point2D,
                             closing_contour,
                             inside: bool):
        extracted_outerpoints_contour1 = \
            volmdlr.wires.Contour2D.extract_contours(self,
                                                     cutting_point1,
                                                     cutting_point2,
                                                     inside)[0]
        extracted_innerpoints_contour1 = \
            volmdlr.wires.Contour2D.extract_contours(self,
                                                     cutting_point1,
                                                     cutting_point2,
                                                     not inside)[0]
        primitives1 = extracted_outerpoints_contour1.primitives + closing_contour.primitives
        primitives2 = extracted_innerpoints_contour1.primitives + closing_contour.primitives
        if extracted_outerpoints_contour1.primitives[0].start == \
                closing_contour.primitives[0].start:
            cutting_contour_new = closing_contour.invert()
            primitives1 = cutting_contour_new.primitives + \
                extracted_outerpoints_contour1.primitives
        elif extracted_outerpoints_contour1.primitives[0].start == \
                closing_contour.primitives[-1].end:
            primitives1 = closing_contour.primitives + \
                          extracted_outerpoints_contour1.primitives

        if extracted_innerpoints_contour1.primitives[0].start == \
                closing_contour.primitives[0].start:
            cutting_contour_new = \
                closing_contour.invert()
            primitives2 = cutting_contour_new.primitives + \
                extracted_innerpoints_contour1.primitives
        elif extracted_innerpoints_contour1.primitives[
                0].start == closing_contour.primitives[-1].end:
            primitives2 = closing_contour.primitives + \
                          extracted_innerpoints_contour1.primitives
        contour1 = volmdlr.wires.Contour2D(primitives1)
        contour1.order_contour(tol=1e-5)
        contour2 = volmdlr.wires.Contour2D(primitives2)
        contour2.order_contour(tol=1e-5)
        return contour1, contour2

    def divide(self, contours, inside):
        """
        This method has a modified-iterating-list pylint error to be fixed
        """
        new_base_contours = [self]
        finished = False
        counter = 0
        list_contour = contours[:]
        list_cutting_contours = contours[:]
        list_valid_contours = []
        while not finished:
            cutting_contour = contours[0]
            for base_contour in new_base_contours:
                cutting_points = []
                point1, point2 = [cutting_contour.primitives[0].start,
                                  cutting_contour.primitives[-1].end]
                middle_point = cutting_contour.point_at_abscissa(cutting_contour.length() / 2)
                if not base_contour.point_belongs(middle_point):
                    continue
                if base_contour.point_over_contour(point1) and base_contour.point_over_contour(point2):
                    cutting_points = [point1, point2]
                elif len(new_base_contours) == 1:
                    contours.remove(cutting_contour)
                    continue
                if cutting_points:
                    contour1, contour2 = base_contour.get_divided_contours(
                        cutting_points[0], cutting_points[1], cutting_contour, inside)

                    new_base_contours.remove(base_contour)
                    for cntr in [contour1, contour2]:
                        all_divided_contour = True
                        for cut_contour in list_cutting_contours:
                            points_at_abs = cut_contour.discretization_points(cut_contour.length() / 5)
                            for point_at_abs in points_at_abs[1:-1]:
                                if cntr.point_belongs(point_at_abs) and \
                                        (not cntr.point_over_contour(point_at_abs) and
                                         True not in [cntr.primitive_over_contour(prim)
                                                      for prim in cut_contour.primitives]):
                                    all_divided_contour = False
                                    break
                            else:
                                continue
                            break
                        if all_divided_contour and cntr.area() != 0.0:
                            list_valid_contours.append(cntr)
                        else:
                            new_base_contours.append(cntr)
                    contours.remove(cutting_contour)
                    break
            if len(contours) == 0:
                finished = True
            if len(contours) == 1 and not new_base_contours:
                finished = True
            counter += 1
            if counter >= 100 * len(list_contour):
                # if base_contour.is_inside(contours[0]):
                #     contours.remove(cutting_contour)
                #     continue
                # list_valid_contours.append(base_contour)
                # finished = True
                contours = contours[::-1]
                if counter > 100 * len(list_contour) + len(contours):
                    print('new_base_contours:', len(new_base_contours))
                    print('len(contours):', len(contours))
                    ax = contours[0].plot()
                    base_contour.plot(ax=ax, color='b')
                    warnings.warn('There probably exists an open contour (two wires that could not be connected)')
                    finished = True

        return list_valid_contours

    def discretized_contour(self, n: float):
        """
        discretize each contour's primitive and return a new contour with teses discretized primitives
        """
        contour = Contour2D((self.discretized_primitives(n)))

        return contour.order_contour()

    @classmethod
    def from_bounding_rectangle(cls, xmin, xmax, ymin, ymax):
        """
        create a contour2d with bounding_box parameters, using linesegments2d
        """

        edge0 = volmdlr.edges.LineSegment2D(volmdlr.Point2D(xmin, ymin), volmdlr.Point2D(xmax, ymin))
        edge1 = volmdlr.edges.LineSegment2D(volmdlr.Point2D(xmax, ymin), volmdlr.Point2D(xmax, ymax))
        edge2 = volmdlr.edges.LineSegment2D(volmdlr.Point2D(xmax, ymax), volmdlr.Point2D(xmin, ymax))
        edge3 = volmdlr.edges.LineSegment2D(volmdlr.Point2D(xmin, ymax), volmdlr.Point2D(xmin, ymin))

        edges = [edge0, edge1, edge2, edge3]

        return Contour2D(edges)

    @classmethod
    def from_points(cls, points: List[volmdlr.Point2D]):
        """
        create a contour2d from points with line_segments2D
        """

        if len(points) < 3:
            raise ValueError('contour is defined at least with three points')
        else:
            edges = []
            for i in range(0, len(points) - 1):
                edges.append(volmdlr.edges.LineSegment2D(points[i], points[i + 1]))

            edges.append(volmdlr.edges.LineSegment2D(points[-1], points[0]))

            contour = cls(edges)

            return contour

    def cut_by_bspline_curve(self, bspline_curve2d: volmdlr.edges.BSplineCurve2D):
        """
        cut a contou2d with bspline_curve2d to define two different contours
        """
        # TODO: BsplineCurve is descretized and defined with a wire. To be improved!

        contours = self.cut_by_wire(bspline_curve2d.to_wire(20))

        return contours

    def clean_primitives(self):
        """
        delete primitives with start=end, and return a new contour
        """

        new_primitives = []
        for p in self.primitives:
            if p.start != p.end:
                new_primitives.append(p)

        return Contour2D(new_primitives)

    def merge_with(self, contour2d):
        """
        merge two adjacent contours, sharing primitives, and returns one outer
        contour and inner contours (if there are any)
        :param contour2d: contour to merge with
        :return: merged contours
        """
        is_sharing_primitive = self.is_sharing_primitives_with(contour2d)
        if self.is_inside(contour2d) and not is_sharing_primitive:
            return [self]
        if contour2d.is_inside(self) and not is_sharing_primitive:
            return [contour2d]

        merged_primitives = self.merge_primitives_with(contour2d)
        contours = Contour2D.contours_from_edges(merged_primitives)
        contours = sorted(contours, key=lambda contour: contour.area(),
                          reverse=True)
        return contours

    def union(self, contour2: 'Contour2D'):
        """
        Union two contours, if they adjacent, or overlap somehow
        """
        if self.is_inside(contour2):
            return [self]
        if contour2.is_inside(self):
            return [contour2]
        contours_intersections = self.contour_intersections(contour2)
        if not self.is_sharing_primitives_with(contour2) and contours_intersections:
            resulting_primitives = []
            primitives1_inside = self.extract_with_points(contours_intersections[0], contours_intersections[1], True)
            primitives1_outside = self.extract_with_points(contours_intersections[0], contours_intersections[1], False)
            primitives2_inside = contour2.extract_with_points(contours_intersections[0],
                                                              contours_intersections[1], True)
            primitives2_outside = contour2.extract_with_points(contours_intersections[0],
                                                               contours_intersections[1], False)
            if contour2.point_belongs(primitives1_inside[0].middle_point()):
                resulting_primitives.extend(primitives1_outside)
            else:
                resulting_primitives.extend(primitives1_inside)
            if self.point_belongs(primitives2_inside[0].middle_point()):
                resulting_primitives.extend(primitives2_outside)
            else:
                resulting_primitives.extend(primitives2_inside)
            return [Contour2D(resulting_primitives).order_contour()]

        return self.merge_with(contour2)

    def cut_by_wire(self, wire: Wire2D):
        """
        cut a contour2d with a wire2d and return a list of contours2d

        Parameters
        ----------
        wire : volmdlr.wires.Wire2D

        Returns
        -------
        contours2d : list[volmdlr.wires.Contour2D]

        """

        intersections = self.wire_crossings(wire)  # crossings OR intersections (?)
        if not intersections or len(intersections) < 2:
            return [self]
        if len(intersections) % 2 != 0:
            raise NotImplementedError(
                f'{len(intersections)} intersections not supported yet')

        points_intersections = [point for point, prim in intersections]

        sorted_points = wire.sort_points_along_wire(points_intersections)
        list_contours = []
        contour_to_cut = self
        cutting_points_counter = 0
        while cutting_points_counter != len(sorted_points):

            point1 = sorted_points[cutting_points_counter]
            point2 = sorted_points[cutting_points_counter + 1]

            closing_wire = wire.extract_without_primitives(point1, point2, True)

            for point in points_intersections:
                if point not in [point1, point2] and Wire2D(closing_wire).point_over_wire(point):
                    closing_wire = wire.extract_without_primitives(point1, point2, False)
                    break

            closing_wire_prim = []
            for closing_w in closing_wire:
                if closing_w:
                    closing_wire_prim.append(closing_w)
            closing_contour = Contour2D(closing_wire_prim)
            contour1, contour2 = contour_to_cut.get_divided_contours(point1,
                                                                     point2,
                                                                     closing_contour,
                                                                     True)

            if sorted_points.index(point1) + 2 < len(sorted_points) - 1:
                if contour1.point_over_contour(
                        sorted_points[sorted_points.index(point1) + 2]):
                    contour_to_cut = contour1
                    list_contours.append(contour2)
                elif contour2.point_over_contour(
                        sorted_points[sorted_points.index(point1) + 2]):
                    contour_to_cut = contour2
                    list_contours.append(contour1)
            else:
                list_contours.extend([contour1, contour2])
            cutting_points_counter += 2

        return list_contours


class ClosedPolygonMixin:

    def length(self):
        list_ = []
        for k in range(len(self.line_segments)):
            list_.append(self.line_segments[k].length())
        return sum(list_)

    def min_length(self):
        list_ = []
        for k in range(len(self.line_segments)):
            list_.append(self.line_segments[k].length())
        return min(list_)

    def max_length(self):
        list_ = []
        for k in range(len(self.line_segments)):
            list_.append(self.line_segments[k].length())
        return max(list_)

    def edge_statistics(self):
        distances = []
        for i, point in enumerate(self.points):
            if i != 0:
                distances.append(point.point_distance(self.points[i - 1]))
        mean_distance = mean(distances)
        std = npy.std(distances)
        return mean_distance, std

    def simplify_polygon(self, min_distance: float = 0.01,
                         max_distance: float = 0.05, angle: float = 15):
        points = [self.points[0]]
        previous_point = None
        for i, point in enumerate(self.points[1:]):
            distance = point.point_distance(points[-1])
            if distance > min_distance:
                if distance > max_distance:
                    number_segmnts = round(distance / max_distance) + 2
                    for n in range(number_segmnts):
                        new_point = points[-1] + (point - points[-1]) * (
                                n + 1) / number_segmnts
                        distance1 = new_point.point_distance(points[-1])
                        if distance1 > max_distance:
                            points.append(new_point)
                else:
                    if point not in points:
                        points.append(point)
            if len(points) > 1:
                vector1 = points[-1] - points[-2]
                vector2 = point - points[-2]
                cos = vector1.dot(vector2) / (vector1.norm() * vector2.norm())
                cos = math.degrees(math.acos(round(cos, 6)))
                if abs(cos) > angle:
                    if previous_point not in points:
                        points.append(previous_point)
                    if point not in points:
                        points.append(point)
            if len(points) > 2:
                distance2 = points[-3].point_distance(points[-2])
                vector1 = points[-2] - points[-3]
                vector2 = points[-1] - points[-3]
                cos = vector1.dot(vector2) / (vector1.norm() * vector2.norm())
                cos = math.degrees(math.acos(round(cos, 6)))
                if distance2 < min_distance and cos < angle:
                    points = points[:-2] + [points[-1]]
            previous_point = point
        distance = points[0].point_distance(points[-1])
        if distance < min_distance:
            points.remove(points[-1])

        if volmdlr.wires.ClosedPolygon2D(points).area() == 0.0:
            return self

        return self.__class__(points)

    @property
    def line_segments(self):
        if not self._line_segments:
            self._line_segments = self.get_line_segments()
        return self._line_segments

    def get_line_segments(self):
        raise NotImplementedError(
            f"get_line_segments method must be overloaded by {self.__class__.__name__}")


class ClosedPolygon2D(Contour2D, ClosedPolygonMixin):
    _non_serializable_attributes = ['line_segments', 'primitives',
                                    'basis_primitives']

    def __init__(self, points: List[volmdlr.Point2D], name: str = ''):
        self.points = points
        self._line_segments = None

        Contour2D.__init__(self, self.line_segments, name)

    def copy(self, *args, **kwargs):
        points = [p.copy() for p in self.points]
        return ClosedPolygon2D(points, self.name)

    def __hash__(self):
        return sum(hash(p) for p in self.points)

    def __eq__(self, other_):
        if not isinstance(other_, self.__class__):
            return False
        equal = True
        for point, other_point in zip(self.points, other_.points):
            equal = (equal and point == other_point)
        return equal

    def area(self):
        # TODO: perf: cache number of points
        if len(self.points) < 3:
            return 0.

        x = [point.x for point in self.points]
        y = [point.y for point in self.points]

        x1 = [x[-1]] + x[0:-1]
        y1 = [y[-1]] + y[0:-1]
        return 0.5 * abs(sum(i * j for i, j in zip(x, y1))
                         - sum(i * j for i, j in zip(y, x1)))
        # return 0.5 * npy.abs(
        #     npy.dot(x, npy.roll(y, 1)) - npy.dot(y, npy.roll(x, 1)))

    def center_of_mass(self):
        lp = len(self.points)
        if lp == 0:
            return volmdlr.O2D
        if lp == 1:
            return self.points[0]
        if lp == 2:
            return 0.5 * (self.points[0] + self.points[1])

        x = [point.x for point in self.points]
        y = [point.y for point in self.points]

        xi_xi1 = x + npy.roll(x, -1)
        yi_yi1 = y + npy.roll(y, -1)
        xi_yi1 = npy.multiply(x, npy.roll(y, -1))
        xi1_yi = npy.multiply(npy.roll(x, -1), y)

        a = 0.5 * npy.sum(xi_yi1 - xi1_yi)  # signed area!
        # print('a :', a)
        #        a=self.area()
        if not math.isclose(a, 0, abs_tol=1e-08):
            cx = npy.sum(npy.multiply(xi_xi1, (xi_yi1 - xi1_yi))) / 6. / a
            cy = npy.sum(npy.multiply(yi_yi1, (xi_yi1 - xi1_yi))) / 6. / a
            return volmdlr.Point2D(cx, cy)

        self.plot()
        raise NotImplementedError

    def barycenter(self):
        """
        calculates the geometric center of the polygon, which is the
        average position of all the points in it

        returns a Volmdlr.Point2D point
        """
        barycenter1_2d = self.points[0]
        for point in self.points[1:]:
            barycenter1_2d += point
        return barycenter1_2d / len(self.points)

    def point_belongs(self, point):
        """
        Ray casting algorithm copied from internet...
        """
        return polygon_point_belongs((point.x, point.y),
                                     [(p.x, p.y) for p in self.points])

    def second_moment_area(self, point):
        Ix, Iy, Ixy = 0., 0., 0.
        for pi, pj in zip(self.points, self.points[1:] + [self.points[0]]):
            xi, yi = (pi - point)
            xj, yj = (pj - point)
            Ix += (yi ** 2 + yi * yj + yj ** 2) * (xi * yj - xj * yi)
            Iy += (xi ** 2 + xi * xj + xj ** 2) * (xi * yj - xj * yi)
            Ixy += (xi * yj + 2 * xi * yi + 2 * xj * yj + xj * yi) * (
                    xi * yj - xj * yi)
        if Ix < 0:
            Ix = - Ix
            Iy = - Iy
            Ixy = - Ixy
        return Ix / 12., Iy / 12., Ixy / 24.

    def get_line_segments(self):
        lines = []
        if len(self.points) > 1:
            for p1, p2 in zip(self.points,
                              list(self.points[1:]) + [self.points[0]]):
                if p1 != p2:
                    lines.append(volmdlr.edges.LineSegment2D(p1, p2))
        return lines

    def rotation(self, center: volmdlr.Point2D, angle: float):
        """
        ClosedPolygon2D rotation
        :param center: rotation center
        :param angle: angle rotation
        :return: a new rotated ClosedPolygon2D
        """
        return ClosedPolygon2D(
            [point.rotation(center, angle) for point in self.points])

    def rotation_inplace(self, center: volmdlr.Point2D, angle: float):
        """
        Line2D rotation. Object is updated inplace
        :param center: rotation center
        :param angle: rotation angle
        """
        for point in self.points:
            point.rotation_inplace(center, angle)

    # @classmethod
    # def polygon_from_segments(cls, list_point_pairs):
    #     points = [list_point_pairs[0][0], list_point_pairs[0][1]]
    #     list_point_pairs.remove((list_point_pairs[0][0], list_point_pairs[0][1]))
    #     finished =  False

    #     while not finished:
    #         for p1, p2 in list_point_pairs:
    #             if p1 == points[-1]:
    #                 points.append(p2)
    #                 break
    #             elif p2 == points[-1]:
    #                 points.append(p1)
    #                 break
    #         list_point_pairs.remove((p1, p2))
    #         if len(list_point_pairs)==0:
    #             finished = True

    #     # for i, i_p1, i_p2 in enumerate(list_point_pairs):
    #     #     for j, j_p1, j_p2 in enumerate(list_point_pairs):
    #     #         if i != j:

    #     #             if p1 == points[-1]:
    #     #                 points.append(p2)
    #     #             elif p2 == points[-1]:
    #     #                 points.append(p1)
    #     # print('points : ', points)
    #     return cls(points)

    def translation(self, offset: volmdlr.Vector2D):
        """
        ClosedPolygon2D translation
        :param offset: translation vector
        :return: A new translated ClosedPolygon2D
        """
        return ClosedPolygon2D(
            [point.translation(offset) for point in self.points])

    def translation_inplace(self, offset: volmdlr.Vector2D):
        """
        ClosedPolygon2D translation. Object is updated inplace
        :param offset: translation vector
        """
        for point in self.points:
            point.translation_inplace(offset)

    def frame_mapping(self, frame: volmdlr.Frame2D, side: str):
        return self.__class__([point.frame_mapping(frame, side) for point in self.points])

    def frame_mapping_inplace(self, frame: volmdlr.Frame2D, side: str):
        for point in self.points:
            point.frame_mapping_inplace(frame, side)

    def polygon_distance(self,
                         polygon: 'volmdlr.wires.ClosedPolygon2D'):
        p = self.points[0]
        d = []
        for point in polygon.points:
            d.append(p.point_distance(point))
        index = d.index(min(d))
        return d[index]

    def is_trigo(self):
        if len(self.points) < 3:
            return True

        angle = 0.
        for ls1, ls2 in zip(self.line_segments,
                            self.line_segments[1:] + [self.line_segments[0]]):
            u = ls2.unit_direction_vector()
            x = u.dot(ls1.unit_direction_vector())
            y = u.dot(ls1.normal_vector())
            angle += math.atan2(y, x)
        return angle > 0

    def delaunay_triangulation(self):
        points = self.points
        new_points = []
        delaunay_triangles = []
        # ax=plt.subplot()
        for point in points:
            new_points.append([point[0], point[1]])

        delaunay = npy.array(new_points)

        tri = Delaunay(delaunay)

        for simplice in delaunay[tri.simplices]:
            triangle = Triangle2D(volmdlr.Point2D(simplice[0]),
                                  volmdlr.Point2D(simplice[1]),
                                  volmdlr.Point2D(simplice[2]))
            delaunay_triangles.append(triangle)

        return delaunay_triangles

    def offset(self, offset):
        xmin, xmax, ymin, ymax = self.bounding_rectangle().bounds()

        max_offset_len = min(xmax - xmin, ymax - ymin) / 2
        if offset <= -max_offset_len:
            print('Inadapted offset, '
                  'polygon might turn over. Offset must be greater than',
                  -max_offset_len)
            raise ValueError('inadapted offset')
        else:
            nb = len(self.points)
            vectors = []
            for i in range(nb - 1):
                v1 = self.points[i + 1] - self.points[i]
                v2 = self.points[i] - self.points[i + 1]
                v1.normalize()
                v2.normalize()
                vectors.append(v1)
                vectors.append(v2)

        v1 = self.points[0] - self.points[-1]
        v2 = self.points[-1] - self.points[0]
        v1.normalize()
        v2.normalize()
        vectors.append(v1)
        vectors.append(v2)

        offset_vectors = []
        offset_points = []

        for i in range(nb):

            # check = False
            ni = vectors[2 * i - 1] + vectors[2 * i]
            if ni == volmdlr.Vector2D(0, 0):
                ni = vectors[2 * i]
                ni = ni.normal_vector()
                offset_vectors.append(ni)
            else:
                ni.normalize()
                if ni.dot(vectors[2 * i - 1].normal_vector()) > 0:
                    ni = - ni
                    # check = True
                offset_vectors.append(ni)

            normal_vector1 = - vectors[2 * i - 1].normal_vector()
            normal_vector2 = vectors[2 * i].normal_vector()
            normal_vector1.normalize()
            normal_vector2.normalize()
            alpha = math.acos(normal_vector1.dot(normal_vector2))

            offset_point = self.points[i] + offset / math.cos(alpha / 2) * \
                (-offset_vectors[i])

            # ax=self.plot()
            # offset_point.plot(ax=ax, color='g')

            # if self.point_belongs(offset_point):
            #     offset_point = self.points[i] + offset / math.cos(alpha / 2) * \
            #                    (-offset_vectors[i])

            offset_points.append(offset_point)

            # self.points[i].plot(ax=ax, color='b')
            # offset_point.plot(ax=ax, color='r')

        return self.__class__(offset_points)

    def point_border_distance(self, point, return_other_point=False):
        """
        Compute the distance to the border distance of polygon
        Output is always positive, even if the point belongs to the polygon
        """
        d_min, other_point_min = self.line_segments[0].point_distance(
            point, return_other_point=True)
        for line in self.line_segments[1:]:
            d, other_point = line.point_distance(
                point, return_other_point=True)
            if d < d_min:
                d_min = d
                other_point_min = other_point
        if return_other_point:
            return d_min, other_point_min
        return d_min

    def to_polygon(self, angle_resolution=None):
        return self

    def self_intersects(self):
        epsilon = 0
        # BENTLEY-OTTMANN ALGORITHM
        # Sort the points along ascending x for the Sweep Line method
        sorted_index = sorted(range(len(self.points)), key=lambda p: (
            self.points[p][0], self.points[p][1]))
        nb = len(sorted_index)
        segments = []
        deleted = []

        while len(
                sorted_index) != 0:  # While all the points haven't been swept
            # Stock the segments between 2 consecutive edges
            # Ex: for the ABCDE polygon, if Sweep Line is on C, the segments
            #   will be (C,B) and (C,D)
            if sorted_index[0] - 1 < 0:
                segments.append((sorted_index[0], nb - 1))
            else:
                segments.append((sorted_index[0], sorted_index[0] - 1))
            if sorted_index[0] >= len(self.points) - 1:
                segments.append((sorted_index[0], 0))
            else:
                segments.append((sorted_index[0], sorted_index[0] + 1))

            # Once two edges linked by a segment have been swept, delete the
            # segment from the list
            to_del = []
            for index in deleted:
                if abs(index - sorted_index[0]) == 1 or abs(
                        index - sorted_index[0]) == nb - 1:
                    to_del.append((index, sorted_index[0]))
                    to_del.append((sorted_index[0], index))

            # Keep track of which edges have been swept
            deleted.append(sorted_index[0])
            sorted_index.pop(0)

            # Delete the segments that have just been swept
            index_to_del = []
            for i, segment in enumerate(segments):
                for seg_to_del in to_del:
                    if segment == seg_to_del:
                        index_to_del.append(i)
            for index in index_to_del[::-1]:
                segments.pop(index)

            # Checks if two segments are intersecting each other, returns True
            # if yes, otherwise the algorithm continues at WHILE
            for segment1 in segments:
                for segment2 in segments:
                    if segment1[0] != segment2[0] and segment1[1] != segment2[
                        1] and segment1[0] != segment2[1] and segment1[1] != \
                            segment2[0]:

                        line1 = volmdlr.edges.LineSegment2D(
                            self.points[segment1[0]],
                            self.points[segment1[1]])
                        line2 = volmdlr.edges.LineSegment2D(
                            self.points[segment2[0]],
                            self.points[segment2[1]])

                        p, a, b = volmdlr.Point2D.line_intersection(line1,
                                                                    line2,
                                                                    True)
                        if p is not None:
                            if 0 + epsilon <= a <= 1 - epsilon \
                                    and 0 + epsilon <= b <= 1 - epsilon:
                                return True, line1, line2

        return False, None, None

    @classmethod
    def points_convex_hull(cls, points):
        if len(points) < 3:
            return

        points_hull = [pt.copy() for pt in points]

        ymax, pos_ymax = volmdlr.core.max_pos([pt.y for pt in points_hull])
        point_start = points_hull[pos_ymax]
        hull = [point_start]

        barycenter = points_hull[0]
        for pt in points_hull[1:]:
            barycenter += pt
        barycenter = barycenter / (len(points_hull))
        # second point of hull
        theta = []
        remaining_points = points_hull
        del remaining_points[pos_ymax]

        vec1 = point_start - barycenter
        for pt in remaining_points:
            vec2 = pt - point_start
            theta_i = -volmdlr.core.clockwise_angle(vec1, vec2)
            theta.append(theta_i)

        min_theta, posmin_theta = volmdlr.core.min_pos(theta)
        next_point = remaining_points[posmin_theta]
        hull.append(next_point)
        del remaining_points[posmin_theta]
        # Adding first point to close the loop at the end
        remaining_points.append(hull[0])

        initial_vector = vec1.copy()
        total_angle = 0
        while next_point != point_start:
            vec1 = next_point - hull[-2]
            theta = []
            for pt in remaining_points:
                vec2 = pt - next_point
                theta_i = -volmdlr.core.clockwise_angle(vec1, vec2)
                theta.append(theta_i)

            min_theta, posmin_theta = volmdlr.core.min_pos(theta)
            if math.isclose(min_theta, -2 * math.pi, abs_tol=1e-6) \
                    or math.isclose(min_theta, 0, abs_tol=1e-6):
                if remaining_points[posmin_theta] == point_start:
                    break

            else:
                next_point = remaining_points[posmin_theta]

                vec_next_point = next_point - barycenter
                total_angle += (2 * math.pi - volmdlr.core.clockwise_angle(initial_vector, vec_next_point))

                if total_angle > 2 * math.pi:
                    break
                else:
                    initial_vector = vec_next_point

                hull.append(next_point)

            del remaining_points[posmin_theta]

        hull.pop()

        return cls(hull)

    @classmethod
    def concave_hull(cls, points, concavity, scale_factor):
        """
        Calculates the concave hull from a cloud of points, i.e., it Unites all points under the smallest possible area.

        :param points: list of points corresponding to the cloud of points
        :type points: class: 'volmdlr.Point2D'
        :param concavity: Sets how sharp the concave angles can be. It goes from -1 (not concave at all. in fact,
                          the hull will be left convex) up to +1 (very sharp angles can occur. Setting concavity to
                          +1 might result in 0º angles!) concavity is defined as the cosine of the concave angles.
        :type concavity: float
        :param scale_factor: Sets how big is the area where concavities are going to be searched.
                             The bigger, the more sharp the angles can be. Setting it to a very high value might
                             affect the performance of the program.
                             This value should be relative to how close to each other the points to be connected are.
        :type scale_factor: float

        """

        def get_nearby_points(line, points, scale_factor):
            points_hull = [pt.copy() for pt in points]

            # print('i enter here')
            nearby_points = []
            line_midpoint = 0.5 * (line.start + line.end)
            # print(line_midpoint)
            tries = 0
            n = 5
            bounding_box = [line_midpoint.x - line.length() / 2,
                            line_midpoint.x + line.length() / 2,
                            line_midpoint.y - line.length() / 2,
                            line_midpoint.y + line.length() / 2]
            boundary = [int(bounding / scale_factor) for bounding in
                        bounding_box]
            while tries < n and len(nearby_points) == 0:
                for point in points_hull:
                    if not ((
                                    point.x == line.start.x and point.y == line.start.y) or (
                                    point.x == line.end.x and point.y == line.end.y)):
                        point_x_rel_pos = int(point.x / scale_factor)
                        point_y_rel_pos = int(point.y / scale_factor)
                        if point_x_rel_pos >= boundary[
                                0] and point_x_rel_pos <= boundary[
                                1] and point_y_rel_pos >= boundary[
                                2] and point_y_rel_pos <= boundary[3]:
                            nearby_points.append(point)

                scale_factor *= 4 / 3
                tries += 1

            return nearby_points

        def line_colides_with_hull(line, concave_hull):
            for hull_line in concave_hull:
                if line.start != hull_line.start and line.start != hull_line.end and line.end != hull_line.start and\
                        line.end != hull_line.end:
                    if line.line_intersections(hull_line.to_line()):
                        return True
            return False

        def get_divided_line(line, nearby_points, hull_concave_edges,
                             concavity):
            divided_line = []
            ok_middle_points = []
            list_cossines = []
            for middle_point in nearby_points:
                vect1 = line.start - middle_point
                vect2 = line.end - middle_point
                if middle_point in (line.start, line.end):
                    continue
                cos = round(vect1.dot(vect2) / (vect1.norm() * vect2.norm()),
                            4)
                if cos < concavity:
                    new_line_A = volmdlr.edges.LineSegment2D(start=line.start, end=middle_point)
                    new_line_B = volmdlr.edges.LineSegment2D(start=middle_point, end=line.end)
                    if not (line_colides_with_hull(line=new_line_A,
                                                   concave_hull=hull_concave_edges) and line_colides_with_hull(
                            line=new_line_B, concave_hull=hull_concave_edges)):
                        ok_middle_points.append(middle_point)
                        list_cossines.append(cos)
            if len(ok_middle_points) > 0:
                #  We want the middlepoint to be the one with widest angle (smallest cossine)
                min_cossine_index = list_cossines.index(min(list_cossines))
                divided_line.append(volmdlr.edges.LineSegment2D(line.start,
                                                                ok_middle_points[
                                                                    min_cossine_index]))
                divided_line.append(volmdlr.edges.LineSegment2D(
                    ok_middle_points[min_cossine_index], line.end))
            return divided_line

        hull_convex_edges = cls.points_convex_hull(points).line_segments
        hull_convex_edges.sort(key=lambda x: x.length(), reverse=True)
        hull_concave_edges = []
        hull_concave_edges.extend(hull_convex_edges)
        hull_points = list({pt for line in hull_concave_edges for pt in [line[0], line[1]]})
        unused_points = []
        for point in points:
            if point not in hull_points:
                unused_points.append(point)

        a_line_was_divided_in_the_iteration = True
        while a_line_was_divided_in_the_iteration:
            a_line_was_divided_in_the_iteration = False
            for line_position_hull in range(len(hull_concave_edges)):

                line = hull_concave_edges[line_position_hull]
                nearby_points = get_nearby_points(line, unused_points,
                                                  scale_factor)
                divided_line = get_divided_line(line, nearby_points,
                                                hull_concave_edges, concavity)
                if len(divided_line) > 0:
                    a_line_was_divided_in_the_iteration = True
                    unused_points.remove(divided_line[0].end)
                    hull_concave_edges.remove(line)
                    hull_concave_edges.extend(divided_line)
                    break

            hull_concave_edges.sort(key=lambda x: x.length(), reverse=True)

        # line  = hull_concave_edges[0]
        # print('first line legth :', line.length())
        # nearby_points = get_nearby_points(line, unused_points, scale_factor)
        # print('points next the first line in the end: ', nearby_points)
        # divided_line = get_divided_line(line, nearby_points, hull_concave_edges, concavity)
        # print('len divided line :', len(divided_line))
        polygon_points = [(line.start, line.end) for line in hull_concave_edges]
        # polygon_points = [(line.start, line.end) for line in hull_concave_edges
        #                   if line.length() != 0]

        points = [polygon_points[0][0], polygon_points[0][1]]
        polygon_points.remove((polygon_points[0][0], polygon_points[0][1]))
        finished = False

        while not finished:
            for p1, p2 in polygon_points:
                if p1 == points[-1] and p2 not in points:
                    points.append(p2)
                    break
                elif p2 == points[-1] and p1 not in points:
                    points.append(p1)
                    break
            polygon_points.remove((p1, p2))
            if len(polygon_points) == 0:
                finished = True

        return cls(points)  # , nearby_points

    @classmethod
    def convex_hull_points(cls, points):
        """
        Uses the scipy method ConvexHull to calculate the convex hull from
        a cloud of points
        """

        points_hull = [pt.copy() for pt in points]

        numpy_points = npy.array([(p.x, p.y) for p in points_hull])
        hull = ConvexHull(numpy_points)
        polygon_points = []
        for simplex in hull.simplices:
            polygon_points.append((points_hull[simplex[0]], points_hull[simplex[1]]))

        points_hull = [polygon_points[0][0], polygon_points[0][1]]
        polygon_points.remove((polygon_points[0][0], polygon_points[0][1]))
        finished = False

        while not finished:
            for p1, p2 in polygon_points:
                if p1 == points_hull[-1]:
                    points_hull.append(p2)
                    break
                elif p2 == points_hull[-1]:
                    points_hull.append(p1)
                    break
            polygon_points.remove((p1, p2))
            if len(polygon_points) == 0:
                finished = True

        points_hull.pop(-1)

        # the first point is the one with the lowest x value
        i_min = 0
        min_x = points_hull[0].x
        for i, point in enumerate(points_hull):
            if point.x < min_x:
                min_x = point.x
                i_min = i

        points_hull = points_hull[i_min:] + points_hull[:i_min]

        # we make sure that the points are ordered in the trigonometric direction
        if points_hull[0].y < points_hull[1].y:
            points_hull.reverse()

        return cls(points_hull)

    def to_3d(self, plane_origin, x, y):
        points3d = [point.to_3d(plane_origin, x, y) for point in self.points]
        return ClosedPolygon3D(points3d)

    def plot(self, ax=None, color='k', alpha=1,
             plot_points=False, point_numbering=False,
             fill=False, fill_color='w', equal_aspect=True):
        if ax is None:
            fig, ax = plt.subplots()
            ax.set_aspect('equal')

        if fill:
            ax.fill([p[0] for p in self.points], [p[1] for p in self.points],
                    facecolor=fill_color)
        for line_segment in self.line_segments:
            line_segment.plot(ax=ax, color=color, alpha=alpha)

        if plot_points or point_numbering:
            for point in self.points:
                point.plot(ax=ax, color=color, alpha=alpha)

        if point_numbering:
            for ip, point in enumerate(self.points):
                ax.text(*point, 'point {}'.format(ip + 1),
                        ha='center', va='top')

        if equal_aspect:
            ax.set_aspect('equal')
        else:
            ax.set_aspect('auto')

        ax.margins(0.1)
        plt.show()

        return ax

    def triangulation(self):
        """
        Note: triangles have been inverted for a better rendering in babylonjs
        """
        # ear clipping
        points = self.points[:]
        initial_point_to_index = {p: i for i, p in enumerate(self.points)}
        triangles = []

        remaining_points = self.points[:]
        # ax = ClosedPolygon2D(remaining_points).plot()

        # inital_number_points = len(remaining_points)
        number_remaining_points = len(remaining_points)
        while number_remaining_points > 3:
            current_polygon = ClosedPolygon2D(remaining_points)

            found_ear = False
            for p1, p2, p3 in zip(remaining_points,
                                  remaining_points[1:] + remaining_points[0:1],
                                  remaining_points[2:] + remaining_points[
                                                         0:2]):
                if p1 != p3:
                    line_segment = volmdlr.edges.LineSegment2D(p1, p3)

                # Checking if intersections does not contrain the verticies
                # of line_segment
                intersect = False
                intersections = current_polygon.linesegment_intersections(
                    line_segment)
                if intersections:
                    for inter in intersections:
                        if inter[0] not in [line_segment.start,
                                            line_segment.end]:
                            intersect = True
                            break

                if not intersect:
                    if current_polygon.point_belongs(
                            line_segment.middle_point()):
                        # Confirmed as an ear
                        # print('ear!')

                        triangles.append((initial_point_to_index[p1],
                                          initial_point_to_index[p3],
                                          initial_point_to_index[p2]))
                        remaining_points.remove(p2)
                        number_remaining_points -= 1
                        found_ear = True

                        # Rolling the remaining list
                        if number_remaining_points > 4:
                            deq = deque(remaining_points)
                            # random.randint(1, number_remaining_points-1))
                            deq.rotate(int(0.3 * number_remaining_points))
                            remaining_points = list(deq)

                        break

            # Searching for a flat ear
            if not found_ear:
                remaining_polygon = ClosedPolygon2D(remaining_points)
                if remaining_polygon.area() > 0.:

                    found_flat_ear = False
                    for p1, p2, p3 in zip(remaining_points,
                                          remaining_points[
                                              1:] + remaining_points[0:1],
                                          remaining_points[
                                              2:] + remaining_points[0:2]):
                        triangle = Triangle2D(p1, p2, p3)
                        if triangle.area() == 0:
                            remaining_points.remove(p2)
                            found_flat_ear = True
                            break

                    if not found_flat_ear:
                        print(
                            'Warning : There are no ear in the polygon, it seems malformed: skipping triangulation')
                        return vmd.DisplayMesh2D(points, triangles)
                else:
                    return vmd.DisplayMesh2D(points, triangles)

        if len(remaining_points) == 3:
            p1, p2, p3 = remaining_points
            triangles.append((initial_point_to_index[p1],
                              initial_point_to_index[p3],
                              initial_point_to_index[p2]))

        return vmd.DisplayMesh2D(points, triangles)

    def simplify(self, min_distance: float = 0.01, max_distance: float = 0.05):
        return ClosedPolygon2D(self.simplify_polygon(min_distance=min_distance,
                                                     max_distance=max_distance).points)

    def line_intersecting_closing_point(self, crossing_point):
        """
        finds closing point for the sewing method using intersection of lines
        drawn from the barycenter
        returns the closing point
        """
        vec_dir = crossing_point.copy()
        vec_dir.normalize()

        line = volmdlr.edges.LineSegment2D(volmdlr.O2D,
                                           crossing_point + vec_dir * 5)
        # line.plot(ax=ax2d, color='b')

        point_intersections = {}
        for line_segment in self.line_segments:
            point_intersection = line_segment.linesegment_intersections(
                line)
            if point_intersection:
                point_intersections[line_segment] = point_intersection[
                    0]
            else:
                if line.point_belongs(line_segment.start):
                    point_intersections[line_segment] = line_segment.start
                if line.point_belongs(line_segment.end):
                    point_intersections[line_segment] = line_segment.end
        point_distance = list(point_intersections.values())[
            0].point_distance(crossing_point)
        point_intersection = list(point_intersections.values())[0]
        line_segment = list(point_intersections.keys())[0]
        for line, point in list(point_intersections.items())[1:]:
            dist = crossing_point.point_distance(point)
            if dist < point_distance:
                point_distance = dist
                point_intersection = point
                line_segment = line

        # point_intersection.plot(ax=ax2d)

        if point_intersection.point_distance(
                line_segment.start) < point_intersection.point_distance(
                                                            line_segment.end):
            closing_point = line_segment.start
        else:
            closing_point = line_segment.end

        return closing_point

    def point_in_polygon(self):
        """
        In case the barycenter of the polygon is outside, this method
        finds another point inside the polygon
        """
        intersetions1 = {}
        linex_pos = volmdlr.edges.LineSegment2D(volmdlr.O2D, volmdlr.X2D * 5)
        linex_neg = volmdlr.edges.LineSegment2D(volmdlr.O2D, -volmdlr.X2D * 5)
        liney_pos = volmdlr.edges.LineSegment2D(volmdlr.O2D, volmdlr.Y2D * 5)
        liney_neg = volmdlr.edges.LineSegment2D(volmdlr.O2D, -volmdlr.Y2D * 5)
        for line in [linex_pos, linex_neg, liney_pos, liney_neg]:
            intersections = []
            for line_segment in self.line_segments:
                point_intersection = line_segment.linesegment_intersections(
                    line)
                intersections.extend(point_intersection)
                if not point_intersection:
                    if line.point_belongs(line_segment.start):
                        intersections.append(line_segment.start)
                    if line.point_belongs(line_segment.end):
                        intersections.append(line_segment.end)
            intersetions1[line] = intersections[:]
        for i, value in enumerate(intersetions1.values()):
            if not value:
                if i % 2 == 0:
                    if len(list(intersetions1.values())[i + 1]) == 2:
                        translation1 = (list(intersetions1.values())[i + 1][0] +
                                        list(intersetions1.values())[
                                            i + 1][1]) * 0.5
                        break
                if i % 2 != 0:
                    if len(list(intersetions1.values())[i - 1]) == 2:
                        translation1 = (list(intersetions1.values())[i - 1][0]
                                        + list(intersetions1.values())[i - 1][1]) * 0.5
                        break

        return translation1

    def repositioned_polygon(self, x, y):
        linex = volmdlr.edges.LineSegment2D(-x.to_2d(volmdlr.O2D, x, y),
                                            x.to_2d(volmdlr.O2D, x, y))
        way_back = volmdlr.O3D
        barycenter = self.barycenter()
        if not self.point_belongs(barycenter):
            barycenter1_2d = self.point_in_polygon()
            self.translation(-barycenter1_2d, False)
            way_back = barycenter1_2d.to_3d(volmdlr.O3D, x, y)
        else:
            inters = self.linesegment_intersections(linex)
            distance = inters[0][0].point_distance(inters[-1][0])
            if distance / 2 > 3 * min(
                    self.point_distance(inters[0][0]),
                    self.point_distance(inters[-1][0])):
                mid_point = (inters[0][0] + inters[-1][0]) * 0.5
                self.translation(-mid_point, False)
                way_back = mid_point.to_3d(volmdlr.O3D, x, y)

        return self, way_back

    def get_possible_sewing_closing_points(self, polygon2, polygon_primitive,
                                           line_segment1: None, line_segment2: None):
        """
        Searches all possibles closing points available for the given primitive
        """
        middle_point = polygon_primitive.middle_point()
        if line_segment1 is None and line_segment2 is None:
            normal_vector = polygon_primitive.unit_normal_vector()
            line_segment1 = volmdlr.edges.LineSegment2D(middle_point,
                                                        middle_point - normal_vector)
            line_segment2 = volmdlr.edges.LineSegment2D(middle_point,
                                                        middle_point + normal_vector)

        line_intersections = {line_segment1: [], line_segment2: []}
        for ls in [line_segment1, line_segment2
                   ]:
            inter_points = []
            for prim in polygon2.line_segments + self.line_segments[
                                                 :self.line_segments.index(
                                                     polygon_primitive)] + self.line_segments[
                                                                           self.line_segments.index(
                                                                               polygon_primitive) + 1:]:
                inters = prim.linesegment_intersections(ls)
                if inters:
                    line_intersections[ls].append((inters[0], prim))
                    inter_points.append(inters[0])
                elif ls.point_belongs(prim.start, 1e-7):
                    if prim.start not in inter_points:
                        line_intersections[ls].append((prim.start, prim))
                        inter_points.append(prim.start)
                elif ls.point_belongs(prim.end, 1e-7):
                    if prim.end not in inter_points:
                        line_intersections[ls].append((prim.end, prim))
                        inter_points.append(prim.end)
                elif prim.point_belongs(middle_point, 1e-7):
                    line_intersections[ls].append((prim.middle_point(), prim))
                    inter_points.append(prim.middle_point())
        return line_intersections

    def select_farthest_sewing_closing_point(self,
                                             line_segment: volmdlr.edges.LineSegment2D,
                                             polygon_primitive,
                                             possible_closing_points):
        """
        Searches the closest sewing closing point available
        """
        closing_point = volmdlr.O2D
        middle_point = polygon_primitive.middle_point()
        distance = 0
        for intr_list in possible_closing_points:
            if intr_list[1] not in self.line_segments:
                dist = intr_list[0].point_distance(line_segment.start)
                if dist > distance:
                    distance = dist
                    closing_point = (intr_list[1].start if
                                     intr_list[0].point_distance(
                                         intr_list[1].start) <
                                     intr_list[0].point_distance(
                                         intr_list[1].end) else
                                     intr_list[1].end)

            elif intr_list[0] == middle_point and \
                    polygon_primitive.length() == intr_list[1].length():
                closing_point = intr_list[1].start
                distance = 0

        return closing_point

    def select_closest_sewing_closing_point(self,
                                            line_segment: volmdlr.edges.LineSegment2D,
                                            polygon_primitive,
                                            possible_closing_points):
        """
        Searches the closest sewing closing point available
        """
        closing_point = volmdlr.O2D
        middle_point = polygon_primitive.middle_point()
        distance = math.inf
        for intr_list in possible_closing_points:
            if intr_list[1] not in self.line_segments:
                dist = intr_list[0].point_distance(line_segment.start)
                if dist < distance:
                    distance = dist
                    closing_point = (intr_list[1].start if
                                     intr_list[0].point_distance(
                                         intr_list[1].start) <
                                     intr_list[0].point_distance(
                                         intr_list[1].end) else
                                     intr_list[1].end)

            elif intr_list[0] == middle_point and \
                    polygon_primitive.length() == intr_list[1].length():
                closing_point = intr_list[1].start
                distance = 0

        return closing_point

    def search_farthest(self, interseting_point, possible_closing_points):
        """
        While Sewing two Polygons, and searching a face\'s closing point, this
        method verifies it shoul the closest of the farthest available
        :return: True if to search the farthest of False if not
        """
        distance = math.inf
        target_prim = None
        for intersection_point, prim in possible_closing_points:
            dist = interseting_point.point_distance(intersection_point)
            if dist < distance:
                distance = dist
                target_prim = prim
        if target_prim in self.line_segments:
            return True
        return False

    def get_closing_point(self, polygon2_2d, primitive, ax=None):
        """Gets sewing closing points for given primitive points"""
        closing_point = volmdlr.O2D
        middle_point = primitive.middle_point()

        normal_vector = primitive.unit_normal_vector()
        line_segment1 = volmdlr.edges.LineSegment2D(middle_point,
                                                    middle_point - normal_vector)
        line_segment2 = volmdlr.edges.LineSegment2D(middle_point,
                                                    middle_point + normal_vector)

        possible_sewing_closing_points_in_linesegment =\
            self.get_possible_sewing_closing_points(polygon2_2d, primitive,
                                                    line_segment1,
                                                    line_segment2)
        if possible_sewing_closing_points_in_linesegment[line_segment1] and\
                not possible_sewing_closing_points_in_linesegment[line_segment2]:
            closing_point = self.select_closest_sewing_closing_point(
                line_segment1, primitive,
                possible_sewing_closing_points_in_linesegment[line_segment1])
            if ax is not None:
                closing_point.plot(ax=ax, color='g')
        if possible_sewing_closing_points_in_linesegment[line_segment2] and \
                not possible_sewing_closing_points_in_linesegment[
                    line_segment1]:
            closing_point = self.select_closest_sewing_closing_point(
                line_segment2, primitive,
                possible_sewing_closing_points_in_linesegment[line_segment2])

        else:
            if len(possible_sewing_closing_points_in_linesegment[line_segment1]) == 1:
                closing_point = self.select_closest_sewing_closing_point(
                    line_segment1, primitive,
                    possible_sewing_closing_points_in_linesegment[
                        line_segment1])
                if closing_point == volmdlr.O2D:
                    closing_point = self.select_farthest_sewing_closing_point(
                        line_segment2, primitive,
                        possible_sewing_closing_points_in_linesegment[
                            line_segment2])
                if ax is not None:
                    closing_point.plot(ax=ax, color='c')
            elif len(possible_sewing_closing_points_in_linesegment[line_segment2]) == 1:
                closing_point = self.select_closest_sewing_closing_point(
                    line_segment2, primitive,
                    possible_sewing_closing_points_in_linesegment[
                        line_segment2])
                if closing_point == volmdlr.O2D:
                    closing_point = self.select_farthest_sewing_closing_point(
                        line_segment1, primitive,
                        possible_sewing_closing_points_in_linesegment[
                            line_segment1])
            else:
                if possible_sewing_closing_points_in_linesegment[line_segment1]:
                    if self.search_farthest(
                            middle_point,
                            possible_sewing_closing_points_in_linesegment[
                                line_segment2]):
                        closing_point =\
                            self.select_farthest_sewing_closing_point(
                                line_segment1, primitive,
                                possible_sewing_closing_points_in_linesegment[
                                    line_segment1])
                    else:
                        closing_point =\
                            self.select_closest_sewing_closing_point(
                                line_segment1, primitive,
                                possible_sewing_closing_points_in_linesegment[
                                    line_segment1])

                elif possible_sewing_closing_points_in_linesegment[
                        line_segment2]:
                    closing_point = self.select_closest_sewing_closing_point(
                        line_segment2, primitive,
                        possible_sewing_closing_points_in_linesegment[
                            line_segment2])
        if ax is not None:
            middle_point.plot(ax=ax, color='r')
            line_segment1.plot(ax=ax, color='y')
            line_segment2.plot(ax=ax, color='b')
            closing_point.plot(ax=ax)
            raise NotImplementedError('There should not be a plot inside this method')

        return closing_point

    def get_valid_sewing_polygon_primitive(self, polygon2_2d):
        """Get valid primitive to start sewing two polygons"""
        for primitive1 in self.line_segments:
            middle_point = primitive1.middle_point()
            normal_vector = primitive1.unit_normal_vector()
            line_segment1 = volmdlr.edges.LineSegment2D(middle_point,
                                                        middle_point - normal_vector)
            line_segment2 = volmdlr.edges.LineSegment2D(middle_point,
                                                        middle_point + normal_vector)
            possible_closing_points = self.get_possible_sewing_closing_points(
                polygon2_2d, primitive1, line_segment1, line_segment2)
            if len(possible_closing_points[line_segment1]) == 1 and\
                    possible_closing_points[line_segment1][0][1] in polygon2_2d.line_segments:
                closing_point = (possible_closing_points[
                                     line_segment1][0][1].start if
                                 possible_closing_points[
                                     line_segment1][0][0].point_distance(
                                     possible_closing_points[
                                         line_segment1][0][1].start) <
                                 possible_closing_points[
                                     line_segment1][0][0].point_distance(
                                     possible_closing_points[
                                         line_segment1][0][1].end) else
                                 possible_closing_points[
                                     line_segment1][0][1].end)

                if polygon2_2d.points.index(closing_point) >= len(polygon2_2d.points) * 2 / 4:
                    return primitive1

            if len(possible_closing_points[line_segment2]) == 1 and\
                    possible_closing_points[line_segment2][0][1] in polygon2_2d.line_segments:
                closing_point = (possible_closing_points[
                                     line_segment2][0][1].start if
                                 possible_closing_points[
                                     line_segment2][0][0].point_distance(
                                     possible_closing_points[
                                         line_segment2][0][1].start) <
                                 possible_closing_points[
                                     line_segment2][0][0].point_distance(
                                     possible_closing_points[
                                         line_segment2][0][1].end) else
                                 possible_closing_points[
                                     line_segment2][0][1].end)

                if polygon2_2d.points.index(closing_point) >= len(polygon2_2d.points) * 2 / 4:
                    return primitive1

        for primitive1 in self.line_segments:
            closing_point = self.get_closing_point(polygon2_2d,
                                                   primitive1)
            if closing_point != volmdlr.O2D:
                return primitive1

        raise NotImplementedError('make sure the two polygons '
                                  'you are trying to sew are valid ones')

    def is_convex(self):
        """
        Verifies if a polygon is convex or Not
        """
        for prim1, prim2 in zip(self.line_segments, self.line_segments[1:] + [self.line_segments[0]]):
            vector1 = prim1.direction_vector()
            vector2 = prim2.direction_vector()
            angle = volmdlr.core.clockwise_angle(vector1, vector2)
            if self.is_trigo():
                if angle < math.pi and angle != 0:
                    return False
            elif angle > math.pi and angle != 2 * math.pi:
                return False
        return True

    def axial_symmetry(self, line):
        """
        finds out the symmetric closed_polygon2d according to a line
        """

        axial_points = [point.axial_symmetry(line) for point in self.points]

        return self.__class__(points=axial_points)


class Triangle(ClosedPolygonMixin):
    def __init__(self, point1, point2,
                 point3, name: str = ''):

        self.point1 = point1
        self.point2 = point2
        self.point3 = point3
        self.name = name
        self._line_segments = None


class Triangle2D(Triangle):
    def __init__(self, point1: volmdlr.Point2D, point2: volmdlr.Point2D,
                 point3: volmdlr.Point2D, name: str = ''):
        # self.point1 = point1
        # self.point2 = point2
        # self.point3 = point3
        # self.name = name

        # # ClosedPolygon2D.__init__(self, points=[point1, point2, point3],
        # # name=name)

        Triangle.__init__(self, point1,
                          point2,
                          point3,
                          name)

    def area(self):
        u = self.point2 - self.point1
        v = self.point3 - self.point1
        return abs(u.cross(v)) / 2

    def incircle_radius(self):
        a = self.point1.point_distance(self.point2)
        b = self.point1.point_distance(self.point3)
        c = self.point2.point_distance(self.point3)
        return 2 * self.area() / (a + b + c)

    def circumcircle_radius(self):
        a = self.point1.point_distance(self.point2)
        b = self.point1.point_distance(self.point3)
        c = self.point2.point_distance(self.point3)
        return a * b * c / (self.area() * 4.0)

    def ratio_circumr_length(self):
        return self.circumcircle_radius() / self.length()

    def ratio_incircler_length(self):
        return self.incircle_radius() / self.length()

    def aspect_ratio(self):
        a = self.point1.point_distance(self.point2)
        b = self.point1.point_distance(self.point3)
        c = self.point2.point_distance(self.point3)
        s = 0.5 * (a + b + c)
        try:
            return 0.125 * a * b * c / (s - a) / (s - b) / (s - c)
        except ZeroDivisionError:
            return 1000000.

    def axial_symmetry(self, line):
        """
        finds out the symmetric triangle2d according to a line
        """

        [point1, point2, point3] = [point.axial_symmetry(line)
                                    for point in [self.point1,
                                                  self.point2,
                                                  self.point3]]

        return self.__class__(point1, point2, point3)


class Circle2D(Contour2D):
    _non_serializable_attributes = ['internal_arcs', 'external_arcs',
                                    'polygon', 'straight_line_contour_polygon',
                                    'primitives', 'basis_primitives']

    def __init__(self, center: volmdlr.Point2D, radius: float, name: str = ''):
        self.center = center
        self.radius = radius
        self.angle = volmdlr.TWO_PI
        self.primitives = self._primitives()

        # self.points = self.tessellation_points()

        Contour2D.__init__(self, self.primitives, name=name)  # !!! this is dangerous

    def __hash__(self):
        return int(round(1e6 * (self.center.x + self.center.y + self.radius)))

    def __eq__(self, other_circle):
        if self.__class__.__name__ != other_circle.__class__.__name__:
            return False

        return math.isclose(self.center.x,
                            other_circle.center.x, abs_tol=1e-06) \
            and math.isclose(self.center.y,
                             other_circle.center.y, abs_tol=1e-06) \
            and math.isclose(self.radius, other_circle.radius,
                             abs_tol=1e-06)

    def _primitives(self):
        points = [
            self.center + volmdlr.Point2D(self.center.x + self.radius, self.center.y),
            self.center + volmdlr.Point2D(self.center.x, self.center.y - self.radius),
            self.center + volmdlr.Point2D(self.center.x - self.radius, self.center.y),
            self.center + volmdlr.Point2D(self.center.x, self.center.y + self.radius)]

        return [volmdlr.edges.Arc2D(points[0], points[1], points[2]),
                volmdlr.edges.Arc2D(points[2], points[3], points[0])]

    def to_polygon(self, angle_resolution: float):
        return ClosedPolygon2D(
            self.discretization_points(angle_resolution=angle_resolution))

    @classmethod
    def from_arc(cls, arc: volmdlr.edges.Arc2D):
        return cls(arc.center, arc.radius, arc.name + ' to circle')

    def tessellation_points(self, resolution=40):
        return [(self.center
                 + self.radius * math.cos(teta) * volmdlr.X2D
                 + self.radius * math.sin(teta) * volmdlr.Y2D)
                for teta in npy.linspace(0, volmdlr.TWO_PI, resolution + 1)][
               :-1]

    def point_belongs(self, point, tolerance=1e-9):
        return point.point_distance(self.center) <= self.radius + tolerance

    # def border_points(self):
    #     start = self.center - self.radius * volmdlr.Point2D(1, 0)
    #     end = self.center + self.radius * volmdlr.Point2D(1, 0)
    #     return [start, end]

    def bounding_rectangle(self):

        xmin = self.center.x - self.radius
        xmax = self.center.x + self.radius
        ymin = self.center.y - self.radius
        ymax = self.center.y + self.radius
        return volmdlr.core.BoundingRectangle(xmin, xmax, ymin, ymax)

    def line_intersections(self, line2d: volmdlr.edges.Line2D, tol=1e-9):
        full_arc_2d = volmdlr.edges.FullArc2D(
            center=self.center, start_end=self.point_at_abscissa(0),
            name=self.name)
        return full_arc_2d.line_intersections(line2d, tol)

    def linesegment_intersections(self, lineseg2d: volmdlr.edges.LineSegment2D,
                                  tol=1e-9):
        full_arc_2d = volmdlr.edges.FullArc2D(
            center=self.center, start_end=self.point_at_abscissa(0),
            name=self.name)
        return full_arc_2d.linesegment_intersections(lineseg2d, tol)

    def cut_by_line(self, line: volmdlr.edges.Line2D):
        intersection_points = self.line_intersections(line)
        if not intersection_points:
            return [self]
        if len(intersection_points) == 1:
            raise NotImplementedError
        if len(intersection_points) == 2:
            linesegment = volmdlr.edges.LineSegment2D(intersection_points[0],
                                                      intersection_points[1])
            arc1, arc2 = self.split(intersection_points[0],
                                    intersection_points[1])
            contour1 = Contour2D([arc1, linesegment.copy()])
            contour2 = Contour2D([arc2, linesegment.copy()])
            return [contour1, contour2]
        raise ValueError

    def circle_intersections(self, circle: 'volmdlr.wires.Circle2D'):
        x0, y0 = self.center
        x1, y1 = circle.center
        # r0 = self.radius
        # r1 = circle.radius

        d = math.sqrt((x1 - x0) ** 2 + (y1 - y0) ** 2)

        # non intersecting
        if d > self.radius + circle.radius:
            return []
        # One circle within other
        if d < abs(self.radius - circle.radius):
            return []
        # coincident circles
        if d == 0 and self.radius == circle.radius:
            return []
        else:
            a = (self.radius ** 2 - circle.radius ** 2 + d ** 2) / (2 * d)
            h = math.sqrt(self.radius ** 2 - a ** 2)
            x2 = x0 + a * (x1 - x0) / d
            y2 = y0 + a * (y1 - y0) / d
            x3 = x2 + h * (y1 - y0) / d
            y3 = y2 - h * (x1 - x0) / d

            x4 = x2 - h * (y1 - y0) / d
            y4 = y2 + h * (x1 - x0) / d

        return [volmdlr.Point2D(x3, y3), volmdlr.Point2D(x4, y4)]

    def arc_intersections(self, arc2d: volmdlr.edges.Arc2D):
        circle = Circle2D(arc2d.center, arc2d.radius)
        intersections = []

        for inter in self.circle_intersections(circle):
            try:
                arc2d.abscissa(inter)  # I guess it is a test?
                intersections.append(inter)
            except ValueError:
                pass
        return intersections

    def length(self):
        return volmdlr.TWO_PI * self.radius

    def plot(self, ax=None, linestyle='-', color='k', linewidth=1, alpha=1.,
             equal_aspect=True):
        if ax is None:
            fig, ax = plt.subplots()
        # else:
        #     fig = ax.figure
        if self.radius > 0:
            ax.add_patch(matplotlib.patches.Arc((self.center.x, self.center.y),
                                                2 * self.radius,
                                                2 * self.radius,
                                                angle=0,
                                                theta1=0,
                                                theta2=360,
                                                color=color,
                                                alpha=alpha,
                                                linestyle=linestyle,
                                                linewidth=linewidth))
        if equal_aspect:
            ax.set_aspect('equal')
        return ax

    def to_3d(self, plane_origin, x, y):
        normal = x.cross(y)
        center3d = self.center.to_3d(plane_origin, x, y)
        return Circle3D(volmdlr.Frame3D(center3d, x, y, normal),
                        self.radius, self.name)

    def rotation(self, center: volmdlr.Point2D, angle: float):
        """
        Circle2D rotation
        :param center: rotation center
        :param angle: angle rotation
        :return: a new rotated Circle2D
        """
        return Circle2D(self.center.rotation(center, angle), self.radius)

    def rotation_inplace(self, center: volmdlr.Point2D, angle: float):
        """
        Circle2D rotation. Object is updated inplace
        :param center: rotation center
        :param angle: rotation angle
        """
        self.center.rotation_inplace(center, angle)

    def translation(self, offset: volmdlr.Vector2D):
        """
        Circle2D translation
        :param offset: translation vector
        :return: A new translated Circle2D
        """
        return Circle2D(self.center.translation(offset), self.radius)

    def translation_inplace(self, offset: volmdlr.Vector3D):
        """
        Circle2D translation. Object is updated inplace
        :param offset: translation vector
        """
        self.center.translation_inplace(offset)

    def frame_mapping(self, frame: volmdlr.Frame3D, side: str):
        """
        Changes frame_mapping and return a new Circle2D
        side = 'old' or 'new'
        """
        if side == 'old':
            return Circle2D(frame.old_coordinates(self.center),
                            self.radius)
        elif side == 'new':
            return Circle2D(frame.new_coordinates(self.center),
                            self.radius)
        else:
            raise ValueError('Side should be \'new\' \'old\'')

    def frame_mapping_inplace(self, frame: volmdlr.Frame3D, side: str):
        """
        Changes frame_mapping and the object is updated inplace
        side = 'old' or 'new'
        """
        if side == 'old':
            self.center = frame.old_coordinates(self.center)
        elif side == 'new':
            self.center = frame.new_coordinates(self.center)
        else:
            raise ValueError('Side should be \'new\' \'old\'')

    def area(self):
        return math.pi * self.radius ** 2

    def second_moment_area(self, point):
        """
        Second moment area of part of disk
        """
        I = math.pi * self.radius ** 4 / 4
        return volmdlr.geometry.huygens2d(I, I, 0, self.area(), self.center,
                                          point)

    def center_of_mass(self):
        return self.center

    def point_symmetric(self, point):
        center = 2 * point - self.center
        return Circle2D(center, self.radius)

    def plot_data(self, edge_style: plot_data.EdgeStyle = None,
                  surface_style: plot_data.SurfaceStyle = None):
        return plot_data.Circle2D(cx=self.center.x,
                                  cy=self.center.y,
                                  r=self.radius,
                                  edge_style=edge_style,
                                  surface_style=surface_style)

    def copy(self, *args, **kwargs):
        return Circle2D(self.center.copy(), self.radius)

    def point_at_abscissa(self, curvilinear_abscissa):
        start = self.center + self.radius * volmdlr.X3D
        return start.rotation(self.center,
                              curvilinear_abscissa / self.radius)

    # def triangulation(self, n=35):
    #     l = self.length()
    #     points = [self.point_at_abscissa(l * i / n) for i in range(n)]
    #     points.append(self.center)
    #     triangles = [(i, i + 1, n) for i in range(n - 1)] + [(n - 1, 0, n)]
    def split_by_line(self, line: volmdlr.edges.Line2D):
        """
        Split the Circle with a line into two Arc2D.
        """
        split_points = self.line_intersections(line)
        return self.split(split_points[0], split_points[1])

    def split(self, split_start, split_end):
        x1, y1 = split_start - self.center
        x2, y2 = split_end - self.center

        angle1 = math.atan2(y1, x1)
        angle2 = math.atan2(y2, x2)
        angle_i1 = 0.5 * (angle2 - angle1)
        angle_i2 = angle_i1 + math.pi
        interior_point1 = split_start.rotation(self.center, angle_i1)
        interior_point2 = split_start.rotation(self.center, angle_i2)

        return [volmdlr.edges.Arc2D(split_start, interior_point1,
                                    split_end),
                volmdlr.edges.Arc2D(split_start, interior_point2,
                                    split_end)]

    def axial_symmetry(self, line):
        """
        finds out the symmetric circle2d according to a line
        """

        return self.__class__(center=self.center.axial_symmetry(line),
                              radius=self.radius)

    def discretization_points(self, angle_resolution: float = 10):
        number_points = math.ceil(volmdlr.TWO_PI * angle_resolution) + 2
        step = self.length() / (number_points - 1)
        return [self.point_at_abscissa(i * step) for i in range(number_points)]

    def polygon_points(self, discretization_resolution: int):
        warnings.warn('polygon_points is deprecated,\
        please use discretization_points instead',
                      DeprecationWarning)
        return self.discretization_points(discretization_resolution)


class Contour3D(ContourMixin, Wire3D):
    _non_serializable_attributes = ['points']
    _non_eq_attributes = ['name']
    _non_hash_attributes = ['points', 'name']
    _generic_eq = True
    """
    A collection of 3D primitives forming a closed wire3D
    """

    def __init__(self, primitives: List[volmdlr.core.Primitive3D],
                 name: str = ''):
        """

        """

        Wire3D.__init__(self, primitives=primitives, name=name)
        self._utd_edge_polygon = False
        self._utd_bounding_box = False

    def __hash__(self):
        return sum(hash(e) for e in self.primitives)

    def __eq__(self, other_):
        if other_.__class__.__name__ != self.__class__.__name__:
            return False
        if len(self.primitives) != len(other_.primitives):
            return False
        equal = 0
        for prim1 in self.primitives:
            reverse1 = prim1.reverse()
            found = False
            for prim2 in other_.primitives:
                reverse2 = prim2.reverse()
                if (prim1 == prim2 or reverse1 == prim2
                        or reverse2 == prim1 or reverse1 == reverse2):
                    equal += 1
                    found = True
            if not found:
                return False
        if equal == len(self.primitives):
            return True
        return False

    @property
    def edge_polygon(self):
        if not self._utd_edge_polygon:
            self._edge_polygon = self._get_edge_polygon()
            self._utd_edge_polygon = True
        return self._edge_polygon

    def _get_edge_polygon(self):
        points = []
        for edge in self.primitives:
            if points:
                if edge.start != points[-1]:
                    points.append(edge.start)
            else:
                points.append(edge.start)
        return ClosedPolygon3D(points)

    @classmethod
    def from_step(cls, arguments, object_dict):
        name = arguments[0][1:-1]
        raw_edges = []
        # edge_ends = {}
        for ie, edge_id in enumerate(arguments[1]):
            raw_edges.append(object_dict[int(edge_id[1:])])

        if (len(raw_edges)) == 1:
            if isinstance(raw_edges[0], cls):
                # Case of a circle, ellipse...
                return raw_edges[0]
            return cls(raw_edges, name=name)

        # Making things right for first 2 primitives
        distances = [raw_edges[0].end.point_distance(raw_edges[1].start),
                     raw_edges[0].start.point_distance(raw_edges[1].start),
                     raw_edges[0].end.point_distance(raw_edges[1].end),
                     raw_edges[0].start.point_distance(raw_edges[1].end)]
        index = distances.index(min(distances))
        if min(distances) > 6e-4:
            # Green color : well-placed and well-read
            ax = raw_edges[0].plot(color='g')
            # Red color : can't be connected to green edge
            raw_edges[1].plot(ax=ax, color='r')
            # Black color : to be placed
            for re in raw_edges[2:]:
                re.plot(ax=ax)
            # deltax1 = abs(raw_edges[0].start.x - raw_edges[1].end.x)
            # deltax2 = abs(raw_edges[0].end.x - raw_edges[1].end.x)
            # deltay1 = abs(raw_edges[0].start.y - raw_edges[1].end.y)
            # deltay2 = abs(raw_edges[0].end.y - raw_edges[1].end.y)
            # deltaz1 = abs(raw_edges[0].start.z - raw_edges[1].end.z)
            # deltaz2 = abs(raw_edges[0].end.z - raw_edges[1].end.z)
            raise NotImplementedError(
                f'Number of edges: {len(raw_edges)}',
                'First 2 edges of contour not follwing each other',
                f'delta_x = {abs(raw_edges[0].start.x - raw_edges[1].end.x)},'
                f' {abs(raw_edges[0].end.x - raw_edges[1].end.x)}',
                f'delta_y = {abs(raw_edges[0].start.y - raw_edges[1].end.y)},'
                f' {abs(raw_edges[0].end.y - raw_edges[1].end.y)}',
                f'delta_z = {abs(raw_edges[0].start.z - raw_edges[1].end.z)},'
                f' {abs(raw_edges[0].end.z - raw_edges[1].end.z)}',
                f'distance = {min(distances)}')

        if index == 0:
            edges = [raw_edges[0], raw_edges[1]]
        elif index == 1:
            edges = [raw_edges[0].reverse(), raw_edges[1]]
        elif index == 2:
            edges = [raw_edges[0], raw_edges[1].reverse()]
        elif index == 3:
            edges = [raw_edges[0].reverse(), raw_edges[1].reverse()]
        else:
            raise NotImplementedError

        # Connecting the next edges
        last_edge = edges[-1]
        for i, raw_edge in enumerate(raw_edges[2:]):
            distances = [raw_edge.start.point_distance(last_edge.end),
                         raw_edge.end.point_distance(last_edge.end)]
            index = distances.index(min(distances))
            if min(distances) > 6e-4:
                # Green color : well-placed and well-read
                ax = last_edge.plot(color='g')
                for re in raw_edges[:2 + i]:
                    re.plot(ax=ax, color='g')
                    re.start.plot(ax=ax, color='g')
                    re.end.plot(ax=ax, color='g')
                last_edge.end.plot(ax=ax, color='r')
                # Red color : can't be connected to red dot
                raw_edge.plot(ax=ax, color='r')
                # Black color : to be placed
                for re in raw_edges[2 + i + 1:]:
                    re.plot(ax=ax)
                    re.start.plot(ax=ax)
                    re.end.plot(ax=ax)
                # deltax1 = abs(raw_edge.start.x - last_edge.end.x)
                # deltax2 = abs(raw_edge.end.x - last_edge.end.x)
                # deltay1 = abs(raw_edge.start.y - last_edge.end.y)
                # deltay2 = abs(raw_edge.end.y - last_edge.end.y)
                # deltaz1 = abs(raw_edge.start.z - last_edge.end.z)
                # deltaz2 = abs(raw_edge.end.z - last_edge.end.z)
                raise NotImplementedError(
                    f'Number of edges: {len(raw_edges)}',
                    'Edges of contour not follwing each other',
                    f'delta_x = {abs(raw_edge.start.x - last_edge.end.x)},'
                    f' {abs(raw_edge.end.x - last_edge.end.x)}',
                    f'delta_y = {abs(raw_edge.start.y - last_edge.end.y)},'
                    f' {abs(raw_edge.end.y - last_edge.end.y)}',
                    f'delta_z = {abs(raw_edge.start.z - last_edge.end.z)},'
                    f' {abs(raw_edge.end.z - last_edge.end.z)}',
                    f'distance = {min(distances)}')
            if index == 0:
                last_edge = raw_edge
            elif index == 1:
                last_edge = raw_edge.reverse()

            edges.append(last_edge)
        return cls(edges, name=name)

    def to_step(self, current_id, surface_id=None, surface3d=None):
        content = ''
        edge_ids = []
        for primitive in self.primitives:
            if primitive.__class__.__name__ == 'BSplineCurve3D':
                method_name = f'{primitive.__class__.__name__.lower()}_to_2d'
                curve2d = getattr(surface3d, method_name)(primitive)[0]
                if curve2d.__class__.__name__ == 'LineSegment3D':
                    curve2d = curve2d.to_bspline_curve()
                primitive_content, primitive_ids = primitive.to_step(
                    current_id, surface_id=surface_id, curve2d=curve2d)
            else:
                primitive_content, primitive_ids = primitive.to_step(current_id, surface_id=surface_id)

            content += primitive_content
            current_id = primitive_ids[-1] + 1
            for primitive_id in primitive_ids:
                content += "#{} = ORIENTED_EDGE('{}',*,*,#{},.T.);\n".format(
                    current_id,
                    primitive.name,
                    primitive_id)
                edge_ids.append(current_id)

                current_id += 1

        content += "#{} = EDGE_LOOP('{}',({}));\n".format(
            current_id, self.name, volmdlr.core.step_ids_to_str(edge_ids))
        return content, current_id

    def average_center_point(self):
        nb = len(self.edge_polygon.points)
        x = sum(point[0] for point in self.edge_polygon.points) / nb
        y = sum(point[1] for point in self.edge_polygon.points) / nb
        z = sum(point[2] for point in self.edge_polygon.points) / nb

        return volmdlr.Point3D(x, y, z)

    def rotation(self, center: volmdlr.Point3D, axis: volmdlr.Vector3D,
                 angle: float):
        """
        Contour3D rotation
        :param center: rotation center
        :param axis: rotation axis
        :param angle: angle rotation
        :return: a new rotated Contour3D
        """
        new_edges = [edge.rotation(center, axis, angle) for edge
                     in self.primitives]
        return Contour3D(new_edges, self.name)

    def rotation_inplace(self, center: volmdlr.Point3D, axis: volmdlr.Vector3D,
                         angle: float):
        """
        Contour3D rotation. Object is updated inplace
        :param center: rotation center
        :param axis: rotation axis
        :param angle: rotation angle
        """
        for edge in self.primitives:
            edge.rotation_inplace(center, axis, angle)

    def translation(self, offset: volmdlr.Vector3D):
        """
        Contour3D translation
        :param offset: translation vector
        :return: A new translated Contour3D
        """
        new_edges = [edge.translation(offset) for edge in
                     self.primitives]
        return Contour3D(new_edges, self.name)

    def translation_inplace(self, offset: volmdlr.Vector3D):
        """
        Contour3D translation. Object is updated inplace
        :param offset: translation vector
        """
        for edge in self.primitives:
            edge.translation_inplace(offset)

    def order_contour(self):
        # new_primitives = []
        # points = self.ordering_contour()
        # for p1, p2 in points:
        #     new_primitives.append(volmdlr.edges.LineSegment3D(p1, p2))
        # self.primitives = new_primitives

        initial_points = []
        for primitive in self.primitives:
            initial_points.append((primitive.start, primitive.end))

        new_primitives = []
        if self.is_ordered():
            return self
        points = self.ordering_contour()
        for p1, p2 in points:
            try:
                index = initial_points.index((p1, p2))
            except ValueError:
                index = initial_points.index((p2, p1))

            if isinstance(self.primitives[index], volmdlr.edges.LineSegment3D):
                new_primitives.append(volmdlr.edges.LineSegment3D(p1, p2))
            elif isinstance(self.primitives[index], volmdlr.edges.Arc3D):
                new_primitives.append(volmdlr.edges.Arc3D(p1, self.primitives[index].interior, p2))
            elif isinstance(self.primitives[index], volmdlr.edges.BSplineCurve3D):
                if (self.primitives[index].start == p1 and self.primitives[index].end == p2):
                    new_primitives.append(self.primitives[index])
                else:
                    new_primitives.append(self.primitives[index].reverse())

        self.primitives = new_primitives

        return self

    # def point_over_contour(self, point, abs_tol=1e-7):
    #     belongs = False
    #     for primitive in self.primitives:
    #         if primitive.point_belongs(point, abs_tol):
    #             belongs = True
    #     return belongs

    def frame_mapping(self, frame: volmdlr.Frame3D, side: str):
        """
        Changes frame_mapping and return a new Contour3D
        side = 'old' or 'new'
        """
        new_edges = [edge.frame_mapping(frame, side) for edge in
                     self.primitives]
        return Contour3D(new_edges, self.name)

    def frame_mapping_inplace(self, frame: volmdlr.Frame3D, side: str):
        """
        Changes frame_mapping and the object is updated inplace
        side = 'old' or 'new'
        """
        for edge in self.primitives:
            edge.frame_mapping_inplace(frame, side)

    def copy(self, deep=True, memo=None):
        new_edges = [edge.copy(deep=deep, memo=memo) for edge in self.primitives]
        if self.point_inside_contour is not None:
            new_point_inside_contour = self.point_inside_contour.copy()
        else:
            new_point_inside_contour = None
        return Contour3D(new_edges, new_point_inside_contour, self.name)

    def plot(self, ax=None, color='k', alpha=1, edge_details=False):
        if ax is None:
            ax = Axes3D(plt.figure())

        for edge in self.primitives:
            edge.plot(ax=ax, color=color, alpha=alpha,
                      edge_ends=edge_details, edge_direction=edge_details)

        return ax

    def to_2d(self, plane_origin, x, y):
        primitives2d = []
        for primitive in self.primitives:
            primitive2d = primitive.to_2d(plane_origin, x, y)
            if primitive2d is not None:
                primitives2d.append(primitive2d)
        return Contour2D(primitives=primitives2d)

    def _bounding_box(self):
        """
        Flawed method, to be enforced by overloading
        """
        points = []
        for prim in self.primitives:
            n = 20
            length = prim.length()
            points_ = [prim.point_at_abscissa(i / n * length)
                       for i in range(n)]
            for point in points_:
                if point not in points:
                    points.append(point)
        return volmdlr.core.BoundingBox.from_points(points)

    @property
    def bounding_box(self):
        if not self._utd_bounding_box:
            self._bbox = self._bounding_box()
            self._utd_bounding_box = True
        return self._bbox

    @classmethod
    def extract_contours(cls, contour, point1: volmdlr.Point3D,
                         point2: volmdlr.Point3D, inside=False):

        new_primitives = contour.extract_with_points(point1, point2, inside)
        contours = [cls(new_primitives)]
        return contours

    def contour_intersection(self, contour3d):
        dict_intersecting_points = {}
        for primitive in self.primitives:
            for primitive2 in contour3d.primitives:
                intersecting_point = primitive.linesegment_intersection(
                    primitive2)
                if intersecting_point is not None:
                    dict_intersecting_points[primitive2] = intersecting_point
        if dict_intersecting_points:
            return dict_intersecting_points
        return None

    @classmethod
    def from_points(cls, points: List[volmdlr.Point3D]):
        """
        create a contour3d from points with line_segments3D
        """

        if len(points) < 3:
            raise ValueError('contour is defined at least with three points')
        else:
            edges = []
            for i in range(0, len(points) - 1):
                edges.append(volmdlr.edges.LineSegment3D(points[i], points[i + 1]))

            edges.append(volmdlr.edges.LineSegment3D(points[-1], points[0]))

            contour = cls(edges)

            return contour

    def clean_primitives(self):
        """
        delete primitives with start=end, and return a new contour
        """

        new_primitives = []
        for primitive in self.primitives:
            if primitive.start != primitive.end:
                new_primitives.append(primitive)

        return Contour3D(new_primitives)

    def merge_with(self, contour3d):
        """
        merge two adjacent contours, sharing primitives, and returns one outer contour and inner
        contours (if there are any)
        """

        merged_primitives = self.merge_primitives_with(contour3d)
        contours = Contour3D.contours_from_edges(merged_primitives, tol=3e-4)
        # contours = sorted(contours, key=lambda contour: contour.area(), reverse=True)

        return contours

    # def primitive_over_contour(self, primitive):
    #     """
    #     copied from Contour2D
    #     """
    #     for prim in self.primitives:
    #         if not hasattr(prim, 'unit_direction_vector') and \
    #                 hasattr(prim, 'tangent'):
    #             vector1 = prim.tangent(0.5)
    #         else:
    #             vector1 = prim.unit_direction_vector(abscissa=0.)

    #         if not hasattr(primitive, 'unit_direction_vector') and \
    #                 hasattr(primitive, 'tangent'):
    #             vector2 = primitive.tangent(0.5)
    #         else:
    #             vector2 = primitive.unit_direction_vector(abscissa=0.)

    #         if vector1.is_colinear_to(vector2):
    #             mid_point = primitive.middle_point()
    #             if self.point_over_contour(mid_point):
    #                 return True
    #     return False


class Circle3D(Contour3D):
    _non_serializable_attributes = ['point', 'edges', 'point_inside_contour']
    _non_eq_attributes = ['name']
    _non_hash_attributes = ['name']
    _generic_eq = True

    def __init__(self, frame: volmdlr.Frame3D, radius: float,
                 name: str = ''):
        """
        frame.u, frame.v define the plane, frame.w the normal
        """
        self.radius = radius
        self.frame = frame
        self.angle = volmdlr.TWO_PI
        Contour3D.__init__(self, [self], name=name)

    @property
    def center(self):
        return self.frame.origin

    @property
    def normal(self):
        return self.frame.w

    def __hash__(self):
        return hash(self.frame.origin)

    def __eq__(self, other_circle):
        return self.frame.origin == other_circle.frame.origin \
               and self.frame.w.is_colinear(other_circle.frame.w) \
               and math.isclose(self.radius,
                                other_circle.radius, abs_tol=1e-06)

    def tessellation_points(self, resolution=20):

        tessellation_points_3d = [
                                     self.center + self.radius * math.cos(
                                         teta) * self.frame.u
                                     + self.radius * math.sin(
                                         teta) * self.frame.v
                                     for teta in
                                     npy.linspace(0, volmdlr.TWO_PI,
                                                  resolution + 1)][:-1]
        return tessellation_points_3d

    def length(self):
        return volmdlr.TWO_PI * self.radius

    # def FreeCADExport(self, name, ndigits=3):
    #     xc, yc, zc = round(1000 * self.center, ndigits)
    #     xn, yn, zn = round(self.normal, ndigits)
    #     return '{} = Part.Circle(fc.Vector({},{},{}),fc.Vector({},{},{}),{})\n'.format(
    #         name, xc, yc, zc, xn, yn, zn, 1000 * self.radius)

    def rotation(self, center: volmdlr.Point3D, axis: volmdlr.Vector3D, angle: float):
        """
        Circle3D rotation
        :param center: rotation center
        :param axis: rotation axis
        :param angle: angle rotation
        :return: a new rotated Circle3D
        """
        return Circle3D(self.frame.rotation(center, axis, angle),
                        self.radius, self.name)

    def rotation_inplace(self, center: volmdlr.Point3D, axis: volmdlr.Vector3D, angle: float):
        """
        Circle3D rotation. Object is updated inplace
        :param center: rotation center
        :param axis: rotation axis
        :param angle: rotation angle
        """
        self.frame.rotation_inplace(center, axis, angle)

    def translation(self, offset: volmdlr.Vector3D):
        """
        Circle3D translation
        :param offset: translation vector
        :return: A new translated Circle3D
        """
        return Circle3D(self.frame.translation(offset), self.radius, self.name)

    def translation_inplace(self, offset: volmdlr.Vector3D):
        """
        Circle3D translation. Object is updated inplace
        :param offset: translation vector
        """
        self.frame.translation_inplace(offset)

    def plot(self, ax=None, color='k', alpha=1., edge_details=False):
        if ax is None:
            fig = plt.figure()
            ax = Axes3D(fig)
        else:
            fig = None

        x = []
        y = []
        z = []
        for px, py, pz in self.tessellation_points():
            x.append(px)
            y.append(py)
            z.append(pz)
        x.append(x[0])
        y.append(y[0])
        z.append(z[0])
        ax.plot(x, y, z, color=color, alpha=alpha)
        return ax

    def point_at_abscissa(self, curvilinear_abscissa):
        """
        start point is at intersection of frame.u axis
        """
        start = self.frame.origin + self.radius * self.frame.u
        return start.rotation(self.frame.origin, self.frame.w,
                              curvilinear_abscissa / self.radius)

    @classmethod
    def from_step(cls, arguments, object_dict):
        center = object_dict[arguments[1]].origin
        radius = float(arguments[2]) / 1000
        if object_dict[arguments[1]].u is not None:
            normal = object_dict[arguments[1]].u
            other_vec = object_dict[arguments[1]].v
            if other_vec is not None:
                other_vec.normalize()
        else:
            normal = object_dict[arguments[1]].v  # ou w
            other_vec = None
        normal.normalize()
        return cls.from_center_normal(center, normal, radius,
                                      arguments[0][1:-1])

    def to_step(self, current_id, surface_id=None, surface3d=None):
        circle_frame = volmdlr.Frame3D(self.center, self.frame.w, self.frame.u,
                                       self.frame.v)
        content, frame_id = circle_frame.to_step(current_id)
        curve_id = frame_id + 1
        content += "#{} = CIRCLE('{}',#{},{});\n".format(
            curve_id, self.name, frame_id, round(self.radius * 1000, 3))

        if surface_id:
            content += "#{} = SURFACE_CURVE('',#{},(#{}),.PCURVE_S1.);\n".format(
                curve_id + 1, curve_id, surface_id)
            curve_id += 1

        p1 = self.frame.origin + self.frame.u * self.radius
        # p2 = self.frame.origin + self.frame.v*self.radius
        p3 = self.frame.origin - self.frame.u * self.radius
        # p4 = self.frame.origin - self.frame.v*self.radius

        p1_content, p1_id = p1.to_step(curve_id + 1, vertex=True)
        # p2_content, p2_id = p2.to_step(p1_id+1, vertex=True)
        p3_content, p3_id = p3.to_step(p1_id + 1, vertex=True)
        # p4_content, p4_id = p4.to_step(p3_id+1, vertex=True)
        content += p1_content + p3_content

        arc1_id = p3_id + 1
        content += "#{} = EDGE_CURVE('{}',#{},#{},#{},.T.);\n".format(
            arc1_id, self.name, p1_id, p3_id, curve_id)
        oriented_edge1_id = arc1_id + 1
        content += "#{} = ORIENTED_EDGE('',*,*,#{},.T.);\n".format(
            oriented_edge1_id, arc1_id)

        arc2_id = oriented_edge1_id + 1
        content += "#{} = EDGE_CURVE('{}',#{},#{},#{},.T.);\n".format(
            arc2_id, self.name, p3_id, p1_id, curve_id)
        oriented_edge2_id = arc2_id + 1
        content += "#{} = ORIENTED_EDGE('',*,*,#{},.T.);\n".format(
            oriented_edge2_id, arc2_id)

        current_id = oriented_edge2_id + 1
        content += "#{} = EDGE_LOOP('{}',(#{},#{}));\n".format(
            current_id, self.name, oriented_edge1_id, oriented_edge2_id)

        return content, current_id

    def _bounding_box(self):
        """
        """
        # u = self.normal.deterministic_unit_normal_vector()
        # v = self.normal.cross(u)
        points = [self.frame.origin + self.radius * v
                  for v in [self.frame.u, -self.frame.u,
                            self.frame.v, -self.frame.v]]
        return volmdlr.core.BoundingBox.from_points(points)

    def to_2d(self, plane_origin, x, y):
        z = x.cross(y)
        plane3d = volmdlr.faces.Plane3D(volmdlr.Frame3D(plane_origin, x, y, z))
        return Circle2D(plane3d.point3d_to_2d(self.center), self.radius)

    @classmethod
    def from_center_normal(cls, center: volmdlr.Point3D,
                           normal: volmdlr.Vector3D,
                           radius: float,
                           name: str = ''):
        u = normal.deterministic_unit_normal_vector()
        v = normal.cross(u)
        return cls(volmdlr.Frame3D(center, u, v, normal), radius, name)

    @classmethod
    def from_3_points(cls, point1, point2, point3):
        u1 = (point2 - point1)
        u2 = (point2 - point3)
        try:
            u1.normalize()
            u2.normalize()
        except ZeroDivisionError:
            raise ValueError(
                'the 3 points must be distincts')

        normal = u2.cross(u1)
        normal.normalize()

        if u1 == u2:
            u2 = normal.cross(u1)
            u2.normalize()

        v1 = normal.cross(u1)  # v1 is normal, equal u2
        v2 = normal.cross(u2)  # equal -u1

        p11 = 0.5 * (point1 + point2)  # Mid point of segment s,m
        p21 = 0.5 * (point2 + point3)  # Mid point of segment s,m

        l1 = volmdlr.edges.Line3D(p11, p11 + v1)
        l2 = volmdlr.edges.Line3D(p21, p21 + v2)

        try:
            center, _ = l1.minimum_distance_points(l2)
        except ZeroDivisionError:
            raise ValueError(
                'Start, end and interior points  of an arc must be distincts')

        radius = (center - point1).norm()
        return cls(frame=volmdlr.Frame3D(center, u1, normal.cross(u1), normal),
                   radius=radius)

    def extrusion(self, extrusion_vector):

        if self.normal.is_colinear_to(extrusion_vector):
            u = self.normal.deterministic_unit_normal_vector()
            v = self.normal.cross(u)
            w = extrusion_vector.copy()
            w.normalize()
            cylinder = volmdlr.faces.CylindricalSurface3D(
                volmdlr.Frame3D(self.center, u, v, w), self.radius)
            return [cylinder.rectangular_cut(0, volmdlr.TWO_PI,
                                             0, extrusion_vector.norm())]
        else:
            raise NotImplementedError(
                'Extrusion along vector not colinar to normal for circle not handled yet: dot={}'.format(
                    self.normal.dot(extrusion_vector)))

    def revolution(self, axis_point: volmdlr.Point3D, axis: volmdlr.Vector3D,
                   angle: float):
        line3d = volmdlr.edges.Line3D(axis_point, axis_point + axis)
        tore_center, _ = line3d.point_projection(self.center)
        u = self.center - tore_center
        u.normalize()
        v = axis.cross(u)
        if not math.isclose(self.normal.dot(u), 0., abs_tol=1e-9):
            raise NotImplementedError(
                'Outside of plane revolution not supported')

        R = tore_center.point_distance(self.center)
        surface = volmdlr.faces.ToroidalSurface3D(
            volmdlr.Frame3D(tore_center, u, v, axis),
            R, self.radius)
        return [surface.rectangular_cut(0, angle, 0, volmdlr.TWO_PI)]

    def point_on_circle(self, point: volmdlr.Point3D):
        distance = point.point_distance(self.center)
        vec = volmdlr.Vector3D(*point - self.center)
        dot = self.normal.dot(vec)
        if math.isclose(distance, self.radius, abs_tol=1e-6)\
                and math.isclose(dot, 0, abs_tol=5e-6):
            return True
        return False

    def trim(self, point1: volmdlr.Point3D, point2: volmdlr.Point3D):
        if not self.point_on_circle(point1)\
                or not self.point_on_circle(point2):
            ax = self.plot()
            point1.plot(ax=ax, color='r')
            point2.plot(ax=ax, color='b')
            raise ValueError('Point not on circle for trim method')
        if point1 == point2:
            return volmdlr.edges.FullArc3D(self.frame.origin, point1,
                                           self.frame.w)
        interior = volmdlr.core.clockwise_interior_from_circle3d(
            point1, point2, self)
        # print(self.__dict__)
        # print('\n')
        # arc3d = volmdlr.edges.Arc3D(point1, interior, point2)
        # if arc3d.radius > 0.016:
            # onlyfiles = next(os.walk(r'C:\Users\gabri\Documents\dessia\GitHub\volmdlr\scripts\step\inner_contour'))[2]
            # l = len(onlyfiles)
            # point1.save_to_file(
            #     fr'C:\Users\gabri\Documents\dessia\GitHub\volmdlr\scripts\step\points\point1_{l}.json')
            # point2.save_to_file(
            #     fr'C:\Users\gabri\Documents\dessia\GitHub\volmdlr\scripts\step\points\point2_{l}.json')
            # self.save_to_file(fr'C:\Users\gabri\Documents\dessia\GitHub\volmdlr\scripts\step\inner_contour\circle_{l}.json')
            # print(point1.to_dict())
            # print(point2.to_dict())
            # print('\n')
            # print(self.__dict__)
            # circle.to_dict()
            # ax = arc3d.plot()
            # print(arc3d.start)
            # print(arc3d.interior)
            # print(arc3d.end)
            # print(arc3d.is_trigo)
        return volmdlr.edges.Arc3D(point1, interior, point2)


class Ellipse3D(Contour3D):
    """
    :param major_axis: Largest radius of the ellipse
    :type major_axis: float
    :param minor_axis: Smallest radius of the ellipse
    :type minor_axis: float
    :param center: Ellipse's center
    :type center: Point3D
    :param normal: Ellipse's normal
    :type normal: Vector3D
    :param major_dir: Direction of the largest radius/major_axis
    :type major_dir: Vector3D
    """

    def __init__(self, major_axis: float, minor_axis: float,
                 center: volmdlr.Point3D, normal: volmdlr.Vector3D,
                 major_dir: volmdlr.Vector3D, name: str = ''):

        self.major_axis = major_axis
        self.minor_axis = minor_axis
        self.center = center
        normal.normalize()
        self.normal = normal
        major_dir.normalize()
        self.major_dir = major_dir
        Contour3D.__init__(self, [self], name=name)

    def tessellation_points(self, resolution=20):
        # plane = Plane3D.from_normal(self.center, self.normal)
        tessellation_points_3d = [
                                     self.center + self.major_axis * math.cos(
                                         teta) * self.major_dir
                                     + self.minor_axis * math.sin(
                                         teta) * self.major_dir.cross(
                                         self.normal) for teta in
                                     npy.linspace(0, volmdlr.TWO_PI,
                                                  resolution + 1)][:-1]
        return tessellation_points_3d

    def trim(self, point1: volmdlr.Point3D, point2: volmdlr.Point3D):
        # minor_dir = self.normal.cross(self.major_dir)
        # frame = volmdlr.Frame3D(self.center, self.major_dir,
        #                         minor_dir, self.normal)
        frame = volmdlr.Frame3D(self.center, self.major_dir,
                                self.normal.cross(self.major_dir), self.normal)

        # Positionnement des points dans leur frame
        p1_new, p2_new = frame.new_coordinates(
            point1), frame.new_coordinates(point2)

        # Angle pour le p1
        # u1, u2 = p1_new.x / self.major_axis, p1_new.y / self.minor_axis
        # theta1 = volmdlr.core.sin_cos_angle(u1, u2)
        theta1 = volmdlr.core.sin_cos_angle(p1_new.x / self.major_axis, p1_new.y / self.minor_axis)

        # Angle pour le p2
        # u3, u4 = p2_new.x / self.major_axis, p2_new.y / self.minor_axis
        # theta2 = volmdlr.core.sin_cos_angle(u3, u4)
        theta2 = volmdlr.core.sin_cos_angle(p2_new.x / self.major_axis, p2_new.y / self.minor_axis)

        if theta1 > theta2:  # sens trigo
            angle = math.pi + (theta1 + theta2) / 2
        else:
            angle = (theta1 + theta2) / 2

        # p_3 = volmdlr.Point3D(self.major_axis * math.cos(angle),
        #                       self.minor_axis * math.sin(angle), 0)
        # p3 = frame.old_coordinates(p_3)
        p3 = frame.old_coordinates(volmdlr.Point3D(self.major_axis * math.cos(angle),
                                                   self.minor_axis * math.sin(angle), 0))

        return volmdlr.edges.ArcEllipse3D(point1, p3, point2, self.center,
                                          self.major_dir)

    # def FreeCADExport(self, ip, ndigits=3):
    #     name = 'primitive{}'.format(ip)
    #     xc, yc, zc = npy.round(1000 * self.center.vector, ndigits)
    #     major_vector = self.center + self.major_axis / 2 * self.major_dir
    #     xmaj, ymaj, zmaj = npy.round(1000 * major_vector.vector, ndigits)
    #     minor_vector = self.center + self.minor_axis / 2 * self.normal.cross(
    #         self.major_dir)
    #     xmin, ymin, zmin = npy.round(1000 * minor_vector.vector, ndigits)
    #     return '{} = Part.Ellipse(fc.Vector({},{},{}), fc.Vector({},{},{}), fc.Vector({},{},{}))\n'.format(
    #         name, xmaj, ymaj, zmaj, xmin, ymin, zmin, xc, yc, zc)

    def rotation(self, center: volmdlr.Point3D, axis: volmdlr.Vector3D, angle: float):
        """
        Ellipse3D rotation
        :param center: rotation center
        :param axis: rotation axis
        :param angle: angle rotation
        :return: a new rotated Ellipse3D
        """
        new_center = self.center.rotation(center, axis, angle)
        new_normal = self.normal.rotation(center, axis, angle)
        new_major_dir = self.major_dir.rotation(center, axis, angle)
        return Ellipse3D(self.major_axis, self.minor_axis, new_center,
                         new_normal, new_major_dir, self.name)

    def rotation_inplace(self, center: volmdlr.Point3D, axis: volmdlr.Vector3D, angle: float):
        """
        Ellipse3D rotation. Object is updated inplace
        :param center: rotation center
        :param axis: rotation axis
        :param angle: rotation angle
        """
        self.center.rotation_inplace(center, axis, angle)
        self.normal.rotation_inplace(center, axis, angle)
        self.major_dir.rotation_inplace(center, axis, angle)

    def translation(self, offset: volmdlr.Vector3D):
        """
        Ellipse3D translation
        :param offset: translation vector
        :return: A new translated Ellipse3D
        """
        new_center = self.center.translation(offset)
        new_normal = self.normal.translation(offset)
        new_major_dir = self.major_dir.translation(offset)
        return Ellipse3D(self.major_axis, self.minor_axis, new_center,
                         new_normal, new_major_dir, self.name)

    def translation_inplace(self, offset: volmdlr.Vector3D):
        """
        Ellipse3D translation. Object is updated inplace
        :param offset: translation vector
        """
        self.center.translation_inplace(offset)
        self.normal.translation_inplace(offset)
        self.major_dir.translation_inplace(offset)

    def plot(self, ax=None, color='k', alpha=1, edge_details=False):
        if ax is None:
            fig = plt.figure()
            ax = Axes3D(fig)
        else:
            fig = None

        x = []
        y = []
        z = []
        for px, py, pz in self.tessellation_points():
            x.append(px)
            y.append(py)
            z.append(pz)
        x.append(x[0])
        y.append(y[0])
        z.append(z[0])
        ax.plot(x, y, z, color)
        return ax

    @classmethod
    def from_step(cls, arguments, object_dict):
        center = object_dict[arguments[1]].origin
        normal = object_dict[arguments[1]].u  # ancien w
        major_dir = object_dict[arguments[1]].v  # ancien u
        major_axis = float(arguments[2]) / 1000
        minor_axis = float(arguments[3]) / 1000
        return cls(major_axis, minor_axis, center, normal, major_dir,
                   arguments[0][1:-1])


class ClosedPolygon3D(Contour3D, ClosedPolygonMixin):
    _non_serializable_attributes = ['line_segments', 'primitives']
    _non_eq_attributes = ['line_segments', 'primitives']

    def __init__(self, points: List[volmdlr.Point3D], name: str = ''):
        self.points = points
        self._line_segments = None

        Contour3D.__init__(self, self.line_segments, name)

    def get_line_segments(self):
        lines = []
        if len(self.points) > 1:
            for p1, p2 in zip(self.points,
                              list(self.points[1:]) + [self.points[0]]):
                lines.append(volmdlr.edges.LineSegment3D(p1, p2))
        return lines

    def copy(self, *args, **kwargs):
        points = [point.copy() for point in self.points]
        return ClosedPolygon3D(points, self.name)

    def __hash__(self):
        return sum(hash(point) for point in self.points)

    def __eq__(self, other_):
        if not isinstance(other_, self.__class__):
            return False
        equal = True
        for point, other_point in zip(self.points, other_.points):
            equal = (equal and point == other_point)
        return equal

    def plot(self, ax=None, color='k', alpha=1, edge_details=False):
        for line_segment in self.line_segments:
            ax = line_segment.plot(ax=ax, color=color, alpha=alpha,
                                   edge_ends=True, edge_direction=True)
        return ax

    def rotation(self, center: volmdlr.Point3D, axis: volmdlr.Vector3D,
                 angle: float):
        """
        ClosedPolygon3D rotation
        :param center: rotation center
        :param axis: rotation axis
        :param angle: angle rotation
        :return: a new rotated ClosedPolygon3D
        """
        return ClosedPolygon3D(
            [point.rotation(center, axis, angle) for point in
             self.points])

    def rotation_inplace(self, center: volmdlr.Point3D, axis: volmdlr.Vector3D,
                         angle: float):
        """
        ClosedPolygon3D rotation. Object is updated inplace
        :param center: rotation center
        :param axis: rotation axis
        :param angle: rotation angle
        """
        for point in self.points:
            point.rotation_inplace(center, axis, angle)

    def translation(self, offset: volmdlr.Vector3D):
        """
        ClosedPolygon3D translation
        :param offset: translation vector
        :return: A new translated ClosedPolygon3D
        """
        new_points = [point.translation(offset) for point in
                      self.points]
        return ClosedPolygon3D(new_points, self.name)

    def translation_inplace(self, offset: volmdlr.Vector3D):
        """
        ClosedPolygon3D translation. Object is updated inplace
        :param offset: translation vector
        """
        for point in self.points:
            point.translation_inplace(offset)

    def to_2d(self, plane_origin, x, y):
        points2d = [point.to_2d(plane_origin, x, y) for point in self.points]
        return ClosedPolygon2D(points2d)

    def sewing_with(self, other_poly3d, x, y, resolution=20):
        self_center, other_center = self.average_center_point(), \
                                    other_poly3d.average_center_point()

        self_poly2d, other_poly2d = self.to_2d(self_center, x, y), \
            other_poly3d.to_2d(other_center, x, y)
        self_center2d, other_center2d = self_poly2d.center_of_mass(), \
            other_poly2d.center_of_mass()
        self_poly2d.translation_inplace(-self_center2d)
        other_poly2d.translation_inplace(-other_center2d)

        bbox_self2d, bbox_other2d = self_poly2d.bounding_rectangle().bounds(), \
            other_poly2d.bounding_rectangle().bounds()
        position = [abs(value) for value in bbox_self2d] \
            + [abs(value) for value in bbox_other2d]
        max_scale = 2 * max(position)

        lines = [volmdlr.edges.LineSegment2D(volmdlr.O2D, max_scale * (
                volmdlr.X2D * math.sin(n * 2 * math.pi / resolution) +
                volmdlr.Y2D * math.cos(n * 2 * math.pi / resolution))
                                             ) for n in range(resolution)]

        self_new_points, other_new_points = [], []
        for line in lines:
            for self_line in self_poly2d.line_segments:
                intersect = line.linesegment_intersections(self_line)
                if intersect:
                    self_new_points.extend(intersect)
                    break

            for other_line in other_poly2d.line_segments:
                intersect = line.linesegment_intersections(other_line)
                if intersect:
                    other_new_points.extend(intersect)
                    break

        new_self_poly2d, new_other_poly2d = ClosedPolygon2D(
            self_new_points), ClosedPolygon2D(other_new_points)
        new_self_poly2d.translation_inplace(self_center2d)
        new_other_poly2d.translation_inplace(other_center2d)

        new_poly1, new_poly2 = new_self_poly2d.to_3d(self_center, x, y), \
            new_other_poly2d.to_3d(other_center, x, y)

        triangles = []
        for point1, point2, other_point in zip(new_poly1.points,
                                               new_poly1.points[
                                                   1:] + new_poly1.points[:1],
                                               new_poly2.points):
            triangles.append([point1, point2, other_point])

        for point1, point2, other_point in zip(
                new_poly2.points, new_poly2.points[1:] + new_poly2.points[:1],
                new_poly1.points[1:] + new_poly1.points[:1]):
            triangles.append([other_point, point2, point1])

        return triangles

    def simplify(self, min_distance: float = 0.01, max_distance: float = 0.05):
        return ClosedPolygon3D(self.simplify_polygon(
            min_distance=min_distance, max_distance=max_distance).points)

    def convex_sewing(self, polygon2, x, y):
        """
        x and y are used for plane projection to make
        sure it is being projected in the right plane
        """
        center1, center2 = self.average_center_point(), polygon2.average_center_point()
        center1_, center2_ = volmdlr.Point3D(center1.x, center1.y, 0), volmdlr.Point3D(center2.x, center2.y, 0)
        new_polygon1, new_polygon2 = self.translation(-center1_), polygon2.translation(-center2_)
        new_center1, new_center2 = new_polygon1.average_center_point(), new_polygon2.average_center_point()

        new_polygon1_2d, new_polygon2_2d =\
            new_polygon1.to_2d(new_center1, x, y), new_polygon2.to_2d(new_center2, x, y)

        dict_closing_pairs = {}
        triangles = []
        list_closing_point_indexes = []
        new_polygon1_2d_points = new_polygon1_2d.points + [
            new_polygon1_2d.points[0]]
        for i, point_polygon1 in enumerate(
                new_polygon1.points + [new_polygon1.points[0]]):
            if i != 0:
                mean_point2d = 0.5 * (
                        new_polygon1_2d_points[i] + new_polygon1_2d_points[
                            i - 1])
                closing_point = new_polygon2_2d.line_intersecting_closing_point(
                    mean_point2d)
                closing_point_index = new_polygon2_2d.points.index(
                    closing_point)

                if i == 1:
                    previous_closing_point_index = closing_point_index
                if closing_point_index != previous_closing_point_index:
                    if closing_point_index in list_closing_point_indexes:
                        closing_point_index = previous_closing_point_index
                    else:
                        dict_closing_pairs[self.points[i - 1]] = (
                            previous_closing_point_index,
                            closing_point_index)

                if point_polygon1 == new_polygon1.points[0]:
                    if list(dict_closing_pairs.values())[-1][-1] != \
                            list(dict_closing_pairs.values())[0][0]:
                        dict_closing_pairs[self.points[0]] = (
                            list(dict_closing_pairs.values())[-1][-1],
                            list(dict_closing_pairs.values())[0][0])

                real_closing_point = polygon2.points[closing_point_index]

                face_points = [self.points[new_polygon1.points.index(
                    point_polygon1)], self.points[i - 1],
                                  real_closing_point]
                triangles.append(face_points)

                list_closing_point_indexes.append(closing_point_index)
                previous_closing_point_index = closing_point_index
        triangles += polygon2.close_sewing(dict_closing_pairs)

        return triangles

    def get_valid_concave_sewing_polygon(self, polygon1_2d, polygon2_2d):
        polygon1_2d_valid__primitive =\
            polygon1_2d.get_valid_sewing_polygon_primitive(polygon2_2d)
        if polygon1_2d_valid__primitive == polygon1_2d.line_segments[0]:
            return self
        new_polygon_primitives = \
            self.line_segments[polygon1_2d.line_segments.index(polygon1_2d_valid__primitive):] + \
            self.line_segments[:polygon1_2d.line_segments.index(polygon1_2d_valid__primitive)]
        polygon1_3d_points = []
        for prim in new_polygon_primitives:
            if prim.start not in polygon1_3d_points:
                polygon1_3d_points.append(prim.start)
            if prim.end not in polygon1_3d_points:
                polygon1_3d_points.append(prim.end)
        return ClosedPolygon3D(polygon1_3d_points)

    def close_sewing(self, dict_closing_pairs):
        triangles_points = []
        for i, point_polygon2 in enumerate(
                self.points + [self.points[0]]):
            for j, index in enumerate(list(dict_closing_pairs.values())):
                if i != 0:
                    if i - 1 >= index[0] and i <= index[1]:
                        face_points = [self.points[i - 1],
                                       point_polygon2,
                                       list(dict_closing_pairs.keys())[j]]
                        triangles_points.append(face_points)
                    elif index[0] > index[1]:
                        if (i - 1 <= index[0] and i <= index[1]) or (
                                (i - 1 >= index[0]) and i >= index[1]):
                            face_points = [self.points[i - 1],
                                           point_polygon2,
                                           list(dict_closing_pairs.keys())[j]]
                            triangles_points.append(face_points)
        return triangles_points

    def check_sewing(self, polygon2, sewing_faces):
        if not len(self.line_segments) + len(polygon2.line_segments) == len(sewing_faces):
            return False
        return True

    def redefine_sewing_triangles_points(self, triangles_points,
                                         passed_by_zero_index,
                                         closing_point_index,
                                         previous_closing_point_index):
        for n, triangle_points in enumerate(triangles_points[::-1]):
            if (not passed_by_zero_index and
                self.points.index(
                    triangle_points[2]) > closing_point_index) or \
                    (passed_by_zero_index and
                     0 <= self.points.index(triangle_points[
                                                       2]) <= previous_closing_point_index and
                     self.points.index(
                         triangle_points[2]) > closing_point_index):
                new_face_points = [triangles_points[-(n + 1)][0],
                                   triangles_points[-(n + 1)][1],
                                   self.points[
                                       closing_point_index]]
                triangles_points[-(n + 1)] = new_face_points

        return triangles_points

    @staticmethod
    def clean_sewing_closing_pairs_dictionary(dict_closing_pairs,
                                              closing_point_index,
                                              passed_by_zero_index):
        """
        Cleans the dictionnary containing the sewing closing pairs informations
        in case it needs to be recalculated due to changing closing points
        """
        dict_closing_pairs_values = list(dict_closing_pairs.values())
        dict_closing_pairs_keys = list(dict_closing_pairs.keys())
        previous_closing_point_index = dict_closing_pairs_values[-1][1]
        last_dict_value = previous_closing_point_index
        for i, key in enumerate(dict_closing_pairs_keys[::-1]):
            if (not passed_by_zero_index and
                last_dict_value > closing_point_index) or \
                    (passed_by_zero_index and
                     0 <= last_dict_value <= previous_closing_point_index and
                     last_dict_value > closing_point_index):
                lower_bounddary_closing_point = key
                del dict_closing_pairs[key]
                if not dict_closing_pairs:
                    break
                last_dict_value = dict_closing_pairs_values[-i - 2][1]

        return dict_closing_pairs, lower_bounddary_closing_point

    @staticmethod
    def is_sewing_forward(closing_point_index, list_closing_point_indexes) -> bool:
        if closing_point_index < list_closing_point_indexes[-1]:
            return False
        return True

    @staticmethod
    def sewing_closing_points_to_remove(closing_point_index, list_closing_point_indexes, passed_by_zero_index):
        list_remove_closing_points = []
        for idx in list_closing_point_indexes[::-1]:
            if not passed_by_zero_index:
                if idx > closing_point_index:
                    list_remove_closing_points.append(idx)
                else:
                    break
            else:
                if 0 < idx <= list_closing_point_indexes[-1] and \
                        idx > closing_point_index:
                    list_remove_closing_points.append(idx)
                else:
                    break
        return list_remove_closing_points

    @staticmethod
    def sewing_closing_point_past_point0(closing_point_index, list_closing_point_indexes,
                                         passed_by_zero_index, ratio_denominator):
        last_to_new_point_index_ratio = (list_closing_point_indexes[-1] -
                                         closing_point_index) / ratio_denominator
        if passed_by_zero_index:
            ratio = (list_closing_point_indexes[0] - closing_point_index) / ratio_denominator
            if math.isclose(ratio, 1, abs_tol=0.3):
                closing_point_index = list_closing_point_indexes[0]
            else:
                closing_point_index = list_closing_point_indexes[-1]
        else:
            if closing_point_index > list_closing_point_indexes[0]:
                ratio1 = (closing_point_index -
                          list_closing_point_indexes[0]) / ratio_denominator
                if math.isclose(ratio1, 0, abs_tol=0.3) and \
                        math.isclose(last_to_new_point_index_ratio, 1, abs_tol=0.3):
                    passed_by_zero_index = True
                    closing_point_index = list_closing_point_indexes[0]
                else:
                    closing_point_index = list_closing_point_indexes[-1]
            else:
                if closing_point_index < ratio_denominator / 4:
                    passed_by_zero_index = True
                elif ratio_denominator - list_closing_point_indexes[-1] >= 6:
                    closing_point_index = list_closing_point_indexes[-1] + 5
                else:
                    closing_point_index = list_closing_point_indexes[-1]
        return closing_point_index, passed_by_zero_index

    @staticmethod
    def validate_concave_closing_point(closing_point_index,
                                       list_closing_point_indexes,
                                       passed_by_zero_index,
                                       ratio_denominator, polygons_points_ratio):
        if closing_point_index == list_closing_point_indexes[-1]:
            return closing_point_index, [], passed_by_zero_index

        list_remove_closing_points = []
        ratio = (list_closing_point_indexes[-1] - closing_point_index) / ratio_denominator
        if not ClosedPolygon3D.is_sewing_forward(closing_point_index, list_closing_point_indexes):
            if closing_point_index > list_closing_point_indexes[-1] - 10 and\
                    closing_point_index != list_closing_point_indexes[-1] - 1:
                if closing_point_index - 1 in list_closing_point_indexes and\
                        closing_point_index + 1 in list_closing_point_indexes:
                    closing_point_index = list_closing_point_indexes[-1]
                    return closing_point_index, list_remove_closing_points, passed_by_zero_index

                list_remove_closing_points = ClosedPolygon3D.sewing_closing_points_to_remove(
                    closing_point_index, list_closing_point_indexes, passed_by_zero_index)

            elif closing_point_index in list_closing_point_indexes:
                closing_point_index = list_closing_point_indexes[-1]
            elif math.isclose(ratio, 0, abs_tol=0.3):
                closing_point_index = list_closing_point_indexes[-1]
            else:
                closing_point_index, passed_by_zero_index = ClosedPolygon3D.sewing_closing_point_past_point0(
                    closing_point_index, list_closing_point_indexes, passed_by_zero_index, ratio_denominator)

        elif closing_point_index in list_closing_point_indexes:
            closing_point_index = list_closing_point_indexes[-1]
        elif len(list_closing_point_indexes) > 2 and \
                list_closing_point_indexes[0] < closing_point_index < \
                list_closing_point_indexes[-1]:
            closing_point_index = list_closing_point_indexes[-1]
        elif passed_by_zero_index and closing_point_index > \
                list_closing_point_indexes[0]:
            closing_point_index = list_closing_point_indexes[-1]
        elif list_closing_point_indexes[0] == 0 and math.isclose(ratio, -1,
                                                                 abs_tol=0.3):
            closing_point_index = list_closing_point_indexes[-1]
        elif math.isclose(ratio, -1, abs_tol=0.3):
            closing_point_index = list_closing_point_indexes[-1]
        elif closing_point_index - list_closing_point_indexes[-1] > 5 and \
            list_closing_point_indexes[-1] + 4 <= ratio_denominator - 1 and\
                polygons_points_ratio > 0.95:
            closing_point_index = list_closing_point_indexes[-1] + 4

        return closing_point_index, list_remove_closing_points, passed_by_zero_index

    def concave_sewing(self, polygon2, x, y):
        polygon1_2d = self.to_2d(volmdlr.O2D, x, y)
        polygon2_2d = polygon2.to_2d(volmdlr.O2D, x, y)
        polygon1_3d = self
        polygon2_3d = polygon2
        if polygon2_2d.area() < polygon1_2d.area():
            polygon1_2d, polygon2_2d = polygon2_2d, polygon1_2d
            polygon1_3d = polygon2
            polygon2_3d = self
        polygon1_3d = polygon1_3d.get_valid_concave_sewing_polygon(
            polygon1_2d, polygon2_2d)
        polygon1_2d = polygon1_3d.to_2d(volmdlr.O2D, x, y)

        # ax=polygon1_2d.plot()
        # polygon2_2d.plot(ax=ax, color='r')

        dict_closing_pairs = {}
        triangles_points = []
        list_closing_point_indexes = []
        passed_by_zero_index = False
        ratio_denom = len(polygon2_2d.points)
        polygons_points_ratio = len(polygon1_2d.points) / ratio_denom
        previous_closing_point_index = None
        for i, primitive1 in enumerate(polygon1_2d.line_segments):
            list_remove_closing_points = []
            closing_point = polygon1_2d.get_closing_point(polygon2_2d,
                                                          primitive1)
            if closing_point == volmdlr.O2D:
                if previous_closing_point_index is not None:
                    closing_point_index = previous_closing_point_index
                else:
                    raise NotImplementedError(
                        'None of the normal lines intersect polygon2, '
                        'certify projection plane given is correct')
            else:
                closing_point_index = polygon2_2d.points.index(closing_point)

            if i == 0:
                previous_closing_point_index = closing_point_index
            else:
                closing_point_index, list_remove_closing_points,\
                    passed_by_zero_index = self.validate_concave_closing_point(
                        closing_point_index, list_closing_point_indexes,
                        passed_by_zero_index, ratio_denom, polygons_points_ratio)

            if list_remove_closing_points:
                new_list_closing_point_indexes = list(
                    dict.fromkeys(list_closing_point_indexes))
                new_list_remove_closing_indexes = list(
                    dict.fromkeys(list_remove_closing_points))

                # print('closing_point_index:', closing_point_index)
                # print('list_remove_closing_points:',
                #       list_remove_closing_points)
                # print('list_closing_point_indexes:',
                #       list_closing_point_indexes)
                # print('new_list_closing_point_indexes:',
                #       new_list_closing_point_indexes)
                # print('new_list_remove_closing_indexes:',
                #       new_list_remove_closing_indexes)
                # print('dict_closing_pairs before:', dict_closing_pairs)
                if len(list_remove_closing_points) == len(triangles_points):
                    triangles_points = \
                        polygon2_3d.redefine_sewing_triangles_points(
                            triangles_points, passed_by_zero_index,
                            closing_point_index, previous_closing_point_index)
                    if dict_closing_pairs:
                        dict_closing_pairs, lower_bounddary_closing_point = \
                            self.clean_sewing_closing_pairs_dictionary(
                                dict_closing_pairs,
                                closing_point_index,
                                passed_by_zero_index)

                        if len(new_list_remove_closing_indexes) <\
                                len(new_list_closing_point_indexes):
                            dict_closing_pairs[
                                lower_bounddary_closing_point] = (
                                new_list_closing_point_indexes[
                                    -(len(new_list_remove_closing_indexes) + 1)],
                                closing_point_index)
                    for pt_index in list_remove_closing_points:
                        list_closing_point_indexes.remove(pt_index)
                    list_closing_point_indexes.append(closing_point_index)

                elif (not passed_by_zero_index and
                      closing_point_index > polygon2_3d.points.index(
                        triangles_points[-len(list_remove_closing_points) - 1][2])) or\
                        (passed_by_zero_index and closing_point_index >= 0):
                    triangles_points =\
                        polygon2_3d.redefine_sewing_triangles_points(
                            triangles_points, passed_by_zero_index,
                            closing_point_index, previous_closing_point_index)
                    dict_closing_pairs, lower_bounddary_closing_point =\
                        self.clean_sewing_closing_pairs_dictionary(
                            dict_closing_pairs, closing_point_index, passed_by_zero_index)

                    if not list(dict_closing_pairs.keys()) or dict_closing_pairs[
                            list(dict_closing_pairs.keys())[-1]][1] !=\
                            closing_point_index:
                        dict_closing_pairs[lower_bounddary_closing_point] =\
                            (new_list_closing_point_indexes[
                                 -(len(new_list_remove_closing_indexes) + 1)],
                             closing_point_index)

                    for pt_index in list_remove_closing_points:
                        list_closing_point_indexes.remove(pt_index)
                    list_closing_point_indexes.append(closing_point_index)
                else:
                    closing_point_index = previous_closing_point_index

            elif closing_point_index != previous_closing_point_index:
                dict_closing_pairs[polygon1_3d.line_segments[i].start] =\
                    (previous_closing_point_index, closing_point_index)
            face_points = [polygon1_3d.line_segments[i].start,
                           polygon1_3d.line_segments[i].end,
                           polygon2_3d.points[closing_point_index]]
            triangles_points.append(face_points)
            list_closing_point_indexes.append(closing_point_index)
            previous_closing_point_index = closing_point_index
            if primitive1 == polygon1_2d.line_segments[-1]:
                if list_closing_point_indexes[-1] != \
                        list_closing_point_indexes[0]:
                    ratio = (list_closing_point_indexes[-1] -
                             list_closing_point_indexes[0]) / len(
                        polygon2_2d.points)
                    if math.isclose(ratio, -1,
                                    abs_tol=0.2) and passed_by_zero_index:
                        dict_closing_pairs[
                            polygon1_3d.points[0]] = (
                            list_closing_point_indexes[-2],
                            list_closing_point_indexes[0])
                        new_face_points = [triangles_points[-1][0],
                                           triangles_points[-1][1],
                                           polygon2_3d.points[
                                               list_closing_point_indexes[-2]]]
                        triangles_points.remove(triangles_points[-1])
                        triangles_points.append(new_face_points)
                    else:
                        dict_closing_pairs[polygon1_3d.points[0]] = (
                            list(dict_closing_pairs.values())[-1][-1],
                            list(dict_closing_pairs.values())[0][0])

        triangles_points += polygon2_3d.close_sewing(dict_closing_pairs)

        # print('list closing indexes :', list_closing_point_indexes)
        # # print('length polygon2 points: ', len(polygon2_3d.points))
        # print('dict_closing_pairs :', dict_closing_pairs)

        # volum = volmdlr.core.VolumeModel(triangles)
        # volum.babylonjs()
        # print('p1 3d points :', self.points)
        # print('p2 3d points :', polygon2.points)
        return triangles_points

    def sewing(self, polygon2, x, y):
        polygon1_2d = self.to_2d(volmdlr.O2D, x, y)
        polygon2_2d = polygon2.to_2d(volmdlr.O2D, x, y)
        if polygon1_2d.is_convex() and polygon2_2d.is_convex():
            return self.convex_sewing(polygon2, x, y)
        return self.concave_sewing(polygon2, x, y)


class Triangle3D(Triangle):
    def __init__(self, point1: volmdlr.Point3D, point2: volmdlr.Point3D,
                 point3: volmdlr.Point3D, name: str = ''):
        # self.point1 = point1
        # self.point2 = point2
        # self.point3 = point3
        # self.name = name

        # # ClosedPolygon2D.__init__(self, points=[point1, point2, point3],
        # # name=name)

        Triangle.__init__(self, point1,
                          point2,
                          point3,
                          name)<|MERGE_RESOLUTION|>--- conflicted
+++ resolved
@@ -1417,6 +1417,10 @@
         return self._edge_polygon
 
     def _get_edge_polygon(self):
+
+        if len(self.primitives) == 1 and self.primitives[0].start == self.primitives[0].end:
+            return ClosedPolygon2D(self.primitives[0].discretization_points(number_points=200))
+
         points = []
         for edge in self.primitives:
             if points:
@@ -1438,46 +1442,16 @@
         xmin, xmax, ymin, ymax = self.bounding_rectangle()
         if point.x < xmin or point.x > xmax or point.y < ymin or point.y > ymax:
             return False
-<<<<<<< HEAD
-        return self.to_polygon(100).point_belongs(point)
-
-    # def point_over_contour(self, point, abs_tol=1e-6):
-    #     belongs = False
-    #     for primitive in self.primitives:
-    #         if primitive.point_belongs(point, abs_tol):
-    #             belongs = True
-    #     return belongs
-
-    # def primitive_over_contour(self, primitive, tol: float = 1e-6):
-    #     for prim in self.primitives:
-    #         if not hasattr(prim, 'unit_direction_vector') and \
-    #                 hasattr(prim, 'tangent'):
-    #             vector1 = prim.tangent(0.5)
-    #         else:
-    #             vector1 = prim.unit_direction_vector(0.5)
-
-    #         if not hasattr(primitive, 'unit_direction_vector') and \
-    #                 hasattr(primitive, 'tangent'):
-    #             vector2 = primitive.tangent(0.5)
-    #         else:
-    #             vector2 = primitive.unit_direction_vector(0.5)
-    #         if vector1.is_colinear_to(vector2):
-    #             mid_point = primitive.middle_point()
-    #             if self.point_over_contour(mid_point, tol):
-    #                 return True
-    #     return False
-=======
-        if self.edge_polygon.point_belongs(point):
-            return True
+        # if self.edge_polygon.point_belongs(point):
+        #     return True
         # for edge in self.primitives:
         #     if hasattr(edge, 'straight_line_point_belongs'):
         #         if edge.straight_line_point_belongs(point):
         #             return True
         #     warnings.warn(f'{edge.__class__.__name__} does not implement straight_line_point_belongs yet')
-        if self.to_polygon(50).point_belongs(point):
+        if self.to_polygon(500).point_belongs(point):
             return True
         return False
->>>>>>> 2c9280a9
 
     def point_distance(self, point):
         min_distance = self.primitives[0].point_distance(point)
