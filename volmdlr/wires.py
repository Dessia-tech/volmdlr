#!/usr/bin/env python3
# -*- coding: utf-8 -*-
"""
Module containing wires & contours
"""

import warnings
import itertools
import math
from statistics import mean
from typing import List
import numpy as npy
from scipy.spatial import Delaunay, ConvexHull
import matplotlib.pyplot as plt
import matplotlib.patches
from mpl_toolkits.mplot3d import Axes3D
import plot_data.core as plot_data

import volmdlr
from volmdlr.core_compiled import polygon_point_belongs
import volmdlr.core
import volmdlr.edges
import volmdlr.display as vmd


def bounding_rectangle_adjacent_contours(contours: List):
    '''
    compute the bounding_box of a list of adjacent contours2d

    Parameters
    ----------
    contours : List[volmdlr.wires.Contour2D]

    Returns
    -------
    xmin : float
    xmax : float
    ymin : float
    ymax : float

    '''
    xmin, xmax, ymin, ymax = contours[0].bounding_rectangle()

    for i in range(1, len(contours)):
        xmin_contour, xmax_contour, ymin_contour, ymax_contour = contours[i].bounding_rectangle()
        xmin = min(xmin, xmin_contour)
        xmax = max(xmax, xmax_contour)
        ymin = min(ymin, ymin_contour)
        ymax = max(ymax, ymax_contour)

    return xmin, xmax, ymin, ymax


class Wire:
    _non_data_hash_attributes = ['basis_primitives']
    _non_serializable_attributes = ['primitive_to_index',
                                    'basis_primitives']

    # def __init__(self):
    #     raise TypeError ('It cannot be instantiated directly, see Wire2D, Wire3D, Contour2D or Contour3D')

    def length(self):
        length = 0.
        for primitive in self.primitives:
            length += primitive.length()
        return length

    def discretization_points(self, resolution: float):
        '''
        resolution: distance between two discretized points
        '''

        length = self.length()
        n = int(length / resolution) + 1
        return [self.point_at_abscissa(i / n * length) for i in
                range(n + 1)]

    def point_at_abscissa(self, curvilinear_abscissa: float):
        length = 0.
        for primitive in self.primitives:
            primitive_length = primitive.length()
            if length + primitive_length > curvilinear_abscissa:
                return primitive.point_at_abscissa(
                    curvilinear_abscissa - length)
            length += primitive_length

        if curvilinear_abscissa < length + 1e-9:
            return self.primitives[-1].end
        raise ValueError(
            'abscissa over length: {}>{}'.format(curvilinear_abscissa, length))

    def extract_primitives(self, point1, primitive1, point2, primitive2,
                           inside: bool = True):
        """
        inside: extracted contour is between the two points if True and outside
        these points if False
        """
        primitives = []

        # TODO: Check if it is: self.primitive_to_index[primitive1] OR self.primitive_to_index(primitive1)
        ip1 = self.primitive_to_index(primitive1)
        ip2 = self.primitive_to_index(primitive2)

        if inside:
            if ip1 < ip2:
                pass
            elif ip1 == ip2:  # primitive1 == primitive2
                if point1.point_distance(
                            primitive1.start) < point2.point_distance(
                        primitive1.start):
                    pass
                else:
                    primitive1, primitive2 = primitive2, primitive1
                    point1, point2 = point2, point1

            else:
                primitive1, primitive2 = primitive2, primitive1
                point1, point2 = point2, point1
        else:
            if ip1 > ip2:
                pass
            elif ip1 == ip2:  # primitive1 == primitive2
                if point1.point_distance(
                            primitive1.start) > point2.point_distance(
                        primitive1.start):
                    pass
                else:
                    primitive1, primitive2 = primitive2, primitive1
                    point1, point2 = point2, point1
            else:
                primitive1, primitive2 = primitive2, primitive1
                point1, point2 = point2, point1

        if ip1 < ip2:
            primitives.append(primitive1.split(point1)[1])
            primitives.extend(self.primitives[ip1 + 1:ip2])
            primitives.append(primitive2.split(point2)[0])
        else:
            primitives.append(primitive2.split(point2)[1])
            primitives.extend(self.primitives[ip2 + 1:ip1])
            primitives.append(primitive2.split(point2)[0])

        return primitives

    def extract_without_primitives(self, point1, point2, inside: bool = True):
        """
        inside: extracted contour is between the two points if True and outside
        these points if False
        """
        split_primitives = []
        primitives = self.primitives
        for point in [point1, point2]:
            dist_min = math.inf
            for primitive in primitives:
                dist = primitive.point_distance(point)
                if dist < dist_min:
                    dist_min = dist
                    prim_opt = primitive
            split_primitives.append(prim_opt)
        return self.extract_primitives(point1, split_primitives[0], point2,
                                       split_primitives[1], inside)

    def point_belongs(self, point, abs_tol=1e-7):
        '''
        find out if a point is on the wire or not. If it belongs, we return the primitive's index
        '''

        for i, primitive in enumerate(self.primitives):
            belongs = primitive.point_belongs(point, abs_tol=abs_tol)
            if belongs:
                return i
        return False

    def abscissa(self, point):
        '''
        compute the curvilinear abscisse of a point on a wire
        '''

        index = self.point_belongs(point)

        length = self.primitives[index].abscissa(point)
        for primitive in self.primitives[0:index]:
            length += primitive.length()

        return length

    def sort_points_along_wire(self, points):

        return sorted(points, key=lambda point: self.abscissa(point))


class Wire2D(volmdlr.core.CompositePrimitive2D, Wire):
    """
    A collection of simple primitives, following each other making a wire
    """

    def __init__(self, primitives: List[volmdlr.core.Primitive2D],
                 name: str = ''):
        volmdlr.core.CompositePrimitive2D.__init__(self, primitives, name)

    def to_3d(self, plane_origin, x, y):
        primitives3d = []
        for edge in self.primitives:
            primitives3d.append(edge.to_3d(plane_origin, x, y))

        return Wire3D(primitives3d)

    def extract(self, point1, primitive1, point2, primitive2,
                inside: bool = True):
        """
        inside: extracted contour is between the two points if True and outside these points if False
        """
        return Wire2D(
            self.extract_primitives(point1, primitive1, point2, primitive2,
                                    inside))

    def extract_with_points(self, point1: volmdlr.Point2D,
                            point2: volmdlr.Point2D, inside: bool = True):
        """
        inside: extracted contour is between the two points if True and outside these points if False
        """
        return self.extract_without_primitives(point1, point2, inside)

        # TODO: method to check if it is a wire

    def infinite_intersections(self, infinite_primitives):
        """
        returns a list  that contains:
        the intersections between a succession of infinite primitives (line,
        circle). There must be a method implemented to intersect the two
        infinite primitives.
        """
        offset_intersections = []

        for primitive_1, primitive_2 in zip(infinite_primitives,
                                            infinite_primitives[1:]):

            i = infinite_primitives.index(primitive_1)
            # k = infinite_primitives.index(primitive_2)

            primitive_name = primitive_1.__class__.__name__.lower().replace(
                '2d', '')
            intersection_method_name = '{}_intersections'.format(
                primitive_name)
            next_primitive_name = primitive_2.__class__.__name__.lower(). \
                replace('2d', '')
            next_intersection_method_name = '{}_intersections'.format(
                next_primitive_name)

            if hasattr(primitive_1, next_intersection_method_name):
                intersections = getattr(primitive_1,
                                        next_intersection_method_name)(
                    primitive_2)
                end = self.primitives[i].end

                if len(intersections) == 1:
                    offset_intersections.append(intersections[0])

                else:
                    end = self.primitives[i].end
                    if intersections[0].point_distance(end) > intersections[
                            1].point_distance(end):
                        intersections.reverse()
                    offset_intersections.append(intersections[0])

            elif hasattr(primitive_2, intersection_method_name):
                intersections = getattr(primitive_2, intersection_method_name)(
                    primitive_1)
                if len(intersections) == 1:
                    offset_intersections.append(intersections[0])
                else:
                    end = self.primitives[i].end
                    if intersections[0].point_distance(end) > intersections[
                            1].point_distance(end):
                        intersections.reverse()
                    offset_intersections.append(intersections[0])

            else:
                raise NotImplementedError(
                    'No intersection method between {} and {}. Define {} on {} or {} on {}'.format(
                        primitive_1.__class__.__name__,
                        primitive_2.__class__.__name__,
                        next_intersection_method_name,
                        primitive_1.__class__.__name__,
                        intersection_method_name,
                        primitive_2.__class__.__name__
                    ))

        return offset_intersections

    def offset(self, offset):
        """"
        generates an offset of a Wire2D

        """
        offset_primitives = []
        infinite_primitives = []
        offset_intersections = []
        # ax = self.plot()
        for primitive in self.primitives:
            infinite_primitive = primitive.infinite_primitive(offset)
            infinite_primitives.append(infinite_primitive)
            # infinite_primitive.plot(ax=ax, color='grey')

        offset_intersections += self.infinite_intersections(
            infinite_primitives)

        # [p.plot(ax=ax, color='r') for p in offset_intersections]

        # offset_primitives.append(
        #     self.primitives[0].border_primitive(infinite_primitives[0],
        #                                         offset_intersections[0], 0))

        # offset_primitives.append(
        #     self.primitives[-1].border_primitive(infinite_primitives[-1],
        #                                          offset_intersections[-1],
        #                                          -1))

        for j in range(len(offset_intersections) - 1):
            p1 = offset_intersections[j]
            p2 = offset_intersections[j + 1]
            cutted_primitive = infinite_primitives[
                j + 1].cut_between_two_points(p1, p2)
            offset_primitives.append(cutted_primitive)

        return Wire2D(offset_primitives)

    def plot_data(self, name: str = '', fill=None, color='black',
                  stroke_width: float = 1, opacity: float = 1):
        data = []
        for item in self.primitives:
            data.append(item.plot_data())
        return data

    def line_intersections(self, line: 'volmdlr.edges.Line2D'):
        """
        Returns a list of intersection in ther form of a tuple (point,
        primitive) of the wire primitives intersecting with the line
        """
        intersection_points = []
        for primitive in self.primitives:
            for p in primitive.line_intersections(line):
                intersection_points.append((p, primitive))
        return intersection_points

    def linesegment_intersections(self,
                                  linesegment: 'volmdlr.edges.LineSegment2D'):
        """
        Returns a list of intersection in ther form of a tuple (point,
        primitive) of the wire primitives intersecting with the line
        """
        intersection_points = []
        for primitive in self.primitives:
            for p in primitive.linesegment_intersections(linesegment):
                intersection_points.append((p, primitive))
        return intersection_points

    def is_start_end_crossings_valid(self, line, intersections, primitive):
        """
        :param line: crossing line
        :param intersections: intersections results
         for primitive line intersections
        :param primitive: intersecting primitive
        :return: None if intersection not a start or
        end point of a contours primitives, or a volmdlr.Point2D if it is.
        """
        primitive_index = self.primitives.index(primitive)
        point1, point2 = None, None
        if intersections[0] == primitive.start:
            point1 = primitive.point_at_abscissa(primitive.length() * 0.01)
            point2 = self.primitives[primitive_index - 1].point_at_abscissa(
                self.primitives[primitive_index - 1].length() * .99
            )

            # point2 = primitive.start + \
            #          self.primitives[primitive_index - 1].unit_direction_vector(0.5)
        elif intersections[0] == primitive.end and \
                primitive != self.primitives[-1]:
            point1 = primitive.point_at_abscissa(primitive.length() * 0.99)
            point2 = self.primitives[primitive_index + 1].point_at_abscissa(
                self.primitives[primitive_index + 1].length() * .01)

            # point2 = primitive.end + \
            #          self.primitives[primitive_index + 1].unit_direction_vector(0.5)
        if point1 is not None and point2 is not None:
            return line.is_between_points(point1, point2)
        return False

    @staticmethod
    def is_crossing_start_end_point(intersections, primitive):
        """
        :param intersections: intersections results
         for primitive line intersections
        :param primitive: intersecting primitive
        :return: False if intersection not a start or
        end point of a contours primitives, or True if it is.
        """
        if intersections[0] == primitive.start or intersections[0] == primitive.end:
            return True
        return False

    def line_crossings(self, line: volmdlr.edges.Line2D):
        """
        Calculates valid crossing intersections of a wire and an infinit line
        :param line: line crossing the wire
        :type line: volmdlr.edges.Line2D
        returns a list of Tuples (point, primitive)
        of the wire primitives intersecting with the line
        """
        intersection_points = []
        intersection_points_primitives = []
        for primitive in self.primitives:
            intersections = primitive.line_intersections(line)
            if intersections and intersections[0] not in intersection_points:
                if not self.is_crossing_start_end_point(intersections,
                                                        primitive):
                    intersection_points.append(intersections[0])
                    intersection_points_primitives.append(
                        (intersections[0],
                         primitive))
                elif self.is_start_end_crossings_valid(line, intersections,
                                                       primitive):
                    intersection_points.append(intersections[0])
                    intersection_points_primitives.append(
                        (intersections[0],
                         primitive))
        return intersection_points_primitives

    def wire_intersections(self, wire):
        '''
        compute intersections between two wire2d.

        Parameters
        ----------
        wire : volmdlr.wires.Wire2D

        Returns
        -------
        intersections : List[(volmdlr.Point2D, volmdlr.Primitive2D)]

        '''

        intersections, intersections_points = [], []
        for primitive in wire.primitives:
            a_points = self.linesegment_intersections(primitive)
            if a_points:
                for a in a_points:
                    if a[0] not in intersections_points:
                        intersections.append([a[0], a[1]])
                        intersections_points.append(a[0])

        return intersections

    @classmethod
    def from_points(cls, points: List[volmdlr.Point2D]):
        '''
        define a wire based on points2d with line_segments2d
        '''

        edges = []
        for i in range(0, len(points) - 1):
            edges.append(volmdlr.edges.LineSegment2D(points[i], points[i + 1]))

        return cls(edges)

    def linesegment_crossings(self,
                              linesegment: 'volmdlr.edges.LineSegment2D'):
        """
        Returns a list of crossings in ther form of a tuple (point,
        primitive) of the wire primitives intersecting with the line
        """
        results = self.line_crossings(linesegment.to_line())
        crossings_points = []
        for result in results:
            if linesegment.point_belongs(result[0]):
                crossings_points.append(result)
        return crossings_points

    def wire_crossings(self, wire):
        '''
        compute crossings between two wire2d

        Parameters
        ----------
        wire : volmdlr.wires.Wire2D

        Returns
        -------
        crossings : List[(volmdlr.Point2D, volmdlr.Primitive2D)]

        '''

        crossings, crossings_points = [], []
        for primitive in wire.primitives:
            a_points = self.linesegment_crossings(primitive)
            if a_points:
                for a in a_points:
                    if a[0] not in crossings_points:
                        crossings.append([a[0], a[1]])
                        crossings_points.append(a[0])
        return crossings


class Wire3D(volmdlr.core.CompositePrimitive3D, Wire):
    """
    A collection of simple primitives, following each other making a wire
    """

    def __init__(self, primitives: List[volmdlr.core.Primitive3D],
                 name: str = ''):
        volmdlr.core.CompositePrimitive3D.__init__(self, primitives, name)

    def extract(self, point1, primitive1, point2, primitive2):
        return Wire3D(self.extract_primitives(self, point1, primitive1, point2,
                                              primitive2))

    def extract_with_points(self, point1: volmdlr.Point3D,
                            point2: volmdlr.Point3D, inside):
        return self.extract_without_primitives(point1, point2, inside)

    # TODO: method to check if it is a wire

    def FreeCADExport(self, ip):
        name = 'primitive' + str(ip)

        s = 'E = []\n'
        for ip, primitive in enumerate(self.primitives):
            s += primitive.FreeCADExport('L{}'.format(ip))
            s += 'E.append(Part.Edge(L{}))\n'.format(ip)
        s += '{} = Part.Wire(E[:])\n'.format(name)

        return s

    def frame_mapping(self, frame, side, copy=True):
        new_wire = []
        if side == 'new':
            if copy:
                for primitive in self.primitives:
                    new_wire.append(primitive.frame_mapping(frame, side, copy))
                return Wire3D(new_wire)
            else:
                for primitive in self.primitives:
                    primitive.frame_mapping(frame, side, copy=False)

        if side == 'old':
            if copy:
                for primitive in self.primitives:
                    new_wire.append(primitive.frame_mapping(frame, side, copy))
                return Wire3D(new_wire)
            else:
                for primitive in self.primitives:
                    primitive.frame_mapping(frame, side, copy=False)

    def minimum_distance(self, wire2):
        distance = []
        for element in self.primitives:
            for element2 in wire2.primitives:
                distance.append(element.minimum_distance(element2))

        return min(distance)

    def extrusion(self, extrusion_vector):
        faces = []
        for primitive in self.primitives:
            faces.extend(primitive.extrusion(extrusion_vector))
        return faces

    def to_bspline(self, discretization_parameter, degree):
        '''
        convert a wire3d to a bspline curve3d
        '''

        discretized_points = self.discretization_points(discretization_parameter)
        bspline_curve = volmdlr.edges.BSplineCurve3D.from_points_interpolation(discretized_points, degree)

        return bspline_curve

    # def copy(self, deep=True, memo=None):
    #     primitives_copy = []
    #     for primitive in self.primitives:
    #         primitives_copy.append(primitive.copy())
    #     return Wire3D(primitives_copy)


# TODO: define an edge as an opened polygon and allow to compute area from this reference

class Contour(Wire):

    # def __init__(self):
    #     Wire.__init__(self)

    def extract_primitives(self, point1, primitive1, point2, primitive2, inside: bool = True):
        """
        inside: extracted contour is between the two points if True and outside these points if False
        """
        primitives = []
        ip1 = self.primitive_to_index(primitive1)
        ip2 = self.primitive_to_index(primitive2)
        if inside:
            if ip1 < ip2:
                pass
            elif ip1 == ip2:  # primitive1 == primitive2
                if point1.point_distance(
                            primitive1.start) < point2.point_distance(
                        primitive1.start):
                    pass
                else:
                    primitive1, primitive2 = primitive2, primitive1
                    point1, point2 = point2, point1

            else:
                primitive1, primitive2 = primitive2, primitive1
                point1, point2 = point2, point1
        else:
            if ip1 > ip2:
                pass
            elif ip1 == ip2:  # primitive1 == primitive2
                if point1.point_distance(
                            primitive1.start) > point2.point_distance(
                        primitive1.start):
                    pass
                else:
                    primitive1, primitive2 = primitive2, primitive1
                    point1, point2 = point2, point1
            else:
                primitive1, primitive2 = primitive2, primitive1
                point1, point2 = point2, point1

        ip1 = self.primitive_to_index(primitive1)
        ip2 = self.primitive_to_index(primitive2)

        if ip1 < ip2:
            if primitive1.start == point1:
                primitives.append(primitive1)
            elif primitive1.end == point1:
                pass
            else:
                primitives.append(primitive1.split(point1)[1])
            primitives.extend(self.primitives[ip1 + 1:ip2])
            if primitive2.start == point2:
                pass
            elif primitive2.end == point2:
                primitives.append(primitive2)
            else:
                primitives.append(primitive2.split(point2)[0])
        elif ip1 > ip2 or (ip1 == ip2 and point1.point_distance(
                primitive1.start) > point2.point_distance(primitive1.start)):
            if primitive1.start == point1:
                primitives.append(primitive1)
            elif primitive1.end == point1:
                pass
            else:
                primitives.append(primitive1.split(point1)[1])
            # primitives.append(primitive1.split(point1)[1])
            primitives.extend(self.primitives[ip1 + 1:])
            primitives.extend(self.primitives[:ip2])
            if primitive2.start == point2:
                pass
            elif primitive2.end == point2:
                primitives.append(primitive2)
            else:
                primitives.append(primitive2.split(point2)[0])
        elif (ip1 == ip2 and point1.point_distance(
                primitive1.start) < point2.point_distance(primitive1.start)):
            if primitive1.start != point1:
                primitive = primitive1.split(point1)[1]
                primitive = primitive.split(point2)[0]
                primitives.append(primitive)
            elif primitive1.end != point2:
                primitive = primitive1.split(point2)[0]
                primitives.append(primitive)
            else:
                primitives.append(primitive2)

        return primitives

    def is_ordered(self):
        for prim1, prim2 in zip(
                self.primitives, self.primitives[1:] + [self.primitives[0]]):
            if prim1.end != prim2.start:
                return False
        return True

    def ordering_contour(self, tol=1e-6):
        """
        returns the points of the contour ordered
        """
        list_point_pairs = [(prim.start, prim.end) for prim in self.primitives]
        length_list_points = len(list_point_pairs)
        points = [list_point_pairs[0]]
        list_point_pairs.remove(
            (list_point_pairs[0][0], list_point_pairs[0][1]))
        finished = False
        counter = 0
        counter1 = 0
        while not finished:
            for p1, p2 in list_point_pairs:
                if p1.point_distance(p2) < tol:
                    list_point_pairs.remove((p1, p2))
                elif p1.point_distance(points[-1][-1]) < tol:
                    points.append((p1, p2))
                    list_point_pairs.remove((p1, p2))
                elif p2.point_distance(points[-1][-1]) < tol:
                    points.append((p2, p1))
                    list_point_pairs.remove((p1, p2))
                elif p1.point_distance(points[0][0]) < tol:
                    points = [(p2, p1)] + points
                    list_point_pairs.remove((p1, p2))
                elif p2.point_distance(points[0][0]) < tol:
                    points = [(p1, p2)] + points
                    list_point_pairs.remove((p1, p2))
            if len(list_point_pairs) == 0:
                finished = True
            counter1 += 1
            if counter1 >= 100 * length_list_points:
                self.plot()
                raise NotImplementedError
            if len(list_point_pairs) == 1:
                counter += 1
                if counter > 3:
                    warnings.warn('There may exist a problem with this'
                                  ' contour, it seems it cannot be reordered.'
                                  ' Please, verify its points')
                    ax = self.plot()
                    for point_pair in list_point_pairs:
                        point_pair[0].plot(ax=ax, color='r')
                        point_pair[1].plot(ax=ax, color='r')
                    raise NotImplementedError

        return points

    def identify_primitives_groups(self):
        points = [p for prim in self.primitives for p in prim]
        list_groups_primitives = []
        for primitive in self.primitives:
            for primitive_point in [primitive.start, primitive.end]:
                if points.count(primitive_point) == 3:
                    if [primitive] not in list_groups_primitives:
                        list_groups_primitives.append([primitive])
        return list_groups_primitives

    def regroup_primitives(self, list_groups_primitives):
        groups_primitives =\
            [group_prim[0] for group_prim in list_groups_primitives]
        contour_primitives =\
            [prim for prim in self.primitives if
             prim not in groups_primitives]
        finished = False
        while not finished:
            for primitive in contour_primitives:
                for group in list_groups_primitives:
                    group_points = [p for prim in group for p in prim]
                    if primitive.start in group_points or \
                            primitive.end in group_points:
                        group.append(primitive)
                        contour_primitives.remove(primitive)
                        break
                if not contour_primitives:
                    finished = True
        return list_groups_primitives

    @staticmethod
    def delete_smallest_primitives_groups(list_groups_primitives):
        dict_groups_lengths = {}
        for group in list_groups_primitives:
            length = 0
            for prim in group:
                length += prim.length()
            dict_groups_lengths[length] = group
        dict_groups_lengths = dict(sorted(dict_groups_lengths.items(),
                                          key=lambda item: item[0]))
        longest = list(dict_groups_lengths.keys())[-1]
        new_groups_primitives = []
        for key, value in dict_groups_lengths.items():
            if key / longest > 0.003:
                new_groups_primitives.append(value)
        return new_groups_primitives

    def validate_contour_primitives(self):
        list_groups_primitives = self.identify_primitives_groups()
        if not list_groups_primitives:
<<<<<<< HEAD
            return
=======
            return contour_primitives

        groups_primitives =\
            [group_prim[0] for group_prim in list_groups_primitives]

        if len(contour_primitives) == len(list_groups_primitives):
            list_lengths = [prim.length() for prim in contour_primitives]
            index = list_lengths.index(min(list_lengths))
            contour_primitives.remove(contour_primitives[index])
            return contour_primitives

        contour_primitives =\
            [prim for prim in contour_primitives if prim not in groups_primitives]
>>>>>>> 5052902c

        list_groups_primitives = self.regroup_primitives(list_groups_primitives)
        new_primitives_groups = Contour.delete_smallest_primitives_groups(
            list_groups_primitives)
        new_primitives_contour = []
        for group in new_primitives_groups:
            new_primitives_contour.extend(group)

        self.primitives = new_primitives_contour

    @classmethod
    def contours_from_edges(cls, edges, tol=5e-5):
        list_contours = []
        finished = False
        contour_primitives = []
        while not finished:
            len1 = len(edges)
            for line in edges:
                points = [p for prim in contour_primitives for p in prim]
                if not contour_primitives:
                    contour_primitives.append(line)
                    edges.remove(line)
                    break
<<<<<<< HEAD
=======

>>>>>>> 5052902c
                if (line.start in points or line.end in points) and\
                        line not in contour_primitives:
                    contour_primitives.append(line)
                    edges.remove(line)
                    break
                for point in points:
                    if point.is_close(line.start, tol=tol) and\
                            line not in contour_primitives:
                        line.start = point
                        contour_primitives.append(line)
                        edges.remove(line)
                        break
                    elif point.is_close(line.end, tol=tol) and\
                            line not in contour_primitives:
                        line.end = point
                        contour_primitives.append(line)
                        edges.remove(line)
                        break

            if len(edges) != 0 and len(edges) == len1 and len(contour_primitives) != 0:
                contour_n = cls(contour_primitives[:])
<<<<<<< HEAD
                contour_n.validate_contour_primitives()
=======
>>>>>>> 5052902c
                contour_n.order_contour()
                list_contours.append(contour_n)
                contour_primitives = []
            elif len(edges) == 0 and len(contour_primitives) != 0:
                contour_n = cls(contour_primitives[:])
                contour_n.validate_contour_primitives()
                contour_n.order_contour()
                list_contours.append(contour_n)
                finished = True

        return list_contours

    def discretized_primitives(self, n: float):
        """
        discretize each contour's primitive and return a list of discretized primitives
        """

        edges = []
        for primitive in self.primitives:
            points = primitive.discretise(n)
            for p1, p2 in zip(points[:-1], points[1:]):
                edges.append(volmdlr.edges.LineSegment2D(p1, p2))

        return edges

    def shares_primitives(self, contour):
        """checks if two contour share primitives"""
        for prim1 in self.primitives:
            if contour.primitive_over_contour(prim1):
                return True
        return False

    def is_superposing(self, contour2, intersecting_points):
        vec1_2 = volmdlr.edges.LineSegment2D(intersecting_points[0],
                                             intersecting_points[1])
        middle_point = vec1_2.middle_point()
        normal = vec1_2.normal_vector()
        point1 = middle_point + normal * 0.00001
        point2 = middle_point - normal * 0.00001
        if (self.point_belongs(point1) and contour2.point_belongs(point1)) or\
                (not self.point_belongs(point1) and
                 not contour2.point_belongs(point1)) or\
                (self.point_belongs(point1) and self.point_belongs(point2)) or\
                (contour2.point_belongs(point1) and
                 contour2.point_belongs(point2)):
            return True
        return False

    def is_sharing_primitives_with(self, contour, all_points=False):
        '''
        check if two contour are sharing primitives
        "all_points" is by default False. Turn it True if you need to get points and edges used to find out shared primitives
        '''

        list_p = []
        edges1 = set()
        # edges2 = set()

        for edge_1, edge_2 in itertools.product(self.primitives,
                                                contour.primitives):
            edges = [edge_1, edge_2, edge_1]
            for edge1, edge2 in zip(edges, edges[1:]):
                for point in [edge2.start, edge2.end]:
                    if edge1.point_belongs(point, 1e-6):
                        # list_p.append(point)
                        # instead of point not in list_p (due to errors)
                        if list_p == []:
                            list_p.append(point)
                        if list_p != [] and point.point_distance(point.nearest_point(list_p)) > 1e-4:
                            list_p.append(point)

                        # edges2.add(edge2)
                        try:
                            self.primitive_to_index(edge1)
                            edges1.add(edge1)
                        except KeyError:
                            edges1.add(edge2)

                    if len(list_p) == 2 and all_points is False:
                        if self.is_superposing(contour, list_p):
                            return False
                        return True
        if len(list_p) < 2:
            return False
        if len(list_p) >= 2 and all_points is True:
            if len(list_p) == 2 and self.is_superposing(contour, list_p):
                return False
            return (edges1, list_p)
        else:
            return False

    def shared_primitives_extremities(self, contour):
        '''
        extract shared primitives extremities between two adjacent contours
        '''

        results = self.is_sharing_primitives_with(contour, all_points=True)
        if results is False:
            raise ValueError(
                    'The contours are not adjacent. They dont share primitives')
        elif len(results[1]) == 2:
            return results[1]
        else:
            edges1, list_p = results
            if isinstance(self, volmdlr.wires.Contour2D):
                contours1 = volmdlr.wires.Contour2D.contours_from_edges(edges1)
                # contours2 = volmdlr.wires.Contour2D.contours_from_edges(edges2)
            elif isinstance(self, volmdlr.wires.Contour3D):
                contours1 = volmdlr.wires.Contour3D.contours_from_edges(edges1)
                # contours2 = volmdlr.wires.Contour3D.contours_from_edges(edges2)
            points = []

            for contour_i in contours1:
                points.extend(contour_i.extremities_points(list_p))

            return points

    def shared_primitives_with(self, contour):
        '''
        extract shared primitives between two adjacent contours
        '''

        shared_primitives_1 = []
        shared_primitives_2 = []

        points = self.shared_primitives_extremities(contour)
        for i in range(0, len(points), 2):
            point1, point2 = points[i], points[i + 1]

            shared_primitives_prim = self.extract_without_primitives(point1,
                                                                     point2,
                                                                     False)
            if contour.point_over_contour(shared_primitives_prim[0].middle_point(), 1e-4) is False:
                shared_primitives_1.extend(self.extract_without_primitives(point1,
                                                                           point2,
                                                                           True))
            else:
                shared_primitives_1.extend(shared_primitives_prim)

            shared_primitives_prim = contour.extract_without_primitives(point1,
                                                                        point2,
                                                                        False)
            if self.point_over_contour(shared_primitives_prim[0].middle_point(), 1e-4) is False:
                shared_primitives_2.extend(contour.extract_without_primitives(point1,
                                                                              point2,
                                                                              True))
            else:
                shared_primitives_2.extend(shared_primitives_prim)

        return [shared_primitives_1, shared_primitives_2]

    def merge_primitives_with(self, contour):
        '''
        extract not shared primitives between two adjacent contours, to be merged
        '''

        points = self.shared_primitives_extremities(contour)
        merge_primitives = []

        for i in range(1, len(points) + 1, 2):
            if i == (len(points) - 1):
                point1, point2 = points[i], points[0]
            else:
                point1, point2 = points[i], points[i + 1]

            merge_primitives_prim = self.extract_without_primitives(point1,
                                                                    point2,
                                                                    False)
            if contour.point_over_contour(merge_primitives_prim[0].middle_point(), 1e-4) is True:
                merge_primitives_prim = self.extract_without_primitives(point1,
                                                                        point2,
                                                                        True)
                merge_primitives.extend(merge_primitives_prim)
            else:
                merge_primitives.extend(merge_primitives_prim)

            merge_primitives_prim = contour.extract_without_primitives(point1,
                                                                       point2,
                                                                       False)
            if self.point_over_contour(merge_primitives_prim[0].middle_point(), 1e-4) is True:
                merge_primitives_prim = contour.extract_without_primitives(point1,
                                                                           point2,
                                                                           True)
                merge_primitives.extend(merge_primitives_prim)
            else:
                merge_primitives.extend(merge_primitives_prim)

        return merge_primitives

    def edges_order_with_adjacent_contour(self, contour):
        """
        check if the shared edges between two adjacent contours are traversed with two different directions along each contour
        """

        contour1 = self
        contour2 = contour

        # shared_tuple = contour1.shared_edges_between2contours(contour2)
        shared_tuple = contour1.shared_primitives_with(contour2)
        # [shared_primitives_1, shared_primitives_2] = contour1.shared_primitives_with(contour2)

        p1_start = contour1.primitives[shared_tuple[0][0]].start
        p2_start = contour2.primitives[shared_tuple[0][1]].start
        p2_end = contour2.primitives[shared_tuple[0][1]].end

        if (p1_start.point_distance(p2_start)) < (p1_start.point_distance(p2_end)):
            return False
        else:
            return True

    def extremities_points(self, list_p):
        '''
        return extremitises points of a list of points on a contour
        '''
        points = []
        primitives = self.primitives
        for i in range(0, len(primitives)):
            pts = []
            for p in list_p:  # due to errors
                if primitives[i].point_belongs(p):
                    pts.append(p)
            if len(pts) == 1:
                points.append(pts[0])
                break
            elif len(pts) > 1:
                points.append(primitives[i].start.nearest_point(pts))
                break

        for i in range(len(primitives) - 1, -1, -1):
            pts = []
            for p in list_p:  # due to errors
                if primitives[i].point_belongs(p):
                    pts.append(p)
            if len(pts) == 1:
                if pts[0] not in points:
                    points.append(pts[0])
                    break
            elif len(pts) > 1:
                point = primitives[i].end.nearest_point(pts)
                if point not in points:
                    points.append(point)
                    break
        return points


class Contour2D(Contour, Wire2D):
    """
    A collection of 2D primitives forming a closed wire2D
    TODO : center_of_mass and second_moment_area should be changed accordingly
    to area considering the triangle drawn by the arcs
    """
    _non_data_hash_attributes = ['_internal_arcs', '_external_arcs',
                                 '_polygon', '_straight_line_contour_polygon',
                                 'primitive_to_index',
                                 'basis_primitives', '_utd_analysis']
    _non_serializable_attributes = ['_internal_arcs', '_external_arcs',
                                    '_polygon',
                                    '_straight_line_contour_polygon',
                                    'primitive_to_index',
                                    'basis_primitives', '_utd_analysis']

    def __init__(self, primitives: List[volmdlr.core.Primitive2D],
                 name: str = ''):
        Wire2D.__init__(self, primitives, name)
        self._utd_edge_polygon = False

    # def __eq__(self, other_):
    #     if other_.__class__.__name__ != self.__class__.__name__:
    #         return False
    #     if len(self.primitives) != len(other_.primitives):
    #         return False
    #     equal = True
    #     for prim1, prim2 in zip(self.primitives, other_.primitives):
    #         equal = (equal and prim1 == prim2)
    #     return equal

    @property
    def edge_polygon(self):
        if not self._utd_edge_polygon:
            self._edge_polygon = self._get_edge_polygon()
            self._utd_edge_polygon = True
        return self._edge_polygon

    def _get_edge_polygon(self):
        points = []
        for edge in self.primitives:

            if points:
                if edge.start != points[-1]:
                    points.append(edge.start)
            else:
                points.append(edge.start)
        return ClosedPolygon2D(points)

    def to_3d(self, plane_origin, x, y):
        p3d = []
        for edge in self.primitives:
            p3d.append(edge.to_3d(plane_origin, x, y))

        return Contour3D(p3d)

    def point_belongs(self, point):
        if self.edge_polygon.point_belongs(point):
            return True
        # TODO: This is incomplete!!!
        return False

    def point_over_contour(self, point, abs_tol=1e-6):
        belongs = False
        for primitive in self.primitives:
            if primitive.point_belongs(point, abs_tol):
                belongs = True
        return belongs

    def primitive_over_contour(self, primitive, tol: float = 1e-6):
        for prim in self.primitives:
            if not hasattr(prim, 'unit_direction_vector') and \
                    hasattr(prim, 'tangent'):
                vector1 = prim.tangent(0.5)
            else:
                vector1 = prim.unit_direction_vector(0.5)

            if not hasattr(primitive, 'unit_direction_vector') and \
                    hasattr(primitive, 'tangent'):
                vector2 = primitive.tangent(0.5)
            else:
                vector2 = primitive.unit_direction_vector(0.5)
            if vector1.is_colinear_to(vector2):
                mid_point = primitive.middle_point()
                if self.point_over_contour(mid_point, tol):
                    return True
        return False

    def point_distance(self, point):
        min_distance = self.primitives[0].point_distance(point)
        for primitive in self.primitives[1:]:
            distance = primitive.point_distance(point)
            if distance < min_distance:
                min_distance = distance
        return min_distance

    def bounding_points(self):
        points = self.edge_polygon.points[:]
        for primitive in self.primitives:
            if hasattr(primitive, 'polygon_points'):
                points.extend(primitive.polygon_points())
        xmin = min([p[0] for p in points])
        xmax = max([p[0] for p in points])
        ymin = min([p[1] for p in points])
        ymax = max([p[1] for p in points])
        return (volmdlr.Point2D(xmin, ymin), volmdlr.Point2D(xmax, ymax))

    def area(self):
        area = self.edge_polygon.area()
        if self.edge_polygon.is_trigo():
            trigo = 1
        else:
            trigo = -1
        for edge in self.primitives:
            area += trigo * edge.straight_line_area()

        return area

    def center_of_mass(self):
        center = self.edge_polygon.area() * self.edge_polygon.center_of_mass()
        # ax = self.plot()
        # self.edge_polygon.center_of_mass().plot(ax=ax, color='b')
        if self.edge_polygon.is_trigo():
            trigo = 1
        else:
            trigo = -1
        for edge in self.primitives:
            # edge.straight_line_center_of_mass().plot(ax=ax, color='g')
            center += trigo * edge.straight_line_area() \
                      * edge.straight_line_center_of_mass()

        return center / self.area()

    def second_moment_area(self, point):

        Ix, Iy, Ixy = self.edge_polygon.second_moment_area(point)
        for edge in self.primitives:
            Ix_e, Iy_e, Ixy_e = edge.straight_line_second_moment_area(point)
            if self.edge_polygon.is_trigo():
                Ix += Ix_e
                Iy += Iy_e
                Ixy += Ixy_e
            else:
                Ix -= Ix_e
                Iy -= Iy_e
                Ixy -= Ixy_e

        return Ix, Iy, Ixy

    def plot_data(self, edge_style: plot_data.EdgeStyle = None,
                  surface_style: plot_data.SurfaceStyle = None):
        plot_data_primitives = [item.plot_data() for item in self.primitives]
        return plot_data.Contour2D(plot_data_primitives=plot_data_primitives,
                                   edge_style=edge_style,
                                   surface_style=surface_style,
                                   name=self.name)

    def is_inside(self, contour2):
        """
        verifies if a contour is inside another contour perimiter,
        including the edges
        return True or False
        """
        points_contour2 = []
        for prim in contour2.primitives:
            if prim.start not in points_contour2:
                points_contour2.append(prim.start)
            if prim.end not in points_contour2:
                points_contour2.append(prim.end)
            points_contour2.append(prim.middle_point())
        for point in points_contour2:
            if not self.point_belongs(point) and not self.point_over_contour(point, abs_tol=1e-7):
                return False
        return True

    def bounding_rectangle(self):
        xmin, xmax, ymin, ymax = self.primitives[0].bounding_rectangle()
        for edge in self.primitives[1:]:
            xmin_edge, xmax_edge, ymin_edge, ymax_edge = \
                edge.bounding_rectangle()
            xmin = min(xmin, xmin_edge)
            xmax = max(xmax, xmax_edge)
            ymin = min(ymin, ymin_edge)
            ymax = max(ymax, ymax_edge)
        return xmin, xmax, ymin, ymax

    def inverted_primitives(self):
        new_primitives = []
        for prim in self.primitives[::-1]:
            new_primitives.append(
                volmdlr.edges.LineSegment2D(prim.end, prim.start))
        return new_primitives

    def invert(self):
        return Contour2D(self.inverted_primitives())

    def invert_inplace(self):
        self.primitives = self.inverted_primitives()

    def random_point_inside(self):
        xmin, xmax, ymin, ymax = self.bounding_rectangle()
        for i in range(2000):
            p = volmdlr.Point2D.random(xmin, xmax, ymin, ymax)
            if self.point_belongs(p):
                return p

    def order_contour(self):
        if self.is_ordered() or len(self.primitives) < 2:
            return self

        initial_points = []
        for p in self.primitives:
            initial_points.append((p.start, p.end))

        new_primitives = []
        points = self.ordering_contour()
        for p1, p2 in points:
            try:
                index = initial_points.index((p1, p2))
            except ValueError:
                index = initial_points.index((p2, p1))

            if isinstance(self.primitives[index], volmdlr.edges.LineSegment2D):
                new_primitives.append(volmdlr.edges.LineSegment2D(p1, p2))
            elif isinstance(self.primitives[index], volmdlr.edges.Arc2D):
                new_primitives.append(volmdlr.edges.Arc2D(p1, self.primitives[index].interior, p2))
            elif isinstance(self.primitives[index], volmdlr.edges.BSplineCurve2D):
                if (p1, p2) == (self.primitives[index].start, self.primitives[index].end):
                    new_primitives.append(self.primitives[index])
                else:
                    new_primitives.append(self.primitives[index].reverse())

        self.primitives = new_primitives

        return self

    @classmethod
    def extract_contours(cls, contour, point1: volmdlr.Point3D,
                         point2: volmdlr.Point3D, inside=False):

        new_primitives = contour.extract_with_points(point1, point2, inside)
        contours = [cls(new_primitives)]
        return contours

    def cut_by_linesegments(self, lines: List[volmdlr.edges.LineSegment2D]):
        for c in lines:
            if not isinstance(c, volmdlr.edges.LineSegment2D):
                raise KeyError(
                    'contour must be a list of LineSegment2D object')

        cut_lines = []
        for p in lines:
            cut_lines.append(p.to_line())

        contour_to_cut = [self]
        for l in cut_lines:
            new_contour_to_cut = []
            for c in contour_to_cut:
                cs = c.cut_by_line(l)
                new_contour_to_cut.extend(cs)
            contour_to_cut.extend(new_contour_to_cut)

        p1 = Contour2D(lines).center_of_mass()
        dist_min = math.inf
        for c in contour_to_cut:
            if c.area() > 1e-10:
                p0 = c.center_of_mass()
                if p0.point_distance(p1) < dist_min:
                    c_opti = c
                    dist_min = p0.point_distance(p1)
        return c_opti

    def cut_by_line(self,
                    line: volmdlr.edges.Line2D) -> List['Contour2D']:
        """
        :param line: The line used to cut the contour
        :return: A list of resulting contours
        """
        intersections = self.line_crossings(line)
        if not intersections or len(intersections) < 2:
            return [self]
        if len(intersections) % 2 != 0:
            raise NotImplementedError(
                '{} intersections not supported yet'.format(
                    len(intersections)))

        points_intersections = [point for point, prim in intersections]
        sorted_points = line.sort_points_along_line(points_intersections)
        list_contours = []
        contour_to_cut = self
        cutting_points_counter = 0
        while cutting_points_counter != len(sorted_points):

            point1 = sorted_points[cutting_points_counter]
            point2 = sorted_points[cutting_points_counter + 1]
            closing_line = volmdlr.edges.LineSegment2D(point1, point2)
            closing_contour = Contour2D([closing_line])
            contour1, contour2 = contour_to_cut.get_divided_contours(point1,
                                                                     point2,
                                                                     closing_contour,
                                                                     True)
            if sorted_points.index(point1) + 2 < len(sorted_points) - 1:
                if contour1.point_over_contour(
                        sorted_points[sorted_points.index(point1) + 2]):
                    contour_to_cut = contour1
                    list_contours.append(contour2)
                elif contour2.point_over_contour(
                        sorted_points[sorted_points.index(point1) + 2]):
                    contour_to_cut = contour2
                    list_contours.append(contour1)
            else:
                list_contours.extend([contour1, contour2])
            cutting_points_counter += 2
        return list_contours

    def get_pattern(self):
        """ A pattern is portion of the contour from which the contour can be
        reconstructed by rotations of this portion"""
        xmin, xmax, ymin, ymax = self.bounding_rectangle()

        # ax=plt.subplot()
        # line = Line2D(Point2D([xi, 0]),Point2D([xi,1]))
        line = volmdlr.edges.Line2D(volmdlr.Point2D([0, -0.17]),
                                    volmdlr.Point2D([0, 0.17]))
        line_2 = line.Rotation(self.center_of_mass(), 0.26)
        line_3 = line.Rotation(self.center_of_mass(), -0.26)

        intersections = []

        intersections += self.line_intersections(line_2)
        intersections += self.line_intersections(line_3)
        if isinstance(intersections[0][0], volmdlr.Point2D) and \
                isinstance(intersections[1][0], volmdlr.Point2D):
            ip1, ip2 = sorted([self.primitives.index(intersections[0][1]),
                               self.primitives.index(intersections[1][1])])

            ip3, ip4 = sorted([self.primitives.index(intersections[2][1]),
                               self.primitives.index(intersections[3][1])])

            sp11, sp12 = intersections[1][1].split(intersections[1][0])
            sp22, sp21 = intersections[2][1].split(intersections[2][0])

            primitives = []

            a = volmdlr.edges.Arc2D(sp12.end, sp12.interior, sp12.start)
            primitives.append(a)
            primitives.extend(self.primitives[:ip3])
            primitives.append(sp22)
            l = volmdlr.edges.LineSegment2D(sp22.start, sp12.end)
            interior = l.point_at_abscissa(l.Length() / 2)
            primitives.append(
                volmdlr.edges.Arc2D(sp22.start, interior, sp12.end))

        return Contour2D(primitives)

    def contour_from_pattern(self):
        # TODO: Delete this function?
        pattern = self.get_pattern()
        pattern_rotations = []
        # pattern_rotations.append(self)
        for k in range(1, 13):
            new_pattern = pattern.rotation(self.center_of_mass(),
                                           k * math.pi / 6)
            pattern_rotations.append(new_pattern)

        return pattern_rotations

    def simple_triangulation(self):
        lpp = len(self.polygon.points)
        if lpp == 3:
            return self.polygon.points, [(0, 1, 2)]
        elif lpp == 4:
            return self.polygon.points, [(0, 1, 2), (0, 2, 3)]

        # Use delaunay triangulation
        tri = Delaunay([p.vector for p in self.polygon.points])
        # indices = tri.simplices
        return self.polygon.points, tri.simplices

    def split_regularly(self, n):
        """
        Split in n slices
        """
        xmin, xmax, ymin, ymax = self.bounding_rectangle()
        cutted_contours = []
        iteration_contours = [self]
        for i in range(n - 1):
            xi = xmin + (i + 1) * (xmax - xmin) / n
            cut_line = volmdlr.edges.Line2D(volmdlr.Point2D(xi, 0),
                                            volmdlr.Point2D(xi, 1))

            iteration_contours2 = []
            for c in iteration_contours:
                sc = c.cut_by_line(cut_line)
                lsc = len(sc)
                if lsc == 1:
                    cutted_contours.append(c)
                else:
                    iteration_contours2.extend(sc)

            iteration_contours = iteration_contours2[:]
        cutted_contours.extend(iteration_contours)
        return cutted_contours

    def triangulation(self):
        return self.grid_triangulation(number_points_x=20,
                                       number_points_y=20)

    def to_polygon(self, angle_resolution):

        polygon_points = []
        # print([(line.start, line.end) for line in self.primitives])

        for primitive in self.primitives:
            polygon_points.extend(primitive.polygon_points()[:-1])
        #     print('1: ', primitive.polygon_points())
        #     print('2 :', primitive.polygon_points()[:-1])
        # print(polygon_points)
        return ClosedPolygon2D(polygon_points)

    def grid_triangulation(self, x_density: float = None,
                           y_density: float = None,
                           min_points_x: int = 20,
                           min_points_y: int = 20,
                           number_points_x: int = None,
                           number_points_y: int = None):
        """
        Use a n by m grid to triangulize the contour
        """
        bounding_rectangle = self.bounding_rectangle()
        # xmin, xmax, ymin, ymax = self.bounding_rectangle()
        dx = bounding_rectangle[1] - bounding_rectangle[0]  # xmax - xmin
        dy = bounding_rectangle[3] - bounding_rectangle[2]  # ymax - ymin
        if number_points_x is None:
            n = max(math.ceil(x_density * dx), min_points_x)
        else:
            n = number_points_x
        if number_points_y is None:
            m = max(math.ceil(y_density * dy), min_points_y)
        else:
            m = number_points_y

        x = [bounding_rectangle[0] + i * dx / n for i in range(n + 1)]
        y = [bounding_rectangle[2] + i * dy / m for i in range(m + 1)]

        point_index = {}
        ip = 0
        points = []
        triangles = []
        for xi in x:
            for yi in y:
                p = volmdlr.Point2D(xi, yi)
                if self.point_belongs(p):
                    point_index[p] = ip
                    points.append(p)
                    ip += 1

        for i in range(n):
            for j in range(m):
                p1 = volmdlr.Point2D(x[i], y[j])
                p2 = volmdlr.Point2D(x[i + 1], y[j])
                p3 = volmdlr.Point2D(x[i + 1], y[j + 1])
                p4 = volmdlr.Point2D(x[i], y[j + 1])
                points_in = []
                for p in [p1, p2, p3, p4]:
                    if p in point_index:
                        points_in.append(p)
                if len(points_in) == 4:
                    triangles.append(
                        [point_index[p1], point_index[p2], point_index[p3]])
                    triangles.append(
                        [point_index[p1], point_index[p3], point_index[p4]])

                elif len(points_in) == 3:
                    triangles.append([point_index[p] for p in points_in])

        return vmd.DisplayMesh2D(points, triangles)

    # def extract_contours(self, point1: volmdlr.Point2D, point2: volmdlr.Point2D):
    #     split_primitives  = []
    #     # primitives = [p for p in contour.primitives]
    #     primitives = self.primitives
    #     for point in [point1, point2]:
    #         dist_min = math.inf
    #         for primitive in primitives:
    #             # print(point)
    #             dist = primitive.point_distance(point)
    #             if dist < dist_min:
    #                 dist_min = dist
    #                 prim_opt = primitive
    #         split_primitives.append(prim_opt)
    #     print(len(split_primitives))
    #     return self.extract_primitives(point1, split_primitives[0], point2, split_primitives[1])

    def contour_intersections(self, contour2d):
        intersecting_points = []
        for primitive1 in self.primitives:
            for primitive2 in contour2d.primitives:
                line_intersection = primitive1.linesegment_intersections(
                    primitive2)
                if line_intersection:
                    if line_intersection[0] not in intersecting_points:
                        intersecting_points.extend(line_intersection)
                else:
                    point1, point2 = contour2d.primitives[0].start, \
                                     contour2d.primitives[-1].end
                    if primitive1.point_belongs(point1):
                        intersecting_points.append(point1)
                    if primitive1.point_belongs(point2):
                        intersecting_points.append(point2)
            if len(intersecting_points) == 2:
                break
        return intersecting_points

    def get_divided_contours(self, cutting_point1: volmdlr.Point2D,
                             cutting_point2: volmdlr.Point2D,
                             closing_contour,
                             inside: bool):
        extracted_outerpoints_contour1 = \
            volmdlr.wires.Contour2D.extract_contours(self,
                                                     cutting_point1,
                                                     cutting_point2,
                                                     inside)[0]
        extracted_innerpoints_contour1 = \
            volmdlr.wires.Contour2D.extract_contours(self,
                                                     cutting_point1,
                                                     cutting_point2,
                                                     not inside)[0]
        primitives1 = extracted_outerpoints_contour1.primitives + closing_contour.primitives
        primitives2 = extracted_innerpoints_contour1.primitives + closing_contour.primitives
        if extracted_outerpoints_contour1.primitives[0].start == \
                closing_contour.primitives[0].start:
            cutting_contour_new = closing_contour.invert()
            primitives1 = cutting_contour_new.primitives + \
                extracted_outerpoints_contour1.primitives
        elif extracted_outerpoints_contour1.primitives[0].start == \
                closing_contour.primitives[-1].end:
            primitives1 = closing_contour.primitives + \
                          extracted_outerpoints_contour1.primitives

        if extracted_innerpoints_contour1.primitives[0].start == \
                closing_contour.primitives[0].start:
            cutting_contour_new = \
                closing_contour.invert()
            primitives2 = cutting_contour_new.primitives + \
                extracted_innerpoints_contour1.primitives
        elif extracted_innerpoints_contour1.primitives[
                0].start == closing_contour.primitives[-1].end:
            primitives2 = closing_contour.primitives + \
                          extracted_innerpoints_contour1.primitives
        contour1 = volmdlr.wires.Contour2D(primitives1)
        contour1.order_contour()
        contour2 = volmdlr.wires.Contour2D(primitives2)
        contour2.order_contour()
        return contour1, contour2

    def divide(self, contours, inside):
        new_base_contours = [self]
        finished = False
        counter = 0
        list_contour = contours[:]
        list_cutting_contours = contours[:]
        list_valid_contours = []
        while not finished:
            cutting_contour = contours[0]
            for base_contour in new_base_contours:
                cutting_points = []
                point1, point2 = [cutting_contour.primitives[0].start,
                                  cutting_contour.primitives[-1].end]
                if base_contour.point_over_contour(
                        point1) and base_contour.point_over_contour(point2):
                    cutting_points = [point1, point2]
                if cutting_points:
                    contour1, contour2 = base_contour.get_divided_contours(
                        cutting_points[0], cutting_points[1], cutting_contour,
                        inside)

                    new_base_contours.remove(base_contour)
                    for cntr in [contour1, contour2]:
                        valid_contour = True
                        for cut_contour in list_cutting_contours:
                            point_at_abs = cut_contour.point_at_abscissa(
                                cut_contour.length() / 2)
                            if cntr.point_belongs(
                                    point_at_abs) and (not cntr.point_over_contour(
                                    point_at_abs) or True not in [
                                    cntr.primitive_over_contour(
                                        prim) for prim in cut_contour.primitives]):
                                valid_contour = False

                        if valid_contour and cntr.area() != 0.0:
                            list_valid_contours.append(cntr)
                        else:
                            new_base_contours.append(cntr)
                    contours.remove(cutting_contour)
                    break
            if len(contours) == 0:
                finished = True
            if len(contours) == 1 and not new_base_contours:
                finished = True
            counter += 1
            if counter >= 100 * len(list_contour):
                # print('new_base_contours:', len(new_base_contours))
                # print('len(contours):', len(contours))
                # ax=contours[0].plot()
                # base_contour.plot(ax=ax, color='b')
                warnings.warn('There probably exists an open contour (two wires that could not be connected)')
                finished = True

        return list_valid_contours

    def discretized_contour(self, n: float):
        """
        discretize each contour's primitive and return a new contour with teses discretized primitives
        """

        contour = volmdlr.wires.Contour2D((self.discretized_primitives(n)))

        return contour.order_contour()

    @classmethod
    def from_bounding_rectangle(cls, xmin, xmax, ymin, ymax):
        """
        create a contour2d with bounding_box parameters, using linesegments2d
        """

        edge0 = volmdlr.edges.LineSegment2D(volmdlr.Point2D(xmin, ymin), volmdlr.Point2D(xmax, ymin))
        edge1 = volmdlr.edges.LineSegment2D(volmdlr.Point2D(xmax, ymin), volmdlr.Point2D(xmax, ymax))
        edge2 = volmdlr.edges.LineSegment2D(volmdlr.Point2D(xmax, ymax), volmdlr.Point2D(xmin, ymax))
        edge3 = volmdlr.edges.LineSegment2D(volmdlr.Point2D(xmin, ymax), volmdlr.Point2D(xmin, ymin))

        edges = [edge0, edge1, edge2, edge3]

        return volmdlr.wires.Contour2D(edges)

    @classmethod
    def from_points(cls, points: List[volmdlr.Point2D]):
        '''
        create a contour2d from points with line_segments2D
        '''

        if len(points) < 3:
            raise ValueError('contour is defined at least with three points')
        else:
            edges = []
            for i in range(0, len(points) - 1):
                edges.append(volmdlr.edges.LineSegment2D(points[i], points[i + 1]))

            edges.append(volmdlr.edges.LineSegment2D(points[-1], points[0]))

            contour = cls(edges)

            return contour

    def cut_by_bspline_curve(self, bspline_curve2d: volmdlr.edges.BSplineCurve2D):
        '''
        cut a contou2d with bspline_curve2d to define two different contours
        '''
        # TODO: BsplineCurve is descretized and defined with a wire. To be improved!

        contours = self.cut_by_wire(bspline_curve2d.to_wire(20))

        return contours

    def clean_primitives(self):
        '''
        delete primitives with start=end, and return a new contour
        '''

        new_primitives = []
        for p in self.primitives:
            if p.start != p.end:
                new_primitives.append(p)

        return Contour2D(new_primitives)

    def merge_with(self, contour2d):
        '''
        merge two adjacent contours, sharing primitives, and returns one outer contour and inner contours (if there are any)
        '''

        if self.is_inside(contour2d):
            return [self]
        elif contour2d.is_inside(self):
            return [contour2d]
        merged_primitives = self.merge_primitives_with(contour2d)
        contours = volmdlr.wires.Contour2D.contours_from_edges(merged_primitives)
        contours = sorted(contours, key=lambda contour: contour.area(), reverse=True)

        return contours

    def cut_by_wire(self, wire: Wire2D):
        """
        cut a contour2d with a wire2d and return a list of contours2d

        Parameters
        ----------
        wire : volmdlr.wires.Wire2D

        Returns
        -------
        contours2d : list[volmdlr.wires.Contour2D]

        """

        intersections = self.wire_crossings(wire)  # crossings OR intersections (?)
        if not intersections or len(intersections) < 2:
            return [self]
        if len(intersections) % 2 != 0:
            raise NotImplementedError(
                f'{len(intersections)} intersections not supported yet')

        points_intersections = [point for point, prim in intersections]
        sorted_points = wire.sort_points_along_wire(points_intersections)
        list_contours = []
        contour_to_cut = self
        cutting_points_counter = 0
        while cutting_points_counter != len(sorted_points):

            point1 = sorted_points[cutting_points_counter]
            point2 = sorted_points[cutting_points_counter + 1]

            closing_wire = wire.extract_without_primitives(point1, point2, True)
            closing_wire_prim = []
            for closing_w in closing_wire:
                if closing_w:
                    closing_wire_prim.append(closing_w)
            closing_contour = Contour2D(closing_wire_prim)
            contour1, contour2 = contour_to_cut.get_divided_contours(point1,
                                                                     point2,
                                                                     closing_contour,
                                                                     True)
            if sorted_points.index(point1) + 2 < len(sorted_points) - 1:
                if contour1.point_over_contour(
                        sorted_points[sorted_points.index(point1) + 2]):
                    contour_to_cut = contour1
                    list_contours.append(contour2)
                elif contour2.point_over_contour(
                        sorted_points[sorted_points.index(point1) + 2]):
                    contour_to_cut = contour2
                    list_contours.append(contour1)
            else:
                list_contours.extend([contour1, contour2])
            cutting_points_counter += 2

        return list_contours


class ClosedPolygon:

    def length(self):
        list_ = []
        for k in range(len(self.line_segments)):
            list_.append(self.line_segments[k].length())
        return sum(list_)

    def min_length(self):
        list_ = []
        for k in range(len(self.line_segments)):
            list_.append(self.line_segments[k].length())
        return min(list_)

    def max_length(self):
        list_ = []
        for k in range(len(self.line_segments)):
            list_.append(self.line_segments[k].length())
        return max(list_)

    def edge_statistics(self):
        distances = []
        for i, point in enumerate(self.points):
            if i != 0:
                distances.append(point.point_distance(self.points[i - 1]))
        mean_distance = mean(distances)
        std = npy.std(distances)
        return mean_distance, std

    def simplify_polygon(self, min_distance: float = 0.01,
                         max_distance: float = 0.05, angle: float = 15):
        points = [self.points[0]]
        previous_point = None
        for i, point in enumerate(self.points[1:]):
            distance = point.point_distance(points[-1])
            if distance > min_distance:
                if distance > max_distance:
                    number_segmnts = round(distance / max_distance) + 2
                    for n in range(number_segmnts):
                        new_point = points[-1] + (point - points[-1]) * (
                                n + 1) / number_segmnts
                        distance1 = new_point.point_distance(points[-1])
                        if distance1 > max_distance:
                            points.append(new_point)
                else:
                    if point not in points:
                        points.append(point)
            if len(points) > 1:
                vector1 = points[-1] - points[-2]
                vector2 = point - points[-2]
                cos = vector1.dot(vector2) / (vector1.norm() * vector2.norm())
                cos = math.degrees(math.acos(round(cos, 6)))
                if abs(cos) > angle:
                    if previous_point not in points:
                        points.append(previous_point)
                    if point not in points:
                        points.append(point)
            if len(points) > 2:
                distance2 = points[-3].point_distance(points[-2])
                vector1 = points[-2] - points[-3]
                vector2 = points[-1] - points[-3]
                cos = vector1.dot(vector2) / (vector1.norm() * vector2.norm())
                cos = math.degrees(math.acos(round(cos, 6)))
                if distance2 < min_distance and cos < angle:
                    points = points[:-2] + [points[-1]]
            previous_point = point
        distance = points[0].point_distance(points[-1])
        if distance < min_distance:
            points.remove(points[-1])

        if volmdlr.wires.ClosedPolygon2D(points).area() == 0.0:
            return self

        return self.__class__(points)


class ClosedPolygon2D(Contour2D, ClosedPolygon):
    _non_serializable_attributes = ['line_segments', 'primitives',
                                    'basis_primitives']

    def __init__(self, points: List[volmdlr.Point2D], name: str = ''):
        self.points = points
        self.line_segments = self._line_segments()

        Contour2D.__init__(self, self.line_segments, name)

    def copy(self, *args, **kwargs):
        points = [p.copy() for p in self.points]
        return ClosedPolygon2D(points, self.name)

    def __hash__(self):
        return sum([hash(p) for p in self.points])

    def __eq__(self, other_):
        if not isinstance(other_, self.__class__):
            return False
        equal = True
        for point, other_point in zip(self.points, other_.points):
            equal = (equal and point == other_point)
        return equal

    def area(self):
        # TODO: perf: cache number of points
        if len(self.points) < 3:
            return 0.

        x = [point.x for point in self.points]
        y = [point.y for point in self.points]

        x1 = [x[-1]] + x[0:-1]
        y1 = [y[-1]] + y[0:-1]
        return 0.5 * abs(sum([i * j for i, j in zip(x, y1)])
                         - sum([i * j for i, j in zip(y, x1)]))
        # return 0.5 * npy.abs(
        #     npy.dot(x, npy.roll(y, 1)) - npy.dot(y, npy.roll(x, 1)))

    def center_of_mass(self):
        lp = len(self.points)
        if lp == 0:
            return volmdlr.O2D
        elif lp == 1:
            return self.points[0]
        elif lp == 2:
            return 0.5 * (self.points[0] + self.points[1])

        x = [point.x for point in self.points]
        y = [point.y for point in self.points]

        xi_xi1 = x + npy.roll(x, -1)
        yi_yi1 = y + npy.roll(y, -1)
        xi_yi1 = npy.multiply(x, npy.roll(y, -1))
        xi1_yi = npy.multiply(npy.roll(x, -1), y)

        a = 0.5 * npy.sum(xi_yi1 - xi1_yi)  # signed area!
        # print('a :', a)
        #        a=self.area()
        if not math.isclose(a, 0, abs_tol=1e-08):
            cx = npy.sum(npy.multiply(xi_xi1, (xi_yi1 - xi1_yi))) / 6. / a
            cy = npy.sum(npy.multiply(yi_yi1, (xi_yi1 - xi1_yi))) / 6. / a
            return volmdlr.Point2D(cx, cy)

        else:
            self.plot()
            raise NotImplementedError

    def barycenter(self):
        """
        calculates the geometric center of the polygon, which is the
        average position of all the points in it

        returns a Volmdlr.Point2D point
        """
        barycenter1_2d = self.points[0]
        for point in self.points[1:]:
            barycenter1_2d += point
        return barycenter1_2d / len(self.points)

    def point_belongs(self, point):
        """
        Ray casting algorithm copied from internet...
        """
        return polygon_point_belongs((point.x, point.y),
                                     [(p.x, p.y) for p in self.points])

    def second_moment_area(self, point):
        Ix, Iy, Ixy = 0., 0., 0.
        for pi, pj in zip(self.points, self.points[1:] + [self.points[0]]):
            xi, yi = (pi - point)
            xj, yj = (pj - point)
            Ix += (yi ** 2 + yi * yj + yj ** 2) * (xi * yj - xj * yi)
            Iy += (xi ** 2 + xi * xj + xj ** 2) * (xi * yj - xj * yi)
            Ixy += (xi * yj + 2 * xi * yi + 2 * xj * yj + xj * yi) * (
                    xi * yj - xj * yi)
        if Ix < 0:
            Ix = - Ix
            Iy = - Iy
            Ixy = - Ixy
        return Ix / 12., Iy / 12., Ixy / 24.

    def _line_segments(self):
        lines = []
        if len(self.points) > 1:
            for p1, p2 in zip(self.points,
                              list(self.points[1:]) + [self.points[0]]):
                if p1 != p2:
                    lines.append(volmdlr.edges.LineSegment2D(p1, p2))
        return lines

    def rotation(self, center, angle, copy=True):
        if copy:
            return ClosedPolygon2D(
                [p.rotation(center, angle, copy=True) for p in self.points])
        else:
            for p in self.points:
                p.rotation(center, angle, copy=False)

    # @classmethod
    # def polygon_from_segments(cls, list_point_pairs):
    #     points = [list_point_pairs[0][0], list_point_pairs[0][1]]
    #     list_point_pairs.remove((list_point_pairs[0][0], list_point_pairs[0][1]))
    #     finished =  False

    #     while not finished:
    #         for p1, p2 in list_point_pairs:
    #             if p1 == points[-1]:
    #                 points.append(p2)
    #                 break
    #             elif p2 == points[-1]:
    #                 points.append(p1)
    #                 break
    #         list_point_pairs.remove((p1, p2))
    #         if len(list_point_pairs)==0:
    #             finished = True

    #     # for i, i_p1, i_p2 in enumerate(list_point_pairs):
    #     #     for j, j_p1, j_p2 in enumerate(list_point_pairs):
    #     #         if i != j:

    #     #             if p1 == points[-1]:
    #     #                 points.append(p2)
    #     #             elif p2 == points[-1]:
    #     #                 points.append(p1)
    #     # print('points : ', points)
    #     return cls(points)

    def translation(self, offset, copy=True):
        if copy:
            return ClosedPolygon2D(
                [p.translation(offset, copy=True) for p in self.points])
        else:
            for p in self.points:
                p.translation(offset, copy=False)

    def polygon_distance(self,
                         polygon: 'volmdlr.wires.ClosedPolygon2D'):
        p = self.points[0]
        d = []
        for point in polygon.points:
            d.append(p.point_distance(point))
        index = d.index(min(d))
        return d[index]

    def is_trigo(self):
        if len(self.points) < 3:
            return True

        angle = 0.
        for ls1, ls2 in zip(self.line_segments,
                            self.line_segments[1:] + [self.line_segments[0]]):
            u = ls2.unit_direction_vector()
            x = u.dot(ls1.unit_direction_vector())
            y = u.dot(ls1.normal_vector())
            angle += math.atan2(y, x)
        return angle > 0

    def delaunay_triangulation(self):
        points = self.points
        new_points = []
        delaunay_triangles = []
        # ax=plt.subplot()
        for point in points:
            new_points.append([point[0], point[1]])

        delaunay = npy.array(new_points)

        tri = Delaunay(delaunay)

        for simplice in delaunay[tri.simplices]:
            triangle = Triangle2D(volmdlr.Point2D(simplice[0]),
                                  volmdlr.Point2D(simplice[1]),
                                  volmdlr.Point2D(simplice[2]))
            delaunay_triangles.append(triangle)

        return delaunay_triangles

    def offset(self, offset):
        xmin, xmax, ymin, ymax = self.bounding_rectangle()

        max_offset_len = min(xmax - xmin, ymax - ymin) / 2
        if offset <= -max_offset_len:
            print('Inadapted offset, '
                  'polygon might turn over. Offset must be greater than',
                  -max_offset_len)
            raise ValueError('inadapted offset')
        else:
            nb = len(self.points)
            vectors = []
            for i in range(nb - 1):
                v1 = self.points[i + 1] - self.points[i]
                v2 = self.points[i] - self.points[i + 1]
                v1.normalize()
                v2.normalize()
                vectors.append(v1)
                vectors.append(v2)

        v1 = self.points[0] - self.points[-1]
        v2 = self.points[-1] - self.points[0]
        v1.normalize()
        v2.normalize()
        vectors.append(v1)
        vectors.append(v2)

        offset_vectors = []
        offset_points = []

        for i in range(nb):

            # check = False
            ni = vectors[2 * i - 1] + vectors[2 * i]
            if ni == volmdlr.Vector2D(0, 0):
                ni = vectors[2 * i]
                ni = ni.normal_vector()
                offset_vectors.append(ni)
            else:
                ni.normalize()
                if ni.dot(vectors[2 * i - 1].normal_vector()) > 0:
                    ni = - ni
                    # check = True
                offset_vectors.append(ni)

            normal_vector1 = - vectors[2 * i - 1].normal_vector()
            normal_vector2 = vectors[2 * i].normal_vector()
            normal_vector1.normalize()
            normal_vector2.normalize()
            alpha = math.acos(normal_vector1.dot(normal_vector2))

            offset_point = self.points[i] + offset / math.cos(alpha / 2) * \
                (-offset_vectors[i])

            # ax=self.plot()
            # offset_point.plot(ax=ax, color='g')

            # if self.point_belongs(offset_point):
            #     offset_point = self.points[i] + offset / math.cos(alpha / 2) * \
            #                    (-offset_vectors[i])

            offset_points.append(offset_point)

            # self.points[i].plot(ax=ax, color='b')
            # offset_point.plot(ax=ax, color='r')

        return self.__class__(offset_points)

    def point_border_distance(self, point, return_other_point=False):
        """
        Compute the distance to the border distance of polygon
        Output is always positive, even if the point belongs to the polygon
        """
        d_min, other_point_min = self.line_segments[0].point_distance(
            point, return_other_point=True)
        for line in self.line_segments[1:]:
            d, other_point = line.point_distance(
                point, return_other_point=True)
            if d < d_min:
                d_min = d
                other_point_min = other_point
        if return_other_point:
            return d_min, other_point_min
        return d_min

    def to_polygon(self, angle_resolution=None):
        return self

    def self_intersects(self):
        epsilon = 0
        # BENTLEY-OTTMANN ALGORITHM
        # Sort the points along ascending x for the Sweep Line method
        sorted_index = sorted(range(len(self.points)), key=lambda p: (
            self.points[p][0], self.points[p][1]))
        nb = len(sorted_index)
        segments = []
        deleted = []

        while len(
                sorted_index) != 0:  # While all the points haven't been swept
            # Stock the segments between 2 consecutive edges
            # Ex: for the ABCDE polygon, if Sweep Line is on C, the segments
            #   will be (C,B) and (C,D)
            if sorted_index[0] - 1 < 0:
                segments.append((sorted_index[0], nb - 1))
            else:
                segments.append((sorted_index[0], sorted_index[0] - 1))
            if sorted_index[0] >= len(self.points) - 1:
                segments.append((sorted_index[0], 0))
            else:
                segments.append((sorted_index[0], sorted_index[0] + 1))

            # Once two edges linked by a segment have been swept, delete the
            # segment from the list
            to_del = []
            for index in deleted:
                if abs(index - sorted_index[0]) == 1 or abs(
                        index - sorted_index[0]) == nb - 1:
                    to_del.append((index, sorted_index[0]))
                    to_del.append((sorted_index[0], index))

            # Keep track of which edges have been swept
            deleted.append(sorted_index[0])
            sorted_index.pop(0)

            # Delete the segments that have just been swept
            index_to_del = []
            for i, segment in enumerate(segments):
                for seg_to_del in to_del:
                    if segment == seg_to_del:
                        index_to_del.append(i)
            for index in index_to_del[::-1]:
                segments.pop(index)

            # Checks if two segments are intersecting each other, returns True
            # if yes, otherwise the algorithm continues at WHILE
            for segment1 in segments:
                for segment2 in segments:
                    if segment1[0] != segment2[0] and segment1[1] != segment2[
                        1] and segment1[0] != segment2[1] and segment1[1] != \
                            segment2[0]:

                        line1 = volmdlr.edges.LineSegment2D(
                            self.points[segment1[0]],
                            self.points[segment1[1]])
                        line2 = volmdlr.edges.LineSegment2D(
                            self.points[segment2[0]],
                            self.points[segment2[1]])

                        p, a, b = volmdlr.Point2D.line_intersection(line1,
                                                                    line2,
                                                                    True)
                        if p is not None:
                            if 0 + epsilon <= a <= 1 - epsilon \
                                    and 0 + epsilon <= b <= 1 - epsilon:
                                return True, line1, line2

        return False, None, None

    @classmethod
    def points_convex_hull(cls, points):
        if len(points) < 3:
            return
        ymax, pos_ymax = volmdlr.core.max_pos([pt.y for pt in points])
        point_start = points[pos_ymax]
        hull = [point_start]

        barycenter = points[0]
        for pt in points[1:]:
            barycenter += pt
        barycenter = barycenter / (len(points))
        # second point of hull
        theta = []
        remaining_points = points
        del remaining_points[pos_ymax]

        vec1 = point_start - barycenter
        for pt in remaining_points:
            vec2 = pt - point_start
            theta_i = -volmdlr.core.clockwise_angle(vec1, vec2)
            theta.append(theta_i)

        min_theta, posmin_theta = volmdlr.core.min_pos(theta)
        next_point = remaining_points[posmin_theta]
        hull.append(next_point)
        del remaining_points[posmin_theta]
        # Adding first point to close the loop at the end
        remaining_points.append(hull[0])

        initial_vector = vec1.copy()
        total_angle = 0
        while next_point != point_start:
            vec1 = next_point - hull[-2]
            theta = []
            for pt in remaining_points:
                vec2 = pt - next_point
                theta_i = -volmdlr.core.clockwise_angle(vec1, vec2)
                theta.append(theta_i)

            min_theta, posmin_theta = volmdlr.core.min_pos(theta)
            if math.isclose(min_theta, -2 * math.pi, abs_tol=1e-6) \
                    or math.isclose(min_theta, 0, abs_tol=1e-6):
                if remaining_points[posmin_theta] == point_start:
                    break

            else:
                next_point = remaining_points[posmin_theta]

                vec_next_point = next_point - barycenter
                total_angle += (2 * math.pi - volmdlr.core.clockwise_angle(initial_vector, vec_next_point))

                if total_angle > 2 * math.pi:
                    break
                else:
                    initial_vector = vec_next_point

                hull.append(next_point)

            del remaining_points[posmin_theta]

        hull.pop()

        return cls(hull)

    @classmethod
    def concave_hull(cls, points, concavity, scale_factor):
        """
        Calculates the concave hull from a cloud of points, i.e., it Unites all points under the smallest possible area.

        :param points: list of points corresponding to the cloud of points
        :type points: class: 'volmdlr.Point2D'
        :param concavity: Sets how sharp the concave angles can be. It goes from -1 (not concave at all. in fact,
                          the hull will be left convex) up to +1 (very sharp angles can occur. Setting concavity to +1 might
                          result in 0º angles!) concavity is defined as the cosine of the concave angles.
        :type concavity: float
        :param scale_factor: Sets how big is the area where concavities are going to be searched.
                             The bigger, the more sharp the angles can be. Setting it to a very high value might affect the performance of the program.
                             This value should be relative to how close to each other the points to be connected are.
        :type scale_factor: float

        """

        def get_nearby_points(line, points, scale_factor):
            # print('i enter here')
            nearby_points = []
            line_midpoint = 0.5 * (line.start + line.end)
            # print(line_midpoint)
            tries = 0
            n = 5
            bounding_box = [line_midpoint.x - line.length() / 2,
                            line_midpoint.x + line.length() / 2,
                            line_midpoint.y - line.length() / 2,
                            line_midpoint.y + line.length() / 2]
            boundary = [int(bounding / scale_factor) for bounding in
                        bounding_box]
            while tries < n and len(nearby_points) == 0:
                for point in points:
                    if not ((
                                    point.x == line.start.x and point.y == line.start.y) or (
                                    point.x == line.end.x and point.y == line.end.y)):
                        point_x_rel_pos = int(point.x / scale_factor)
                        point_y_rel_pos = int(point.y / scale_factor)
                        if point_x_rel_pos >= boundary[
                                0] and point_x_rel_pos <= boundary[
                                1] and point_y_rel_pos >= boundary[
                                2] and point_y_rel_pos <= boundary[3]:
                            nearby_points.append(point)

                scale_factor *= 4 / 3
                tries += 1

            return nearby_points

        def line_colides_with_hull(line, concave_hull):
            for hull_line in concave_hull:
                if line.start != hull_line.start and line.start != hull_line.end and line.end != hull_line.start and line.end != hull_line.end:
                    if line.line_intersections(hull_line):
                        return True
            return False

        def get_divided_line(line, nearby_points, hull_concave_edges,
                             concavity):
            divided_line = []
            ok_middle_points = []
            list_cossines = []
            for middle_point in nearby_points:
                vect1 = line.start - middle_point
                vect2 = line.end - middle_point
                if middle_point in (line.start, line.end):
                    continue
                cos = round(vect1.dot(vect2) / (vect1.norm() * vect2.norm()),
                            4)
                if cos < concavity:
                    new_lineA = volmdlr.edges.LineSegment2D(start=line.start,
                                                            end=middle_point)
                    new_lineB = volmdlr.edges.LineSegment2D(start=middle_point,
                                                            end=line.end)
                    if not (line_colides_with_hull(line=new_lineA,
                                                   concave_hull=hull_concave_edges) and line_colides_with_hull(
                            line=new_lineB, concave_hull=hull_concave_edges)):
                        ok_middle_points.append(middle_point)
                        list_cossines.append(cos)
            if len(ok_middle_points) > 0:
                #  We want the middlepoint to be the one with widest angle (smallest cossine)
                min_cossine_index = list_cossines.index(min(list_cossines))
                divided_line.append(volmdlr.edges.LineSegment2D(line.start,
                                                                ok_middle_points[
                                                                    min_cossine_index]))
                divided_line.append(volmdlr.edges.LineSegment2D(
                    ok_middle_points[min_cossine_index], line.end))
            return divided_line

        hull_convex_edges = cls.points_convex_hull(points).line_segments
        hull_convex_edges.sort(key=lambda x: x.length(), reverse=True)
        hull_concave_edges = []
        hull_concave_edges.extend(hull_convex_edges)
        hull_points = list(set(
            [pt for line in hull_concave_edges for pt in [line[0], line[1]]]))
        unused_points = []
        for point in points:
            if point not in hull_points:
                unused_points.append(point)

        aLineWasDividedInTheIteration = True
        while aLineWasDividedInTheIteration:
            aLineWasDividedInTheIteration = False
            for line_position_hull in range(len(hull_concave_edges)):

                line = hull_concave_edges[line_position_hull]
                nearby_points = get_nearby_points(line, unused_points,
                                                  scale_factor)
                divided_line = get_divided_line(line, nearby_points,
                                                hull_concave_edges, concavity)
                if len(divided_line) > 0:
                    aLineWasDividedInTheIteration = True
                    unused_points.remove(divided_line[0].end)
                    hull_concave_edges.remove(line)
                    hull_concave_edges.extend(divided_line)
                    break

            hull_concave_edges.sort(key=lambda x: x.length(), reverse=True)

        # line  = hull_concave_edges[0]
        # print('first line legth :', line.length())
        # nearby_points = get_nearby_points(line, unused_points, scale_factor)
        # print('points next the first line in the end: ', nearby_points)
        # divided_line = get_divided_line(line, nearby_points, hull_concave_edges, concavity)
        # print('len divided line :', len(divided_line))
        polygon_points = [(line.start, line.end) for line in hull_concave_edges]
        # polygon_points = [(line.start, line.end) for line in hull_concave_edges
        #                   if line.length() != 0]

        points = [polygon_points[0][0], polygon_points[0][1]]
        polygon_points.remove((polygon_points[0][0], polygon_points[0][1]))
        finished = False

        while not finished:
            for p1, p2 in polygon_points:
                if p1 == points[-1] and p2 not in points:
                    points.append(p2)
                    break
                elif p2 == points[-1] and p1 not in points:
                    points.append(p1)
                    break
            polygon_points.remove((p1, p2))
            if len(polygon_points) == 0:
                finished = True

        return cls(points)  # , nearby_points

    @classmethod
    def convex_hull_points(cls, points):
        """
        Uses the scipy method ConvexHull to calculate the convex hull from
        a cloud of points
        """
        numpy_points = npy.array([(p.x, p.y) for p in points])
        hull = ConvexHull(numpy_points)
        polygon_points = []
        for simplex in hull.simplices:
            polygon_points.append((points[simplex[0]], points[simplex[1]]))

        points = [polygon_points[0][0], polygon_points[0][1]]
        polygon_points.remove((polygon_points[0][0], polygon_points[0][1]))
        finished = False

        while not finished:
            for p1, p2 in polygon_points:
                if p1 == points[-1]:
                    points.append(p2)
                    break
                elif p2 == points[-1]:
                    points.append(p1)
                    break
            polygon_points.remove((p1, p2))
            if len(polygon_points) == 0:
                finished = True

        if points[0] == points[-1]:
            return cls(points[:-1])

        return cls(points)

    def to_3d(self, plane_origin, x, y):
        points3d = [point.to_3d(plane_origin, x, y) for point in self.points]
        return ClosedPolygon3D(points3d)

    def plot(self, ax=None, color='k', alpha=1,
             plot_points=False, point_numbering=False,
             fill=False, fill_color='w', equal_aspect=True):
        if ax is None:
            fig, ax = plt.subplots()
            ax.set_aspect('equal')

        if fill:
            ax.fill([p[0] for p in self.points], [p[1] for p in self.points],
                    facecolor=fill_color)
        for ls in self.line_segments:
            ls.plot(ax=ax, color=color, alpha=alpha)

        if plot_points or point_numbering:
            for point in self.points:
                point.plot(ax=ax, color=color, alpha=alpha)

        if point_numbering:
            for ip, point in enumerate(self.points):
                ax.text(*point, 'point {}'.format(ip + 1),
                        ha='center', va='top')

        if equal_aspect:
            ax.set_aspect('equal')
        else:
            ax.set_aspect('auto')

        ax.margins(0.1)
        plt.show()

        return ax

    def triangulation(self):
        """
        Note: triangles have been inverted for a better rendering in babylonjs
        """
        # ear clipping
        points = self.points[:]
        initial_point_to_index = {p: i for i, p in enumerate(self.points)}
        triangles = []

        remaining_points = self.points[:]
        # ax = ClosedPolygon2D(remaining_points).plot()

        # inital_number_points = len(remaining_points)
        number_remaining_points = len(remaining_points)
        while number_remaining_points > 3:
            current_polygon = ClosedPolygon2D(remaining_points)
            # print('remaining_points')
            # print(len(remaining_points))
            # pl2 = ClosedPolygon2D(remaining_points[1:]+remaining_points[0:1])
            # pl3 = ClosedPolygon2D(remaining_points[2:]+remaining_points[0:2])
            # current_polygon.plot(ax = ax)
            # pl2.plot(point_numbering=True)
            # pl3.plot(point_numbering=True)

            found_ear = False
            for p1, p2, p3 in zip(remaining_points,
                                  remaining_points[1:] + remaining_points[0:1],
                                  remaining_points[2:] + remaining_points[
                                                         0:2]):
                # ax.text(*p2, '{}')
                # ax = current_polygon.plot(point_numbering=True)
                if p1 != p3:
                    line_segment = volmdlr.edges.LineSegment2D(p1, p3)
                # line_segment.plot(color='grey', ax=ax)

                # ax2 = p1.plot(color='r')
                # p2.plot(color='g', ax=ax2)
                # p3.plot(color='b', ax=ax2)

                # Checking if intersections does not contrain the verticies
                # of line_segment
                intersect = False
                intersections = current_polygon.linesegment_intersections(
                    line_segment)
                if intersections:
                    for inter in intersections:
                        if inter[0] not in [line_segment.start,
                                            line_segment.end]:
                            intersect = True
                            break

                if not intersect:
                    # if not current_polygon.linesegment_intersections(line_segment):
                    # May be an ear
                    # print('ear?')
                    # if current_polygon.point_belongs(line_segment.middle_point()):
                    #     line_segment.middle_point().plot(color='g', ax=ax)
                    # else:
                    #     line_segment.middle_point().plot(color='r', ax=ax)
                    # print(current_polygon.point_belongs(
                    #         line_segment.middle_point()))

                    if current_polygon.point_belongs(
                            line_segment.middle_point()):
                        # Confirmed as an ear
                        # print('ear!')

                        triangles.append((initial_point_to_index[p1],
                                          initial_point_to_index[p3],
                                          initial_point_to_index[p2]))
                        remaining_points.remove(p2)
                        # ax.text(*points[initial_point_to_index[p2]], str(number_remaining_points))
                        number_remaining_points -= 1
                        found_ear = True
                        break

            if not found_ear:
                remaining_polygon = ClosedPolygon2D(remaining_points)
                if remaining_polygon.area() > 0.:
                    # Searching for a flat ear
                    found_flat_ear = False
                    for p1, p2, p3 in zip(remaining_points,
                                          remaining_points[
                                              1:] + remaining_points[0:1],
                                          remaining_points[
                                              2:] + remaining_points[0:2]):
                        triangle = Triangle2D(p1, p2, p3)
                        if triangle.area() == 0:
                            remaining_points.remove(p2)
                            found_flat_ear = True
                            break

                    if not found_flat_ear:
                        # remaining_polygon.plot(point_numbering=True, plot_points=True)
                        # vmd.DisplayMesh2D(points, triangles).plot()
                        # print(remaining_points)
                        # raise ValueError('There are no ear in the polygon, it seems malformed')
                        print(
                            'Warning : There are no ear in the polygon, it seems malformed: skipping triangulation')
                        return vmd.DisplayMesh2D(points, triangles)
                else:
                    return vmd.DisplayMesh2D(points, triangles)

        if len(remaining_points) == 3:
            p1, p2, p3 = remaining_points
            triangles.append((initial_point_to_index[p1],
                              initial_point_to_index[p3],
                              initial_point_to_index[p2]))

        return vmd.DisplayMesh2D(points, triangles)

    def simplify(self, min_distance: float = 0.01, max_distance: float = 0.05):
        return ClosedPolygon2D(self.simplify_polygon(min_distance=min_distance,
                                                     max_distance=max_distance).points)

    def line_intersecting_closing_point(self, crossing_point):
        """
        finds closing point for the sewing method using intersection of lines
        drawn from the barycenter
        returns the closing point
        """
        vec_dir = crossing_point.copy()
        vec_dir.normalize()

        line = volmdlr.edges.LineSegment2D(volmdlr.O2D,
                                           crossing_point + vec_dir * 5)
        # line.plot(ax=ax2d, color='b')

        point_intersections = {}
        for line_segment in self.line_segments:
            point_intersection = line_segment.linesegment_intersections(
                line)
            if point_intersection:
                point_intersections[line_segment] = point_intersection[
                    0]
            else:
                if line.point_belongs(line_segment.start):
                    point_intersections[line_segment] = line_segment.start
                if line.point_belongs(line_segment.end):
                    point_intersections[line_segment] = line_segment.end
        point_distance = list(point_intersections.values())[
            0].point_distance(crossing_point)
        point_intersection = list(point_intersections.values())[0]
        line_segment = list(point_intersections.keys())[0]
        for line, point in list(point_intersections.items())[1:]:
            dist = crossing_point.point_distance(point)
            if dist < point_distance:
                point_distance = dist
                point_intersection = point
                line_segment = line

        # point_intersection.plot(ax=ax2d)

        if point_intersection.point_distance(
                line_segment.start) < point_intersection.point_distance(
                                                            line_segment.end):
            closing_point = line_segment.start
        else:
            closing_point = line_segment.end

        return closing_point

    def point_in_polygon(self):
        """
        In case the barycenter of the polygon is outside, this method
        finds another point inside the polygon
        """
        intersetions1 = {}
        linex_pos = volmdlr.edges.LineSegment2D(volmdlr.O2D, volmdlr.X2D * 5)
        linex_neg = volmdlr.edges.LineSegment2D(volmdlr.O2D, -volmdlr.X2D * 5)
        liney_pos = volmdlr.edges.LineSegment2D(volmdlr.O2D, volmdlr.Y2D * 5)
        liney_neg = volmdlr.edges.LineSegment2D(volmdlr.O2D, -volmdlr.Y2D * 5)
        for line in [linex_pos, linex_neg, liney_pos, liney_neg]:
            intersections = []
            for line_segment in self.line_segments:
                point_intersection = line_segment.linesegment_intersections(
                    line)
                intersections.extend(point_intersection)
                if not point_intersection:
                    if line.point_belongs(line_segment.start):
                        intersections.append(line_segment.start)
                    if line.point_belongs(line_segment.end):
                        intersections.append(line_segment.end)
            intersetions1[line] = intersections[:]
        for i, value in enumerate(intersetions1.values()):
            if not value:
                if i % 2 == 0:
                    if len(list(intersetions1.values())[i + 1]) == 2:
                        translation1 = (list(intersetions1.values())[
                                            i + 1][0] +
                                        list(intersetions1.values())[
                                            i + 1][1]) * 0.5
                        break
                if i % 2 != 0:
                    if len(list(intersetions1.values())[i - 1]) == 2:
                        translation1 = (list(intersetions1.values())[
                                            i - 1][0] +
                                        list(intersetions1.values())[
                                            i - 1][1]) * 0.5
                        break

        return translation1

    def repositioned_polygon(self, x, y):
        linex = volmdlr.edges.LineSegment2D(-x.to_2d(volmdlr.O2D, x, y),
                                            x.to_2d(volmdlr.O2D, x, y))
        way_back = volmdlr.O3D
        barycenter = self.barycenter()
        if not self.point_belongs(barycenter):
            barycenter1_2d = self.point_in_polygon()
            self.translation(-barycenter1_2d, False)
            way_back = barycenter1_2d.to_3d(volmdlr.O3D, x, y)
        else:
            inters = self.linesegment_intersections(linex)
            distance = inters[0][0].point_distance(inters[-1][0])
            if distance / 2 > 3 * min(
                    self.point_distance(inters[0][0]),
                    self.point_distance(inters[-1][0])):
                mid_point = (inters[0][0] + inters[-1][0]) * 0.5
                self.translation(-mid_point, False)
                way_back = mid_point.to_3d(volmdlr.O3D, x, y)

        return self, way_back

    def get_possible_sewing_closing_points(self, polygon2, polygon_primitive,
                                           line_segment1: None, line_segment2: None):
        """
        Searches all possibles closing points available for the given primitive
        """
        middle_point = polygon_primitive.middle_point()
        if line_segment1 is None and line_segment2 is None:
            normal_vector = polygon_primitive.unit_normal_vector()
            line_segment1 = volmdlr.edges.LineSegment2D(middle_point,
                                                        middle_point - normal_vector)
            line_segment2 = volmdlr.edges.LineSegment2D(middle_point,
                                                        middle_point + normal_vector)

        line_intersections = {line_segment1: [], line_segment2: []}
        for ls in [line_segment1, line_segment2
                   ]:
            inter_points = []
            for prim in polygon2.line_segments + self.line_segments[
                                                 :self.line_segments.index(
                                                     polygon_primitive)] + self.line_segments[
                                                                           self.line_segments.index(
                                                                               polygon_primitive) + 1:]:
                inters = prim.linesegment_intersections(ls)
                if inters:
                    line_intersections[ls].append((inters[0], prim))
                    inter_points.append(inters[0])
                elif ls.point_belongs(prim.start, 1e-7):
                    if prim.start not in inter_points:
                        line_intersections[ls].append((prim.start, prim))
                        inter_points.append(prim.start)
                elif ls.point_belongs(prim.end, 1e-7):
                    if prim.end not in inter_points:
                        line_intersections[ls].append((prim.end, prim))
                        inter_points.append(prim.end)
                elif prim.point_belongs(middle_point, 1e-7):
                    line_intersections[ls].append((prim.middle_point(), prim))
                    inter_points.append(prim.middle_point())
        return line_intersections

    def select_farthest_sewing_closing_point(self,
                                             line_segment: volmdlr.edges.LineSegment2D,
                                             polygon_primitive,
                                             possible_closing_points):
        """
        Searches the closest sewing closing point available
        """
        closing_point = volmdlr.O2D
        middle_point = polygon_primitive.middle_point()
        distance = 0
        for intr_list in possible_closing_points:
            if intr_list[1] not in self.line_segments:
                dist = intr_list[0].point_distance(line_segment.start)
                if dist > distance:
                    distance = dist
                    closing_point = (intr_list[1].start if
                                     intr_list[0].point_distance(
                                         intr_list[1].start) <
                                     intr_list[0].point_distance(
                                         intr_list[1].end) else
                                     intr_list[1].end)

            elif intr_list[0] == middle_point and \
                    polygon_primitive.length() == intr_list[1].length():
                closing_point = intr_list[1].start
                distance = 0

        return closing_point

    def select_closest_sewing_closing_point(self,
                                            line_segment: volmdlr.edges.LineSegment2D,
                                            polygon_primitive,
                                            possible_closing_points):
        """
        Searches the closest sewing closing point available
        """
        closing_point = volmdlr.O2D
        middle_point = polygon_primitive.middle_point()
        distance = math.inf
        for intr_list in possible_closing_points:
            if intr_list[1] not in self.line_segments:
                dist = intr_list[0].point_distance(line_segment.start)
                if dist < distance:
                    distance = dist
                    closing_point = (intr_list[1].start if
                                     intr_list[0].point_distance(
                                         intr_list[1].start) <
                                     intr_list[0].point_distance(
                                         intr_list[1].end) else
                                     intr_list[1].end)

            elif intr_list[0] == middle_point and \
                    polygon_primitive.length() == intr_list[1].length():
                closing_point = intr_list[1].start
                distance = 0

        return closing_point

    def search_farthest(self, interseting_point, possible_closing_points):
        """
        While Sewing two Polygons, and searching a face\'s closing point, this
        method verifies it shoul the closest of the farthest available
        :return: True if to search the farthest of False if not
        """
        distance = math.inf
        target_prim = None
        for intersection_point, prim in possible_closing_points:
            dist = interseting_point.point_distance(intersection_point)
            if dist < distance:
                distance = dist
                target_prim = prim
        if target_prim in self.line_segments:
            return True
        return False

    def get_closing_point(self, polygon2_2d, primitive, ax=None):
        """Gets sewing closing points for given primitive points"""
        closing_point = volmdlr.O2D
        middle_point = primitive.middle_point()

        normal_vector = primitive.unit_normal_vector()
        line_segment1 = volmdlr.edges.LineSegment2D(middle_point,
                                                    middle_point - normal_vector)
        line_segment2 = volmdlr.edges.LineSegment2D(middle_point,
                                                    middle_point + normal_vector)

        possible_sewing_closing_points_in_linesegment =\
            self.get_possible_sewing_closing_points(polygon2_2d, primitive,
                                                    line_segment1,
                                                    line_segment2)
        if possible_sewing_closing_points_in_linesegment[line_segment1] and\
                not possible_sewing_closing_points_in_linesegment[line_segment2]:
            closing_point = self.select_closest_sewing_closing_point(
                line_segment1, primitive,
                possible_sewing_closing_points_in_linesegment[line_segment1])
            if ax is not None:
                closing_point.plot(ax=ax, color='g')
        if possible_sewing_closing_points_in_linesegment[line_segment2] and \
                not possible_sewing_closing_points_in_linesegment[
                    line_segment1]:
            closing_point = self.select_closest_sewing_closing_point(
                line_segment2, primitive,
                possible_sewing_closing_points_in_linesegment[line_segment2])

        else:
            if len(possible_sewing_closing_points_in_linesegment[line_segment1]) == 1:
                closing_point = self.select_closest_sewing_closing_point(
                    line_segment1, primitive,
                    possible_sewing_closing_points_in_linesegment[
                        line_segment1])
                if closing_point == volmdlr.O2D:
                    closing_point = self.select_farthest_sewing_closing_point(
                        line_segment2, primitive,
                        possible_sewing_closing_points_in_linesegment[
                            line_segment2])
                if ax is not None:
                    closing_point.plot(ax=ax, color='c')
            elif len(possible_sewing_closing_points_in_linesegment[line_segment2]) == 1:
                closing_point = self.select_closest_sewing_closing_point(
                    line_segment2, primitive,
                    possible_sewing_closing_points_in_linesegment[
                        line_segment2])
                if closing_point == volmdlr.O2D:
                    closing_point = self.select_farthest_sewing_closing_point(
                        line_segment1, primitive,
                        possible_sewing_closing_points_in_linesegment[
                            line_segment1])
            else:
                if possible_sewing_closing_points_in_linesegment[line_segment1]:
                    if self.search_farthest(
                            middle_point,
                            possible_sewing_closing_points_in_linesegment[
                                line_segment2]):
                        closing_point =\
                            self.select_farthest_sewing_closing_point(
                                line_segment1, primitive,
                                possible_sewing_closing_points_in_linesegment[
                                    line_segment1])
                    else:
                        closing_point =\
                            self.select_closest_sewing_closing_point(
                                line_segment1, primitive,
                                possible_sewing_closing_points_in_linesegment[
                                    line_segment1])

                elif possible_sewing_closing_points_in_linesegment[
                        line_segment2]:
                    closing_point = self.select_closest_sewing_closing_point(
                        line_segment2, primitive,
                        possible_sewing_closing_points_in_linesegment[
                            line_segment2])
        if ax is not None:
            middle_point.plot(ax=ax, color='r')
            line_segment1.plot(ax=ax, color='y')
            line_segment2.plot(ax=ax, color='b')
            # closing_point.plot(ax=ax)

        return closing_point

    def get_valid_sewing_polygon_primitive(self, polygon2_2d):
        """Get valid primitive to start sewing two polygons"""
        for primitive1 in self.line_segments:
            middle_point = primitive1.middle_point()
            normal_vector = primitive1.unit_normal_vector()
            line_segment1 = volmdlr.edges.LineSegment2D(middle_point,
                                                        middle_point - normal_vector)
            line_segment2 = volmdlr.edges.LineSegment2D(middle_point,
                                                        middle_point + normal_vector)
            possible_closing_points = self.get_possible_sewing_closing_points(
                polygon2_2d, primitive1, line_segment1, line_segment2)
            if len(possible_closing_points[line_segment1]) == 1 and\
                    possible_closing_points[line_segment1][0][1] in polygon2_2d.line_segments:
                closing_point = (possible_closing_points[
                                     line_segment1][0][1].start if
                                 possible_closing_points[
                                     line_segment1][0][0].point_distance(
                                     possible_closing_points[
                                         line_segment1][0][1].start) <
                                 possible_closing_points[
                                     line_segment1][0][0].point_distance(
                                     possible_closing_points[
                                         line_segment1][0][1].end) else
                                 possible_closing_points[
                                     line_segment1][0][1].end)

                if polygon2_2d.points.index(closing_point) >= len(polygon2_2d.points) * 2 / 4:
                    return primitive1

            if len(possible_closing_points[line_segment2]) == 1 and\
                    possible_closing_points[line_segment2][0][1] in polygon2_2d.line_segments:
                closing_point = (possible_closing_points[
                                     line_segment2][0][1].start if
                                 possible_closing_points[
                                     line_segment2][0][0].point_distance(
                                     possible_closing_points[
                                         line_segment2][0][1].start) <
                                 possible_closing_points[
                                     line_segment2][0][0].point_distance(
                                     possible_closing_points[
                                         line_segment2][0][1].end) else
                                 possible_closing_points[
                                     line_segment2][0][1].end)

                if polygon2_2d.points.index(closing_point) >= len(polygon2_2d.points) * 2 / 4:
                    return primitive1

        for primitive1 in self.line_segments:
            closing_point = self.get_closing_point(polygon2_2d,
                                                   primitive1)
            if closing_point != volmdlr.O2D:
                return primitive1

        raise NotImplementedError('make sure the two polygons '
                                  'you are trying to sew are valid ones')

    def is_convex(self):
        """
        Verifies if a polygon is convex or Not
        """
        for prim1, prim2 in zip(self.line_segments, self.line_segments[1:] + [self.line_segments[0]]):
            vector1 = prim1.direction_vector()
            vector2 = prim2.direction_vector()
            angle = volmdlr.core.clockwise_angle(vector1, vector2)
            if self.is_trigo():
                if angle < math.pi and angle != 0:
                    return False
            elif angle > math.pi and angle != 2 * math.pi:
                return False
        return True


class Triangle2D(ClosedPolygon2D):
    def __init__(self, point1: volmdlr.Point2D, point2: volmdlr.Point2D,
                 point3: volmdlr.Point2D, name: str = ''):
        self.point1 = point1
        self.point2 = point2
        self.point3 = point3
        self.name = name

        # ClosedPolygon2D.__init__(self, points=[point1, point2, point3],
        # name=name)

    def area(self):
        u = self.point2 - self.point1
        v = self.point3 - self.point1
        return abs(u.cross(v)) / 2

    def incircle_radius(self):
        a = self.point1.point_distance(self.point2)
        b = self.point1.point_distance(self.point3)
        c = self.point2.point_distance(self.point3)
        return 2 * self.area() / (a + b + c)

    def circumcircle_radius(self):
        a = self.point1.point_distance(self.point2)
        b = self.point1.point_distance(self.point3)
        c = self.point2.point_distance(self.point3)
        return a * b * c / (self.area() * 4.0)

    def ratio_circumr_length(self):
        return self.circumcircle_radius() / self.length()

    def ratio_incircler_length(self):
        return self.incircle_radius() / self.length()

    def aspect_ratio(self):
        a = self.point1.point_distance(self.point2)
        b = self.point1.point_distance(self.point3)
        c = self.point2.point_distance(self.point3)
        s = 0.5 * (a + b + c)
        try:
            return 0.125 * a * b * c / (s - a) / (s - b) / (s - c)
        except ZeroDivisionError:
            return 1000000.


class Circle2D(Contour2D):
    _non_serializable_attributes = ['internal_arcs', 'external_arcs',
                                    'polygon', 'straight_line_contour_polygon',
                                    'primitives', 'basis_primitives']

    def __init__(self, center: volmdlr.Point2D, radius: float, name: str = ''):
        self.center = center
        self.radius = radius
        self.angle = volmdlr.TWO_PI

        # self.points = self.tessellation_points()

        Contour2D.__init__(self, [self], name=name)  # !!! this is dangerous

    def __hash__(self):
        return int(round(1e6 * (self.center.x + self.center.y + self.radius)))

    def __eq__(self, other_circle):
        if self.__class__.__name__ != other_circle.__class__.__name__:
            return False

        return math.isclose(self.center.x,
                            other_circle.center.x, abs_tol=1e-06) \
            and math.isclose(self.center.y,
                             other_circle.center.y, abs_tol=1e-06) \
            and math.isclose(self.radius, other_circle.radius,
                             abs_tol=1e-06)

    def to_polygon(self, angle_resolution: float):
        return ClosedPolygon2D(
            self.polygon_points(angle_resolution=angle_resolution))

    def tessellation_points(self, resolution=40):
        return [(self.center
                 + self.radius * math.cos(teta) * volmdlr.X2D
                 + self.radius * math.sin(teta) * volmdlr.Y2D)
                for teta in npy.linspace(0, volmdlr.TWO_PI, resolution + 1)][
               :-1]

    def point_belongs(self, point, tolerance=1e-9):
        return point.point_distance(self.center) <= self.radius + tolerance

    # def border_points(self):
    #     start = self.center - self.radius * volmdlr.Point2D(1, 0)
    #     end = self.center + self.radius * volmdlr.Point2D(1, 0)
    #     return [start, end]

    def bounding_rectangle(self):

        xmin = self.center.x - self.radius
        xmax = self.center.x + self.radius
        ymin = self.center.y - self.radius
        ymax = self.center.y + self.radius
        return xmin, xmax, ymin, ymax

    def line_intersections(self, line2d: volmdlr.edges.Line2D, tol=1e-9):
        # Duplicate from ffull arc
        Q = self.center
        if line2d.points[0] == self.center:
            P1 = line2d.points[1]
            V = line2d.points[0] - line2d.points[1]
        else:
            P1 = line2d.points[0]
            V = line2d.points[1] - line2d.points[0]
        a = V.dot(V)
        b = 2 * V.dot(P1 - Q)
        c = P1.dot(P1) + Q.dot(Q) - 2 * P1.dot(Q) - self.radius ** 2

        disc = b ** 2 - 4 * a * c
        if math.isclose(disc, 0., abs_tol=tol):
            t1 = -b / (2 * a)
            return [P1 + t1 * V]

        elif disc > 0:
            sqrt_disc = math.sqrt(disc)
            t1 = (-b + sqrt_disc) / (2 * a)
            t2 = (-b - sqrt_disc) / (2 * a)
            return [P1 + t1 * V,
                    P1 + t2 * V]
        else:
            return []

    def circle_intersections(self, circle: 'volmdlr.wires.Circle2D'):
        x0, y0 = self.center
        x1, y1 = circle.center
        r0 = self.radius
        r1 = circle.radius

        d = math.sqrt((x1 - x0) ** 2 + (y1 - y0) ** 2)

        # non intersecting
        if d > r0 + r1:
            return []
        # One circle within other
        if d < abs(r0 - r1):
            return []
        # coincident circles
        if d == 0 and r0 == r1:
            return []
        else:
            a = (r0 ** 2 - r1 ** 2 + d ** 2) / (2 * d)
            h = math.sqrt(r0 ** 2 - a ** 2)
            x2 = x0 + a * (x1 - x0) / d
            y2 = y0 + a * (y1 - y0) / d
            x3 = x2 + h * (y1 - y0) / d
            y3 = y2 - h * (x1 - x0) / d

            x4 = x2 - h * (y1 - y0) / d
            y4 = y2 + h * (x1 - x0) / d

        return [volmdlr.Point2D(x3, y3), volmdlr.Point2D(x4, y4)]

    def arc_intersections(self, arc2d: volmdlr.edges.Arc2D):
        circle = Circle2D(arc2d.center, arc2d.radius)
        intersections = []

        for inter in self.circle_intersections(circle):
            try:
                arc2d.abscissa(inter)  # I guess it is a test?
                intersections.append(inter)
            except ValueError:
                pass
        return intersections

    def length(self):
        return volmdlr.TWO_PI * self.radius

    def plot(self, ax=None, linestyle='-', color='k', linewidth=1, alpha=1.,
             equal_aspect=True):
        if ax is None:
            fig, ax = plt.subplots()
        # else:
        #     fig = ax.figure
        if self.radius > 0:
            ax.add_patch(matplotlib.patches.Arc((self.center.x, self.center.y),
                                                2 * self.radius,
                                                2 * self.radius,
                                                angle=0,
                                                theta1=0,
                                                theta2=360,
                                                color=color,
                                                alpha=alpha,
                                                linestyle=linestyle,
                                                linewidth=linewidth))
        if equal_aspect:
            ax.set_aspect('equal')
        return ax

    def to_3d(self, plane_origin, x, y):
        normal = x.cross(y)
        center3d = self.center.to_3d(plane_origin, x, y)
        return Circle3D(volmdlr.Frame3D(center3d, x, y, normal),
                        self.radius, self.name)

    def rotation(self, center, angle, copy=True):
        if copy:
            return Circle2D(self.center.rotation(center, angle, copy=True),
                            self.radius)
        else:
            self.center.rotation(center, angle, copy=False)

    def translation(self, offset, copy=True):
        if copy:
            return Circle2D(self.center.translation(offset, copy=True),
                            self.radius)
        else:
            self.center.translation(offset, copy=False)

    def frame_mapping(self, frame, side, copy=True):
        """
        side = 'old' or 'new'
        """
        if side == 'old':
            if copy:
                return Circle2D(frame.old_coordinates(self.center),
                                self.radius)
            else:
                self.center = frame.old_coordinates(self.center)
        if side == 'new':
            if copy:
                return Circle2D(frame.new_coordinates(self.center),
                                self.radius)
            else:
                self.points = frame.new_coordinates(self.center)

    def area(self):
        return math.pi * self.radius ** 2

    def second_moment_area(self, point):
        """
        Second moment area of part of disk
        """
        I = math.pi * self.radius ** 4 / 4
        return volmdlr.geometry.huygens2d(I, I, 0, self.area(), self.center,
                                          point)

    def center_of_mass(self):
        return self.center

    def point_symmetric(self, point):
        center = 2 * point - self.center
        return Circle2D(center, self.radius)

    def plot_data(self, edge_style: plot_data.EdgeStyle = None,
                  surface_style: plot_data.SurfaceStyle = None):
        return plot_data.Circle2D(cx=self.center.x,
                                  cy=self.center.y,
                                  r=self.radius,
                                  edge_style=edge_style,
                                  surface_style=surface_style)

    def copy(self, *args, **kwargs):
        return Circle2D(self.center.copy(), self.radius)

    def point_at_abscissa(self, curvilinear_abscissa):
        start = self.center + self.radius * volmdlr.X3D
        return start.rotation(self.center,
                              curvilinear_abscissa / self.radius)

    # def triangulation(self, n=35):
    #     l = self.length()
    #     points = [self.point_at_abscissa(l * i / n) for i in range(n)]
    #     points.append(self.center)
    #     triangles = [(i, i + 1, n) for i in range(n - 1)] + [(n - 1, 0, n)]

    def split(self, split_start, split_end):
        x1, y1 = split_start - self.center
        x2, y2 = split_end - self.center

        angle1 = math.atan2(y1, x1)
        angle2 = math.atan2(y2, x2)
        angle_i1 = 0.5 * (angle2 - angle1)
        angle_i2 = angle_i1 + math.pi
        interior_point1 = split_start.rotation(self.center, angle_i1)
        interior_point2 = split_start.rotation(self.center, angle_i2)

        return [volmdlr.edges.Arc2D(split_start, interior_point1,
                                    split_end),
                volmdlr.edges.Arc2D(split_start, interior_point2,
                                    split_end)]

    def discretise(self, n: float):
        # BUGGED: returns method
        circle_to_nodes = {}
        nodes = []
        if n * self.length() < 1:
            circle_to_nodes[self] = self.border_points
        else:
            n0 = int(math.ceil(n * self.length()))
            l0 = self.length() / n0

            for k in range(n0):
                node = self.point_at_abscissa(k * l0)

                nodes.append(node)

            circle_to_nodes[self] = nodes

        return circle_to_nodes[self]

    def polygon_points(self, angle_resolution=10):
        return volmdlr.edges.Arc2D.polygon_points(
            self, angle_resolution=angle_resolution)


class Contour3D(Contour, Wire3D):
    _non_serializable_attributes = ['points']
    _non_eq_attributes = ['name']
    _non_hash_attributes = ['points', 'name']
    _generic_eq = True
    """
    A collection of 3D primitives forming a closed wire3D
    """

    def __init__(self, primitives: List[volmdlr.core.Primitive3D],
                 name: str = ''):
        """

        """

        Wire3D.__init__(self, primitives=primitives, name=name)
        self._utd_edge_polygon = False

    def __hash__(self):
        return sum([hash(e) for e in self.primitives])

    def __eq__(self, other_):
        if self.__class__.__name__ != other_.__class__.__name__:
            return False
        equal = True
        for edge, other_edge in zip(self.primitives, other_.edges):
            equal = (equal and edge == other_edge)
        return equal

    @property
    def edge_polygon(self):
        if not self._utd_edge_polygon:
            self._edge_polygon = self._get_edge_polygon()
            self._utd_edge_polygon = True
        return self._edge_polygon

    def _get_edge_polygon(self):
        points = []
        for edge in self.primitives:
            if points:
                if edge.start != points[-1]:
                    points.append(edge.start)
            else:
                points.append(edge.start)
        return ClosedPolygon3D(points)

    @classmethod
    def from_step(cls, arguments, object_dict):
        name = arguments[0][1:-1]
        raw_edges = []
        # edge_ends = {}
        for ie, edge_id in enumerate(arguments[1]):
            edge = object_dict[int(edge_id[1:])]
            raw_edges.append(edge)

        if (len(raw_edges)) == 1:
            if isinstance(raw_edges[0], cls):
                # Case of a circle, ellipse...
                return raw_edges[0]
            else:
                return cls(raw_edges, name=name)

        distances = [raw_edges[0].end.point_distance(raw_edges[1].start),
                     raw_edges[0].start.point_distance(raw_edges[1].start),
                     raw_edges[0].end.point_distance(raw_edges[1].end),
                     raw_edges[0].start.point_distance(raw_edges[1].end)]
        index = distances.index(min(distances))
        if min(distances) > 5e-4:
            ax = raw_edges[0].plot()
            raw_edges[1].plot(ax=ax)
            deltax1 = abs(raw_edges[0].start.x - raw_edges[1].end.x)
            deltax2 = abs(raw_edges[0].end.x - raw_edges[1].end.x)
            deltay1 = abs(raw_edges[0].start.y - raw_edges[1].end.y)
            deltay2 = abs(raw_edges[0].end.y - raw_edges[1].end.y)
            deltaz1 = abs(raw_edges[0].start.z - raw_edges[1].end.z)
            deltaz2 = abs(raw_edges[0].end.z - raw_edges[1].end.z)
            raise NotImplementedError(
                'First 2 edges of contour not follwing each other',
                'delta = {}, {}, {}, {}, {}, {}'.format(deltax1, deltax2,
                                                        deltay1, deltay2,
                                                        deltaz1, deltaz2))
        # Making things right for first 2 primitives

        if index == 0:
            edges = [raw_edges[0], raw_edges[1]]
        elif index == 1:
            edges = [raw_edges[0].reverse(), raw_edges[1]]
        elif index == 2:
            edges = [raw_edges[0], raw_edges[1].reverse()]
        elif index == 3:
            edges = [raw_edges[0].reverse(), raw_edges[1].reverse()]
        else:
            raise NotImplementedError

        last_edge = edges[-1]
        for raw_edge in raw_edges[2:]:
            distances = [raw_edge.start.point_distance(last_edge.end),
                         raw_edge.end.point_distance(last_edge.end)]
            index = distances.index(min(distances))
            if min(distances) > 5e-4:
                ax = last_edge.plot(color='b')
                raw_edge.plot(ax=ax, color='r')
                last_edge.end.plot(ax=ax, color='b')
                raw_edges[0].plot(ax=ax, color='g')
                deltax1 = abs(raw_edge.start.x - last_edge.end.x)
                deltax2 = abs(raw_edge.end.x - last_edge.end.x)
                deltay1 = abs(raw_edge.start.y - last_edge.end.y)
                deltay2 = abs(raw_edge.end.y - last_edge.end.y)
                deltaz1 = abs(raw_edge.start.z - last_edge.end.z)
                deltaz2 = abs(raw_edge.end.z - last_edge.end.z)
                raise NotImplementedError(
                    'Edges of contour not follwing each other',
                    'delta = {}, {}, {}, {}, {}, {}'.format(deltax1, deltax2,
                                                            deltay1, deltay2,
                                                            deltaz1, deltaz2))
            if index == 0:
                last_edge = raw_edge
            elif index == 1:
                last_edge = raw_edge.reverse()

            edges.append(last_edge)
        return cls(edges, name=name)

    def to_step(self, current_id, surface_id=None):

        content = ''
        edge_ids = []
        for primitive in self.primitives:
            if isinstance(primitive, volmdlr.edges.BSplineCurve3D):
                continue
            primitive_content, primitive_ids = primitive.to_step(current_id)
            content += primitive_content
            current_id = primitive_ids[-1] + 1
            for primitive_id in primitive_ids:
                content += "#{} = ORIENTED_EDGE('{}',*,*,#{},.T.);\n".format(
                    current_id,
                    primitive.name,
                    primitive_id)
                edge_ids.append(current_id)

                current_id += 1

        content += "#{} = EDGE_LOOP('{}',({}));\n".format(
            current_id, self.name, volmdlr.core.step_ids_to_str(edge_ids))
        return content, current_id

    def average_center_point(self):
        nb = len(self.points)
        x = npy.sum([p[0] for p in self.points]) / nb
        y = npy.sum([p[1] for p in self.points]) / nb
        z = npy.sum([p[2] for p in self.points]) / nb

        return volmdlr.Point3D(x, y, z)

    def rotation(self, center, axis, angle, copy=True):
        if copy:
            new_edges = [edge.rotation(center, axis, angle, copy=True) for edge
                         in self.primitives]
            # new_points = [p.rotation(center, axis, copy=True) for p in self.points]
            return Contour3D(new_edges, None, self.name)
        else:
            for edge in self.primitives:
                edge.rotation(center, axis, angle, copy=False)
            for point in self.tessel_points:
                point.rotation(center, axis, angle, copy=False)

    def translation(self, offset, copy=True):
        if copy:
            new_edges = [edge.translation(offset, copy=True) for edge in
                         self.primitives]
            # new_points = [p.translation(offset, copy=True) for p in self.points]
            return Contour3D(new_edges, self.name)
        else:
            for edge in self.primitives:
                edge.translation(offset, copy=False)
            for point in self.tessel_points:
                point.translation(offset, copy=False)

    def order_contour(self):
        # new_primitives = []
        # points = self.ordering_contour()
        # for p1, p2 in points:
        #     new_primitives.append(volmdlr.edges.LineSegment3D(p1, p2))
        # self.primitives = new_primitives

        initial_points = []
        for p in self.primitives:
            initial_points.append((p.start, p.end))

        new_primitives = []
        if self.is_ordered():
            return self
        points = self.ordering_contour()
        for p1, p2 in points:
            try:
                index = initial_points.index((p1, p2))
            except ValueError:
                index = initial_points.index((p2, p1))

            if isinstance(self.primitives[index], volmdlr.edges.LineSegment3D):
                new_primitives.append(volmdlr.edges.LineSegment3D(p1, p2))
            elif isinstance(self.primitives[index], volmdlr.edges.Arc3D):
                new_primitives.append(volmdlr.edges.Arc3D(p1, self.primitives[index].interior, p2))
            elif isinstance(self.primitives[index], volmdlr.edges.BSplineCurve3D):
                if (self.primitives[index].start == p1 and self.primitives[index].end == p2):
                    new_primitives.append(self.primitives[index])
                else:
                    new_primitives.append(self.primitives[index].reverse())

        self.primitives = new_primitives

        return self

    def point_over_contour(self, point, abs_tol=1e-7):
        belongs = False
        for primitive in self.primitives:
            if primitive.point_belongs(point, abs_tol):
                belongs = True
        return belongs

    def frame_mapping(self, frame, side, copy=True):
        """
        side = 'old' or 'new'
        """
        if copy:
            new_edges = [edge.frame_mapping(frame, side, copy=True) for edge in
                         self.primitives]
            # new_points = [p.frame_mapping(frame, side, copy=True) for p in self.points]
            return Contour3D(new_edges, None, self.name)
        else:
            for edge in self.primitives:
                edge.frame_mapping(frame, side, copy=False)
            for point in self.tessel_points:
                point.frame_mapping(frame, side, copy=False)

    def copy(self, deep=True, memo=None):
        new_edges = [edge.copy(deep=deep, memo=memo) for edge in self.primitives]
        if self.point_inside_contour is not None:
            new_point_inside_contour = self.point_inside_contour.copy()
        else:
            new_point_inside_contour = None
        return Contour3D(new_edges, new_point_inside_contour, self.name)

    def length(self):
        # TODO: this is duplicated code from Wire3D!
        length = 0.
        for edge in self.primitives:
            length += edge.length()
        return length

    def point_at_abscissa(self, curvilinear_abscissa):
        # TODO: this is duplicated code from Wire3D!
        length = 0.
        for primitive in self.primitives:
            primitive_length = primitive.length()
            if length + primitive_length > curvilinear_abscissa:
                return primitive.point_at_abscissa(
                    curvilinear_abscissa - length)
            length += primitive_length
        if math.isclose(curvilinear_abscissa, length, abs_tol=1e-6):
            return primitive.point_at_abscissa(primitive_length)
        raise ValueError('abscissa out of contour length')

    def plot(self, ax=None, color='k', alpha=1, edge_details=False):
        if ax is None:
            ax = Axes3D(plt.figure())

        for edge in self.primitives:
            edge.plot(ax=ax, color=color, alpha=alpha,
                      edge_ends=edge_details, edge_direction=edge_details)

        return ax

    def to_2d(self, plane_origin, x, y):
        z = x.cross(y)
        plane3d = volmdlr.faces.Plane3D(volmdlr.Frame3D(plane_origin, x, y, z))
        primitives2d = [plane3d.point3d_to_2d(p) for p in self.primitives]
        return Contour2D(primitives=primitives2d)

    def _bounding_box(self):
        """
        Flawed method, to be enforced by overloading
        """
        n = 50
        l = self.length()
        points = [self.point_at_abscissa(i / n * l)
                  for i in range(n)]
        return volmdlr.core.BoundingBox.from_points(points)

    @classmethod
    def extract_contours(cls, contour, point1: volmdlr.Point3D,
                         point2: volmdlr.Point3D, inside=False):

        new_primitives = contour.extract_with_points(point1, point2, inside)
        contours = [cls(new_primitives)]
        return contours

    def contour_intersection(self, contour3d):
        dict_intersecting_points = {}
        for primitive in self.primitives:
            for primitive2 in contour3d.primitives:
                intersecting_point = primitive.linesegment_intersection(
                    primitive2)
                if intersecting_point is not None:
                    dict_intersecting_points[primitive2] = intersecting_point
        if dict_intersecting_points:
            return dict_intersecting_points
        return None

    @classmethod
    def from_points(cls, points: List[volmdlr.Point3D]):
        '''
        create a contour3d from points with line_segments3D
        '''

        if len(points) < 3:
            raise ValueError('contour is defined at least with three points')
        else:
            edges = []
            for i in range(0, len(points) - 1):
                edges.append(volmdlr.edges.LineSegment3D(points[i], points[i + 1]))

            edges.append(volmdlr.edges.LineSegment3D(points[len(points)], points[0]))

            contour = cls(edges)

            return contour

    def clean_primitives(self):
        '''
        delete primitives with start=end, and return a new contour
        '''

        new_primitives = []
        for p in self.primitives:
            if p.start != p.end:
                new_primitives.append(p)

        return Contour3D(new_primitives)

    def merge_with(self, contour3d):
        '''
        merge two adjacent contours, sharing primitives, and returns one outer contour and inner contours (if there are any)
        '''

        merged_primitives = self.merge_primitives_with(contour3d)
        contours = volmdlr.wires.Contour3D.contours_from_edges(merged_primitives, tol=3e-4)
        # contours = sorted(contours, key=lambda contour: contour.area(), reverse=True)

        return contours


class Circle3D(Contour3D):
    _non_serializable_attributes = ['point', 'edges', 'point_inside_contour']
    _non_eq_attributes = ['name']
    _non_hash_attributes = ['name']
    _generic_eq = True

    def __init__(self, frame: volmdlr.Frame3D, radius: float,
                 name: str = ''):
        """
        frame.u, frame.v define the plane, frame.w the normal
        """
        self.radius = radius
        self.frame = frame
        self.angle = volmdlr.TWO_PI
        Contour3D.__init__(self, [self], name=name)

    @property
    def center(self):
        return self.frame.origin

    @property
    def normal(self):
        return self.frame.w

    def __hash__(self):
        return hash(self.frame.origin)

    def __eq__(self, other_circle):
        return self.frame.origin == other_circle.frame.origin \
               and self.frame.w.is_colinear(other_circle.frame.w) \
               and math.isclose(self.radius,
                                other_circle.radius, abs_tol=1e-06)

    def tessellation_points(self, resolution=20):

        tessellation_points_3d = [
                                     self.center + self.radius * math.cos(
                                         teta) * self.frame.u
                                     + self.radius * math.sin(
                                         teta) * self.frame.v
                                     for teta in
                                     npy.linspace(0, volmdlr.TWO_PI,
                                                  resolution + 1)][:-1]
        return tessellation_points_3d

    def length(self):
        return volmdlr.TWO_PI * self.radius

    def FreeCADExport(self, name, ndigits=3):
        xc, yc, zc = round(1000 * self.center, ndigits)
        xn, yn, zn = round(self.normal, ndigits)
        return '{} = Part.Circle(fc.Vector({},{},{}),fc.Vector({},{},{}),{})\n'.format(
            name, xc, yc, zc, xn, yn, zn, 1000 * self.radius)

    def rotation(self, rot_center, axis, angle, copy=True):
        new_center = self.center.rotation(rot_center, axis, angle, True)
        new_normal = self.normal.rotation(rot_center, axis, angle, True)
        if copy:
            return Circle3D(new_center, self.radius, new_normal, self.name)
        else:
            self.center = new_center
            self.normal = new_normal

    def translation(self, offset, copy=True):
        # new_frame = self.center.translation(offset, True)
        new_frame = self.frame.translation(offset, True)

        if copy:

            # return Circle3D(new_frame, self.radius, self.frame,
            #                 self.name)
            return Circle3D(new_frame, self.radius, self.name)

        else:
            self.frame = new_frame

    def plot(self, ax=None, color='k', alpha=1., edge_details=False):
        if ax is None:
            fig = plt.figure()
            ax = Axes3D(fig)
        else:
            fig = None

        x = []
        y = []
        z = []
        for px, py, pz in self.tessellation_points():
            x.append(px)
            y.append(py)
            z.append(pz)
        x.append(x[0])
        y.append(y[0])
        z.append(z[0])
        ax.plot(x, y, z, color=color, alpha=alpha)
        return ax

    def point_at_abscissa(self, curvilinear_abscissa):
        """
        start point is at intersection of frame.u axis
        """
        start = self.frame.origin + self.radius * self.frame.u
        return start.rotation(self.frame.origin, self.frame.w,
                              curvilinear_abscissa / self.radius,
                              copy=True)

    @classmethod
    def from_step(cls, arguments, object_dict):
        center = object_dict[arguments[1]].origin
        radius = float(arguments[2]) / 1000
        if object_dict[arguments[1]].u is not None:
            normal = object_dict[arguments[1]].u
            other_vec = object_dict[arguments[1]].v
            if other_vec is not None:
                other_vec.normalize()
        else:
            normal = object_dict[arguments[1]].v  # ou w
            other_vec = None
        normal.normalize()
        return cls.from_center_normal(center, normal, radius,
                                      arguments[0][1:-1])

    def to_step(self, current_id, surface_id=None):
        circle_frame = volmdlr.Frame3D(self.center, self.frame.w, self.frame.u,
                                       self.frame.v)
        content, frame_id = circle_frame.to_step(current_id)
        curve_id = frame_id + 1
        content += "#{} = CIRCLE('{}',#{},{});\n".format(
            curve_id, self.name, frame_id, round(self.radius * 1000, 3))

        if surface_id:
            content += "#{} = SURFACE_CURVE('',#{},(#{}),.PCURVE_S1.);\n".format(
                curve_id + 1, curve_id, surface_id)
            curve_id += 1

        p1 = self.frame.origin + self.frame.u * self.radius
        # p2 = self.frame.origin + self.frame.v*self.radius
        p3 = self.frame.origin - self.frame.u * self.radius
        # p4 = self.frame.origin - self.frame.v*self.radius

        p1_content, p1_id = p1.to_step(curve_id + 1, vertex=True)
        # p2_content, p2_id = p2.to_step(p1_id+1, vertex=True)
        p3_content, p3_id = p3.to_step(p1_id + 1, vertex=True)
        # p4_content, p4_id = p4.to_step(p3_id+1, vertex=True)
        content += p1_content + p3_content

        arc1_id = p3_id + 1
        content += "#{} = EDGE_CURVE('{}',#{},#{},#{},.T.);\n".format(
            arc1_id, self.name, p1_id, p3_id, curve_id)
        oriented_edge1_id = arc1_id + 1
        content += "#{} = ORIENTED_EDGE('',*,*,#{},.T.);\n".format(
            oriented_edge1_id, arc1_id)

        arc2_id = oriented_edge1_id + 1
        content += "#{} = EDGE_CURVE('{}',#{},#{},#{},.T.);\n".format(
            arc2_id, self.name, p3_id, p1_id, curve_id)
        oriented_edge2_id = arc2_id + 1
        content += "#{} = ORIENTED_EDGE('',*,*,#{},.T.);\n".format(
            oriented_edge2_id, arc2_id)

        current_id = oriented_edge2_id + 1
        content += "#{} = EDGE_LOOP('{}',(#{},#{}));\n".format(
            current_id, self.name, oriented_edge1_id, oriented_edge2_id)

        return content, current_id

    def _bounding_box(self):
        """
        """
        # u = self.normal.deterministic_unit_normal_vector()
        # v = self.normal.cross(u)
        points = [self.frame.origin + self.radius * v
                  for v in [self.frame.u, -self.frame.u,
                            self.frame.v, -self.frame.v]]
        return volmdlr.core.BoundingBox.from_points(points)

    def to_2d(self, plane_origin, x, y):
        z = x.cross(y)
        plane3d = volmdlr.faces.Plane3D(volmdlr.Frame3D(plane_origin, x, y, z))
        return Circle2D(plane3d.point3d_to_2d(self.center), self.radius)

    @classmethod
    def from_center_normal(cls, center: volmdlr.Point3D,
                           normal: volmdlr.Vector3D,
                           radius: float,
                           name: str = ''):
        u = normal.deterministic_unit_normal_vector()
        v = normal.cross(u)
        return cls(volmdlr.Frame3D(center, u, v, normal), radius, name)

    @classmethod
    def from_3_points(cls, point1, point2, point3):
        u1 = (point2 - point1)
        u2 = (point2 - point3)
        try:
            u1.normalize()
            u2.normalize()
        except ZeroDivisionError:
            raise ValueError(
                'the 3 points must be distincts')

        normal = u2.cross(u1)
        normal.normalize()

        if u1 == u2:
            u2 = normal.cross(u1)
            u2.normalize()

        v1 = normal.cross(u1)  # v1 is normal, equal u2
        v2 = normal.cross(u2)  # equal -u1

        p11 = 0.5 * (point1 + point2)  # Mid point of segment s,m
        p21 = 0.5 * (point2 + point3)  # Mid point of segment s,m

        l1 = volmdlr.edges.Line3D(p11, p11 + v1)
        l2 = volmdlr.edges.Line3D(p21, p21 + v2)

        try:
            center, _ = l1.minimum_distance_points(l2)
        except ZeroDivisionError:
            raise ValueError(
                'Start, end and interior points  of an arc must be distincts')

        radius = (center - point1).norm()
        return cls(frame=volmdlr.Frame3D(center, u1, normal.cross(u1), normal),
                   radius=radius)

    def extrusion(self, extrusion_vector):

        if self.normal.is_colinear_to(extrusion_vector):
            u = self.normal.deterministic_unit_normal_vector()
            v = self.normal.cross(u)
            w = extrusion_vector.copy()
            w.normalize()
            cylinder = volmdlr.faces.CylindricalSurface3D(
                volmdlr.Frame3D(self.center, u, v, w), self.radius)
            return [cylinder.rectangular_cut(0, volmdlr.TWO_PI,
                                             0, extrusion_vector.norm())]
        else:
            raise NotImplementedError(
                'Extrusion along vector not colinar to normal for circle not handled yet: dot={}'.format(
                    self.normal.dot(extrusion_vector)))

    def revolution(self, axis_point: volmdlr.Point3D, axis: volmdlr.Vector3D,
                   angle: float):
        line3d = volmdlr.edges.Line3D(axis_point, axis_point + axis)
        tore_center, _ = line3d.point_projection(self.center)
        u = self.center - tore_center
        u.normalize()
        v = axis.cross(u)
        if not math.isclose(self.normal.dot(u), 0., abs_tol=1e-9):
            raise NotImplementedError(
                'Outside of plane revolution not supported')

        R = tore_center.point_distance(self.center)
        surface = volmdlr.faces.ToroidalSurface3D(
            volmdlr.Frame3D(tore_center, u, v, axis),
            R, self.radius)
        return [surface.rectangular_cut(0, angle, 0, volmdlr.TWO_PI)]

    def point_on_circle(self, point: volmdlr.Point3D):
        distance = point.point_distance(self.center)
        vec = volmdlr.Vector3D(*point - self.center)
        dot = self.normal.dot(vec)
        if math.isclose(distance, self.radius, abs_tol=1e-6)\
                and math.isclose(dot, 0, abs_tol=5e-6):
            return True
        return False

    def trim(self, point1: volmdlr.Point3D, point2: volmdlr.Point3D):
        if not self.point_on_circle(point1)\
                or not self.point_on_circle(point2):
            ax = self.plot()
            point1.plot(ax=ax, color='r')
            point2.plot(ax=ax, color='b')
            raise ValueError('Point not on circle for trim method')
        if point1 == point2:
            return volmdlr.edges.FullArc3D(self.frame.origin, point1,
                                           self.frame.w)
        interior = volmdlr.core.clockwise_interior_from_circle3d(
            point1, point2, self)
        return volmdlr.edges.Arc3D(point1, interior, point2)


class Ellipse3D(Contour3D):
    """
    :param major_axis: Largest radius of the ellipse
    :type major_axis: float
    :param minor_axis: Smallest radius of the ellipse
    :type minor_axis: float
    :param center: Ellipse's center
    :type center: Point3D
    :param normal: Ellipse's normal
    :type normal: Vector3D
    :param major_dir: Direction of the largest radius/major_axis
    :type major_dir: Vector3D
    """

    def __init__(self, major_axis: float, minor_axis: float,
                 center: volmdlr.Point3D, normal: volmdlr.Vector3D,
                 major_dir: volmdlr.Vector3D, name: str = ''):

        self.major_axis = major_axis
        self.minor_axis = minor_axis
        self.center = center
        normal.normalize()
        self.normal = normal
        major_dir.normalize()
        self.major_dir = major_dir
        Contour3D.__init__(self, [self], name=name)

    def tessellation_points(self, resolution=20):
        # plane = Plane3D.from_normal(self.center, self.normal)
        tessellation_points_3d = [
                                     self.center + self.major_axis * math.cos(
                                         teta) * self.major_dir
                                     + self.minor_axis * math.sin(
                                         teta) * self.major_dir.cross(
                                         self.normal) for teta in
                                     npy.linspace(0, volmdlr.TWO_PI,
                                                  resolution + 1)][:-1]
        return tessellation_points_3d

    def trim(self, point1: volmdlr.Point3D, point2: volmdlr.Point3D):
        # minor_dir = self.normal.cross(self.major_dir)
        # frame = volmdlr.Frame3D(self.center, self.major_dir,
        #                         minor_dir, self.normal)
        frame = volmdlr.Frame3D(self.center, self.major_dir,
                                self.normal.cross(self.major_dir), self.normal)

        # Positionnement des points dans leur frame
        p1_new, p2_new = frame.new_coordinates(
            point1), frame.new_coordinates(point2)

        # Angle pour le p1
        # u1, u2 = p1_new.x / self.major_axis, p1_new.y / self.minor_axis
        # theta1 = volmdlr.core.sin_cos_angle(u1, u2)
        theta1 = volmdlr.core.sin_cos_angle(p1_new.x / self.major_axis, p1_new.y / self.minor_axis)

        # Angle pour le p2
        # u3, u4 = p2_new.x / self.major_axis, p2_new.y / self.minor_axis
        # theta2 = volmdlr.core.sin_cos_angle(u3, u4)
        theta2 = volmdlr.core.sin_cos_angle(p2_new.x / self.major_axis, p2_new.y / self.minor_axis)

        if theta1 > theta2:  # sens trigo
            angle = math.pi + (theta1 + theta2) / 2
        else:
            angle = (theta1 + theta2) / 2

        # p_3 = volmdlr.Point3D(self.major_axis * math.cos(angle),
        #                       self.minor_axis * math.sin(angle), 0)
        # p3 = frame.old_coordinates(p_3)
        p3 = frame.old_coordinates(volmdlr.Point3D(self.major_axis * math.cos(angle),
                                                   self.minor_axis * math.sin(angle), 0))

        return volmdlr.edges.ArcEllipse3D(point1, p3, point2, self.center,
                                          self.major_dir)

    def FreeCADExport(self, ip, ndigits=3):
        name = 'primitive{}'.format(ip)
        xc, yc, zc = npy.round(1000 * self.center.vector, ndigits)
        major_vector = self.center + self.major_axis / 2 * self.major_dir
        xmaj, ymaj, zmaj = npy.round(1000 * major_vector.vector, ndigits)
        minor_vector = self.center + self.minor_axis / 2 * self.normal.cross(
            self.major_dir)
        xmin, ymin, zmin = npy.round(1000 * minor_vector.vector, ndigits)
        return '{} = Part.Ellipse(fc.Vector({},{},{}), fc.Vector({},{},{}), fc.Vector({},{},{}))\n'.format(
            name, xmaj, ymaj, zmaj, xmin, ymin, zmin, xc, yc, zc)

    def rotation(self, rot_center, axis, angle, copy=True):
        new_center = self.center.rotation(rot_center, axis, angle, True)
        new_normal = self.normal.rotation(rot_center, axis, angle, True)
        new_major_dir = self.major_dir.rotation(rot_center, axis, angle, True)
        if copy:
            return Ellipse3D(self.major_axis, self.minor_axis, new_center,
                             new_normal, new_major_dir, self.name)
        else:
            self.center = new_center
            self.normal = new_normal
            self.major_dir = new_major_dir

    def translation(self, offset, copy=True):
        new_center = self.center.translation(offset, True)
        new_normal = self.normal.translation(offset, True)
        new_major_dir = self.major_dir.translation(offset, True)
        if copy:
            return Ellipse3D(self.major_axis, self.minor_axis, new_center,
                             new_normal, new_major_dir, self.name)
        else:
            self.center = new_center
            self.normal = new_normal
            self.major_dir = new_major_dir

    def plot(self, ax=None, color='k', alpha=1, edge_details=False):
        if ax is None:
            fig = plt.figure()
            ax = Axes3D(fig)
        else:
            fig = None

        x = []
        y = []
        z = []
        for px, py, pz in self.tessellation_points():
            x.append(px)
            y.append(py)
            z.append(pz)
        x.append(x[0])
        y.append(y[0])
        z.append(z[0])
        ax.plot(x, y, z, color)
        return ax

    @classmethod
    def from_step(cls, arguments, object_dict):
        center = object_dict[arguments[1]].origin
        normal = object_dict[arguments[1]].u  # ancien w
        major_dir = object_dict[arguments[1]].v  # ancien u
        major_axis = float(arguments[2]) / 1000
        minor_axis = float(arguments[3]) / 1000
        return cls(major_axis, minor_axis, center, normal, major_dir,
                   arguments[0][1:-1])


class ClosedPolygon3D(Contour3D, ClosedPolygon):

    def __init__(self, points: List[volmdlr.Point3D], name: str = ''):
        self.points = points
        self.line_segments = self._line_segments()

        Contour3D.__init__(self, self.line_segments, name)

    def _line_segments(self):
        lines = []
        if len(self.points) > 1:
            for p1, p2 in zip(self.points,
                              list(self.points[1:]) + [self.points[0]]):
                lines.append(volmdlr.edges.LineSegment3D(p1, p2))
        return lines

    def copy(self, *args, **kwargs):
        points = [p.copy() for p in self.points]
        return ClosedPolygon2D(points, self.name)

    def __hash__(self):
        return sum([hash(p) for p in self.points])

    def __eq__(self, other_):
        if not isinstance(other_, self.__class__):
            return False
        equal = True
        for point, other_point in zip(self.points, other_.points):
            equal = (equal and point == other_point)
        return equal

    def plot(self, ax=None, color='k', alpha=1, edge_details=False):
        for line_segment in self.line_segments:
            ax = line_segment.plot(ax=ax, color=color, alpha=alpha,
                                   edge_ends=True, edge_direction=True)
        return ax

    def rotation(self, center, axis, angle, copy=True):
        if copy:
            return ClosedPolygon3D(
                [p.rotation(center, axis, angle, copy=True) for p in
                 self.points])
        else:
            for p in self.points:
                p.rotation(center, axis, angle, copy=False)

    def translation(self, offset, copy=True):
        if copy:
            new_points = [point.translation(offset, copy=True) for point in
                          self.points]
            return ClosedPolygon3D(new_points, self.name)
        else:
            for point in self.points:
                point.translation(offset, copy=False)

    def to_2d(self, plane_origin, x, y):
        points2d = [point.to_2d(plane_origin, x, y) for point in self.points]
        return ClosedPolygon2D(points2d)

    def sewing_with(self, other_poly3d, x, y, normal, resolution=20):
        self_center, other_center = self.average_center_point(), \
                                    other_poly3d.average_center_point()

        self_poly2d, other_poly2d = self.to_2d(self_center, x, y), \
            other_poly3d.to_2d(other_center, x, y)
        self_center2d, other_center2d = self_poly2d.center_of_mass(), \
            other_poly2d.center_of_mass()
        self_poly2d.translation(-self_center2d, copy=False)
        other_poly2d.translation(-other_center2d, copy=False)

        bbox_self2d, bbox_other2d = self_poly2d.bounding_rectangle(), \
            other_poly2d.bounding_rectangle()
        position = [abs(value) for value in bbox_self2d] \
            + [abs(value) for value in bbox_other2d]
        max_scale = 2 * max(position)

        lines = [volmdlr.edges.LineSegment2D(volmdlr.O2D, max_scale * (
                volmdlr.X2D * math.sin(n * 2 * math.pi / resolution) +
                volmdlr.Y2D * math.cos(n * 2 * math.pi / resolution))
                                             ) for n in range(resolution)]

        self_new_points, other_new_points = [], []
        for l in lines:
            for self_line in self_poly2d.line_segments:
                intersect = l.linesegment_intersections(self_line)
                if intersect:
                    self_new_points.extend(intersect)
                    break

            for other_line in other_poly2d.line_segments:
                intersect = l.linesegment_intersections(other_line)
                if intersect:
                    other_new_points.extend(intersect)
                    break

        new_self_poly2d, new_other_poly2d = ClosedPolygon2D(
            self_new_points), ClosedPolygon2D(other_new_points)
        new_self_poly2d.translation(self_center2d, copy=False)
        new_other_poly2d.translation(other_center2d, copy=False)

        new_poly1, new_poly2 = new_self_poly2d.to_3d(self_center, x, y), \
            new_other_poly2d.to_3d(other_center, x, y)

        triangles = []
        for point1, point2, other_point in zip(new_poly1.points,
                                               new_poly1.points[
                                                   1:] + new_poly1.points[:1],
                                               new_poly2.points):
            triangles.append([point1, point2, other_point])

        for point1, point2, other_point in zip(
                new_poly2.points, new_poly2.points[1:] + new_poly2.points[:1],
                new_poly1.points[1:] + new_poly1.points[:1]):
            triangles.append([other_point, point2, point1])

        return triangles

    def simplify(self, min_distance: float = 0.01, max_distance: float = 0.05):
        return ClosedPolygon3D(self.simplify_polygon(
            min_distance=min_distance, max_distance=max_distance).points)

    def convex_sewing(self, polygon2, x, y):
        """
        x and y are used for plane projection to make
        sure it is being projected in the right plane
        """
        center1, center2 = self.average_center_point(), polygon2.average_center_point()
        center1_, center2_ = volmdlr.Point3D(center1.x, center1.y, 0), volmdlr.Point3D(center2.x, center2.y, 0)
        new_polygon1, new_polygon2 = self.translation(-center1_), polygon2.translation(-center2_)
        new_center1, new_center2 = new_polygon1.average_center_point(), new_polygon2.average_center_point()

        new_polygon1_2d, new_polygon2_2d =\
            new_polygon1.to_2d(new_center1, x, y), new_polygon2.to_2d(new_center2, x, y)

        dict_closing_pairs = {}
        triangles = []
        list_closing_point_indexes = []
        new_polygon1_2d_points = new_polygon1_2d.points + [
            new_polygon1_2d.points[0]]
        for i, point_polygon1 in enumerate(
                new_polygon1.points + [new_polygon1.points[0]]):
            if i != 0:
                mean_point2d = 0.5 * (
                        new_polygon1_2d_points[i] + new_polygon1_2d_points[
                            i - 1])
                closing_point = new_polygon2_2d.line_intersecting_closing_point(
                    mean_point2d)
                closing_point_index = new_polygon2_2d.points.index(
                    closing_point)

                if i == 1:
                    previous_closing_point_index = closing_point_index
                if closing_point_index != previous_closing_point_index:
                    if closing_point_index in list_closing_point_indexes:
                        closing_point_index = previous_closing_point_index
                    else:
                        dict_closing_pairs[self.points[i - 1]] = (
                            previous_closing_point_index,
                            closing_point_index)

                if point_polygon1 == new_polygon1.points[0]:
                    if list(dict_closing_pairs.values())[-1][-1] != \
                            list(dict_closing_pairs.values())[0][0]:
                        dict_closing_pairs[self.points[0]] = (
                            list(dict_closing_pairs.values())[-1][-1],
                            list(dict_closing_pairs.values())[0][0])

                real_closing_point = polygon2.points[closing_point_index]

                face_points = [self.points[new_polygon1.points.index(
                    point_polygon1)], self.points[i - 1],
                                  real_closing_point]
                triangles.append(face_points)

                list_closing_point_indexes.append(closing_point_index)
                previous_closing_point_index = closing_point_index
        triangles += polygon2.close_sewing(dict_closing_pairs)

        return triangles

    def get_valid_concave_sewing_polygon(self, polygon1_2d, polygon2_2d):
        polygon1_2d_valid__primitive =\
            polygon1_2d.get_valid_sewing_polygon_primitive(polygon2_2d)
        if polygon1_2d_valid__primitive == polygon1_2d.line_segments[0]:
            return self
        new_polygon_primitives = \
            self.line_segments[polygon1_2d.line_segments.index(polygon1_2d_valid__primitive):] + \
            self.line_segments[:polygon1_2d.line_segments.index(polygon1_2d_valid__primitive)]
        polygon1_3d_points = []
        for prim in new_polygon_primitives:
            if prim.start not in polygon1_3d_points:
                polygon1_3d_points.append(prim.start)
            if prim.end not in polygon1_3d_points:
                polygon1_3d_points.append(prim.end)
        return ClosedPolygon3D(polygon1_3d_points)

    def close_sewing(self, dict_closing_pairs):
        triangles_points = []
        for i, point_polygon2 in enumerate(
                self.points + [self.points[0]]):
            for j, index in enumerate(list(dict_closing_pairs.values())):
                if i != 0:
                    if i - 1 >= index[0] and i <= index[1]:
                        face_points = [self.points[i - 1],
                                       point_polygon2,
                                       list(dict_closing_pairs.keys())[j]]
                        triangles_points.append(face_points)
                    elif index[0] > index[1]:
                        if (i - 1 <= index[0] and i <= index[1]) or (
                                (i - 1 >= index[0]) and i >= index[1]):
                            face_points = [self.points[i - 1],
                                           point_polygon2,
                                           list(dict_closing_pairs.keys())[j]]
                            triangles_points.append(face_points)
        return triangles_points

    def check_sewing(self, polygon2, sewing_faces):
        if not len(self.line_segments) + len(polygon2.line_segments) == len(sewing_faces):
            return False
        return True

    def redefine_sewing_triangles_points(self, triangles_points,
                                         passed_by_zero_index,
                                         closing_point_index,
                                         previous_closing_point_index):
        for n, triangle_points in enumerate(triangles_points[::-1]):
            if (not passed_by_zero_index and
                self.points.index(
                    triangle_points[2]) > closing_point_index) or \
                    (passed_by_zero_index and
                     0 <= self.points.index(triangle_points[
                                                       2]) <= previous_closing_point_index and
                     self.points.index(
                         triangle_points[2]) > closing_point_index):
                new_face_points = [triangles_points[-(n + 1)][0],
                                   triangles_points[-(n + 1)][1],
                                   self.points[
                                       closing_point_index]]
                triangles_points[-(n + 1)] = new_face_points

        return triangles_points

    @staticmethod
    def clean_sewing_closing_pairs_dictionary(dict_closing_pairs,
                                              closing_point_index,
                                              passed_by_zero_index):
        """
        Cleans the dictionnary containing the sewing closing pairs informations
        in case it needs to be recalculated due to changing closing points
        """
        dict_closing_pairs_values = list(dict_closing_pairs.values())
        dict_closing_pairs_keys = list(dict_closing_pairs.keys())
        previous_closing_point_index = dict_closing_pairs_values[-1][1]
        last_dict_value = previous_closing_point_index
        for i, key in enumerate(dict_closing_pairs_keys[::-1]):
            if (not passed_by_zero_index and
                last_dict_value > closing_point_index) or \
                    (passed_by_zero_index and
                     0 <= last_dict_value <= previous_closing_point_index and
                     last_dict_value > closing_point_index):
                lower_bounddary_closing_point = key
                del dict_closing_pairs[key]
                if not dict_closing_pairs:
                    break
                last_dict_value = dict_closing_pairs_values[-i - 2][1]

        return dict_closing_pairs, lower_bounddary_closing_point

    @staticmethod
    def validate_concave_closing_point(closing_point_index,
                                       list_closing_point_indexes,
                                       passed_by_zero_index,
                                       ratio_denom, polygons_points_ratio):
        if closing_point_index == list_closing_point_indexes[-1]:
            return closing_point_index, [], passed_by_zero_index

        list_remove_closing_points = []
        ratio = (list_closing_point_indexes[-1] - closing_point_index) / ratio_denom
        if list_closing_point_indexes[-1] > closing_point_index:
            if closing_point_index > list_closing_point_indexes[-1] - 10 and\
                    closing_point_index != list_closing_point_indexes[-1] - 1:
                if closing_point_index - 1 in list_closing_point_indexes and\
                        closing_point_index + 1 in list_closing_point_indexes:
                    closing_point_index = list_closing_point_indexes[-1]
                    return closing_point_index, list_remove_closing_points, passed_by_zero_index
                for idx in list_closing_point_indexes[::-1]:
                    if not passed_by_zero_index:
                        if idx > closing_point_index:
                            list_remove_closing_points.append(idx)
                        else:
                            break
                    else:
                        if 0 < idx <= list_closing_point_indexes[-1] and\
                                idx > closing_point_index:
                            list_remove_closing_points.append(idx)
                        else:
                            break
            elif closing_point_index in list_closing_point_indexes:
                closing_point_index = list_closing_point_indexes[-1]
            elif math.isclose(ratio, 0, abs_tol=0.3):
                closing_point_index = list_closing_point_indexes[-1]
            else:
                if passed_by_zero_index:
                    ratio = (list_closing_point_indexes[
                                 0] - closing_point_index) / ratio_denom
                    if math.isclose(ratio, 1, abs_tol=0.3):
                        closing_point_index = list_closing_point_indexes[0]
                    else:
                        closing_point_index = list_closing_point_indexes[-1]
                else:
                    if closing_point_index > list_closing_point_indexes[0]:
                        ratio1 = (closing_point_index -
                                  list_closing_point_indexes[
                                      0]) / ratio_denom
                        if math.isclose(ratio1, 0, abs_tol=0.3) and\
                                math.isclose(ratio, 1, abs_tol=0.3):
                            passed_by_zero_index = True
                            closing_point_index = list_closing_point_indexes[0]
                        else:
                            closing_point_index = list_closing_point_indexes[-1]
                    else:
                        if closing_point_index < ratio_denom / 4:
                            passed_by_zero_index = True
                        elif ratio_denom - list_closing_point_indexes[
                                -1] >= 5:
                            closing_point_index = \
                                list_closing_point_indexes[-1] + 5
                        else:
                            closing_point_index = \
                                list_closing_point_indexes[-1]

        elif closing_point_index in list_closing_point_indexes:
            closing_point_index = list_closing_point_indexes[-1]
        elif len(list_closing_point_indexes) > 2 and \
                list_closing_point_indexes[0] < closing_point_index < \
                list_closing_point_indexes[-1]:
            closing_point_index = list_closing_point_indexes[-1]
        elif passed_by_zero_index and closing_point_index > \
                list_closing_point_indexes[0]:
            closing_point_index = list_closing_point_indexes[-1]
        elif list_closing_point_indexes[0] == 0 and math.isclose(ratio, -1,
                                                                 abs_tol=0.3):
            closing_point_index = list_closing_point_indexes[-1]
        elif math.isclose(ratio, -1, abs_tol=0.3):
            closing_point_index = list_closing_point_indexes[-1]
        elif closing_point_index - list_closing_point_indexes[-1] > 5 and \
            list_closing_point_indexes[-1] + 4 <= ratio_denom - 1 and\
                polygons_points_ratio > 0.95:
            closing_point_index = list_closing_point_indexes[-1] + 4

        return closing_point_index, list_remove_closing_points, passed_by_zero_index

    def concave_sewing(self, polygon2, x, y):
        polygon1_2d = self.to_2d(volmdlr.O2D, x, y)
        polygon2_2d = polygon2.to_2d(volmdlr.O2D, x, y)
        polygon1_3d = self
        polygon2_3d = polygon2
        if polygon2_2d.area() < polygon1_2d.area():
            polygon1_2d, polygon2_2d = polygon2_2d, polygon1_2d
            polygon1_3d = polygon2
            polygon2_3d = self
        polygon1_3d = polygon1_3d.get_valid_concave_sewing_polygon(
            polygon1_2d, polygon2_2d)
        polygon1_2d = polygon1_3d.to_2d(volmdlr.O2D, x, y)

        # ax=polygon1_2d.plot()
        # polygon2_2d.plot(ax=ax, color='r')

        dict_closing_pairs = {}
        triangles_points = []
        list_closing_point_indexes = []
        passed_by_zero_index = False
        ratio_denom = len(polygon2_2d.points)
        polygons_points_ratio = len(polygon1_2d.points) / ratio_denom
        previous_closing_point_index = None
        for i, primitive1 in enumerate(polygon1_2d.line_segments):
            list_remove_closing_points = []
            closing_point = polygon1_2d.get_closing_point(polygon2_2d,
                                                          primitive1)
            if closing_point == volmdlr.O2D:
                if previous_closing_point_index is not None:
                    closing_point_index = previous_closing_point_index
                else:
                    raise NotImplementedError(
                        'None of the normal lines intersect polygon2, '
                        'certify projection plane given is correct')
            else:
                closing_point_index = polygon2_2d.points.index(closing_point)

            if i == 0:
                previous_closing_point_index = closing_point_index
            else:
                closing_point_index, list_remove_closing_points,\
                    passed_by_zero_index = self.validate_concave_closing_point(
                        closing_point_index, list_closing_point_indexes,
                        passed_by_zero_index, ratio_denom, polygons_points_ratio)

            if list_remove_closing_points:
                new_list_closing_point_indexes = list(
                    dict.fromkeys(list_closing_point_indexes))
                new_list_remove_closing_indexes = list(
                    dict.fromkeys(list_remove_closing_points))

                # print('closing_point_index:', closing_point_index)
                # print('list_remove_closing_points:',
                #       list_remove_closing_points)
                # print('list_closing_point_indexes:',
                #       list_closing_point_indexes)
                # print('new_list_closing_point_indexes:',
                #       new_list_closing_point_indexes)
                # print('new_list_remove_closing_indexes:',
                #       new_list_remove_closing_indexes)
                # print('dict_closing_pairs before:', dict_closing_pairs)
                if len(list_remove_closing_points) == len(triangles_points):
                    triangles_points = \
                        polygon2_3d.redefine_sewing_triangles_points(
                            triangles_points, passed_by_zero_index,
                            closing_point_index, previous_closing_point_index)
                    if dict_closing_pairs:
                        dict_closing_pairs, lower_bounddary_closing_point = \
                            self.clean_sewing_closing_pairs_dictionary(
                                dict_closing_pairs,
                                closing_point_index,
                                passed_by_zero_index)

                        if len(new_list_remove_closing_indexes) <\
                                len(new_list_closing_point_indexes):
                            dict_closing_pairs[
                                lower_bounddary_closing_point] = (
                                new_list_closing_point_indexes[
                                    -(len(new_list_remove_closing_indexes) + 1)],
                                closing_point_index)
                    for pt_index in list_remove_closing_points:
                        list_closing_point_indexes.remove(pt_index)
                    list_closing_point_indexes.append(closing_point_index)

                elif (not passed_by_zero_index and
                      closing_point_index > polygon2_3d.points.index(
                        triangles_points[-len(list_remove_closing_points) - 1][2])) or\
                        (passed_by_zero_index and closing_point_index >= 0):
                    triangles_points =\
                        polygon2_3d.redefine_sewing_triangles_points(
                            triangles_points, passed_by_zero_index,
                            closing_point_index, previous_closing_point_index)
                    dict_closing_pairs, lower_bounddary_closing_point =\
                        self.clean_sewing_closing_pairs_dictionary(
                            dict_closing_pairs, closing_point_index, passed_by_zero_index)

                    if not list(dict_closing_pairs.keys()) or dict_closing_pairs[
                            list(dict_closing_pairs.keys())[-1]][1] !=\
                            closing_point_index:
                        dict_closing_pairs[lower_bounddary_closing_point] =\
                            (new_list_closing_point_indexes[
                                 -(len(new_list_remove_closing_indexes) + 1)],
                             closing_point_index)

                    for pt_index in list_remove_closing_points:
                        list_closing_point_indexes.remove(pt_index)
                    list_closing_point_indexes.append(closing_point_index)
                else:
                    closing_point_index = previous_closing_point_index

            elif closing_point_index != previous_closing_point_index:
                dict_closing_pairs[polygon1_3d.line_segments[i].start] =\
                    (previous_closing_point_index, closing_point_index)
            face_points = [polygon1_3d.line_segments[i].start,
                           polygon1_3d.line_segments[i].end,
                           polygon2_3d.points[closing_point_index]]
            triangles_points.append(face_points)
            list_closing_point_indexes.append(closing_point_index)
            previous_closing_point_index = closing_point_index
            if primitive1 == polygon1_2d.line_segments[-1]:
                if list_closing_point_indexes[-1] != \
                        list_closing_point_indexes[0]:
                    ratio = (list_closing_point_indexes[-1] -
                             list_closing_point_indexes[0]) / len(
                        polygon2_2d.points)
                    if math.isclose(ratio, -1,
                                    abs_tol=0.2) and passed_by_zero_index:
                        dict_closing_pairs[
                            polygon1_3d.points[0]] = (
                            list_closing_point_indexes[-2],
                            list_closing_point_indexes[0])
                        new_face_points = [triangles_points[-1][0],
                                           triangles_points[-1][1],
                                           polygon2_3d.points[
                                               list_closing_point_indexes[-2]]]
                        triangles_points.remove(triangles_points[-1])
                        triangles_points.append(new_face_points)
                    else:
                        dict_closing_pairs[polygon1_3d.points[0]] = (
                            list(dict_closing_pairs.values())[-1][-1],
                            list(dict_closing_pairs.values())[0][0])

        triangles_points += polygon2_3d.close_sewing(dict_closing_pairs)

        # print('list closing indexes :', list_closing_point_indexes)
        # # print('length polygon2 points: ', len(polygon2_3d.points))
        # print('dict_closing_pairs :', dict_closing_pairs)

        # volum = volmdlr.core.VolumeModel(triangles)
        # volum.babylonjs()
        # print('p1 3d points :', self.points)
        # print('p2 3d points :', polygon2.points)
        return triangles_points

    def sewing(self, polygon2, x, y):
        polygon1_2d = self.to_2d(volmdlr.O2D, x, y)
        polygon2_2d = polygon2.to_2d(volmdlr.O2D, x, y)
        if polygon1_2d.is_convex() and polygon2_2d.is_convex():
            return self.convex_sewing(polygon2, x, y)
        return self.concave_sewing(polygon2, x, y)<|MERGE_RESOLUTION|>--- conflicted
+++ resolved
@@ -779,23 +779,13 @@
     def validate_contour_primitives(self):
         list_groups_primitives = self.identify_primitives_groups()
         if not list_groups_primitives:
-<<<<<<< HEAD
             return
-=======
-            return contour_primitives
-
-        groups_primitives =\
-            [group_prim[0] for group_prim in list_groups_primitives]
-
+          
         if len(contour_primitives) == len(list_groups_primitives):
             list_lengths = [prim.length() for prim in contour_primitives]
             index = list_lengths.index(min(list_lengths))
             contour_primitives.remove(contour_primitives[index])
-            return contour_primitives
-
-        contour_primitives =\
-            [prim for prim in contour_primitives if prim not in groups_primitives]
->>>>>>> 5052902c
+            self.primitives = contour_primitives
 
         list_groups_primitives = self.regroup_primitives(list_groups_primitives)
         new_primitives_groups = Contour.delete_smallest_primitives_groups(
@@ -819,10 +809,7 @@
                     contour_primitives.append(line)
                     edges.remove(line)
                     break
-<<<<<<< HEAD
-=======
-
->>>>>>> 5052902c
+
                 if (line.start in points or line.end in points) and\
                         line not in contour_primitives:
                     contour_primitives.append(line)
@@ -844,10 +831,7 @@
 
             if len(edges) != 0 and len(edges) == len1 and len(contour_primitives) != 0:
                 contour_n = cls(contour_primitives[:])
-<<<<<<< HEAD
                 contour_n.validate_contour_primitives()
-=======
->>>>>>> 5052902c
                 contour_n.order_contour()
                 list_contours.append(contour_n)
                 contour_primitives = []
