--- conflicted
+++ resolved
@@ -4068,11 +4068,7 @@
 
     def discretization_points(self, *, number_points: int = None, angle_resolution: int = 40):
         """
-<<<<<<< HEAD
         Discretize a Contour to have "n" points.
-=======
-        Discretize the Contour to have "n" points.
->>>>>>> 73e79938
 
         :param number_points: the number of points (including start and end points)
              if unset, only start and end will be returned
@@ -4830,11 +4826,7 @@
 
     def discretization_points(self, *, number_points: int = None, angle_resolution: int = 20):
         """
-<<<<<<< HEAD
         Discretize a Circle to have "n" points.
-=======
-        Discretize the Circle to have "n" points.
->>>>>>> 73e79938
 
         :param number_points: the number of points (including start and end points)
              if unset, only start and end will be returned
