#!/usr/bin/env python3
# -*- coding: utf-8 -*-
"""
Script checking offset and Curvilinear absissa of roundedline2D
"""

import math
from typing import List
import numpy as npy
import matplotlib.pyplot as plt
import matplotlib.patches
from mpl_toolkits.mplot3d import Axes3D
from typing import List

import volmdlr
import volmdlr.core
import volmdlr.edges
<<<<<<< HEAD
# from volmdlr.faces import CylindricalSurface3D
=======
import volmdlr.display as vmd
>>>>>>> 27e40564
# import volmdlr.faces
import volmdlr.geometry as vmgeo

# import volmdlr.plot_data
from volmdlr.core_compiled import (
    LineSegment2DPointDistance,
    polygon_point_belongs, Matrix22
)

import itertools
from typing import List, Tuple, Dict
from scipy.spatial import Delaunay
import plot_data.core as plot_data

import plot_data.core as plot_data
# import cv2
import numpy as np


class Wire:

    def length(self):
        length = 0.
        for primitive in self.primitives:
            length += primitive.length()
        return length

    def discretization_points(self, resolution: float):
        length = self.length()
        n = int(length / resolution)
        return [self.point_at_abscissa(i / (n + 1) * length) for i in
                range(n + 1)]

    def point_at_abscissa(self, curvilinear_abscissa: float):
        length = 0.
        for primitive in self.primitives:
            primitive_length = primitive.length()
            if length + primitive_length > curvilinear_abscissa:
                return primitive.point_at_abscissa(
                    curvilinear_abscissa - length)
            length += primitive_length

        if curvilinear_abscissa < length + 1e-9:
            return self.primitives[-1].end
        raise ValueError(
            'abscissa over length: {}>{}'.format(curvilinear_abscissa, length))

    def extract_primitives(self, point1, primitive1, point2, primitive2):
        primitives = []
        ip1 = self.primitive_to_index[primitive1]
        ip2 = self.primitive_to_index[primitive2]

        if ip1 < ip2:
            primitives.append(primitive1.split(point1)[1])
            primitives.extend(self.primitives[ip1 + 1:ip2])
            primitives.append(primitive2.split(point2)[0])
        else:
            primitives.append(primitive2.split(point2)[1])
            primitives.extend(self.primitives[ip2 + 1:ip1])
            primitives.append(primitive2.split(point2)[0])

        return primitives


class Wire2D(volmdlr.core.CompositePrimitive2D, Wire):
    """
    A collection of simple primitives, following each other making a wire
    """

    def __init__(self, primitives, name=''):
        volmdlr.core.CompositePrimitive2D.__init__(self, primitives, name)

    def to_3d(self, plane_origin, x, y):
        primitives3d = []
        for edge in self.primitives:
            primitives3d.append(edge.to_3d(plane_origin, x, y))

        return Wire3D(primitives3d)

    def extract(self, point1, primitive1, point2, primitive2):
        return Wire2D(self.extract_primitives(self, point1, primitive1, point2,
                                              primitive2))

        # TODO: method to check if it is a wire

    def infinite_intersections(self, infinite_primitives):
        """
        returns a list  that contains:
        the intersections between a succession of infinite primitives (line, circle).
        There must be a method implemented to intersect the two infinite primitives.

        """
        offset_intersections = []

        for primitive_1, primitive_2 in zip(infinite_primitives,
                                            infinite_primitives[1:]):

            i = infinite_primitives.index(primitive_1)
            k = infinite_primitives.index(primitive_2)

            primitive_name = primitive_1.__class__.__name__.lower().replace(
                '2d', '')
            intersection_method_name = '{}_intersections'.format(
                primitive_name)
            next_primitive_name = primitive_2.__class__.__name__.lower().replace(
                '2d', '')
            next_intersection_method_name = '{}_intersections'.format(
                next_primitive_name)

            if hasattr(primitive_1, next_intersection_method_name):
                intersections = getattr(primitive_1,
                                        next_intersection_method_name)(
                    primitive_2)
                end = self.primitives[i].end

                if len(intersections) == 1:
                    offset_intersections.append(intersections[0])

                else:
                    end = self.primitives[i].end
                    if intersections[0].point_distance(end) > intersections[
                        1].point_distance(end):
                        intersections.reverse()
                    offset_intersections.append(intersections[0])

            elif hasattr(primitive_2, intersection_method_name):
                intersections = getattr(primitive_2, intersection_method_name)(
                    primitive_1)
                if len(intersections) == 1:
                    offset_intersections.append(intersections[0])
                else:
                    end = self.primitives[i].end
                    if intersections[0].point_distance(end) > intersections[
                        1].point_distance(end):
                        intersections.reverse()
                    offset_intersections.append(intersections[0])

            else:
                raise NotImplementedError(
                    'No intersection method between {} and {}. Define {} on {} or {} on {}'.format(
                        primitive_1.__class__.__name__,
                        primitive_2.__class__.__name__,
                        next_intersection_method_name,
                        primitive_1.__class__.__name__,
                        intersection_method_name,
                        primitive_2.__class__.__name__
                    ))

        return offset_intersections

    def offset(self, offset):
        """"
        generates an offset of a Wire2D

        """
        offset_primitives = []
        infinite_primitives = []
        offset_intersections = []
        # ax = self.plot()
        for primitive in self.primitives:
            infinite_primitive = primitive.infinite_primitive(offset)
            infinite_primitives.append(infinite_primitive)
            # infinite_primitive.plot(ax=ax, color='grey')

        offset_intersections += self.infinite_intersections(
            infinite_primitives)

        # [p.plot(ax=ax, color='r') for p in offset_intersections]

        # offset_primitives.append(
        #     self.primitives[0].border_primitive(infinite_primitives[0],
        #                                         offset_intersections[0], 0))

        # offset_primitives.append(
        #     self.primitives[-1].border_primitive(infinite_primitives[-1],
        #                                          offset_intersections[-1], -1))

        for j in range(len(offset_intersections) - 1):
            p1 = offset_intersections[j]
            p2 = offset_intersections[j + 1]
            cutted_primitive = infinite_primitives[
                j + 1].cut_between_two_points(p1, p2)
            offset_primitives.append(cutted_primitive)

        return Wire2D(offset_primitives)

    def plot_data(self, name: str = '', fill=None, color='black',
                  stroke_width: float = 1, opacity: float = 1):
        plot_data = {}
        plot_data['name'] = name
        plot_data['type'] = 'wire'
        plot_data['plot_data'] = []
        for item in self.primitives:
            plot_data['plot_data'].append(item.plot_data(color=color,
                                                         stroke_width=stroke_width,
                                                         opacity=opacity))
        return plot_data

    def line_intersections(self, line: 'volmdlr.edges.Line2D'):
        """
        Returns a list of intersection in ther form of a tuple (point, primitive)
        of the wire primitives intersecting with the line
        """
        intersection_points = []
        for primitive in self.primitives:
            for p in primitive.line_intersections(line):
                intersection_points.append((p, primitive))
        return intersection_points

    def linesegment_intersections(self, linesegment: 'volmdlr.edges.LineSegment2D'):
        """
        Returns a list of intersection in ther form of a tuple (point, primitive)
        of the wire primitives intersecting with the line
        """
        intersection_points = []
        for primitive in self.primitives:
            for p in primitive.linesegment_intersections(linesegment):
                intersection_points.append((p, primitive))
        return intersection_points

    def line_crossings(self, line: 'volmdlr.edges.Line2D'):
        """
        Returns a list of crossings with in ther form of a tuple (point, primitive)
        of the wire primitives intersecting with the line
        """
        intersection_points = []
        for primitive in self.primitives:
            for p in primitive.line_crossings(line):
                intersection_points.append((p, primitive))
        return intersection_points


class Wire3D(volmdlr.core.CompositePrimitive3D, Wire):
    """
    A collection of simple primitives, following each other making a wire
    """

    def __init__(self, primitives, name=''):
        volmdlr.core.CompositePrimitive3D.__init__(self, primitives, name)

    def extract(self, point1, primitive1, point2, primitive2):
        return Wire3D(self.extract_primitives(self, point1, primitive1, point2,
                                              primitive2))

    # TODO: method to check if it is a wire
    def FreeCADExport(self, ip):
        name = 'primitive' + str(ip)

        s = 'E = []\n'
        for ip, primitive in enumerate(self.primitives):
            s += primitive.FreeCADExport('L{}'.format(ip))
            s += 'E.append(Part.Edge(L{}))\n'.format(ip)
        s += '{} = Part.Wire(E[:])\n'.format(name)

        return s

    def frame_mapping(self, frame, side, copy=True):
        new_wire = []
        if side == 'new':
            if copy:
                for primitive in self.primitives:
                    new_wire.append(primitive.frame_mapping(frame, side, copy))
                return Wire3D(new_wire)
            else:
                for primitive in self.primitives:
                    primitive.frame_mapping(frame, side, copy=False)

        if side == 'old':
            if copy:
                for primitive in self.primitives:
                    new_wire.append(primitive.frame_mapping(frame, side, copy))
                return Wire3D(new_wire)
            else:
                for primitive in self.primitives:
                    primitive.frame_mapping(frame, side, copy=False)

    def minimum_distance(self, wire2):
        distance = []
        for element in self.primitives:
            for element2 in wire2.primitives:
                distance.append(element.minimum_distance(element2))

        return min(distance)

    def extrusion(self, extrusion_vector):
        faces = []
        for primitive in self.primitives:
            faces.extend(primitive.extrusion(extrusion_vector))
        return faces

    # def copy(self):
    #     primitives_copy = []
    #     for primitive in self.primitives:
    #         primitives_copy.append(primitive.copy())
    #     return Wire3D(primitives_copy)


# TODO: define an edge as an opened polygon and allow to compute area from this reference

class Contour():

    def extract_primitives(self, point1, primitive1, point2, primitive2):
        primitives = []
        ip1 = self.primitive_to_index(primitive1)
        ip2 = self.primitive_to_index(primitive2)

        if ip1 < ip2:
            primitives.append(primitive1.split(point1)[1])
            primitives.extend(self.primitives[ip1 + 1:ip2])
            primitives.append(primitive2.split(point2)[0])
        else:
            primitives.append(primitive1.split(point1)[1])
            primitives.extend(self.primitives[ip1 + 1:])
            primitives.extend(self.primitives[:ip2])
            primitives.append(primitive2.split(point2)[0])

        return primitives


class Contour2D(Contour, Wire2D):
    """
    A collection of 2D primitives forming a closed wire2D
    TODO : center_of_mass and second_moment_area should be changed accordingly to
    area considering the triangle drawn by the arcs
    """
    _non_data_hash_attributes = ['_internal_arcs', '_external_arcs',
                                 '_polygon', '_straight_line_contour_polygon',
                                 'primitive_to_index',
                                 'basis_primitives', '_utd_analysis']
    _non_serializable_attributes = ['_internal_arcs', '_external_arcs',
                                    '_polygon',
                                    '_straight_line_contour_polygon',
                                    'primitive_to_index',
                                    'basis_primitives', '_utd_analysis']

    def __init__(self, primitives, name=''):
        Wire2D.__init__(self, primitives, name)
        self._utd_edge_polygon = False

    @property
    def edge_polygon(self):
        if not self._utd_edge_polygon:
            self._edge_polygon = self._get_edge_polygon()
            self._utd_edge_polygon = True
        return self._edge_polygon

    def _get_edge_polygon(self):
        points = []
        for edge in self.primitives:

            if points:
                if edge.start != points[-1]:
                    points.append(edge.start)
            else:
                points.append(edge.start)
        return ClosedPolygon2D(points)
    # def _primitives_analysis(self):
    #     """
    #     An internal arc is an arc that has his interior point inside the polygon
    #     """
    #     arcs = []
    #     internal_arcs = []
    #     external_arcs = []
    #     points_polygon = []
    #     points_straight_line_contour = []
    #     for primitive in self.primitives:
    #         # TODO: change this!!!
    #         if primitive.__class__.__name__ == 'LineSegment2D':
    #             points_polygon.append(primitive.start)
    #             points_straight_line_contour.append(primitive.start)
    #             points_straight_line_contour.append(primitive.end)
    #         elif primitive.__class__.__name__ == 'Arc2D':
    #             points_polygon.append(primitive.start)
    #             points_polygon.append(primitive.center)
    #
    #             # points_polygon.append(primitive.end)
    #             arcs.append(primitive)
    #         elif primitive.__class__.__name__ == 'Circle2D':
    #             raise ValueError(
    #                 'Circle2D primitives should not be inserted in a contour, as a circle is already a contour. Use directcly the circle')
    #             # return None
    #         elif primitive.__class__.__name__ == 'OpenedRoundedLineSegments2D':
    #             for prim in primitive.primitives:
    #                 if prim.__class__.__name__ == 'LineSegment2D':
    #                     points_polygon.extend(prim.points)
    #                     points_straight_line_contour.extend(prim.points)
    #                 elif prim.__class__.__name__ == 'Arc2D':
    #                     #                points_polygon.append(primitive.center)
    #                     points_polygon.append(prim.start)
    #                     points_polygon.append(prim.end)
    #                     arcs.append(prim)
    #         elif primitive.__class__.__name__ == 'BSplineCurve2D':
    #             points_polygon.extend(primitive.polygon_points()[:-1])
    #             points_straight_line_contour.extend(primitive.polygon_points()[:-1])
    #         else:
    #             raise NotImplementedError(
    #                 'primitive of type {} is not handled'.format(primitive))
    #
    #     # points_polygon = list(set(points_polygon))
    #     polygon = ClosedPolygon2D(points_polygon)
    #     points_straight_line_contour = list(set(points_straight_line_contour))
    #     straight_line_contour_polygon = ClosedPolygon2D(
    #         points_straight_line_contour)
    #
    #     for arc in arcs:
    #         if polygon.point_belongs(arc.interior):
    #             internal_arcs.append(arc)
    #         else:
    #             external_arcs.append(arc)
    #
    #     return internal_arcs, external_arcs, polygon, straight_line_contour_polygon
    #
    # def _get_internal_arcs(self):
    #     if not self._utd_analysis:
    #         (self._internal_arcs, self._external_arcs,
    #          self._polygon,
    #          self._straight_line_contour_polygon) = self._primitives_analysis()
    #         self._utd_analysis = True
    #     return self._internal_arcs
    #
    # internal_arcs = property(_get_internal_arcs)
    #
    # def _get_external_arcs(self):
    #     if not self._utd_analysis:
    #         (self._internal_arcs, self._external_arcs,
    #          self._polygon,
    #          self._straight_line_contour_polygon) = self._primitives_analysis()
    #         self._utd_analysis = True
    #     return self._external_arcs
    #
    # external_arcs = property(_get_external_arcs)
    #
    # def _get_polygon(self):
    #     if not self._utd_analysis:
    #         (self._internal_arcs, self._external_arcs,
    #          self._polygon,
    #          self._straight_line_contour_polygon) = self._primitives_analysis()
    #         self._utd_analysis = True
    #     return self._polygon
    #
    # polygon = property(_get_polygon)
    #
    # def _get_straight_line_contour_polygon(self):
    #     if not self._utd_analysis:
    #         (self._internal_arcs, self._external_arcs,
    #          self._polygon,
    #          self._straight_line_contour_polygon) = self._primitives_analysis()
    #         self._utd_analysis = True
    #     return self._straight_line_contour_polygon
    #
    # straight_line_contour_polygon = property(
    #     _get_straight_line_contour_polygon)

    def to_3d(self, plane_origin, x, y):
        p3d = []
        for edge in self.primitives:
            p3d.append(edge.to_3d(plane_origin, x, y))

        return Contour3D(p3d)

    def point_belongs(self, point):
        if self.edge_polygon.point_belongs(point):
            return True
        # TODO: This is incomplete!!!
        return False

    def point_distance(self, point):
        min_distance = self.primitives[0].point_distance(point)
        for primitive in self.primitives[1:]:
            distance = primitive.point_distance(point)
            if distance < min_distance:
                min_distance = distance
        return min_distance

    def bounding_points(self):
        points = self.edge_polygon.points[:]
        for primitive in self.primitives:
            if hasattr(primitive, 'polygon_points'):
                points.extend(primitive.polygon_points())
        xmin = min([p[0] for p in points])
        xmax = max([p[0] for p in points])
        ymin = min([p[1] for p in points])
        ymax = max([p[1] for p in points])
        return (volmdlr.Point2D(xmin, ymin), volmdlr.Point2D(xmax, ymax))

    # def To3D(self, plane_origin, x, y, name=None):
    #     if name is None:
    #         name = '3D of {}'.format(self.name)
    #     primitives3D = [p.To3D(plane_origin, x, y) for p in self.primitives]
    #     return Contour3D(primitives=primitives3D, name=name)

    def area(self):
        area = self.edge_polygon.area()
        if self.edge_polygon.is_trigo():
            trigo = 1
        else:
            trigo = -1
        for edge in self.primitives:
            area += trigo*edge.straight_line_area()

        return area

    def center_of_mass(self):
        center = self.edge_polygon.area() * self.edge_polygon.center_of_mass()
        # ax = self.plot()
        # self.edge_polygon.center_of_mass().plot(ax=ax, color='b')
        if self.edge_polygon.is_trigo():
            trigo = 1
        else:
            trigo = -1
        for edge in self.primitives:
            # edge.straight_line_center_of_mass().plot(ax=ax, color='g')
            center += trigo*edge.straight_line_area()*edge.straight_line_center_of_mass()

        return center/self.area()


    def second_moment_area(self, point):

        Ix, Iy, Ixy = self.edge_polygon.second_moment_area(point)
        for edge in self.primitives:
            Ix_e, Iy_e, Ixy_e = edge.straight_line_second_moment_area(point)
            if self.edge_polygon.is_trigo():
                Ix += Ix_e
                Iy += Iy_e
                Ixy += Ixy_e
            else:
                Ix -= Ix_e
                Iy -= Iy_e
                Ixy -= Ixy_e
            
        return Ix, Iy, Ixy

    def plot_data(self, edge_style: plot_data.EdgeStyle = None,
                  surface_style: plot_data.SurfaceStyle = None):
        plot_data_primitives = [item.plot_data() for item in self.primitives]
        return plot_data.Contour2D(plot_data_primitives=plot_data_primitives,
                                   edge_style=edge_style,
                                   surface_style=surface_style,
                                   name=self.name)

    # def copy(self):
    #     primitives_copy = []
    #     for primitive in self.primitives:
    #         primitives_copy.append(primitive.copy())
    #     return Contour2D(primitives_copy)

    # def average_center_point(self):
    #     nb = len(self.tessel_points)
    #     x = npy.sum([p[0] for p in self.tessel_points]) / nb
    #     y = npy.sum([p[1] for p in self.tessel_points]) / nb
    #     return volmdlr.Point2D(x, y)

    # def clean_points(self):
    #     """
    #     This method is copy from Contour3D, if changes are done there or here,
    #     please change both method
    #     Be aware about primitives = 2D, edges = 3D
    #     """
    #     if hasattr(self.primitives[0], 'endpoints'):
    #         points = self.primitives[0].endpoints[:]
    #     else:
    #         points = self.primitives[0].tessellation_points()
    #     for primitive in self.primitives[1:]:
    #         if hasattr(primitive, 'endpoints'):
    #             points_to_add = primitive.endpoints[:]
    #         else:
    #             points_to_add = primitive.tessellation_points()
    #         if points[0] == points[
    #             -1]:  # Dans le cas où le (dernier) edge relie deux fois le même point
    #             points.extend(points_to_add[::-1])
    #
    #         elif points_to_add[0] == points[-1]:
    #             points.extend(points_to_add[1:])
    #         elif points_to_add[-1] == points[-1]:
    #             points.extend(points_to_add[-2::-1])
    #         elif points_to_add[0] == points[0]:
    #             points = points[::-1]
    #             points.extend(points_to_add[1:])
    #         elif points_to_add[-1] == points[0]:
    #             points = points[::-1]
    #             points.extend(points_to_add[-2::-1])
    #         else:
    #             d1, d2 = (points_to_add[0] - points[0]).norm(), (
    #                         points_to_add[0] - points[-1]).norm()
    #             d3, d4 = (points_to_add[-1] - points[0]).norm(), (
    #                         points_to_add[-1] - points[-1]).norm()
    #             if math.isclose(d2, 0, abs_tol=1e-3):
    #                 points.extend(points_to_add[1:])
    #             elif math.isclose(d4, 0, abs_tol=1e-3):
    #                 points.extend(points_to_add[-2::-1])
    #             elif math.isclose(d1, 0, abs_tol=1e-3):
    #                 points = points[::-1]
    #                 points.extend(points_to_add[1:])
    #             elif math.isclose(d3, 0, abs_tol=1e-3):
    #                 points = points[::-1]
    #                 points.extend(points_to_add[-2::-1])
    #
    #     if len(points) > 1:
    #         if points[0] == points[-1]:
    #             points.pop()
    #     return points

    def bounding_rectangle(self):
        xmin, xmax, ymin, ymax = self.primitives[0].bounding_rectangle()
        for edge in self.primitives[1:]:
            xmin_edge, xmax_edge, ymin_edge, ymax_edge = edge.bounding_rectangle()
            xmin = min(xmin, xmin_edge)
            xmax = max(xmax, xmax_edge)
            ymin = min(ymin, ymin_edge)
            ymax = max(ymax, ymax_edge)
        return xmin, xmax, ymin, ymax

    def random_point_inside(self):
        xmin, xmax, ymin, ymax = self.bounding_rectangle()
        for i in range(1000):
            p = volmdlr.Point2D.random(xmin, xmax, ymin, ymax)
            if self.point_belongs(p):
                return p

    # def line_intersections(self, line:Line2D) -> List[Tuple[volmdlr.Point2D, Primitive2D]]:
    #     """
    #     Returns a list of points and lines of intersection with the contour
    #     """
    #     intersection_points = Wire2D.line_intersections(self, line)
    #     if not intersection_points:
    #         return []
    #     elif len(intersection_points) == 2:
    #         return [LineSegment2D(*intersection_points)]
    #     else:
    #         raise NotImplementedError('Non convex contour not supported yet')

    def cut_by_linesegments(self, lines: List[volmdlr.edges.LineSegment2D]):
        for c in lines:
            if not isinstance(c, volmdlr.edges.LineSegment2D):
                raise KeyError(
                    'contour must be a list of LineSegment2D object')

        cut_lines = []
        for p in lines:
            cut_lines.append(p.to_line())

        contour_to_cut = [self]
        for l in cut_lines:
            new_contour_to_cut = []
            for c in contour_to_cut:
                cs = c.cut_by_line(l)
                new_contour_to_cut.extend(cs)
            contour_to_cut.extend(new_contour_to_cut)

        p1 = volmdlr.wires.Contour2D(lines).center_of_mass()
        dist_min = math.inf
        for c in contour_to_cut:
            if c.area() > 1e-10:
                p0 = c.center_of_mass()
                if p0.point_distance(p1) < dist_min:
                    c_opti = c
                    dist_min = p0.point_distance(p1)
        return c_opti

    def cut_by_line(self, line: volmdlr.edges.Line2D) -> List['Contour2D']:
        """
        Cut a contours
        """
        # TODO: there are some copy/paste in this function but refactoring is not trivial
        intersections = self.line_crossings(line)
        n_inter = len(intersections)
        if not intersections:
            return [self]

        if n_inter < 2:
            return [self]
        elif n_inter % 2 == 0:

            contours = []
            primitives_split = [primitive.split(point) \
                                for point, primitive in intersections]
            x = [(ip, line.abscissa(point)) \
                 for ip, (point, _) in enumerate(intersections)]
            intersection_to_primitives_index = {
                i: self.primitives.index(primitive) \
                for i, (_, primitive) in enumerate(intersections)}
            sorted_inter_index = [x[0] for x in sorted(x, key=lambda x: x[1])]
            sorted_inter_index_dict = {i: ii for ii, i in
                                       enumerate(sorted_inter_index)}
            sorted_inter_index_dict[n_inter] = sorted_inter_index_dict[0]

            # Side 1: opposite side of begining of contour
            remaining_transitions1 = [i for i in range(n_inter // 2)]
            enclosing_transitions = {}
            while len(remaining_transitions1) > 0:
                nb_max_enclosed_transitions = -1
                enclosed_transitions = {}
                for it in remaining_transitions1:
                    i1 = sorted_inter_index_dict[2 * it]
                    i2 = sorted_inter_index_dict[2 * it + 1]
                    net = abs(i2 - i1) - 1
                    if net > nb_max_enclosed_transitions:
                        nb_max_enclosed_transitions = net
                        best_transition = it
                        if i1 < i2:
                            enclosed_transitions[it] = [(i + 1) // 2 for i in
                                                        sorted_inter_index[
                                                        i2 - 1:i1:-2]]
                        else:
                            enclosed_transitions[it] = [(i + 1) // 2 for i in
                                                        sorted_inter_index[
                                                        i2 + 1:i1:2]]

                remaining_transitions1.remove(best_transition)
                point_start, primitive1 = intersections[2 * best_transition]
                point2, primitive2 = intersections[2 * best_transition + 1]
                primitives = self.extract_primitives(point_start, primitive1,
                                                     point2, primitive2)
                last_point = point2
                for transition in enclosed_transitions[best_transition]:
                    point1, primitive1 = intersections[2 * transition]
                    point2, primitive2 = intersections[2 * transition + 1]
                    primitives.append(
                        volmdlr.edges.LineSegment2D(last_point, point1))
                    primitives.extend(
                        self.extract_primitives(point1, primitive1, point2,
                                                primitive2))
                    last_point = point2
                    remaining_transitions1.remove(transition)

                primitives.append(
                    volmdlr.edges.LineSegment2D(last_point, point_start))
                contour = Contour2D(primitives)
                contours.append(contour)

            # Side 2: start of contour to first intersect (i=0) and  i odd to i+1 even
            intersections.append(intersections[0])

            remaining_transitions2 = [i for i in range(n_inter // 2)]
            while len(remaining_transitions2) > 0:
                nb_max_enclosed_transitions = -1
                enclosed_transitions = {}
                for it in remaining_transitions2:
                    i1 = sorted_inter_index_dict[2 * it + 1]
                    i2 = sorted_inter_index_dict[2 * it + 2]
                    net = abs(i2 - i1) - 1
                    if net > nb_max_enclosed_transitions:
                        nb_max_enclosed_transitions = net
                        best_transition = it
                        if i1 < i2:
                            enclosed_transitions[it] = [i // 2 for i in
                                                        sorted_inter_index[
                                                        i2 - 1:i1:-2]]
                        else:
                            enclosed_transitions[it] = [i // 2 for i in
                                                        sorted_inter_index[
                                                        i2 + 1:i1:2]]

                remaining_transitions2.remove(best_transition)
                point_start, primitive1 = intersections[
                    2 * best_transition + 1]
                point2, primitive2 = intersections[2 * best_transition + 2]
                primitives = self.extract_primitives(point_start, primitive1,
                                                     point2, primitive2)
                last_point = point2
                for transition in enclosed_transitions[best_transition]:
                    point1, primitive1 = intersections[2 * transition + 1]
                    point2, primitive2 = intersections[2 * transition + 2]
                    primitives.append(
                        volmdlr.edges.LineSegment2D(last_point, point1))
                    primitives.extend(
                        self.extract_primitives(point1, primitive1, point2,
                                                primitive2))
                    last_point = point2
                    remaining_transitions2.remove(transition)

                primitives.append(
                    volmdlr.edges.LineSegment2D(last_point, point_start))
                contour = Contour2D(primitives)
                contours.append(contour)

            return contours

        # ax = self.plot(equal_aspect=False)
        # # line.plot(ax=ax, color='b')
        # for point, prim in intersections:
        #     point.plot(ax=ax, color='r')
        ax = self.plot()
        for p in intersections:
            p[0].plot(ax=ax, color='r')
        ax.set_aspect('auto')
        raise NotImplementedError(
            '{} intersections not supported yet'.format(len(intersections)))

    def get_pattern(self):
        """ A pattern is portion of the contour from which the contour can be 
        reconstructed by rotations of this portion"""
        xmin, xmax, ymin, ymax = self.bounding_rectangle()

        # ax=plt.subplot() 
        # line = Line2D(Point2D([xi, 0]),Point2D([xi,1])) 
        line = volmdlr.edges.Line2D(volmdlr.Point2D([0, -0.17]),
                                    volmdlr.Point2D([0, 0.17]))
        line_2 = line.Rotation(self.center_of_mass(), 0.26)
        line_3 = line.Rotation(self.center_of_mass(), -0.26)

        intersections = []

        intersections += self.line_intersections(line_2)
        intersections += self.line_intersections(line_3)
        if isinstance(intersections[0][0], volmdlr.Point2D) and \
                isinstance(intersections[1][0], volmdlr.Point2D):
            ip1, ip2 = sorted([self.primitives.index(intersections[0][1]),
                               self.primitives.index(intersections[1][1])])

            ip3, ip4 = sorted([self.primitives.index(intersections[2][1]),
                               self.primitives.index(intersections[3][1])])

            sp11, sp12 = intersections[1][1].split(intersections[1][0])
            sp22, sp21 = intersections[2][1].split(intersections[2][0])

            primitives = []

            a = volmdlr.edges.Arc2D(sp12.end, sp12.interior, sp12.start)
            primitives.append(a)
            primitives.extend(self.primitives[:ip3])
            primitives.append(sp22)
            l = volmdlr.edges.LineSegment2D(sp22.start, sp12.end)
            interior = l.point_at_abscissa(l.Length() / 2)
            primitives.append(
                volmdlr.edges.Arc2D(sp22.start, interior, sp12.end))

        return Contour2D(primitives)

    def contour_from_pattern(self):
        pattern = self.get_pattern()
        pattern_rotations = []
        # pattern_rotations.append(self)
        for k in range(1, 13):
            new_pattern = pattern.Rotation(self.CenterOfMass(),
                                           k * math.pi / 6)
            pattern_rotations.append(new_pattern)

        return pattern_rotations

    def simple_triangulation(self):
        lpp = len(self.polygon.points)
        if lpp == 3:
            return self.polygon.points, [(0, 1, 2)]
        elif lpp == 4:
            return self.polygon.points, [(0, 1, 2), (0, 2, 3)]

        # Use delaunay triangulation
        tri = Delaunay([p.vector for p in self.polygon.points])
        indices = tri.simplices
        return self.polygon.points, tri.simplices

    def split_regularly(self, n):
        """
        Split in n slices
        """
        xmin, xmax, ymin, ymax = self.bounding_rectangle()
        cutted_contours = []
        iteration_contours = [self]
        for i in range(n - 1):
            xi = xmin + (i + 1) * (xmax - xmin) / n
            cut_line = volmdlr.edges.Line2D(volmdlr.Point2D(xi, 0),
                                            volmdlr.Point2D(xi, 1))

            iteration_contours2 = []
            for c in iteration_contours:
                sc = c.cut_by_line(cut_line)
                lsc = len(sc)
                if lsc == 1:
                    cutted_contours.append(c)
                else:
                    iteration_contours2.extend(sc)

            iteration_contours = iteration_contours2[:]
        cutted_contours.extend(iteration_contours)
        return cutted_contours

    def triangulation(self):
        return self.grid_triangulation(number_points_x=20,
                                       number_points_y=20)

    def to_polygon(self, angle_resolution):

        polygon_points = []

        for primitive in self.primitives:
            polygon_points.extend(primitive.polygon_points()[:-1])
        return ClosedPolygon2D(polygon_points)

    def grid_triangulation(self, x_density: float = None,
                           y_density: float = None,
                           min_points_x: int = 20,
                           min_points_y: int = 20,
                           number_points_x: int = None,
                           number_points_y: int = None):
        """
        Use a n by m grid to triangulize the contour
        """
        xmin, xmax, ymin, ymax = self.bounding_rectangle()
        dx = xmax - xmin
        dy = ymax - ymin
        if number_points_x is None:
            n = max(math.ceil(x_density * dx), min_points_x)
        else:
            n = number_points_x
        if number_points_y is None:
            m = max(math.ceil(y_density * dy), min_points_y)
        else:
            m = number_points_y

        x = [xmin + i * dx / n for i in range(n + 1)]
        y = [ymin + i * dy / m for i in range(m + 1)]

        point_is_inside = {}
        point_index = {}
        ip = 0
        points = []
        triangles = []
        for xi in x:
            for yi in y:
                p = volmdlr.Point2D(xi, yi)
                if self.point_belongs(p):
                    point_index[p] = ip
                    points.append(p)
                    ip += 1

        for i in range(n):
            for j in range(m):
                p1 = volmdlr.Point2D(x[i], y[j])
                p2 = volmdlr.Point2D(x[i + 1], y[j])
                p3 = volmdlr.Point2D(x[i + 1], y[j + 1])
                p4 = volmdlr.Point2D(x[i], y[j + 1])
                points_in = []
                for p in [p1, p2, p3, p4]:
                    if p in point_index:
                        points_in.append(p)
                if len(points_in) == 4:
                    triangles.append(
                        [point_index[p1], point_index[p2], point_index[p3]])
                    triangles.append(
                        [point_index[p1], point_index[p3], point_index[p4]])

                elif len(points_in) == 3:
                    triangles.append([point_index[p] for p in points_in])

        return vmd.DisplayMesh2D(points, triangles)


class ClosedPolygon2D(Contour2D):
    _non_serializable_attributes = ['line_segments']

    def __init__(self, points: List[volmdlr.Point2D], name=''):
        self.points = points
        self.line_segments = self._line_segments()

        Contour2D.__init__(self, self.line_segments, name)

    def copy(self):
        points = [p.copy() for p in self.points]
        return ClosedPolygon2D(points, self.name)

    def __hash__(self):
        return sum([hash(p) for p in self.points])

    def __eq__(self, other_):
        if not isinstance(other_, self.__class__):
            return False
        equal = True
        for point, other_point in zip(self.points, other_.points):
            equal = (equal and point == other_point)
        return equal

    def area(self):
        # TODO: perf: cache number of points
        if len(self.points) < 3:
            return 0.

        x = [point.x for point in self.points]
        y = [point.y for point in self.points]

        x1 = [x[-1]] + x[0:-1]
        y1 = [y[-1]] + y[0:-1]
        return 0.5*abs(sum([i*j for i, j in zip(x, y1)])
                       - sum([i*j for i, j in zip(y, x1)]))
        # return 0.5 * npy.abs(
        #     npy.dot(x, npy.roll(y, 1)) - npy.dot(y, npy.roll(x, 1)))
        
    def center_of_mass(self):
        lp = len(self.points)
        if lp == 0:
            return volmdlr.O2D
        elif lp == 1:
            return self.points[0]
        elif lp == 2:
            return 0.5*(self.points[0] + self.points[1])

        x = [point.x for point in self.points]
        y = [point.y for point in self.points]

        xi_xi1 = x + npy.roll(x, -1)
        yi_yi1 = y + npy.roll(y, -1)
        xi_yi1 = npy.multiply(x, npy.roll(y, -1))
        xi1_yi = npy.multiply(npy.roll(x, -1), y)

        a = 0.5 * npy.sum(xi_yi1 - xi1_yi)  # signed area!
        #        a=self.area()
        if not math.isclose(a, 0, abs_tol=1e-08):
            cx = npy.sum(npy.multiply(xi_xi1, (xi_yi1 - xi1_yi))) / 6. / a
            cy = npy.sum(npy.multiply(yi_yi1, (xi_yi1 - xi1_yi))) / 6. / a
            return volmdlr.Point2D(cx, cy)

        else:
            self.plot()
            raise NotImplementedError

    def point_belongs(self, point):
        """
        Ray casting algorithm copied from internet...
        """
        return polygon_point_belongs((point.x, point.y),
                                     [(p.x, p.y) for p in self.points])

    def second_moment_area(self, point):
        Ix, Iy, Ixy = 0., 0., 0.
        for pi, pj in zip(self.points, self.points[1:] + [self.points[0]]):
            xi, yi = (pi - point)
            xj, yj = (pj - point)
            Ix += (yi ** 2 + yi * yj + yj ** 2) * (xi * yj - xj * yi)
            Iy += (xi ** 2 + xi * xj + xj ** 2) * (xi * yj - xj * yi)
            Ixy += (xi * yj + 2 * xi * yi + 2 * xj * yj + xj * yi) * (
                    xi * yj - xj * yi)
        if Ix < 0:
            Ix = - Ix
            Iy = - Iy
            Ixy = - Ixy
        return Ix/12., Iy/12., Ixy/24.

    def _line_segments(self):
        lines = []
        if len(self.points) > 1:
            for p1, p2 in zip(self.points,
                              list(self.points[1:]) + [self.points[0]]):
                lines.append(volmdlr.edges.LineSegment2D(p1, p2))
        return lines

    def rotation(self, center, angle, copy=True):
        if copy:
            return ClosedPolygon2D(
                [p.rotation(center, angle, copy=True) for p in self.points])
        else:
            for p in self.points:
                p.rotation(center, angle, copy=False)

    def translation(self, offset, copy=True):
        if copy:
            return ClosedPolygon2D(
                [p.translation(offset, copy=True) for p in self.points])
        else:
            for p in self.points:
                p.translation(offset, copy=False)

    def polygon_distance(self, polygon: 'ClosedPolygon2D'):
        p = self.points[0]
        d = []
        for point in polygon.points:
            d.append(p.point_distance(point))
        index = d.index(min(d))
        return d[index]

    def is_trigo(self):
        if len(self.points) < 3:
            return True

        angle = 0.
        for ls1, ls2 in zip(self.line_segments, self.line_segments[1:]+[self.line_segments[0]]):
            l1 = ls1.to_line()            
            u = ls2.unit_direction_vector()
            x = u.dot(ls1.unit_direction_vector())
            y = u.dot(ls1.normal_vector())
            angle += math.atan2(y, x)
        return angle > 0

    def min_length(self):
        L = []

        for k in range(len(self.line_segments)):
            L.append(self.line_segments[k].length())

        return min(L)

    def max_length(self):
        L = []

        for k in range(len(self.line_segments)):
            L.append(self.line_segments[k].length())

        return max(L)

    def delaunay_triangulation(self):
        points = self.points
        new_points = []
        delaunay_triangles = []
        # ax=plt.subplot()
        for point in points:
            new_points.append([point[0], point[1]])

        delaunay = npy.array(new_points)

        tri = Delaunay(delaunay)

        for simplice in delaunay[tri.simplices]:
            triangle = Triangle2D(
                [volmdlr.Point2D(simplice[0]), volmdlr.Point2D(simplice[1]),
                 volmdlr.Point2D(simplice[2])])
            delaunay_triangles.append(triangle)

        return delaunay_triangles

    def offset(self, offset):
        xmin, xmax, ymin, ymax = self.bounding_rectangle()

        max_offset_len = min(xmax - xmin, ymax - ymin) / 2
        if offset <= -max_offset_len:
            print('Inadapted offset, '
                  'polygon might turn over. Offset must be greater than',
                  -max_offset_len)
            raise ValueError('inadapted offset')
        else:
            nb = len(self.points)
            vectors = []
            for i in range(nb - 1):
                v1 = self.points[i + 1] - self.points[i]
                v2 = self.points[i] - self.points[i + 1]
                v1.normalize()
                v2.normalize()
                vectors.append(v1)
                vectors.append(v2)

        v1 = self.points[0] - self.points[-1]
        v2 = self.points[-1] - self.points[0]
        v1.normalize()
        v2.normalize()
        vectors.append(v1)
        vectors.append(v2)

        offset_vectors = []
        offset_points = []

        for i in range(nb):

            check = False
            ni = vectors[2 * i - 1] + vectors[2 * i]
            if ni == volmdlr.Vector2D(0, 0):
                ni = vectors[2 * i]
                ni = ni.normalVector()
                offset_vectors.append(ni)
            else:
                ni.normalize()
                if ni.dot(vectors[2 * i - 1].normal_vector()) > 0:
                    ni = - ni
                    check = True
                offset_vectors.append(ni)

            normal_vector1 = - vectors[2 * i - 1].normal_vector()
            normal_vector2 = vectors[2 * i].normal_vector()
            normal_vector1.normalize()
            normal_vector2.normalize()
            alpha = math.acos(normal_vector1.dot(normal_vector2))

            offset_point = self.points[i] + offset / math.cos(alpha / 2) * \
                           offset_vectors[i]
            offset_points.append(offset_point)

        return self.__class__(offset_points)

    def point_border_distance(self, point, return_other_point=False):
        """
        Compute the distance to the border distance of polygon
        Output is always positive, even if the point belongs to the polygon
        """
        d_min, other_point_min = self.line_segments[0].point_distance(point,
                                                                      return_other_point=True)
        for line in self.line_segments[1:]:
            d, other_point = line.point_distance(point,
                                                 return_other_point=True)
            if d < d_min:
                d_min = d
                other_point_min = other_point
        if return_other_point:
            return d_min, other_point_min
        return d_min

    def to_polygon(self, angle_resolution=None):
        return self

    def self_intersects(self):
        epsilon = 0
        # BENTLEY-OTTMANN ALGORITHM
        # Sort the points along ascending x for the Sweep Line method
        sorted_index = sorted(range(len(self.points)), key=lambda p: (
            self.points[p][0], self.points[p][1]))
        nb = len(sorted_index)
        segments = []
        deleted = []

        while len(
                sorted_index) != 0:  # While all the points haven't been swept
            # Stock the segments between 2 consecutive edges
            # Ex: for the ABCDE polygon, if Sweep Line is on C, the segments
            #   will be (C,B) and (C,D)
            if sorted_index[0] - 1 < 0:
                segments.append((sorted_index[0], nb - 1))
            else:
                segments.append((sorted_index[0], sorted_index[0] - 1))
            if sorted_index[0] >= len(self.points) - 1:
                segments.append((sorted_index[0], 0))
            else:
                segments.append((sorted_index[0], sorted_index[0] + 1))

            # Once two edges linked by a segment have been swept, delete the
            # segment from the list
            to_del = []
            for index in deleted:
                if abs(index - sorted_index[0]) == 1 or abs(
                        index - sorted_index[0]) == nb - 1:
                    to_del.append((index, sorted_index[0]))
                    to_del.append((sorted_index[0], index))

            # Keep track of which edges have been swept
            deleted.append(sorted_index[0])
            sorted_index.pop(0)

            # Delete the segments that have just been swept
            index_to_del = []
            for i, segment in enumerate(segments):
                for seg_to_del in to_del:
                    if segment == seg_to_del:
                        index_to_del.append(i)
            for index in index_to_del[::-1]:
                segments.pop(index)

            # Checks if two segments are intersecting each other, returns True
            # if yes, otherwise the algorithm continues at WHILE
            for segment1 in segments:
                for segment2 in segments:
                    if segment1[0] != segment2[0] and segment1[1] != segment2[
                        1] and segment1[0] != segment2[1] and segment1[1] != \
                            segment2[0]:

                        line1 = volmdlr.edges.LineSegment2D(
                            self.points[segment1[0]],
                            self.points[segment1[1]])
                        line2 = volmdlr.edges.LineSegment2D(
                            self.points[segment2[0]],
                            self.points[segment2[1]])

                        p, a, b = volmdlr.Point2D.line_intersection(line1,
                                                                    line2,
                                                                    True)

                        if p is not None:
                            if a >= 0 + epsilon and a <= 1 - epsilon and b >= 0 + epsilon and b <= 1 - epsilon:
                                return True, line1, line2

        return False, None, None

    # def plot_data(self, marker=None, color='black', stroke_width=1, opacity=1):
    #     data = []
    #     for nd in self.points:
    #         data.append({'x': nd.vector[0], 'y': nd.vector[1]})
    #     return {'type': 'wire',
    #             'data': data,
    #             'color': color,
    #             'size': stroke_width,
    #             'dash': None,
    #             'marker': marker,
    #             'opacity': opacity}

    @classmethod
    def points_convex_hull(cls, points):
        if len(points) < 3:
            return
        ymax, pos_ymax = volmdlr.core.max_pos([pt.y for pt in points])
        point_start = points[pos_ymax]
        hull, thetac = [point_start], 0  # thetac is the current theta

        barycenter = points[0]
        for pt in points[1:]:
            barycenter += pt
        barycenter = barycenter / (len(points))
        # second point of hull
        theta = []
        remaining_points = points
        del remaining_points[pos_ymax]

        vec1 = point_start - barycenter
        for pt in remaining_points:
            vec2 = pt - point_start
            theta_i = -volmdlr.core.clockwise_angle(vec1, vec2)
            theta.append(theta_i)

        min_theta, posmin_theta = volmdlr.core.min_pos(theta)
        thetac += min_theta
        next_point = remaining_points[posmin_theta]
        hull.append(next_point)
        del remaining_points[posmin_theta]
        # Adding first point to close the loop at the end
        remaining_points.append(hull[0])

        while next_point != point_start:
            vec1 = next_point - barycenter
            theta = []
            for pt in remaining_points:
                vec2 = pt - next_point
                theta_i = -volmdlr.core.clockwise_angle(vec1, vec2)
                theta.append(theta_i)

            min_theta, posmin_theta = volmdlr.core.min_pos(theta)
            thetac += min_theta
            next_point = remaining_points[posmin_theta]
            hull.append(next_point)
            del remaining_points[posmin_theta]

        hull.pop()

        return cls(hull)
    
    def to_3d(self, plane_origin, x, y):
        points3d = [point.to_3d(plane_origin, x, y) for point in self.points]
        return ClosedPolygon3D(points3d)

    def plot(self, ax=None, color='k', alpha=1,
             plot_points=False, point_numbering=False,
             fill=False, fill_color='w', equal_aspect=True):
        if ax is None:
            fig, ax = plt.subplots()
            ax.set_aspect('equal')

        if fill:
            ax.fill([p[0] for p in self.points], [p[1] for p in self.points],
                    facecolor=fill_color)
        for ls in self.line_segments:
            ls.plot(ax=ax, color=color, alpha=alpha)

        if plot_points or point_numbering:
            for point in self.points:
                point.plot(ax=ax, color=color, alpha=alpha)

        if point_numbering:
            for ip, point in enumerate(self.points):
                ax.text(*point, 'point {}'.format(ip + 1),
                        ha='center', va='top')

        if equal_aspect:
            ax.set_aspect('equal')
        else:
            ax.set_aspect('auto')

        ax.margins(0.1)
        plt.show()

        return ax

    def triangulation(self):
        #ear clipping 
        points = self.points[:]
        initial_point_to_index = {p: i for i,p in enumerate(self.points)}
        triangles = []
        
        remaining_points = self.points[:]
        

        # inital_number_points = len(remaining_points)
        number_remaining_points = len(remaining_points)
        while number_remaining_points > 3:
            current_polygon = ClosedPolygon2D(remaining_points)
            # print('remaining_points')
            # print(len(remaining_points))
            # pl2 = ClosedPolygon2D(remaining_points[1:]+remaining_points[0:1])
            # pl3 = ClosedPolygon2D(remaining_points[2:]+remaining_points[0:2])
            # current_polygon.plot(point_numbering=True)
            # pl2.plot(point_numbering=True)
            # pl3.plot(point_numbering=True)
            
            found_ear = False
            for p1, p2, p3 in zip(remaining_points,
                                  remaining_points[1:]+remaining_points[0:1],
                                  remaining_points[2:]+remaining_points[0:2]):
                # ax.text(*p2, '{}')
                # ax = current_polygon.plot(point_numbering=True)
                
                line_segment = volmdlr.edges.LineSegment2D(p1, p3)
                # line_segment.plot(color='grey', ax=ax)

                
                # ax2 = p1.plot(color='r')
                # p2.plot(color='g', ax=ax2)
                # p3.plot(color='b', ax=ax2)
                
                # print(current_polygon.linesegment_intersections(line_segment))
                if not current_polygon.linesegment_intersections(line_segment):
                    # May be an ear
                    # print('ear?')
                    # if current_polygon.point_belongs(line_segment.middle_point()):
                    #     line_segment.middle_point().plot(color='g', ax=ax)
                    # else:
                    #     line_segment.middle_point().plot(color='r', ax=ax)
    
                    if current_polygon.point_belongs(line_segment.middle_point()):
                        # Confirmed as an ear
                        # print('ear!')
                        triangles.append((initial_point_to_index[p1],
                                          initial_point_to_index[p2],
                                          initial_point_to_index[p3]))
                        remaining_points.remove(p2)
                        number_remaining_points -= 1
                        found_ear = True
                        break
        
            if not found_ear:
                ClosedPolygon2D(remaining_points).plot()
                print(remaining_points)
                raise ValueError
        
        p1, p2, p3 = remaining_points
        triangles.append((initial_point_to_index[p1],
                          initial_point_to_index[p2],
                          initial_point_to_index[p3]))
        
        return vmd.DisplayMesh2D(points, triangles)

class Triangle2D(ClosedPolygon2D):

    def __init__(self, points, name=''):
        self.points = points
        ClosedPolygon2D.__init__(self, points=points, name=name)

    def area(self):
        u = self.points[1] - self.points[0]
        v = self.points[2] - self.points[0]
        return abs(u.cross(v)) / 2




class Circle2D(Contour2D):
    _non_serializable_attributes = ['internal_arcs', 'external_arcs',
                                    'polygon', 'straight_line_contour_polygon',
                                    'primitives', 'basis_primitives']

    def __init__(self, center: volmdlr.Point2D, radius: float, name: str = ''):
        self.center = center
        self.radius = radius
        self.angle = volmdlr.TWO_PI

        # self.points = self.tessellation_points()

        Contour2D.__init__(self, [self], name=name)  # !!! this is dangerous

    def __hash__(self):
        return int(round(1e6 * (self.center.x + self.center.y + self.radius)))

    def __eq__(self, other_circle):
        if self.__class__.__name__ != other_circle.__class__.__name__:
            return False

        return math.isclose(self.center.x,
                            other_circle.center.x, abs_tol=1e-06) \
               and math.isclose(self.center.y,
                                other_circle.center.y, abs_tol=1e-06) \
               and math.isclose(self.radius, other_circle.radius,
                                abs_tol=1e-06)

    def to_polygon(self, angle_resolution: float):
        return ClosedPolygon2D(
            self.polygon_points(angle_resolution=angle_resolution))

    def tessellation_points(self, resolution=40):
        return [(self.center
                 + self.radius * math.cos(teta) * volmdlr.X2D
                 + self.radius * math.sin(teta) * volmdlr.Y2D) \
                for teta in npy.linspace(0, volmdlr.TWO_PI, resolution + 1)][
               :-1]

    def point_belongs(self, point, tolerance=1e-9):
        return point.point_distance(self.center) <= self.radius + tolerance

    # def border_points(self):
    #     start = self.center - self.radius * volmdlr.Point2D(1, 0)
    #     end = self.center + self.radius * volmdlr.Point2D(1, 0)
    #     return [start, end]

    def bounding_rectangle(self):

        xmin = self.center.x - self.radius
        xmax = self.center.x + self.radius
        ymin = self.center.y - self.radius
        ymax = self.center.y + self.radius
        return xmin, xmax, ymin, ymax

    def line_intersections(self, line2d:volmdlr.edges.Line2D, tol=1e-9):
        # Duplicate from ffull arc
        Q = self.center
        if line2d.points[0] == self.center:
            P1 = line2d.points[1]
            V = line2d.points[0] - line2d.points[1]
        else:
            P1 = line2d.points[0]
            V = line2d.points[1] - line2d.points[0]
        a = V.dot(V)
        b = 2 * V.dot(P1 - Q)
        c = P1.dot(P1) + Q.dot(Q) - 2 * P1.dot(Q) - self.radius ** 2

        disc = b ** 2 - 4 * a * c
        if math.isclose(disc, 0., abs_tol=tol):
            t1 = -b  / (2 * a)
            return [P1 + t1 * V]

        elif disc > 0:
            sqrt_disc = math.sqrt(disc)
            t1 = (-b + sqrt_disc) / (2 * a)
            t2 = (-b - sqrt_disc) / (2 * a)
            return [P1 + t1 * V,
                    P1 + t2 * V]
        else:
            return []

    def circle_intersections(self, circle: 'Circle2D'):
        x0, y0 = self.center
        x1, y1 = circle.center
        r0 = self.radius
        r1 = circle.radius

        d = math.sqrt((x1 - x0) ** 2 + (y1 - y0) ** 2)

        # non intersecting
        if d > r0 + r1:
            return []
        # One circle within other
        if d < abs(r0 - r1):
            return []
        # coincident circles
        if d == 0 and r0 == r1:
            return []
        else:
            a = (r0 ** 2 - r1 ** 2 + d ** 2) / (2 * d)
            h = math.sqrt(r0 ** 2 - a ** 2)
            x2 = x0 + a * (x1 - x0) / d
            y2 = y0 + a * (y1 - y0) / d
            x3 = x2 + h * (y1 - y0) / d
            y3 = y2 - h * (x1 - x0) / d

            x4 = x2 - h * (y1 - y0) / d
            y4 = y2 + h * (x1 - x0) / d

        return [volmdlr.Point2D(x3, y3), volmdlr.Point2D(x4, y4)]

    def arc_intersections(self, arc2d: volmdlr.edges.Arc2D):
        circle = Circle2D(arc2d.center, arc2d.radius)
        intersections = []

        for inter in self.circle_intersections(circle):
            try:
                li = arc2d.abscissa(inter)
                intersections.append(inter)
            except ValueError:
                pass
        return intersections

    def length(self):
        return volmdlr.TWO_PI * self.radius

    def plot(self, ax=None, linestyle='-', color='k', linewidth=1, alpha=1.,
             equal_aspect=True):
        if ax is None:
            fig, ax = plt.subplots()
        # else:
        #     fig = ax.figure
        if self.radius > 0:
            ax.add_patch(matplotlib.patches.Arc((self.center.x, self.center.y),
                             2 * self.radius,
                             2 * self.radius,
                             angle=0,
                             theta1=0,
                             theta2=360,
                             color=color,
                             alpha=alpha,
                             linestyle=linestyle,
                             linewidth=linewidth))
        if equal_aspect:
            ax.set_aspect('equal')
        return ax

    def to_3d(self, plane_origin, x, y):
        normal = x.cross(y)
        center3d = self.center.to_3d(plane_origin, x, y)
        return Circle3D(volmdlr.Frame3D(center3d, x, y, normal),
                        self.radius, self.name)

    def rotation(self, center, angle, copy=True):
        if copy:
            return Circle2D(self.center.rotation(center, angle, copy=True),
                            self.radius)
        else:
            self.center.rotation(center, angle, copy=False)

    def translation(self, offset, copy=True):
        if copy:
            return Circle2D(self.center.translation(offset, copy=True),
                            self.radius)
        else:
            self.center.translation(offset, copy=False)

    def frame_mapping(self, frame, side, copy=True):
        """
        side = 'old' or 'new'
        """
        if side == 'old':
            if copy:
                return Circle2D(frame.old_coordinates(self.center),
                                self.radius)
            else:
                self.center = frame.old_coordinates(self.center)
        if side == 'new':
            if copy:
                return Circle2D(frame.new_coordinates(self.center),
                                self.radius)
            else:
                self.points = frame.new_coordinates(self.center)

    def area(self):
        return math.pi * self.radius ** 2

    def second_moment_area(self, point):
        """
        Second moment area of part of disk
        """
        I = math.pi * self.radius ** 4 / 4
        Ic = npy.array([[I, 0], [0, I]])
        return volmdlr.geometry.huygens2d(I, I, 0, self.area(), self.center, point)

    def center_of_mass(self):
        return self.center

    def point_symmetric(self, point):
        center = 2 * point - self.center
        return Circle2D(center, self.radius)

    def plot_data(self, edge_style: plot_data.EdgeStyle = None,
                  surface_style: plot_data.SurfaceStyle = None):
        return plot_data.Circle2D(cx=self.center.x,
                                  cy=self.center.y,
                                  r=self.radius,
                                  edge_style=edge_style,
                                  surface_style=surface_style)

    def copy(self):
        return Circle2D(self.center.copy(), self.radius)

    def point_at_abscissa(self, curvilinear_abscissa):
        start = self.center + self.radius * volmdlr.X3D
        return start.rotation(self.center,
                              curvilinear_abscissa / self.radius)

    def triangulation(self, n=35):
        l = self.length()
        points = [self.point_at_abscissa(l * i / n) for i in range(n)]
        points.append(self.center)
        triangles = [(i, i + 1, n) for i in range(n - 1)] + [(n - 1, 0, n)]

    def split(self, split_start, split_end):
        x1, y1 = split_start-self.center
        x2, y2 = split_end-self.center

        angle1 = math.atan2(y1, x1)
        angle2 = math.atan2(y2, x2)
        angle_i1 = 0.5*(angle2 - angle1)
        angle_i2 = angle_i1 + math.pi
        interior_point1 = split_start.rotation(self.center, angle_i1)
        interior_point2 = split_start.rotation(self.center, angle_i2)

        
        return [volmdlr.edges.Arc2D(split_start, interior_point1,
                                    split_end),
                volmdlr.edges.Arc2D(split_start, interior_point2,
                                    split_end)]

    def point_at_abscissa(self, curvilinear_abscissa):
        start = self.center + self.radius * volmdlr.X3D
        return start.rotation(self.center,
                              curvilinear_abscissa / self.radius)

    def discretise(self, n: float):
        # BUGGED: returns method
        circle_to_nodes = {}
        nodes = []
        if n * self.length() < 1:
            circle_to_nodes[self] = self.border_points
        else:
            n0 = int(math.ceil(n * self.length()))
            l0 = self.length() / n0

            for k in range(n0):
                node = self.point_at_abscissa(k * l0)

                nodes.append(node)

            circle_to_nodes[self] = nodes

        return circle_to_nodes[self]

    def polygon_points(self, angle_resolution=10):
        return volmdlr.edges.Arc2D.polygon_points(
            self, angle_resolution=angle_resolution)



class Contour3D(Contour, Wire3D):
    _non_serializable_attributes = ['points']
    _non_eq_attributes = ['name']
    _non_hash_attributes = ['points', 'name']
    _generic_eq = True
    """
    A collection of 3D primitives forming a closed wire3D
    """

    def __init__(self, primitives, name=''):
        """

        """

        Wire3D.__init__(self, primitives=primitives, name=name)

    def __hash__(self):
        return sum([hash(e) for e in self.primitives])

    def __eq__(self, other_):
        if self.__class__.__name__ != other_.__class__.__name__:
            return False
        equal = True
        for edge, other_edge in zip(self.primitives, other_.edges):
            equal = (equal and edge == other_edge)
        return equal

    @classmethod
    def from_step(cls, arguments, object_dict):
        name = arguments[0][1:-1]
        raw_edges = []
        edge_ends = {}
        for ie, edge_id in enumerate(arguments[1]):
            edge = object_dict[int(edge_id[1:])]
            raw_edges.append(edge)

        if (len(raw_edges)) == 1:
            if isinstance(raw_edges[0], cls):
                # Case of a circle, ellipse...
                return raw_edges[0]
            else:
                return cls(raw_edges, name=name)

        # Making things right for first 2 primitives
        if raw_edges[0].end == raw_edges[1].start:
            edges = [raw_edges[0], raw_edges[1]]
        elif raw_edges[0].start == raw_edges[1].start:
            edges = [raw_edges[0].reverse(), raw_edges[1]]
        elif raw_edges[0].end == raw_edges[1].end:
            edges = [raw_edges[0], raw_edges[1].reverse()]
        elif raw_edges[0].start == raw_edges[1].end:
            edges = [raw_edges[0].reverse(), raw_edges[1].reverse()]
        else:
            raise NotImplementedError(
                'First 2 edges of contour not follwing each other')

        last_edge = edges[-1]
        for raw_edge in raw_edges[2:]:
            if raw_edge.start == last_edge.end:
                last_edge = raw_edge
            elif raw_edge.end == last_edge.end:
                last_edge = raw_edge.reverse()
            else:
                ax = last_edge.plot(color='b')
                ax = raw_edge.plot(ax=ax, color='r')
                raise NotImplementedError(
                    'Edges of contour not follwing each other')

            edges.append(last_edge)
        return cls(edges, name=name)

    def to_step(self, current_id, surface_id=None):

        content = ''
        edge_ids = []
        for primitive in self.primitives:
            if isinstance(primitive, volmdlr.edges.BSplineCurve3D):
                continue
            primitive_content, primitive_ids = primitive.to_step(current_id)
            content += primitive_content
            current_id = primitive_ids[-1] + 1
            for primitive_id in primitive_ids:
                content += "#{} = ORIENTED_EDGE('{}',*,*,#{},.T.);\n".format(
                    current_id,
                    primitive.name,
                    primitive_id)
                edge_ids.append(current_id)

                current_id += 1

        content += "#{} = EDGE_LOOP('{}',({}));\n".format(current_id,
                                                          self.name,
                                                          volmdlr.core.step_ids_to_str(
                                                              edge_ids))
        return content, current_id

    def average_center_point(self):
        nb = len(self.points)
        x = npy.sum([p[0] for p in self.points]) / nb
        y = npy.sum([p[1] for p in self.points]) / nb
        z = npy.sum([p[2] for p in self.points]) / nb

        return volmdlr.Point3D(x, y, z)

    def rotation(self, center, axis, angle, copy=True):
        if copy:
            new_edges = [edge.rotation(center, axis, angle, copy=True) for edge
                         in self.primitives]
            # new_points = [p.rotation(center, axis, copy=True) for p in self.points]
            return Contour3D(new_edges, None, self.name)
        else:
            for edge in self.primitives:
                edge.rotation(center, axis, angle, copy=False)
            for point in self.tessel_points:
                point.rotation(center, axis, angle, copy=False)

    def translation(self, offset, copy=True):
        if copy:
            new_edges = [edge.translation(offset, copy=True) for edge in
                         self.primitives]
            # new_points = [p.translation(offset, copy=True) for p in self.points]
            return Contour3D(new_edges, self.name)
        else:
            for edge in self.primitives:
                edge.translation(offset, copy=False)
            for point in self.tessel_points:
                point.translation(offset, copy=False)

    def frame_mapping(self, frame, side, copy=True):
        """
        side = 'old' or 'new'
        """
        if copy:
            new_edges = [edge.frame_mapping(frame, side, copy=True) for edge in
                         self.primitives]
            # new_points = [p.frame_mapping(frame, side, copy=True) for p in self.points]
            return Contour3D(new_edges, None, self.name)
        else:
            for edge in self.primitives:
                edge.frame_mapping(frame, side, copy=False)
            for point in self.tessel_points:
                point.frame_mapping(frame, side, copy=False)

    def copy(self):
        new_edges = [edge.copy() for edge in self.primitives]
        if self.point_inside_contour is not None:
            new_point_inside_contour = self.point_inside_contour.copy()
        else:
            new_point_inside_contour = None
        return Contour3D(new_edges, new_point_inside_contour, self.name)

    def length(self):
        # TODO: this is duplicated code from Wire3D!
        length = 0.
        for edge in self.primitives:
            length += edge.length()
        return length

    def point_at_abscissa(self, curvilinear_abscissa):
        # TODO: this is duplicated code from Wire3D!
        length = 0.
        for primitive in self.primitives:
            primitive_length = primitive.length()
            if length + primitive_length > curvilinear_abscissa:
                return primitive.point_at_abscissa(
                    curvilinear_abscissa - length)
            length += primitive_length
        if math.isclose(curvilinear_abscissa, length, abs_tol=1e-6):
            return primitive.point_at_abscissa(primitive_length)
        raise ValueError('abscissa out of contour length')

    def plot(self, ax=None, color='k', alpha=1, edge_details=False):
        if ax is None:
            ax = Axes3D(plt.figure())

        for edge in self.primitives:
            edge.plot(ax=ax, color=color, alpha=alpha,
                      edge_ends=edge_details, edge_direction=edge_details)

        return ax

    def to_2d(self, plane_origin, x, y):
        z = x.cross(y)
        plane3d = volmdlr.faces.Plane3D(volmdlr.Frame3D(plane_origin, x, y, z))
        primitives2d = [plane3d.point3d_to_2d(p) for p in self.primitives]
        return Contour2D(primitives=primitives2d)

    def _bounding_box(self):
        """
        Flawed method, to be enforced by overloading
        """
        n = 50
        l = self.length()
        points = [self.point_at_abscissa(i / n * l) \
                  for i in range(n)]
        return volmdlr.core.BoundingBox.from_points(points)

class Circle3D(Contour3D):
    _non_serializable_attributes = ['point', 'edges', 'point_inside_contour']
    _non_eq_attributes = ['name']
    _non_hash_attributes = ['name']
    _generic_eq = True

    def __init__(self, frame: volmdlr.Frame3D, radius: float,
                 name: str = ''):
        """
        frame.u, frame.v define the plane, frame.w the normal
        """
        self.radius = radius
        self.frame = frame
        self.angle = volmdlr.TWO_PI
        Contour3D.__init__(self, [self], name=name)

    @property
    def center(self):
        return self.frame.origin

    @property
    def normal(self):
        return self.frame.w

    def __hash__(self):
        return hash(self.frame.origin)

    def __eq__(self, other_circle):
        return self.frame.origin == other_circle.frame.origin \
               and self.frame.w.is_colinear(other_circle.frame.w) \
               and math.isclose(self.radius,
                                other_circle.radius, abs_tol=1e-06)

    def tessellation_points(self, resolution=20):

        tessellation_points_3D = [self.center
                                  + self.radius * math.cos(
            teta) * self.frame.u
                                  + self.radius * math.sin(
            teta) * self.frame.v \
                                  for teta in npy.linspace(0, volmdlr.TWO_PI,
                                                           resolution + 1)][
                                 :-1]
        return tessellation_points_3D

    def length(self):
        return volmdlr.TWO_PI * self.radius

    def FreeCADExport(self, name, ndigits=3):
        xc, yc, zc = round(1000 * self.center, ndigits)
        xn, yn, zn = round(self.normal, ndigits)
        return '{} = Part.Circle(fc.Vector({},{},{}),fc.Vector({},{},{}),{})\n'.format(
            name, xc, yc, zc, xn, yn, zn, 1000 * self.radius)

    def rotation(self, rot_center, axis, angle, copy=True):
        new_center = self.center.rotation(rot_center, axis, angle, True)
        new_normal = self.normal.rotation(rot_center, axis, angle, True)
        if copy:
            return Circle3D(new_center, self.radius, new_normal, self.name)
        else:
            self.center = new_center
            self.normal = new_normal

    def translation(self, offset, copy=True):
        new_frame = self.center.translation(offset, True)
        if copy:
            return Circle3D(new_frame, self.radius, self.frame,
                            self.name)
        else:
            self.frame = new_frame

    def plot(self, ax=None, color='k', alpha=1.):
        if ax is None:
            fig = plt.figure()
            ax = Axes3D(fig)
        else:
            fig = None

        x = []
        y = []
        z = []
        for px, py, pz in self.tessellation_points():
            x.append(px)
            y.append(py)
            z.append(pz)
        x.append(x[0])
        y.append(y[0])
        z.append(z[0])
        ax.plot(x, y, z, color=color, alpha=alpha)
        return ax

    def point_at_abscissa(self, curvilinear_abscissa):
        """
        start point is at intersection of frame.u axis
        """
        start = self.frame.origin + self.radius * self.frame.u
        return start.rotation(self.frame.origin, self.frame.w,
                              curvilinear_abscissa / self.radius,
                              copy=True)

    @classmethod
    def from_step(cls, arguments, object_dict):
        center = object_dict[arguments[1]].origin
        radius = float(arguments[2]) / 1000
        if object_dict[arguments[1]].u is not None:
            normal = object_dict[arguments[1]].u
            other_vec = object_dict[arguments[1]].v
            if other_vec is not None:
                other_vec.normalize()
        else:
            normal = object_dict[arguments[1]].v  ### ou w
            other_vec = None
        normal.normalize()
        return cls.from_center_normal(center, normal, radius,
                                      arguments[0][1:-1])

    def to_step(self, current_id, surface_id=None):
        circle_frame = volmdlr.Frame3D(self.center, self.frame.w, self.frame.u,
                                       self.frame.v)
        content, frame_id = circle_frame.to_step(current_id)
        curve_id = frame_id + 1
        content += "#{} = CIRCLE('{}',#{},{});\n".format(curve_id, self.name,
                                                         frame_id,
                                                         round(
                                                             self.radius * 1000,
                                                             3))

        if surface_id:
            content += "#{} = SURFACE_CURVE('',#{},(#{}),.PCURVE_S1.);\n".format(
                curve_id + 1, curve_id, surface_id)
            curve_id += 1

        p1 = self.frame.origin + self.frame.u * self.radius
        # p2 = self.frame.origin + self.frame.v*self.radius
        p3 = self.frame.origin - self.frame.u * self.radius
        # p4 = self.frame.origin - self.frame.v*self.radius

        p1_content, p1_id = p1.to_step(curve_id + 1, vertex=True)
        # p2_content, p2_id = p2.to_step(p1_id+1, vertex=True)
        p3_content, p3_id = p3.to_step(p1_id + 1, vertex=True)
        # p4_content, p4_id = p4.to_step(p3_id+1, vertex=True)
        content += p1_content + p3_content

        arc1_id = p3_id + 1
        content += "#{} = EDGE_CURVE('{}',#{},#{},#{},.T.);\n".format(arc1_id,
                                                                      self.name,
                                                                      p1_id,
                                                                      p3_id,
                                                                      curve_id)
        oriented_edge1_id = arc1_id + 1
        content += "#{} = ORIENTED_EDGE('',*,*,#{},.T.);\n".format(
            oriented_edge1_id,
            arc1_id)

        arc2_id = oriented_edge1_id + 1
        content += "#{} = EDGE_CURVE('{}',#{},#{},#{},.T.);\n".format(arc2_id,
                                                                      self.name,
                                                                      p3_id,
                                                                      p1_id,
                                                                      curve_id)
        oriented_edge2_id = arc2_id + 1
        content += "#{} = ORIENTED_EDGE('',*,*,#{},.T.);\n".format(
            oriented_edge2_id,
            arc2_id)

        current_id = oriented_edge2_id + 1
        content += "#{} = EDGE_LOOP('{}',(#{},#{}));\n".format(current_id,
                                                               self.name,
                                                               oriented_edge1_id,
                                                               oriented_edge2_id)

        return content, current_id

    def _bounding_box(self):
        """
        """
        u = self.normal.deterministic_unit_normal_vector()
        v = self.normal.cross(u)
        points = [self.frame.origin + self.radius * v \
                  for v in [self.frame.u,
                            -self.frame.u,
                            self.frame.v,
                            -self.frame.v]]
        return volmdlr.core.BoundingBox.from_points(points)

    def to_2d(self, plane_origin, x, y):
        z = x.cross(y)
        plane3d = volmdlr.faces.Plane3D(volmdlr.Frame3D(plane_origin, x, y, z))
        return Circle2D(plane3d.point3d_to_2d(self.center), self.radius)

    @classmethod
    def from_center_normal(cls, center: volmdlr.Point3D,
                           normal: volmdlr.Vector3D,
                           radius: float,
                           name: str = ''):
        u = normal.deterministic_unit_normal_vector()
        v = normal.cross(u)
        return cls(volmdlr.Frame3D(center, u, v, normal), radius, name)

    @classmethod
    def from_3_points(cls, point1, point2, point3):
        u1 = (point2 - point1)
        u2 = (point2 - point3)
        try:
            u1.normalize()
            u2.normalize()
        except ZeroDivisionError:
            raise ValueError(
                'the 3 points must be distincts')

        normal = u2.cross(u1)
        normal.normalize()

        if u1 == u2:
            u2 = normal.cross(u1)
            u2.normalize()

        v1 = normal.cross(u1)  # v1 is normal, equal u2
        v2 = normal.cross(u2)  # equal -u1

        p11 = 0.5 * (point1 + point2)  # Mid point of segment s,m
        p21 = 0.5 * (point2 + point3)  # Mid point of segment s,m

        l1 = volmdlr.edges.Line3D(p11, p11 + v1)
        l2 = volmdlr.edges.Line3D(p21, p21 + v2)

        try:
            center, _ = l1.minimum_distance_points(l2)
        except ZeroDivisionError:
            raise ValueError(
                'Start, end and interior points  of an arc must be distincts')

        radius = (center - point1).norm()
        return cls(frame=volmdlr.Frame3D(center, u1, normal.cross(u1), normal),
                   radius=radius)

    def extrusion(self, extrusion_vector):

        if self.normal.is_colinear_to(extrusion_vector):
            u = self.normal.deterministic_unit_normal_vector()
            v = self.normal.cross(u)
            w = extrusion_vector.copy()
            w.normalize()
            cylinder = volmdlr.faces.CylindricalSurface3D(volmdlr.Frame3D(self.center,
                                                    u,
                                                    v,
                                                    w),
                                            self.radius
                                            )
            return [cylinder.rectangular_cut(0, volmdlr.TWO_PI,
                                            0, extrusion_vector.norm())]
        else:
            raise NotImplementedError(
                'Extrusion along vector not colinar to normal for circle not handled yet: dot={}'.format(
                    self.normal.dot(extrusion_vector)
                ))

    def revolution(self, axis_point: volmdlr.Point3D, axis: volmdlr.Vector3D,
                   angle: float):
        line3d = volmdlr.edges.Line3D(axis_point, axis_point + axis)
        tore_center, _ = line3d.point_projection(self.center)
        u = self.center - tore_center
        u.normalize()
        v = axis.cross(u)
        if not math.isclose(self.normal.dot(u), 0., abs_tol=1e-9):
            raise NotImplementedError(
                'Outside of plane revolution not supported')

        R = tore_center.point_distance(self.center)
        surface = volmdlr.faces.ToroidalSurface3D(volmdlr.Frame3D(tore_center, u, v, axis),
                                    R, self.radius)
        return [surface.rectangular_cut(0, angle, 0, volmdlr.TWO_PI)]


class Ellipse3D(Contour3D):
    """
    :param major_axis: Largest radius of the ellipse
    :type major_axis: float
    :param minor_axis: Smallest radius of the ellipse
    :type minor_axis: float
    :param center: Ellipse's center
    :type center: Point3D
    :param normal: Ellipse's normal
    :type normal: Vector3D
    :param major_dir: Direction of the largest radius/major_axis
    :type major_dir: Vector3D
    """

    def __init__(self, major_axis, minor_axis, center, normal, major_dir,
                 name=''):

        self.major_axis = major_axis
        self.minor_axis = minor_axis
        self.center = center
        normal.normalize()
        self.normal = normal
        major_dir.normalize()
        self.major_dir = major_dir
        Contour3D.__init__(self, [self], name=name)

    def tessellation_points(self, resolution=20):
        # plane = Plane3D.from_normal(self.center, self.normal)
        tessellation_points_3D = [self.center + self.major_axis * math.cos(
            teta) * self.major_dir + self.minor_axis * math.sin(
            teta) * self.major_dir.cross(self.normal) \
                                  for teta in npy.linspace(0, volmdlr.TWO_PI,
                                                           resolution + 1)][
                                 :-1]
        return tessellation_points_3D

    def FreeCADExport(self, ip, ndigits=3):
        name = 'primitive{}'.format(ip)
        xc, yc, zc = npy.round(1000 * self.center.vector, ndigits)
        major_vector = self.center + self.major_axis / 2 * self.major_dir
        xmaj, ymaj, zmaj = npy.round(1000 * major_vector.vector, ndigits)
        minor_vector = self.center + self.minor_axis / 2 * self.normal.cross(
            self.major_dir)
        xmin, ymin, zmin = npy.round(1000 * minor_vector.vector, ndigits)
        return '{} = Part.Ellipse(fc.Vector({},{},{}), fc.Vector({},{},{}), fc.Vector({},{},{}))\n'.format(
            name, xmaj, ymaj, zmaj, xmin, ymin, zmin, xc, yc, zc)

    def rotation(self, rot_center, axis, angle, copy=True):
        new_center = self.center.rotation(rot_center, axis, angle, True)
        new_normal = self.normal.rotation(rot_center, axis, angle, True)
        new_major_dir = self.major_dir.rotation(rot_center, axis, angle, True)
        if copy:
            return Ellipse3D(self.major_axis, self.minor_axis, new_center,
                             new_normal, new_major_dir, self.name)
        else:
            self.center = new_center
            self.normal = new_normal
            self.major_dir = new_major_dir

    def translation(self, offset, copy=True):
        new_center = self.center.translation(offset, True)
        new_normal = self.normal.translation(offset, True)
        new_major_dir = self.major_dir.translation(offset, True)
        if copy:
            return Ellipse3D(self.major_axis, self.minor_axis, new_center,
                             new_normal, new_major_dir, self.name)
        else:
            self.center = new_center
            self.normal = new_normal
            self.major_dir = new_major_dir

    def plot(self, ax=None, color='k'):
        if ax is None:
            fig = plt.figure()
            ax = Axes3D(fig)
        else:
            fig = None

        x = []
        y = []
        z = []
        for px, py, pz in self.tessellation_points():
            x.append(px)
            y.append(py)
            z.append(pz)
        x.append(x[0])
        y.append(y[0])
        z.append(z[0])
        ax.plot(x, y, z, color)
        return ax

    @classmethod
    def from_step(cls, arguments, object_dict):
        center = object_dict[arguments[1]].origin
        normal = object_dict[arguments[1]].u  # ancien w
        major_dir = object_dict[arguments[1]].v  # ancien u
        major_axis = float(arguments[2]) / 1000
        minor_axis = float(arguments[3]) / 1000
        return cls(major_axis, minor_axis, center, normal, major_dir,
                   arguments[0][1:-1])


class ClosedPolygon3D(Contour3D):

    def __init__(self, points: List[volmdlr.Point3D], name: str = ''):
        self.points = points
        self.line_segments = self._line_segments()

        Contour3D.__init__(self, self.line_segments, name)

    def _line_segments(self):
        lines = []
        if len(self.points) > 1:
            for p1, p2 in zip(self.points,
                              list(self.points[1:]) + [self.points[0]]):
                lines.append(volmdlr.edges.LineSegment3D(p1, p2))
        return lines

    def copy(self):
        points = [p.copy() for p in self.points]
        return ClosedPolygon2D(points, self.name)

    def __hash__(self):
        return sum([hash(p) for p in self.points])

    def __eq__(self, other_):
        if not isinstance(other_, self.__class__):
            return False
        equal = True
        for point, other_point in zip(self.points, other_.points):
            equal = (equal and point == other_point)
        return equal

    def plot(self, ax=None, color='k', alpha=1):
        for line_segment in self.line_segments:
            ax = line_segment.plot(ax=ax, color=color, alpha=alpha)
        return ax
    
    def translation(self, offset, copy=True):
        if copy:
            new_points = [point.translation(offset, copy=True) for point in
                          self.points]
            return ClosedPolygon3D(new_points, self.name)
        else:
            for point in self.points:
                point.translation(offset, copy=False)
            
    
    def to_2d(self, plane_origin, x, y):
        points2d = [point.to_2d(plane_origin, x, y) for point in self.points]
        return ClosedPolygon2D(points2d)
    
    def sewing_with(self, other_poly3d, x, y, normal, resolution = 20):
        self_center, other_center = self.average_center_point(), other_poly3d.average_center_point()
        
        self_poly2d, other_poly2d = self.to_2d(self_center, x, y), other_poly3d.to_2d(other_center, x, y)
        self_center2d, other_center2d = self_poly2d.center_of_mass(), other_poly2d.center_of_mass()
        self_poly2d.translation(-self_center2d,copy=False)
        other_poly2d.translation(-other_center2d,copy=False)
        
        
        bbox_self2d, bbox_other2d = self_poly2d.bounding_rectangle(), other_poly2d.bounding_rectangle()
        position = [abs(value) for value in bbox_self2d] + [abs(value) for value in bbox_other2d]
        max_scale = 2*max(position)
        
        lines = [volmdlr.edges.LineSegment2D(volmdlr.O2D, max_scale*(volmdlr.X2D*math.sin(n*2*math.pi/resolution) +
                                             volmdlr.Y2D*math.cos(n*2*math.pi/resolution))
                                             ) for n in range (resolution)]
        
        self_new_points, other_new_points = [], []
        for l in lines :
            for self_line in self_poly2d.line_segments:
                intersect = l.linesegment_intersections(self_line)
                if intersect :
                    self_new_points.extend(intersect)
                    break
                
            for other_line in other_poly2d.line_segments:
                intersect = l.linesegment_intersections(other_line)
                if intersect :
                    other_new_points.extend(intersect)
                    break
                
        new_self_poly2d, new_other_poly2d = ClosedPolygon2D(self_new_points), ClosedPolygon2D(other_new_points)
        new_self_poly2d.translation(self_center2d, copy=False)
        new_other_poly2d.translation(other_center2d, copy=False)
        
        new_poly1, new_poly2 = new_self_poly2d.to_3d(self_center, x, y), new_other_poly2d.to_3d(other_center, x, y)
        
            
        triangles = []
        for point1, point2, other_point in zip(new_poly1.points, 
                                               new_poly1.points[1:]+new_poly1.points[:1],
                                               new_poly2.points):
            triangles.append([point1, point2, other_point])
                
        for point1, point2, other_point in zip(new_poly2.points,
                                                new_poly2.points[1:]+new_poly2.points[:1],
                                                new_poly1.points[1:]+new_poly1.points[:1]):
            triangles.append([other_point, point2, point1])
           
        return triangles
    def sewing(self,other_poly3d, x, y, normal):
        
        self_center, other_center = self.average_center_point(), other_poly3d.average_center_point()
        
        self_poly2d, other_poly2d = self.to_2d(self_center, x, y), other_poly3d.to_2d(other_center, x, y)
        self_center2d, other_center2d = self_poly2d.center_of_mass(), other_poly2d.center_of_mass()
        self_poly2d.translation(-self_center2d,copy=False)
        other_poly2d.translation(-other_center2d,copy=False)
        
        points= []
        for point in self_poly2d.points+other_poly2d.points:
            points.append((point.x, point.y))
        pts = np.array(points)
        tri = Delaunay(pts)
        triangles = []
        all_points = self.points + other_poly3d.points
        for vertice_indexes in tri.simplices:
            triangle = [all_points[vertice_indexes[0]],all_points[vertice_indexes[1]],all_points[vertice_indexes[2]]]
            if all(point in self.points for point in triangle) or all(point in other_poly3d.points for point in triangle):
                continue
            else:
                triangles.append(triangle)
        # print(triangles)
        return triangles
    def sewing2(self, polygon2, x, y, normal):
        
        center1, center2 = self.average_center_point(), polygon2.average_center_point()
        polygon1_2d, polygon2_2d = self.to_2d(center1, x, y), polygon2.to_2d(center2, x, y)
        center1_2d, center2_2d = polygon1_2d.center_of_mass(), polygon2_2d.center_of_mass()
        polygon1_2d.translation(-center1_2d, copy = False)
        polygon2_2d.translation(-center2_2d, copy = False)
        
        new_polygon1, new_polygon2 = polygon1_2d.to_3d(center1, x, y), polygon2_2d.to_3d(center2, x, y)
        # if len(new_polygon1) < len(new_polygon2):
        #     poly1 = new_polygon1
        #     poly2 = new_polygon2
        # else:
        #     poly1 = new_polygon2
        #     poly2 = new_polygon1
        # for point_poly1 in poly1:
        #     for point_poly2 in poly2:
        available_closing_points = []
        dict_closing_pairs = {}
        
        # mean_point = 0.5*(new_polygon1.points[0] + new_polygon1.points[1])
        # distances = [mean_point.point_distance(point_poly2) for point_poly2 in new_polygon2.points]
        # closing_point = new_polygon2.points[distances.index(min(distances))]
        # previous_closing_point = closing_point
        # list_1
        # privivous_closing_point 
        triangles = []
        for i, point_polygon1 in enumerate(new_polygon1.points+[new_polygon1.points[0]]):
            if i != 0:
                mean_point = 0.5*(point_polygon1 + new_polygon1.points[i-1])
                distances = [mean_point.point_distance(point_poly2) for point_poly2 in new_polygon2.points]
                closing_point = new_polygon2.points[distances.index(min(distances))]
                if i==1:
                    previous_closing_point = closing_point
                if closing_point != previous_closing_point:
                    available_closing_points.append(new_polygon1.points[i-1])
                    # dict_closing_pairs[closing_point] = (previous_closing_point, closing_point)
                    dict_closing_pairs[new_polygon1.points[i-1]] = (new_polygon2.points.index(previous_closing_point), new_polygon2.points.index(closing_point))
                if point_polygon1 == new_polygon1.points[0]:
                    if list(dict_closing_pairs.values())[-1][-1] != list(dict_closing_pairs.values())[0][0]:
                        dict_closing_pairs[new_polygon1.points[0]] = (list(dict_closing_pairs.values())[-1][-1],list(dict_closing_pairs.values())[0][0] )

                    
                triangles.append([point_polygon1, new_polygon1.points[i-1], closing_point])
                previous_closing_point = closing_point
        print(available_closing_points)
        print(dict_closing_pairs)
        # points = new_polygon2.points+[new_polygon2.points[0]]
        for i, point_polygon2 in enumerate(new_polygon2.points+[new_polygon2.points[0]]):
            
            for j, index in enumerate(list(dict_closing_pairs.values())):
                # if i != 0 and i :
                if i != 0 :
                    if i-1 >= index[0] and i <= index[1]:
                        triangles.append([new_polygon2.points[i-1], point_polygon2, list(dict_closing_pairs.keys())[j]])
                    else:
                        if index[0]>index[1]:
                            if ((i-1 <= index[0] and i <= index[1]) or ((i-1 >= index[0]) and i >= index[1])):
                                triangles.append([new_polygon2.points[i-1], point_polygon2 , list(dict_closing_pairs.keys())[j]])
                
            # if i != 0:
            #     mean_point = 0.5*(point_polygon2 + new_polygon2.points[i-1])
            #     # distances = [mean_point.point_distance(point_poly1) for point_poly1 in new_polygon1.points]
            #     distances = [mean_point.point_distance(point_poly1) for point_poly1 in available_closing_points]
            #     # closing_point = new_polygon1.points[distances.index(min(distances))]
            #     closing_point = available_closing_points[distances.index(min(distances))]
            #     # if closing_point not in available_closing_points:
            #     #     distances = [closing_point.point_distance(point) for point in available_closing_points]
                #     closing_point = available_closing_points[distances.index(min(distances))]
                
        return triangles
                    
                


                
        
        
        
        
        
        # bbox_self2d, bbox_other2d = self_poly2d.bounding_rectangle(), other_poly2d.bounding_rectangle()
        # print(bbox_self2d, bbox_other2d)
        
        # triangles = []
        
        # dists = []
        # lines = [volmdlr.edges.LineSegment2D(self_poly2d.points[0], point_poly2) for point_poly2 in other_poly2d.points]
        # dict_distances = {(self_poly2d.points[0], point_poly2):self_poly2d.points[0].point_distance(point_poly2) for point_poly2 in other_poly2d.points}
        # for i_line, line in enumerate(lines):
        #     for poly2_line in other_poly2d.line_segments:
        #         if line.linesegment_intersections(poly2_line):
        #             continue
        #         else:
        #             dists.append(list(dict_distances.values())[i_line])
        # min_dist = min(dists)
        # for item in list(dict_distances.items()):
        #     if item[1] == min_dist:
        #         poly2_start = item[0][1]
        # start_index = other_poly2d.points.index(poly2_start)
        # print(start_index)
        # print(poly2_start)
        # print(other_poly2d.points)
        # print(other_poly2d.points[start_index:]+other_poly2d.points[:start_index])
        # points_poly1 = self_poly2d.points + [self_poly2d.points[0]]
        # points_poly2 = other_poly2d.points[start_index:] + other_poly2d.points[:start_index] + [other_poly2d.points[start_index]]
        # for i, poly1_point in enumerate(points_poly1):
        #     for j, poly2_point in enumerate(points_poly2):



        # curent_point_poly1 = 1
        # curent_point_poly2 = 1
        # finished_sewing = False
        # while not finished_sewing:
        #     print(curent_point_poly1, curent_point_poly2)
        #     triangle1 = ClosedPolygon2D([points_poly1[curent_point_poly1-1], points_poly1[curent_point_poly1],points_poly2[curent_point_poly2-1]], name = 'triangle1')
        #     triangle2 = ClosedPolygon2D([points_poly1[curent_point_poly1-1], points_poly2[curent_point_poly2-1],points_poly2[curent_point_poly2]], name = 'triangle2')
        #     valid_triangles = []
        #     for trgl in [triangle1,triangle2]:
        #         valid = True
        #         for line in trgl.line_segments:
                    
        #             for poly1_line in self_poly2d.line_segments:
        #                 intersection = line.linesegment_intersections(poly1_line)
        #                 # print('intersection with poly1')
        #                 # print('intersections1: \n', intersection)
        #                 if len(intersection)>1:
        #                     valid = False
        #                     break
        #             for line_poly2 in other_poly2d.line_segments:
        #                 intersection = line.linesegment_intersections(line_poly2)
        #                 # print('intersection with poly2')
        #                 # print('intersections2: \n', intersection)
        #                 if len(intersection)>1:
        #                     valid = False
        #                     break
        #         if valid:
        #             valid_triangles.append(trgl)
        #     if len(valid_triangles)==1:
        #         triangles.append(valid_triangles[0].points)
        #         trgl_name = valid_triangles[0].name
        #     else:
        #         # print(len(valid_triangles))
        #         if valid_triangles[0].area()>valid_triangles[1].area():
        #             triangles.append(valid_triangles[0].points)
        #             trgl_name = valid_triangles[0].name
        #         else:
        #             triangles.append(valid_triangles[1].points)
        #             trgl_name = valid_triangles[1].name
        #     if trgl_name == 'triangle1':
        #         if curent_point_poly1<len(points_poly1)-1:
        #             curent_point_poly1 +=  1
        #     else:
        #         if curent_point_poly2<len(points_poly2)-1:
        #             curent_point_poly2 +=  1
            
        #     if curent_point_poly1 == len(points_poly1)-1 and curent_point_poly2 == len(points_poly2)-1:
        #         finished_sewing = True
            
        # return triangles<|MERGE_RESOLUTION|>--- conflicted
+++ resolved
@@ -15,11 +15,9 @@
 import volmdlr
 import volmdlr.core
 import volmdlr.edges
-<<<<<<< HEAD
-# from volmdlr.faces import CylindricalSurface3D
-=======
+
 import volmdlr.display as vmd
->>>>>>> 27e40564
+
 # import volmdlr.faces
 import volmdlr.geometry as vmgeo
 
