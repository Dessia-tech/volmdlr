--- conflicted
+++ resolved
@@ -726,10 +726,6 @@
         raise NotImplementedError(
             '{} intersections not supported yet'.format(len(intersections)))
 
-<<<<<<< HEAD
-=======
-
->>>>>>> d3c83974
     def get_pattern(self):
         """ A pattern is portion of the contour from which the contour can be 
         reconstructed by rotations of this portion"""
@@ -2044,18 +2040,7 @@
         content = ''
         edge_ids = []
         for primitive in self.primitives:
-<<<<<<< HEAD
-            print('p', primitive)
-            # edges may return several ids in step
-            primitive_content, primitive_ids = primitive.to_step(current_id,
-                                                                 surface_id=surface_id)
-=======
-            # print('p', primitive)
-            # edges may return several ids in step
-            primitive_content, primitive_ids = primitive.to_step(current_id,
-                                                                 surface_id=surface_id)
-            # print(primitive_content)
->>>>>>> d3c83974
+            primitive_content, primitive_ids = primitive.to_step(current_id)
             content += primitive_content
             current_id = primitive_ids[-1] +1
             for primitive_id in primitive_ids: 
