#!/usr/bin/env python3
# -*- coding: utf-8 -*-
"""
Module containing wires & contours.
"""

import itertools
import math
import sys
import warnings
from collections import deque
from functools import cached_property
from statistics import mean
from typing import List

import matplotlib.pyplot as plt
import networkx as nx
import numpy as npy
import plot_data.core as plot_data
from scipy.spatial.qhull import ConvexHull, Delaunay
from triangle import triangulate

from dessia_common.core import PhysicalObject
import volmdlr
import volmdlr.core
import volmdlr.display as vmd
import volmdlr.geometry
from volmdlr import curves, edges
from volmdlr.core_compiled import polygon_point_belongs
from volmdlr.core import EdgeStyle


def argmax(list_of_numbers):
    """
    Returns the max value and the argmax.

    """
    pos_max, max_value = 0, list_of_numbers[0]
    for pos, value in enumerate(list_of_numbers):
        if pos == 0:
            continue
        if value > max_value:
            max_value = value
            pos_max = pos
    return max_value, pos_max


def argmin(list_of_numbers):
    """
    Returns the minimum value from a list of numbers and its index.

    """
    pos_min, min_value = 0, list_of_numbers[0]
    for pos, value in enumerate(list_of_numbers):
        if pos == 0:
            continue
        if value < min_value:
            min_value = value
            pos_min = pos
    return min_value, pos_min


def bounding_rectangle_adjacent_contours(contours: List):
    """
    Compute the bounding box of a list of adjacent contours 2d.

    :param contours: A list of adjacent contours
    :type contours: List[:class:`volmdlr.wires.Contour2D`]
    :return: The bounding box
    :rtype: :class:`volmdlr.core.BoundingRectangle`
    """
    x_min, x_max, y_min, y_max = contours[0].bounding_rectangle.bounds()

    for i in range(1, len(contours)):
        xmin_contour, xmax_contour, ymin_contour, ymax_contour = contours[i].bounding_rectangle.bounds()
        x_min = min(x_min, xmin_contour)
        x_max = max(x_max, xmax_contour)
        y_min = min(y_min, ymin_contour)
        y_max = max(y_max, ymax_contour)

    return volmdlr.core.BoundingRectangle(x_min, x_max, y_min, y_max)


def reorder_contour3d_edges_from_step(raw_edges, step_data):
    """Helper function to order edges from a 3D contour coming from a step file."""
    step_id, step_name, arguments = step_data
    reversed_distances = [edge1.start.point_distance(edge2.end)
                          for edge1, edge2 in zip(raw_edges[::-1][1:], raw_edges[::-1][:-1])]
    if all((dist < 1e-6) for dist in reversed_distances):
        return raw_edges[::-1]

    # Making things right for first 2 primitives
    distances = [raw_edges[0].end.point_distance(raw_edges[1].start),
                 raw_edges[0].start.point_distance(raw_edges[1].start),
                 raw_edges[0].end.point_distance(raw_edges[1].end),
                 raw_edges[0].start.point_distance(raw_edges[1].end)]
    index = distances.index(min(distances))
    if min(distances) > 1e-3:
        # # Green color : well-placed and well-read
        # ax = raw_edges[0].plot(edge_style=EdgeStyle(color='g'))
        # ax.set_title(f"Step ID: #{step_id}")
        #
        # # Red color : can't be connected to green edge
        # raw_edges[1].plot(ax=ax, edge_style=EdgeStyle(color='r'))
        # # Black color : to be placed
        # for re in raw_edges[2:]:
        #     re.plot(ax=ax)

        warnings.warn(
            f"Could not instantiate #{step_id} = {step_name}({arguments})"
            "because the first 2 edges of contour not following each other.\n"
            f'Number of edges: {len(raw_edges)}.\n'
            f'delta_x = {abs(raw_edges[0].start.x - raw_edges[1].end.x)}, '
            f' {abs(raw_edges[0].end.x - raw_edges[1].end.x)}.\n'
            f'delta_y = {abs(raw_edges[0].start.y - raw_edges[1].end.y)} ,'
            f' {abs(raw_edges[0].end.y - raw_edges[1].end.y)}.\n'
            f'delta_z = {abs(raw_edges[0].start.z - raw_edges[1].end.z)}, '
            f' {abs(raw_edges[0].end.z - raw_edges[1].end.z)}.\n'
            f'distance = {min(distances)}')
        return None

    if index == 0:
        new_edges = [raw_edges[0], raw_edges[1]]
    elif index == 1:
        new_edges = [raw_edges[0].reverse(), raw_edges[1]]
    elif index == 2:
        new_edges = [raw_edges[0], raw_edges[1].reverse()]
    elif index == 3:
        new_edges = [raw_edges[0].reverse(), raw_edges[1].reverse()]
    else:
        raise NotImplementedError

    # Connecting the next edges
    last_edge = new_edges[-1]
    for raw_edge in raw_edges[2:]:
        if raw_edge.direction_independent_is_close(last_edge):
            continue
        distances = [raw_edge.start.point_distance(last_edge.end),
                     raw_edge.end.point_distance(last_edge.end)]
        index = distances.index(min(distances))
        if min(distances) > 1e-3:
            # Green color : well-placed and well-read
            # ax = last_edge.plot(edge_style=EdgeStyle(color='g'))
            # ax.set_title(f"Step ID: #{step_id}")
            #
            # for re in raw_edges[:2 + i]:
            #     re.plot(ax=ax, edge_style=EdgeStyle(color='g'))
            #     re.start.plot(ax=ax, color='g')
            #     re.end.plot(ax=ax, color='g')
            # last_edge.end.plot(ax=ax, color='g')
            # # Red color : can't be connected to red dot
            # raw_edge.plot(ax=ax, edge_style=EdgeStyle(color='g'))
            # # Black color : to be placed
            # for re in raw_edges[2 + i + 1:]:
            #     re.plot(ax=ax)
            #     re.start.plot(ax=ax)
            #     re.end.plot(ax=ax)

            warnings.warn(
                f"Could not instantiate #{step_id} = {step_name}({arguments})"
                "because some Edges of contour are not following each other.\n"
                f'Number of edges: {len(raw_edges)}.\n'
                f'delta_x = {abs(raw_edge.start.x - last_edge.end.x)}, '
                f' {abs(raw_edge.end.x - last_edge.end.x)}.\n'
                f'delta_y = {abs(raw_edge.start.y - last_edge.end.y)}, '
                f' {abs(raw_edge.end.y - last_edge.end.y)}.\n'
                f'delta_z = {abs(raw_edge.start.z - last_edge.end.z)}, '
                f' {abs(raw_edge.end.z - last_edge.end.z)}.\n'
                f'distance = {min(distances)}')
            return None
        if index == 0:
            last_edge = raw_edge
        elif index == 1:
            last_edge = raw_edge.reverse()

        new_edges.append(last_edge)
    return new_edges


class WireMixin:
    """
    Abstract class for Wire, storing methods and attributes used by many classes in this module.

    """
    _non_data_hash_attributes = ['basis_primitives']
    _non_serializable_attributes = ['primitive_to_index',
                                    'basis_primitives']

    def _data_hash(self):
        return sum(hash(e) for e in self.primitives) + len(self.primitives)

    def to_dict(self, *args, **kwargs):
        """Avoids storing points in memo that makes serialization slow."""
        return PhysicalObject.to_dict(self, use_pointers=False)

    def length(self):
        if not self._length:
            length = 0.
            for primitive in self.primitives:
                length += primitive.length()
            self._length = length
        return self._length

    def discretization_points(self, *, number_points: int = None, angle_resolution: int = 20):
        """

        :param angle_resolution: distance between two discretized points.
        """
        length = self.length()
        if number_points:
            n = number_points - 1
        elif angle_resolution:
            n = int(length / angle_resolution) + 1

        return [self.point_at_abscissa(i / n * length) for i in
                range(n + 1)]

    def point_at_abscissa(self, curvilinear_abscissa: float):
        length = 0.
        for primitive in self.primitives:
            primitive_length = primitive.length()
            if length + primitive_length > curvilinear_abscissa:
                return primitive.point_at_abscissa(
                    curvilinear_abscissa - length)
            length += primitive_length
        # In case we did not find yet, ask last primitive its end
        if math.isclose(curvilinear_abscissa, length, abs_tol=1e-6):
            return self.primitives[-1].end  # point_at_abscissa(primitive_length)
        raise ValueError('abscissa out of contour length')

    def split_with_two_points(self, point1, point2):
        """
        Split a wire or contour in two points.

        :param point1: splitting point1.
        :param point2: splitting point2.
        :return: List of primitives in between these two points, and another list with the remaining primitives.
        """
        abscissa1 = self.abscissa(point1)
        abscissa2 = self.abscissa(point2)
        if abscissa1 > abscissa2:
            point1, point2 = point2, point1
            abscissa1, abscissa2 = abscissa2, abscissa1
        current_abscissa = 0
        primitives1 = []
        primitives2 = []
        for primitive in self.primitives:
            if abscissa1 < current_abscissa and current_abscissa + primitive.length() < abscissa2:
                primitives1.append(primitive)
            elif current_abscissa > abscissa2 or current_abscissa + primitive.length() < abscissa1:
                primitives2.append(primitive)
            elif current_abscissa <= abscissa1 <= current_abscissa + primitive.length() and \
                    current_abscissa <= abscissa2 <= current_abscissa + primitive.length():
                split_primitives1 = primitive.split(point1)
                if split_primitives1[0]:
                    primitives2.append(split_primitives1[0])
                split_primitives2 = primitive.split(point2)
                if split_primitives2[1]:
                    primitives2.append(split_primitives2[1])
                primitives1.append(primitive.split_between_two_points(point1, point2))
            elif current_abscissa <= abscissa1 <= current_abscissa + primitive.length():
                split_primitives = primitive.split(point1)
                if split_primitives[1]:
                    primitives1.append(split_primitives[1])
                if split_primitives[0]:
                    primitives2.append(split_primitives[0])
            elif current_abscissa <= abscissa2 <= current_abscissa + primitive.length():
                split_primitives = primitive.split(point2)
                if split_primitives[0]:
                    primitives1.append(split_primitives[0])
                if split_primitives[1]:
                    primitives2.append(split_primitives[1])
            else:
                raise NotImplementedError
            current_abscissa += primitive.length()
        return primitives1, primitives2

    def abscissa(self, point, tol: float = 1e-6):
        """
        Compute the curvilinear abscissa of a point on a wire.

        """
        if self.point_over_wire(point, tol):
            length = 0
            for primitive in self.primitives:
                if primitive.point_belongs(point, tol):
                    length += primitive.abscissa(point)
                    break
                length += primitive.length()
            return length

        raise ValueError('Point is not on wire')

    def sort_points_along_wire(self, points):
        """ Sort given points along the wire with respect to the abscissa. """
        return sorted(points, key=self.abscissa)

    def is_ordered(self, tol=1e-6):
        """ Check if the wire's primitives are ordered or not. """

        for primitive_1, primitive_2 in zip(self.primitives, self.primitives[1:]):
            if primitive_1.end.point_distance(primitive_2.start) > tol:
                return False
        return True

    def ordering_primitives(self, tol: float = 1e-6):
        """
        Ordering wire / contour primitives.

        :param tol: tolerance.
        :return:
        """
        primitives = [prim for prim in self.primitives[:] if not math.isclose(prim.length(), 0.0, abs_tol=tol)]
        new_primitives = [primitives[0]]
        primitives.remove(primitives[0])
        while True:
            if not primitives:
                break
            for primitive in primitives:
                if primitive.is_point_edge_extremity(new_primitives[-1].end, tol):
                    if new_primitives[-1].end.is_close(primitive.start, tol):
                        new_primitives.append(primitive)
                    else:
                        new_primitives.append(primitive.reverse())
                    primitives.remove(primitive)
                    break
                if primitive.is_point_edge_extremity(new_primitives[0].start, tol):
                    if new_primitives[0].start.is_close(primitive.end, tol):
                        new_primitives.insert(0, primitive)
                    else:
                        new_primitives.insert(0, primitive.reverse())
                    primitives.remove(primitive)
                    break
            else:
                # print(self, primitive)
                # ax = self.plot()
                # primitive.plot(edge_style=EdgeStyle(color='r'), ax=ax)
                raise NotImplementedError('There may exist a problem with this'
                                          ' contour, it seems it cannot be reordered.'
                                          ' Please, verify its points')
        return new_primitives

    def order_wire(self, tol=1e-6):
        """ Order wire's primitives. """

        if self.is_ordered(tol=tol):
            return self
        return self.__class__(self.ordering_primitives(tol), name=self.name)

    @classmethod
    def from_wires(cls, wires, name: str = ''):
        """
        Define a wire from successive wires.

        """

        primitives = []
        for wire in wires:
            primitives.extend(wire.primitives)

        wire = cls(primitives, name=name)

        if not wire.is_ordered():
            return wire.order_wire()
        return wire

    def inverted_primitives(self):
        """
        Invert wire's primitives.

        """

        new_primitives = []
        for prim in self.primitives[::-1]:
            new_primitives.append(prim.reverse())
        return new_primitives

    def invert(self):
        """Gets the wire in the inverted direction."""
        return self.__class__(self.inverted_primitives())

    def is_followed_by(self, wire_2, tol=1e-6):
        """
        Check if the wire is followed by wire_2.

        """
        return self.primitives[-1].end.point_distance(wire_2.primitives[0].start) < tol

    def point_over_wire(self, point, abs_tol=1e-6):
        """
        Verifies if point is over wire.

        :param point: point to be verified.
        :param abs_tol: tolerance to be considered.
        :return: True or False
        """
        for primitive in self.primitives:
            if primitive.point_belongs(point, abs_tol):
                return True
        return False

    def primitive_over_wire(self, primitive, tol: float = 1e-6):
        """
        Verifies if primitive is over wire.

        :param primitive: primitive to be verified.
        :param tol: tolerance to be considered.
        :return: True or False
        """
        points = primitive.discretization_points(number_points=10)
        if all(self.point_over_wire(point, tol) for point in points):
            return True
        return False

    def is_primitive_section_over_wire(self, primitive, tol: float = 1e-6):
        """
        Verifies if primitive's section is over wire.

        :param primitive: primitive to be verified.
        :param tol: tolerance to be considered.
        :return: True or False
        """
        for edge in self.primitives:
            shared_section = edge.get_shared_section(primitive, tol)
            if shared_section:
                return True
        return False

    @classmethod
    def from_points(cls, points, name: str = ''):
        """
        Create a contour from points with line_segments.

        """
        linesegment_name = 'LineSegment' + points[0].__class__.__name__[-2:]
        primitives = []
        for i in range(0, len(points) - 1):
            primitives.append(getattr(edges, linesegment_name)(points[i], points[i + 1]))
        contour = cls(primitives, name=name)
        return contour

    @classmethod
    def from_edge(cls, edge, number_segments: int, name: str = ''):
        """
        Creates a Wire object from an edge.

        :param edge: edge used to create Wire.
        :param number_segments: number of segment for the wire to have.
        :param name: object's name.
        :return: Wire object.
        """
        points = edge.discretization_points(number_points=number_segments + 1)
        class_name_ = 'Wire' + edge.__class__.__name__[-2:]
        class_ = getattr(sys.modules[__name__], class_name_)
        return class_.from_points(points, name=name)

    def extract_with_points(self, point1: volmdlr.Point2D, point2: volmdlr.Point2D, inside: bool = True):
        """
        Extract primitives between two given points.

        :param point1: extraction point 1.
        :param point2:extraction point2.
        :param inside: If True it'll Extract primitives from smaller point abscissa value
        to greater point abscissa value. If False, it'll return the contour primitives going from
        the greater point abscissa value to the smaller one.
        """
        inside_primitives, outside_primitives = self.split_with_two_points(point1, point2)
        if inside:
            return inside_primitives
        return outside_primitives

    @classmethod
    def extract(cls, contour, point1, point2, inside=False, name: str = ''):
        """Extracts a wire from another contour/wire, given two points."""
        new_primitives = contour.extract_with_points(point1, point2, inside)

        if cls.__name__[:-2] in ['Contour', 'Wire']:
            wires = [cls(new_primitives, name=name)]
        else:
            wire_class_ = getattr(sys.modules[__name__], 'Wire' + cls.__name__[-2:])
            wires = [wire_class_(new_primitives, name=name)]
        return wires

    def split_with_sorted_points(self, sorted_points):
        """
        Split contour in various sections using a list of sorted points along the contour.

        :param sorted_points: sorted list of points.
        :return: list of Contour sections.
        """
        self_start_equal_to_end = True
        if not self.primitives[0].start.is_close(self.primitives[-1].end):
            self_start_equal_to_end = False
            if not volmdlr.core.point_in_list(self.primitives[0].start, sorted_points):
                sorted_points = [self.primitives[0].start] + sorted_points
            if not volmdlr.core.point_in_list(self.primitives[-1].end, sorted_points):
                sorted_points.append(self.primitives[-1].end)
        if not self_start_equal_to_end:
            if len(sorted_points) == 2 and sorted_points[0].is_close(self.primitives[0].start) and \
                    sorted_points[1].is_close(self.primitives[-1].end):
                return [self]
        split_wires = []
        len_sorted_points = len(sorted_points)
        for i, (point1, point2) in enumerate(
                zip(sorted_points, sorted_points[1:] + [sorted_points[0]])):
            if i == len_sorted_points - 1:
                if self_start_equal_to_end:
                    split_wires.extend([wire.order_wire() for wire in
                                        self.__class__.extract(self, point1, point2, False)])
            else:
                split_wires.extend([wire.order_wire() for wire in
                                    self.__class__.extract(self, point1, point2, True)])
        return split_wires

    @classmethod
    def wires_from_edges(cls, list_edges, tol=1e-6, name: str = ''):
        """
        Defines a list of wires from edges, by ordering successive edges.

        :param list_edges: A list of edges
        :type list_edges: List[edges.Edge]
        :param tol: A tolerance, defaults to 1e-6
        :type tol: float, optional

        :return: A list of wires
        :param name: object's name.
        :rtype: List[wires.WireMixin]
        """

        if not list_edges:
            return []
        if len(list_edges) == 1:
            return [cls(list_edges, name=name)]

        new_primitives, i = [], -1
        while list_edges:
            i += 1
            new_primitives.append([list_edges[0]])
            list_edges.remove(list_edges[0])

            to_continue = True

            while to_continue:
                broke = False
                for index_primitive, primitive in enumerate(list_edges):

                    if primitive.is_point_edge_extremity(new_primitives[i][-1].end, tol):
                        if new_primitives[i][-1].end.is_close(primitive.start, tol):
                            new_primitives[i].append(primitive)
                        else:
                            new_primitives[i].append(primitive.reverse())
                        list_edges.remove(primitive)
                        broke = True
                        break

                    if primitive.is_point_edge_extremity(new_primitives[i][0].start, tol):
                        if new_primitives[i][0].start.is_close(primitive.end, tol):
                            new_primitives[i].insert(0, primitive)
                        else:
                            new_primitives[i].insert(0, primitive.reverse())
                        list_edges.remove(primitive)
                        broke = True
                        break

                if ((not broke) and (len(list_edges) == index_primitive + 1)) or len(list_edges) == 0:
                    to_continue = False

        wires = [cls(primitives_wire) for primitives_wire in new_primitives]

        return wires

    def to_wire_with_linesegments(self, number_segments: int):
        """
        Convert a wire with different primitives to a wire with just line segments by discretizing primitives.

        :param number_segments: number of segment for each primitive to be converted.
        :type number_segments: int
        """

        primitives = []
        class_name_ = 'Wire' + self.primitives[0].__class__.__name__[-2:]
        class_ = getattr(sys.modules[__name__], class_name_)

        for primitive in self.primitives:
            if primitive.__class__.__name__[0:-2] != 'LineSegment':
                primitives.extend(class_.from_edge(
                    edge=primitive, number_segments=number_segments).primitives)
            else:
                primitives.append(primitive)

        return class_(primitives)

    def get_connected_wire(self, list_wires):
        """
        Searches a wire in list_contour connected to self.

        :param list_wires: list of wires.
        :return:
        """
        connecting_contour_end = self.primitives[-1].end
        connecting_contour_start = self.primitives[0].start
        connected_contour = None
        for contour in list_wires:
            if connecting_contour_end.is_close(contour.primitives[0].start) or\
                    connecting_contour_end.is_close(contour.primitives[-1].end):
                connected_contour = contour
                break
            if connecting_contour_start.is_close(contour.primitives[0].start) or\
                    connecting_contour_start.is_close(contour.primitives[-1].end):
                connected_contour = contour
                break
        return connected_contour

    def is_sharing_primitives_with(self, contour, abs_tol: float = 1e-6):
        """
        Check if two contour are sharing primitives.

        """
        for prim1 in self.primitives:
            for prim2 in contour.primitives:
                shared_section = prim1.get_shared_section(prim2, abs_tol)
                if shared_section:
                    return True
        return False

    def middle_point(self):
        return self.point_at_abscissa(self.length() / 2)

    def is_superposing(self, contour2):
        """
        Check if the contours are superposing (one on the other without necessarily having an absolute equality).

        """

        for primitive_2 in contour2.primitives:
            if not self.primitive_over_wire(primitive_2):
                return False
        return True

    @classmethod
    def from_circle(cls, circle, name: str = ''):
        """
        Creates a Contour from a circle.

        :param circle: Circle.
        :param name: object's name.
        :return:
        """
        point = circle.point_at_abscissa(0.0)
        return cls([circle.trim(point, point)], name=name)

    def plot(self, ax=None, edge_style=EdgeStyle()):
        """Wire plot using Matplotlib."""
        if ax is None:
            ax = self._get_plot_ax()

        for element in self.primitives:
            element.plot(ax=ax, edge_style=edge_style)

        ax.margins(0.1)
        plt.show()

        return ax

    def edge_intersections(self, edge, abs_tol: float = 1e-6):
        """
        Compute intersections between a wire (2D or 3D) and an edge (2D or 3D).

        :param edge: edge to compute intersections.
        """
        edge_intersections = []
        for primitive in self.primitives:
            intersections = primitive.intersections(edge, abs_tol)
            for intersection in intersections:
                if not volmdlr.core.point_in_list(intersection, edge_intersections):
                    edge_intersections.append(intersection)
        return edge_intersections

    def wire_intersections(self, wire, abs_tol: float = 1e-6):
        """
        Compute intersections between two wire 2d.

        :param wire: volmdlr.wires.Wire2D
        """
        intersections_points = []
        for primitive in wire.primitives:
            edge_intersections = self.edge_intersections(primitive, abs_tol)
            for crossing in edge_intersections:
                if not volmdlr.core.point_in_list(crossing, intersections_points):
                    intersections_points.append(crossing)
        return intersections_points


class EdgeCollection3D(WireMixin):
    """
    A collection of simple edges 3D.
    """
    _standalone_in_db = True
    _eq_is_data_eq = True
    _non_serializable_attributes = ['basis_primitives']
    _non_data_eq_attributes = ['name', 'basis_primitives']
    _non_data_hash_attributes = []

    def __init__(self, primitives: List[volmdlr.edges.Edge], color=None, alpha=1, name: str = ''):
        self.primitives = primitives
        self.color = color
        self.alpha = alpha
        self._bbox = None
        self.name = name

    def plot(self, ax=None, edge_style: EdgeStyle = EdgeStyle()):
        """ Plot edges with Matplotlib, not tested. """
        if ax is None:
            fig = plt.figure()
            ax = fig.add_subplot(111, projection='3d')
        for primitive in self.primitives:
            primitive.plot(ax=ax, edge_style=edge_style)
        return ax

    def _bounding_box(self):
        """ Flawed method, to be enforced by overloading. """
        return volmdlr.core.BoundingBox.from_points(self.points())

    @property
    def bounding_box(self):
        """ Get big bounding box of all edges. """
        if not self._bbox:
            self._bbox = self._bounding_box()
        return self._bbox

    def points(self):
        """ Get list of all points. """
        points = []
        for prim in self.primitives:
            points += [prim.start, prim.end]
        return points

    def babylon_param(self):
        """ Get dict for babylonjs object settings. """
        babylon_param = {'alpha': self.alpha,
                         'name': self.name,
                         'color': [0, 0, 0.6]}
        if self.color is None:
            babylon_param['edges_color'] = [0, 0, 0.6]
        else:
            babylon_param['edges_color'] = list(self.color)
        return babylon_param

    def babylon_points(self):
        """ Get list of points coordinates. """
        return [[point.x, point.y, point.z] for point in self.points()]

    def to_babylon(self):
        """ Generate a mesh from all edges for performance when drawing. """
        positions = []
        for prim in self.primitives:
            positions += [prim.start.x, prim.start.y, prim.start.z,
                          prim.end.x, prim.end.y, prim.end.z,
                          prim.end.x, prim.end.y, prim.end.z]

        indices = list(range(len(positions)))
        return positions, indices

    def babylon_meshes(self, **kwargs):
        """ Set the mesh for babylonjs. """
        positions, indices = self.to_babylon()
        babylon_mesh = {'positions': positions,
                        'indices': indices}
        babylon_mesh.update(self.babylon_param())
        return [babylon_mesh]


class Wire2D(WireMixin, PhysicalObject):
    """
    A collection of simple primitives, following each other making a wire.

    """

    def __init__(self, primitives, name: str = ''):
        self._bounding_rectangle = None
        self._length = None
        self.primitives = primitives
        PhysicalObject.__init__(self, name=name)

    def __hash__(self):
        return hash(('wire2d', tuple(self.primitives)))

    def area(self):
        """ Gets the area for a Wire2D."""
        return 0.0

    def to_3d(self, plane_origin, x, y):
        """
        Transforms a Wire2D into an Wire3D, given a plane origin and an u and v plane vector.

        :param plane_origin: plane origin.
        :param x: plane u vector.
        :param y: plane v vector.
        :return: Wire3D.
        """
        primitives3d = []
        for edge in self.primitives:
            primitives3d.append(edge.to_3d(plane_origin, x, y))
        return Wire3D(primitives3d)
        # TODO: method to check if it is a wire

    def infinite_intersections(self, infinite_primitives):
        """
        Returns a list that contains the intersections between a succession of infinite primitives.

        There must be a method implemented to intersect the two infinite primitives.
        """
        offset_intersections = []

        for primitive_1, primitive_2 in zip(infinite_primitives,
                                            infinite_primitives[1:] + [infinite_primitives[0]]):

            i = infinite_primitives.index(primitive_1)
            # k = infinite_primitives.index(primitive_2)

            primitive_name = primitive_1.__class__.__name__.lower().replace('2d', '')
            intersection_method_name = f'{primitive_name}_intersections'
            next_primitive_name = primitive_2.__class__.__name__.lower().replace('2d', '')
            next_intersection_method_name = f'{next_primitive_name}_intersections'

            if hasattr(primitive_1, next_intersection_method_name):
                intersections = getattr(primitive_1, next_intersection_method_name)(
                    primitive_2)
                end = self.primitives[i].end
                if not intersections:
                    continue

                if len(intersections) == 1:
                    offset_intersections.append(intersections[0])

                else:
                    end = self.primitives[i].end
                    if intersections[0].point_distance(end) > intersections[1].point_distance(end):
                        intersections.reverse()
                    offset_intersections.append(intersections[0])

            elif hasattr(primitive_2, intersection_method_name):
                intersections = getattr(primitive_2, intersection_method_name)(primitive_1)
                if not intersections:
                    continue
                if len(intersections) == 1:
                    offset_intersections.append(intersections[0])
                else:
                    end = self.primitives[i].end
                    if intersections[0].point_distance(end) > intersections[
                            1].point_distance(end):
                        intersections.reverse()
                    offset_intersections.append(intersections[0])

            else:
                raise NotImplementedError(
                    f'No intersection method between {primitive_1.__class__.__name__} and'
                    f'{primitive_2.__class__.__name__}. Define {next_intersection_method_name} on '
                    f'{primitive_1.__class__.__name__} or {intersection_method_name} on'
                    f'{primitive_2.__class__.__name__}')

        return offset_intersections

    def offset(self, offset):
        """
        Generates an offset of a Wire2D.

        """
        offset_primitives = []
        infinite_primitives = []
        offset_intersections = []
        for primitive in self.primitives:
            infinite_primitive = primitive.infinite_primitive(offset)
            if infinite_primitive is not None:
                infinite_primitives.append(infinite_primitive)
        offset_intersections += self.infinite_intersections(infinite_primitives)
        for i, (point1, point2) in enumerate(zip(offset_intersections,
                                                 offset_intersections[1:] + [offset_intersections[0]])):
            if i + 1 == len(offset_intersections):
                cutted_primitive = infinite_primitives[0].cut_between_two_points(point1, point2)
            else:
                cutted_primitive = infinite_primitives[i + 1].cut_between_two_points(point1, point2)
            offset_primitives.append(cutted_primitive)

        return self.__class__(offset_primitives)

    def plot_data(self, *args, **kwargs):
        data = []
        for item in self.primitives:
            data.append(item.plot_data())
        return data

    def line_intersections(self, line: 'curves.Line2D'):
        """
        Returns a list of intersection of the wire primitives intersecting with the line.

        :returns: a tuple (point, primitive)
        """
        intersection_points = []
        for primitive in self.primitives:
            for point in primitive.line_intersections(line):
                intersection_points.append((point, primitive))
        return intersection_points

    def linesegment_intersections(self,
                                  linesegment: 'volmdlr.edges.LineSegment2D'):
        """
        Returns a list of intersection of the wire primitives intersecting with the line segment.

        :returns: a tuple (point, primitive)
        """
        intersection_points = []
        for primitive in self.primitives:
            inters = primitive.linesegment_intersections(linesegment)
            for point in inters:
                intersection_points.append((point, primitive))
        return intersection_points

    def is_start_end_crossings_valid(self, crossing_primitive, intersection, primitive):
        """
        Returns if the crossings are valid.

        :param crossing_primitive: crossing primitive.
        :param intersection: intersection result.
         for primitive line intersections
        :param primitive: intersecting primitive
        :return: None if intersection not a start or
        end point of a contours primitives, or a volmdlr.Point2D if it is.
        """
        primitive_index = self.primitives.index(primitive)
        point1, point2 = None, None
        if intersection.is_close(primitive.start):
            point1 = primitive.point_at_abscissa(primitive.length() * 0.01)
            point2 = self.primitives[primitive_index - 1].point_at_abscissa(
                self.primitives[primitive_index - 1].length() * .99
            )
        elif intersection.is_close(primitive.end) and primitive != self.primitives[-1]:
            point1 = primitive.point_at_abscissa(primitive.length() * 0.99)
            point2 = self.primitives[primitive_index + 1].point_at_abscissa(
                self.primitives[primitive_index + 1].length() * .01)
        if point1 is not None and point2 is not None:
            if not point1.is_close(point2):
                lineseg = volmdlr.edges.LineSegment2D(point1, point2)
                inter = crossing_primitive.linesegment_intersections(lineseg)
                if inter:
                    return True
        return False

    @staticmethod
    def is_crossing_start_end_point(intersections, primitive):
        """
        Returns True if the crossings provided are start or end of the Wire 2D.

        :param intersections: intersection results
         for primitive line intersections
        :param primitive: intersecting primitive
        :return: False if intersection not a start or
        end point of a contours primitives, or True if it is.
        """
        if intersections[0].is_close(primitive.start) or intersections[0].is_close(primitive.end):
            return True
        return False

    def line_crossings(self, line: curves.Line2D):
        """
        Calculates valid crossing intersections of a wire and an infinite line.

        :param line: line crossing the wire
        :type line: curves.Line2D
        returns a list of Tuples (point, primitive)
        of the wire primitives intersecting with the line
        """
        intersection_points = []
        intersection_points_primitives = []
        for primitive in self.primitives:
            intersections = primitive.line_intersections(line)
            for intersection in intersections:
                if not volmdlr.core.point_in_list(intersection, intersection_points):
                    if not self.is_crossing_start_end_point(intersections, primitive):
                        intersection_points.append(intersection)
                        intersection_points_primitives.append((intersection, primitive))
                    elif self.is_start_end_crossings_valid(line, intersection, primitive):
                        intersection_points.append(intersection)
                        intersection_points_primitives.append((intersection, primitive))
        return intersection_points_primitives

    def linesegment_crossings(self, linesegment: 'volmdlr.edges.LineSegment2D'):
        """
        Gets the wire primitives intersecting with the line.

        Returns a list of crossings in the form of a tuple (point, primitive).
        """
        results = self.line_crossings(linesegment.line)
        crossings_points = []
        for result in results:
            if linesegment.point_belongs(result[0]):
                crossings_points.append(result)
        return crossings_points

    def validate_edge_crossings(self, crossings):
        """
        Validates the crossings points from an edge and a wire.

        :param crossings: list of crossing points found.
        :return: list of valid crossing points.
        """
        crossings_ = []
        first_primitive = self.primitives[0]
        last_primitive = self.primitives[-1]
        for point in crossings:
            if not first_primitive.start.is_close(point) and not last_primitive.end.is_close(point):
                crossings_.append(point)
        return crossings_

    def edge_crossings(self, edge):
        """
        Gets the crossings between an edge and a Wire.

        :param edge: edge to search for crossings.
        :return: list of points containing all crossing points.
        """
        edge_crossings = []
        start_equal_to_end = self.primitives[0].start.is_close(self.primitives[-1].end)
        for primitive in self.primitives:
            crossings = primitive.intersections(edge)
            if not start_equal_to_end:
                crossings = self.validate_edge_crossings(crossings)
            for crossing in crossings:
                if not edge.is_point_edge_extremity(crossing) and\
                        not volmdlr.core.point_in_list(crossing, edge_crossings):
                    edge_crossings.append(crossing)
        return edge_crossings

    def validate_wire_crossing(self, crossing, current_wire_primitive, next_wire_primitive):
        """
        Validate the crossing point for the operation wire crossings.

        :param crossing: crossing point.
        :param current_wire_primitive: current wire primitive intersecting wire.
        :param next_wire_primitive: next wire primitive intersecting wire.
        :return:
        """
        self_primitives_to_test = [prim for prim in self.primitives if prim.is_point_edge_extremity(crossing)]
        if len(self_primitives_to_test) < 2:
            self_primitive = [prim for prim in self.primitives if prim.point_belongs(crossing)][0]
            crossing_abscissa = self_primitive.abscissa(crossing)
            vector_crossing = self_primitive.direction_vector(crossing_abscissa)
            current_vector = current_wire_primitive.direction_vector(current_wire_primitive.length())
            next_vector = next_wire_primitive.direction_vector(next_wire_primitive.length())
            if math.isclose(abs(vector_crossing.dot(current_vector)), 1, abs_tol=1e-6) or\
                    math.isclose(abs(vector_crossing.dot(next_vector)), 1, abs_tol=1e-6):
                return False
            return True
        if len(self_primitives_to_test) > 2:
            raise NotImplementedError
        if self_primitives_to_test[0] == self.primitives[0] and self_primitives_to_test[1] == self.primitives[-1]:
            point1 = self_primitives_to_test[0].point_at_abscissa(self_primitives_to_test[0].length() * 0.01)
            point2 = self_primitives_to_test[1].point_at_abscissa(self_primitives_to_test[1].length() * .99)
            point3 = current_wire_primitive.point_at_abscissa(current_wire_primitive.length() * .99)
            point4 = next_wire_primitive.point_at_abscissa(next_wire_primitive.length() * 0.01)
            linesegment1 = volmdlr.edges.LineSegment2D(point1, point2)
            linesegment2 = volmdlr.edges.LineSegment2D(point3, point4)
        else:
            point1 = self_primitives_to_test[0].point_at_abscissa(self_primitives_to_test[0].length() * .99)
            point2 = self_primitives_to_test[1].point_at_abscissa(self_primitives_to_test[1].length() * 0.01)
            point3 = current_wire_primitive.point_at_abscissa(current_wire_primitive.length() * .99)
            point4 = next_wire_primitive.point_at_abscissa(next_wire_primitive.length() * 0.01)
            linesegment1 = volmdlr.edges.LineSegment2D(point1, point2)
            linesegment2 = volmdlr.edges.LineSegment2D(point3, point4)
        inter = linesegment1.linesegment_intersections(linesegment2)
        if inter:
            return True
        return False

    def wire_crossings(self, wire):
        """
        Compute crossings between two wire 2d.

        :param wire: volmdlr.wires.Wire2D
        :return: crossing points: List[(volmdlr.Point2D)]
        """
        self_start_equal_to_end = self.primitives[0].start.is_close(self.primitives[-1].end)
        wire_start_equal_to_end = wire.primitives[0].start.is_close(wire.primitives[-1].end)
        wire_primitives = wire.primitives
        if wire_start_equal_to_end:
            wire_primitives = wire.primitives + [wire.primitives[0]]
        crossings_points = []
        len_wire_primitives = len(wire_primitives)
        invalid_crossings = []
        for i_prim, primitive in enumerate(wire_primitives):
            edge_intersections = self.edge_intersections(primitive)
            if not self_start_equal_to_end:
                edge_intersections = self.validate_edge_crossings(edge_intersections)
            if not wire_start_equal_to_end:
                edge_intersections = wire.validate_edge_crossings(edge_intersections)
            for crossing in edge_intersections:
                if i_prim != len_wire_primitives - 1:
                    if not self.validate_wire_crossing(crossing, primitive, wire_primitives[i_prim + 1]):
                        continue
                    if not volmdlr.core.point_in_list(crossing, crossings_points) and\
                            not volmdlr.core.point_in_list(crossing, invalid_crossings):
                        crossings_points.append(crossing)
        return crossings_points

    def extend(self, point):
        """
        Extend a wire by adding a line segment connecting the given point to the nearest wire's extremities.
        """

        distances = [self.primitives[0].start.point_distance(point), self.primitives[-1].end.point_distance(point)]
        if distances.index(min(distances)) == 0:
            primitives = [volmdlr.edges.LineSegment2D(point, self.primitives[0].start)]
            primitives.extend(self.primitives)
        else:
            primitives = self.primitives
            primitives.append(volmdlr.edges.LineSegment2D(self.primitives[-1].end, point))

        return Wire2D(primitives)

    def point_distance(self, point):
        """
        Copied from Contour2D.

        """

        min_distance = self.primitives[0].point_distance(point)
        for primitive in self.primitives[1:]:
            distance = primitive.point_distance(point)
            if distance < min_distance:
                min_distance = distance
        return min_distance

    def nearest_primitive_to(self, point):
        """
        Search for the nearest primitive for a point.

        """

        primitives = self.primitives
        primitives_sorted = sorted(primitives, key=lambda primitive: primitive.point_distance(point))

        return primitives_sorted[0]

    def axial_symmetry(self, line):
        """
        Finds out the symmetric wire 2d according to a line.

        """

        primitives_symmetry = []
        for primitive in self.primitives:
            try:
                primitives_symmetry.append(primitive.axial_symmetry(line))
            except NotImplementedError:
                print(f'Class {self.__class__.__name__} does not implement symmetry method')

        return self.__class__(primitives=primitives_symmetry)

    def symmetry(self, line):
        """
        TODO: code this.
        """
        raise NotImplementedError('Not coded yet')

    def is_symmetric(self, wire2d, line):
        """
        Checks if the two wires 2d are symmetric or not according to line.

        """

        c_symmetry_0 = self.symmetry(line)
        c_symmetry_1 = wire2d.symmetry(line)

        if wire2d.is_superposing(c_symmetry_0) and self.is_superposing(c_symmetry_1):
            return True
        return False

    def bsplinecurve_crossings(self,
                               bsplinecurve: 'volmdlr.edges.BSplineCurve2D'):
        """
        Gets the wire primitives crossings with the bsplinecurve.

        Returns a list of crossings in the form of a tuple (point, primitive).
        """

        linesegments = Wire2D.from_edge(bsplinecurve, 25).primitives
        crossings_points = []
        for linesegment in linesegments:
            crossings_linesegment = self.linesegment_crossings(linesegment)
            if crossings_linesegment:
                crossings_points.extend(crossings_linesegment)
        return crossings_points

    def bsplinecurve_intersections(self,
                                   bsplinecurve: 'volmdlr.edges.BSplineCurve2D'):
        """
        Gets the wire primitives intersections with the bsplinecurve.

        Returns a list of intersections in the form of a tuple (point, primitive).
        """

        linesegments = Wire2D.from_edge(bsplinecurve, 25).primitives
        intersections_points = []
        for linesegment in linesegments:
            intersections_linesegments = self.linesegment_intersections(linesegment)
            if intersections_linesegments:
                intersections_points.extend(intersections_linesegments)
        return intersections_points

    @property
    def bounding_rectangle(self):
        """
        Returns the bounding rectangle of the wire.

        This property returns the bounding rectangle of the wire. If the bounding rectangle has not been calculated
        yet, it is computed using the `get_bouding_rectangle` method and stored in the `_bounding_rectangle` attribute.
        Subsequent calls to this property will return the pre-calculated bounding rectangle.

        :return: The bounding rectangle of the wire.
        :rtype: volmdlr.core.BoundingRectangle.
        """
        if not self._bounding_rectangle:
            self._bounding_rectangle = self.get_bouding_rectangle()
        return self._bounding_rectangle

    def get_bouding_rectangle(self):
        """
        Calculates the bounding rectangle of the wire.

        This method calculates the bounding rectangle of the wire. It initializes the minimum and maximum values
        for the x and y coordinates using the bounds of the first primitive. Then, it iterates over the remaining
        primitives and updates the minimum and maximum values based on their bounds. The resulting bounding rectangle
        is returned as a `volmdlr.core.BoundingRectangle` object.

        :return: The bounding rectangle of the wire.
        :rtype: volmdlr.core.BoundingRectangle.
        """

        x_min, x_max, y_min, y_max = self.primitives[0].bounding_rectangle.bounds()
        for edge in self.primitives[1:]:
            xmin_edge, xmax_edge, ymin_edge, ymax_edge = \
                edge.bounding_rectangle.bounds()
            x_min = min(x_min, xmin_edge)
            x_max = max(x_max, xmax_edge)
            y_min = min(y_min, ymin_edge)
            y_max = max(y_max, ymax_edge)
        return volmdlr.core.BoundingRectangle(x_min, x_max, y_min, y_max)

<<<<<<< HEAD
    def is_inside(self, other_contour=None):
=======
    def is_inside(self, other_contour):
>>>>>>> ecff432d
        """
        Verifies if given contour is inside self contour perimeter, including its edges.

        :param other_contour: other contour.
        :returns: True or False
        """
        return False

    def rotation(self, center: volmdlr.Point2D, angle: float):
        """
        Rotates the wire 2D.

        :param center: rotation center.
        :param angle: angle rotation.
        :return: a new rotated Wire 2D.
        """
        return self.__class__([point.rotation(center, angle)
                               for point in self.primitives])

    def translation(self, offset: volmdlr.Vector2D):
        """
        Translates the Wire 2D.

        :param offset: translation vector
        :return: A new translated Wire 2D.
        """
        return self.__class__([primitive.translation(offset)
                               for primitive in self.primitives])

    def frame_mapping(self, frame: volmdlr.Frame2D, side: str):
        """
        Changes frame_mapping and return a new Wire 2D.

        side = 'old' or 'new'
        """
        return self.__class__([primitive.frame_mapping(frame, side)
                               for primitive in self.primitives])

    def _get_plot_ax(self):
        _, ax = plt.subplots()
        return ax


class Wire3D(WireMixin, PhysicalObject):
    """
    A collection of simple primitives, following each other making a wire.

    """

    def __init__(self, primitives: List[volmdlr.core.Primitive3D], color=None, alpha: float = 1.0,
                 name: str = ''):
        self._bbox = None
        self._length = None
        self.primitives = primitives
        self.color = color
        self.alpha = alpha
        PhysicalObject.__init__(self, name=name)

    def _bounding_box(self):
        """
        Flawed method, to be enforced by overloading.

        """
        n = 20
        points = []
        for prim in self.primitives:
            points_ = prim.discretization_points(number_points=n)
            for point in points_:
                if point not in points:
                    points.append(point)
        return volmdlr.core.BoundingBox.from_points(points)

    @property
    def bounding_box(self):
        if not self._bbox:
            self._bbox = self._bounding_box()
        return self._bbox

    def frame_mapping(self, frame: volmdlr.Frame3D, side: str):
        """
        Changes frame_mapping and return a new Wire3D.

        :param side: 'old' or 'new'
        """
        new_wire = []
        for primitive in self.primitives:
            new_wire.append(primitive.frame_mapping(frame, side))
        return Wire3D(new_wire)

    def frame_mapping_inplace(self, frame: volmdlr.Frame3D, side: str):
        """
        Changes frame_mapping and the object is updated in-place.

        :param side: 'old' or 'new'
        """
        warnings.warn("'in-place' methods are deprecated. Use a not in-place method instead.", DeprecationWarning)

        for primitive in self.primitives:
            primitive.frame_mapping_inplace(frame, side)

    def minimum_distance(self, wire2):
        distance = []
        for element in self.primitives:
            for element2 in wire2.primitives:
                distance.append(element.minimum_distance(element2))

        return min(distance)

    def point_distance(self, point):
        """
        Gets the distance from a point a Wire 3D object.

        :param point: other point.
        :return: the distance to wire and corresponding point.
        """
        distance, distance_point = math.inf, None
        for prim in self.primitives:
            prim_distance, prim_point = prim.point_distance(point)
            if prim_distance < distance:
                distance = prim_distance
                distance_point = prim_point
        return distance, distance_point

    def extrusion(self, extrusion_vector):
        """
        Extrudes a Wire 3D in a given direction.

        :param extrusion_vector: extrusion vector used.
        :return: A list of extruded faces.
        """
        faces = []
        for primitive in self.primitives:
            faces.extend(primitive.extrusion(extrusion_vector))
        return faces

    def to_bspline(self, discretization_parameter, degree):
        """
        Convert a wire 3d to a bspline curve 3d.

        """

        discretized_points = self.discretization_points(number_points=discretization_parameter)
        bspline_curve = volmdlr.edges.BSplineCurve3D.from_points_interpolation(discretized_points, degree, self.name)

        return bspline_curve

    def triangulation(self):
        """Triangulation method for a Wire3D."""
        return None

    def get_primitives_2d(self, plane_origin, x, y):
        """
        Pass primitives to 2d.

        :param plane_origin: plane origin.
        :param x: vector u.
        :param y: vector v.
        :return: list of 2d primitives.
        """
        z = x.cross(y)
        plane3d = volmdlr.surfaces.Plane3D(volmdlr.Frame3D(plane_origin, x, y, z))
        primitives2d = []
        for primitive in self.primitives:
            primitive2d = plane3d.point3d_to_2d(primitive)
            if primitive2d:
                primitives2d.append(primitive2d)
        return primitives2d

    def to_2d(self, plane_origin, x, y):
        """
        Transforms a Wire 3D into a Wire 2D, given a plane origin and an x and y vector.

        """
        primitives2d = self.get_primitives_2d(plane_origin, x, y)
        return Wire2D(primitives=primitives2d)

    def rotation(self, center: volmdlr.Point3D, axis: volmdlr.Vector3D,
                 angle: float):
        """
        Wire3D rotation.

        :param center: rotation center.
        :param axis: rotation axis.
        :param angle: angle rotation.
        :return: a new rotated Wire3D.
        """
        new_edges = [edge.rotation(center, axis, angle) for edge
                     in self.primitives]
        return Wire3D(new_edges, self.name)

    def _get_plot_ax(self):
        _, ax = plt.subplots(subplot_kw={"projection": "3d"})
        return ax

    def babylon_points(self):
        """
        Returns a list of discretization points from the 3D primitive.
        """
        points = []
        if hasattr(self, 'primitives') and hasattr(self.primitives[0], "discretization_points"):
            for primitive in self.primitives:
                points.extend([*point] for point in primitive.discretization_points())
        elif hasattr(self, "discretization_points"):
            points.extend([*point] for point in self.discretization_points())
        return points

    def babylon_lines(self, points=None):
        if points is None:
            points = self.babylon_points()
        babylon_lines = {'points': points,
                         'alpha': self.alpha,
                         'name': self.name,
                         'color': list(self.color) if self.color is not None else [0.8, 0.8, 0.8]
                         }
        return [babylon_lines]

    def babylon_curves(self):
        points = self.babylon_points()
        if points:
            babylon_curves = self.babylon_lines(points)[0]
            return babylon_curves
        return None


class ContourMixin(WireMixin):
    """
    Abstract class for Contour, storing methods and attributes used by Contour2D and Contour3D.

    """

    def is_ordered(self, tol=1e-6):
        """
        Verifies if a contour is ordered (primitives following each other).

        :param tol: tolerance to be considered.
        :return: True if ordered, False if not.
        """
        for prim1, prim2 in zip(self.primitives, self.primitives[1:] + [self.primitives[0]]):
            if not prim1.end.is_close(prim2.start, tol):
                return False
        return True

    def order_contour(self, tol: float = 1e-6):
        """
        Verifies if the contours' primitives are ordered (one after the other). If not, it will order it.

        """
        if self.is_ordered(tol=tol) or len(self.primitives) < 2:
            return self
        new_primitives = self.ordering_primitives(tol)
        self.primitives = new_primitives

        return self

    @staticmethod
    def touching_edges_pairs(list_edges):  # TO DO: move this to edges?
        touching_primitives = []
        for i, primitive1 in enumerate(list_edges):
            for j, primitive2 in enumerate(list_edges):
                if j > i:
                    if primitive1.unit_direction_vector(abscissa=0).is_colinear_to(
                            primitive2.unit_direction_vector(abscissa=0)):
                        continue
                    if not primitive2.end.is_close(primitive1.start) and \
                            not primitive1.start.is_close(primitive2.start) and \
                            not primitive2.end.is_close(primitive1.end) and \
                            not primitive1.end.is_close(primitive2.start):
                        if primitive1.point_belongs(primitive2.start) or primitive1.point_belongs(primitive2.end):
                            touching_primitives.append([primitive2, primitive1])
                        elif primitive2.point_belongs(primitive1.start) or primitive2.point_belongs(primitive1.end):
                            touching_primitives.append([primitive1, primitive2])
        return touching_primitives

    @staticmethod
    def contours_primitives_touching_primitives(touching_primitives):
        contours_primitives_lists = []
        for prim1, prim2 in touching_primitives:
            if prim2.point_belongs(prim1.start):
                intersection = prim1.start
            elif prim2.point_belongs(prim1.end):
                intersection = prim1.end
            prim2_split = prim2.split(intersection)
            for prim in prim2_split:
                if not prim:
                    continue
                if prim1.start == prim.start or prim1.end == prim.end:
                    prim = prim.reverse()
                if [prim1, prim] not in contours_primitives_lists:
                    contours_primitives_lists.append([prim1, prim])
        return contours_primitives_lists

    @staticmethod
    def connected_to_splited_primitives(edge, contours_list):
        """
        Verifies if edge is connected to one of the primitives inside contours.

        :param edge: edge for verification.
        :param contours_list: contours lists.
        :return: update contours_primitives_lists and a boolean to indicate if the edge should be removed or not.
        """
        remove = False
        for i, contour in enumerate(contours_list):
            if not contour.primitive_over_contour(edge):
                if volmdlr.core.point_in_list(contour.primitives[0].start, [edge.end, edge.start]):
                    contours_list[i].primitives = [edge.copy(deep=True)] + contour.primitives
                    remove = True
                elif volmdlr.core.point_in_list(contour.primitives[-1].end, [edge.end, edge.start]):
                    contours_list[i].primitives = contour.primitives + [edge.copy(deep=True)]
                    remove = True
        return contours_list, remove

    @staticmethod
    def is_edge_connected(contour_primitives, edge, tol):
        """
        Verifies if edge is connected to one of the primitives inside contour_primitives.

        :param contour_primitives: list of primitives to create a contour.
        :param edge: edge for verification.
        :param tol: tolerance use in verification.
        :return: returns the edge if true, and None if not connected.
        """
        edge_connected = None
        points = [point for prim in contour_primitives for point in prim]
        if (edge.start in points or edge.end in points) and edge not in contour_primitives:
            edge_connected = edge
            return edge_connected

        for point in points:
            if point.is_close(edge.start, tol=tol) and \
                    edge not in contour_primitives:
                edge.start = point
                edge_connected = edge
                return edge_connected
            if point.is_close(edge.end, tol=tol) and \
                    edge not in contour_primitives:
                edge.end = point
                edge_connected = edge
                return edge_connected
        return edge_connected

    @staticmethod
    def find_connected_edges(list_edges, contours_list, contour_primitives, tol):
        for line in list_edges:
            if contours_list:
                contours_list, remove = ContourMixin.connected_to_splited_primitives(line, contours_list)
                if remove:
                    list_edges.remove(line)
                    break
            if not contour_primitives:
                contour_primitives.append(line)
                list_edges.remove(line)
                break
            edge_connected = ContourMixin.is_edge_connected(contour_primitives, line, tol)
            if edge_connected is not None:
                contour_primitives.append(edge_connected)
                list_edges.remove(edge_connected)
                break
        return list_edges, contour_primitives, contours_list

    @staticmethod
    def get_edges_bifurcations(contour_primitives, list_edges, finished_loop):
        graph = nx.Graph()
        for prim in contour_primitives[:]:
            graph.add_edge(prim.start, prim.end)
        for node in graph.nodes:
            degree = graph.degree(node)
            if degree <= 2:
                continue
            for i, neihgbor in enumerate(graph.neighbors(node)):
                if graph.degree(neihgbor) == 1:
                    i_edge = volmdlr.edges.LineSegment2D(node, neihgbor)
                    if i_edge in contour_primitives:
                        contour_primitives.remove(i_edge)
                        list_edges.append(volmdlr.edges.LineSegment2D(node, neihgbor))
                        finished_loop = False
                        if i + 1 == degree - 2:
                            break
        return contour_primitives, list_edges, finished_loop

    @classmethod
    def contours_from_edges(cls, list_edges, tol=1e-6, name: str = 'r'):
        if not list_edges:
            return []
        if len(list_edges) == 1:
            return [cls(list_edges, name=name)]
        list_contours = []
        points = [list_edges[0].start, list_edges[0].end]
        contour_primitives = [list_edges.pop(0)]
        while True:
            for i, edge in enumerate(list_edges):
                if edge.is_point_edge_extremity(contour_primitives[-1].end, tol):
                    if contour_primitives[-1].end.is_close(edge.start, tol):
                        contour_primitives.append(edge)
                    else:
                        contour_primitives.append(edge.reverse())
                    list_edges.pop(i)
                    validating_points = points[:]
                    validating_point = contour_primitives[-1].end
                    points.append(contour_primitives[-1].end)
                    break
                if edge.is_point_edge_extremity(contour_primitives[0].start, tol):
                    if contour_primitives[0].start.is_close(edge.end, tol):
                        contour_primitives.insert(0, edge)
                    else:
                        contour_primitives.insert(0, edge.reverse())
                    validating_points = points[:]
                    validating_point = contour_primitives[0].start
                    points.insert(0, contour_primitives[0].start)
                    list_edges.pop(i)
                    break
            else:
                list_contours.append(cls(contour_primitives))
                if not list_edges:
                    break
                points = [list_edges[0].start, list_edges[0].end]
                contour_primitives = [list_edges.pop(0)]
                continue
            if volmdlr.core.point_in_list(validating_point, validating_points):
                if not validating_point.is_close(validating_points[0]):
                    spliting_primitives_index = volmdlr.core.get_point_index_in_list(
                        validating_point, validating_points)
                    if validating_point == points[0]:
                        new_contour = cls(contour_primitives[:spliting_primitives_index + 1])
                        contour_primitives = contour_primitives[spliting_primitives_index + 1:]
                        points = points[spliting_primitives_index + 1:]
                    else:
                        new_contour = cls(contour_primitives[spliting_primitives_index:])
                        contour_primitives = contour_primitives[:spliting_primitives_index]
                        points = points[:spliting_primitives_index + 1]
                    list_contours.append(new_contour)
                else:
                    list_contours.append(cls(contour_primitives))
                    if list_edges:
                        points = [list_edges[0].start, list_edges[0].end]
                        contour_primitives = [list_edges.pop(0)]
                    else:
                        break
        valid_contours = [list_contours[0]]
        list_contours.remove(list_contours[0])
        for contour in list_contours:
            for contour2 in valid_contours:
                if contour.is_superposing(contour2):
                    break
            else:
                valid_contours.append(contour)
        return valid_contours

    def discretized_primitives(self, number_points: float):
        """
        Discretize each contour's primitive and return a list of discretized primitives.

        """
        list_edges = []
        for primitive in self.primitives:
            auto_nb_pts = min(number_points, max(2, int(primitive.length() / 1e-6)))
            points = primitive.discretization_points(number_points=auto_nb_pts)
            for point1, point2 in zip(points[:-1], points[1:]):
                list_edges.append(edges.LineSegment2D(point1, point2))
        return list_edges

    def shares_primitives(self, contour):
        """
        Checks if two contour share primitives.

        """
        for prim1 in self.primitives:
            if contour.primitive_over_contour(prim1):
                return True
        return False

    def is_overlapping(self, contour2, intersecting_points=None):
        """
        Check if the contours are overlapping (a part of one is on the other).

        """

        if not intersecting_points:
            intersecting_points = self.intersection_points(contour2)

        if len(intersecting_points) < 2:
            return False

        vec1_2 = volmdlr.edges.LineSegment2D(intersecting_points[0],
                                             intersecting_points[1])
        middle_point = vec1_2.middle_point()
        normal = vec1_2.normal_vector()
        point1 = middle_point + normal * 0.00001
        point2 = middle_point - normal * 0.00001
        if (self.point_belongs(point1) and contour2.point_belongs(point1)) or \
                (not self.point_belongs(point1) and not contour2.point_belongs(point1)):
            return True
        if (self.point_belongs(point1) and self.point_belongs(point2)) or \
                (contour2.point_belongs(point1) and contour2.point_belongs(point2)):
            return True
        return False

    def is_adjacent(self, contour):
        """
        Check if two contour are adjacent.

        So: are sharing primitives but not superposing or none is inside the other.
        """

        if (self.is_inside(contour) or contour.is_inside(self)
                or self.is_overlapping(contour) or self.is_superposing(contour)):
            return False
        if self.is_sharing_primitives_with(contour):
            return True
        return False

    def shared_primitives_extremities(self, contour):
        """
        #todo: is this description correct?.

        Extract shared primitives extremities between two adjacent contours.

        """

        if self.is_superposing(contour):
            warnings.warn('The contours are superposing')
            return []

        list_p, edges1 = [], set()
        for edge_1, edge_2 in itertools.product(self.primitives, contour.primitives):
            list_edges = [edge_1, edge_2, edge_1]
            for edge1, edge2 in zip(list_edges, list_edges[1:]):
                for point in [edge2.start, edge2.end]:
                    if edge1.point_belongs(point, 1e-6):
                        if not list_p:
                            list_p.append(point)
                        if list_p and point.point_distance(point.nearest_point(list_p)) > 1e-4:
                            list_p.append(point)
                        try:
                            # self.primitive_to_index(edge1)
                            edges1.add(edge1)
                        except KeyError:
                            edges1.add(edge2)

        if len(list_p) < 2:
            warnings.warn('The contours are not adjacent')
            return []

        if len(list_p) == 2:
            return list_p

        contours = self.__class__.contours_from_edges(list(edges1))
        points = []
        for contour_i in contours:
            points_ = contour_i.extremities_points(list_p)
            for point in points_:
                if not volmdlr.core.point_in_list(point, points):
                    points.append(point)

        return points

    def shared_primitives_with(self, contour):
        """
        Extract shared primitives between two adjacent contours.

        """
        shared_primitives_1 = []
        shared_primitives_2 = []

        for prim1 in self.primitives:
            for prim2 in contour.primitives:
                shared_section_1 = prim1.get_shared_section(prim2)
                shared_section_2 = prim2.get_shared_section(prim1)
                if shared_section_1:
                    shared_primitives_1.extend(shared_section_1)
                if shared_section_2:
                    shared_primitives_2.extend(shared_section_2)
        return shared_primitives_1, shared_primitives_2

    def delete_shared_contour_section(self, contour, abs_tol: float = 1e-6):
        """
        Delete shared primitives between two adjacent contours.

        :param contour: other contour.
        :param abs_tol: tolerance.
        :return: list of new primitives, without those shared by both contours.
        """
        new_primitives_contour1 = self.primitives[:]
        new_primitives_contour2 = contour.primitives[:]
        while True:
            for prim1 in new_primitives_contour1[:]:
                for prim2 in new_primitives_contour2[:]:
                    shared_section = prim1.get_shared_section(prim2, abs_tol)
                    if shared_section:
                        prim1_delete_shared_section = prim1.delete_shared_section(shared_section[0], abs_tol)
                        prim2_delete_shared_section = prim2.delete_shared_section(shared_section[0], abs_tol)
                        if prim1 in new_primitives_contour1:
                            new_primitives_contour1.remove(prim1)
                        if prim2 in new_primitives_contour2:
                            new_primitives_contour2.remove(prim2)
                        new_primitives_contour1.extend(prim1_delete_shared_section)
                        new_primitives_contour2.extend(prim2_delete_shared_section)
                        break
                else:
                    continue
                break
            else:
                break

        return new_primitives_contour1 + new_primitives_contour2

    def merge_primitives_with(self, contour):
        """
        Extract not shared primitives between two adjacent contours, to be merged.

        :param contour:
        :return:
        """
        merge_primitives = self.delete_shared_contour_section(contour)
        return merge_primitives

    def edges_order_with_adjacent_contour(self, contour):
        """
        Check if the shared edges between two adjacent contours are traversed with two \
        different directions along each contour.

        """

        contour1 = self
        contour2 = contour

        # shared_tuple = contour1.shared_edges_between2contours(contour2)
        shared_tuple = contour1.shared_primitives_with(contour2)
        # [shared_primitives_1, shared_primitives_2] = contour1.shared_primitives_with(contour2)

        # p1_start = contour1.primitives[shared_tuple[0][0]].start
        # p2_start = contour2.primitives[shared_tuple[0][1]].start
        # p2_end = contour2.primitives[shared_tuple[0][1]].end

        p1_start = shared_tuple[0][0].start
        p2_start = shared_tuple[1][-1].start
        p2_end = shared_tuple[1][-1].end

        if (p1_start.point_distance(p2_start)) < \
                (p1_start.point_distance(p2_end)):
            return False
        return True

    def extremities_points(self, list_p):
        """
        Return extremities points of a list of points on a contour.

        """
        # TODO: rewrite this awful code!
        points = []
        primitives = self.primitives
        for prim in primitives:
            pts = []
            for point in list_p:  # due to errors
                if prim.point_belongs(point):
                    pts.append(point)
            if len(pts) == 1:
                points.append(pts[0])
                break
            if len(pts) > 1:
                points.append(prim.start.nearest_point(pts))
                break

        for i in range(len(primitives) - 1, -1, -1):
            pts = []
            for point in list_p:  # due to errors
                if primitives[i].point_belongs(point):
                    pts.append(point)
            if len(pts) == 1:
                if not volmdlr.core.point_in_list(pts[0], points):
                    points.append(pts[0])
                    break
            elif len(pts) > 1:
                point = primitives[i].end.nearest_point(pts)
                if not volmdlr.core.point_in_list(point, points):
                    points.append(point)
                    break
        return points

    def primitive_over_contour(self, primitive, tol: float = 1e-6):
        """
        Verifies if the entire primitive is over a contour.
        """
        return self.primitive_over_wire(primitive, tol)

    def primitive_section_over_contour(self, primitive, abs_tol: float = 1e-6):
        """
        Verifies if at least a small section of a primitive is over a contour, not necessarily the entire primitive.

        """
        for prim in self.primitives:
            shared_section = prim.get_shared_section(primitive, abs_tol)
            if shared_section:
                return True
        return False

    def point_over_contour(self, point, abs_tol=1e-6):
        return self.point_over_wire(point, abs_tol)

    def get_geo_lines(self, tag: int, primitives_tags: List[int]):
        """
        Gets the lines that define a Contour in a .geo file.

        :param tag: The contour index
        :type tag: int
        :param primitives_tags: The contour's primitives index
        :type primitives_tags: List[int]

        :return: A line
        :rtype: str
        """

        return 'Line Loop(' + str(tag) + ') = {' + str(primitives_tags)[1:-1] + '};'

    def get_geo_points(self):
        points = set()
        for primitive in self.primitives:
            points.update(primitive.get_geo_points())
        return points

    def to_polygon(self, angle_resolution, discretize_line: bool = False, discretize_line_direction: str = "xy"):
        """
        Transform the contour_mixin to a polygon, COPY/PASTE from Contour2D.

        :param angle_resolution: Number of points per radians.
        :type angle_resolution: float
        :param discretize_line: Boolean indicating whether the line segments should be discretized or not.
        :type discretize_line: bool
        :return: The discretized version of the contour.
        :rtype: ClosedPolygon2D
        """

        polygon_points = []

        for primitive in self.primitives:
            if isinstance(primitive, volmdlr.edges.LineSegment2D):
                if not discretize_line:
                    polygon_points.append(primitive.start)
                else:
                    is_horizontal = math.isclose(primitive.start.y, primitive.end.y, abs_tol=1e-6)
                    is_vertical = math.isclose(primitive.start.x, primitive.end.x, abs_tol=1e-6)
                    should_discretize = discretize_line_direction == "xy" or \
                        (discretize_line_direction == "x" and is_horizontal) or \
                        (discretize_line_direction == "y" and is_vertical)
                    if should_discretize:
                        polygon_points.extend(primitive.discretization_points(angle_resolution=angle_resolution)[:-1])
                    else:
                        polygon_points.append(primitive.start)

            else:
                polygon_points.extend(primitive.discretization_points(angle_resolution=angle_resolution)[:-1])

        if isinstance(self, Contour2D):
            return ClosedPolygon2D(polygon_points)
        return ClosedPolygon3D(polygon_points)

    def invert(self):
        """Invert the Contour."""
        return self.__class__(self.inverted_primitives())

    @classmethod
    def from_points(cls, points, name: str = ''):
        """
        Create a contour from points with line_segments.
        """

        if len(points) < 3:
            raise ValueError('contour is defined at least with three points')

        linesegment_name = 'LineSegment' + points[0].__class__.__name__[-2:]
        list_edges = []
        for i in range(0, len(points) - 1):
            if points[i].is_close(points[i + 1]):
                continue
            list_edges.append(getattr(edges, linesegment_name)(points[i], points[i + 1]))
        if not points[-1].is_close(points[0]):
            list_edges.append(getattr(edges, linesegment_name)(points[-1], points[0]))

        contour = cls(list_edges, name=name)
        return contour

    def reorder_contour_at_point(self, point):
        """
        Create a new contour from self, but starting at given point.

        :param point: other point.
        :return: new contour
        """
        new_primitives_order = []
        for i, primitive in enumerate(self.primitives):
            if primitive.start.is_close(point, 1e-6):
                if i == 0:
                    return self
                new_primitives_order = self.primitives[i:] + self.primitives[:i]
                break
        new_contour = self.__class__(new_primitives_order)
        return new_contour

    def are_extremity_points_touching(self, wire):
        """
        Verifies if the extremities points of wire are touching contour.

        :param wire: other wire.
        :return: True if other contour is touching
        """
        return self.point_over_contour(wire.primitives[0].start) and self.point_over_contour(wire.primitives[-1].end)

    def is_contour_closed(self):
        return self.primitives[0].start.is_close(self.primitives[-1].end)


class Contour2D(ContourMixin, Wire2D):
    """
    A collection of 2D primitives forming a closed wire2D.

    TODO : center_of_mass and second_moment_area should be changed accordingly
    to area considering the triangle drawn by the arcs
    """
    _non_data_hash_attributes = ['_internal_arcs', '_external_arcs',
                                 '_polygon', '_straight_line_contour_polygon',
                                 'primitive_to_index',
                                 'basis_primitives', '_utd_analysis']
    _non_serializable_attributes = ['_internal_arcs', '_external_arcs',
                                    '_polygon',
                                    '_straight_line_contour_polygon',
                                    'primitive_to_index',
                                    'basis_primitives', '_utd_analysis']

    def __init__(self, primitives: List[volmdlr.edges.Edge],
                 name: str = ''):
        Wire2D.__init__(self, primitives, name)
        self._edge_polygon = None
        self._polygon_100_points = None
        self._area = None

    def copy(self, deep=True, memo=None):
        """
        A specified copy of a Contour2D.
        """
        return self.__class__(primitives=[p.copy(deep, memo) for p in self.primitives],
                              name=self.name)

    def __hash__(self):
        return hash(tuple(self.primitives))

    def __eq__(self, other_):
        if id(self) == id(other_):
            return True
        if other_.__class__.__name__ != self.__class__.__name__:
            return False
        if len(self.primitives) != len(other_.primitives) or self.length() != other_.length():
            return False
        equal = 0
        for prim1 in self.primitives:
            reverse1 = prim1.reverse()
            found = False
            for prim2 in other_.primitives:
                reverse2 = prim2.reverse()
                if (prim1 == prim2 or reverse1 == prim2
                        or reverse2 == prim1 or reverse1 == reverse2):
                    equal += 1
                    found = True
            if not found:
                return False
        if equal == len(self.primitives):
            return True
        return False

    @property
    def edge_polygon(self):
        if self._edge_polygon is None:
            self._edge_polygon = self._get_edge_polygon()
        return self._edge_polygon

    def _get_edge_polygon(self):
        points = []
        for edge in self.primitives:
            if points:
                if not edge.start.is_close(points[-1]):
                    points.append(edge.start)
            else:
                points.append(edge.start)
        closedpolygon = ClosedPolygon2D(points)
        return closedpolygon

    def to_3d(self, plane_origin, x, y):
        """
        Transforms a Contour2D into an Contour3D, given a plane origin and an u and v plane vector.

        :param plane_origin: plane origin.
        :param x: plane u vector.
        :param y: plane v vector.
        :return: Contour3D.
        """
        p3d = []
        for edge in self.primitives:
            p3d.append(edge.to_3d(plane_origin, x, y))

        return Contour3D(p3d)

    def point_belongs(self, point, include_edge_points: bool = False, tol: float = 1e-6):
        """
        Verifies if point belongs is within the contour.

        :param point: point to be verified.
        :param include_edge_points: consider bounds of contour or not.
        :param tol: tolerance to be considered.
        :return: True if point belongs, false otherwise.
        """
        # TODO: This is incomplete!!!
        x_min, x_max, y_min, y_max = self.bounding_rectangle
        if point.x < x_min - tol or point.x > x_max + tol or point.y < y_min - tol or point.y > y_max + tol:
            return False
        if include_edge_points:
            for primitive in self.primitives:
                if primitive.point_belongs(point, 1e-6):
                    return True
        if not self._polygon_100_points:
            self._polygon_100_points = self.to_polygon(100)
        if self._polygon_100_points.point_belongs(point):
            return True
        return False

    def bounding_points(self):
        """Bounding points (x_min, y_min) (x_max, y_max)."""
        points = self.edge_polygon.points[:]
        for primitive in self.primitives:
            if hasattr(primitive, 'discretization_points'):
                points.extend(primitive.discretization_points(number_points=10))
        x_min = min(point[0] for point in points)
        x_max = max(point[0] for point in points)
        y_min = min(point[1] for point in points)
        y_max = max(point[1] for point in points)
        return volmdlr.Point2D(x_min, y_min), volmdlr.Point2D(x_max, y_max)

    def area(self):
        if not self._area:
            area = self.edge_polygon.area()
            classes = {prim.__class__ for prim in self.primitives}
            verify_classes = classes.issubset({volmdlr.edges.LineSegment2D, volmdlr.edges.Arc2D})
            if verify_classes:
                if self.edge_polygon.is_trigo:
                    trigo = 1
                else:
                    trigo = -1
                for edge in self.primitives:
                    area += trigo * edge.straight_line_area()
                self._area = abs(area)
            else:
                polygon = self.to_polygon(angle_resolution=50)
                self._area = polygon.triangulation().area()
        return self._area

    def center_of_mass(self):
        """
        Calculates the center of mass of the Contour2D.

        :return: Contour's center of mass.
        """
        center = self.edge_polygon.area() * self.edge_polygon.center_of_mass()
        # ax = self.plot()
        # self.edge_polygon.center_of_mass().plot(ax=ax, color='b')
        if self.edge_polygon.is_trigo:
            trigo = 1
        else:
            trigo = -1
        for edge in self.primitives:
            # edge.straight_line_center_of_mass().plot(ax=ax, color='g')
            center += trigo * edge.straight_line_area() \
                      * edge.straight_line_center_of_mass()

        return center / self.area()

    def second_moment_area(self, point):

        second_moment_area_x, second_moment_area_y, second_moment_area_xy = self.edge_polygon.second_moment_area(point)
        for edge in self.primitives:
            second_moment_area_x_e, second_moment_area_y_e, second_moment_area_xy_e =\
                edge.straight_line_second_moment_area(point)
            if self.edge_polygon.is_trigo:
                second_moment_area_x += second_moment_area_x_e
                second_moment_area_y += second_moment_area_y_e
                second_moment_area_xy += second_moment_area_xy_e
            else:
                second_moment_area_x -= second_moment_area_x_e
                second_moment_area_y -= second_moment_area_y_e
                second_moment_area_xy -= second_moment_area_xy_e

        return second_moment_area_x, second_moment_area_y, second_moment_area_xy

    def plot_data(self, edge_style: plot_data.EdgeStyle = None,
                  surface_style: plot_data.SurfaceStyle = None):
        plot_data_primitives = [item.plot_data() for item in self.primitives]
        return plot_data.Contour2D(plot_data_primitives=plot_data_primitives,
                                   edge_style=edge_style,
                                   surface_style=surface_style,
                                   name=self.name)

    def is_edge_inside(self, edge):
        """
        Verifies if given edge is inside self contour perimeter, including its edges.

        :param edge: other edge to verify if inside contour.
        :returns: True or False.
        """
        for point in edge.discretization_points(number_points=5):
            if not self.point_belongs(point, include_edge_points=True):
                return False
        return True

    def is_inside(self, other_contour):
        """
        Verifies if given contour is inside self contour perimeter, including its edges.

        :param other_contour: other contour.
        :returns: True or False
        """
        if other_contour.area() > self.area() and not math.isclose(other_contour.area(), self.area(), rel_tol=0.01):
            return False
        for edge in other_contour.primitives:
            if not self.is_edge_inside(edge):
                return False
        return True

    def random_point_inside(self, include_edge_points: bool = False):
        """
        Finds a random point inside the polygon.

        :param include_edge_points: Choose True if you want to consider a point on the polygon inside.
        :type include_edge_points: bool
        :return: A random point inside the polygon
        :rtype: `volmdlr.Point2D`
        """
        x_min, x_max, y_min, y_max = self.bounding_rectangle.bounds()
        for _ in range(2000):
            point = volmdlr.Point2D.random(x_min, x_max, y_min, y_max)
            if self.point_belongs(point, include_edge_points):
                return point
        raise ValueError('Could not find a point inside')

    def repair_cut_contour(self, n, intersections, line):
        """
        Repair contour.

        Choose:
        n=0 for Side 1: opposite side of beginning of contour
        n=1 for Side 2: start of contour to first intersect (i=0) and
         i odd to i+1 even
        """
        if n not in [0, 1]:
            raise ValueError

        n_inter = len(intersections)
        contours = []
        # primitives_split = [primitive.split(point)
        #                     for point, primitive in intersections]
        x = [(ip, line.abscissa(point))
             for ip, (point, _) in enumerate(intersections)]
        # intersection_to_primitives_index = {
        #     i: self.primitives.index(primitive)
        #     for i, (_, primitive) in enumerate(intersections)}
        sorted_inter_index = [x[0] for x in sorted(x, key=lambda p: p[1])]
        sorted_inter_index_dict = {i: ii for ii, i in
                                   enumerate(sorted_inter_index)}
        sorted_inter_index_dict[n_inter] = sorted_inter_index_dict[0]
        if n == 1:
            intersections.append(intersections[0])

        remaining_transitions = list(range(n_inter // 2))
        # enclosing_transitions = {}
        while len(remaining_transitions) > 0:
            nb_max_enclosed_transitions = -1
            enclosed_transitions = {}
            for i_transitions in remaining_transitions:
                i1 = sorted_inter_index_dict[2 * i_transitions + n]
                i2 = sorted_inter_index_dict[2 * i_transitions + 1 + n]
                net = abs(i2 - i1) - 1
                if net > nb_max_enclosed_transitions:
                    nb_max_enclosed_transitions = net
                    best_transition = i_transitions
                    if i1 < i2:
                        enclosed_transitions[i_transitions] = [(i + abs(n - 1)) // 2 for i
                                                               in sorted_inter_index[
                                                       i2 - 1:i1:-2]]
                    else:
                        enclosed_transitions[i_transitions] = [(i + abs(n - 1)) // 2 for i
                                                               in sorted_inter_index[
                                                       i2 + 1:i1:2]]

            remaining_transitions.remove(best_transition)
            point_start, _ = intersections[2 * best_transition + n]
            point2, _ = intersections[2 * best_transition + 1 + n]
            primitives = self.extract_with_points(point_start, point2, inside=not n)
            last_point = point2
            for transition in enclosed_transitions[best_transition]:
                point1, _ = intersections[2 * transition + n]
                point2, _ = intersections[2 * transition + 1 + n]
                primitives.append(
                    volmdlr.edges.LineSegment2D(last_point, point1))
                primitives.extend(
                    self.extract_with_points(point1, point2, inside=not n))
                last_point = point2
                if transition in remaining_transitions:
                    remaining_transitions.remove(transition)

            primitives.append(
                volmdlr.edges.LineSegment2D(last_point, point_start))

            contour = Contour2D(primitives)
            contour.order_contour()
            contours.append(contour)
        return contours

    def cut_by_line(self, line: curves.Line2D) -> List['Contour2D']:
        """
        :param line: The line used to cut the contour.

        :return: A list of resulting contours
        """
        intersections = self.line_crossings(line)
        if not intersections or len(intersections) < 2:
            return [self]
        points_intersections = [point for point, prim in intersections]
        sorted_points = line.sort_points_along_curve(points_intersections)
        list_contours = []
        contour_to_cut = self

        for point1, point2 in zip(sorted_points[:-1], sorted_points[1:]):
            closing_line = volmdlr.edges.LineSegment2D(point1, point2)
            if not contour_to_cut.point_belongs(closing_line.middle_point()):
                continue
            closing_contour = Contour2D([closing_line])
            contour1, contour2 = contour_to_cut.get_divided_contours(point1, point2, closing_contour)
            if sorted_points.index(point1) + 2 <= len(sorted_points) - 1:
                if contour1.point_over_contour(sorted_points[sorted_points.index(point1) + 2]):
                    contour_to_cut = contour1
                    list_contours.append(contour2)
                elif contour2.point_over_contour(sorted_points[sorted_points.index(point1) + 2]):
                    contour_to_cut = contour2
                    list_contours.append(contour1)
            else:
                list_contours.extend([contour1, contour2])

        return list_contours

    def split_by_line(self, line: curves.Line2D) -> List['Contour2D']:
        intersections = self.line_crossings(line)
        intersections = [point for point, prim in intersections]
        if not intersections:
            return [self]
        if len(intersections) < 2:
            extracted_outerpoints_contour1 = \
                Contour2D.extract(self, self.primitives[0].start, intersections[0], True)[0]
            extracted_innerpoints_contour1 = \
                Contour2D.extract(self, intersections[0], self.primitives[-1].end, True)[0]
            return extracted_outerpoints_contour1, extracted_innerpoints_contour1
        if len(intersections) == 2:
            extracted_outerpoints_contour1 = \
                Contour2D.extract(self, intersections[0], intersections[1], True)[0]
            extracted_innerpoints_contour1 = \
                Contour2D.extract(self, intersections[0], intersections[1], False)[0]
            return extracted_innerpoints_contour1, extracted_outerpoints_contour1
        raise NotImplementedError

    def split_regularly(self, n):
        """
        Split in n slices.

        """
        x_min, x_max, _, _ = self.bounding_rectangle.bounds()
        cutted_contours = []
        iteration_contours = [self]
        for i in range(n - 1):
            xi = x_min + (i + 1) * (x_max - x_min) / n
            cut_line = curves.Line2D(volmdlr.Point2D(xi, 0),
                                     volmdlr.Point2D(xi, 1))

            iteration_contours2 = []
            for contour in iteration_contours:
                split_contours = contour.cut_by_line(cut_line)
                if len(split_contours) == 1:
                    cutted_contours.append(contour)
                else:
                    iteration_contours2.extend(split_contours)

            iteration_contours = iteration_contours2[:]
        cutted_contours.extend(iteration_contours)
        return cutted_contours

    def triangulation(self):
        """Returns the triangulation of the contour 2d."""
        return self.grid_triangulation(number_points_x=20,
                                       number_points_y=20)

    def grid_triangulation(self, x_density: float = None,
                           y_density: float = None,
                           min_points_x: int = 20,
                           min_points_y: int = 20,
                           number_points_x: int = None,
                           number_points_y: int = None):
        """
        Compute a triangulation using an n-by-m grid to triangulate the contour.
        """
        bounding_rectangle = self.bounding_rectangle
        # xmin, xmax, ymin, ymax = self.bounding_rectangle
        dx = bounding_rectangle[1] - bounding_rectangle[0]  # xmax - xmin
        dy = bounding_rectangle[3] - bounding_rectangle[2]  # ymax - ymin
        if number_points_x is None:
            number_points_x = max(math.ceil(x_density * dx), min_points_x)
        if number_points_y is None:
            number_points_y = max(math.ceil(y_density * dy), min_points_y)
        x = [bounding_rectangle[0] + i * dx / number_points_x for i in range(number_points_x + 1)]
        y = [bounding_rectangle[2] + i * dy / number_points_y for i in range(number_points_y + 1)]

        point_index = {}
        number_points = 0
        points = []
        triangles = []
        for xi in x:
            for yi in y:
                point = volmdlr.Point2D(xi, yi)
                if self.point_belongs(point):
                    point_index[point] = number_points
                    points.append(point)
                    number_points += 1

        for i in range(number_points_x):
            for j in range(number_points_y):
                point1 = volmdlr.Point2D(x[i], y[j])
                point2 = volmdlr.Point2D(x[i + 1], y[j])
                point3 = volmdlr.Point2D(x[i + 1], y[j + 1])
                point4 = volmdlr.Point2D(x[i], y[j + 1])
                points_in = []
                for point in [point1, point2, point3, point4]:
                    if point in point_index:
                        points_in.append(point)
                if len(points_in) == 4:
                    triangles.append(
                        [point_index[point1], point_index[point2], point_index[point3]])
                    triangles.append(
                        [point_index[point1], point_index[point3], point_index[point4]])

                elif len(points_in) == 3:
                    triangles.append([point_index[point] for point in points_in])

        return vmd.DisplayMesh2D(points, triangles)

    def intersection_points(self, contour2d):
        intersecting_points = []
        for primitive1 in self.primitives:
            for primitive2 in contour2d.primitives:
                line_intersection = primitive1.linesegment_intersections(primitive2)
                if line_intersection:
                    if not volmdlr.core.point_in_list(line_intersection[0], intersecting_points):
                        intersecting_points.extend(line_intersection)
                else:
                    touching_points = primitive1.touching_points(primitive2)
                    for point in touching_points:
                        if not volmdlr.core.point_in_list(point, intersecting_points):
                            intersecting_points.append(point)
            if len(intersecting_points) == 2:
                break
        return intersecting_points

    def get_divided_contours(self, cutting_point1: volmdlr.Point2D, cutting_point2: volmdlr.Point2D,
                             closing_contour):
        extracted_innerpoints_contour1_prims, extracted_outerpoints_contour1_prims = self.split_with_two_points(
            cutting_point1, cutting_point2)
        extracted_outerpoints_contour1 = Contour2D(extracted_outerpoints_contour1_prims)
        extracted_innerpoints_contour1 = Contour2D(extracted_innerpoints_contour1_prims)
        primitives1 = extracted_outerpoints_contour1.primitives + closing_contour.primitives
        primitives2 = extracted_innerpoints_contour1.primitives + closing_contour.primitives
        if extracted_outerpoints_contour1.primitives[0].start.is_close(closing_contour.primitives[0].start):
            cutting_contour_new = closing_contour.invert()
            primitives1 = cutting_contour_new.primitives + \
                extracted_outerpoints_contour1.primitives
        elif extracted_outerpoints_contour1.primitives[0].start.is_close(closing_contour.primitives[-1].end):
            primitives1 = closing_contour.primitives + \
                          extracted_outerpoints_contour1.primitives

        if extracted_innerpoints_contour1.primitives[0].start.is_close(closing_contour.primitives[0].start):
            cutting_contour_new = \
                closing_contour.invert()
            primitives2 = cutting_contour_new.primitives + \
                extracted_innerpoints_contour1.primitives
        elif extracted_innerpoints_contour1.primitives[0].start.is_close(closing_contour.primitives[-1].end):
            primitives2 = closing_contour.primitives + \
                          extracted_innerpoints_contour1.primitives
        contour1 = Contour2D(primitives1)
        contour1.order_contour()
        contour2 = Contour2D(primitives2)
        contour2.order_contour()
        return contour1, contour2

    def divide(self, contours):
        """Divide contour with other contours."""
        new_base_contours = [self]
        finished = False
        list_cutting_contours = contours[:]
        list_valid_contours = []
        while not finished:
            if not new_base_contours:
                break
            list_cutting_contours_modified = False
            for i, base_contour in enumerate(new_base_contours):
                for j, cutting_contour in enumerate(list_cutting_contours):
                    if base_contour.is_superposing(cutting_contour):
                        list_cutting_contours.pop(j)
                        list_cutting_contours_modified = True
                        break
                    contour_crossings = cutting_contour.wire_crossings(base_contour)
                    if contour_crossings:
                        sorted_points = cutting_contour.sort_points_along_wire(contour_crossings)
                        split_wires = cutting_contour.split_with_sorted_points(sorted_points)
                        list_cutting_contours.pop(j)
                        list_cutting_contours.extend(split_wires)
                        list_cutting_contours_modified = True
                        break
                    point1, point2 = [cutting_contour.primitives[0].start,
                                      cutting_contour.primitives[-1].end]
                    cutting_points = []
                    if base_contour.point_belongs(cutting_contour.middle_point()) and\
                            base_contour.point_over_contour(point1) and base_contour.point_over_contour(point2):
                        cutting_points = [point1, point2]
                    if cutting_points:
                        contour1, contour2 = base_contour.get_divided_contours(
                            cutting_points[0], cutting_points[1], cutting_contour)
                        new_base_contours.pop(i)
                        new_base_contours.extend([contour1, contour2])
                        break
                else:
                    list_valid_contours.append(base_contour)
                    new_base_contours.pop(i)
                    break
                if list_cutting_contours_modified:
                    break
                break

        return list_valid_contours

    def discretized_contour(self, n: float):
        """
        Discretize each contour's primitive and return a new contour with theses discretized primitives.
        """
        contour = Contour2D((self.discretized_primitives(n)))

        return contour.order_contour()

    @classmethod
    def from_bounding_rectangle(cls, x_min, x_max, y_min, y_max, name: str = ''):
        """
        Create a contour 2d with bounding_box parameters, using line segments 2d.

        """

        edge0 = volmdlr.edges.LineSegment2D(volmdlr.Point2D(x_min, y_min), volmdlr.Point2D(x_max, y_min))
        edge1 = volmdlr.edges.LineSegment2D(volmdlr.Point2D(x_max, y_min), volmdlr.Point2D(x_max, y_max))
        edge2 = volmdlr.edges.LineSegment2D(volmdlr.Point2D(x_max, y_max), volmdlr.Point2D(x_min, y_max))
        edge3 = volmdlr.edges.LineSegment2D(volmdlr.Point2D(x_min, y_max), volmdlr.Point2D(x_min, y_min))

        return Contour2D([edge0, edge1, edge2, edge3], name=name)

    def cut_by_bspline_curve(self, bspline_curve2d: volmdlr.edges.BSplineCurve2D):
        """
        Cut a contour 2d with bspline_curve 2d to define two different contours.

        """
        # TODO: BsplineCurve is discretized and defined with a wire. To be improved!

        contours = self.cut_by_wire(Wire2D.from_edge(bspline_curve2d, 20))

        return contours

    def clean_primitives(self):
        """
        Delete primitives with start=end, and return a new contour.
        """

        new_primitives = []
        for prim in self.primitives:
            if prim.start != prim.end:
                new_primitives.append(prim)

        return Contour2D(new_primitives)

    def merge_with(self, contour2d, abs_tol: float = 1e-6):
        """
        Merge two adjacent contours, and returns one outer contour and inner contours (if there are any).

        :param contour2d: contour to merge with.
        :param abs_tol: tolerance.
        :return: merged contours.
        """
        is_sharing_primitive = self.is_sharing_primitives_with(contour2d)
        if not is_sharing_primitive:
            if self.is_inside(contour2d):
                return [self]
            if contour2d.is_inside(self):
                return [contour2d]
            return [self, contour2d]

        merged_primitives = self.delete_shared_contour_section(contour2d, abs_tol)
        contours = Contour2D.contours_from_edges(merged_primitives, abs_tol)
        contours = sorted(contours, key=lambda contour: contour.area(),
                          reverse=True)
        return contours

    def union(self, contour2: 'Contour2D'):
        """
        Union two contours, if they are adjacent, or overlap somehow.

        """
        if self.is_inside(contour2):
            return [self]
        if contour2.is_inside(self):
            return [contour2]
        contours_intersections = self.intersection_points(contour2)
        if not self.is_sharing_primitives_with(contour2) and contours_intersections:
            resulting_primitives = []
            primitives1_inside = self.extract_with_points(contours_intersections[0], contours_intersections[1], True)
            primitives1_outside = self.extract_with_points(contours_intersections[0], contours_intersections[1], False)
            primitives2_inside = contour2.extract_with_points(contours_intersections[0],
                                                              contours_intersections[1], True)
            primitives2_outside = contour2.extract_with_points(contours_intersections[0],
                                                               contours_intersections[1], False)
            if contour2.point_belongs(primitives1_inside[0].middle_point()):
                resulting_primitives.extend(primitives1_outside)
            else:
                resulting_primitives.extend(primitives1_inside)
            if self.point_belongs(primitives2_inside[0].middle_point()):
                resulting_primitives.extend(primitives2_outside)
            else:
                resulting_primitives.extend(primitives2_inside)
            return [Contour2D(resulting_primitives).order_contour()]
        merged_contours = self.merge_with(contour2)[::-1]
        merged_contours = sorted(merged_contours, key=lambda contour: contour.area(),
                                 reverse=True)
        return merged_contours

    def cut_by_wire(self, wire: Wire2D):
        """
        Cut a contour2d with a wire2d and return a list of contours 2d.

        :param wire: volmdlr.wires.Wire2D
        :rtype: list[volmdlr.wires.Contour2D]

        :param wire: volmdlr.wires.Wire2D.
        :return: contours2d : list[volmdlr.wires.Contour2D].
        """

        points_intersections = self.wire_intersections(wire)
        if len(points_intersections) < 2:
            return [self]
        if len(points_intersections) % 2 != 0:
            raise NotImplementedError(
                f'{len(points_intersections)} intersections not supported yet')
        sorted_points = wire.sort_points_along_wire(points_intersections)
        split_wires = wire.split_with_sorted_points(sorted_points)
        valid_cutting_wires = []
        for split_wire in split_wires:
            if self.is_superposing(split_wire) or not self.is_inside(split_wire):
                continue
            valid_cutting_wires.append(split_wire)
        divided_contours = self.divide(valid_cutting_wires)
        return divided_contours

    def intersection_contour_with(self, other_contour, abs_tol=1e-6):
        """
        Gets the contour(s) resulting from the intersections of two other contours.

        :param other_contour: other contour.
        :param abs_tol: tolerance.
        :return: list of resulting intersection contours.
        """
        contour_crossings = self.wire_crossings(other_contour)
        sorted_points_contour1 = sorted(contour_crossings, key=self.abscissa)
        sorted_points_contour2 = sorted(contour_crossings, key=other_contour.abscissa)
        split_wires1 = self.split_with_sorted_points(sorted_points_contour1)
        split_wires2 = other_contour.split_with_sorted_points(sorted_points_contour2)
        intersection_contour_primitives = []
        for section in split_wires1:
            if other_contour.is_inside(section):
                intersection_contour_primitives.extend(section.primitives)
        for section in split_wires2:
            if self.is_inside(section):
                intersection_contour_primitives.extend(section.primitives)
        return self.contours_from_edges(intersection_contour_primitives, abs_tol)

    def get_furthest_point_to_point2(self, point2):
        """
        Search the furthest point from self to point2. It only considers the start or end or primitives.

        :param point2: other point.
        :return: the furthest point.
        """
        furthest_point = self.primitives[0].start
        furthest_distance = point2.point_distance(self.primitives[0].start)
        for prim in self.primitives:
            distance = point2.point_distance(prim.end)
            if distance > furthest_distance:
                furthest_distance = distance
                furthest_point = prim.end
        return furthest_point

    def closest_point_to_point2(self, point2):
        """
        Search the closest point from self to point2. It only considers the start or end or primitives.

        :param point2: other point.
        :return: the closest point to point2.
        """
        closest_point = self.primitives[0].start
        closest_distance = point2.point_distance(self.primitives[0].start)
        for prim in self.primitives:
            distance = point2.point_distance(prim.end)
            if distance < closest_distance:
                closest_distance = distance
                closest_point = prim.end
        return closest_point


class ClosedPolygonMixin:
    """
    Abstract class for ClosedPolygon, storing methods used by ClosedPolygon2D and ClosedPolygon3D.

    """

    def get_lengths(self):
        """
        Gets line segment lengths.

        """
        list_ = []
        for line_segment in self.line_segments:
            list_.append(line_segment.length())
        return list_

    def length(self):
        """
        Polygon length.

        :return: polygon length.
        """
        return sum(self.get_lengths())

    def min_length(self):
        """
        Gets the minimal length for a line segment in the polygon.

        """
        return min(self.get_lengths())

    def max_length(self):
        """
        Gets the minimal length for a line segment in the polygon.

        """
        return max(self.get_lengths())

    def edge_statistics(self):
        distances = []
        for i, point in enumerate(self.points):
            if i != 0:
                distances.append(point.point_distance(self.points[i - 1]))
        mean_distance = mean(distances)
        std = npy.std(distances)
        return mean_distance, std

    def simplify_polygon(self, min_distance: float = 0.01,
                         max_distance: float = 0.05, angle: float = 15):
        points = [self.points[0]]
        previous_point = None
        for point in self.points[1:]:
            distance = point.point_distance(points[-1])
            if distance > min_distance:
                if distance > max_distance:
                    number_segmnts = round(distance / max_distance) + 2
                    for n in range(number_segmnts):
                        new_point = points[-1] + (point - points[-1]) * (
                                n + 1) / number_segmnts
                        if new_point.point_distance(points[-1]) > max_distance:
                            points.append(new_point)
                else:
                    if not volmdlr.core.point_in_list(point, points):
                        points.append(point)
            if len(points) > 1:
                vector1 = points[-1] - points[-2]
                vector2 = point - points[-2]
                cos = vector1.dot(vector2) / (vector1.norm() * vector2.norm())
                cos = math.degrees(math.acos(round(cos, 6)))
                if abs(cos) > angle:
                    if not volmdlr.core.point_in_list(previous_point, points):
                        points.append(previous_point)
                    if not volmdlr.core.point_in_list(point, points):
                        points.append(point)
            if len(points) > 2:
                vector1 = points[-2] - points[-3]
                vector2 = points[-1] - points[-3]
                cos = vector1.dot(vector2) / (vector1.norm() * vector2.norm())
                cos = math.degrees(math.acos(round(cos, 6)))
                if points[-3].point_distance(points[-2]) < min_distance and cos < angle:
                    points = points[:-2] + [points[-1]]
            previous_point = point
        if points[0].point_distance(points[-1]) < min_distance:
            points.remove(points[-1])

        if math.isclose(volmdlr.wires.ClosedPolygon2D(points).area(), 0.0, abs_tol=1e-6):
            return self

        return self.__class__(points)

    def invert(self):
        """Invert the polygon."""
        return self.__class__(self.points[::-1])

    @property
    def line_segments(self):
        if not self._line_segments:
            self._line_segments = self.get_line_segments()
        return self._line_segments

    def get_line_segments(self):
        raise NotImplementedError(
            f"get_line_segments method must be overloaded by {self.__class__.__name__}")


class ClosedPolygon2D(ClosedPolygonMixin, Contour2D):
    """
    A collection of points, connected by line segments, following each other.

    """
    _non_serializable_attributes = ['line_segments', 'primitives',
                                    'basis_primitives']

    def __init__(self, points: List[volmdlr.Point2D], name: str = ''):
        self.points = points
        self._line_segments = None

        Contour2D.__init__(self, self.line_segments, name)

    def copy(self, *args, **kwargs):
        points = [point.copy() for point in self.points]
        return ClosedPolygon2D(points, self.name)

    def __hash__(self):
        return sum(hash(point) for point in self.points)

    def __eq__(self, other_):
        if not isinstance(other_, self.__class__):
            return False
        equal = True
        for point, other_point in zip(self.points, other_.points):
            equal = (equal and point == other_point)
        return equal

    def area(self):
        # TODO: performance: cache number of points
        if len(self.points) < 3:
            return 0.

        x = [point.x for point in self.points]
        y = [point.y for point in self.points]

        x1 = [x[-1]] + x[0:-1]
        y1 = [y[-1]] + y[0:-1]
        return 0.5 * abs(sum(i * j for i, j in zip(x, y1))
                         - sum(i * j for i, j in zip(y, x1)))

    def center_of_mass(self):
        lngth_points = len(self.points)
        if lngth_points == 0:
            return volmdlr.O2D
        if lngth_points == 1:
            return self.points[0]
        if lngth_points == 2:
            return 0.5 * (self.points[0] + self.points[1])

        x = [point.x for point in self.points]
        y = [point.y for point in self.points]

        xi_xi1 = x + npy.roll(x, -1)
        yi_yi1 = y + npy.roll(y, -1)
        xi_yi1 = npy.multiply(x, npy.roll(y, -1))
        xi1_yi = npy.multiply(npy.roll(x, -1), y)

        signed_area = 0.5 * npy.sum(xi_yi1 - xi1_yi)  # signed area!
        if not math.isclose(signed_area, 0, abs_tol=1e-09):
            center_x = npy.sum(npy.multiply(xi_xi1, (xi_yi1 - xi1_yi))) / 6. / signed_area
            center_y = npy.sum(npy.multiply(yi_yi1, (xi_yi1 - xi1_yi))) / 6. / signed_area
            return volmdlr.Point2D(center_x, center_y)

        self.plot()
        raise NotImplementedError

    def barycenter(self):
        """
        Calculates the geometric center of the polygon, which is the average position of all the points in it.

        :rtype: volmdlr.Point2D
        """
        barycenter1_2d = self.points[0]
        for point in self.points[1:]:
            barycenter1_2d += point
        return barycenter1_2d / len(self.points)

    def point_belongs(self, point, include_edge_points: bool = False, tol: float = 1e-6):
        """
        Ray casting algorithm copied from internet.
        """
        return polygon_point_belongs((point.x, point.y), [(point_.x, point_.y) for point_ in self.points],
                                     include_edge_points=include_edge_points, tol=tol)

    def second_moment_area(self, point):
        second_moment_area_x, second_moment_area_y, second_moment_area_xy = 0., 0., 0.
        for point_i, point_j in zip(self.points, self.points[1:] + [self.points[0]]):
            xi, yi = point_i - point
            xj, yj = point_j - point
            second_moment_area_x += (yi ** 2 + yi * yj + yj ** 2) * (xi * yj - xj * yi)
            second_moment_area_y += (xi ** 2 + xi * xj + xj ** 2) * (xi * yj - xj * yi)
            second_moment_area_xy += (xi * yj + 2 * xi * yi + 2 * xj * yj + xj * yi) * (
                    xi * yj - xj * yi)
        if second_moment_area_x < 0:
            second_moment_area_x = - second_moment_area_x
            second_moment_area_y = - second_moment_area_y
            second_moment_area_xy = - second_moment_area_xy
        return second_moment_area_x / 12., second_moment_area_y / 12., second_moment_area_xy / 24.

    def get_line_segments(self):
        lines = []
        if len(self.points) > 1:
            for point1, point2 in zip(self.points,
                                      list(self.points[1:]) + [self.points[0]]):
                if not point1.is_close(point2):
                    lines.append(volmdlr.edges.LineSegment2D(point1, point2))
        return lines

    def rotation(self, center: volmdlr.Point2D, angle: float):
        """
        ClosedPolygon2D rotation.

        :param center: rotation center
        :param angle: angle rotation
        :return: a new rotated ClosedPolygon2D
        """
        return ClosedPolygon2D(
            [point.rotation(center, angle) for point in self.points])

    def rotation_inplace(self, center: volmdlr.Point2D, angle: float):
        """
        Line2D rotation, Object is updated in-place.

        :param center: rotation center
        :param angle: rotation angle
        """
        warnings.warn("'in-place' methods are deprecated. Use a not in-place method instead.", DeprecationWarning)

        for point in self.points:
            point.rotation_inplace(center, angle)

    def translation(self, offset: volmdlr.Vector2D):
        """
        ClosedPolygon2D translation.

        :param offset: translation vector
        :return: A new translated ClosedPolygon2D
        """
        return ClosedPolygon2D(
            [point.translation(offset) for point in self.points])

    def translation_inplace(self, offset: volmdlr.Vector2D):
        """
        ClosedPolygon2D translation. Object is updated in-place.

        :param offset: translation vector
        """
        warnings.warn("'in-place' methods are deprecated. Use a not in-place method instead.", DeprecationWarning)

        for point in self.points:
            point.translation_inplace(offset)

    def frame_mapping(self, frame: volmdlr.Frame2D, side: str):
        return self.__class__([point.frame_mapping(frame, side) for point in self.points])

    def frame_mapping_inplace(self, frame: volmdlr.Frame2D, side: str):
        warnings.warn("'in-place' methods are deprecated. Use a not in-place method instead.", DeprecationWarning)

        for point in self.points:
            point.frame_mapping_inplace(frame, side)

    def polygon_distance(self,
                         polygon: 'ClosedPolygon2D'):
        point_zero = self.points[0]
        distance = []
        for point in polygon.points:
            distance.append(point_zero.point_distance(point))
        index = distance.index(min(distance))
        return distance[index]

    @cached_property
    def is_trigo(self):
        if len(self.points) < 3:
            return True

        angle = 0.
        for ls1, ls2 in zip(self.line_segments,
                            self.line_segments[1:] + [self.line_segments[0]]):
            u = ls2.unit_direction_vector()
            x = u.dot(ls1.unit_direction_vector())
            y = u.dot(ls1.normal_vector())
            angle += math.atan2(y, x)
        return angle > 0

    def delaunay_triangulation(self):
        points = self.points
        new_points = []
        delaunay_triangles = []
        # ax=plt.subplot()
        for point in points:
            new_points.append([point[0], point[1]])

        delaunay = npy.array(new_points)

        tri = Delaunay(delaunay)

        for simplice in delaunay[tri.simplices]:
            triangle = Triangle2D(volmdlr.Point2D(simplice[0]),
                                  volmdlr.Point2D(simplice[1]),
                                  volmdlr.Point2D(simplice[2]))
            delaunay_triangles.append(triangle)

        return delaunay_triangles

    def offset(self, offset):
        x_min, x_max, y_min, y_max = self.bounding_rectangle.bounds()

        max_offset_len = min(x_max - x_min, y_max - y_min) / 2
        if offset <= -max_offset_len:
            print('Inadapted offset, '
                  'polygon might turn over. Offset must be greater than',
                  -max_offset_len)
            raise ValueError('inadapted offset')
        nb_points = len(self.points)
        vectors = []
        for i in range(nb_points - 1):
            vector1 = self.points[i + 1] - self.points[i]
            vector2 = self.points[i] - self.points[i + 1]
            vector1 = vector1.unit_vector()
            vector2 = vector2.unit_vector()
            vectors.append(vector1)
            vectors.append(vector2)

        vector1 = self.points[0] - self.points[-1]
        vector2 = self.points[-1] - self.points[0]
        vector1 = vector1.unit_vector()
        vector2 = vector2.unit_vector()
        vectors.append(vector1)
        vectors.append(vector2)

        offset_vectors = []
        offset_points = []

        for i in range(nb_points):

            # check = False
            vector_i = vectors[2 * i - 1] + vectors[2 * i]
            if vector_i == volmdlr.Vector2D(0, 0):
                vector_i = vectors[2 * i]
                vector_i = vector_i.normal_vector()
                offset_vectors.append(vector_i)
            else:
                vector_i = vector_i.unit_vector()
                if vector_i.dot(vectors[2 * i - 1].normal_vector()) > 0:
                    vector_i = - vector_i
                    # check = True
                offset_vectors.append(vector_i)

            normal_vector1 = - vectors[2 * i - 1].normal_vector()
            normal_vector2 = vectors[2 * i].normal_vector()
            normal_vector1 = normal_vector1.unit_vector()
            normal_vector2 = normal_vector2.unit_vector()
            alpha = math.acos(normal_vector1.dot(normal_vector2))

            offset_point = self.points[i] + offset / math.cos(alpha / 2) * \
                (-offset_vectors[i])

            # ax=self.plot()
            # offset_point.plot(ax=ax, color='g')

            # if self.point_belongs(offset_point):
            #     offset_point = self.points[i] + offset / math.cos(alpha / 2) * \
            #                    (-offset_vectors[i])

            offset_points.append(offset_point)

            # self.points[i].plot(ax=ax, color='b')
            # offset_point.plot(ax=ax, color='r')

        return self.__class__(offset_points)

    def point_border_distance(self, point, return_other_point=False):
        """
        Compute the distance to the border distance of polygon.

        Output is always positive, even if the point belongs to the polygon.
        """
        d_min, other_point_min = self.line_segments[0].point_distance(
            point, return_other_point=True)
        for line in self.line_segments[1:]:
            dist_, other_point = line.point_distance(
                point, return_other_point=True)
            if dist_ < d_min:
                d_min = dist_
                other_point_min = other_point
        if return_other_point:
            return d_min, other_point_min
        return d_min

    def self_intersects(self):
        """
        Determines if a polygon self intersects using the Bentley-Ottmann algorithm.

        :return: True if the polygon self intersects, False otherwise. If True, returns two
            intersecting line segments as LineSegment2D objects. If False, returns two None values;
        :rtype: Tuple[bool, Union[volmdlr.edges.LineSegment2D, None], Union[volmdlr.edges.LineSegment2D, None]]
        """
        epsilon = 0
        segments = self._get_segments()

        for segment1 in segments:
            for segment2 in segments:
                if segment1 == segment2:
                    continue
                if self._segments_intersect(segment1, segment2, epsilon):
                    return True, segment1, segment2

        return False, None, None

    def _get_segments(self):
        """
        Helper function for self_intersects that generates segments for the Bentley-Ottmann algorithm.

        :return: A list of tuples representing the segments between consecutive edges.
        :rtype: List[Tuple[int, int]]
        """
        # Sort the points along ascending x for the Sweep Line method
        sorted_index = sorted(range(len(self.points)), key=lambda p: (self.points[p][0], self.points[p][1]))
        number = len(sorted_index)
        segments = []

        for i, index in enumerate(sorted_index):
            # Stock the segments between 2 consecutive edges
            # Ex: for the ABCDE polygon, if Sweep Line is on C, the segments
            #   will be (C,B) and (C,D)
            if index - 1 < 0:
                segments.append((index, number - 1))
            else:
                segments.append((index, sorted_index[i - 1]))
            if index >= len(self.points) - 1:
                segments.append((index, 0))
            else:
                segments.append((index, sorted_index[i + 1]))

        return segments

    def _segments_intersect(self, segment1, segment2, epsilon):
        """
        Helper function for self_intersects that determines if any segments in a list intersect.

        :param segment1: A tuple representing the index of the start and end point of the segments.
        :type segment1: Tuple[int, int]
        :param segment2: A tuple representing the index of the start and end point of the segments.
        :type segment2: Tuple[int, int]
        :param epsilon: A small positive value for numerical stability.
        :type epsilon: float
        :return: True if any segments intersect, False otherwise.
        :rtype: bool
        """
        line1 = volmdlr.edges.LineSegment2D(self.points[segment1[0]], self.points[segment1[1]])
        line2 = volmdlr.edges.LineSegment2D(self.points[segment2[0]], self.points[segment2[1]])
        point, param_a, param_b = volmdlr.Point2D.line_intersection(line1, line2, True)
        if point is not None and 0 + epsilon <= param_a <= 1 - epsilon and 0 + epsilon <= param_b <= 1 - epsilon:
            return True
        return False

    @classmethod
    def points_convex_hull(cls, points, name: str = ''):
        if len(points) < 3:
            return None

        points_hull = [point.copy() for point in points]

        _, pos_ymax = argmax([point.y for point in points_hull])
        point_start = points_hull[pos_ymax]
        hull = [point_start]

        barycenter = points_hull[0]
        for point in points_hull[1:]:
            barycenter += point
        barycenter = barycenter / (len(points_hull))
        # second point of hull
        theta = []
        remaining_points = points_hull
        del remaining_points[pos_ymax]

        vec1 = point_start - barycenter
        for point in remaining_points:
            vec2 = point - point_start
            theta_i = -volmdlr.geometry.clockwise_angle(vec1, vec2)
            theta.append(theta_i)

        min_theta, posmin_theta = argmin(theta)
        next_point = remaining_points[posmin_theta]
        hull.append(next_point)
        del remaining_points[posmin_theta]
        # Adding first point to close the loop at the end
        remaining_points.append(hull[0])

        initial_vector = vec1.copy()
        total_angle = 0
        while not next_point.is_close(point_start):
            vec1 = next_point - hull[-2]
            theta = []
            for point in remaining_points:
                vec2 = point - next_point
                theta_i = -volmdlr.geometry.clockwise_angle(vec1, vec2)
                theta.append(theta_i)

            min_theta, posmin_theta = argmin(theta)
            if math.isclose(min_theta, -2 * math.pi, abs_tol=1e-6) \
                    or math.isclose(min_theta, 0, abs_tol=1e-6):
                if remaining_points[posmin_theta] == point_start:
                    break

            else:
                next_point = remaining_points[posmin_theta]

                vec_next_point = next_point - barycenter
                total_angle += (2 * math.pi - volmdlr.geometry.clockwise_angle(initial_vector, vec_next_point))

                if total_angle > 2 * math.pi:
                    break
                initial_vector = vec_next_point

                hull.append(next_point)

            del remaining_points[posmin_theta]

        hull.pop()

        return cls(hull, name=name)

    @classmethod
    def concave_hull(cls, points, concavity, scale_factor, name: str = ''):
        """
        Calculates the concave hull from a cloud of points.

        i.e., it Unites all points under the smallest possible area.

        :param points: list of points corresponding to the cloud of points
        :type points: class: 'volmdlr.Point2D'
        :param concavity: Sets how sharp the concave angles can be. It goes from -1 (not concave at all. in fact,
                          the hull will be left convex) up to +1 (very sharp angles can occur. Setting concavity to
                          +1 might result in 0º angles!) concavity is defined as the cosine of the concave angles.
        :type concavity: float
        :param scale_factor: Sets how big is the area where concavities are going to be searched.
                             The bigger, the more sharp the angles can be. Setting it to a very high value might
                             affect the performance of the program.
                             This value should be relative to how close to each other the points to be connected are.
        :type scale_factor: float.
        :param name: object's name.

        """

        def get_nearby_points(line, points, scale_factor):
            points_hull = [point.copy() for point in points]

            nearby_points = []
            line_midpoint = 0.5 * (line.start + line.end)
            tries = 0
            n = 5
            bounding_box = [line_midpoint.x - line.length() / 2,
                            line_midpoint.x + line.length() / 2,
                            line_midpoint.y - line.length() / 2,
                            line_midpoint.y + line.length() / 2]
            boundary = [int(bounding / scale_factor) for bounding in
                        bounding_box]
            while tries < n and len(nearby_points) == 0:
                for point in points_hull:
                    if not ((
                                    point.x == line.start.x and point.y == line.start.y) or (
                                    point.x == line.end.x and point.y == line.end.y)):
                        point_x_rel_pos = int(point.x / scale_factor)
                        point_y_rel_pos = int(point.y / scale_factor)
                        if boundary[1] >= point_x_rel_pos >= boundary[0] <= point_y_rel_pos <= boundary[3]:
                            nearby_points.append(point)

                scale_factor *= 4 / 3
                tries += 1

            return nearby_points

        def line_colides_with_hull(line, concave_hull):
            for hull_line in concave_hull:
                if not line.start.is_close(hull_line.start) and not line.start.is_close(hull_line.end) and \
                        not line.end.is_close(hull_line.start) and not line.end.is_close(hull_line.end):
                    if line.line_intersections(hull_line.line):
                        return True
            return False

        def get_divided_line(line, nearby_points, hull_concave_edges, concavity):
            divided_line = []
            ok_middle_points = []
            list_cossines = []
            for middle_point in nearby_points:
                vect1 = line.start - middle_point
                vect2 = line.end - middle_point
                if middle_point.is_close(line.start) or middle_point.is_close(line.end):
                    continue
                cos = round(vect1.dot(vect2) / (vect1.norm() * vect2.norm()),
                            4)
                if cos < concavity:
                    new_line_a = volmdlr.edges.LineSegment2D(start=line.start, end=middle_point)
                    new_line_b = volmdlr.edges.LineSegment2D(start=middle_point, end=line.end)
                    if not (line_colides_with_hull(line=new_line_a,
                                                   concave_hull=hull_concave_edges) and line_colides_with_hull(
                            line=new_line_b, concave_hull=hull_concave_edges)):
                        ok_middle_points.append(middle_point)
                        list_cossines.append(cos)
            if len(ok_middle_points) > 0:
                #  We want the middle-point to be the one with the widest angle (smallest cosine)
                min_cossine_index = list_cossines.index(min(list_cossines))
                divided_line.append(volmdlr.edges.LineSegment2D(line.start,
                                                                ok_middle_points[
                                                                    min_cossine_index]))
                divided_line.append(volmdlr.edges.LineSegment2D(
                    ok_middle_points[min_cossine_index], line.end))
            return divided_line

        hull_convex_edges = cls.points_convex_hull(points).line_segments
        hull_convex_edges.sort(key=lambda x: x.length(), reverse=True)
        hull_concave_edges = []
        hull_concave_edges.extend(hull_convex_edges)
        hull_points = list({point for line in hull_concave_edges for point in [line[0], line[1]]})
        unused_points = []
        for point in points:
            if not volmdlr.core.point_in_list(point, hull_points):
                unused_points.append(point)

        a_line_was_divided_in_the_iteration = True
        line = None
        divided_line = None
        while a_line_was_divided_in_the_iteration:
            a_line_was_divided_in_the_iteration = False
            for line in hull_concave_edges:
                nearby_points = get_nearby_points(line, unused_points,
                                                  scale_factor)
                divided_line = get_divided_line(line, nearby_points,
                                                hull_concave_edges, concavity)
                if len(divided_line) > 0:
                    a_line_was_divided_in_the_iteration = True
                    unused_points.remove(divided_line[0].end)
                    break
            else:
                continue
            hull_concave_edges.remove(line)
            hull_concave_edges.extend(divided_line)

            hull_concave_edges.sort(key=lambda x: x.length(), reverse=True)

        polygon_points = [(line.start, line.end) for line in hull_concave_edges]

        points = [polygon_points[0][0], polygon_points[0][1]]
        polygon_points.remove((polygon_points[0][0], polygon_points[0][1]))
        while True:
            if not polygon_points:
                break
            point1, point2 = None, None
            for point1, point2 in polygon_points:
                if point1 == points[-1] and point2 not in points:
                    points.append(point2)
                    break
                if point2 == points[-1] and point1 not in points:
                    points.append(point1)
                    break
            polygon_points.remove((point1, point2))

        return cls(points, name=name)  # , nearby_points

    @classmethod
    def convex_hull_points(cls, points, name: str = ''):
        """
        Uses the scipy method ConvexHull to calculate the convex hull from a cloud of points.

        """

        points_hull = [point.copy() for point in points]

        numpy_points = npy.array([(point.x, point.y) for point in points_hull])
        hull = ConvexHull(numpy_points)
        polygon_points = []
        for simplex in hull.simplices:
            polygon_points.append((points_hull[simplex[0]], points_hull[simplex[1]]))

        points_hull = [polygon_points[0][0], polygon_points[0][1]]
        polygon_points.remove((polygon_points[0][0], polygon_points[0][1]))

        while True:
            if not polygon_points:
                break
            point1, point2 = None, None
            for point1, point2 in polygon_points:
                if point1.is_close(points_hull[-1]):
                    points_hull.append(point2)
                    break
                if point2.is_close(points_hull[-1]):
                    points_hull.append(point1)
                    break
            polygon_points.remove((point1, point2))

        points_hull.pop(-1)

        # the first point is the one with the lowest x value
        i_min = 0
        min_x = points_hull[0].x
        for i, point in enumerate(points_hull):
            if point.x < min_x:
                min_x = point.x
                i_min = i

        points_hull = points_hull[i_min:] + points_hull[:i_min]

        # we make sure that the points are ordered in the trigonometric direction
        if points_hull[0].y < points_hull[1].y:
            points_hull.reverse()

        return cls(points_hull, name=name)

    def to_3d(self, plane_origin, x, y):
        """
        Transforms a ClosedPolygon2D into an ClosedPolygon3D, given a plane origin and an u and v plane vector.

        :param plane_origin: plane origin.
        :param x: plane u vector.
        :param y: plane v vector.
        :return: ClosedPolygon3D.
        """
        points3d = [point.to_3d(plane_origin, x, y) for point in self.points]
        return ClosedPolygon3D(points3d)

    def plot(self, ax=None, edge_style: EdgeStyle = EdgeStyle(), point_numbering=False,
             fill=False, fill_color='w'):
        if ax is None:
            _, ax = plt.subplots()
            ax.set_aspect('equal')

        if fill:
            ax.fill([point[0] for point in self.points], [point[1] for point in self.points],
                    facecolor=fill_color)
        for line_segment in self.line_segments:
            line_segment.plot(ax=ax, edge_style=edge_style)

        if edge_style.plot_points or point_numbering:
            for point in self.points:
                point.plot(ax=ax, color=edge_style.color, alpha=edge_style.alpha)

        if point_numbering:
            for index_point, point in enumerate(self.points):
                ax.text(*point, f'point {index_point + 1}', ha='center', va='top')

        if edge_style.equal_aspect:
            ax.set_aspect('equal')
        else:
            ax.set_aspect('auto')

        ax.margins(0.1)
        plt.show()

        return ax

    def triangulation(self, tri_opt: str = 'pd'):
        """
        Perform triangulation on the polygon.

        To detail documentation, please refer to https://rufat.be/triangle/API.html

        :param tri_opt: (Optional) Triangulation preferences.
        :type tri_opt: str
        :return: A 2D mesh.
        :rtype: :class:`vmd.DisplayMesh2D`
        """
        # Converting points to nodes for performance
        nodes = [vmd.Node2D.from_point(point) for point in self.points]
        vertices = [(point.x, point.y) for point in nodes]
        n = len(nodes)
        segments = [(i, i + 1) for i in range(n - 1)]
        segments.append((n - 1, 0))

        tri = {'vertices': npy.array(vertices).reshape((-1, 2)),
               'segments': npy.array(segments).reshape((-1, 2)),
               }
        if len(tri['vertices']) < 3:
            return None
        triangulate_result = triangulate(tri, tri_opt)
        triangles = triangulate_result['triangles'].tolist()
        number_points = triangulate_result['vertices'].shape[0]
        points = [vmd.Node2D(*triangulate_result['vertices'][i, :]) for i in range(number_points)]
        return vmd.DisplayMesh2D(points, triangles=triangles)

    def grid_triangulation_points(self, number_points_x: int = 25, number_points_y: int = 25,
                                  include_edge_points: bool = True):
        """
        Use an n by m grid to triangulate the contour.

        :param number_points_x: Number of discretization points in x direction.
        :type number_points_x: int
        :param number_points_y: Number of discretization points in y direction.
        :type number_points_y: int
        :return: Discretization data.
        :rtype: list
        """
        x_min, x_max, y_min, y_max = self.bounding_rectangle.bounds()

        x = npy.linspace(x_min, x_max, num=number_points_x + 2)
        y = npy.linspace(y_min, y_max, num=number_points_y + 2)

        grid_point_index = {}

        polygon_points = {vmd.Node2D.from_point(point) for point in self.points}
        points = []
        for i, xi in enumerate(x):
            for j, yi in enumerate(y):
                point = vmd.Node2D(xi, yi)
                if self.point_belongs(point, include_edge_points=include_edge_points) and point not in polygon_points:
                    grid_point_index[(i, j)] = point
                    points.append(point)

        return points, x, y, grid_point_index

    def ear_clipping_triangulation(self):
        """
        Computes the triangulation of the polygon using ear clipping algorithm.

        Note: triangles have been inverted for a better rendering in babylonjs
        """
        # Converting to nodes for performance
        nodes = [vmd.Node2D.from_point(point) for point in self.points]

        initial_point_to_index = {point: i for i, point in enumerate(nodes)}
        triangles = []

        remaining_points = nodes[:]

        number_remaining_points = len(remaining_points)
        while number_remaining_points > 3:
            current_polygon = ClosedPolygon2D(remaining_points)

            found_ear = False
            for point1, point2, point3 in zip(remaining_points,
                                              remaining_points[1:] + remaining_points[0:1],
                                              remaining_points[2:] + remaining_points[0:2]):
                if not point1.is_close(point3):
                    line_segment = volmdlr.edges.LineSegment2D(point1, point3)

                # Checking if intersections does not contain the vertices
                # of line_segment
                intersect = False
                intersections = current_polygon.linesegment_intersections(line_segment)
                if intersections:
                    for inter in intersections:
                        if not volmdlr.core.point_in_list(inter[0], [line_segment.start, line_segment.end]):
                            intersect = True
                            break

                if not intersect:
                    if current_polygon.point_belongs(line_segment.middle_point()):

                        triangles.append((initial_point_to_index[point1],
                                          initial_point_to_index[point3],
                                          initial_point_to_index[point2]))
                        remaining_points.remove(point2)
                        number_remaining_points -= 1
                        found_ear = True

                        # Rolling the remaining list
                        if number_remaining_points > 4:
                            deq = deque(remaining_points)
                            # random.randint(1, number_remaining_points-1))
                            deq.rotate(int(0.3 * number_remaining_points))
                            remaining_points = list(deq)

                        break

            # Searching for a flat ear
            if not found_ear:
                remaining_polygon = ClosedPolygon2D(remaining_points)
                if remaining_polygon.area() > 0.:

                    found_flat_ear = False
                    for point1, point2, point3 in zip(remaining_points,
                                                      remaining_points[1:] + remaining_points[0:1],
                                                      remaining_points[2:] + remaining_points[0:2]):
                        triangle = Triangle2D(point1, point2, point3)
                        if math.isclose(triangle.area(), 0, abs_tol=1e-8):
                            remaining_points.remove(point2)
                            found_flat_ear = True
                            break

                    if not found_flat_ear:
                        print('Warning : There are no ear in the polygon, it seems malformed: skipping triangulation')
                        return vmd.DisplayMesh2D(nodes, triangles)
                else:
                    return vmd.DisplayMesh2D(nodes, triangles)

        if len(remaining_points) == 3:
            point1, point2, point3 = remaining_points
            triangles.append((initial_point_to_index[point1],
                              initial_point_to_index[point3],
                              initial_point_to_index[point2]))

        return vmd.DisplayMesh2D(nodes, triangles)

    def simplify(self, min_distance: float = 0.01, max_distance: float = 0.05):
        return ClosedPolygon2D(self.simplify_polygon(min_distance=min_distance,
                                                     max_distance=max_distance).points)

    def line_intersecting_closing_point(self, crossing_point):
        """
        Finds closing point for the sewing method using intersection of lines drawn from the barycenter.

        returns the closing point.
        """
        vec_dir = crossing_point.copy()
        vec_dir = vec_dir.unit_vector()

        line = volmdlr.edges.LineSegment2D(volmdlr.O2D,
                                           crossing_point + vec_dir * 5)
        # line.plot(ax=ax2d, color='b')

        point_intersections = {}
        for line_segment in self.line_segments:
            point_intersection = line_segment.linesegment_intersections(
                line)
            if point_intersection:
                point_intersections[line_segment] = point_intersection[0]
            else:
                if line.point_belongs(line_segment.start):
                    point_intersections[line_segment] = line_segment.start
                if line.point_belongs(line_segment.end):
                    point_intersections[line_segment] = line_segment.end
        point_distance = list(point_intersections.values())[
            0].point_distance(crossing_point)
        point_intersection = list(point_intersections.values())[0]
        line_segment = list(point_intersections.keys())[0]
        for line, point in list(point_intersections.items())[1:]:
            dist = crossing_point.point_distance(point)
            if dist < point_distance:
                point_distance = dist
                point_intersection = point
                line_segment = line

        # point_intersection.plot(ax=ax2d)

        if point_intersection.point_distance(
                    line_segment.start) < point_intersection.point_distance(
                line_segment.end):
            closing_point = line_segment.start
        else:
            closing_point = line_segment.end

        return closing_point

    def point_in_polygon(self):
        """
        In case the barycenter of the polygon is outside, this method finds another point inside the polygon.

        """
        barycenter = self.barycenter()
        if self.point_belongs(barycenter):
            return barycenter
        intersetions1 = {}
        linex_pos = volmdlr.edges.LineSegment2D(volmdlr.O2D, volmdlr.X2D * 5)
        linex_neg = volmdlr.edges.LineSegment2D(volmdlr.O2D, -volmdlr.X2D * 5)
        liney_pos = volmdlr.edges.LineSegment2D(volmdlr.O2D, volmdlr.Y2D * 5)
        liney_neg = volmdlr.edges.LineSegment2D(volmdlr.O2D, -volmdlr.Y2D * 5)
        for line in [linex_pos, linex_neg, liney_pos, liney_neg]:
            intersections = []
            for line_segment in self.line_segments:
                point_intersection = line_segment.linesegment_intersections(
                    line)
                intersections.extend(point_intersection)
                if not point_intersection:
                    if line.point_belongs(line_segment.start):
                        intersections.append(line_segment.start)
                    if line.point_belongs(line_segment.end):
                        intersections.append(line_segment.end)
            intersetions1[line] = intersections[:]
        for i, value in enumerate(intersetions1.values()):
            if not value:
                if i % 2 == 0:
                    if len(list(intersetions1.values())[i + 1]) == 2:
                        translation1 = (list(intersetions1.values())[i + 1][0] +
                                        list(intersetions1.values())[
                                            i + 1][1]) * 0.5
                        break
                if i % 2 != 0:
                    if len(list(intersetions1.values())[i - 1]) == 2:
                        translation1 = (list(intersetions1.values())[i - 1][0]
                                        + list(intersetions1.values())[i - 1][1]) * 0.5
                        break

        return translation1

    def repositioned_polygon(self, x, y):
        linex = volmdlr.edges.LineSegment2D(-x.to_2d(volmdlr.O2D, x, y),
                                            x.to_2d(volmdlr.O2D, x, y))
        way_back = volmdlr.O3D
        barycenter = self.barycenter()
        if not self.point_belongs(barycenter):
            barycenter1_2d = self.point_in_polygon()
            new_polygon = self.translation(-barycenter1_2d)
            way_back = barycenter1_2d.to_3d(volmdlr.O3D, x, y)
        else:
            inters = self.linesegment_intersections(linex)
            distance = inters[0][0].point_distance(inters[-1][0])
            if distance / 2 > 3 * min(
                    self.point_distance(inters[0][0]),
                    self.point_distance(inters[-1][0])):
                mid_point = (inters[0][0] + inters[-1][0]) * 0.5
                new_polygon = self.translation(-mid_point)
                way_back = mid_point.to_3d(volmdlr.O3D, x, y)

        return new_polygon, way_back

    def get_possible_sewing_closing_points(self, polygon2, polygon_primitive,
                                           line_segment1: None, line_segment2: None):
        """
        Searches all possibles closing points available for the given primitive.

        """
        middle_point = polygon_primitive.middle_point()
        if line_segment1 is None and line_segment2 is None:
            normal_vector = polygon_primitive.unit_normal_vector()
            line_segment1 = volmdlr.edges.LineSegment2D(middle_point,
                                                        middle_point - normal_vector)
            line_segment2 = volmdlr.edges.LineSegment2D(middle_point,
                                                        middle_point + normal_vector)

        line_intersections = {line_segment1: [], line_segment2: []}
        for line_segment in [line_segment1, line_segment2
                             ]:
            inter_points = []
            for prim in polygon2.line_segments + self.line_segments[
                                                 :self.line_segments.index(
                                                     polygon_primitive)] + self.line_segments[
                                                                           self.line_segments.index(
                                                                               polygon_primitive) + 1:]:
                inters = prim.linesegment_intersections(line_segment)
                if inters:
                    line_intersections[line_segment].append((inters[0], prim))
                    inter_points.append(inters[0])
                elif line_segment.point_belongs(prim.start, 1e-7):
                    if not volmdlr.core.point_in_list(prim.start, inter_points):
                        line_intersections[line_segment].append((prim.start, prim))
                        inter_points.append(prim.start)
                elif line_segment.point_belongs(prim.end, 1e-7):
                    if not volmdlr.core.point_in_list(prim.end, inter_points):
                        line_intersections[line_segment].append((prim.end, prim))
                        inter_points.append(prim.end)
                elif prim.point_belongs(middle_point, 1e-7):
                    line_intersections[line_segment].append((prim.middle_point(), prim))
                    inter_points.append(prim.middle_point())
        return line_intersections

    def select_farthest_sewing_closing_point(self,
                                             line_segment: volmdlr.edges.LineSegment2D,
                                             polygon_primitive,
                                             possible_closing_points):
        """
        Searches the closest sewing closing point available.

        """
        closing_point = volmdlr.O2D
        middle_point = polygon_primitive.middle_point()
        distance = 0
        for intr_list in possible_closing_points:
            if intr_list[1] not in self.line_segments:
                dist = intr_list[0].point_distance(line_segment.start)
                if dist > distance:
                    distance = dist
                    closing_point = (intr_list[1].start if
                                     intr_list[0].point_distance(
                                         intr_list[1].start) <
                                     intr_list[0].point_distance(
                                         intr_list[1].end) else
                                     intr_list[1].end)

            elif intr_list[0].is_close(middle_point) and \
                    polygon_primitive.length() == intr_list[1].length():
                closing_point = intr_list[1].start
                distance = 0

        return closing_point

    def select_closest_sewing_closing_point(self,
                                            line_segment: volmdlr.edges.LineSegment2D,
                                            polygon_primitive,
                                            possible_closing_points):
        """
        Searches the closest sewing closing point available.

        """
        closing_point = volmdlr.O2D
        middle_point = polygon_primitive.middle_point()
        distance = math.inf
        for intr_list in possible_closing_points:
            if intr_list[1] not in self.line_segments:
                dist = intr_list[0].point_distance(line_segment.start)
                if dist < distance:
                    distance = dist
                    closing_point = (intr_list[1].start if
                                     intr_list[0].point_distance(
                                         intr_list[1].start) <
                                     intr_list[0].point_distance(
                                         intr_list[1].end) else
                                     intr_list[1].end)

            elif intr_list[0].is_close(middle_point) and \
                    polygon_primitive.length() == intr_list[1].length():
                closing_point = intr_list[1].start
                distance = 0

        return closing_point

    def search_farthest(self, interseting_point, possible_closing_points):
        """
        Chooses the closest of the farthest available.

        While Sewing two Polygons, and searching a face\'s closing point, this method verifies it
        :return: True if to search the farthest of False if not
        """
        distance = math.inf
        target_prim = None
        for intersection_point, prim in possible_closing_points:
            dist = interseting_point.point_distance(intersection_point)
            if dist < distance:
                distance = dist
                target_prim = prim
        if target_prim in self.line_segments:
            return True
        return False

    def get_closing_point(self, polygon2_2d, primitive, ax=None):
        """Gets sewing closing points for given primitive points."""
        closing_point = volmdlr.O2D
        middle_point = primitive.middle_point()

        normal_vector = primitive.unit_normal_vector()
        line_segment1 = volmdlr.edges.LineSegment2D(middle_point,
                                                    middle_point - normal_vector)
        line_segment2 = volmdlr.edges.LineSegment2D(middle_point,
                                                    middle_point + normal_vector)

        possible_sewing_closing_points_in_linesegment = \
            self.get_possible_sewing_closing_points(polygon2_2d, primitive,
                                                    line_segment1,
                                                    line_segment2)
        if possible_sewing_closing_points_in_linesegment[line_segment1] and \
                not possible_sewing_closing_points_in_linesegment[line_segment2]:
            closing_point = self.select_closest_sewing_closing_point(
                line_segment1, primitive,
                possible_sewing_closing_points_in_linesegment[line_segment1])
            if ax is not None:
                closing_point.plot(ax=ax, color='g')
        if possible_sewing_closing_points_in_linesegment[line_segment2] and \
                not possible_sewing_closing_points_in_linesegment[
                    line_segment1]:
            closing_point = self.select_closest_sewing_closing_point(
                line_segment2, primitive,
                possible_sewing_closing_points_in_linesegment[line_segment2])

        else:
            if len(possible_sewing_closing_points_in_linesegment[line_segment1]) == 1:
                closing_point = self.select_closest_sewing_closing_point(
                    line_segment1, primitive,
                    possible_sewing_closing_points_in_linesegment[
                        line_segment1])
                if closing_point.is_close(volmdlr.O2D):
                    closing_point = self.select_farthest_sewing_closing_point(
                        line_segment2, primitive,
                        possible_sewing_closing_points_in_linesegment[
                            line_segment2])
                if ax is not None:
                    closing_point.plot(ax=ax, color='c')
            elif len(possible_sewing_closing_points_in_linesegment[line_segment2]) == 1:
                closing_point = self.select_closest_sewing_closing_point(
                    line_segment2, primitive,
                    possible_sewing_closing_points_in_linesegment[
                        line_segment2])
                if closing_point.is_close(volmdlr.O2D):
                    closing_point = self.select_farthest_sewing_closing_point(
                        line_segment1, primitive,
                        possible_sewing_closing_points_in_linesegment[
                            line_segment1])
            else:
                if possible_sewing_closing_points_in_linesegment[line_segment1]:
                    if self.search_farthest(
                            middle_point,
                            possible_sewing_closing_points_in_linesegment[
                                line_segment2]):
                        closing_point = \
                            self.select_farthest_sewing_closing_point(
                                line_segment1, primitive,
                                possible_sewing_closing_points_in_linesegment[
                                    line_segment1])
                    else:
                        closing_point = \
                            self.select_closest_sewing_closing_point(
                                line_segment1, primitive,
                                possible_sewing_closing_points_in_linesegment[
                                    line_segment1])

                elif possible_sewing_closing_points_in_linesegment[
                        line_segment2]:
                    closing_point = self.select_closest_sewing_closing_point(
                        line_segment2, primitive,
                        possible_sewing_closing_points_in_linesegment[
                            line_segment2])
        if ax is not None:
            middle_point.plot(ax=ax, color='r')
            line_segment1.plot(ax=ax, edge_style=EdgeStyle(color='y'))
            line_segment2.plot(ax=ax, edge_style=EdgeStyle(color='b'))
            closing_point.plot(ax=ax)
            raise NotImplementedError('There should not be a plot inside this method')

        return closing_point

    def get_valid_sewing_polygon_primitive(self, polygon2_2d):
        """Get valid primitive to start sewing two polygons."""
        for primitive1 in self.line_segments:
            middle_point = primitive1.middle_point()
            normal_vector = primitive1.unit_normal_vector()
            line_segment1 = volmdlr.edges.LineSegment2D(middle_point,
                                                        middle_point - normal_vector)
            line_segment2 = volmdlr.edges.LineSegment2D(middle_point,
                                                        middle_point + normal_vector)
            possible_closing_points = self.get_possible_sewing_closing_points(
                polygon2_2d, primitive1, line_segment1, line_segment2)
            if len(possible_closing_points[line_segment1]) == 1 and \
                    possible_closing_points[line_segment1][0][1] in polygon2_2d.line_segments:
                closing_point = (possible_closing_points[
                                     line_segment1][0][1].start if
                                 possible_closing_points[
                                     line_segment1][0][0].point_distance(
                                     possible_closing_points[
                                         line_segment1][0][1].start) <
                                 possible_closing_points[
                                     line_segment1][0][0].point_distance(
                                     possible_closing_points[
                                         line_segment1][0][1].end) else
                                 possible_closing_points[
                                     line_segment1][0][1].end)

                if polygon2_2d.points.index(closing_point) >= len(polygon2_2d.points) * 2 / 4:
                    return primitive1

            if len(possible_closing_points[line_segment2]) == 1 and \
                    possible_closing_points[line_segment2][0][1] in polygon2_2d.line_segments:
                closing_point = (possible_closing_points[
                                     line_segment2][0][1].start if
                                 possible_closing_points[
                                     line_segment2][0][0].point_distance(
                                     possible_closing_points[
                                         line_segment2][0][1].start) <
                                 possible_closing_points[
                                     line_segment2][0][0].point_distance(
                                     possible_closing_points[
                                         line_segment2][0][1].end) else
                                 possible_closing_points[
                                     line_segment2][0][1].end)

                if polygon2_2d.points.index(closing_point) >= len(polygon2_2d.points) * 2 / 4:
                    return primitive1

        for primitive1 in self.line_segments:
            closing_point = self.get_closing_point(polygon2_2d,
                                                   primitive1)
            if not closing_point.is_close(volmdlr.O2D):
                return primitive1

        raise NotImplementedError('make sure the two polygons '
                                  'you are trying to sew are valid ones')

    def is_convex(self):
        """
        Verifies if a polygon is convex or Not.

        """
        for prim1, prim2 in zip(self.line_segments, self.line_segments[1:] + [self.line_segments[0]]):
            vector1 = prim1.direction_vector()
            vector2 = prim2.direction_vector()
            angle = volmdlr.geometry.clockwise_angle(vector1, vector2)
            if self.is_trigo:
                if angle < math.pi and angle != 0:
                    return False
            elif angle > math.pi and angle != 2 * math.pi:
                return False
        return True

    def axial_symmetry(self, line):
        """
        Finds out the symmetric closed_polygon2d according to a line.

        """

        axial_points = [point.axial_symmetry(line) for point in self.points]

        return self.__class__(points=axial_points)


class Triangle(ClosedPolygonMixin):
    """
    Defines a triangle from 3 points.

    It is a Super Class for Triangle2D and Triangle3D,
    storing their main attribute and methods.


    """

    def __init__(self, point1, point2,
                 point3, name: str = ''):
        self.point1 = point1
        self.point2 = point2
        self.point3 = point3
        self.name = name
        self._line_segments = None


class Triangle2D(Triangle, ClosedPolygon2D):
    """
    Defines a triangle 2D.

    :param point1: triangle point 1.
    :param point2: triangle point 2.
    :param point3: triangle point 3.
    """

    def __init__(self, point1: volmdlr.Point2D, point2: volmdlr.Point2D,
                 point3: volmdlr.Point2D, name: str = ''):
        # TODO: This seems buggy. Is it still used?
        # self.point1 = point1
        # self.point2 = point2
        # self.point3 = point3
        # self.name = name

        ClosedPolygon2D.__init__(self, points=[point1, point2, point3], name=name)

        Triangle.__init__(self, point1, point2, point3, name)

    def area(self):
        u = self.point2 - self.point1
        v = self.point3 - self.point1
        return abs(u.cross(v)) / 2

    def incircle_radius(self):
        param_a = self.point1.point_distance(self.point2)
        param_b = self.point1.point_distance(self.point3)
        param_c = self.point2.point_distance(self.point3)
        return 2 * self.area() / (param_a + param_b + param_c)

    def circumcircle_radius(self):
        param_a = self.point1.point_distance(self.point2)
        param_b = self.point1.point_distance(self.point3)
        param_c = self.point2.point_distance(self.point3)
        return param_a * param_b * param_c / (self.area() * 4.0)

    def ratio_circumr_length(self):
        return self.circumcircle_radius() / self.length()

    def ratio_incircler_length(self):
        return self.incircle_radius() / self.length()

    def aspect_ratio(self):
        param_a = self.point1.point_distance(self.point2)
        param_b = self.point1.point_distance(self.point3)
        param_c = self.point2.point_distance(self.point3)
        param_s = 0.5 * (param_a + param_b + param_c)
        try:
            return (0.125 * param_a * param_b * param_c / (param_s -
                                                           param_a) / (param_s - param_b) / (param_s - param_c))
        except ZeroDivisionError:
            return 1000000.

    def axial_symmetry(self, line):
        """
        Finds out the symmetric triangle 2d according to a line.

        """

        [point1, point2, point3] = [point.axial_symmetry(line)
                                    for point in [self.point1,
                                                  self.point2,
                                                  self.point3]]

        return self.__class__(point1, point2, point3)


class Contour3D(ContourMixin, Wire3D):
    """
    A collection of 3D primitives forming a closed wire3D.

    """
    _non_serializable_attributes = ['points']
    _non_data_eq_attributes = ['name']
    _non_data_hash_attributes = ['points', 'name']
    _generic_eq = True

    def __init__(self, primitives: List[volmdlr.core.Primitive3D],
                 name: str = ''):
        """
        Defines a contour3D from a collection of edges following each other stored in primitives list.
        """

        Wire3D.__init__(self, primitives=primitives, name=name)
        self._edge_polygon = None
        self._utd_bounding_box = False

    def __hash__(self):
        return hash(tuple(self.primitives))

    def __eq__(self, other_):
        if other_.__class__.__name__ != self.__class__.__name__:
            return False
        if len(self.primitives) != len(other_.primitives):
            return False
        equal = 0
        for prim1 in self.primitives:
            reverse1 = prim1.reverse()
            found = False
            for prim2 in other_.primitives:
                reverse2 = prim2.reverse()
                if (prim1 == prim2 or reverse1 == prim2
                        or reverse2 == prim1 or reverse1 == reverse2):
                    equal += 1
                    found = True
            if not found:
                return False
        if equal == len(self.primitives):
            return True
        return False

    @property
    def edge_polygon(self):
        if self._edge_polygon is None:
            self._edge_polygon = self._get_edge_polygon()
        return self._edge_polygon

    def _get_edge_polygon(self):
        points = []
        for edge in self.primitives:
            if points:
                if not edge.start.is_close(points[-1]):
                    points.append(edge.start)
            else:
                points.append(edge.start)
        return ClosedPolygon3D(points)

    @classmethod
    def from_step(cls, arguments, object_dict, **kwargs):
        """
        Converts a step primitive to a Contour3D.

        :param arguments: The arguments of the step primitive.
        :type arguments: list
        :param object_dict: The dictionary containing all the step primitives that have already been instantiated.
        :type object_dict: dict
        :return: The corresponding Contour3D object.
        :rtype: :class:`volmdlr.wires.Contour3D`
        """
        step_id = kwargs.get("step_id", "#UNKNOW_ID")
        step_name = kwargs.get("name", "EDGE_LOOP")
        name = arguments[0][1:-1]
        raw_edges = []
        for edge_id in arguments[1]:
            edge = object_dict[int(edge_id[1:])]
            if edge:
                raw_edges.append(edge)

        if step_name == "POLY_LOOP":
            return cls.from_points(raw_edges)
        if (len(raw_edges)) == 1:
            if isinstance(raw_edges[0], cls):
                # Case of a circle, ellipse...
                return raw_edges[0]
            return cls(raw_edges, name=name)
        contour = cls(raw_edges, name=name)
        if contour.is_ordered(1e-6):
            return contour
        list_contours = cls.contours_from_edges(raw_edges)
        for contour in list_contours:
            # list_edges = reorder_contour3d_edges_from_step(raw_edges, [step_id, step_name, arguments])
            if contour.is_ordered():
                return contour
        return None

    def to_step(self, current_id, surface_id=None, surface3d=None):
        """
        Converts the object to a STEP representation.

        :param current_id: The ID of the last written primitive.
        :type current_id: int
        :return: The STEP representation of the object and the last ID.
        :rtype: tuple[str, list[int]]
        """
        content = ''
        edge_ids = []
        for primitive in self.primitives:
            primitive_content, primitive_id = primitive.to_step(current_id, surface_id=surface_id)

            content += primitive_content
            current_id = primitive_id + 1

            content += f"#{current_id} = ORIENTED_EDGE('{primitive.name}',*,*,#{primitive_id},.T.);\n"
            edge_ids.append(current_id)

            current_id += 1

        content += f"#{current_id} = EDGE_LOOP('{self.name}',({volmdlr.core.step_ids_to_str(edge_ids)}));\n"
        return content, current_id

    def average_center_point(self):
        number_points = len(self.edge_polygon.points)
        x = sum(point[0] for point in self.edge_polygon.points) / number_points
        y = sum(point[1] for point in self.edge_polygon.points) / number_points
        z = sum(point[2] for point in self.edge_polygon.points) / number_points

        return volmdlr.Point3D(x, y, z)

    def to_2d(self, plane_origin, x, y):
        primitives2d = self.get_primitives_2d(plane_origin, x, y)
        return Contour2D(primitives=primitives2d)

    def rotation(self, center: volmdlr.Point3D, axis: volmdlr.Vector3D,
                 angle: float):
        """
        Contour3D rotation.

        :param center: rotation center.
        :param axis: rotation axis.
        :param angle: angle rotation.
        :return: a new rotated Contour3D.
        """
        new_edges = [edge.rotation(center, axis, angle) for edge
                     in self.primitives]
        return Contour3D(new_edges, self.name)

    def rotation_inplace(self, center: volmdlr.Point3D, axis: volmdlr.Vector3D,
                         angle: float):
        """
        Contour3D rotation. Object is updated in-place.

        :param center: rotation center.
        :param axis: rotation axis.
        :param angle: rotation angle.
        """
        warnings.warn("'in-place' methods are deprecated. Use a not in-place method instead.", DeprecationWarning)

        for edge in self.primitives:
            edge.rotation_inplace(center, axis, angle)

    def translation(self, offset: volmdlr.Vector3D):
        """
        Contour3D translation.

        :param offset: translation vector.
        :return: A new translated Contour3D.
        """
        new_edges = [edge.translation(offset) for edge in
                     self.primitives]
        return Contour3D(new_edges, self.name)

    def translation_inplace(self, offset: volmdlr.Vector3D):
        """
        Contour3D translation. Object is updated in-place.

        :param offset: translation vector.
        """
        warnings.warn("'in-place' methods are deprecated. Use a not in-place method instead.", DeprecationWarning)

        for edge in self.primitives:
            edge.translation_inplace(offset)

    def frame_mapping(self, frame: volmdlr.Frame3D, side: str):
        """
        Changes frame_mapping and return a new Contour3D.

        side = 'old' or 'new'.
        """
        new_edges = [edge.frame_mapping(frame, side) for edge in
                     self.primitives]
        return Contour3D(new_edges, self.name)

    def frame_mapping_inplace(self, frame: volmdlr.Frame3D, side: str):
        """
        Changes frame_mapping and the object is updated in-place.

        :param side: 'old' or 'new'
        """
        warnings.warn("'in-place' methods are deprecated. Use a not in-place method instead.", DeprecationWarning)

        for edge in self.primitives:
            edge.frame_mapping_inplace(frame, side)

    def copy(self, deep=True, memo=None):
        """
        Copies the Contour3D.
        """
        new_edges = [edge.copy(deep=deep, memo=memo) for edge in self.primitives]
        # if self.point_inside_contour is not None:
        #     new_point_inside_contour = self.point_inside_contour.copy()
        # else:
        #     new_point_inside_contour = None
        return Contour3D(new_edges, self.name)

    def plot(self, ax=None, edge_style: EdgeStyle = EdgeStyle()):
        if ax is None:
            # ax = Axes3D(plt.figure())
            fig = plt.figure()
            ax = fig.add_subplot(111, projection='3d')

        for edge in self.primitives:
            edge.plot(ax=ax, edge_style=edge_style)

        return ax

    def _bounding_box(self):
        """
        Computes the bounding box of the contour3D.

        """
        return volmdlr.core.BoundingBox.from_bounding_boxes([prim.bounding_box for prim in self.primitives])

    @property
    def bounding_box(self):
        if not self._utd_bounding_box:
            self._bbox = self._bounding_box()
            self._utd_bounding_box = True
        return self._bbox

    def line_intersections(self, line: curves.Line3D):
        """
        Calculates intersections between a contour 3d and Line 3d.

        :param line: Line 3D to verify intersections.
        :return: list with the contour intersections with line
        """
        intersections = []
        for primitive in self.primitives:
            prim_line_intersections = primitive.line_intersections(line)
            if prim_line_intersections:
                for inters in prim_line_intersections:
                    if inters not in intersections:
                        intersections.append(inters)
        return intersections

    def linesegment_intersections(self, linesegment: volmdlr.edges.LineSegment3D):
        """
        Calculates intersections between a contour 3d and line segment 3D.

        :param linesegment: line segment 3D to verify intersections.
        :return: list with the contour intersections with line
        """
        intersections = []
        for primitive in self.primitives:
            prim_line_intersections = primitive.linesegment_intersections(linesegment)
            if prim_line_intersections:
                for inters in prim_line_intersections:
                    if inters not in intersections:
                        intersections.append(inters)
        return intersections

    def contour_intersection(self, contour3d):
        """
        Calculates intersections between two Contour3D.

        :param contour3d: second contour
        :return: list of points
        """
        dict_intersecting_points = {}
        for primitive in self.primitives:
            for primitive2 in contour3d.primitives:
                intersecting_point = primitive.linesegment_intersection(
                    primitive2)
                if intersecting_point is not None:
                    dict_intersecting_points[primitive2] = intersecting_point
        if dict_intersecting_points:
            return dict_intersecting_points
        return None

    def clean_primitives(self):
        """
        Delete primitives with start=end, and return a new contour.

        """

        new_primitives = []
        for primitive in self.primitives:
            if not primitive.start.is_close(primitive.end):
                new_primitives.append(primitive)

        return Contour3D(new_primitives)

    def merge_with(self, contour3d, abs_tol: float = 1e-6):
        """
        Merge two adjacent contours, and returns one outer contour and inner contours (if there are any).

        """

        merged_primitives = self.delete_shared_contour_section(contour3d, abs_tol)
        contours = Contour3D.contours_from_edges(merged_primitives, tol=abs_tol)

        return contours


class ClosedPolygon3D(Contour3D, ClosedPolygonMixin):
    """
    A collection of points, connected by line segments, following each other.

    """
    _non_serializable_attributes = ['line_segments', 'primitives']
    _non_data_eq_attributes = ['line_segments', 'primitives']

    def __init__(self, points: List[volmdlr.Point3D], name: str = ''):
        self.points = points
        self._line_segments = None

        Contour3D.__init__(self, self.line_segments, name)

    def get_line_segments(self):
        lines = []
        if len(self.points) > 1:
            for point1, point2 in zip(self.points,
                                      list(self.points[1:]) + [self.points[0]]):
                if not point1.is_close(point2):
                    lines.append(volmdlr.edges.LineSegment3D(point1, point2))
        return lines

    def copy(self, *args, **kwargs):
        points = [point.copy() for point in self.points]
        return ClosedPolygon3D(points, self.name)

    def __hash__(self):
        return sum(hash(point) for point in self.points)

    def __eq__(self, other_):
        if not isinstance(other_, self.__class__):
            return False
        equal = True
        for point, other_point in zip(self.points, other_.points):
            equal = (equal and point.is_close(other_point))
        return equal

    def plot(self, ax=None, edge_style: EdgeStyle = EdgeStyle()):
        for line_segment in self.line_segments:
            ax = line_segment.plot(ax=ax, edge_style=edge_style)
        return ax

    def rotation(self, center: volmdlr.Point3D, axis: volmdlr.Vector3D,
                 angle: float):
        """
        ClosedPolygon3D rotation.

        :param center: rotation center.
        :param axis: rotation axis.
        :param angle: angle rotation.
        :return: a new rotated ClosedPolygon3D.
        """
        return ClosedPolygon3D(
            [point.rotation(center, axis, angle) for point in
             self.points])

    def rotation_inplace(self, center: volmdlr.Point3D, axis: volmdlr.Vector3D,
                         angle: float):
        """
        ClosedPolygon3D rotation. Object is updated in-place.

        :param center: rotation center.
        :param axis: rotation axis.
        :param angle: rotation angle.
        """
        warnings.warn("'in-place' methods are deprecated. Use a not in-place method instead.", DeprecationWarning)

        for point in self.points:
            point.rotation_inplace(center, axis, angle)

    def translation(self, offset: volmdlr.Vector3D):
        """
        ClosedPolygon3D translation.

        :param offset: translation vector.
        :return: A new translated ClosedPolygon3D.
        """
        new_points = [point.translation(offset) for point in
                      self.points]
        return ClosedPolygon3D(new_points, self.name)

    def translation_inplace(self, offset: volmdlr.Vector3D):
        """
        ClosedPolygon3D translation. Object is updated in-place.

        :param offset: translation vector.
        """
        warnings.warn("'in-place' methods are deprecated. Use a not in-place method instead.", DeprecationWarning)

        for point in self.points:
            point.translation_inplace(offset)

    def to_2d(self, plane_origin, x, y):
        """
        Transforms a ClosedPolygon3D into an ClosedPolygon2D, given a plane origin and an u and v plane vector.

        :param plane_origin: plane origin.
        :param x: plane u vector.
        :param y: plane v vector.
        :return: ClosedPolygon2D.
        """
        points2d = [point.to_2d(plane_origin, x, y) for point in self.points]
        return ClosedPolygon2D(points2d)

    def sewing_with(self, other_poly3d, x, y, resolution=20):
        self_center, other_center = self.average_center_point(), \
            other_poly3d.average_center_point()

        self_poly2d, other_poly2d = self.to_2d(self_center, x, y), \
            other_poly3d.to_2d(other_center, x, y)
        self_center2d, other_center2d = self_poly2d.center_of_mass(), \
            other_poly2d.center_of_mass()
        self_poly2d.translation_inplace(-self_center2d)
        other_poly2d.translation_inplace(-other_center2d)

        bbox_self2d, bbox_other2d = self_poly2d.bounding_rectangle.bounds(), \
            other_poly2d.bounding_rectangle.bounds()
        position = [abs(value) for value in bbox_self2d] \
            + [abs(value) for value in bbox_other2d]
        max_scale = 2 * max(position)

        lines = [volmdlr.edges.LineSegment2D(volmdlr.O2D, max_scale * (
                volmdlr.X2D * math.sin(n * 2 * math.pi / resolution) +
                volmdlr.Y2D * math.cos(n * 2 * math.pi / resolution))
                                             ) for n in range(resolution)]

        self_new_points, other_new_points = [], []
        for line in lines:
            for self_line in self_poly2d.line_segments:
                intersect = line.linesegment_intersections(self_line)
                if intersect:
                    self_new_points.extend(intersect)
                    break

            for other_line in other_poly2d.line_segments:
                intersect = line.linesegment_intersections(other_line)
                if intersect:
                    other_new_points.extend(intersect)
                    break

        new_self_poly2d, new_other_poly2d = ClosedPolygon2D(
            self_new_points), ClosedPolygon2D(other_new_points)
        new_self_poly2d.translation_inplace(self_center2d)
        new_other_poly2d.translation_inplace(other_center2d)

        new_poly1, new_poly2 = new_self_poly2d.to_3d(self_center, x, y), \
            new_other_poly2d.to_3d(other_center, x, y)

        triangles = []
        for point1, point2, other_point in zip(new_poly1.points,
                                               new_poly1.points[
                                                   1:] + new_poly1.points[:1],
                                               new_poly2.points):
            triangles.append([point1, point2, other_point])

        for point1, point2, other_point in zip(
                new_poly2.points, new_poly2.points[1:] + new_poly2.points[:1],
                new_poly1.points[1:] + new_poly1.points[:1]):
            triangles.append([other_point, point2, point1])

        return triangles

    def simplify(self, min_distance: float = 0.01, max_distance: float = 0.05):
        """
        Simplifies polygon 3d.

        :param min_distance: minimal allowed distance.
        :param max_distance: maximal allowed distance.
        :return: Simplified closed polygon 3d.
        """
        return ClosedPolygon3D(self.simplify_polygon(
            min_distance=min_distance, max_distance=max_distance).points)

    @staticmethod
    def fix_sewing_normals(triangles, reference_linesegment):
        """ Fixes sewing triangle normal so it faces always outwards."""
        first_triangles_points = triangles[0]
        frame = volmdlr.Frame3D.from_3_points(*first_triangles_points)
        normal = frame.w
        middle_point = (first_triangles_points[0] + first_triangles_points[1] + first_triangles_points[2]) / 3
        point1 = middle_point + 0.05 * normal
        point2 = middle_point - 0.05 * normal
        if reference_linesegment.line.point_distance(point1) < reference_linesegment.line.point_distance(point2):
            return [points[::-1] for points in triangles]
        return triangles

    def convex_sewing(self, polygon2, x, y):
        """
        Sew to Convex Polygon.

        :param polygon2: other polygon to sew with.
        :param x: u vector for plane projection.
        :param y: v vector for plane projection.
        """
        center1, center2 = self.average_center_point(), polygon2.average_center_point()
        center1_, center2_ = volmdlr.Point3D(center1.x, center1.y, 0), volmdlr.Point3D(center2.x, center2.y, 0)
        new_polygon1, new_polygon2 = self.translation(-center1_), polygon2.translation(-center2_)
        new_center1, new_center2 = new_polygon1.average_center_point(), new_polygon2.average_center_point()

        new_polygon1_2d, new_polygon2_2d = \
            new_polygon1.to_2d(new_center1, x, y), new_polygon2.to_2d(new_center2, x, y)

        dict_closing_pairs = {}
        triangles = []
        list_closing_point_indexes = []
        new_polygon1_2d_points = new_polygon1_2d.points + [
            new_polygon1_2d.points[0]]
        for i, point_polygon1 in enumerate(
                new_polygon1.points + [new_polygon1.points[0]]):
            if i != 0:
                mean_point2d = 0.5 * (
                        new_polygon1_2d_points[i] + new_polygon1_2d_points[
                            i - 1])
                closing_point = new_polygon2_2d.line_intersecting_closing_point(
                    mean_point2d)
                closing_point_index = new_polygon2_2d.points.index(
                    closing_point)

                if i == 1:
                    previous_closing_point_index = closing_point_index
                if closing_point_index != previous_closing_point_index:
                    if closing_point_index in list_closing_point_indexes:
                        closing_point_index = previous_closing_point_index
                    else:
                        dict_closing_pairs[self.points[i - 1]] = (previous_closing_point_index, closing_point_index)

                if point_polygon1.is_close(new_polygon1.points[0]):
                    if list(dict_closing_pairs.values())[-1][-1] != list(dict_closing_pairs.values())[0][0]:
                        dict_closing_pairs[self.points[0]] = (list(dict_closing_pairs.values())[-1][-1],
                                                              list(dict_closing_pairs.values())[0][0])

                real_closing_point = polygon2.points[closing_point_index]

                face_points = [self.points[new_polygon1.points.index(
                    point_polygon1)], self.points[i - 1],
                               real_closing_point]
                triangles.append(face_points)

                list_closing_point_indexes.append(closing_point_index)
                previous_closing_point_index = closing_point_index
        reference_linesegment = edges.LineSegment3D(center1, center2)
        triangles = self.fix_sewing_normals(triangles, reference_linesegment)
        closing_triangles = polygon2.close_sewing(dict_closing_pairs)
        closing_triangles = self.fix_sewing_normals(closing_triangles, reference_linesegment)
        triangles += closing_triangles

        return triangles

    def get_valid_concave_sewing_polygon(self, polygon1_2d, polygon2_2d):
        polygon1_2d_valid__primitive = \
            polygon1_2d.get_valid_sewing_polygon_primitive(polygon2_2d)
        if polygon1_2d_valid__primitive == polygon1_2d.line_segments[0]:
            return self
        new_polygon_primitives = \
            self.line_segments[polygon1_2d.line_segments.index(polygon1_2d_valid__primitive):] + \
            self.line_segments[:polygon1_2d.line_segments.index(polygon1_2d_valid__primitive)]
        polygon1_3d_points = []
        for prim in new_polygon_primitives:
            if not volmdlr.core.point_in_list(prim.start, polygon1_3d_points):
                polygon1_3d_points.append(prim.start)
            if not volmdlr.core.point_in_list(prim.end, polygon1_3d_points):
                polygon1_3d_points.append(prim.end)
        return ClosedPolygon3D(polygon1_3d_points)

    def close_sewing(self, dict_closing_pairs):
        triangles_points = []
        for i, point_polygon2 in enumerate(
                self.points + [self.points[0]]):
            for j, index in enumerate(list(dict_closing_pairs.values())):
                if i != 0:
                    if i - 1 >= index[0] and i <= index[1]:
                        face_points = [self.points[i - 1],
                                       point_polygon2,
                                       list(dict_closing_pairs.keys())[j]]
                        triangles_points.append(face_points[::-1])
                    elif index[0] > index[1]:
                        if (i - 1 <= index[0] and i <= index[1]) or (
                                (i - 1 >= index[0]) and i >= index[1]):
                            face_points = [self.points[i - 1],
                                           point_polygon2,
                                           list(dict_closing_pairs.keys())[j]]
                            triangles_points.append(face_points[::-1])
        return triangles_points

    def check_sewing(self, polygon2, sewing_faces):
        if not len(self.line_segments) + len(polygon2.line_segments) == len(sewing_faces):
            return False
        return True

    def redefine_sewing_triangles_points(self, triangles_points,
                                         passed_by_zero_index,
                                         closing_point_index,
                                         previous_closing_point_index):
        for n, triangle_points in enumerate(triangles_points[::-1]):
            if (not passed_by_zero_index and
                self.points.index(
                    triangle_points[2]) > closing_point_index) or \
                    (passed_by_zero_index and
                     0 <= self.points.index(triangle_points[
                                                2]) <= previous_closing_point_index and
                     self.points.index(
                         triangle_points[2]) > closing_point_index):
                new_face_points = [triangles_points[-(n + 1)][0],
                                   triangles_points[-(n + 1)][1],
                                   self.points[
                                       closing_point_index]]
                triangles_points[-(n + 1)] = new_face_points

        return triangles_points

    @staticmethod
    def clean_sewing_closing_pairs_dictionary(dict_closing_pairs,
                                              closing_point_index,
                                              passed_by_zero_index):
        """
        Cleans the dictionary containing the sewing closing pairs information.

        In case it needs to be recalculated due to changing closing points.
        """
        dict_closing_pairs_values = list(dict_closing_pairs.values())
        dict_closing_pairs_keys = list(dict_closing_pairs.keys())
        previous_closing_point_index = dict_closing_pairs_values[-1][1]
        last_dict_value = previous_closing_point_index
        for i, key in enumerate(dict_closing_pairs_keys[::-1]):
            if (not passed_by_zero_index and
                last_dict_value > closing_point_index) or \
                    (passed_by_zero_index and
                     0 <= last_dict_value <= previous_closing_point_index and
                     last_dict_value > closing_point_index):
                lower_bounddary_closing_point = key
                del dict_closing_pairs[key]
                if not dict_closing_pairs:
                    break
                last_dict_value = dict_closing_pairs_values[-i - 2][1]

        return dict_closing_pairs, lower_bounddary_closing_point

    @staticmethod
    def is_sewing_forward(closing_point_index, list_closing_point_indexes) -> bool:
        if closing_point_index < list_closing_point_indexes[-1]:
            return False
        return True

    @staticmethod
    def sewing_closing_points_to_remove(closing_point_index, list_closing_point_indexes, passed_by_zero_index):
        list_remove_closing_points = []
        for idx in list_closing_point_indexes[::-1]:
            if not passed_by_zero_index:
                if idx > closing_point_index:
                    list_remove_closing_points.append(idx)
                else:
                    break
            else:
                if 0 < idx <= list_closing_point_indexes[-1] and \
                        idx > closing_point_index:
                    list_remove_closing_points.append(idx)
                else:
                    break
        return list_remove_closing_points

    @staticmethod
    def sewing_closing_point_past_point0(closing_point_index, list_closing_point_indexes,
                                         passed_by_zero_index, ratio_denominator):
        last_to_new_point_index_ratio = (list_closing_point_indexes[-1] -
                                         closing_point_index) / ratio_denominator
        if passed_by_zero_index:
            ratio = (list_closing_point_indexes[0] - closing_point_index) / ratio_denominator
            if math.isclose(ratio, 1, abs_tol=0.3):
                closing_point_index = list_closing_point_indexes[0]
            else:
                closing_point_index = list_closing_point_indexes[-1]
        else:
            if closing_point_index > list_closing_point_indexes[0]:
                ratio1 = (closing_point_index -
                          list_closing_point_indexes[0]) / ratio_denominator
                if math.isclose(ratio1, 0, abs_tol=0.3) and \
                        math.isclose(last_to_new_point_index_ratio, 1, abs_tol=0.3):
                    passed_by_zero_index = True
                    closing_point_index = list_closing_point_indexes[0]
                else:
                    closing_point_index = list_closing_point_indexes[-1]
            else:
                if closing_point_index < ratio_denominator / 4:
                    passed_by_zero_index = True
                elif ratio_denominator - list_closing_point_indexes[-1] >= 6:
                    closing_point_index = list_closing_point_indexes[-1] + 5
                else:
                    closing_point_index = list_closing_point_indexes[-1]
        return closing_point_index, passed_by_zero_index

    @staticmethod
    def validate_concave_closing_point(closing_point_index,
                                       list_closing_point_indexes,
                                       passed_by_zero_index,
                                       ratio_denominator, polygons_points_ratio):
        last_index = list_closing_point_indexes[-1]

        if closing_point_index == last_index:
            return closing_point_index, [], passed_by_zero_index

        list_remove_closing_points = []
        ratio = (last_index - closing_point_index) / ratio_denominator

        if not ClosedPolygon3D.is_sewing_forward(closing_point_index, list_closing_point_indexes):
            if closing_point_index > last_index - 10 and closing_point_index != last_index - 1:
                if closing_point_index - 1 in list_closing_point_indexes and \
                        closing_point_index + 1 in list_closing_point_indexes:
                    closing_point_index = last_index
                    return closing_point_index, list_remove_closing_points, passed_by_zero_index

                list_remove_closing_points = ClosedPolygon3D.sewing_closing_points_to_remove(
                    closing_point_index, list_closing_point_indexes, passed_by_zero_index)

            elif closing_point_index in list_closing_point_indexes:
                closing_point_index = last_index
            elif math.isclose(ratio, 0, abs_tol=0.3):
                closing_point_index = last_index
            else:
                closing_point_index, passed_by_zero_index = ClosedPolygon3D.sewing_closing_point_past_point0(
                    closing_point_index, list_closing_point_indexes, passed_by_zero_index, ratio_denominator)

        elif closing_point_index in list_closing_point_indexes:
            closing_point_index = last_index
        elif len(list_closing_point_indexes) > 2 and list_closing_point_indexes[0] < closing_point_index < last_index:
            closing_point_index = last_index
        elif passed_by_zero_index and closing_point_index > list_closing_point_indexes[0]:
            closing_point_index = last_index
        elif list_closing_point_indexes[0] == 0 and math.isclose(ratio, -1, abs_tol=0.3):
            closing_point_index = last_index
        elif math.isclose(ratio, -1, abs_tol=0.3):
            closing_point_index = last_index
        elif closing_point_index - last_index > 5 and list_closing_point_indexes[
                -1] + 4 <= ratio_denominator - 1 and polygons_points_ratio > 0.95:
            closing_point_index = last_index + 4

        return closing_point_index, list_remove_closing_points, passed_by_zero_index

    def concave_sewing(self, polygon2, x, y):
        polygon1_2d = self.to_2d(volmdlr.O2D, x, y)
        polygon2_2d = polygon2.to_2d(volmdlr.O2D, x, y)
        polygon1_3d = self
        polygon2_3d = polygon2
        need_fix_normal = False
        if polygon2_2d.area() < polygon1_2d.area():
            polygon1_2d, polygon2_2d = polygon2_2d, polygon1_2d
            polygon1_3d = polygon2
            polygon2_3d = self
            need_fix_normal = True
        polygon1_3d = polygon1_3d.get_valid_concave_sewing_polygon(
            polygon1_2d, polygon2_2d)
        polygon1_2d = polygon1_3d.to_2d(volmdlr.O2D, x, y)

        dict_closing_pairs = {}
        triangles_points = []
        list_closing_point_indexes = []
        passed_by_zero_index = False
        ratio_denom = len(polygon2_2d.points)
        polygons_points_ratio = len(polygon1_2d.points) / ratio_denom
        previous_closing_point_index = None
        for i, primitive1 in enumerate(polygon1_2d.line_segments):
            list_remove_closing_points = []
            closing_point = polygon1_2d.get_closing_point(polygon2_2d,
                                                          primitive1)
            if closing_point.is_close(volmdlr.O2D):
                if previous_closing_point_index is not None:
                    closing_point_index = previous_closing_point_index
                else:
                    raise NotImplementedError(
                        'None of the normal lines intersect polygon2, '
                        'certify projection plane given is correct')
            else:
                closing_point_index = polygon2_2d.points.index(closing_point)

            if i == 0:
                previous_closing_point_index = closing_point_index
            else:
                closing_point_index, list_remove_closing_points, \
                    passed_by_zero_index = self.validate_concave_closing_point(
                        closing_point_index, list_closing_point_indexes,
                        passed_by_zero_index, ratio_denom, polygons_points_ratio)

            if list_remove_closing_points:
                new_list_closing_point_indexes = list(
                    dict.fromkeys(list_closing_point_indexes))
                new_list_remove_closing_indexes = list(
                    dict.fromkeys(list_remove_closing_points))
                if len(list_remove_closing_points) == len(triangles_points):
                    triangles_points = polygon2_3d.redefine_sewing_triangles_points(triangles_points,
                                                                                    passed_by_zero_index,
                                                                                    closing_point_index,
                                                                                    previous_closing_point_index)
                    if dict_closing_pairs:
                        dict_closing_pairs, lower_bounddary_closing_point = \
                            self.clean_sewing_closing_pairs_dictionary(dict_closing_pairs,
                                                                       closing_point_index,
                                                                       passed_by_zero_index)

                        if len(new_list_remove_closing_indexes) < len(new_list_closing_point_indexes):
                            dict_closing_pairs[lower_bounddary_closing_point] = (
                                new_list_closing_point_indexes[-(len(new_list_remove_closing_indexes) + 1)],
                                closing_point_index)
                    for pt_index in list_remove_closing_points:
                        list_closing_point_indexes.remove(pt_index)
                    list_closing_point_indexes.append(closing_point_index)

                elif (not passed_by_zero_index and closing_point_index > polygon2_3d.points.index(
                            triangles_points[-len(list_remove_closing_points) - 1][2])) or \
                        (passed_by_zero_index and closing_point_index >= 0):
                    triangles_points = polygon2_3d.redefine_sewing_triangles_points(triangles_points,
                                                                                    passed_by_zero_index,
                                                                                    closing_point_index,
                                                                                    previous_closing_point_index)
                    dict_closing_pairs, lower_bounddary_closing_point = \
                        self.clean_sewing_closing_pairs_dictionary(
                            dict_closing_pairs, closing_point_index, passed_by_zero_index)

                    if not list(dict_closing_pairs.keys()) or dict_closing_pairs[
                        list(dict_closing_pairs.keys())[-1]][1] != \
                            closing_point_index:
                        dict_closing_pairs[lower_bounddary_closing_point] = \
                            (new_list_closing_point_indexes[
                                 -(len(new_list_remove_closing_indexes) + 1)],
                             closing_point_index)

                    for pt_index in list_remove_closing_points:
                        list_closing_point_indexes.remove(pt_index)
                    list_closing_point_indexes.append(closing_point_index)
                else:
                    closing_point_index = previous_closing_point_index

            elif closing_point_index != previous_closing_point_index:
                dict_closing_pairs[polygon1_3d.line_segments[i].start] = \
                    (previous_closing_point_index, closing_point_index)
            face_points = [polygon1_3d.line_segments[i].start,
                           polygon1_3d.line_segments[i].end,
                           polygon2_3d.points[closing_point_index]]
            triangles_points.append(face_points)
            list_closing_point_indexes.append(closing_point_index)
            previous_closing_point_index = closing_point_index
            if primitive1 == polygon1_2d.line_segments[-1]:
                if list_closing_point_indexes[-1] != list_closing_point_indexes[0]:
                    ratio = (list_closing_point_indexes[-1] -
                             list_closing_point_indexes[0]) / len(
                        polygon2_2d.points)
                    if math.isclose(ratio, -1,
                                    abs_tol=0.2) and passed_by_zero_index:
                        dict_closing_pairs[
                            polygon1_3d.points[0]] = (
                            list_closing_point_indexes[-2],
                            list_closing_point_indexes[0])
                        new_face_points = [triangles_points[-1][0],
                                           triangles_points[-1][1],
                                           polygon2_3d.points[
                                               list_closing_point_indexes[-2]]]
                        triangles_points.remove(triangles_points[-1])
                        triangles_points.append(new_face_points)
                    else:
                        dict_closing_pairs[polygon1_3d.points[0]] = (
                            list(dict_closing_pairs.values())[-1][-1],
                            list(dict_closing_pairs.values())[0][0])

        triangles_points += polygon2_3d.close_sewing(dict_closing_pairs)
        if need_fix_normal:
            center1, center2 = self.average_center_point(), polygon2.average_center_point()
            reference_segment = edges.LineSegment3D(center1, center2)
            triangles_points = self.fix_sewing_normals(triangles_points, reference_segment)
        return triangles_points

    def sewing(self, polygon2, x, y):
        """
        Sew two polygon3D together.

        :param x: The vector representing first direction to project polygons in
        :param y: The vector representing second direction to project polygons in
        """
        polygon1_2d = self.to_2d(volmdlr.O2D, x, y)
        polygon2_2d = polygon2.to_2d(volmdlr.O2D, x, y)
        if polygon1_2d.is_convex() and polygon2_2d.is_convex():
            return self.convex_sewing(polygon2, x, y)
        return self.concave_sewing(polygon2, x, y)


class Triangle3D(Triangle):
    """
    Defines a triangle 3D.

    :param point1: triangle point 1.
    :param point2: triangle point 2.
    :param point3: triangle point3.
    """

    def __init__(self, point1: volmdlr.Point3D, point2: volmdlr.Point3D,
                 point3: volmdlr.Point3D, name: str = ''):
        Triangle.__init__(self, point1,
                          point2,
                          point3,
                          name)<|MERGE_RESOLUTION|>--- conflicted
+++ resolved
@@ -1246,11 +1246,7 @@
             y_max = max(y_max, ymax_edge)
         return volmdlr.core.BoundingRectangle(x_min, x_max, y_min, y_max)
 
-<<<<<<< HEAD
-    def is_inside(self, other_contour=None):
-=======
     def is_inside(self, other_contour):
->>>>>>> ecff432d
         """
         Verifies if given contour is inside self contour perimeter, including its edges.
 
