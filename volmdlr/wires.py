--- conflicted
+++ resolved
@@ -307,10 +307,6 @@
             else:
                 vector2 = primitive.unit_direction_vector(0.5)
             if vector1.is_colinear_to(vector2):
-<<<<<<< HEAD
-                # mid_point = primitive.middle_point()
-=======
->>>>>>> f5fd70be
                 points = primitive.discretization_points(number_points=10)
                 if all(self.point_over_contour(point, tol) for point in points):
                     return True
@@ -1132,121 +1128,6 @@
                             break
         return contour_primitives, edges, finished_loop
 
-    @staticmethod
-    def touching_edges_pairs(edges):  # TO DO: move this to edges?
-        touching_primitives = []
-        for i, primitive1 in enumerate(edges):
-            for j, primitive2 in enumerate(edges):
-                if j > i:
-                    if primitive2.end != primitive1.start != primitive2.start and \
-                            primitive2.end != primitive1.end != primitive2.start:
-                        if primitive1.unit_direction_vector().is_colinear_to(primitive2.unit_direction_vector()):
-                            continue
-                        if primitive1.point_belongs(primitive2.start) or primitive1.point_belongs(primitive2.end):
-                            touching_primitives.append([primitive2, primitive1])
-                        elif primitive2.point_belongs(primitive1.start) or primitive2.point_belongs(primitive1.end):
-                            touching_primitives.append([primitive1, primitive2])
-        return touching_primitives
-
-    @staticmethod
-    def contours_primitives_touching_primitives(touching_primitives):
-        contours_primitives_lists = []
-        for prim1, prim2 in touching_primitives:
-            if prim2.point_belongs(prim1.start):
-                intersection = prim1.start
-            elif prim2.point_belongs(prim1.end):
-                intersection = prim1.end
-            # intersection = prim1.linesegment_intersections(prim2)
-            # if prim1 == prim2:
-            # print(prim1.start, prim1.end)
-            # print(prim2.start, prim2.end)
-            # ax=prim1.plot()
-            # prim1.start.plot(ax, 'b')
-            # prim1.end.plot(ax, 'b')
-            # prim2.plot(ax, 'r')
-            # prim2.start.plot(ax, 'y')
-            # prim2.end.plot(ax, 'y')
-            prim2_split = prim2.split(intersection)
-            for prim in prim2_split:
-                if prim1.start == prim.start or prim1.end == prim.end:
-                    prim = prim.reverse()
-                if [prim1, prim] not in contours_primitives_lists:
-                    contours_primitives_lists.append([prim1, prim])
-                # else:
-                #     contours_primitives_lists.append([prim1, prim])
-        return contours_primitives_lists
-
-    @staticmethod
-    def connected_to_splited_primitives(edge, contours_list):
-        """
-        Verifies if edge is connected to one of the primitives inside contours
-        :param edge: edge for verification
-        :param contours_list: contours lists
-        :return: update contours_primitives_lists and a boolean to indicate if the edge should be removed or not
-        """
-        remove = False
-        for i, contour in enumerate(contours_list):
-            # for i, primitives in enumerate(contour.primitves):
-            if not contour.primitive_over_contour(edge):
-                if contour.primitives[0].start in (edge.end, edge.start):
-                    # for prim in primitives:
-                    #     if prim.point_belong(edge.end)
-                    contours_list[i].primitives = [edge.copy(deep=True)] + contour.primitives
-                    remove = True
-                elif contour.primitives[-1].end in (edge.start, edge.end):
-                    contours_list[i].primitives = contour.primitives + [edge.copy(deep=True)]
-                    remove = True
-        return contours_list, remove
-
-    @staticmethod
-    def is_edge_connected(contour_primitives, edge, tol):
-        """
-        Verifies if edge is connected to one of the primitives inside contour_primitives
-        :param contour_primitives: list of primitives to create a contour
-        :param edge: edge for verification
-        :param tol: tolerance use in verification
-        :return: returns the edge if true, and None if not connected
-        """
-        edge_connected = None
-        points = [p for prim in contour_primitives for p in prim]
-        if (edge.start in points or edge.end in points) and edge not in contour_primitives:
-            edge_connected = edge
-            return edge_connected
-
-        for point in points:
-            if point.is_close(edge.start, tol=tol) and \
-                    edge not in contour_primitives:
-                edge.start = point
-                edge_connected = edge
-                return edge_connected
-            if point.is_close(edge.end, tol=tol) and \
-                    edge not in contour_primitives:
-                edge.end = point
-                edge_connected = edge
-                return edge_connected
-        return edge_connected
-
-    @staticmethod
-    def find_connected_edges(edges, contours_list, contour_primitives, tol):
-        for line in edges:
-            if contours_list:
-                contours_list, remove = Contour.connected_to_splited_primitives(line, contours_list)
-                if remove:
-                    edges.remove(line)
-                    break
-            # if not edges:
-            #     break
-            if not contour_primitives:
-                contour_primitives.append(line)
-                edges.remove(line)
-                break
-            edge_connected = Contour.is_edge_connected(contour_primitives, line, tol)
-            if edge_connected is not None:
-                contour_primitives.append(edge_connected)
-                edges.remove(edge_connected)
-                break
-        return edges, contour_primitives, contours_list
-
     @classmethod
     def contours_from_edges(cls, edges, tol=1e-7):
         if not edges:
@@ -1272,28 +1153,18 @@
             if not edges:
                 finished = True
             valid = False
-<<<<<<< HEAD
-=======
-
->>>>>>> f5fd70be
+
             if len(edges) != 0 and len(edges) == len1 and len(contour_primitives) != 0:
                 valid = True
             elif len(edges) == 0 and len(contour_primitives) != 0:
                 valid = True
                 finished = True
             if valid:
-<<<<<<< HEAD
-                contour_n = cls(contour_primitives[:])
-                contour_n.validate_contour_primitives()
-                contour_n.order_contour()
-                if len(contour_n.primitives) != 0:
-=======
                 contour_primitives, edges, finished = cls.get_edges_bifurcations(contour_primitives,
                                                                                  edges, finished)
                 if len(contour_primitives[:]) != 0:
                     contour_n = cls(contour_primitives[:])
                     contour_n.order_contour()
->>>>>>> f5fd70be
                     list_contours.append(contour_n)
                 contour_primitives = []
         list_contours = list_contours + [cls(primitives).order_contour() for primitives in contours_primitives_lists]
@@ -1607,11 +1478,10 @@
     #         equal = (equal and prim1 == prim2)
     #     return equal
 
-<<<<<<< HEAD
     def copy(self):
         return self.__class__(primitives=[p.copy() for p in self.primitives],
                               name=self.name)
-=======
+
     def __eq__(self, other_):
         if other_.__class__.__name__ != self.__class__.__name__:
             return False
@@ -1632,7 +1502,6 @@
         if equal == len(self.primitives):
             return True
         return False
->>>>>>> f5fd70be
 
     @property
     def edge_polygon(self):
@@ -2218,12 +2087,9 @@
                 cutting_points = []
                 point1, point2 = [cutting_contour.primitives[0].start,
                                   cutting_contour.primitives[-1].end]
-<<<<<<< HEAD
-=======
                 middle_point = cutting_contour.point_at_abscissa(cutting_contour.length() / 2)
                 if not base_contour.point_belongs(middle_point):
                     continue
->>>>>>> f5fd70be
                 if base_contour.point_over_contour(point1) and base_contour.point_over_contour(point2):
                     cutting_points = [point1, point2]
                 elif len(new_base_contours) == 1:
@@ -2263,18 +2129,6 @@
                 # if base_contour.is_inside(contours[0]):
                 #     contours.remove(cutting_contour)
                 #     continue
-<<<<<<< HEAD
-                #     # list_valid_contours.append(base_contour)
-                #     # finished = True
-                # contours = contours[::-1]
-                # if counter > 100 * len(list_contour) + len(contours):
-                print('new_base_contours:', len(new_base_contours))
-                print('len(contours):', len(contours))
-                ax = contours[0].plot()
-                base_contour.plot(ax=ax, color='b')
-                warnings.warn('There probably exists an open contour (two wires that could not be connected)')
-                finished = True
-=======
                 # list_valid_contours.append(base_contour)
                 # finished = True
                 contours = contours[::-1]
@@ -2285,9 +2139,6 @@
                     base_contour.plot(ax=ax, color='b')
                     warnings.warn('There probably exists an open contour (two wires that could not be connected)')
                     finished = True
->>>>>>> f5fd70be
-
-                # finished = True
 
         return list_valid_contours
 
@@ -2356,22 +2207,11 @@
         return Contour2D(new_primitives)
 
     def merge_with(self, contour2d):
-<<<<<<< HEAD
         '''
         merge two adjacent contours, sharing primitives, and returns one outer contour and inner contours (if there are any)
         '''
         is_sharing_primitive = self.is_sharing_primitives_with(contour2d)
         if self.is_inside(contour2d) and not is_sharing_primitive:
-=======
-        """
-        merge two adjacent contours, sharing primitives, and returns one outer
-        contour and inner contours (if there are any)
-        :param contour2d: contour to merge with
-        :return: merged contours
-        """
-
-        if self.is_inside(contour2d) and not self.is_sharing_primitives_with(contour2d):
->>>>>>> f5fd70be
             return [self]
         elif contour2d.is_inside(self) and not is_sharing_primitive:
             return [contour2d]
@@ -4412,24 +4252,12 @@
         points = []
         for prim in self.primitives:
             n = 20
-<<<<<<< HEAD
-            l = prim.length()
-            points_ = [prim.point_at_abscissa(i / n * l)
-=======
             length = prim.length()
             points_ = [prim.point_at_abscissa(i / n * length)
->>>>>>> f5fd70be
                        for i in range(n)]
             for point in points_:
                 if point not in points:
                     points.append(point)
-<<<<<<< HEAD
-        # n = 50
-        # l = self.length()
-        # points = [self.point_at_abscissa(i / n * l)
-        #           for i in range(n)]
-=======
->>>>>>> f5fd70be
         return volmdlr.core.BoundingBox.from_points(points)
 
     @property
