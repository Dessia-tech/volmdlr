--- conflicted
+++ resolved
@@ -283,17 +283,8 @@
     def is_followed_by(self, wire_2, tol=1e-6):
         """
         check if the wire is followed by wire_2
-<<<<<<< HEAD
-        """
-
-        if self.primitives[-1].end.point_distance(
-                wire_2.primitives[0].start) < tol:
-            return True
-        return False
-=======
-        '''
+        """
         return self.primitives[-1].end.point_distance(wire_2.primitives[0].start) < tol
->>>>>>> ad093b3c
 
     def point_over_wire(self, point, abs_tol=1e-6):
 
@@ -1520,28 +1511,11 @@
         return Contour3D(p3d)
 
     def point_belongs(self, point):
-<<<<<<< HEAD
-        # if self.edge_polygon.point_belongs(point):
-        #     return True
-        # print()
-        # print(self.discretized_contour(n=10), self.discretized_contour(n=10).primitives)
-        # if self.discretized_contour(n=10).point_belongs(point):
-        contour = self.discretized_contour(10)
-        closed_polygon = ClosedPolygon2D([p.start for p in contour.primitives])
-        if closed_polygon.point_belongs(point):
-            # ax = self.edge_polygon.plot()
-            # self.plot(ax=ax, color='r')
-            # point.plot(ax=ax)
-=======
+        # TODO: This is incomplete!!!
         xmin, xmax, ymin, ymax = self.bounding_rectangle()
         if point.x < xmin or point.x > xmax or point.y < ymin or point.y > ymax:
             return False
-
-        if self.edge_polygon.point_belongs(point):
->>>>>>> ad093b3c
-            return True
-        # TODO: This is incomplete!!!
-        return False
+        return self.edge_polygon.point_belongs(point):
 
     # def point_over_contour(self, point, abs_tol=1e-6):
     #     belongs = False
