#!/usr/bin/env python3
# -*- coding: utf-8 -*-
"""
Module containing wires & contours
"""

import warnings
import itertools
import math
from statistics import mean
from typing import List
import numpy as npy
from scipy.spatial import Delaunay, ConvexHull
import matplotlib.pyplot as plt
import matplotlib.patches
from mpl_toolkits.mplot3d import Axes3D
import plot_data.core as plot_data

import volmdlr
from volmdlr.core_compiled import polygon_point_belongs
import volmdlr.core
import volmdlr.edges
import volmdlr.display as vmd


def bounding_rectangle_adjacent_contours(contours: List):
    '''
    compute the bounding_box of a list of adjacent contours2d

    Parameters
    ----------
    contours : List[volmdlr.wires.Contour2D]

    Returns
    -------
    xmin : float
    xmax : float
    ymin : float
    ymax : float

    '''
    xmin, xmax, ymin, ymax = contours[0].bounding_rectangle()

    for i in range(1, len(contours)):
        xmin_contour, xmax_contour, ymin_contour, ymax_contour = contours[i].bounding_rectangle()
        xmin = min(xmin, xmin_contour)
        xmax = max(xmax, xmax_contour)
        ymin = min(ymin, ymin_contour)
        ymax = max(ymax, ymax_contour)

    return xmin, xmax, ymin, ymax


class Wire:
    _non_data_hash_attributes = ['basis_primitives']
    _non_serializable_attributes = ['primitive_to_index',
                                    'basis_primitives']

    # def __init__(self):
    #     raise TypeError ('It cannot be instantiated directly, see Wire2D, Wire3D, Contour2D or Contour3D')

    def length(self):
        length = 0.
        for primitive in self.primitives:
            length += primitive.length()
        return length

    def discretization_points(self, resolution: float):
        '''
        resolution: distance between two discretized points
        '''

        length = self.length()
        n = int(length / resolution) + 1
        return [self.point_at_abscissa(i / n * length) for i in
                range(n + 1)]

    def point_at_abscissa(self, curvilinear_abscissa: float):
        length = 0.
        for primitive in self.primitives:
            primitive_length = primitive.length()
            if length + primitive_length > curvilinear_abscissa:
                return primitive.point_at_abscissa(
                    curvilinear_abscissa - length)
            length += primitive_length

        if curvilinear_abscissa < length + 1e-9:
            return self.primitives[-1].end
        raise ValueError(
            'abscissa over length: {}>{}'.format(curvilinear_abscissa, length))

    def extract_primitives(self, point1, primitive1, point2, primitive2,
                           inside: bool = True):
        """
        inside: extracted contour is between the two points if True and outside
        these points if False
        """
        primitives = []

        # TODO: Check if it is: self.primitive_to_index[primitive1] OR self.primitive_to_index(primitive1)
        ip1 = self.primitive_to_index(primitive1)
        ip2 = self.primitive_to_index(primitive2)

        if inside:
            if ip1 < ip2:
                pass
            elif ip1 == ip2:  # primitive1 == primitive2
                if point1.point_distance(
                            primitive1.start) < point2.point_distance(
                        primitive1.start):
                    pass
                else:
                    primitive1, primitive2 = primitive2, primitive1
                    point1, point2 = point2, point1

            else:
                primitive1, primitive2 = primitive2, primitive1
                point1, point2 = point2, point1
        else:
            if ip1 > ip2:
                pass
            elif ip1 == ip2:  # primitive1 == primitive2
                if point1.point_distance(
                            primitive1.start) > point2.point_distance(
                        primitive1.start):
                    pass
                else:
                    primitive1, primitive2 = primitive2, primitive1
                    point1, point2 = point2, point1
            else:
                primitive1, primitive2 = primitive2, primitive1
                point1, point2 = point2, point1

        if ip1 < ip2:
            primitives.append(primitive1.split(point1)[1])
            primitives.extend(self.primitives[ip1 + 1:ip2])
            primitives.append(primitive2.split(point2)[0])
        else:
            primitives.append(primitive2.split(point2)[1])
            primitives.extend(self.primitives[ip2 + 1:ip1])
            primitives.append(primitive2.split(point2)[0])

        return primitives

    def extract_without_primitives(self, point1, point2, inside: bool = True):
        """
        inside: extracted contour is between the two points if True and outside
        these points if False
        """
        split_primitives = []
        primitives = self.primitives
        for point in [point1, point2]:
            dist_min = math.inf
            for primitive in primitives:
                dist = primitive.point_distance(point)
                if dist < dist_min:
                    dist_min = dist
                    prim_opt = primitive
            split_primitives.append(prim_opt)
        return self.extract_primitives(point1, split_primitives[0], point2,
                                       split_primitives[1], inside)

    def point_belongs(self, point, abs_tol=1e-7):
        '''
        find out if a point is on the wire or not. If it belongs, we return the primitive's index
        '''

        for i, primitive in enumerate(self.primitives):
            belongs = primitive.point_belongs(point, abs_tol=abs_tol)
            if belongs:
                return i
        return False

    def abscissa(self, point):
        '''
        compute the curvilinear abscisse of a point on a wire
        '''

        index = self.point_belongs(point)

        length = self.primitives[index].abscissa(point)
        for primitive in self.primitives[0:index]:
            length += primitive.length()

        return length

    def sort_points_along_wire(self, points):

        return sorted(points, key=lambda point: self.abscissa(point))


class Wire2D(volmdlr.core.CompositePrimitive2D, Wire):
    """
    A collection of simple primitives, following each other making a wire
    """

    def __init__(self, primitives: List[volmdlr.core.Primitive2D],
                 name: str = ''):
        volmdlr.core.CompositePrimitive2D.__init__(self, primitives, name)

    def to_3d(self, plane_origin, x, y):
        primitives3d = []
        for edge in self.primitives:
            primitives3d.append(edge.to_3d(plane_origin, x, y))

        return Wire3D(primitives3d)

    def extract(self, point1, primitive1, point2, primitive2,
                inside: bool = True):
        """
        inside: extracted contour is between the two points if True and outside these points if False
        """
        return Wire2D(
            self.extract_primitives(point1, primitive1, point2, primitive2,
                                    inside))

    def extract_with_points(self, point1: volmdlr.Point2D,
                            point2: volmdlr.Point2D, inside: bool = True):
        """
        inside: extracted contour is between the two points if True and outside these points if False
        """
        return self.extract_without_primitives(point1, point2, inside)

        # TODO: method to check if it is a wire

    def infinite_intersections(self, infinite_primitives):
        """
        returns a list  that contains:
        the intersections between a succession of infinite primitives (line,
        circle). There must be a method implemented to intersect the two
        infinite primitives.
        """
        offset_intersections = []

        for primitive_1, primitive_2 in zip(infinite_primitives,
                                            infinite_primitives[1:]):

            i = infinite_primitives.index(primitive_1)
            # k = infinite_primitives.index(primitive_2)

            primitive_name = primitive_1.__class__.__name__.lower().replace(
                '2d', '')
            intersection_method_name = '{}_intersections'.format(
                primitive_name)
            next_primitive_name = primitive_2.__class__.__name__.lower(). \
                replace('2d', '')
            next_intersection_method_name = '{}_intersections'.format(
                next_primitive_name)

            if hasattr(primitive_1, next_intersection_method_name):
                intersections = getattr(primitive_1,
                                        next_intersection_method_name)(
                    primitive_2)
                end = self.primitives[i].end

                if len(intersections) == 1:
                    offset_intersections.append(intersections[0])

                else:
                    end = self.primitives[i].end
                    if intersections[0].point_distance(end) > intersections[
                            1].point_distance(end):
                        intersections.reverse()
                    offset_intersections.append(intersections[0])

            elif hasattr(primitive_2, intersection_method_name):
                intersections = getattr(primitive_2, intersection_method_name)(
                    primitive_1)
                if len(intersections) == 1:
                    offset_intersections.append(intersections[0])
                else:
                    end = self.primitives[i].end
                    if intersections[0].point_distance(end) > intersections[
                            1].point_distance(end):
                        intersections.reverse()
                    offset_intersections.append(intersections[0])

            else:
                raise NotImplementedError(
                    'No intersection method between {} and {}. Define {} on {} or {} on {}'.format(
                        primitive_1.__class__.__name__,
                        primitive_2.__class__.__name__,
                        next_intersection_method_name,
                        primitive_1.__class__.__name__,
                        intersection_method_name,
                        primitive_2.__class__.__name__
                    ))

        return offset_intersections

    def offset(self, offset):
        """"
        generates an offset of a Wire2D

        """
        offset_primitives = []
        infinite_primitives = []
        offset_intersections = []
        # ax = self.plot()
        for primitive in self.primitives:
            infinite_primitive = primitive.infinite_primitive(offset)
            infinite_primitives.append(infinite_primitive)
            # infinite_primitive.plot(ax=ax, color='grey')

        offset_intersections += self.infinite_intersections(
            infinite_primitives)

        # [p.plot(ax=ax, color='r') for p in offset_intersections]

        # offset_primitives.append(
        #     self.primitives[0].border_primitive(infinite_primitives[0],
        #                                         offset_intersections[0], 0))

        # offset_primitives.append(
        #     self.primitives[-1].border_primitive(infinite_primitives[-1],
        #                                          offset_intersections[-1],
        #                                          -1))

        for j in range(len(offset_intersections) - 1):
            p1 = offset_intersections[j]
            p2 = offset_intersections[j + 1]
            cutted_primitive = infinite_primitives[
                j + 1].cut_between_two_points(p1, p2)
            offset_primitives.append(cutted_primitive)

        return Wire2D(offset_primitives)

    def plot_data(self, name: str = '', fill=None, color='black',
                  stroke_width: float = 1, opacity: float = 1):
        data = []
        for item in self.primitives:
            data.append(item.plot_data())
        return data

    def line_intersections(self, line: 'volmdlr.edges.Line2D'):
        """
        Returns a list of intersection in ther form of a tuple (point,
        primitive) of the wire primitives intersecting with the line
        """
        intersection_points = []
        for primitive in self.primitives:
            for p in primitive.line_intersections(line):
                intersection_points.append((p, primitive))
        return intersection_points

    def linesegment_intersections(self,
                                  linesegment: 'volmdlr.edges.LineSegment2D'):
        """
        Returns a list of intersection in ther form of a tuple (point,
        primitive) of the wire primitives intersecting with the line
        """
        intersection_points = []
        for primitive in self.primitives:
            for p in primitive.linesegment_intersections(linesegment):
                intersection_points.append((p, primitive))
        return intersection_points

    def is_start_end_crossings_valid(self, line, intersections, primitive):
        """
        :param line: crossing line
        :param intersections: intersections results
         for primitive line intersections
        :param primitive: intersecting primitive
        :return: None if intersection not a start or
        end point of a contours primitives, or a volmdlr.Point2D if it is.
        """
        primitive_index = self.primitives.index(primitive)
        point1, point2 = None, None
        if intersections[0] == primitive.start:
            point1 = primitive.point_at_abscissa(primitive.length() * 0.01)
            point2 = self.primitives[primitive_index - 1].point_at_abscissa(
                self.primitives[primitive_index - 1].length() * .99
            )

            # point2 = primitive.start + \
            #          self.primitives[primitive_index - 1].unit_direction_vector(0.5)
        elif intersections[0] == primitive.end and \
                primitive != self.primitives[-1]:
            point1 = primitive.point_at_abscissa(primitive.length() * 0.99)
            point2 = self.primitives[primitive_index + 1].point_at_abscissa(
                self.primitives[primitive_index + 1].length() * .01)

            # point2 = primitive.end + \
            #          self.primitives[primitive_index + 1].unit_direction_vector(0.5)
        if point1 is not None and point2 is not None:
            return line.is_between_points(point1, point2)
        return False

    @staticmethod
    def is_crossing_start_end_point(intersections, primitive):
        """
        :param intersections: intersections results
         for primitive line intersections
        :param primitive: intersecting primitive
        :return: False if intersection not a start or
        end point of a contours primitives, or True if it is.
        """
        if intersections[0] == primitive.start or intersections[0] == primitive.end:
            return True
        return False

    def line_crossings(self, line: volmdlr.edges.Line2D):
        """
        Calculates valid crossing intersections of a wire and an infinit line
        :param line: line crossing the wire
        :type line: volmdlr.edges.Line2D
        returns a list of Tuples (point, primitive)
        of the wire primitives intersecting with the line
        """
        intersection_points = []
        intersection_points_primitives = []
        for primitive in self.primitives:
            intersections = primitive.line_intersections(line)
            if intersections and intersections[0] not in intersection_points:
                if not self.is_crossing_start_end_point(intersections,
                                                        primitive):
                    intersection_points.append(intersections[0])
                    intersection_points_primitives.append(
                        (intersections[0],
                         primitive))
                elif self.is_start_end_crossings_valid(line, intersections,
                                                       primitive):
                    intersection_points.append(intersections[0])
                    intersection_points_primitives.append(
                        (intersections[0],
                         primitive))
        return intersection_points_primitives

    def wire_intersections(self, wire):
        '''
        compute intersections between two wire2d.

        Parameters
        ----------
        wire : volmdlr.wires.Wire2D

        Returns
        -------
        intersections : List[(volmdlr.Point2D, volmdlr.Primitive2D)]

        '''

        intersections, intersections_points = [], []
        for primitive in wire.primitives:
            a_points = self.linesegment_intersections(primitive)
            if a_points:
                for a in a_points:
                    if a[0] not in intersections_points:
                        intersections.append([a[0], a[1]])
                        intersections_points.append(a[0])

        return intersections

    @classmethod
    def from_points(cls, points: List[volmdlr.Point2D]):
        '''
        define a wire based on points2d with line_segments2d
        '''

        edges = []
        for i in range(0, len(points) - 1):
            edges.append(volmdlr.edges.LineSegment2D(points[i], points[i + 1]))

        return cls(edges)

    def linesegment_crossings(self,
                              linesegment: 'volmdlr.edges.LineSegment2D'):
        """
        Returns a list of crossings in ther form of a tuple (point,
        primitive) of the wire primitives intersecting with the line
        """
        results = self.line_crossings(linesegment.to_line())
        crossings_points = []
        for result in results:
            if linesegment.point_belongs(result[0]):
                crossings_points.append(result)
        return crossings_points

    def wire_crossings(self, wire):
        '''
        compute crossings between two wire2d

        Parameters
        ----------
        wire : volmdlr.wires.Wire2D

        Returns
        -------
        crossings : List[(volmdlr.Point2D, volmdlr.Primitive2D)]

        '''

        crossings, crossings_points = [], []
        for primitive in wire.primitives:
            a_points = self.linesegment_crossings(primitive)
            if a_points:
                for a in a_points:
                    if a[0] not in crossings_points:
                        crossings.append([a[0], a[1]])
                        crossings_points.append(a[0])
        return crossings


class Wire3D(volmdlr.core.CompositePrimitive3D, Wire):
    """
    A collection of simple primitives, following each other making a wire
    """

    def __init__(self, primitives: List[volmdlr.core.Primitive3D],
                 name: str = ''):
        volmdlr.core.CompositePrimitive3D.__init__(self, primitives, name)

    def extract(self, point1, primitive1, point2, primitive2):
        return Wire3D(self.extract_primitives(self, point1, primitive1, point2,
                                              primitive2))

    def extract_with_points(self, point1: volmdlr.Point3D,
                            point2: volmdlr.Point3D, inside):
        return self.extract_without_primitives(point1, point2, inside)

    # TODO: method to check if it is a wire

    def FreeCADExport(self, ip):
        name = 'primitive' + str(ip)

        s = 'E = []\n'
        for ip, primitive in enumerate(self.primitives):
            s += primitive.FreeCADExport('L{}'.format(ip))
            s += 'E.append(Part.Edge(L{}))\n'.format(ip)
        s += '{} = Part.Wire(E[:])\n'.format(name)

        return s

    def frame_mapping(self, frame, side, copy=True):
        new_wire = []
        if side == 'new':
            if copy:
                for primitive in self.primitives:
                    new_wire.append(primitive.frame_mapping(frame, side, copy))
                return Wire3D(new_wire)
            else:
                for primitive in self.primitives:
                    primitive.frame_mapping(frame, side, copy=False)

        if side == 'old':
            if copy:
                for primitive in self.primitives:
                    new_wire.append(primitive.frame_mapping(frame, side, copy))
                return Wire3D(new_wire)
            else:
                for primitive in self.primitives:
                    primitive.frame_mapping(frame, side, copy=False)

    def minimum_distance(self, wire2):
        distance = []
        for element in self.primitives:
            for element2 in wire2.primitives:
                distance.append(element.minimum_distance(element2))

        return min(distance)

    def extrusion(self, extrusion_vector):
        faces = []
        for primitive in self.primitives:
            faces.extend(primitive.extrusion(extrusion_vector))
        return faces

    def to_bspline(self, discretization_parameter, degree):
        '''
        convert a wire3d to a bspline curve3d
        '''

        discretized_points = self.discretization_points(discretization_parameter)
        bspline_curve = volmdlr.edges.BSplineCurve3D.from_points_interpolation(discretized_points, degree)

        return bspline_curve

    # def copy(self, deep=True, memo=None):
    #     primitives_copy = []
    #     for primitive in self.primitives:
    #         primitives_copy.append(primitive.copy())
    #     return Wire3D(primitives_copy)


# TODO: define an edge as an opened polygon and allow to compute area from this reference

class Contour(Wire):

    # def __init__(self):
    #     Wire.__init__(self)

    def extract_primitives(self, point1, primitive1, point2, primitive2, inside: bool = True):
        """
        inside: extracted contour is between the two points if True and outside these points if False
        """
        primitives = []
        ip1 = self.primitive_to_index(primitive1)
        ip2 = self.primitive_to_index(primitive2)
        if inside:
            if ip1 < ip2:
                pass
            elif ip1 == ip2:  # primitive1 == primitive2
                if point1.point_distance(
                            primitive1.start) < point2.point_distance(
                        primitive1.start):
                    pass
                else:
                    primitive1, primitive2 = primitive2, primitive1
                    point1, point2 = point2, point1

            else:
                primitive1, primitive2 = primitive2, primitive1
                point1, point2 = point2, point1
        else:
            if ip1 > ip2:
                pass
            elif ip1 == ip2:  # primitive1 == primitive2
                if point1.point_distance(
                            primitive1.start) > point2.point_distance(
                        primitive1.start):
                    pass
                else:
                    primitive1, primitive2 = primitive2, primitive1
                    point1, point2 = point2, point1
            else:
                primitive1, primitive2 = primitive2, primitive1
                point1, point2 = point2, point1

        ip1 = self.primitive_to_index(primitive1)
        ip2 = self.primitive_to_index(primitive2)

        if ip1 < ip2:
            if primitive1.start == point1:
                primitives.append(primitive1)
            elif primitive1.end == point1:
                pass
            else:
                primitives.append(primitive1.split(point1)[1])
            primitives.extend(self.primitives[ip1 + 1:ip2])
            if primitive2.start == point2:
                pass
            elif primitive2.end == point2:
                primitives.append(primitive2)
            else:
                primitives.append(primitive2.split(point2)[0])
        elif ip1 > ip2 or (ip1 == ip2 and point1.point_distance(
                primitive1.start) > point2.point_distance(primitive1.start)):
            if primitive1.start == point1:
                primitives.append(primitive1)
            elif primitive1.end == point1:
                pass
            else:
                primitives.append(primitive1.split(point1)[1])
            # primitives.append(primitive1.split(point1)[1])
            primitives.extend(self.primitives[ip1 + 1:])
            primitives.extend(self.primitives[:ip2])
            if primitive2.start == point2:
                pass
            elif primitive2.end == point2:
                primitives.append(primitive2)
            else:
                primitives.append(primitive2.split(point2)[0])
        elif (ip1 == ip2 and point1.point_distance(
                primitive1.start) < point2.point_distance(primitive1.start)):
            if primitive1.start != point1:
                primitive = primitive1.split(point1)[1]
                primitive = primitive.split(point2)[0]
                primitives.append(primitive)
            elif primitive1.end != point2:
                primitive = primitive1.split(point2)[0]
                primitives.append(primitive)
            else:
                primitives.append(primitive2)

        return primitives

    def is_ordered(self):
        for prim1, prim2 in zip(
                self.primitives, self.primitives[1:] + [self.primitives[0]]):
            if prim1.end != prim2.start:
                return False
        return True

    def ordering_contour(self, tol=1e-6):
        """
        returns the points of the contour ordered
        """
        list_point_pairs = [(prim.start, prim.end) for prim in self.primitives]
        length_list_points = len(list_point_pairs)
        points = [list_point_pairs[0]]
        list_point_pairs.remove(
            (list_point_pairs[0][0], list_point_pairs[0][1]))
        finished = False
        counter = 0
        counter1 = 0
        while not finished:
            for p1, p2 in list_point_pairs:
                if p1.point_distance(p2) < tol:
                    list_point_pairs.remove((p1, p2))
                elif p1.point_distance(points[-1][-1]) < tol:
                    points.append((p1, p2))
                    list_point_pairs.remove((p1, p2))
                elif p2.point_distance(points[-1][-1]) < tol:
                    points.append((p2, p1))
                    list_point_pairs.remove((p1, p2))
                elif p1.point_distance(points[0][0]) < tol:
                    points = [(p2, p1)] + points
                    list_point_pairs.remove((p1, p2))
                elif p2.point_distance(points[0][0]) < tol:
                    points = [(p1, p2)] + points
                    list_point_pairs.remove((p1, p2))
            if len(list_point_pairs) == 0:
                finished = True
            counter1 += 1
            if counter1 >= 100 * length_list_points:
                self.plot()
                raise NotImplementedError
            if len(list_point_pairs) == 1:
                counter += 1
                if counter > 3:
                    warnings.warn('There may exist a problem with this'
                                  ' contour, it seems it cannot be reordered.'
                                  ' Please, verify its points')
                    ax = self.plot()
                    for point_pair in list_point_pairs:
                        point_pair[0].plot(ax=ax, color='r')
                        point_pair[1].plot(ax=ax, color='r')
                    raise NotImplementedError

        return points

    @staticmethod
    def identify_primitives_groups(contour_primitives):
<<<<<<< HEAD
        """
        For a contour with invalid primitives (for example: three
        primitives meeting at one point), it identifies each branch and separates
        the fisrt primitive of each branch in a diferent list
        :param contour_primitives:
        :return: A list of all lists representing a branch of the contour
        """
=======
>>>>>>> 5052902c
        points = [p for prim in contour_primitives for p in prim]
        list_groups_primitives = []
        for primitive in contour_primitives:
            for primitive_point in [primitive.start, primitive.end]:
                if points.count(primitive_point) == 3:
                    if [primitive] not in list_groups_primitives:
                        list_groups_primitives.append([primitive])
        return list_groups_primitives

    @staticmethod
    def regroup_primitives(contour_primitives, list_groups_primitives):
<<<<<<< HEAD
        """
        Having the list of primitives_groups, This method is responsable
        for realocating all the remaining primitives
        in these diferent primitives_groups
        :param contour_primitives:
        :param list_groups_primitives:
        :return: list of groups primitives complete
        """
=======
>>>>>>> 5052902c
        finished = False
        while not finished:
            for primitive in contour_primitives:
                for group in list_groups_primitives:
                    group_points = [p for prim in group for p in prim]
                    if primitive.start in group_points or \
                            primitive.end in group_points:
                        group.append(primitive)
                        contour_primitives.remove(primitive)
                        break
                if not contour_primitives:
                    finished = True
        return list_groups_primitives

    @staticmethod
    def delete_smallest_primitives_groups(list_groups_primitives):
<<<<<<< HEAD
        """
        Deletes the smallest branch in the list of the groups_primitives,
        leaving only the groups of primitives that could make a valid contour
        :param list_groups_primitives:
        :return: valid groups_primitives
        """
=======
>>>>>>> 5052902c
        dict_groups_lengths = {}
        for group in list_groups_primitives:
            length = 0
            for prim in group:
                length += prim.length()
            dict_groups_lengths[length] = group
        dict_groups_lengths = dict(sorted(dict_groups_lengths.items(),
                                          key=lambda item: item[0]))
        longest = list(dict_groups_lengths.keys())[-1]
        new_groups_primitives = []
        for key, value in dict_groups_lengths.items():
            if key / longest > 0.003:
                new_groups_primitives.append(value)
        return new_groups_primitives

    @staticmethod
    def validate_contour_primitives(contour_primitives):
<<<<<<< HEAD
        """
        Verifies if the contour\'s are valid, that is, if there are not three
        primitives meeting at the same point. If not valid, it treats it deletes
        not valid primitives
        :param contour_primitives:
        :return:
        """
=======
>>>>>>> 5052902c
        list_groups_primitives = Contour.identify_primitives_groups(
            contour_primitives)
        if not list_groups_primitives:
            return contour_primitives

        groups_primitives =\
            [group_prim[0] for group_prim in list_groups_primitives]
<<<<<<< HEAD
=======

        if len(contour_primitives) == len(list_groups_primitives):
            list_lengths = [prim.length() for prim in contour_primitives]
            index = list_lengths.index(min(list_lengths))
            contour_primitives.remove(contour_primitives[index])
            return contour_primitives

>>>>>>> 5052902c
        contour_primitives =\
            [prim for prim in contour_primitives if prim not in groups_primitives]

        list_groups_primitives = Contour.regroup_primitives(
            contour_primitives, list_groups_primitives)
        new_primitives_groups = Contour.delete_smallest_primitives_groups(
            list_groups_primitives)
        new_primitives_contour = []
        for group in new_primitives_groups:
            new_primitives_contour.extend(group)

        return new_primitives_contour

    @classmethod
    def contours_from_edges(cls, edges, tol=5e-5):
        # def clean_edges(list_edges):
        #     points = [p for prim in contour_primitives for p in prim]
        list_contours = []
        finished = False
        contour_primitives = []
<<<<<<< HEAD
        possible_branch_contour_primitives = []
=======
>>>>>>> 5052902c
        while not finished:
            len1 = len(edges)
            for line in edges:
                points = [p for prim in contour_primitives for p in prim]
                if not contour_primitives:
                    contour_primitives.append(line)
                    edges.remove(line)
                    break
<<<<<<< HEAD
                # for line_segment_point in [line.start, line.end]:
                #     if line_segment_point in points:
                #         if points.count(line_segment_point) > 1:
                #             possible_branch_contour_primitives.append(line)
                #             edges.remove(line)
                #             break
                #         else:
                #             contour_primitives.append(line)
                #             edges.remove(line)
                #             break
=======

>>>>>>> 5052902c
                if (line.start in points or line.end in points) and\
                        line not in contour_primitives:
                    contour_primitives.append(line)
                    edges.remove(line)
                    break
<<<<<<< HEAD
                # else:
=======
>>>>>>> 5052902c
                for point in points:
                    if point.is_close(line.start, tol=tol) and\
                            line not in contour_primitives:
                        line.start = point
                        contour_primitives.append(line)
                        edges.remove(line)
                        break
                    elif point.is_close(line.end, tol=tol) and\
                            line not in contour_primitives:
                        line.end = point
                        contour_primitives.append(line)
                        edges.remove(line)
                        break

            if len(edges) != 0 and len(edges) == len1 and len(contour_primitives) != 0:
                contour_primitives = Contour2D.validate_contour_primitives(
                    contour_primitives)
                contour_n = cls(contour_primitives[:])
                contour_n.order_contour()
                list_contours.append(contour_n)
                contour_primitives = []
            elif len(edges) == 0 and len(contour_primitives) != 0:
                contour_primitives = Contour2D.validate_contour_primitives(
                    contour_primitives)
                contour_n = cls(contour_primitives[:])
                contour_n.order_contour()
                list_contours.append(contour_n)
                finished = True

        return list_contours

    def discretized_primitives(self, n: float):
        """
        discretize each contour's primitive and return a list of discretized primitives
        """

        edges = []
        for primitive in self.primitives:
            points = primitive.discretise(n)
            for p1, p2 in zip(points[:-1], points[1:]):
                edges.append(volmdlr.edges.LineSegment2D(p1, p2))

        return edges

    def shares_primitives(self, contour):
        """checks if two contour share primitives"""
        for prim1 in self.primitives:
            if contour.primitive_over_contour(prim1):
                return True
        return False

    def is_superposing(self, contour2, intersecting_points):
        vec1_2 = volmdlr.edges.LineSegment2D(intersecting_points[0],
                                             intersecting_points[1])
        middle_point = vec1_2.middle_point()
        normal = vec1_2.normal_vector()
        point1 = middle_point + normal * 0.00001
        point2 = middle_point - normal * 0.00001
        if (self.point_belongs(point1) and contour2.point_belongs(point1)) or\
                (not self.point_belongs(point1) and
                 not contour2.point_belongs(point1)) or\
                (self.point_belongs(point1) and self.point_belongs(point2)) or\
                (contour2.point_belongs(point1) and
                 contour2.point_belongs(point2)):
            return True
        return False

    def is_sharing_primitives_with(self, contour, all_points=False):
        '''
        check if two contour are sharing primitives
        "all_points" is by default False. Turn it True if you need to get points and edges used to find out shared primitives
        '''

        list_p = []
        edges1 = set()
        # edges2 = set()

        for edge_1, edge_2 in itertools.product(self.primitives,
                                                contour.primitives):
            edges = [edge_1, edge_2, edge_1]
            for edge1, edge2 in zip(edges, edges[1:]):
                for point in [edge2.start, edge2.end]:
                    if edge1.point_belongs(point, 1e-6):
                        # list_p.append(point)
                        # instead of point not in list_p (due to errors)
                        if list_p == []:
                            list_p.append(point)
                        if list_p != [] and point.point_distance(point.nearest_point(list_p)) > 1e-4:
                            list_p.append(point)

                        # edges2.add(edge2)
                        try:
                            self.primitive_to_index(edge1)
                            edges1.add(edge1)
                        except KeyError:
                            edges1.add(edge2)

                    if len(list_p) == 2 and all_points is False:
                        if self.is_superposing(contour, list_p):
                            return False
                        return True
        if len(list_p) < 2:
            return False
        if len(list_p) >= 2 and all_points is True:
            if len(list_p) == 2 and self.is_superposing(contour, list_p):
                return False
            return (edges1, list_p)
        else:
            return False

    def shared_primitives_extremities(self, contour):
        '''
        extract shared primitives extremities between two adjacent contours
        '''

        results = self.is_sharing_primitives_with(contour, all_points=True)
        if results is False:
            raise ValueError(
                    'The contours are not adjacent. They dont share primitives')
        elif len(results[1]) == 2:
            return results[1]
        else:
            edges1, list_p = results
            if isinstance(self, volmdlr.wires.Contour2D):
                contours1 = volmdlr.wires.Contour2D.contours_from_edges(edges1)
                # contours2 = volmdlr.wires.Contour2D.contours_from_edges(edges2)
            elif isinstance(self, volmdlr.wires.Contour3D):
                contours1 = volmdlr.wires.Contour3D.contours_from_edges(edges1)
                # contours2 = volmdlr.wires.Contour3D.contours_from_edges(edges2)
            points = []

            for contour_i in contours1:
                points.extend(contour_i.extremities_points(list_p))

            return points

    def shared_primitives_with(self, contour):
        '''
        extract shared primitives between two adjacent contours
        '''

        shared_primitives_1 = []
        shared_primitives_2 = []

        points = self.shared_primitives_extremities(contour)
        for i in range(0, len(points), 2):
            point1, point2 = points[i], points[i + 1]

            shared_primitives_prim = self.extract_without_primitives(point1,
                                                                     point2,
                                                                     False)
            if contour.point_over_contour(shared_primitives_prim[0].middle_point(), 1e-4) is False:
                shared_primitives_1.extend(self.extract_without_primitives(point1,
                                                                           point2,
                                                                           True))
            else:
                shared_primitives_1.extend(shared_primitives_prim)

            shared_primitives_prim = contour.extract_without_primitives(point1,
                                                                        point2,
                                                                        False)
            if self.point_over_contour(shared_primitives_prim[0].middle_point(), 1e-4) is False:
                shared_primitives_2.extend(contour.extract_without_primitives(point1,
                                                                              point2,
                                                                              True))
            else:
                shared_primitives_2.extend(shared_primitives_prim)

        return [shared_primitives_1, shared_primitives_2]

    def merge_primitives_with(self, contour):
        '''
        extract not shared primitives between two adjacent contours, to be merged
        '''

        points = self.shared_primitives_extremities(contour)
        merge_primitives = []

        for i in range(1, len(points) + 1, 2):
            if i == (len(points) - 1):
                point1, point2 = points[i], points[0]
            else:
                point1, point2 = points[i], points[i + 1]

            merge_primitives_prim = self.extract_without_primitives(point1,
                                                                    point2,
                                                                    False)
            if contour.point_over_contour(merge_primitives_prim[0].middle_point(), 1e-4) is True:
                merge_primitives_prim = self.extract_without_primitives(point1,
                                                                        point2,
                                                                        True)
                merge_primitives.extend(merge_primitives_prim)
            else:
                merge_primitives.extend(merge_primitives_prim)

            merge_primitives_prim = contour.extract_without_primitives(point1,
                                                                       point2,
                                                                       False)
            if self.point_over_contour(merge_primitives_prim[0].middle_point(), 1e-4) is True:
                merge_primitives_prim = contour.extract_without_primitives(point1,
                                                                           point2,
                                                                           True)
                merge_primitives.extend(merge_primitives_prim)
            else:
                merge_primitives.extend(merge_primitives_prim)

        return merge_primitives

    def edges_order_with_adjacent_contour(self, contour):
        """
        check if the shared edges between two adjacent contours are traversed with two different directions along each contour
        """

        contour1 = self
        contour2 = contour

        # shared_tuple = contour1.shared_edges_between2contours(contour2)
        shared_tuple = contour1.shared_primitives_with(contour2)
        # [shared_primitives_1, shared_primitives_2] = contour1.shared_primitives_with(contour2)

        p1_start = contour1.primitives[shared_tuple[0][0]].start
        p2_start = contour2.primitives[shared_tuple[0][1]].start
        p2_end = contour2.primitives[shared_tuple[0][1]].end

        if (p1_start.point_distance(p2_start)) < (p1_start.point_distance(p2_end)):
            return False
        else:
            return True

    def extremities_points(self, list_p):
        '''
        return extremitises points of a list of points on a contour
        '''
        points = []
        primitives = self.primitives
        for i in range(0, len(primitives)):
            pts = []
            for p in list_p:  # due to errors
                if primitives[i].point_belongs(p):
                    pts.append(p)
            if len(pts) == 1:
                points.append(pts[0])
                break
            elif len(pts) > 1:
                points.append(primitives[i].start.nearest_point(pts))
                break

        for i in range(len(primitives) - 1, -1, -1):
            pts = []
            for p in list_p:  # due to errors
                if primitives[i].point_belongs(p):
                    pts.append(p)
            if len(pts) == 1:
                if pts[0] not in points:
                    points.append(pts[0])
                    break
            elif len(pts) > 1:
                point = primitives[i].end.nearest_point(pts)
                if point not in points:
                    points.append(point)
                    break
        return points


class Contour2D(Contour, Wire2D):
    """
    A collection of 2D primitives forming a closed wire2D
    TODO : center_of_mass and second_moment_area should be changed accordingly
    to area considering the triangle drawn by the arcs
    """
    _non_data_hash_attributes = ['_internal_arcs', '_external_arcs',
                                 '_polygon', '_straight_line_contour_polygon',
                                 'primitive_to_index',
                                 'basis_primitives', '_utd_analysis']
    _non_serializable_attributes = ['_internal_arcs', '_external_arcs',
                                    '_polygon',
                                    '_straight_line_contour_polygon',
                                    'primitive_to_index',
                                    'basis_primitives', '_utd_analysis']

    def __init__(self, primitives: List[volmdlr.core.Primitive2D],
                 name: str = ''):
        Wire2D.__init__(self, primitives, name)
        self._utd_edge_polygon = False

    # def __eq__(self, other_):
    #     if other_.__class__.__name__ != self.__class__.__name__:
    #         return False
    #     if len(self.primitives) != len(other_.primitives):
    #         return False
    #     equal = True
    #     for prim1, prim2 in zip(self.primitives, other_.primitives):
    #         equal = (equal and prim1 == prim2)
    #     return equal

    @property
    def edge_polygon(self):
        if not self._utd_edge_polygon:
            self._edge_polygon = self._get_edge_polygon()
            self._utd_edge_polygon = True
        return self._edge_polygon

    def _get_edge_polygon(self):
        points = []
        for edge in self.primitives:

            if points:
                if edge.start != points[-1]:
                    points.append(edge.start)
            else:
                points.append(edge.start)
        return ClosedPolygon2D(points)

    def to_3d(self, plane_origin, x, y):
        p3d = []
        for edge in self.primitives:
            p3d.append(edge.to_3d(plane_origin, x, y))

        return Contour3D(p3d)

    def point_belongs(self, point):
        if self.edge_polygon.point_belongs(point):
            return True
        # TODO: This is incomplete!!!
        return False

    def point_over_contour(self, point, abs_tol=1e-6):
        belongs = False
        for primitive in self.primitives:
            if primitive.point_belongs(point, abs_tol):
                belongs = True
        return belongs

    def primitive_over_contour(self, primitive, tol: float = 1e-6):
        for prim in self.primitives:
            if not hasattr(prim, 'unit_direction_vector') and \
                    hasattr(prim, 'tangent'):
                vector1 = prim.tangent(0.5)
            else:
                vector1 = prim.unit_direction_vector(0.5)

            if not hasattr(primitive, 'unit_direction_vector') and \
                    hasattr(primitive, 'tangent'):
                vector2 = primitive.tangent(0.5)
            else:
                vector2 = primitive.unit_direction_vector(0.5)
            if vector1.is_colinear_to(vector2):
                mid_point = primitive.middle_point()
                if self.point_over_contour(mid_point, tol):
                    return True
        return False

    def point_distance(self, point):
        min_distance = self.primitives[0].point_distance(point)
        for primitive in self.primitives[1:]:
            distance = primitive.point_distance(point)
            if distance < min_distance:
                min_distance = distance
        return min_distance

    def bounding_points(self):
        points = self.edge_polygon.points[:]
        for primitive in self.primitives:
            if hasattr(primitive, 'polygon_points'):
                points.extend(primitive.polygon_points())
        xmin = min([p[0] for p in points])
        xmax = max([p[0] for p in points])
        ymin = min([p[1] for p in points])
        ymax = max([p[1] for p in points])
        return (volmdlr.Point2D(xmin, ymin), volmdlr.Point2D(xmax, ymax))

    def area(self):
        area = self.edge_polygon.area()
        if self.edge_polygon.is_trigo():
            trigo = 1
        else:
            trigo = -1
        for edge in self.primitives:
            area += trigo * edge.straight_line_area()

        return area

    def center_of_mass(self):
        center = self.edge_polygon.area() * self.edge_polygon.center_of_mass()
        # ax = self.plot()
        # self.edge_polygon.center_of_mass().plot(ax=ax, color='b')
        if self.edge_polygon.is_trigo():
            trigo = 1
        else:
            trigo = -1
        for edge in self.primitives:
            # edge.straight_line_center_of_mass().plot(ax=ax, color='g')
            center += trigo * edge.straight_line_area() \
                      * edge.straight_line_center_of_mass()

        return center / self.area()

    def second_moment_area(self, point):

        Ix, Iy, Ixy = self.edge_polygon.second_moment_area(point)
        for edge in self.primitives:
            Ix_e, Iy_e, Ixy_e = edge.straight_line_second_moment_area(point)
            if self.edge_polygon.is_trigo():
                Ix += Ix_e
                Iy += Iy_e
                Ixy += Ixy_e
            else:
                Ix -= Ix_e
                Iy -= Iy_e
                Ixy -= Ixy_e

        return Ix, Iy, Ixy

    def plot_data(self, edge_style: plot_data.EdgeStyle = None,
                  surface_style: plot_data.SurfaceStyle = None):
        plot_data_primitives = [item.plot_data() for item in self.primitives]
        return plot_data.Contour2D(plot_data_primitives=plot_data_primitives,
                                   edge_style=edge_style,
                                   surface_style=surface_style,
                                   name=self.name)

    def is_inside(self, contour2):
        """
        verifies if a contour is inside another contour perimiter,
        including the edges
        return True or False
        """
        points_contour2 = []
        for prim in contour2.primitives:
            if prim.start not in points_contour2:
                points_contour2.append(prim.start)
            if prim.end not in points_contour2:
                points_contour2.append(prim.end)
            points_contour2.append(prim.middle_point())
        for point in points_contour2:
            if not self.point_belongs(point) and not self.point_over_contour(point, abs_tol=1e-7):
                return False
        return True

    def bounding_rectangle(self):
        xmin, xmax, ymin, ymax = self.primitives[0].bounding_rectangle()
        for edge in self.primitives[1:]:
            xmin_edge, xmax_edge, ymin_edge, ymax_edge = \
                edge.bounding_rectangle()
            xmin = min(xmin, xmin_edge)
            xmax = max(xmax, xmax_edge)
            ymin = min(ymin, ymin_edge)
            ymax = max(ymax, ymax_edge)
        return xmin, xmax, ymin, ymax

    def inverted_primitives(self):
        new_primitives = []
        for prim in self.primitives[::-1]:
            new_primitives.append(
                volmdlr.edges.LineSegment2D(prim.end, prim.start))
        return new_primitives

    def invert(self):
        return Contour2D(self.inverted_primitives())

    def invert_inplace(self):
        self.primitives = self.inverted_primitives()

    def random_point_inside(self):
        xmin, xmax, ymin, ymax = self.bounding_rectangle()
        for i in range(2000):
            p = volmdlr.Point2D.random(xmin, xmax, ymin, ymax)
            if self.point_belongs(p):
                return p

    def order_contour(self):
        if self.is_ordered() or len(self.primitives) < 2:
            return self

        initial_points = []
        for p in self.primitives:
            initial_points.append((p.start, p.end))

        new_primitives = []
        points = self.ordering_contour()
        for p1, p2 in points:
            try:
                index = initial_points.index((p1, p2))
            except ValueError:
                index = initial_points.index((p2, p1))

            if isinstance(self.primitives[index], volmdlr.edges.LineSegment2D):
                new_primitives.append(volmdlr.edges.LineSegment2D(p1, p2))
            elif isinstance(self.primitives[index], volmdlr.edges.Arc2D):
                new_primitives.append(volmdlr.edges.Arc2D(p1, self.primitives[index].interior, p2))
            elif isinstance(self.primitives[index], volmdlr.edges.BSplineCurve2D):
                if (p1, p2) == (self.primitives[index].start, self.primitives[index].end):
                    new_primitives.append(self.primitives[index])
                else:
                    new_primitives.append(self.primitives[index].reverse())

        self.primitives = new_primitives

        return self

    @classmethod
    def extract_contours(cls, contour, point1: volmdlr.Point3D,
                         point2: volmdlr.Point3D, inside=False):

        new_primitives = contour.extract_with_points(point1, point2, inside)
        contours = [cls(new_primitives)]
        return contours

    def cut_by_linesegments(self, lines: List[volmdlr.edges.LineSegment2D]):
        for c in lines:
            if not isinstance(c, volmdlr.edges.LineSegment2D):
                raise KeyError(
                    'contour must be a list of LineSegment2D object')

        cut_lines = []
        for p in lines:
            cut_lines.append(p.to_line())

        contour_to_cut = [self]
        for l in cut_lines:
            new_contour_to_cut = []
            for c in contour_to_cut:
                cs = c.cut_by_line(l)
                new_contour_to_cut.extend(cs)
            contour_to_cut.extend(new_contour_to_cut)

        p1 = Contour2D(lines).center_of_mass()
        dist_min = math.inf
        for c in contour_to_cut:
            if c.area() > 1e-10:
                p0 = c.center_of_mass()
                if p0.point_distance(p1) < dist_min:
                    c_opti = c
                    dist_min = p0.point_distance(p1)
        return c_opti

    def cut_by_line(self,
                    line: volmdlr.edges.Line2D) -> List['Contour2D']:
        """
        :param line: The line used to cut the contour
        :return: A list of resulting contours
        """
        intersections = self.line_crossings(line)
        if not intersections or len(intersections) < 2:
            return [self]
        if len(intersections) % 2 != 0:
            raise NotImplementedError(
                '{} intersections not supported yet'.format(
                    len(intersections)))

        points_intersections = [point for point, prim in intersections]
        sorted_points = line.sort_points_along_line(points_intersections)
        list_contours = []
        contour_to_cut = self
        cutting_points_counter = 0
        while cutting_points_counter != len(sorted_points):

            point1 = sorted_points[cutting_points_counter]
            point2 = sorted_points[cutting_points_counter + 1]
            closing_line = volmdlr.edges.LineSegment2D(point1, point2)
            closing_contour = Contour2D([closing_line])
            contour1, contour2 = contour_to_cut.get_divided_contours(point1,
                                                                     point2,
                                                                     closing_contour,
                                                                     True)
            if sorted_points.index(point1) + 2 < len(sorted_points) - 1:
                if contour1.point_over_contour(
                        sorted_points[sorted_points.index(point1) + 2]):
                    contour_to_cut = contour1
                    list_contours.append(contour2)
                elif contour2.point_over_contour(
                        sorted_points[sorted_points.index(point1) + 2]):
                    contour_to_cut = contour2
                    list_contours.append(contour1)
            else:
                list_contours.extend([contour1, contour2])
            cutting_points_counter += 2
        return list_contours

    def get_pattern(self):
        """ A pattern is portion of the contour from which the contour can be
        reconstructed by rotations of this portion"""
        xmin, xmax, ymin, ymax = self.bounding_rectangle()

        # ax=plt.subplot()
        # line = Line2D(Point2D([xi, 0]),Point2D([xi,1]))
        line = volmdlr.edges.Line2D(volmdlr.Point2D([0, -0.17]),
                                    volmdlr.Point2D([0, 0.17]))
        line_2 = line.Rotation(self.center_of_mass(), 0.26)
        line_3 = line.Rotation(self.center_of_mass(), -0.26)

        intersections = []

        intersections += self.line_intersections(line_2)
        intersections += self.line_intersections(line_3)
        if isinstance(intersections[0][0], volmdlr.Point2D) and \
                isinstance(intersections[1][0], volmdlr.Point2D):
            ip1, ip2 = sorted([self.primitives.index(intersections[0][1]),
                               self.primitives.index(intersections[1][1])])

            ip3, ip4 = sorted([self.primitives.index(intersections[2][1]),
                               self.primitives.index(intersections[3][1])])

            sp11, sp12 = intersections[1][1].split(intersections[1][0])
            sp22, sp21 = intersections[2][1].split(intersections[2][0])

            primitives = []

            a = volmdlr.edges.Arc2D(sp12.end, sp12.interior, sp12.start)
            primitives.append(a)
            primitives.extend(self.primitives[:ip3])
            primitives.append(sp22)
            l = volmdlr.edges.LineSegment2D(sp22.start, sp12.end)
            interior = l.point_at_abscissa(l.Length() / 2)
            primitives.append(
                volmdlr.edges.Arc2D(sp22.start, interior, sp12.end))

        return Contour2D(primitives)

    def contour_from_pattern(self):
        # TODO: Delete this function?
        pattern = self.get_pattern()
        pattern_rotations = []
        # pattern_rotations.append(self)
        for k in range(1, 13):
            new_pattern = pattern.rotation(self.center_of_mass(),
                                           k * math.pi / 6)
            pattern_rotations.append(new_pattern)

        return pattern_rotations

    def simple_triangulation(self):
        lpp = len(self.polygon.points)
        if lpp == 3:
            return self.polygon.points, [(0, 1, 2)]
        elif lpp == 4:
            return self.polygon.points, [(0, 1, 2), (0, 2, 3)]

        # Use delaunay triangulation
        tri = Delaunay([p.vector for p in self.polygon.points])
        # indices = tri.simplices
        return self.polygon.points, tri.simplices

    def split_regularly(self, n):
        """
        Split in n slices
        """
        xmin, xmax, ymin, ymax = self.bounding_rectangle()
        cutted_contours = []
        iteration_contours = [self]
        for i in range(n - 1):
            xi = xmin + (i + 1) * (xmax - xmin) / n
            cut_line = volmdlr.edges.Line2D(volmdlr.Point2D(xi, 0),
                                            volmdlr.Point2D(xi, 1))

            iteration_contours2 = []
            for c in iteration_contours:
                sc = c.cut_by_line(cut_line)
                lsc = len(sc)
                if lsc == 1:
                    cutted_contours.append(c)
                else:
                    iteration_contours2.extend(sc)

            iteration_contours = iteration_contours2[:]
        cutted_contours.extend(iteration_contours)
        return cutted_contours

    def triangulation(self):
        return self.grid_triangulation(number_points_x=20,
                                       number_points_y=20)

    def to_polygon(self, angle_resolution):

        polygon_points = []
        # print([(line.start, line.end) for line in self.primitives])

        for primitive in self.primitives:
            polygon_points.extend(primitive.polygon_points()[:-1])
        #     print('1: ', primitive.polygon_points())
        #     print('2 :', primitive.polygon_points()[:-1])
        # print(polygon_points)
        return ClosedPolygon2D(polygon_points)

    def grid_triangulation(self, x_density: float = None,
                           y_density: float = None,
                           min_points_x: int = 20,
                           min_points_y: int = 20,
                           number_points_x: int = None,
                           number_points_y: int = None):
        """
        Use a n by m grid to triangulize the contour
        """
        bounding_rectangle = self.bounding_rectangle()
        # xmin, xmax, ymin, ymax = self.bounding_rectangle()
        dx = bounding_rectangle[1] - bounding_rectangle[0]  # xmax - xmin
        dy = bounding_rectangle[3] - bounding_rectangle[2]  # ymax - ymin
        if number_points_x is None:
            n = max(math.ceil(x_density * dx), min_points_x)
        else:
            n = number_points_x
        if number_points_y is None:
            m = max(math.ceil(y_density * dy), min_points_y)
        else:
            m = number_points_y

        x = [bounding_rectangle[0] + i * dx / n for i in range(n + 1)]
        y = [bounding_rectangle[2] + i * dy / m for i in range(m + 1)]

        point_index = {}
        ip = 0
        points = []
        triangles = []
        for xi in x:
            for yi in y:
                p = volmdlr.Point2D(xi, yi)
                if self.point_belongs(p):
                    point_index[p] = ip
                    points.append(p)
                    ip += 1

        for i in range(n):
            for j in range(m):
                p1 = volmdlr.Point2D(x[i], y[j])
                p2 = volmdlr.Point2D(x[i + 1], y[j])
                p3 = volmdlr.Point2D(x[i + 1], y[j + 1])
                p4 = volmdlr.Point2D(x[i], y[j + 1])
                points_in = []
                for p in [p1, p2, p3, p4]:
                    if p in point_index:
                        points_in.append(p)
                if len(points_in) == 4:
                    triangles.append(
                        [point_index[p1], point_index[p2], point_index[p3]])
                    triangles.append(
                        [point_index[p1], point_index[p3], point_index[p4]])

                elif len(points_in) == 3:
                    triangles.append([point_index[p] for p in points_in])

        return vmd.DisplayMesh2D(points, triangles)

    # def extract_contours(self, point1: volmdlr.Point2D, point2: volmdlr.Point2D):
    #     split_primitives  = []
    #     # primitives = [p for p in contour.primitives]
    #     primitives = self.primitives
    #     for point in [point1, point2]:
    #         dist_min = math.inf
    #         for primitive in primitives:
    #             # print(point)
    #             dist = primitive.point_distance(point)
    #             if dist < dist_min:
    #                 dist_min = dist
    #                 prim_opt = primitive
    #         split_primitives.append(prim_opt)
    #     print(len(split_primitives))
    #     return self.extract_primitives(point1, split_primitives[0], point2, split_primitives[1])

    def contour_intersections(self, contour2d):
        intersecting_points = []
        for primitive1 in self.primitives:
            for primitive2 in contour2d.primitives:
                line_intersection = primitive1.linesegment_intersections(
                    primitive2)
                if line_intersection:
                    if line_intersection[0] not in intersecting_points:
                        intersecting_points.extend(line_intersection)
                else:
                    point1, point2 = contour2d.primitives[0].start, \
                                     contour2d.primitives[-1].end
                    if primitive1.point_belongs(point1):
                        intersecting_points.append(point1)
                    if primitive1.point_belongs(point2):
                        intersecting_points.append(point2)
            if len(intersecting_points) == 2:
                break
        return intersecting_points

    def get_divided_contours(self, cutting_point1: volmdlr.Point2D,
                             cutting_point2: volmdlr.Point2D,
                             closing_contour,
                             inside: bool):
        extracted_outerpoints_contour1 = \
            volmdlr.wires.Contour2D.extract_contours(self,
                                                     cutting_point1,
                                                     cutting_point2,
                                                     inside)[0]
        extracted_innerpoints_contour1 = \
            volmdlr.wires.Contour2D.extract_contours(self,
                                                     cutting_point1,
                                                     cutting_point2,
                                                     not inside)[0]
        primitives1 = extracted_outerpoints_contour1.primitives + closing_contour.primitives
        primitives2 = extracted_innerpoints_contour1.primitives + closing_contour.primitives
        if extracted_outerpoints_contour1.primitives[0].start == \
                closing_contour.primitives[0].start:
            cutting_contour_new = closing_contour.invert()
            primitives1 = cutting_contour_new.primitives + \
                extracted_outerpoints_contour1.primitives
        elif extracted_outerpoints_contour1.primitives[0].start == \
                closing_contour.primitives[-1].end:
            primitives1 = closing_contour.primitives + \
                          extracted_outerpoints_contour1.primitives

        if extracted_innerpoints_contour1.primitives[0].start == \
                closing_contour.primitives[0].start:
            cutting_contour_new = \
                closing_contour.invert()
            primitives2 = cutting_contour_new.primitives + \
                extracted_innerpoints_contour1.primitives
        elif extracted_innerpoints_contour1.primitives[
                0].start == closing_contour.primitives[-1].end:
            primitives2 = closing_contour.primitives + \
                          extracted_innerpoints_contour1.primitives
        contour1 = volmdlr.wires.Contour2D(primitives1)
        contour1.order_contour()
        contour2 = volmdlr.wires.Contour2D(primitives2)
        contour2.order_contour()
        return contour1, contour2

    def divide(self, contours, inside):
        new_base_contours = [self]
        finished = False
        counter = 0
        list_contour = contours[:]
        list_cutting_contours = contours[:]
        list_valid_contours = []
        while not finished:
            cutting_contour = contours[0]
            for base_contour in new_base_contours:
                cutting_points = []
                point1, point2 = [cutting_contour.primitives[0].start,
                                  cutting_contour.primitives[-1].end]
                if base_contour.point_over_contour(
                        point1) and base_contour.point_over_contour(point2):
                    cutting_points = [point1, point2]
                if cutting_points:
                    contour1, contour2 = base_contour.get_divided_contours(
                        cutting_points[0], cutting_points[1], cutting_contour,
                        inside)

                    new_base_contours.remove(base_contour)
                    for cntr in [contour1, contour2]:
                        valid_contour = True
                        for cut_contour in list_cutting_contours:
                            point_at_abs = cut_contour.point_at_abscissa(
                                cut_contour.length() / 2)
                            if cntr.point_belongs(
                                    point_at_abs) and (not cntr.point_over_contour(
                                    point_at_abs) or True not in [
                                    cntr.primitive_over_contour(
                                        prim) for prim in cut_contour.primitives]):
                                valid_contour = False

                        if valid_contour and cntr.area() != 0.0:
                            list_valid_contours.append(cntr)
                        else:
                            new_base_contours.append(cntr)
                    contours.remove(cutting_contour)
                    break
            if len(contours) == 0:
                finished = True
            if len(contours) == 1 and not new_base_contours:
                finished = True
            counter += 1
            if counter >= 100 * len(list_contour):
                # print('new_base_contours:', len(new_base_contours))
                # print('len(contours):', len(contours))
                # ax=contours[0].plot()
                # base_contour.plot(ax=ax, color='b')
                warnings.warn('There probably exists an open contour (two wires that could not be connected)')
                finished = True

        return list_valid_contours

    def discretized_contour(self, n: float):
        """
        discretize each contour's primitive and return a new contour with teses discretized primitives
        """

        contour = volmdlr.wires.Contour2D((self.discretized_primitives(n)))

        return contour.order_contour()

    @classmethod
    def from_bounding_rectangle(cls, xmin, xmax, ymin, ymax):
        """
        create a contour2d with bounding_box parameters, using linesegments2d
        """

        edge0 = volmdlr.edges.LineSegment2D(volmdlr.Point2D(xmin, ymin), volmdlr.Point2D(xmax, ymin))
        edge1 = volmdlr.edges.LineSegment2D(volmdlr.Point2D(xmax, ymin), volmdlr.Point2D(xmax, ymax))
        edge2 = volmdlr.edges.LineSegment2D(volmdlr.Point2D(xmax, ymax), volmdlr.Point2D(xmin, ymax))
        edge3 = volmdlr.edges.LineSegment2D(volmdlr.Point2D(xmin, ymax), volmdlr.Point2D(xmin, ymin))

        edges = [edge0, edge1, edge2, edge3]

        return volmdlr.wires.Contour2D(edges)

    @classmethod
    def from_points(cls, points: List[volmdlr.Point2D]):
        '''
        create a contour2d from points with line_segments2D
        '''

        if len(points) < 3:
            raise ValueError('contour is defined at least with three points')
        else:
            edges = []
            for i in range(0, len(points) - 1):
                edges.append(volmdlr.edges.LineSegment2D(points[i], points[i + 1]))

            edges.append(volmdlr.edges.LineSegment2D(points[-1], points[0]))

            contour = cls(edges)

            return contour

    def cut_by_bspline_curve(self, bspline_curve2d: volmdlr.edges.BSplineCurve2D):
        '''
        cut a contou2d with bspline_curve2d to define two different contours
        '''
        # TODO: BsplineCurve is descretized and defined with a wire. To be improved!

        contours = self.cut_by_wire(bspline_curve2d.to_wire(20))

        return contours

    def clean_primitives(self):
        '''
        delete primitives with start=end, and return a new contour
        '''

        new_primitives = []
        for p in self.primitives:
            if p.start != p.end:
                new_primitives.append(p)

        return Contour2D(new_primitives)

    def merge_with(self, contour2d):
        '''
        merge two adjacent contours, sharing primitives, and returns one outer contour and inner contours (if there are any)
        '''

        if self.is_inside(contour2d):
            return [self]
        elif contour2d.is_inside(self):
            return [contour2d]
        merged_primitives = self.merge_primitives_with(contour2d)
        contours = volmdlr.wires.Contour2D.contours_from_edges(merged_primitives)
        contours = sorted(contours, key=lambda contour: contour.area(), reverse=True)

        return contours

    def cut_by_wire(self, wire: Wire2D):
        """
        cut a contour2d with a wire2d and return a list of contours2d

        Parameters
        ----------
        wire : volmdlr.wires.Wire2D

        Returns
        -------
        contours2d : list[volmdlr.wires.Contour2D]

        """

        intersections = self.wire_crossings(wire)  # crossings OR intersections (?)
        if not intersections or len(intersections) < 2:
            return [self]
        if len(intersections) % 2 != 0:
            raise NotImplementedError(
                f'{len(intersections)} intersections not supported yet')

        points_intersections = [point for point, prim in intersections]
        sorted_points = wire.sort_points_along_wire(points_intersections)
        list_contours = []
        contour_to_cut = self
        cutting_points_counter = 0
        while cutting_points_counter != len(sorted_points):

            point1 = sorted_points[cutting_points_counter]
            point2 = sorted_points[cutting_points_counter + 1]

            closing_wire = wire.extract_without_primitives(point1, point2, True)
            closing_wire_prim = []
            for closing_w in closing_wire:
                if closing_w:
                    closing_wire_prim.append(closing_w)
            closing_contour = Contour2D(closing_wire_prim)
            contour1, contour2 = contour_to_cut.get_divided_contours(point1,
                                                                     point2,
                                                                     closing_contour,
                                                                     True)
            if sorted_points.index(point1) + 2 < len(sorted_points) - 1:
                if contour1.point_over_contour(
                        sorted_points[sorted_points.index(point1) + 2]):
                    contour_to_cut = contour1
                    list_contours.append(contour2)
                elif contour2.point_over_contour(
                        sorted_points[sorted_points.index(point1) + 2]):
                    contour_to_cut = contour2
                    list_contours.append(contour1)
            else:
                list_contours.extend([contour1, contour2])
            cutting_points_counter += 2

        return list_contours


class ClosedPolygon:

    def length(self):
        list_ = []
        for k in range(len(self.line_segments)):
            list_.append(self.line_segments[k].length())
        return sum(list_)

    def min_length(self):
        list_ = []
        for k in range(len(self.line_segments)):
            list_.append(self.line_segments[k].length())
        return min(list_)

    def max_length(self):
        list_ = []
        for k in range(len(self.line_segments)):
            list_.append(self.line_segments[k].length())
        return max(list_)

    def edge_statistics(self):
        distances = []
        for i, point in enumerate(self.points):
            if i != 0:
                distances.append(point.point_distance(self.points[i - 1]))
        mean_distance = mean(distances)
        std = npy.std(distances)
        return mean_distance, std

    def simplify_polygon(self, min_distance: float = 0.01,
                         max_distance: float = 0.05, angle: float = 20):
        points = [self.points[0]]
        previous_point = None
        for i, point in enumerate(self.points[1:]):
            distance = point.point_distance(points[-1])
            if distance > min_distance:
                if distance > max_distance:
                    number_segmnts = round(distance / max_distance) + 2
                    for n in range(number_segmnts):
                        new_point = points[-1] + (point - points[-1]) * (
                                n + 1) / number_segmnts
                        distance1 = new_point.point_distance(points[-1])
                        if distance1 > max_distance:
                            points.append(new_point)
                else:

                    if point not in points:
                        points.append(point)
            elif len(points) > 1:
                vector1 = points[-1] - points[-2]
                vector2 = point - points[-2]
                cos = vector1.dot(vector2) / (vector1.norm() * vector2.norm())
                cos = math.degrees(math.acos(round(cos, 6)))
                if abs(cos) > angle:
                    if previous_point not in points:
                        points.append(previous_point)
                    if point not in points:
                        points.append(point)
            if len(points) > 2:
                distance2 = points[-3].point_distance(points[-2])
                vector1 = points[-2] - points[-3]
                vector2 = points[-1] - points[-3]
                cos = vector1.dot(vector2) / (vector1.norm() * vector2.norm())
                cos = math.degrees(math.acos(round(cos, 6)))
                if distance2 < min_distance and cos < angle:
                    points = points[:-2] + [points[-1]]
            previous_point = point
        distance = points[0].point_distance(points[-1])
        if distance < min_distance:
            points.remove(points[-1])

        if volmdlr.wires.ClosedPolygon2D(points).area() == 0.0:
            return self

        return self.__class__(points)


class ClosedPolygon2D(Contour2D, ClosedPolygon):
    _non_serializable_attributes = ['line_segments', 'primitives',
                                    'basis_primitives']

    def __init__(self, points: List[volmdlr.Point2D], name: str = ''):
        self.points = points
        self.line_segments = self._line_segments()

        Contour2D.__init__(self, self.line_segments, name)

    def copy(self, *args, **kwargs):
        points = [p.copy() for p in self.points]
        return ClosedPolygon2D(points, self.name)

    def __hash__(self):
        return sum([hash(p) for p in self.points])

    def __eq__(self, other_):
        if not isinstance(other_, self.__class__):
            return False
        equal = True
        for point, other_point in zip(self.points, other_.points):
            equal = (equal and point == other_point)
        return equal

    def area(self):
        # TODO: perf: cache number of points
        if len(self.points) < 3:
            return 0.

        x = [point.x for point in self.points]
        y = [point.y for point in self.points]

        x1 = [x[-1]] + x[0:-1]
        y1 = [y[-1]] + y[0:-1]
        return 0.5 * abs(sum([i * j for i, j in zip(x, y1)])
                         - sum([i * j for i, j in zip(y, x1)]))
        # return 0.5 * npy.abs(
        #     npy.dot(x, npy.roll(y, 1)) - npy.dot(y, npy.roll(x, 1)))

    def center_of_mass(self):
        lp = len(self.points)
        if lp == 0:
            return volmdlr.O2D
        elif lp == 1:
            return self.points[0]
        elif lp == 2:
            return 0.5 * (self.points[0] + self.points[1])

        x = [point.x for point in self.points]
        y = [point.y for point in self.points]

        xi_xi1 = x + npy.roll(x, -1)
        yi_yi1 = y + npy.roll(y, -1)
        xi_yi1 = npy.multiply(x, npy.roll(y, -1))
        xi1_yi = npy.multiply(npy.roll(x, -1), y)

        a = 0.5 * npy.sum(xi_yi1 - xi1_yi)  # signed area!
        # print('a :', a)
        #        a=self.area()
        if not math.isclose(a, 0, abs_tol=1e-08):
            cx = npy.sum(npy.multiply(xi_xi1, (xi_yi1 - xi1_yi))) / 6. / a
            cy = npy.sum(npy.multiply(yi_yi1, (xi_yi1 - xi1_yi))) / 6. / a
            return volmdlr.Point2D(cx, cy)

        else:
            self.plot()
            raise NotImplementedError

    def barycenter(self):
        """
        calculates the geometric center of the polygon, which is the
        average position of all the points in it

        returns a Volmdlr.Point2D point
        """
        barycenter1_2d = self.points[0]
        for point in self.points[1:]:
            barycenter1_2d += point
        return barycenter1_2d / len(self.points)

    def point_belongs(self, point):
        """
        Ray casting algorithm copied from internet...
        """
        return polygon_point_belongs((point.x, point.y),
                                     [(p.x, p.y) for p in self.points])

    def second_moment_area(self, point):
        Ix, Iy, Ixy = 0., 0., 0.
        for pi, pj in zip(self.points, self.points[1:] + [self.points[0]]):
            xi, yi = (pi - point)
            xj, yj = (pj - point)
            Ix += (yi ** 2 + yi * yj + yj ** 2) * (xi * yj - xj * yi)
            Iy += (xi ** 2 + xi * xj + xj ** 2) * (xi * yj - xj * yi)
            Ixy += (xi * yj + 2 * xi * yi + 2 * xj * yj + xj * yi) * (
                    xi * yj - xj * yi)
        if Ix < 0:
            Ix = - Ix
            Iy = - Iy
            Ixy = - Ixy
        return Ix / 12., Iy / 12., Ixy / 24.

    def _line_segments(self):
        lines = []
        if len(self.points) > 1:
            for p1, p2 in zip(self.points,
                              list(self.points[1:]) + [self.points[0]]):
                if p1 != p2:
                    lines.append(volmdlr.edges.LineSegment2D(p1, p2))
        return lines

    def rotation(self, center, angle, copy=True):
        if copy:
            return ClosedPolygon2D(
                [p.rotation(center, angle, copy=True) for p in self.points])
        else:
            for p in self.points:
                p.rotation(center, angle, copy=False)

    # @classmethod
    # def polygon_from_segments(cls, list_point_pairs):
    #     points = [list_point_pairs[0][0], list_point_pairs[0][1]]
    #     list_point_pairs.remove((list_point_pairs[0][0], list_point_pairs[0][1]))
    #     finished =  False

    #     while not finished:
    #         for p1, p2 in list_point_pairs:
    #             if p1 == points[-1]:
    #                 points.append(p2)
    #                 break
    #             elif p2 == points[-1]:
    #                 points.append(p1)
    #                 break
    #         list_point_pairs.remove((p1, p2))
    #         if len(list_point_pairs)==0:
    #             finished = True

    #     # for i, i_p1, i_p2 in enumerate(list_point_pairs):
    #     #     for j, j_p1, j_p2 in enumerate(list_point_pairs):
    #     #         if i != j:

    #     #             if p1 == points[-1]:
    #     #                 points.append(p2)
    #     #             elif p2 == points[-1]:
    #     #                 points.append(p1)
    #     # print('points : ', points)
    #     return cls(points)

    def translation(self, offset, copy=True):
        if copy:
            return ClosedPolygon2D(
                [p.translation(offset, copy=True) for p in self.points])
        else:
            for p in self.points:
                p.translation(offset, copy=False)

    def polygon_distance(self,
                         polygon: 'volmdlr.wires.ClosedPolygon2D'):
        p = self.points[0]
        d = []
        for point in polygon.points:
            d.append(p.point_distance(point))
        index = d.index(min(d))
        return d[index]

    def is_trigo(self):
        if len(self.points) < 3:
            return True

        angle = 0.
        for ls1, ls2 in zip(self.line_segments,
                            self.line_segments[1:] + [self.line_segments[0]]):
            u = ls2.unit_direction_vector()
            x = u.dot(ls1.unit_direction_vector())
            y = u.dot(ls1.normal_vector())
            angle += math.atan2(y, x)
        return angle > 0

    def delaunay_triangulation(self):
        points = self.points
        new_points = []
        delaunay_triangles = []
        # ax=plt.subplot()
        for point in points:
            new_points.append([point[0], point[1]])

        delaunay = npy.array(new_points)

        tri = Delaunay(delaunay)

        for simplice in delaunay[tri.simplices]:
            triangle = Triangle2D(volmdlr.Point2D(simplice[0]),
                                  volmdlr.Point2D(simplice[1]),
                                  volmdlr.Point2D(simplice[2]))
            delaunay_triangles.append(triangle)

        return delaunay_triangles

    def offset(self, offset):
        xmin, xmax, ymin, ymax = self.bounding_rectangle()

        max_offset_len = min(xmax - xmin, ymax - ymin) / 2
        if offset <= -max_offset_len:
            print('Inadapted offset, '
                  'polygon might turn over. Offset must be greater than',
                  -max_offset_len)
            raise ValueError('inadapted offset')
        else:
            nb = len(self.points)
            vectors = []
            for i in range(nb - 1):
                v1 = self.points[i + 1] - self.points[i]
                v2 = self.points[i] - self.points[i + 1]
                v1.normalize()
                v2.normalize()
                vectors.append(v1)
                vectors.append(v2)

        v1 = self.points[0] - self.points[-1]
        v2 = self.points[-1] - self.points[0]
        v1.normalize()
        v2.normalize()
        vectors.append(v1)
        vectors.append(v2)

        offset_vectors = []
        offset_points = []

        for i in range(nb):

            # check = False
            ni = vectors[2 * i - 1] + vectors[2 * i]
            if ni == volmdlr.Vector2D(0, 0):
                ni = vectors[2 * i]
                ni = ni.normal_vector()
                offset_vectors.append(ni)
            else:
                ni.normalize()
                if ni.dot(vectors[2 * i - 1].normal_vector()) > 0:
                    ni = - ni
                    # check = True
                offset_vectors.append(ni)

            normal_vector1 = - vectors[2 * i - 1].normal_vector()
            normal_vector2 = vectors[2 * i].normal_vector()
            normal_vector1.normalize()
            normal_vector2.normalize()
            alpha = math.acos(normal_vector1.dot(normal_vector2))

            offset_point = self.points[i] + offset / math.cos(alpha / 2) * \
                (-offset_vectors[i])

            # ax=self.plot()
            # offset_point.plot(ax=ax, color='g')

            # if self.point_belongs(offset_point):
            #     offset_point = self.points[i] + offset / math.cos(alpha / 2) * \
            #                    (-offset_vectors[i])

            offset_points.append(offset_point)

            # self.points[i].plot(ax=ax, color='b')
            # offset_point.plot(ax=ax, color='r')

        return self.__class__(offset_points)

    def point_border_distance(self, point, return_other_point=False):
        """
        Compute the distance to the border distance of polygon
        Output is always positive, even if the point belongs to the polygon
        """
        d_min, other_point_min = self.line_segments[0].point_distance(
            point, return_other_point=True)
        for line in self.line_segments[1:]:
            d, other_point = line.point_distance(
                point, return_other_point=True)
            if d < d_min:
                d_min = d
                other_point_min = other_point
        if return_other_point:
            return d_min, other_point_min
        return d_min

    def to_polygon(self, angle_resolution=None):
        return self

    def self_intersects(self):
        epsilon = 0
        # BENTLEY-OTTMANN ALGORITHM
        # Sort the points along ascending x for the Sweep Line method
        sorted_index = sorted(range(len(self.points)), key=lambda p: (
            self.points[p][0], self.points[p][1]))
        nb = len(sorted_index)
        segments = []
        deleted = []

        while len(
                sorted_index) != 0:  # While all the points haven't been swept
            # Stock the segments between 2 consecutive edges
            # Ex: for the ABCDE polygon, if Sweep Line is on C, the segments
            #   will be (C,B) and (C,D)
            if sorted_index[0] - 1 < 0:
                segments.append((sorted_index[0], nb - 1))
            else:
                segments.append((sorted_index[0], sorted_index[0] - 1))
            if sorted_index[0] >= len(self.points) - 1:
                segments.append((sorted_index[0], 0))
            else:
                segments.append((sorted_index[0], sorted_index[0] + 1))

            # Once two edges linked by a segment have been swept, delete the
            # segment from the list
            to_del = []
            for index in deleted:
                if abs(index - sorted_index[0]) == 1 or abs(
                        index - sorted_index[0]) == nb - 1:
                    to_del.append((index, sorted_index[0]))
                    to_del.append((sorted_index[0], index))

            # Keep track of which edges have been swept
            deleted.append(sorted_index[0])
            sorted_index.pop(0)

            # Delete the segments that have just been swept
            index_to_del = []
            for i, segment in enumerate(segments):
                for seg_to_del in to_del:
                    if segment == seg_to_del:
                        index_to_del.append(i)
            for index in index_to_del[::-1]:
                segments.pop(index)

            # Checks if two segments are intersecting each other, returns True
            # if yes, otherwise the algorithm continues at WHILE
            for segment1 in segments:
                for segment2 in segments:
                    if segment1[0] != segment2[0] and segment1[1] != segment2[
                        1] and segment1[0] != segment2[1] and segment1[1] != \
                            segment2[0]:

                        line1 = volmdlr.edges.LineSegment2D(
                            self.points[segment1[0]],
                            self.points[segment1[1]])
                        line2 = volmdlr.edges.LineSegment2D(
                            self.points[segment2[0]],
                            self.points[segment2[1]])

                        p, a, b = volmdlr.Point2D.line_intersection(line1,
                                                                    line2,
                                                                    True)
                        if p is not None:
                            if 0 + epsilon <= a <= 1 - epsilon \
                                    and 0 + epsilon <= b <= 1 - epsilon:
                                return True, line1, line2

        return False, None, None

    @classmethod
    def points_convex_hull(cls, points):
        if len(points) < 3:
            return
        ymax, pos_ymax = volmdlr.core.max_pos([pt.y for pt in points])
        point_start = points[pos_ymax]
        hull = [point_start]

        barycenter = points[0]
        for pt in points[1:]:
            barycenter += pt
        barycenter = barycenter / (len(points))
        # second point of hull
        theta = []
        remaining_points = points
        del remaining_points[pos_ymax]

        vec1 = point_start - barycenter
        for pt in remaining_points:
            vec2 = pt - point_start
            theta_i = -volmdlr.core.clockwise_angle(vec1, vec2)
            theta.append(theta_i)

        min_theta, posmin_theta = volmdlr.core.min_pos(theta)
        next_point = remaining_points[posmin_theta]
        hull.append(next_point)
        del remaining_points[posmin_theta]
        # Adding first point to close the loop at the end
        remaining_points.append(hull[0])

        initial_vector = vec1.copy()
        total_angle = 0
        while next_point != point_start:
            vec1 = next_point - hull[-2]
            theta = []
            for pt in remaining_points:
                vec2 = pt - next_point
                theta_i = -volmdlr.core.clockwise_angle(vec1, vec2)
                theta.append(theta_i)

            min_theta, posmin_theta = volmdlr.core.min_pos(theta)
            if math.isclose(min_theta, -2 * math.pi, abs_tol=1e-6) \
                    or math.isclose(min_theta, 0, abs_tol=1e-6):
                if remaining_points[posmin_theta] == point_start:
                    break

            else:
                next_point = remaining_points[posmin_theta]

                vec_next_point = next_point - barycenter
                total_angle += (2 * math.pi - volmdlr.core.clockwise_angle(initial_vector, vec_next_point))

                if total_angle > 2 * math.pi:
                    break
                else:
                    initial_vector = vec_next_point

                hull.append(next_point)

            del remaining_points[posmin_theta]

        hull.pop()

        return cls(hull)

    @classmethod
    def concave_hull(cls, points, concavity, scale_factor):
        """
        Calculates the concave hull from a cloud of points, i.e., it Unites all points under the smallest possible area.

        :param points: list of points corresponding to the cloud of points
        :type points: class: 'volmdlr.Point2D'
        :param concavity: Sets how sharp the concave angles can be. It goes from -1 (not concave at all. in fact,
                          the hull will be left convex) up to +1 (very sharp angles can occur. Setting concavity to +1 might
                          result in 0º angles!) concavity is defined as the cosine of the concave angles.
        :type concavity: float
        :param scale_factor: Sets how big is the area where concavities are going to be searched.
                             The bigger, the more sharp the angles can be. Setting it to a very high value might affect the performance of the program.
                             This value should be relative to how close to each other the points to be connected are.
        :type scale_factor: float

        """

        def get_nearby_points(line, points, scale_factor):
            # print('i enter here')
            nearby_points = []
            line_midpoint = 0.5 * (line.start + line.end)
            # print(line_midpoint)
            tries = 0
            n = 5
            bounding_box = [line_midpoint.x - line.length() / 2,
                            line_midpoint.x + line.length() / 2,
                            line_midpoint.y - line.length() / 2,
                            line_midpoint.y + line.length() / 2]
            boundary = [int(bounding / scale_factor) for bounding in
                        bounding_box]
            while tries < n and len(nearby_points) == 0:
                for point in points:
                    if not ((
                                    point.x == line.start.x and point.y == line.start.y) or (
                                    point.x == line.end.x and point.y == line.end.y)):
                        point_x_rel_pos = int(point.x / scale_factor)
                        point_y_rel_pos = int(point.y / scale_factor)
                        if point_x_rel_pos >= boundary[
                                0] and point_x_rel_pos <= boundary[
                                1] and point_y_rel_pos >= boundary[
                                2] and point_y_rel_pos <= boundary[3]:
                            nearby_points.append(point)

                scale_factor *= 4 / 3
                tries += 1

            return nearby_points

        def line_colides_with_hull(line, concave_hull):
            for hull_line in concave_hull:
                if line.start != hull_line.start and line.start != hull_line.end and line.end != hull_line.start and line.end != hull_line.end:
                    if line.line_intersections(hull_line):
                        return True
            return False

        def get_divided_line(line, nearby_points, hull_concave_edges,
                             concavity):
            divided_line = []
            ok_middle_points = []
            list_cossines = []
            for middle_point in nearby_points:
                vect1 = line.start - middle_point
                vect2 = line.end - middle_point
                if middle_point in (line.start, line.end):
                    continue
                cos = round(vect1.dot(vect2) / (vect1.norm() * vect2.norm()),
                            4)
                if cos < concavity:
                    new_lineA = volmdlr.edges.LineSegment2D(start=line.start,
                                                            end=middle_point)
                    new_lineB = volmdlr.edges.LineSegment2D(start=middle_point,
                                                            end=line.end)
                    if not (line_colides_with_hull(line=new_lineA,
                                                   concave_hull=hull_concave_edges) and line_colides_with_hull(
                            line=new_lineB, concave_hull=hull_concave_edges)):
                        ok_middle_points.append(middle_point)
                        list_cossines.append(cos)
            if len(ok_middle_points) > 0:
                #  We want the middlepoint to be the one with widest angle (smallest cossine)
                min_cossine_index = list_cossines.index(min(list_cossines))
                divided_line.append(volmdlr.edges.LineSegment2D(line.start,
                                                                ok_middle_points[
                                                                    min_cossine_index]))
                divided_line.append(volmdlr.edges.LineSegment2D(
                    ok_middle_points[min_cossine_index], line.end))
            return divided_line

        hull_convex_edges = cls.points_convex_hull(points).line_segments
        hull_convex_edges.sort(key=lambda x: x.length(), reverse=True)
        hull_concave_edges = []
        hull_concave_edges.extend(hull_convex_edges)
        hull_points = list(set(
            [pt for line in hull_concave_edges for pt in [line[0], line[1]]]))
        unused_points = []
        for point in points:
            if point not in hull_points:
                unused_points.append(point)

        aLineWasDividedInTheIteration = True
        while aLineWasDividedInTheIteration:
            aLineWasDividedInTheIteration = False
            for line_position_hull in range(len(hull_concave_edges)):

                line = hull_concave_edges[line_position_hull]
                nearby_points = get_nearby_points(line, unused_points,
                                                  scale_factor)
                divided_line = get_divided_line(line, nearby_points,
                                                hull_concave_edges, concavity)
                if len(divided_line) > 0:
                    aLineWasDividedInTheIteration = True
                    unused_points.remove(divided_line[0].end)
                    hull_concave_edges.remove(line)
                    hull_concave_edges.extend(divided_line)
                    break

            hull_concave_edges.sort(key=lambda x: x.length(), reverse=True)

        # line  = hull_concave_edges[0]
        # print('first line legth :', line.length())
        # nearby_points = get_nearby_points(line, unused_points, scale_factor)
        # print('points next the first line in the end: ', nearby_points)
        # divided_line = get_divided_line(line, nearby_points, hull_concave_edges, concavity)
        # print('len divided line :', len(divided_line))
        polygon_points = [(line.start, line.end) for line in hull_concave_edges]
        # polygon_points = [(line.start, line.end) for line in hull_concave_edges
        #                   if line.length() != 0]

        points = [polygon_points[0][0], polygon_points[0][1]]
        polygon_points.remove((polygon_points[0][0], polygon_points[0][1]))
        finished = False

        while not finished:
            for p1, p2 in polygon_points:
                if p1 == points[-1] and p2 not in points:
                    points.append(p2)
                    break
                elif p2 == points[-1] and p1 not in points:
                    points.append(p1)
                    break
            polygon_points.remove((p1, p2))
            if len(polygon_points) == 0:
                finished = True

        return cls(points)  # , nearby_points

    @classmethod
    def convex_hull_points(cls, points):
        """
        Uses the scipy method ConvexHull to calculate the convex hull from
        a cloud of points
        """
        numpy_points = npy.array([(p.x, p.y) for p in points])
        hull = ConvexHull(numpy_points)
        polygon_points = []
        for simplex in hull.simplices:
            polygon_points.append((points[simplex[0]], points[simplex[1]]))

        points = [polygon_points[0][0], polygon_points[0][1]]
        polygon_points.remove((polygon_points[0][0], polygon_points[0][1]))
        finished = False

        while not finished:
            for p1, p2 in polygon_points:
                if p1 == points[-1]:
                    points.append(p2)
                    break
                elif p2 == points[-1]:
                    points.append(p1)
                    break
            polygon_points.remove((p1, p2))
            if len(polygon_points) == 0:
                finished = True

        if points[0] == points[-1]:
            return cls(points[:-1])

        return cls(points)

    def to_3d(self, plane_origin, x, y):
        points3d = [point.to_3d(plane_origin, x, y) for point in self.points]
        return ClosedPolygon3D(points3d)

    def plot(self, ax=None, color='k', alpha=1,
             plot_points=False, point_numbering=False,
             fill=False, fill_color='w', equal_aspect=True):
        if ax is None:
            fig, ax = plt.subplots()
            ax.set_aspect('equal')

        if fill:
            ax.fill([p[0] for p in self.points], [p[1] for p in self.points],
                    facecolor=fill_color)
        for ls in self.line_segments:
            ls.plot(ax=ax, color=color, alpha=alpha)

        if plot_points or point_numbering:
            for point in self.points:
                point.plot(ax=ax, color=color, alpha=alpha)

        if point_numbering:
            for ip, point in enumerate(self.points):
                ax.text(*point, 'point {}'.format(ip + 1),
                        ha='center', va='top')

        if equal_aspect:
            ax.set_aspect('equal')
        else:
            ax.set_aspect('auto')

        ax.margins(0.1)
        plt.show()

        return ax

    def triangulation(self):
        """
        Note: triangles have been inverted for a better rendering in babylonjs
        """
        # ear clipping
        points = self.points[:]
        initial_point_to_index = {p: i for i, p in enumerate(self.points)}
        triangles = []

        remaining_points = self.points[:]
        # ax = ClosedPolygon2D(remaining_points).plot()

        # inital_number_points = len(remaining_points)
        number_remaining_points = len(remaining_points)
        while number_remaining_points > 3:
            current_polygon = ClosedPolygon2D(remaining_points)
            # print('remaining_points')
            # print(len(remaining_points))
            # pl2 = ClosedPolygon2D(remaining_points[1:]+remaining_points[0:1])
            # pl3 = ClosedPolygon2D(remaining_points[2:]+remaining_points[0:2])
            # current_polygon.plot(ax = ax)
            # pl2.plot(point_numbering=True)
            # pl3.plot(point_numbering=True)

            found_ear = False
            for p1, p2, p3 in zip(remaining_points,
                                  remaining_points[1:] + remaining_points[0:1],
                                  remaining_points[2:] + remaining_points[
                                                         0:2]):
                # ax.text(*p2, '{}')
                # ax = current_polygon.plot(point_numbering=True)
                if p1 != p3:
                    line_segment = volmdlr.edges.LineSegment2D(p1, p3)
                # line_segment.plot(color='grey', ax=ax)

                # ax2 = p1.plot(color='r')
                # p2.plot(color='g', ax=ax2)
                # p3.plot(color='b', ax=ax2)

                # Checking if intersections does not contrain the verticies
                # of line_segment
                intersect = False
                intersections = current_polygon.linesegment_intersections(
                    line_segment)
                if intersections:
                    for inter in intersections:
                        if inter[0] not in [line_segment.start,
                                            line_segment.end]:
                            intersect = True
                            break

                if not intersect:
                    # if not current_polygon.linesegment_intersections(line_segment):
                    # May be an ear
                    # print('ear?')
                    # if current_polygon.point_belongs(line_segment.middle_point()):
                    #     line_segment.middle_point().plot(color='g', ax=ax)
                    # else:
                    #     line_segment.middle_point().plot(color='r', ax=ax)
                    # print(current_polygon.point_belongs(
                    #         line_segment.middle_point()))

                    if current_polygon.point_belongs(
                            line_segment.middle_point()):
                        # Confirmed as an ear
                        # print('ear!')

                        triangles.append((initial_point_to_index[p1],
                                          initial_point_to_index[p3],
                                          initial_point_to_index[p2]))
                        remaining_points.remove(p2)
                        # ax.text(*points[initial_point_to_index[p2]], str(number_remaining_points))
                        number_remaining_points -= 1
                        found_ear = True
                        break

            if not found_ear:
                remaining_polygon = ClosedPolygon2D(remaining_points)
                if remaining_polygon.area() > 0.:
                    # Searching for a flat ear
                    found_flat_ear = False
                    for p1, p2, p3 in zip(remaining_points,
                                          remaining_points[
                                              1:] + remaining_points[0:1],
                                          remaining_points[
                                              2:] + remaining_points[0:2]):
                        triangle = Triangle2D(p1, p2, p3)
                        if triangle.area() == 0:
                            remaining_points.remove(p2)
                            found_flat_ear = True
                            break

                    if not found_flat_ear:
                        # remaining_polygon.plot(point_numbering=True, plot_points=True)
                        # vmd.DisplayMesh2D(points, triangles).plot()
                        # print(remaining_points)
                        # raise ValueError('There are no ear in the polygon, it seems malformed')
                        print(
                            'Warning : There are no ear in the polygon, it seems malformed: skipping triangulation')
                        return vmd.DisplayMesh2D(points, triangles)
                else:
                    return vmd.DisplayMesh2D(points, triangles)

        if len(remaining_points) == 3:
            p1, p2, p3 = remaining_points
            triangles.append((initial_point_to_index[p1],
                              initial_point_to_index[p3],
                              initial_point_to_index[p2]))

        return vmd.DisplayMesh2D(points, triangles)

    def simplify(self, min_distance: float = 0.01, max_distance: float = 0.05):
        return ClosedPolygon2D(self.simplify_polygon(min_distance=min_distance,
                                                     max_distance=max_distance).points)

    def line_intersecting_closing_point(self, crossing_point):
        """
        finds closing point for the sewing method using intersection of lines
        drawn from the barycenter
        returns the closing point
        """
        vec_dir = crossing_point.copy()
        vec_dir.normalize()

        line = volmdlr.edges.LineSegment2D(volmdlr.O2D,
                                           crossing_point + vec_dir * 5)
        # line.plot(ax=ax2d, color='b')

        point_intersections = {}
        for line_segment in self.line_segments:
            point_intersection = line_segment.linesegment_intersections(
                line)
            if point_intersection:
                point_intersections[line_segment] = point_intersection[
                    0]
            else:
                if line.point_belongs(line_segment.start):
                    point_intersections[line_segment] = line_segment.start
                if line.point_belongs(line_segment.end):
                    point_intersections[line_segment] = line_segment.end
        point_distance = list(point_intersections.values())[
            0].point_distance(crossing_point)
        point_intersection = list(point_intersections.values())[0]
        line_segment = list(point_intersections.keys())[0]
        for line, point in list(point_intersections.items())[1:]:
            dist = crossing_point.point_distance(point)
            if dist < point_distance:
                point_distance = dist
                point_intersection = point
                line_segment = line

        # point_intersection.plot(ax=ax2d)

        if point_intersection.point_distance(
                line_segment.start) < point_intersection.point_distance(
                                                            line_segment.end):
            closing_point = line_segment.start
        else:
            closing_point = line_segment.end

        return closing_point

    def point_in_polygon(self):
        """
        In case the barycenter of the polygon is outside, this method
        finds another point inside the polygon
        """
        intersetions1 = {}
        linex_pos = volmdlr.edges.LineSegment2D(volmdlr.O2D, volmdlr.X2D * 5)
        linex_neg = volmdlr.edges.LineSegment2D(volmdlr.O2D, -volmdlr.X2D * 5)
        liney_pos = volmdlr.edges.LineSegment2D(volmdlr.O2D, volmdlr.Y2D * 5)
        liney_neg = volmdlr.edges.LineSegment2D(volmdlr.O2D, -volmdlr.Y2D * 5)
        for line in [linex_pos, linex_neg, liney_pos, liney_neg]:
            intersections = []
            for line_segment in self.line_segments:
                point_intersection = line_segment.linesegment_intersections(
                    line)
                intersections.extend(point_intersection)
                if not point_intersection:
                    if line.point_belongs(line_segment.start):
                        intersections.append(line_segment.start)
                    if line.point_belongs(line_segment.end):
                        intersections.append(line_segment.end)
            intersetions1[line] = intersections[:]
        for i, value in enumerate(intersetions1.values()):
            if not value:
                if i % 2 == 0:
                    if len(list(intersetions1.values())[i + 1]) == 2:
                        translation1 = (list(intersetions1.values())[
                                            i + 1][0] +
                                        list(intersetions1.values())[
                                            i + 1][1]) * 0.5
                        break
                if i % 2 != 0:
                    if len(list(intersetions1.values())[i - 1]) == 2:
                        translation1 = (list(intersetions1.values())[
                                            i - 1][0] +
                                        list(intersetions1.values())[
                                            i - 1][1]) * 0.5
                        break

        return translation1

    def repositioned_polygon(self, x, y):
        linex = volmdlr.edges.LineSegment2D(-x.to_2d(volmdlr.O2D, x, y),
                                            x.to_2d(volmdlr.O2D, x, y))
        way_back = volmdlr.O3D
        barycenter = self.barycenter()
        if not self.point_belongs(barycenter):
            barycenter1_2d = self.point_in_polygon()
            self.translation(-barycenter1_2d, False)
            way_back = barycenter1_2d.to_3d(volmdlr.O3D, x, y)
        else:
            inters = self.linesegment_intersections(linex)
            distance = inters[0][0].point_distance(inters[-1][0])
            if distance / 2 > 3 * min(
                    self.point_distance(inters[0][0]),
                    self.point_distance(inters[-1][0])):
                mid_point = (inters[0][0] + inters[-1][0]) * 0.5
                self.translation(-mid_point, False)
                way_back = mid_point.to_3d(volmdlr.O3D, x, y)

        return self, way_back

    def get_possible_sewing_closing_points(self, polygon2, polygon_primitive,
                                           line_segment1: None, line_segment2: None):
        middle_point = polygon_primitive.middle_point()
        if line_segment1 is None and line_segment2 is None:
            normal_vector = polygon_primitive.unit_normal_vector()
            line_segment1 = volmdlr.edges.LineSegment2D(middle_point,
                                                        middle_point - normal_vector)
            line_segment2 = volmdlr.edges.LineSegment2D(middle_point,
                                                        middle_point + normal_vector)

        line_intersections = {line_segment1: [], line_segment2: []}
        for ls in [line_segment1, line_segment2
                   ]:
            inter_points = []
            for prim in polygon2.line_segments + self.line_segments[
                                                 :self.line_segments.index(
                                                     polygon_primitive)] + self.line_segments[
                                                                           self.line_segments.index(
                                                                               polygon_primitive) + 1:]:
                inters = prim.linesegment_intersections(ls)
                if inters:
                    line_intersections[ls].append((inters[0], prim))
                    inter_points.append(inters[0])
                elif ls.point_belongs(prim.start, 1e-7):
                    if prim.start not in inter_points:
                        line_intersections[ls].append((prim.start, prim))
                        inter_points.append(prim.start)
                elif ls.point_belongs(prim.end, 1e-7):
                    if prim.end not in inter_points:
                        line_intersections[ls].append((prim.end, prim))
                        inter_points.append(prim.end)
                elif prim.point_belongs(middle_point, 1e-7):
                    line_intersections[ls].append((prim.middle_point(), prim))
                    inter_points.append(prim.middle_point())
        return line_intersections

    def select_farthest_sewing_closing_point(self,
                                             line_segment: volmdlr.edges.LineSegment2D,
                                             polygon_primitive,
                                             possible_closing_points):
        closing_point = volmdlr.O2D
        middle_point = polygon_primitive.middle_point()
        distance = 0
        for intr_list in possible_closing_points:
            if intr_list[1] not in self.line_segments:
                dist = intr_list[0].point_distance(line_segment.start)
                if dist > distance:
                    distance = dist
                    if intr_list[0].point_distance(intr_list[1].start) < \
                            intr_list[0].point_distance(intr_list[1].end):
                        closing_point = intr_list[1].start
                    else:
                        closing_point = intr_list[1].end
            elif intr_list[0] == middle_point and \
                    polygon_primitive.length() == intr_list[1].length():
                closing_point = intr_list[1].start
                distance = 0

        return closing_point

    def select_closest_sewing_closing_point(self,
                                            line_segment: volmdlr.edges.LineSegment2D,
                                            polygon_primitive,
                                            possible_closing_points):
        closing_point = volmdlr.O2D
        middle_point = polygon_primitive.middle_point()
        distance = math.inf
        for intr_list in possible_closing_points:
            if intr_list[1] not in self.line_segments:
                dist = intr_list[0].point_distance(line_segment.start)
                if dist < distance:
                    distance = dist
                    if intr_list[0].point_distance(intr_list[1].start) < \
                            intr_list[0].point_distance(intr_list[1].end):
                        closing_point = intr_list[1].start
                    else:
                        closing_point = intr_list[1].end
            elif intr_list[0] == middle_point and \
                    polygon_primitive.length() == intr_list[1].length():
                closing_point = intr_list[1].start
                distance = 0

        return closing_point

    def search_farthest(self, point, possible_closing_points):
        distance = math.inf
        target_prim = None
        for i, (intersection_point, prim) in enumerate(possible_closing_points):
            dist = point.point_distance(intersection_point)
            if dist < distance:
                distance = dist
                target_prim = prim
        if target_prim in self.line_segments:
            return True
        return False

    def get_closing_point(self, polygon2_2d, primitive, ax=None):
        closing_point = volmdlr.O2D
        middle_point = primitive.middle_point()

        normal_vector = primitive.unit_normal_vector()
        line_segment1 = volmdlr.edges.LineSegment2D(middle_point,
                                                    middle_point - normal_vector)
        line_segment2 = volmdlr.edges.LineSegment2D(middle_point,
                                                    middle_point + normal_vector)

        possible_sewing_closing_points_in_linesegment =\
            self.get_possible_sewing_closing_points(polygon2_2d, primitive,
                                                    line_segment1,
                                                    line_segment2)
        if possible_sewing_closing_points_in_linesegment[line_segment1] and\
                not possible_sewing_closing_points_in_linesegment[line_segment2]:
            closing_point = self.select_closest_sewing_closing_point(
                line_segment1, primitive,
                possible_sewing_closing_points_in_linesegment[line_segment1])
        if possible_sewing_closing_points_in_linesegment[line_segment2] and \
                not possible_sewing_closing_points_in_linesegment[
                    line_segment1]:
            closing_point = self.select_closest_sewing_closing_point(
                line_segment2, primitive,
                possible_sewing_closing_points_in_linesegment[line_segment2])
        else:
            if len(possible_sewing_closing_points_in_linesegment[line_segment1]) == 1:
                closing_point = self.select_closest_sewing_closing_point(
                    line_segment1, primitive,
                    possible_sewing_closing_points_in_linesegment[
                        line_segment1])
                if closing_point == volmdlr.O2D:
                    closing_point = self.select_farthest_sewing_closing_point(
                        line_segment2, primitive,
                        possible_sewing_closing_points_in_linesegment[
                            line_segment2])
            elif len(possible_sewing_closing_points_in_linesegment[line_segment2]) == 1:
                closing_point = self.select_closest_sewing_closing_point(
                    line_segment2, primitive,
                    possible_sewing_closing_points_in_linesegment[
                        line_segment2])
                if closing_point == volmdlr.O2D:
                    closing_point = self.select_farthest_sewing_closing_point(
                        line_segment1, primitive,
                        possible_sewing_closing_points_in_linesegment[
                            line_segment1])
            else:
                if possible_sewing_closing_points_in_linesegment[line_segment1]:
                    if self.search_farthest(
                            middle_point,
                            possible_sewing_closing_points_in_linesegment[line_segment2]):
                        closing_point = self.select_farthest_sewing_closing_point(
                            line_segment1, primitive,
                            possible_sewing_closing_points_in_linesegment[
                                line_segment1])
                    else:
                        closing_point = self.select_closest_sewing_closing_point(
                            line_segment1, primitive,
                            possible_sewing_closing_points_in_linesegment[line_segment1])

                elif possible_sewing_closing_points_in_linesegment[line_segment2]:
                    closing_point = self.select_closest_sewing_closing_point(
                        line_segment2, primitive,
                        possible_sewing_closing_points_in_linesegment[line_segment2])
        if ax is not None:
            middle_point.plot(ax=ax, color='r')
            line_segment1.plot(ax=ax, color='y')
            line_segment2.plot(ax=ax, color='b')
            closing_point.plot(ax=ax)

        return closing_point

    # def validate_sewing_polygons(self, polygon2_2d):
    #     primitive1 = self.line_segments[0]
    #     closing_point = self.get_closing_point(polygon2_2d,
    #                                            primitive1)
    #     if closing_point != volmdlr.O2D:
    #         return True
    #     return False

    def get_valid_sewing_polygon_primitive(self, polygon2_2d):
        for i, primitive1 in enumerate(self.line_segments):
            middle_point = primitive1.middle_point()
            normal_vector = primitive1.unit_normal_vector()
            line_segment1 = volmdlr.edges.LineSegment2D(middle_point,
                                                        middle_point - normal_vector)
            line_segment2 = volmdlr.edges.LineSegment2D(middle_point,
                                                        middle_point + normal_vector)
            possible_closing_points = self.get_possible_sewing_closing_points(
                polygon2_2d, primitive1, line_segment1, line_segment2)
            if len(possible_closing_points[line_segment1]) == 1 and\
                    possible_closing_points[line_segment1][0][1] in polygon2_2d.line_segments:
                return primitive1
            if len(possible_closing_points[line_segment2]) == 1 and\
                    possible_closing_points[line_segment2][0][1] in polygon2_2d.line_segments:
                return primitive1

        for i, primitive1 in enumerate(self.line_segments):
            closing_point = self.get_closing_point(polygon2_2d,
                                                   primitive1)
            if closing_point != volmdlr.O2D:
                return primitive1

        raise NotImplementedError('make sure the two polygons '
                                  'you are trying to sew are valid ones')

    def is_convex(self):
        for prim1, prim2 in zip(self.line_segments, self.line_segments[1:] + [self.line_segments[0]]):
            vector1 = prim1.direction_vector()
            vector2 = prim2.direction_vector()
            angle = volmdlr.core.clockwise_angle(vector1, vector2)
            if self.is_trigo():
                if angle < math.pi and angle != 0:
                    return False
            elif angle > math.pi and angle != 2 * math.pi:
                return False
        return True


class Triangle2D(ClosedPolygon2D):
    def __init__(self, point1: volmdlr.Point2D, point2: volmdlr.Point2D,
                 point3: volmdlr.Point2D, name: str = ''):
        self.point1 = point1
        self.point2 = point2
        self.point3 = point3
        self.name = name

        # ClosedPolygon2D.__init__(self, points=[point1, point2, point3],
        # name=name)

    def area(self):
        u = self.point2 - self.point1
        v = self.point3 - self.point1
        return abs(u.cross(v)) / 2

    def incircle_radius(self):
        a = self.point1.point_distance(self.point2)
        b = self.point1.point_distance(self.point3)
        c = self.point2.point_distance(self.point3)
        return 2 * self.area() / (a + b + c)

    def circumcircle_radius(self):
        a = self.point1.point_distance(self.point2)
        b = self.point1.point_distance(self.point3)
        c = self.point2.point_distance(self.point3)
        return a * b * c / (self.area() * 4.0)

    def ratio_circumr_length(self):
        return self.circumcircle_radius() / self.length()

    def ratio_incircler_length(self):
        return self.incircle_radius() / self.length()

    def aspect_ratio(self):
        a = self.point1.point_distance(self.point2)
        b = self.point1.point_distance(self.point3)
        c = self.point2.point_distance(self.point3)
        s = 0.5 * (a + b + c)
        try:
            return 0.125 * a * b * c / (s - a) / (s - b) / (s - c)
        except ZeroDivisionError:
            return 1000000.


class Circle2D(Contour2D):
    _non_serializable_attributes = ['internal_arcs', 'external_arcs',
                                    'polygon', 'straight_line_contour_polygon',
                                    'primitives', 'basis_primitives']

    def __init__(self, center: volmdlr.Point2D, radius: float, name: str = ''):
        self.center = center
        self.radius = radius
        self.angle = volmdlr.TWO_PI

        # self.points = self.tessellation_points()

        Contour2D.__init__(self, [self], name=name)  # !!! this is dangerous

    def __hash__(self):
        return int(round(1e6 * (self.center.x + self.center.y + self.radius)))

    def __eq__(self, other_circle):
        if self.__class__.__name__ != other_circle.__class__.__name__:
            return False

        return math.isclose(self.center.x,
                            other_circle.center.x, abs_tol=1e-06) \
            and math.isclose(self.center.y,
                             other_circle.center.y, abs_tol=1e-06) \
            and math.isclose(self.radius, other_circle.radius,
                             abs_tol=1e-06)

    def to_polygon(self, angle_resolution: float):
        return ClosedPolygon2D(
            self.polygon_points(angle_resolution=angle_resolution))

    def tessellation_points(self, resolution=40):
        return [(self.center
                 + self.radius * math.cos(teta) * volmdlr.X2D
                 + self.radius * math.sin(teta) * volmdlr.Y2D)
                for teta in npy.linspace(0, volmdlr.TWO_PI, resolution + 1)][
               :-1]

    def point_belongs(self, point, tolerance=1e-9):
        return point.point_distance(self.center) <= self.radius + tolerance

    # def border_points(self):
    #     start = self.center - self.radius * volmdlr.Point2D(1, 0)
    #     end = self.center + self.radius * volmdlr.Point2D(1, 0)
    #     return [start, end]

    def bounding_rectangle(self):

        xmin = self.center.x - self.radius
        xmax = self.center.x + self.radius
        ymin = self.center.y - self.radius
        ymax = self.center.y + self.radius
        return xmin, xmax, ymin, ymax

    def line_intersections(self, line2d: volmdlr.edges.Line2D, tol=1e-9):
        # Duplicate from ffull arc
        Q = self.center
        if line2d.points[0] == self.center:
            P1 = line2d.points[1]
            V = line2d.points[0] - line2d.points[1]
        else:
            P1 = line2d.points[0]
            V = line2d.points[1] - line2d.points[0]
        a = V.dot(V)
        b = 2 * V.dot(P1 - Q)
        c = P1.dot(P1) + Q.dot(Q) - 2 * P1.dot(Q) - self.radius ** 2

        disc = b ** 2 - 4 * a * c
        if math.isclose(disc, 0., abs_tol=tol):
            t1 = -b / (2 * a)
            return [P1 + t1 * V]

        elif disc > 0:
            sqrt_disc = math.sqrt(disc)
            t1 = (-b + sqrt_disc) / (2 * a)
            t2 = (-b - sqrt_disc) / (2 * a)
            return [P1 + t1 * V,
                    P1 + t2 * V]
        else:
            return []

    def circle_intersections(self, circle: 'volmdlr.wires.Circle2D'):
        x0, y0 = self.center
        x1, y1 = circle.center
        r0 = self.radius
        r1 = circle.radius

        d = math.sqrt((x1 - x0) ** 2 + (y1 - y0) ** 2)

        # non intersecting
        if d > r0 + r1:
            return []
        # One circle within other
        if d < abs(r0 - r1):
            return []
        # coincident circles
        if d == 0 and r0 == r1:
            return []
        else:
            a = (r0 ** 2 - r1 ** 2 + d ** 2) / (2 * d)
            h = math.sqrt(r0 ** 2 - a ** 2)
            x2 = x0 + a * (x1 - x0) / d
            y2 = y0 + a * (y1 - y0) / d
            x3 = x2 + h * (y1 - y0) / d
            y3 = y2 - h * (x1 - x0) / d

            x4 = x2 - h * (y1 - y0) / d
            y4 = y2 + h * (x1 - x0) / d

        return [volmdlr.Point2D(x3, y3), volmdlr.Point2D(x4, y4)]

    def arc_intersections(self, arc2d: volmdlr.edges.Arc2D):
        circle = Circle2D(arc2d.center, arc2d.radius)
        intersections = []

        for inter in self.circle_intersections(circle):
            try:
                arc2d.abscissa(inter)  # I guess it is a test?
                intersections.append(inter)
            except ValueError:
                pass
        return intersections

    def length(self):
        return volmdlr.TWO_PI * self.radius

    def plot(self, ax=None, linestyle='-', color='k', linewidth=1, alpha=1.,
             equal_aspect=True):
        if ax is None:
            fig, ax = plt.subplots()
        # else:
        #     fig = ax.figure
        if self.radius > 0:
            ax.add_patch(matplotlib.patches.Arc((self.center.x, self.center.y),
                                                2 * self.radius,
                                                2 * self.radius,
                                                angle=0,
                                                theta1=0,
                                                theta2=360,
                                                color=color,
                                                alpha=alpha,
                                                linestyle=linestyle,
                                                linewidth=linewidth))
        if equal_aspect:
            ax.set_aspect('equal')
        return ax

    def to_3d(self, plane_origin, x, y):
        normal = x.cross(y)
        center3d = self.center.to_3d(plane_origin, x, y)
        return Circle3D(volmdlr.Frame3D(center3d, x, y, normal),
                        self.radius, self.name)

    def rotation(self, center, angle, copy=True):
        if copy:
            return Circle2D(self.center.rotation(center, angle, copy=True),
                            self.radius)
        else:
            self.center.rotation(center, angle, copy=False)

    def translation(self, offset, copy=True):
        if copy:
            return Circle2D(self.center.translation(offset, copy=True),
                            self.radius)
        else:
            self.center.translation(offset, copy=False)

    def frame_mapping(self, frame, side, copy=True):
        """
        side = 'old' or 'new'
        """
        if side == 'old':
            if copy:
                return Circle2D(frame.old_coordinates(self.center),
                                self.radius)
            else:
                self.center = frame.old_coordinates(self.center)
        if side == 'new':
            if copy:
                return Circle2D(frame.new_coordinates(self.center),
                                self.radius)
            else:
                self.points = frame.new_coordinates(self.center)

    def area(self):
        return math.pi * self.radius ** 2

    def second_moment_area(self, point):
        """
        Second moment area of part of disk
        """
        I = math.pi * self.radius ** 4 / 4
        return volmdlr.geometry.huygens2d(I, I, 0, self.area(), self.center,
                                          point)

    def center_of_mass(self):
        return self.center

    def point_symmetric(self, point):
        center = 2 * point - self.center
        return Circle2D(center, self.radius)

    def plot_data(self, edge_style: plot_data.EdgeStyle = None,
                  surface_style: plot_data.SurfaceStyle = None):
        return plot_data.Circle2D(cx=self.center.x,
                                  cy=self.center.y,
                                  r=self.radius,
                                  edge_style=edge_style,
                                  surface_style=surface_style)

    def copy(self, *args, **kwargs):
        return Circle2D(self.center.copy(), self.radius)

    def point_at_abscissa(self, curvilinear_abscissa):
        start = self.center + self.radius * volmdlr.X3D
        return start.rotation(self.center,
                              curvilinear_abscissa / self.radius)

    # def triangulation(self, n=35):
    #     l = self.length()
    #     points = [self.point_at_abscissa(l * i / n) for i in range(n)]
    #     points.append(self.center)
    #     triangles = [(i, i + 1, n) for i in range(n - 1)] + [(n - 1, 0, n)]

    def split(self, split_start, split_end):
        x1, y1 = split_start - self.center
        x2, y2 = split_end - self.center

        angle1 = math.atan2(y1, x1)
        angle2 = math.atan2(y2, x2)
        angle_i1 = 0.5 * (angle2 - angle1)
        angle_i2 = angle_i1 + math.pi
        interior_point1 = split_start.rotation(self.center, angle_i1)
        interior_point2 = split_start.rotation(self.center, angle_i2)

        return [volmdlr.edges.Arc2D(split_start, interior_point1,
                                    split_end),
                volmdlr.edges.Arc2D(split_start, interior_point2,
                                    split_end)]

    def discretise(self, n: float):
        # BUGGED: returns method
        circle_to_nodes = {}
        nodes = []
        if n * self.length() < 1:
            circle_to_nodes[self] = self.border_points
        else:
            n0 = int(math.ceil(n * self.length()))
            l0 = self.length() / n0

            for k in range(n0):
                node = self.point_at_abscissa(k * l0)

                nodes.append(node)

            circle_to_nodes[self] = nodes

        return circle_to_nodes[self]

    def polygon_points(self, angle_resolution=10):
        return volmdlr.edges.Arc2D.polygon_points(
            self, angle_resolution=angle_resolution)


class Contour3D(Contour, Wire3D):
    _non_serializable_attributes = ['points']
    _non_eq_attributes = ['name']
    _non_hash_attributes = ['points', 'name']
    _generic_eq = True
    """
    A collection of 3D primitives forming a closed wire3D
    """

    def __init__(self, primitives: List[volmdlr.core.Primitive3D],
                 name: str = ''):
        """

        """

        Wire3D.__init__(self, primitives=primitives, name=name)
        self._utd_edge_polygon = False

    def __hash__(self):
        return sum([hash(e) for e in self.primitives])

    def __eq__(self, other_):
        if self.__class__.__name__ != other_.__class__.__name__:
            return False
        equal = True
        for edge, other_edge in zip(self.primitives, other_.edges):
            equal = (equal and edge == other_edge)
        return equal

    @property
    def edge_polygon(self):
        if not self._utd_edge_polygon:
            self._edge_polygon = self._get_edge_polygon()
            self._utd_edge_polygon = True
        return self._edge_polygon

    def _get_edge_polygon(self):
        points = []
        for edge in self.primitives:
            if points:
                if edge.start != points[-1]:
                    points.append(edge.start)
            else:
                points.append(edge.start)
        return ClosedPolygon3D(points)

    @classmethod
    def from_step(cls, arguments, object_dict):
        name = arguments[0][1:-1]
        raw_edges = []
        # edge_ends = {}
        for ie, edge_id in enumerate(arguments[1]):
            edge = object_dict[int(edge_id[1:])]
            raw_edges.append(edge)

        if (len(raw_edges)) == 1:
            if isinstance(raw_edges[0], cls):
                # Case of a circle, ellipse...
                return raw_edges[0]
            else:
                return cls(raw_edges, name=name)

        distances = [raw_edges[0].end.point_distance(raw_edges[1].start),
                     raw_edges[0].start.point_distance(raw_edges[1].start),
                     raw_edges[0].end.point_distance(raw_edges[1].end),
                     raw_edges[0].start.point_distance(raw_edges[1].end)]
        index = distances.index(min(distances))
        if min(distances) > 5e-4:
            ax = raw_edges[0].plot()
            raw_edges[1].plot(ax=ax)
            deltax1 = abs(raw_edges[0].start.x - raw_edges[1].end.x)
            deltax2 = abs(raw_edges[0].end.x - raw_edges[1].end.x)
            deltay1 = abs(raw_edges[0].start.y - raw_edges[1].end.y)
            deltay2 = abs(raw_edges[0].end.y - raw_edges[1].end.y)
            deltaz1 = abs(raw_edges[0].start.z - raw_edges[1].end.z)
            deltaz2 = abs(raw_edges[0].end.z - raw_edges[1].end.z)
            raise NotImplementedError(
                'First 2 edges of contour not follwing each other',
                'delta = {}, {}, {}, {}, {}, {}'.format(deltax1, deltax2,
                                                        deltay1, deltay2,
                                                        deltaz1, deltaz2))
        # Making things right for first 2 primitives

        if index == 0:
            edges = [raw_edges[0], raw_edges[1]]
        elif index == 1:
            edges = [raw_edges[0].reverse(), raw_edges[1]]
        elif index == 2:
            edges = [raw_edges[0], raw_edges[1].reverse()]
        elif index == 3:
            edges = [raw_edges[0].reverse(), raw_edges[1].reverse()]
        else:
            raise NotImplementedError

        last_edge = edges[-1]
        for raw_edge in raw_edges[2:]:
            distances = [raw_edge.start.point_distance(last_edge.end),
                         raw_edge.end.point_distance(last_edge.end)]
            index = distances.index(min(distances))
            if min(distances) > 5e-4:
                ax = last_edge.plot(color='b')
                raw_edge.plot(ax=ax, color='r')
                last_edge.end.plot(ax=ax, color='b')
                raw_edges[0].plot(ax=ax, color='g')
                deltax1 = abs(raw_edge.start.x - last_edge.end.x)
                deltax2 = abs(raw_edge.end.x - last_edge.end.x)
                deltay1 = abs(raw_edge.start.y - last_edge.end.y)
                deltay2 = abs(raw_edge.end.y - last_edge.end.y)
                deltaz1 = abs(raw_edge.start.z - last_edge.end.z)
                deltaz2 = abs(raw_edge.end.z - last_edge.end.z)
                raise NotImplementedError(
                    'Edges of contour not follwing each other',
                    'delta = {}, {}, {}, {}, {}, {}'.format(deltax1, deltax2,
                                                            deltay1, deltay2,
                                                            deltaz1, deltaz2))
            if index == 0:
                last_edge = raw_edge
            elif index == 1:
                last_edge = raw_edge.reverse()

            edges.append(last_edge)
        return cls(edges, name=name)

    def to_step(self, current_id, surface_id=None):

        content = ''
        edge_ids = []
        for primitive in self.primitives:
            if isinstance(primitive, volmdlr.edges.BSplineCurve3D):
                continue
            primitive_content, primitive_ids = primitive.to_step(current_id)
            content += primitive_content
            current_id = primitive_ids[-1] + 1
            for primitive_id in primitive_ids:
                content += "#{} = ORIENTED_EDGE('{}',*,*,#{},.T.);\n".format(
                    current_id,
                    primitive.name,
                    primitive_id)
                edge_ids.append(current_id)

                current_id += 1

        content += "#{} = EDGE_LOOP('{}',({}));\n".format(
            current_id, self.name, volmdlr.core.step_ids_to_str(edge_ids))
        return content, current_id

    def average_center_point(self):
        nb = len(self.points)
        x = npy.sum([p[0] for p in self.points]) / nb
        y = npy.sum([p[1] for p in self.points]) / nb
        z = npy.sum([p[2] for p in self.points]) / nb

        return volmdlr.Point3D(x, y, z)

    def rotation(self, center, axis, angle, copy=True):
        if copy:
            new_edges = [edge.rotation(center, axis, angle, copy=True) for edge
                         in self.primitives]
            # new_points = [p.rotation(center, axis, copy=True) for p in self.points]
            return Contour3D(new_edges, None, self.name)
        else:
            for edge in self.primitives:
                edge.rotation(center, axis, angle, copy=False)
            for point in self.tessel_points:
                point.rotation(center, axis, angle, copy=False)

    def translation(self, offset, copy=True):
        if copy:
            new_edges = [edge.translation(offset, copy=True) for edge in
                         self.primitives]
            # new_points = [p.translation(offset, copy=True) for p in self.points]
            return Contour3D(new_edges, self.name)
        else:
            for edge in self.primitives:
                edge.translation(offset, copy=False)
            for point in self.tessel_points:
                point.translation(offset, copy=False)

    def order_contour(self):
        # new_primitives = []
        # points = self.ordering_contour()
        # for p1, p2 in points:
        #     new_primitives.append(volmdlr.edges.LineSegment3D(p1, p2))
        # self.primitives = new_primitives

        initial_points = []
        for p in self.primitives:
            initial_points.append((p.start, p.end))

        new_primitives = []
        if self.is_ordered():
            return self
        points = self.ordering_contour()
        for p1, p2 in points:
            try:
                index = initial_points.index((p1, p2))
            except ValueError:
                index = initial_points.index((p2, p1))

            if isinstance(self.primitives[index], volmdlr.edges.LineSegment3D):
                new_primitives.append(volmdlr.edges.LineSegment3D(p1, p2))
            elif isinstance(self.primitives[index], volmdlr.edges.Arc3D):
                new_primitives.append(volmdlr.edges.Arc3D(p1, self.primitives[index].interior, p2))
            elif isinstance(self.primitives[index], volmdlr.edges.BSplineCurve3D):
                if (self.primitives[index].start == p1 and self.primitives[index].end == p2):
                    new_primitives.append(self.primitives[index])
                else:
                    new_primitives.append(self.primitives[index].reverse())

        self.primitives = new_primitives

        return self

    def point_over_contour(self, point, abs_tol=1e-7):
        belongs = False
        for primitive in self.primitives:
            if primitive.point_belongs(point, abs_tol):
                belongs = True
        return belongs

    def frame_mapping(self, frame, side, copy=True):
        """
        side = 'old' or 'new'
        """
        if copy:
            new_edges = [edge.frame_mapping(frame, side, copy=True) for edge in
                         self.primitives]
            # new_points = [p.frame_mapping(frame, side, copy=True) for p in self.points]
            return Contour3D(new_edges, None, self.name)
        else:
            for edge in self.primitives:
                edge.frame_mapping(frame, side, copy=False)
            for point in self.tessel_points:
                point.frame_mapping(frame, side, copy=False)

    def copy(self, deep=True, memo=None):
        new_edges = [edge.copy(deep=deep, memo=memo) for edge in self.primitives]
        if self.point_inside_contour is not None:
            new_point_inside_contour = self.point_inside_contour.copy()
        else:
            new_point_inside_contour = None
        return Contour3D(new_edges, new_point_inside_contour, self.name)

    def length(self):
        # TODO: this is duplicated code from Wire3D!
        length = 0.
        for edge in self.primitives:
            length += edge.length()
        return length

    def point_at_abscissa(self, curvilinear_abscissa):
        # TODO: this is duplicated code from Wire3D!
        length = 0.
        for primitive in self.primitives:
            primitive_length = primitive.length()
            if length + primitive_length > curvilinear_abscissa:
                return primitive.point_at_abscissa(
                    curvilinear_abscissa - length)
            length += primitive_length
        if math.isclose(curvilinear_abscissa, length, abs_tol=1e-6):
            return primitive.point_at_abscissa(primitive_length)
        raise ValueError('abscissa out of contour length')

    def plot(self, ax=None, color='k', alpha=1, edge_details=False):
        if ax is None:
            ax = Axes3D(plt.figure())

        for edge in self.primitives:
            edge.plot(ax=ax, color=color, alpha=alpha,
                      edge_ends=edge_details, edge_direction=edge_details)

        return ax

    def to_2d(self, plane_origin, x, y):
        z = x.cross(y)
        plane3d = volmdlr.faces.Plane3D(volmdlr.Frame3D(plane_origin, x, y, z))
        primitives2d = [plane3d.point3d_to_2d(p) for p in self.primitives]
        return Contour2D(primitives=primitives2d)

    def _bounding_box(self):
        """
        Flawed method, to be enforced by overloading
        """
        n = 50
        l = self.length()
        points = [self.point_at_abscissa(i / n * l)
                  for i in range(n)]
        return volmdlr.core.BoundingBox.from_points(points)

    @classmethod
    def extract_contours(cls, contour, point1: volmdlr.Point3D,
                         point2: volmdlr.Point3D, inside=False):

        new_primitives = contour.extract_with_points(point1, point2, inside)
        contours = [cls(new_primitives)]
        return contours

    def contour_intersection(self, contour3d):
        dict_intersecting_points = {}
        for primitive in self.primitives:
            for primitive2 in contour3d.primitives:
                intersecting_point = primitive.linesegment_intersection(
                    primitive2)
                if intersecting_point is not None:
                    dict_intersecting_points[primitive2] = intersecting_point
        if dict_intersecting_points:
            return dict_intersecting_points
        return None

    @classmethod
    def from_points(cls, points: List[volmdlr.Point3D]):
        '''
        create a contour3d from points with line_segments3D
        '''

        if len(points) < 3:
            raise ValueError('contour is defined at least with three points')
        else:
            edges = []
            for i in range(0, len(points) - 1):
                edges.append(volmdlr.edges.LineSegment3D(points[i], points[i + 1]))

            edges.append(volmdlr.edges.LineSegment3D(points[len(points)], points[0]))

            contour = cls(edges)

            return contour

    def clean_primitives(self):
        '''
        delete primitives with start=end, and return a new contour
        '''

        new_primitives = []
        for p in self.primitives:
            if p.start != p.end:
                new_primitives.append(p)

        return Contour3D(new_primitives)

    def merge_with(self, contour3d):
        '''
        merge two adjacent contours, sharing primitives, and returns one outer contour and inner contours (if there are any)
        '''

        merged_primitives = self.merge_primitives_with(contour3d)
        contours = volmdlr.wires.Contour3D.contours_from_edges(merged_primitives, tol=3e-4)
        # contours = sorted(contours, key=lambda contour: contour.area(), reverse=True)

        return contours


class Circle3D(Contour3D):
    _non_serializable_attributes = ['point', 'edges', 'point_inside_contour']
    _non_eq_attributes = ['name']
    _non_hash_attributes = ['name']
    _generic_eq = True

    def __init__(self, frame: volmdlr.Frame3D, radius: float,
                 name: str = ''):
        """
        frame.u, frame.v define the plane, frame.w the normal
        """
        self.radius = radius
        self.frame = frame
        self.angle = volmdlr.TWO_PI
        Contour3D.__init__(self, [self], name=name)

    @property
    def center(self):
        return self.frame.origin

    @property
    def normal(self):
        return self.frame.w

    def __hash__(self):
        return hash(self.frame.origin)

    def __eq__(self, other_circle):
        return self.frame.origin == other_circle.frame.origin \
               and self.frame.w.is_colinear(other_circle.frame.w) \
               and math.isclose(self.radius,
                                other_circle.radius, abs_tol=1e-06)

    def tessellation_points(self, resolution=20):

        tessellation_points_3d = [
                                     self.center + self.radius * math.cos(
                                         teta) * self.frame.u
                                     + self.radius * math.sin(
                                         teta) * self.frame.v
                                     for teta in
                                     npy.linspace(0, volmdlr.TWO_PI,
                                                  resolution + 1)][:-1]
        return tessellation_points_3d

    def length(self):
        return volmdlr.TWO_PI * self.radius

    def FreeCADExport(self, name, ndigits=3):
        xc, yc, zc = round(1000 * self.center, ndigits)
        xn, yn, zn = round(self.normal, ndigits)
        return '{} = Part.Circle(fc.Vector({},{},{}),fc.Vector({},{},{}),{})\n'.format(
            name, xc, yc, zc, xn, yn, zn, 1000 * self.radius)

    def rotation(self, rot_center, axis, angle, copy=True):
        new_center = self.center.rotation(rot_center, axis, angle, True)
        new_normal = self.normal.rotation(rot_center, axis, angle, True)
        if copy:
            return Circle3D(new_center, self.radius, new_normal, self.name)
        else:
            self.center = new_center
            self.normal = new_normal

    def translation(self, offset, copy=True):
        # new_frame = self.center.translation(offset, True)
        new_frame = self.frame.translation(offset, True)

        if copy:

            # return Circle3D(new_frame, self.radius, self.frame,
            #                 self.name)
            return Circle3D(new_frame, self.radius, self.name)

        else:
            self.frame = new_frame

    def plot(self, ax=None, color='k', alpha=1., edge_details=False):
        if ax is None:
            fig = plt.figure()
            ax = Axes3D(fig)
        else:
            fig = None

        x = []
        y = []
        z = []
        for px, py, pz in self.tessellation_points():
            x.append(px)
            y.append(py)
            z.append(pz)
        x.append(x[0])
        y.append(y[0])
        z.append(z[0])
        ax.plot(x, y, z, color=color, alpha=alpha)
        return ax

    def point_at_abscissa(self, curvilinear_abscissa):
        """
        start point is at intersection of frame.u axis
        """
        start = self.frame.origin + self.radius * self.frame.u
        return start.rotation(self.frame.origin, self.frame.w,
                              curvilinear_abscissa / self.radius,
                              copy=True)

    @classmethod
    def from_step(cls, arguments, object_dict):
        center = object_dict[arguments[1]].origin
        radius = float(arguments[2]) / 1000
        if object_dict[arguments[1]].u is not None:
            normal = object_dict[arguments[1]].u
            other_vec = object_dict[arguments[1]].v
            if other_vec is not None:
                other_vec.normalize()
        else:
            normal = object_dict[arguments[1]].v  # ou w
            other_vec = None
        normal.normalize()
        return cls.from_center_normal(center, normal, radius,
                                      arguments[0][1:-1])

    def to_step(self, current_id, surface_id=None):
        circle_frame = volmdlr.Frame3D(self.center, self.frame.w, self.frame.u,
                                       self.frame.v)
        content, frame_id = circle_frame.to_step(current_id)
        curve_id = frame_id + 1
        content += "#{} = CIRCLE('{}',#{},{});\n".format(
            curve_id, self.name, frame_id, round(self.radius * 1000, 3))

        if surface_id:
            content += "#{} = SURFACE_CURVE('',#{},(#{}),.PCURVE_S1.);\n".format(
                curve_id + 1, curve_id, surface_id)
            curve_id += 1

        p1 = self.frame.origin + self.frame.u * self.radius
        # p2 = self.frame.origin + self.frame.v*self.radius
        p3 = self.frame.origin - self.frame.u * self.radius
        # p4 = self.frame.origin - self.frame.v*self.radius

        p1_content, p1_id = p1.to_step(curve_id + 1, vertex=True)
        # p2_content, p2_id = p2.to_step(p1_id+1, vertex=True)
        p3_content, p3_id = p3.to_step(p1_id + 1, vertex=True)
        # p4_content, p4_id = p4.to_step(p3_id+1, vertex=True)
        content += p1_content + p3_content

        arc1_id = p3_id + 1
        content += "#{} = EDGE_CURVE('{}',#{},#{},#{},.T.);\n".format(
            arc1_id, self.name, p1_id, p3_id, curve_id)
        oriented_edge1_id = arc1_id + 1
        content += "#{} = ORIENTED_EDGE('',*,*,#{},.T.);\n".format(
            oriented_edge1_id, arc1_id)

        arc2_id = oriented_edge1_id + 1
        content += "#{} = EDGE_CURVE('{}',#{},#{},#{},.T.);\n".format(
            arc2_id, self.name, p3_id, p1_id, curve_id)
        oriented_edge2_id = arc2_id + 1
        content += "#{} = ORIENTED_EDGE('',*,*,#{},.T.);\n".format(
            oriented_edge2_id, arc2_id)

        current_id = oriented_edge2_id + 1
        content += "#{} = EDGE_LOOP('{}',(#{},#{}));\n".format(
            current_id, self.name, oriented_edge1_id, oriented_edge2_id)

        return content, current_id

    def _bounding_box(self):
        """
        """
        # u = self.normal.deterministic_unit_normal_vector()
        # v = self.normal.cross(u)
        points = [self.frame.origin + self.radius * v
                  for v in [self.frame.u, -self.frame.u,
                            self.frame.v, -self.frame.v]]
        return volmdlr.core.BoundingBox.from_points(points)

    def to_2d(self, plane_origin, x, y):
        z = x.cross(y)
        plane3d = volmdlr.faces.Plane3D(volmdlr.Frame3D(plane_origin, x, y, z))
        return Circle2D(plane3d.point3d_to_2d(self.center), self.radius)

    @classmethod
    def from_center_normal(cls, center: volmdlr.Point3D,
                           normal: volmdlr.Vector3D,
                           radius: float,
                           name: str = ''):
        u = normal.deterministic_unit_normal_vector()
        v = normal.cross(u)
        return cls(volmdlr.Frame3D(center, u, v, normal), radius, name)

    @classmethod
    def from_3_points(cls, point1, point2, point3):
        u1 = (point2 - point1)
        u2 = (point2 - point3)
        try:
            u1.normalize()
            u2.normalize()
        except ZeroDivisionError:
            raise ValueError(
                'the 3 points must be distincts')

        normal = u2.cross(u1)
        normal.normalize()

        if u1 == u2:
            u2 = normal.cross(u1)
            u2.normalize()

        v1 = normal.cross(u1)  # v1 is normal, equal u2
        v2 = normal.cross(u2)  # equal -u1

        p11 = 0.5 * (point1 + point2)  # Mid point of segment s,m
        p21 = 0.5 * (point2 + point3)  # Mid point of segment s,m

        l1 = volmdlr.edges.Line3D(p11, p11 + v1)
        l2 = volmdlr.edges.Line3D(p21, p21 + v2)

        try:
            center, _ = l1.minimum_distance_points(l2)
        except ZeroDivisionError:
            raise ValueError(
                'Start, end and interior points  of an arc must be distincts')

        radius = (center - point1).norm()
        return cls(frame=volmdlr.Frame3D(center, u1, normal.cross(u1), normal),
                   radius=radius)

    def extrusion(self, extrusion_vector):

        if self.normal.is_colinear_to(extrusion_vector):
            u = self.normal.deterministic_unit_normal_vector()
            v = self.normal.cross(u)
            w = extrusion_vector.copy()
            w.normalize()
            cylinder = volmdlr.faces.CylindricalSurface3D(
                volmdlr.Frame3D(self.center, u, v, w), self.radius)
            return [cylinder.rectangular_cut(0, volmdlr.TWO_PI,
                                             0, extrusion_vector.norm())]
        else:
            raise NotImplementedError(
                'Extrusion along vector not colinar to normal for circle not handled yet: dot={}'.format(
                    self.normal.dot(extrusion_vector)))

    def revolution(self, axis_point: volmdlr.Point3D, axis: volmdlr.Vector3D,
                   angle: float):
        line3d = volmdlr.edges.Line3D(axis_point, axis_point + axis)
        tore_center, _ = line3d.point_projection(self.center)
        u = self.center - tore_center
        u.normalize()
        v = axis.cross(u)
        if not math.isclose(self.normal.dot(u), 0., abs_tol=1e-9):
            raise NotImplementedError(
                'Outside of plane revolution not supported')

        R = tore_center.point_distance(self.center)
        surface = volmdlr.faces.ToroidalSurface3D(
            volmdlr.Frame3D(tore_center, u, v, axis),
            R, self.radius)
        return [surface.rectangular_cut(0, angle, 0, volmdlr.TWO_PI)]

    def point_on_circle(self, point: volmdlr.Point3D):
        distance = point.point_distance(self.center)
        vec = volmdlr.Vector3D(*point - self.center)
        dot = self.normal.dot(vec)
        if math.isclose(distance, self.radius, abs_tol=1e-6)\
                and math.isclose(dot, 0, abs_tol=5e-6):
            return True
        return False

    def trim(self, point1: volmdlr.Point3D, point2: volmdlr.Point3D):
        if not self.point_on_circle(point1)\
                or not self.point_on_circle(point2):
            ax = self.plot()
            point1.plot(ax=ax, color='r')
            point2.plot(ax=ax, color='b')
            raise ValueError('Point not on circle for trim method')
        if point1 == point2:
            return volmdlr.edges.FullArc3D(self.frame.origin, point1,
                                           self.frame.w)
        interior = volmdlr.core.clockwise_interior_from_circle3d(
            point1, point2, self)
        return volmdlr.edges.Arc3D(point1, interior, point2)


class Ellipse3D(Contour3D):
    """
    :param major_axis: Largest radius of the ellipse
    :type major_axis: float
    :param minor_axis: Smallest radius of the ellipse
    :type minor_axis: float
    :param center: Ellipse's center
    :type center: Point3D
    :param normal: Ellipse's normal
    :type normal: Vector3D
    :param major_dir: Direction of the largest radius/major_axis
    :type major_dir: Vector3D
    """

    def __init__(self, major_axis: float, minor_axis: float,
                 center: volmdlr.Point3D, normal: volmdlr.Vector3D,
                 major_dir: volmdlr.Vector3D, name: str = ''):

        self.major_axis = major_axis
        self.minor_axis = minor_axis
        self.center = center
        normal.normalize()
        self.normal = normal
        major_dir.normalize()
        self.major_dir = major_dir
        Contour3D.__init__(self, [self], name=name)

    def tessellation_points(self, resolution=20):
        # plane = Plane3D.from_normal(self.center, self.normal)
        tessellation_points_3d = [
                                     self.center + self.major_axis * math.cos(
                                         teta) * self.major_dir
                                     + self.minor_axis * math.sin(
                                         teta) * self.major_dir.cross(
                                         self.normal) for teta in
                                     npy.linspace(0, volmdlr.TWO_PI,
                                                  resolution + 1)][:-1]
        return tessellation_points_3d

    def trim(self, point1: volmdlr.Point3D, point2: volmdlr.Point3D):
        # minor_dir = self.normal.cross(self.major_dir)
        # frame = volmdlr.Frame3D(self.center, self.major_dir,
        #                         minor_dir, self.normal)
        frame = volmdlr.Frame3D(self.center, self.major_dir,
                                self.normal.cross(self.major_dir), self.normal)

        # Positionnement des points dans leur frame
        p1_new, p2_new = frame.new_coordinates(
            point1), frame.new_coordinates(point2)

        # Angle pour le p1
        # u1, u2 = p1_new.x / self.major_axis, p1_new.y / self.minor_axis
        # theta1 = volmdlr.core.sin_cos_angle(u1, u2)
        theta1 = volmdlr.core.sin_cos_angle(p1_new.x / self.major_axis, p1_new.y / self.minor_axis)

        # Angle pour le p2
        # u3, u4 = p2_new.x / self.major_axis, p2_new.y / self.minor_axis
        # theta2 = volmdlr.core.sin_cos_angle(u3, u4)
        theta2 = volmdlr.core.sin_cos_angle(p2_new.x / self.major_axis, p2_new.y / self.minor_axis)

        if theta1 > theta2:  # sens trigo
            angle = math.pi + (theta1 + theta2) / 2
        else:
            angle = (theta1 + theta2) / 2

        # p_3 = volmdlr.Point3D(self.major_axis * math.cos(angle),
        #                       self.minor_axis * math.sin(angle), 0)
        # p3 = frame.old_coordinates(p_3)
        p3 = frame.old_coordinates(volmdlr.Point3D(self.major_axis * math.cos(angle),
                                                   self.minor_axis * math.sin(angle), 0))

        return volmdlr.edges.ArcEllipse3D(point1, p3, point2, self.center,
                                          self.major_dir)

    def FreeCADExport(self, ip, ndigits=3):
        name = 'primitive{}'.format(ip)
        xc, yc, zc = npy.round(1000 * self.center.vector, ndigits)
        major_vector = self.center + self.major_axis / 2 * self.major_dir
        xmaj, ymaj, zmaj = npy.round(1000 * major_vector.vector, ndigits)
        minor_vector = self.center + self.minor_axis / 2 * self.normal.cross(
            self.major_dir)
        xmin, ymin, zmin = npy.round(1000 * minor_vector.vector, ndigits)
        return '{} = Part.Ellipse(fc.Vector({},{},{}), fc.Vector({},{},{}), fc.Vector({},{},{}))\n'.format(
            name, xmaj, ymaj, zmaj, xmin, ymin, zmin, xc, yc, zc)

    def rotation(self, rot_center, axis, angle, copy=True):
        new_center = self.center.rotation(rot_center, axis, angle, True)
        new_normal = self.normal.rotation(rot_center, axis, angle, True)
        new_major_dir = self.major_dir.rotation(rot_center, axis, angle, True)
        if copy:
            return Ellipse3D(self.major_axis, self.minor_axis, new_center,
                             new_normal, new_major_dir, self.name)
        else:
            self.center = new_center
            self.normal = new_normal
            self.major_dir = new_major_dir

    def translation(self, offset, copy=True):
        new_center = self.center.translation(offset, True)
        new_normal = self.normal.translation(offset, True)
        new_major_dir = self.major_dir.translation(offset, True)
        if copy:
            return Ellipse3D(self.major_axis, self.minor_axis, new_center,
                             new_normal, new_major_dir, self.name)
        else:
            self.center = new_center
            self.normal = new_normal
            self.major_dir = new_major_dir

    def plot(self, ax=None, color='k', alpha=1, edge_details=False):
        if ax is None:
            fig = plt.figure()
            ax = Axes3D(fig)
        else:
            fig = None

        x = []
        y = []
        z = []
        for px, py, pz in self.tessellation_points():
            x.append(px)
            y.append(py)
            z.append(pz)
        x.append(x[0])
        y.append(y[0])
        z.append(z[0])
        ax.plot(x, y, z, color)
        return ax

    @classmethod
    def from_step(cls, arguments, object_dict):
        center = object_dict[arguments[1]].origin
        normal = object_dict[arguments[1]].u  # ancien w
        major_dir = object_dict[arguments[1]].v  # ancien u
        major_axis = float(arguments[2]) / 1000
        minor_axis = float(arguments[3]) / 1000
        return cls(major_axis, minor_axis, center, normal, major_dir,
                   arguments[0][1:-1])


class ClosedPolygon3D(Contour3D, ClosedPolygon):

    def __init__(self, points: List[volmdlr.Point3D], name: str = ''):
        self.points = points
        self.line_segments = self._line_segments()

        Contour3D.__init__(self, self.line_segments, name)

    def _line_segments(self):
        lines = []
        if len(self.points) > 1:
            for p1, p2 in zip(self.points,
                              list(self.points[1:]) + [self.points[0]]):
                lines.append(volmdlr.edges.LineSegment3D(p1, p2))
        return lines

    def copy(self, *args, **kwargs):
        points = [p.copy() for p in self.points]
        return ClosedPolygon2D(points, self.name)

    def __hash__(self):
        return sum([hash(p) for p in self.points])

    def __eq__(self, other_):
        if not isinstance(other_, self.__class__):
            return False
        equal = True
        for point, other_point in zip(self.points, other_.points):
            equal = (equal and point == other_point)
        return equal

    def plot(self, ax=None, color='k', alpha=1, edge_details=False):
        for line_segment in self.line_segments:
            ax = line_segment.plot(ax=ax, color=color, alpha=alpha,
                                   edge_ends=True, edge_direction=True)
        return ax

    def rotation(self, center, axis, angle, copy=True):
        if copy:
            return ClosedPolygon3D(
                [p.rotation(center, axis, angle, copy=True) for p in
                 self.points])
        else:
            for p in self.points:
                p.rotation(center, axis, angle, copy=False)

    def translation(self, offset, copy=True):
        if copy:
            new_points = [point.translation(offset, copy=True) for point in
                          self.points]
            return ClosedPolygon3D(new_points, self.name)
        else:
            for point in self.points:
                point.translation(offset, copy=False)

    def to_2d(self, plane_origin, x, y):
        points2d = [point.to_2d(plane_origin, x, y) for point in self.points]
        return ClosedPolygon2D(points2d)

    def sewing_with(self, other_poly3d, x, y, normal, resolution=20):
        self_center, other_center = self.average_center_point(), \
                                    other_poly3d.average_center_point()

        self_poly2d, other_poly2d = self.to_2d(self_center, x, y), \
            other_poly3d.to_2d(other_center, x, y)
        self_center2d, other_center2d = self_poly2d.center_of_mass(), \
            other_poly2d.center_of_mass()
        self_poly2d.translation(-self_center2d, copy=False)
        other_poly2d.translation(-other_center2d, copy=False)

        bbox_self2d, bbox_other2d = self_poly2d.bounding_rectangle(), \
            other_poly2d.bounding_rectangle()
        position = [abs(value) for value in bbox_self2d] \
            + [abs(value) for value in bbox_other2d]
        max_scale = 2 * max(position)

        lines = [volmdlr.edges.LineSegment2D(volmdlr.O2D, max_scale * (
                volmdlr.X2D * math.sin(n * 2 * math.pi / resolution) +
                volmdlr.Y2D * math.cos(n * 2 * math.pi / resolution))
                                             ) for n in range(resolution)]

        self_new_points, other_new_points = [], []
        for l in lines:
            for self_line in self_poly2d.line_segments:
                intersect = l.linesegment_intersections(self_line)
                if intersect:
                    self_new_points.extend(intersect)
                    break

            for other_line in other_poly2d.line_segments:
                intersect = l.linesegment_intersections(other_line)
                if intersect:
                    other_new_points.extend(intersect)
                    break

        new_self_poly2d, new_other_poly2d = ClosedPolygon2D(
            self_new_points), ClosedPolygon2D(other_new_points)
        new_self_poly2d.translation(self_center2d, copy=False)
        new_other_poly2d.translation(other_center2d, copy=False)

        new_poly1, new_poly2 = new_self_poly2d.to_3d(self_center, x, y), \
            new_other_poly2d.to_3d(other_center, x, y)

        triangles = []
        for point1, point2, other_point in zip(new_poly1.points,
                                               new_poly1.points[
                                                   1:] + new_poly1.points[:1],
                                               new_poly2.points):
            triangles.append([point1, point2, other_point])

        for point1, point2, other_point in zip(
                new_poly2.points, new_poly2.points[1:] + new_poly2.points[:1],
                new_poly1.points[1:] + new_poly1.points[:1]):
            triangles.append([other_point, point2, point1])

        return triangles

    def simplify(self, min_distance: float = 0.01, max_distance: float = 0.05):
        return ClosedPolygon3D(self.simplify_polygon(
            min_distance=min_distance, max_distance=max_distance).points)

    def convex_sewing(self, polygon2, x, y):
        """
        x and y are used for plane projection to make
        sure it is being projected in the right plane
        """
        center1, center2 = self.average_center_point(), polygon2.average_center_point()
        center1_, center2_ = volmdlr.Point3D(center1.x, center1.y, 0), volmdlr.Point3D(center2.x, center2.y, 0)
        new_polygon1, new_polygon2 = self.translation(-center1_), polygon2.translation(-center2_)
        new_center1, new_center2 = new_polygon1.average_center_point(), new_polygon2.average_center_point()

        new_polygon1_2d, new_polygon2_2d =\
            new_polygon1.to_2d(new_center1, x, y), new_polygon2.to_2d(new_center2, x, y)

        dict_closing_pairs = {}
        triangles = []
        list_closing_point_indexes = []
        new_polygon1_2d_points = new_polygon1_2d.points + [
            new_polygon1_2d.points[0]]
        for i, point_polygon1 in enumerate(
                new_polygon1.points + [new_polygon1.points[0]]):
            if i != 0:
                mean_point2d = 0.5 * (
                        new_polygon1_2d_points[i] + new_polygon1_2d_points[
                            i - 1])
                closing_point = new_polygon2_2d.line_intersecting_closing_point(
                    mean_point2d)
                closing_point_index = new_polygon2_2d.points.index(
                    closing_point)

                if i == 1:
                    previous_closing_point_index = closing_point_index
                if closing_point_index != previous_closing_point_index:
                    if closing_point_index in list_closing_point_indexes:
                        closing_point_index = previous_closing_point_index
                    else:
                        dict_closing_pairs[self.points[i - 1]] = (
                            previous_closing_point_index,
                            closing_point_index)

                if point_polygon1 == new_polygon1.points[0]:
                    if list(dict_closing_pairs.values())[-1][-1] != \
                            list(dict_closing_pairs.values())[0][0]:
                        dict_closing_pairs[self.points[0]] = (
                            list(dict_closing_pairs.values())[-1][-1],
                            list(dict_closing_pairs.values())[0][0])

                real_closing_point = polygon2.points[closing_point_index]

                face_points = [self.points[new_polygon1.points.index(
                    point_polygon1)], self.points[i - 1],
                                  real_closing_point]
                triangles.append(face_points)

                list_closing_point_indexes.append(closing_point_index)
                previous_closing_point_index = closing_point_index
        triangles += polygon2.close_sewing(dict_closing_pairs)

        return triangles

    def get_valid_concave_sewing_polygon(self, polygon1_2d, polygon2_2d):
        polygon1_2d_valid__primitive =\
            polygon1_2d.get_valid_sewing_polygon_primitive(polygon2_2d)
        if polygon1_2d_valid__primitive == polygon1_2d.line_segments[0]:
            return self
        new_polygon_primitives = \
            self.line_segments[polygon1_2d.line_segments.index(polygon1_2d_valid__primitive):] + \
            self.line_segments[:polygon1_2d.line_segments.index(polygon1_2d_valid__primitive)]
        polygon1_3d_points = []
        for prim in new_polygon_primitives:
            if prim.start not in polygon1_3d_points:
                polygon1_3d_points.append(prim.start)
            if prim.end not in polygon1_3d_points:
                polygon1_3d_points.append(prim.end)
        return ClosedPolygon3D(polygon1_3d_points)

    def close_sewing(self, dict_closing_pairs):
        triangles_points = []
        for i, point_polygon2 in enumerate(
                self.points + [self.points[0]]):
            for j, index in enumerate(list(dict_closing_pairs.values())):
                if i != 0:
                    if i - 1 >= index[0] and i <= index[1]:
                        face_points = [self.points[i - 1],
                                       point_polygon2,
                                       list(dict_closing_pairs.keys())[j]]
                        triangles_points.append(face_points)
                    elif index[0] > index[1]:
                        if (i - 1 <= index[0] and i <= index[1]) or (
                                (i - 1 >= index[0]) and i >= index[1]):
                            face_points = [self.points[i - 1],
                                           point_polygon2,
                                           list(dict_closing_pairs.keys())[j]]
                            triangles_points.append(face_points)
        return triangles_points

    def check_sewing(self, polygon2, sewing_faces):
        if not len(self.line_segments) + len(polygon2.line_segments) == len(sewing_faces):
            print('len(self.line_segments) + len(polygon2.line_segments):',
                  len(self.line_segments) + len(polygon2.line_segments))
            print('len(sewing_faces):', len(sewing_faces))
            return False
        return True

    @staticmethod
    def validate_concave_closing_point(closing_point_index, list_closing_point_indexes,
                                       passed_by_zero_index, ratio_denom, polygons_points_ratio):
        if closing_point_index == list_closing_point_indexes[-1]:
            return closing_point_index, [], passed_by_zero_index
        list_remove_closing_points = []
        ratio = (list_closing_point_indexes[-1] - closing_point_index) / ratio_denom
        new_list_closing_point = list(dict.fromkeys(list_closing_point_indexes))
        if closing_point_index < list_closing_point_indexes[-1]:
            if len(list_closing_point_indexes) > 2 and \
                    list_closing_point_indexes[
                        -2] < closing_point_index < list_closing_point_indexes[-1] - 1:
                list_remove_closing_points.append(list_closing_point_indexes[-1])
            elif len(new_list_closing_point) > 3 and \
                    new_list_closing_point[
                        -3] < closing_point_index < new_list_closing_point[-1] - 3:

                for idx in list_closing_point_indexes:
                    if idx in (new_list_closing_point[-1], new_list_closing_point[-2]):
                        list_remove_closing_points.append(idx)
                # print('list_remove_closing_points source:', list_remove_closing_points)
            elif len(list_closing_point_indexes) > 5 and \
                    list_closing_point_indexes[
                        -5] < closing_point_index < \
                    list_closing_point_indexes[-1] - 5 and \
                    list_closing_point_indexes[-5] != \
                    list_closing_point_indexes[-6]:
                for idx in list_closing_point_indexes[::-1]:
                    if idx > closing_point_index:
                        list_remove_closing_points.append(idx)
                    else:
                        break
                # list_remove_closing_points.extend(
                #     [list_closing_point_indexes[-1],
                #      list_closing_point_indexes[-2],
                #      list_closing_point_indexes[-3],
                #      list_closing_point_indexes[-4]])
                # print('list_remove_closing_points source_2:',
                #       list_remove_closing_points)
                # print('source closing_point:', closing_point_index)
            elif closing_point_index in list_closing_point_indexes:
                closing_point_index = list_closing_point_indexes[-1]
            elif math.isclose(ratio, 0, abs_tol=0.3):
                closing_point_index = list_closing_point_indexes[-1]
            else:
                if passed_by_zero_index:
                    ratio = (list_closing_point_indexes[
                                 0] - closing_point_index) / ratio_denom
                    if math.isclose(ratio, 1, abs_tol=0.3):
                        closing_point_index = list_closing_point_indexes[0]
                    else:
                        closing_point_index = list_closing_point_indexes[-1]
                else:
                    if closing_point_index > list_closing_point_indexes[0]:
                        ratio1 = (closing_point_index -
                                  list_closing_point_indexes[
                                      0]) / ratio_denom
                        if math.isclose(ratio1, 0, abs_tol=0.3) and\
                                math.isclose(ratio, 1, abs_tol=0.3):
                            passed_by_zero_index = True
                            closing_point_index = list_closing_point_indexes[0]
                        else:
                            closing_point_index = list_closing_point_indexes[-1]
                    else:
                        ratio1 = (closing_point_index -
                                  list_closing_point_indexes[
                                      -1]) / ratio_denom
                        if math.isclose(ratio1, -1, abs_tol=0.45):
                            if ratio_denom - list_closing_point_indexes[-1] < 10:
                                passed_by_zero_index = True
                            elif ratio_denom - list_closing_point_indexes[
                                    -1] >= 5:
                                closing_point_index = \
                                    list_closing_point_indexes[-1] + 5
                            else:
                                closing_point_index = ratio_denom - 2
                        else:
                            if list_closing_point_indexes.count(
                                    list_closing_point_indexes[-1]) < 5:
                                closing_point_index = \
                                    list_closing_point_indexes[-1]
                            elif ratio_denom - list_closing_point_indexes[-1] >= 5:
                                closing_point_index =\
                                    list_closing_point_indexes[-1] + 5
                            elif list_closing_point_indexes[-1] <= ratio_denom - 2:
                                closing_point_index = ratio_denom - 2

        elif closing_point_index in list_closing_point_indexes:
            closing_point_index = list_closing_point_indexes[-1]
        elif len(list_closing_point_indexes) > 2 and \
                list_closing_point_indexes[0] < closing_point_index < \
                list_closing_point_indexes[-1]:
            closing_point_index = list_closing_point_indexes[-1]
        elif passed_by_zero_index and closing_point_index > \
                list_closing_point_indexes[0]:
            closing_point_index = list_closing_point_indexes[-1]
        elif list_closing_point_indexes[0] == 0 and math.isclose(ratio, -1,
                                                                 abs_tol=0.3):
            closing_point_index = list_closing_point_indexes[-1]
        elif math.isclose(ratio, -1, abs_tol=0.3):
            closing_point_index = list_closing_point_indexes[-1]
        elif closing_point_index - list_closing_point_indexes[-1] > 5 and \
            list_closing_point_indexes[-1] + 4 <= ratio_denom - 1 and\
                polygons_points_ratio > 0.3:
            closing_point_index = list_closing_point_indexes[-1] + 4

        return closing_point_index, list_remove_closing_points, passed_by_zero_index

    def concave_sewing(self, polygon2, x, y):
        polygon1_2d = self.to_2d(volmdlr.O2D, x, y)
        polygon2_2d = polygon2.to_2d(volmdlr.O2D, x, y)
        polygon1_3d = self
        polygon2_3d = polygon2
        if polygon2_2d.area() < polygon1_2d.area():
            polygon1_2d, polygon2_2d = polygon2_2d, polygon1_2d
            polygon1_3d = polygon2
            polygon2_3d = self
        polygon1_3d = polygon1_3d.get_valid_concave_sewing_polygon(
            polygon1_2d, polygon2_2d)
        polygon1_2d = polygon1_3d.to_2d(volmdlr.O2D, x, y)

        # ax=polygon1_2d.plot()
        # polygon2_2d.plot(ax=ax, color='r')

        dict_closing_pairs = {}
        triangles_points = []
        list_closing_point_indexes = []
        passed_by_zero_index = False
        ratio_denom = len(polygon2_2d.points)
        polygons_points_ratio = len(polygon1_2d.points) / ratio_denom
        previous_closing_point_index = None
        for i, primitive1 in enumerate(polygon1_2d.line_segments):
            list_remove_closing_points = []
            closing_point = polygon1_2d.get_closing_point(polygon2_2d,
                                                          primitive1)
            if closing_point == volmdlr.O2D:
                if previous_closing_point_index is not None:
                    closing_point_index = previous_closing_point_index
                else:
                    raise NotImplementedError(
                        'None of the normal lines intersect polygon2, '
                        'certify projection plane given is correct')
            else:
                closing_point_index = polygon2_2d.points.index(closing_point)

            if i == 0:
                previous_closing_point_index = closing_point_index
            else:
                closing_point_index, list_remove_closing_points,\
                    passed_by_zero_index = self.validate_concave_closing_point(
                        closing_point_index, list_closing_point_indexes,
                        passed_by_zero_index, ratio_denom, polygons_points_ratio)

            if list_remove_closing_points:
                if closing_point_index > polygon2_3d.points.index(
                        triangles_points[-len(list_remove_closing_points) - 1][2]):
                    new_list_closing_point_indexes = list(dict.fromkeys(list_closing_point_indexes))
                    new_list_remove_closing_indexes = list(dict.fromkeys(list_remove_closing_points))
                    for n in range(len(list_remove_closing_points)):
                        new_face_points = [triangles_points[-(n + 1)][0],
                                           triangles_points[-(n + 1)][1],
                                           polygon2_3d.points[
                                               closing_point_index]]
                        triangles_points[-(n + 1)] = new_face_points
                    number_common_closing_point = 0
                    for fc in triangles_points:
                        if fc[2] == polygon2_3d.points[closing_point_index]:
                            number_common_closing_point += 1
                    for n in range(0,
                                   len(new_list_remove_closing_indexes) // 2 + 1):
                        del dict_closing_pairs[
                            list(dict_closing_pairs.keys())[-1]]

                    dict_closing_pairs[
                        triangles_points[-number_common_closing_point][0]] = (
                        new_list_closing_point_indexes[
                            -(len(new_list_remove_closing_indexes) + 1)],
                        closing_point_index)
                    for pt_index in list_remove_closing_points:
                        list_closing_point_indexes.remove(pt_index)
                    list_closing_point_indexes.append(closing_point_index)
                else:
                    closing_point_index = previous_closing_point_index
            elif closing_point_index != previous_closing_point_index:
                dict_closing_pairs[polygon1_3d.line_segments[i].start] =\
                    (previous_closing_point_index, closing_point_index)

            face_points = [polygon1_3d.line_segments[i].start,
                           polygon1_3d.line_segments[i].end,
                           polygon2_3d.points[closing_point_index]]
            triangles_points.append(face_points)
            list_closing_point_indexes.append(closing_point_index)
            previous_closing_point_index = closing_point_index
            if primitive1 == polygon1_2d.line_segments[-1]:
                if list_closing_point_indexes[-1] != \
                        list_closing_point_indexes[0]:
                    ratio = (list_closing_point_indexes[-1] -
                             list_closing_point_indexes[0]) / len(
                        polygon2_2d.points)
                    if math.isclose(ratio, -1,
                                    abs_tol=0.2) and passed_by_zero_index:
                        dict_closing_pairs[
                            polygon1_3d.points[0]] = (
                            list_closing_point_indexes[-2],
                            list_closing_point_indexes[0])
                        new_face_points = [triangles_points[-1][0],
                                           triangles_points[-1][1],
                                           polygon2_3d.points[
                                               list_closing_point_indexes[-2]]]
                        triangles_points.remove(triangles_points[-1])
                        triangles_points.append(new_face_points)
                    else:
                        dict_closing_pairs[polygon1_3d.points[0]] = (
                            list(dict_closing_pairs.values())[-1][-1],
                            list(dict_closing_pairs.values())[0][0])

        triangles_points += polygon2_3d.close_sewing(dict_closing_pairs)

        # print('list closing indexes :', list_closing_point_indexes)
        # print('length polygon2 points: ', len(polygon2_3d.points))
        # print('dict_closing_pairs :', dict_closing_pairs)

        # volum = volmdlr.core.VolumeModel(triangles)
        # volum.babylonjs()
        # print('p1 3d points :', self.points)
        # print('p2 3d points :', polygon2.points)
        return triangles_points

    def sewing(self, polygon2, x, y):
        polygon1_2d = self.to_2d(volmdlr.O2D, x, y)
        polygon2_2d = polygon2.to_2d(volmdlr.O2D, x, y)
        if polygon1_2d.is_convex() and polygon2_2d.is_convex():
            return self.convex_sewing(polygon2, x, y)
        return self.concave_sewing(polygon2, x, y)<|MERGE_RESOLUTION|>--- conflicted
+++ resolved
@@ -731,7 +731,6 @@
 
     @staticmethod
     def identify_primitives_groups(contour_primitives):
-<<<<<<< HEAD
         """
         For a contour with invalid primitives (for example: three
         primitives meeting at one point), it identifies each branch and separates
@@ -739,8 +738,6 @@
         :param contour_primitives:
         :return: A list of all lists representing a branch of the contour
         """
-=======
->>>>>>> 5052902c
         points = [p for prim in contour_primitives for p in prim]
         list_groups_primitives = []
         for primitive in contour_primitives:
@@ -752,7 +749,6 @@
 
     @staticmethod
     def regroup_primitives(contour_primitives, list_groups_primitives):
-<<<<<<< HEAD
         """
         Having the list of primitives_groups, This method is responsable
         for realocating all the remaining primitives
@@ -761,8 +757,6 @@
         :param list_groups_primitives:
         :return: list of groups primitives complete
         """
-=======
->>>>>>> 5052902c
         finished = False
         while not finished:
             for primitive in contour_primitives:
@@ -779,15 +773,12 @@
 
     @staticmethod
     def delete_smallest_primitives_groups(list_groups_primitives):
-<<<<<<< HEAD
         """
         Deletes the smallest branch in the list of the groups_primitives,
         leaving only the groups of primitives that could make a valid contour
         :param list_groups_primitives:
         :return: valid groups_primitives
         """
-=======
->>>>>>> 5052902c
         dict_groups_lengths = {}
         for group in list_groups_primitives:
             length = 0
@@ -805,7 +796,6 @@
 
     @staticmethod
     def validate_contour_primitives(contour_primitives):
-<<<<<<< HEAD
         """
         Verifies if the contour\'s are valid, that is, if there are not three
         primitives meeting at the same point. If not valid, it treats it deletes
@@ -813,8 +803,6 @@
         :param contour_primitives:
         :return:
         """
-=======
->>>>>>> 5052902c
         list_groups_primitives = Contour.identify_primitives_groups(
             contour_primitives)
         if not list_groups_primitives:
@@ -822,8 +810,6 @@
 
         groups_primitives =\
             [group_prim[0] for group_prim in list_groups_primitives]
-<<<<<<< HEAD
-=======
 
         if len(contour_primitives) == len(list_groups_primitives):
             list_lengths = [prim.length() for prim in contour_primitives]
@@ -831,7 +817,6 @@
             contour_primitives.remove(contour_primitives[index])
             return contour_primitives
 
->>>>>>> 5052902c
         contour_primitives =\
             [prim for prim in contour_primitives if prim not in groups_primitives]
 
@@ -852,10 +837,7 @@
         list_contours = []
         finished = False
         contour_primitives = []
-<<<<<<< HEAD
-        possible_branch_contour_primitives = []
-=======
->>>>>>> 5052902c
+
         while not finished:
             len1 = len(edges)
             for line in edges:
@@ -864,29 +846,13 @@
                     contour_primitives.append(line)
                     edges.remove(line)
                     break
-<<<<<<< HEAD
-                # for line_segment_point in [line.start, line.end]:
-                #     if line_segment_point in points:
-                #         if points.count(line_segment_point) > 1:
-                #             possible_branch_contour_primitives.append(line)
-                #             edges.remove(line)
-                #             break
-                #         else:
-                #             contour_primitives.append(line)
-                #             edges.remove(line)
-                #             break
-=======
-
->>>>>>> 5052902c
+
                 if (line.start in points or line.end in points) and\
                         line not in contour_primitives:
                     contour_primitives.append(line)
                     edges.remove(line)
                     break
-<<<<<<< HEAD
-                # else:
-=======
->>>>>>> 5052902c
+
                 for point in points:
                     if point.is_close(line.start, tol=tol) and\
                             line not in contour_primitives:
