#!/usr/bin/env python3
# -*- coding: utf-8 -*-
"""
Module containing wires & contours.
"""

import itertools
import math
import sys
import warnings
# import random
from collections import deque
from functools import cached_property
from statistics import mean
from typing import List

import matplotlib.pyplot as plt
import networkx as nx
import numpy as npy
import plot_data.core as plot_data
import scipy.integrate as scipy_integrate
from mpl_toolkits.mplot3d import Axes3D
from scipy.spatial import ConvexHull, Delaunay
from triangle import triangulate

import volmdlr
import volmdlr.core
import volmdlr.display as vmd
import volmdlr.edges
import volmdlr.geometry
import volmdlr.utils.common_operations as vm_common_operations
import volmdlr.utils.intersections as vm_utils_intersections
from volmdlr.core_compiled import polygon_point_belongs
from volmdlr.core import EdgeStyle


def argmax(list_of_numbers):
    """
    Returns the max value and the argmax.

    """
    pos_max, max_value = 0, list_of_numbers[0]
    for pos, value in enumerate(list_of_numbers):
        if pos == 0:
            continue
        if value > max_value:
            max_value = value
            pos_max = pos
    return max_value, pos_max


def argmin(list_of_numbers):
    """
    Returns the minimum value from a list of numbers and its index.

    """
    pos_min, min_value = 0, list_of_numbers[0]
    for pos, value in enumerate(list_of_numbers):
        if pos == 0:
            continue
        if value < min_value:
            min_value = value
            pos_min = pos
    return min_value, pos_min


def bounding_rectangle_adjacent_contours(contours: List):
    """
    Compute the bounding box of a list of adjacent contours 2d.

    :param contours: A list of adjacent contours
    :type contours: List[:class:`volmdlr.wires.Contour2D`]
    :return: The bounding box
    :rtype: :class:`volmdlr.core.BoundingRectangle`
    """
    x_min, x_max, y_min, y_max = contours[0].bounding_rectangle.bounds()

    for i in range(1, len(contours)):
        xmin_contour, xmax_contour, ymin_contour, ymax_contour = contours[i].bounding_rectangle.bounds()
        x_min = min(x_min, xmin_contour)
        x_max = max(x_max, xmax_contour)
        y_min = min(y_min, ymin_contour)
        y_max = max(y_max, ymax_contour)

    return volmdlr.core.BoundingRectangle(x_min, x_max, y_min, y_max)


class WireMixin:
    """
    Abstract class for Wire, storing methods and attributes used by many classes in this module.

    """
    _non_data_hash_attributes = ['basis_primitives']
    _non_serializable_attributes = ['primitive_to_index',
                                    'basis_primitives']

    def _data_hash(self):
        return sum(hash(e) for e in self.primitives) + len(self.primitives)

    def length(self):
        length = 0.
        for primitive in self.primitives:
            length += primitive.length()
        return length

    def discretization_points(self, *, number_points: int = None, angle_resolution: int = 20):
        """

        :param angle_resolution: distance between two discretized points.
        """
        length = self.length()
        if number_points:
            n = number_points - 1
        elif angle_resolution:
            n = int(length / angle_resolution) + 1

        return [self.point_at_abscissa(i / n * length) for i in
                range(n + 1)]

    def point_at_abscissa(self, curvilinear_abscissa: float):
        length = 0.
        for primitive in self.primitives:
            primitive_length = primitive.length()
            if length + primitive_length > curvilinear_abscissa:
                return primitive.point_at_abscissa(
                    curvilinear_abscissa - length)
            length += primitive_length
        # In case we did not find yet, ask last primitive its end
        if math.isclose(curvilinear_abscissa, length, abs_tol=1e-6):
            return self.primitives[-1].end  # point_at_abscissa(primitive_length)
        raise ValueError('abscissa out of contour length')

    def split_with_two_points(self, point1, point2):
        """
        Split a wire or contour in two points.

        :param point1: spliting point1.
        :param point2: spliting point2.
        :return: List of primitives in between these two points, and another list with the remaining primitives.
        """
<<<<<<< HEAD

        primitives = []
        ip1 = self.primitives.index(primitive1)
        ip2 = self.primitives.index(primitive2)

        if ip1 < ip2 or (ip1 > ip2 and inside):
            pass
        elif ip1 == ip2:
            if primitive1.abscissa(point1) < primitive1.abscissa(point2):
                pass
            else:
                primitive1, primitive2 = primitive2, primitive1
                point1, point2 = point2, point1
        else:
            primitive1, primitive2 = primitive2, primitive1
=======
        abscissa1 = self.abscissa(point1)
        abscissa2 = self.abscissa(point2)
        if abscissa1 > abscissa2:
>>>>>>> dbf34312
            point1, point2 = point2, point1
            abscissa1, abscissa2 = abscissa2, abscissa1
        current_abscissa = 0
        primitives1 = []
        primitives2 = []
        for primitive in self.primitives:
            if abscissa1 < current_abscissa and current_abscissa + primitive.length() < abscissa2:
                primitives1.append(primitive)
            elif current_abscissa > abscissa2 or current_abscissa + primitive.length() < abscissa1:
                primitives2.append(primitive)
            elif current_abscissa <= abscissa1 <= current_abscissa + primitive.length() and \
                    current_abscissa <= abscissa2 <= current_abscissa + primitive.length():
                split_primitives1 = primitive.split(point1)
                if split_primitives1[0]:
                    primitives2.append(split_primitives1[0])
                split_primitives2 = primitive.split(point2)
                if split_primitives2[1]:
                    primitives2.append(split_primitives2[1])
                primitives1.append(primitive.split_between_two_points(point1, point2))
            elif current_abscissa <= abscissa1 <= current_abscissa + primitive.length():
                split_primitives = primitive.split(point1)
                if split_primitives[1]:
                    primitives1.append(split_primitives[1])
                if split_primitives[0]:
                    primitives2.append(split_primitives[0])
            elif current_abscissa <= abscissa2 <= current_abscissa + primitive.length():
                split_primitives = primitive.split(point2)
                if split_primitives[0]:
                    primitives1.append(split_primitives[0])
                if split_primitives[1]:
                    primitives2.append(split_primitives[1])
            else:
                raise NotImplementedError
            current_abscissa += primitive.length()
        return primitives1, primitives2

    def abscissa(self, point, tol=1e-6):
        """
        Compute the curvilinear abscissa of a point on a wire.

        """
        if self.point_over_wire(point, tol):
            length = 0
            for primitive in self.primitives:
                if primitive.point_belongs(point, tol):
                    length += primitive.abscissa(point)
                    break
                length += primitive.length()
            return length

        raise ValueError('Point is not on wire')

    def sort_points_along_wire(self, points):
        """ Sort given points along the wire with respect to the abscissa. """
        return sorted(points, key=self.abscissa)

    def is_ordered(self, tol=1e-6):
        """ Check if the wire's primitives are ordered or not. """

        for primitive_1, primitive_2 in zip(self.primitives, self.primitives[1:]):
            if primitive_1.end.point_distance(primitive_2.start) > tol:
                return False
        return True

    def order_wire(self, tol=1e-6):
        """ Order wire's primitives. """

        if self.is_ordered(tol=tol):
            return self.__class__(self.primitives[:])

        new_primitives = [self.primitives[0]]
        primitives = self.primitives[1:]
        length_primitives = len(primitives) + 1

        while len(new_primitives) < length_primitives:
            for primitive in primitives:
                if new_primitives[0].start.point_distance(primitive.start) < tol:
                    new_primitives.insert(0, primitive.reverse())
                    primitives.remove(primitive)
                elif new_primitives[-1].end.point_distance(primitive.start) < tol:
                    new_primitives.append(primitive)
                    primitives.remove(primitive)
                elif new_primitives[0].start.point_distance(primitive.end) < tol:
                    new_primitives.insert(0, primitive)
                    primitives.remove(primitive)
                elif new_primitives[-1].end.point_distance(primitive.end) < tol:
                    new_primitives.append(primitive.reverse())
                    primitives.remove(primitive)

        return self.__class__(new_primitives)

    @classmethod
    def from_wires(cls, wires):
        """
        Define a wire from successive wires.

        """

        primitives = []
        for wire in wires:
            primitives.extend(wire.primitives)

        wire = cls(primitives)

        if not wire.is_ordered():
            return wire.order_wire()
        return wire

    def inverted_primitives(self):
        """
        Invert wire's primitives.

        """

        new_primitives = []
        for prim in self.primitives[::-1]:
            new_primitives.append(prim.reverse())
        return new_primitives

    def is_followed_by(self, wire_2, tol=1e-6):
        """
        Check if the wire is followed by wire_2.

        """
        return self.primitives[-1].end.point_distance(wire_2.primitives[0].start) < tol

    def point_over_wire(self, point, abs_tol=1e-6):
        """
        Verifies if point is over wire.

        :param point: point to be verified.
        :param abs_tol: tolerance to be considered.
        :return: True or False
        """
        for primitive in self.primitives:
            if primitive.point_belongs(point, abs_tol):
                return True
        return False

    def primitive_over_wire(self, primitive, tol: float = 1e-6):
        """
        Verifies if point is over wire.

        :param primitive: point to be verified.
        :param tol: tolerance to be considered.
        :return: True or False
        """
        points = primitive.discretization_points(number_points=10)
        if all(self.point_over_wire(point, tol) for point in points):
            return True
        return False

    @classmethod
    def from_points(cls, points):
        """
        Create a contour from points with line_segments.

        """
        linesegment_name = 'LineSegment' + points[0].__class__.__name__[-2:]
        edges = []
        for i in range(0, len(points) - 1):
            edges.append(getattr(volmdlr.edges, linesegment_name)(points[i], points[i + 1]))
        contour = cls(edges)
        return contour

    @classmethod
    def from_edge(cls, edge, number_segments: int):
        """
        Creates a Wire object from an edge.

        :param edge: edge used to create Wire.
        :param number_segments: number of segment for the wire to have.
        :return: Wire object.
        """
        points = edge.discretization_points(number_points=number_segments + 1)
        class_name_ = 'Wire' + edge.__class__.__name__[-2:]
        class_ = getattr(sys.modules[__name__], class_name_)
        return class_.from_points(points)


class EdgeCollection3D(WireMixin):
    """
    A collection of simple edges 3D.
    """
    _standalone_in_db = True
    _eq_is_data_eq = True
    _non_serializable_attributes = ['basis_primitives']
    _non_data_eq_attributes = ['name', 'basis_primitives']
    _non_data_hash_attributes = []

    def __init__(self, primitives: List[volmdlr.edges.Edge], color=None, alpha=1, name: str = ''):
        self.primitives = primitives
        self.color = color
        self.alpha = alpha
        self._bbox = None
        self.name = name

    def plot(self, ax=None, edge_style: EdgeStyle = EdgeStyle()):
        """ Plot edges with matplolib, not tested. """
        if ax is None:
            fig = plt.figure()
            ax = fig.add_subplot(111, projection='3d')
        for primitive in self.primitives:
            primitive.plot(ax=ax, edge_style=edge_style)
        return ax

    def _bounding_box(self):
        """ Flawed method, to be enforced by overloading. """
        return volmdlr.core.BoundingBox.from_points(self.points())

    @property
    def bounding_box(self):
        """ Get big bounding box of all edges. """
        if not self._bbox:
            self._bbox = self._bounding_box()
        return self._bbox

    def points(self):
        """ Get list of all points. """
        points = []
        for prim in self.primitives:
            points += [prim.start, prim.end]
        return points

    def babylon_param(self):
        """ Get dict for babylonjs object settings. """
        babylon_param = {'alpha': self.alpha,
                         'name': self.name,
                         'color': [0, 0, 0.6]}
        if self.color is None:
            babylon_param['edges_color'] = [0, 0, 0.6]
        else:
            babylon_param['edges_color'] = list(self.color)
        return babylon_param

    def babylon_points(self):
        """ Get list of points coordinates. """
        return [[point.x, point.y, point.z] for point in self.points()]

    def to_babylon(self):
        """ Generate a mesh from all edges for performance when drawing. """
        positions = []
        for prim in self.primitives:
            positions += [prim.start.x, prim.start.y, prim.start.z,
                          prim.end.x, prim.end.y, prim.end.z,
                          prim.end.x, prim.end.y, prim.end.z]

        indices = list(range(len(positions)))
        return positions, indices

    def babylon_meshes(self):
        """ Set the mesh for babylonjs. """
        positions, indices = self.to_babylon()
        babylon_mesh = {'positions': positions,
                        'indices': indices}
        babylon_mesh.update(self.babylon_param())
        return [babylon_mesh]


class Wire2D(volmdlr.core.CompositePrimitive2D, WireMixin):
    """
    A collection of simple primitives, following each other making a wire.

    """

    def __init__(self, primitives: List[volmdlr.core.Primitive2D],
                 name: str = ''):
        self._bounding_rectangle = None
        self._length = None
        volmdlr.core.CompositePrimitive2D.__init__(self, primitives, name)

    def __hash__(self):
        return hash(('wire2d', tuple(self.primitives)))

    def length(self):
        if not self._length:
            self._length = WireMixin.length(self)
        return self._length

    def to_3d(self, plane_origin, x, y):
        """
        Transforms a Wire2D into an Wire3D, given a plane origin and an u and v plane vector.

        :param plane_origin: plane origin.
        :param x: plane u vector.
        :param y: plane v vector.
        :return: Wire3D.
        """
        primitives3d = []
        for edge in self.primitives:
            primitives3d.append(edge.to_3d(plane_origin, x, y))
        return Wire3D(primitives3d)

    def extract_with_points(self, point1: volmdlr.Point2D, point2: volmdlr.Point2D, inside: bool = True):
        """
        Extract primitives between two given points.

        :param point1: extraction point 1.
        :param point2:extraction point2.
        :param inside: If True it'll Extract primitives from smaller point abscissa value
        to greater point abscissa value. If False, it'll return the contour primitives going from
        the greater point abscissa value to the smaller one.
        """
        inside_primitives, outside_primitives = self.split_with_two_points(point1, point2)
        if inside:
            return inside_primitives
        return outside_primitives

        # TODO: method to check if it is a wire

    def infinite_intersections(self, infinite_primitives):
        """
        Returns a list that contains the intersections between a succession of infinite primitives.

        There must be a method implemented to intersect the two infinite primitives.
        """
        offset_intersections = []

        for primitive_1, primitive_2 in zip(infinite_primitives,
                                            infinite_primitives[1:] + [infinite_primitives[0]]):

            i = infinite_primitives.index(primitive_1)
            # k = infinite_primitives.index(primitive_2)

            primitive_name = primitive_1.__class__.__name__.lower().replace('2d', '')
            intersection_method_name = f'{primitive_name}_intersections'
            next_primitive_name = primitive_2.__class__.__name__.lower().replace('2d', '')
            next_intersection_method_name = f'{next_primitive_name}_intersections'

            if hasattr(primitive_1, next_intersection_method_name):
                intersections = getattr(primitive_1, next_intersection_method_name)(
                    primitive_2)
                end = self.primitives[i].end
                if not intersections:
                    continue

                if len(intersections) == 1:
                    offset_intersections.append(intersections[0])

                else:
                    end = self.primitives[i].end
                    if intersections[0].point_distance(end) > intersections[1].point_distance(end):
                        intersections.reverse()
                    offset_intersections.append(intersections[0])

            elif hasattr(primitive_2, intersection_method_name):
                intersections = getattr(primitive_2, intersection_method_name)(primitive_1)
                if not intersections:
                    continue
                if len(intersections) == 1:
                    offset_intersections.append(intersections[0])
                else:
                    end = self.primitives[i].end
                    if intersections[0].point_distance(end) > intersections[
                            1].point_distance(end):
                        intersections.reverse()
                    offset_intersections.append(intersections[0])

            else:
                raise NotImplementedError(
                    f'No intersection method between {primitive_1.__class__.__name__} and'
                    f'{primitive_2.__class__.__name__}. Define {next_intersection_method_name} on '
                    f'{primitive_1.__class__.__name__} or {intersection_method_name} on'
                    f'{primitive_2.__class__.__name__}')

        return offset_intersections

    def offset(self, offset):
        """
        Generates an offset of a Wire2D.

        """
        offset_primitives = []
        infinite_primitives = []
        offset_intersections = []
        # ax = self.plot()
        for primitive in self.primitives:
            infinite_primitive = primitive.infinite_primitive(offset)
            if infinite_primitive is not None:
                infinite_primitives.append(infinite_primitive)
        offset_intersections += self.infinite_intersections(infinite_primitives)
        for i, (point1, point2) in enumerate(zip(offset_intersections,
                                                 offset_intersections[1:] + [offset_intersections[0]])):
            if i + 1 == len(offset_intersections):
                cutted_primitive = infinite_primitives[0].cut_between_two_points(point1, point2)
            else:
                cutted_primitive = infinite_primitives[i + 1].cut_between_two_points(point1, point2)
            offset_primitives.append(cutted_primitive)

        return self.__class__(offset_primitives)

    def plot_data(self, name: str = '', fill=None, color='black',
                  stroke_width: float = 1, opacity: float = 1):
        data = []
        for item in self.primitives:
            data.append(item.plot_data())
        return data

    def line_intersections(self, line: 'volmdlr.edges.Line2D'):
        """
        Returns a list of intersection of the wire primitives intersecting with the line.

        :returns: a tuple (point, primitive)
        """
        intersection_points = []
        for primitive in self.primitives:
            for point in primitive.line_intersections(line):
                intersection_points.append((point, primitive))
        return intersection_points

    def linesegment_intersections(self,
                                  linesegment: 'volmdlr.edges.LineSegment2D'):
        """
        Returns a list of intersection of the wire primitives intersecting with the line segment.

        :returns: a tuple (point, primitive)
        """
        intersection_points = []
        for primitive in self.primitives:
            inters = primitive.linesegment_intersections(linesegment)
            for point in inters:
                intersection_points.append((point, primitive))
        return intersection_points

    def is_start_end_crossings_valid(self, line, intersections, primitive):
        """
        Returns if the crossings are valid.

        :param line: crossing line
        :param intersections: intersections results
         for primitive line intersections
        :param primitive: intersecting primitive
        :return: None if intersection not a start or
        end point of a contours primitives, or a volmdlr.Point2D if it is.
        """
        primitive_index = self.primitives.index(primitive)
        point1, point2 = None, None
        if intersections[0].is_close(primitive.start):
            point1 = primitive.point_at_abscissa(primitive.length() * 0.01)
            point2 = self.primitives[primitive_index - 1].point_at_abscissa(
                self.primitives[primitive_index - 1].length() * .99
            )

            # point2 = primitive.start + \
            #          self.primitives[primitive_index - 1].unit_direction_vector(0.5)
        elif intersections[0].is_close(primitive.end) and primitive != self.primitives[-1]:
            point1 = primitive.point_at_abscissa(primitive.length() * 0.99)
            point2 = self.primitives[primitive_index + 1].point_at_abscissa(
                self.primitives[primitive_index + 1].length() * .01)

            # point2 = primitive.end + \
            #          self.primitives[primitive_index + 1].unit_direction_vector(0.5)
        if point1 is not None and point2 is not None:
            return line.is_between_points(point1, point2)
        return False

    @staticmethod
    def is_crossing_start_end_point(intersections, primitive):
        """
        Returns True if the crossings provided are start or end of the Wire 2D.

        :param intersections: intersection results
         for primitive line intersections
        :param primitive: intersecting primitive
        :return: False if intersection not a start or
        end point of a contours primitives, or True if it is.
        """
        if intersections[0].is_close(primitive.start) or intersections[0].is_close(primitive.end):
            return True
        return False

    def line_crossings(self, line: volmdlr.edges.Line2D):
        """
        Calculates valid crossing intersections of a wire and an infinite line.

        :param line: line crossing the wire
        :type line: volmdlr.edges.Line2D
        returns a list of Tuples (point, primitive)
        of the wire primitives intersecting with the line
        """
        intersection_points = []
        intersection_points_primitives = []
        for primitive in self.primitives:
            intersections = primitive.line_intersections(line)
            for intersection in intersections:
                if not volmdlr.core.point_in_list(intersection, intersection_points):
                    if not self.is_crossing_start_end_point(intersections, primitive):
                        intersection_points.append(intersection)
                        intersection_points_primitives.append((intersection, primitive))
                    elif self.is_start_end_crossings_valid(line, intersections, primitive):
                        intersection_points.append(intersection)
                        intersection_points_primitives.append((intersection, primitive))
        return intersection_points_primitives

    @classmethod
    def from_points(cls, points: List[volmdlr.Point2D]):
        """
        Define a wire based on points 2d with line_segments 2d.

        :param points: points to define wire 2d.
        """
        edges = []
        for i in range(0, len(points) - 1):
            edges.append(volmdlr.edges.LineSegment2D(points[i], points[i + 1]))

        return cls(edges)

    def linesegment_crossings(self, linesegment: 'volmdlr.edges.LineSegment2D'):
        """
        Gets the wire primitives intersecting with the line.

        Returns a list of crossings in the form of a tuple (point, primitive).
        """
        results = self.line_crossings(linesegment.to_line())
        crossings_points = []
        for result in results:
            if linesegment.point_belongs(result[0]):
                crossings_points.append(result)
        return crossings_points

    def edge_intersections(self, edge):
        edge_intersections = []
        for primitive in self.primitives:
            intersections = primitive.intersections(edge)
            if intersections:
                edge_intersections.extend(intersections)
        return edge_intersections

    def wire_intersections(self, wire):
        """
        Compute intersections between two wire 2d.

        :param wire: volmdlr.wires.Wire2D
        :type intersections_points: List[(volmdlr.Point2D)]
        """
        intersections_points = []
        for primitive in wire.primitives:
            edge_intersections = self.edge_intersections(primitive)
            for crossing in edge_intersections:
                if not volmdlr.core.point_in_list(crossing, intersections_points):
                    intersections_points.append(crossing)
        return intersections_points

    def edge_crossings(self, edge):
        edge_crossings = []
        for primitive in self.primitives:
            crossings = primitive.crossings(edge)
            if crossings:
                edge_crossings.extend(crossings)
        return edge_crossings

    def wire_crossings(self, wire):
        """
        Compute crossings between two wire 2d.

        :param wire: volmdlr.wires.Wire2D
        :return: crossing points: List[(volmdlr.Point2D)]
        """
        crossings_points = []
        for primitive in wire.primitives:
            edge_crossings = self.edge_crossings(primitive)
            for crossing in edge_crossings:
                if not volmdlr.core.point_in_list(crossing, crossings_points):
                    crossings_points.append(crossing)
        return crossings_points

    def to_wire_with_linesegments(self):
        """
        Convert a wire with different primitives to a wire with just line segments.
        """

        wires = []
        for primitive in self.primitives:
            if not isinstance(primitive, volmdlr.edges.LineSegment2D):
                wires.append(primitive.to_wire(10))
            else:
                wires.append(Wire2D([primitive]))

        return Wire2D.from_wires(wires)

    def invert(self):
        return Wire2D(self.inverted_primitives())

    def extend(self, point):
        """
        Extend a wire by adding a line segment connecting the given point to the nearest wire's extremities.
        """

        distances = [self.primitives[0].start.point_distance(point), self.primitives[-1].end.point_distance(point)]
        if distances.index(min(distances)) == 0:
            primitives = [volmdlr.edges.LineSegment2D(point, self.primitives[0].start)]
            primitives.extend(self.primitives)
        else:
            primitives = self.primitives
            primitives.append(volmdlr.edges.LineSegment2D(self.primitives[-1].end, point))

        return Wire2D(primitives)

    def point_distance(self, point):
        """
        Copied from Contour2D.

        """

        min_distance = self.primitives[0].point_distance(point)
        for primitive in self.primitives[1:]:
            distance = primitive.point_distance(point)
            if distance < min_distance:
                min_distance = distance
        return min_distance

    def nearest_primitive_to(self, point):
        """
        Search for the nearest primitive for a point.

        """

        primitives = self.primitives
        primitives_sorted = sorted(primitives, key=lambda primitive: primitive.point_distance(point))

        return primitives_sorted[0]

    def axial_symmetry(self, line):
        """
        Finds out the symmetric wire 2d according to a line.

        """

        primitives_symmetry = []
        for primitive in self.primitives:
            try:
                primitives_symmetry.append(primitive.axial_symmetry(line))
            except NotImplementedError:
                print(f'Class {self.__class__.__name__} does not implement symmetry method')

        return self.__class__(primitives=primitives_symmetry)

    def symmetry(self, line):
        """
        TODO: code this.
        """
        raise NotImplementedError('Not coded yet')

    def is_symmetric(self, wire2d, line):
        """
        Checks if the two wires 2d are symmetric or not according to line.

        """

        c_symmetry_0 = self.symmetry(line)
        c_symmetry_1 = wire2d.symmetry(line)

        if wire2d.is_superposing(c_symmetry_0) and self.is_superposing(c_symmetry_1):
            return True
        return False

    def bsplinecurve_crossings(self,
                               bsplinecurve: 'volmdlr.edges.BSplineCurve2D'):
        """
        Gets the wire primitives crossings with the bsplinecurve.

        Returns a list of crossings in the form of a tuple (point, primitive).
        """

        linesegments = bsplinecurve.to_wire(25).primitives
        crossings_points = []
        for linesegment in linesegments:
            crossings_linesegment = self.linesegment_crossings(linesegment)
            if crossings_linesegment:
                crossings_points.extend(crossings_linesegment)
        return crossings_points

    def bsplinecurve_intersections(self,
                                   bsplinecurve: 'volmdlr.edges.BSplineCurve2D'):
        """
        Gets the wire primitives intersections with the bsplinecurve.

        Returns a list of intersections in the form of a tuple (point, primitive).
        """

        linesegments = bsplinecurve.to_wire(25).primitives
        intersections_points = []
        for linesegment in linesegments:
            intersections_linesegments = self.linesegment_intersections(linesegment)
            if intersections_linesegments:
                intersections_points.extend(intersections_linesegments)
        return intersections_points

    @property
    def bounding_rectangle(self):
        if not self._bounding_rectangle:
            self._bounding_rectangle = self.get_bouding_rectangle()
        return self._bounding_rectangle

    def get_bouding_rectangle(self):
        x_min, x_max, y_min, y_max = self.primitives[0].bounding_rectangle.bounds()
        for edge in self.primitives[1:]:
            xmin_edge, xmax_edge, ymin_edge, ymax_edge = \
                edge.bounding_rectangle.bounds()
            x_min = min(x_min, xmin_edge)
            x_max = max(x_max, xmax_edge)
            y_min = min(y_min, ymin_edge)
            y_max = max(y_max, ymax_edge)
        return volmdlr.core.BoundingRectangle(x_min, x_max, y_min, y_max)

    def middle_point(self):
        return self.point_at_abscissa(self.length() / 2)


class Wire3D(volmdlr.core.CompositePrimitive3D, WireMixin):
    """
    A collection of simple primitives, following each other making a wire.

    """

    def __init__(self, primitives: List[volmdlr.core.Primitive3D],
                 name: str = ''):
        self._bbox = None
        volmdlr.core.CompositePrimitive3D.__init__(self, primitives=primitives, name=name)

    def _bounding_box(self):
        """
        Flawed method, to be enforced by overloading.

        """
        n = 20
        points = []
        for prim in self.primitives:
            points_ = prim.discretization_points(number_points=n)
            for point in points_:
                if point not in points:
                    points.append(point)
        return volmdlr.core.BoundingBox.from_points(points)

    @property
    def bounding_box(self):
        if not self._bbox:
            self._bbox = self._bounding_box()
        return self._bbox

    def frame_mapping(self, frame: volmdlr.Frame3D, side: str):
        """
        Changes frame_mapping and return a new Wire3D.

        :param side: 'old' or 'new'
        """
        new_wire = []
        for primitive in self.primitives:
            new_wire.append(primitive.frame_mapping(frame, side))
        return Wire3D(new_wire)

    def frame_mapping_inplace(self, frame: volmdlr.Frame3D, side: str):
        """
        Changes frame_mapping and the object is updated in-place.

        :param side: 'old' or 'new'
        """
        warnings.warn("'in-place' methods are deprecated. Use a not in-place method instead.", DeprecationWarning)

        for primitive in self.primitives:
            primitive.frame_mapping_inplace(frame, side)

    def minimum_distance(self, wire2):
        distance = []
        for element in self.primitives:
            for element2 in wire2.primitives:
                distance.append(element.minimum_distance(element2))

        return min(distance)

    def point_distance(self, point):
        distance, distance_point = math.inf, None
        for prim in self.primitives:
            prim_distance, prim_point = prim.point_distance(point)
            if prim_distance < distance:
                distance = prim_distance
                distance_point = prim_point
        return distance, distance_point

    def extrusion(self, extrusion_vector):
        faces = []
        for primitive in self.primitives:
            faces.extend(primitive.extrusion(extrusion_vector))
        return faces

    def to_bspline(self, discretization_parameter, degree):
        """
        Convert a wire 3d to a bspline curve 3d.

        """

        discretized_points = self.discretization_points(discretization_parameter)
        bspline_curve = volmdlr.edges.BSplineCurve3D.from_points_interpolation(discretized_points, degree)

        return bspline_curve

    def triangulation(self):
        return None

    def get_primitives_2d(self, plane_origin, x, y):
        """
        Pass primitives to 2d.

        :param plane_origin: plane origin.
        :param x: vector u.
        :param y: vector v.
        :return: list of 2d primitives.
        """
        z = x.cross(y)
        plane3d = volmdlr.faces.Plane3D(volmdlr.Frame3D(plane_origin, x, y, z))
        primitives2d = []
        for primitive in self.primitives:
            primitive2d = plane3d.point3d_to_2d(primitive)
            if primitive2d is not None:
                primitives2d.append(primitive2d)
        return primitives2d

    def to_2d(self, plane_origin, x, y):
        primitives2d = self.get_primitives_2d(plane_origin, x, y)
        return Wire2D(primitives=primitives2d)

    def rotation(self, center: volmdlr.Point3D, axis: volmdlr.Vector3D,
                 angle: float):
        """
        Wire3D rotation.

        :param center: rotation center.
        :param axis: rotation axis.
        :param angle: angle rotation.
        :return: a new rotated Wire3D.
        """
        new_edges = [edge.rotation(center, axis, angle) for edge
                     in self.primitives]
        return Wire3D(new_edges, self.name)


# TODO: define an edge as an opened polygon and allow to compute area from this reference

class ContourMixin(WireMixin):
    """
    Abstract class for Contour, storing methods and attributes used by Contour2D and Contour3D.

    """

    def is_ordered(self, tol=1e-6):
        """
        Verifies if a contour is ordered (primitives following each other).

        :param tol: tolerance to be considered.
        :return: True if ordered, False if not.
        """
        for prim1, prim2 in zip(self.primitives, self.primitives[1:] + [self.primitives[0]]):
            if not prim1.end.is_close(prim2.start, tol):
                return False
        return True

    def ordering_contour(self, tol=1e-6):
        """
        Returns the points of the contour ordered.

        """
        list_point_pairs = [(prim.start, prim.end) for prim in self.primitives]
        length_list_points = len(list_point_pairs)
        points = [list_point_pairs[0]]
        primitives = self.primitives[:]
        new_primitives = [primitives[0]]
        primitives.remove(primitives[0])
        list_point_pairs.remove(
            (list_point_pairs[0][0], list_point_pairs[0][1]))
        finished = False
        counter = 0
        counter1 = 0

        while not finished:
            for i, (point1, point2) in enumerate(list_point_pairs):
                if point1.point_distance(point2) < tol:
                    list_point_pairs.remove((point1, point2))
                    primitives.remove(primitives[i])
                elif point1.point_distance(points[-1][-1]) < tol:
                    points.append((point1, point2))
                    new_primitives.append(primitives[i])
                    primitives.remove(primitives[i])
                    list_point_pairs.remove((point1, point2))
                elif point2.point_distance(points[-1][-1]) < tol:
                    points.append((point2, point1))
                    new_primitives.append(primitives[i].reverse())
                    primitives.remove(primitives[i])
                    list_point_pairs.remove((point1, point2))
                elif point1.point_distance(points[0][0]) < tol:
                    points = [(point2, point1)] + points
                    new_primitives = [primitives[i].reverse()] + new_primitives
                    primitives.remove(primitives[i])
                    list_point_pairs.remove((point1, point2))
                elif point2.point_distance(points[0][0]) < tol:
                    points = [(point1, point2)] + points
                    new_primitives = [primitives[i]] + new_primitives
                    primitives.remove(primitives[i])
                    list_point_pairs.remove((point1, point2))
            if len(list_point_pairs) == 0:
                finished = True
            counter1 += 1
            if counter1 >= 100 * length_list_points:
                self.plot()
                raise NotImplementedError
            if len(list_point_pairs) == 1:
                counter += 1
                if counter > 3:
                    # for point_pair in list_point_pairs:
                    if list_point_pairs[0][0] in points or list_point_pairs[0][::-1] in points:
                        finished = True
                        continue
                    warnings.warn('There may exist a problem with this'
                                  ' contour, it seems it cannot be reordered.'
                                  ' Please, verify its points')
                    finished = True
                    # ax = self.plot()
                    # for point_pair in list_point_pairs:
                    #     point_pair[0].plot(ax=ax, color='r')
                    #     point_pair[1].plot(ax=ax, color='r')
                    # raise NotImplementedError
        return new_primitives

    def order_contour(self):
        """
        Verifies if the contours'primitives are ordered (one after the other). If not, it will order it.

        """
        if self.is_ordered() or len(self.primitives) < 2:
            return self
        new_primitives = self.ordering_contour()
        self.primitives = new_primitives

        return self

    @staticmethod
    def touching_edges_pairs(edges):  # TO DO: move this to edges?
        touching_primitives = []
        for i, primitive1 in enumerate(edges):
            for j, primitive2 in enumerate(edges):
                if j > i:
                    if primitive1.unit_direction_vector(abscissa=0).is_colinear_to(
                            primitive2.unit_direction_vector(abscissa=0)):
                        continue
                    if not primitive2.end.is_close(primitive1.start) and \
                            not primitive1.start.is_close(primitive2.start) and \
                            not primitive2.end.is_close(primitive1.end) and \
                            not primitive1.end.is_close(primitive2.start):
                        if primitive1.point_belongs(primitive2.start) or primitive1.point_belongs(primitive2.end):
                            touching_primitives.append([primitive2, primitive1])
                        elif primitive2.point_belongs(primitive1.start) or primitive2.point_belongs(primitive1.end):
                            touching_primitives.append([primitive1, primitive2])
        return touching_primitives

    @staticmethod
    def contours_primitives_touching_primitives(touching_primitives):
        contours_primitives_lists = []
        for prim1, prim2 in touching_primitives:
            if prim2.point_belongs(prim1.start):
                intersection = prim1.start
            elif prim2.point_belongs(prim1.end):
                intersection = prim1.end
            prim2_split = prim2.split(intersection)
            for prim in prim2_split:
                if not prim:
                    continue
                if prim1.start == prim.start or prim1.end == prim.end:
                    prim = prim.reverse()
                if [prim1, prim] not in contours_primitives_lists:
                    contours_primitives_lists.append([prim1, prim])
        return contours_primitives_lists

    @staticmethod
    def connected_to_splited_primitives(edge, contours_list):
        """
        Verifies if edge is connected to one of the primitives inside contours.

        :param edge: edge for verification.
        :param contours_list: contours lists.
        :return: update contours_primitives_lists and a boolean to indicate if the edge should be removed or not.
        """
        remove = False
        for i, contour in enumerate(contours_list):
            if not contour.primitive_over_contour(edge):
                if volmdlr.core.point_in_list(contour.primitives[0].start, [edge.end, edge.start]):
                    contours_list[i].primitives = [edge.copy(deep=True)] + contour.primitives
                    remove = True
                elif volmdlr.core.point_in_list(contour.primitives[-1].end, [edge.end, edge.start]):
                    contours_list[i].primitives = contour.primitives + [edge.copy(deep=True)]
                    remove = True
        return contours_list, remove

    @staticmethod
    def is_edge_connected(contour_primitives, edge, tol):
        """
        Verifies if edge is connected to one of the primitives inside contour_primitives.

        :param contour_primitives: list of primitives to create a contour.
        :param edge: edge for verification.
        :param tol: tolerance use in verification.
        :return: returns the edge if true, and None if not connected.
        """
        edge_connected = None
        points = [point for prim in contour_primitives for point in prim]
        if (edge.start in points or edge.end in points) and edge not in contour_primitives:
            edge_connected = edge
            return edge_connected

        for point in points:
            if point.is_close(edge.start, tol=tol) and \
                    edge not in contour_primitives:
                edge.start = point
                edge_connected = edge
                return edge_connected
            if point.is_close(edge.end, tol=tol) and \
                    edge not in contour_primitives:
                edge.end = point
                edge_connected = edge
                return edge_connected
        return edge_connected

    @staticmethod
    def find_connected_edges(edges, contours_list, contour_primitives, tol):
        for line in edges:
            if contours_list:
                contours_list, remove = ContourMixin.connected_to_splited_primitives(line, contours_list)
                if remove:
                    edges.remove(line)
                    break
            if not contour_primitives:
                contour_primitives.append(line)
                edges.remove(line)
                break
            edge_connected = ContourMixin.is_edge_connected(contour_primitives, line, tol)
            if edge_connected is not None:
                contour_primitives.append(edge_connected)
                edges.remove(edge_connected)
                break
        return edges, contour_primitives, contours_list

    @staticmethod
    def get_edges_bifurcations(contour_primitives, edges, finished_loop):
        graph = nx.Graph()
        for prim in contour_primitives[:]:
            graph.add_edge(prim.start, prim.end)
        for node in graph.nodes:
            degree = graph.degree(node)
            if degree <= 2:
                continue
            for i, neihgbor in enumerate(graph.neighbors(node)):
                if graph.degree(neihgbor) == 1:
                    i_edge = volmdlr.edges.LineSegment2D(node, neihgbor)
                    if i_edge in contour_primitives:
                        contour_primitives.remove(i_edge)
                        edges.append(volmdlr.edges.LineSegment2D(node, neihgbor))
                        finished_loop = False
                        if i + 1 == degree - 2:
                            break
        return contour_primitives, edges, finished_loop

    @classmethod
    def contours_from_edges(cls, edges, tol=1e-7):
        if not edges:
            return []
        if len(edges) == 1:
            return [cls(edges)]
        # touching_primitives = cls.touching_edges_pairs(edges)
        # for prims in touching_primitives:
        #     if prims[0] in edges:
        #         edges.remove(prims[0])
        #     if prims[1] in edges:
        #         edges.remove(prims[1])
        # contours_primitives_lists = cls.contours_primitives_touching_primitives(touching_primitives)
        # contours_list = [cls(primitives) for primitives in contours_primitives_lists]
        # if not edges:
        #     return contours_list
        contours_primitives_lists = []
        contours_list = []
        list_contours = []
        finished = False
        contour_primitives = []

        while not finished:
            len1 = len(edges)
            edges, contour_primitives, contours_list = cls.find_connected_edges(
                edges, contours_list, contour_primitives, tol)
            if not edges:
                finished = True
            valid = False

            if edges and len(edges) == len1 and len(contour_primitives) != 0:
                valid = True
            elif len(edges) == 0 and len(contour_primitives) != 0:
                valid = True
                finished = True
            if valid:
                contour_primitives, edges, finished = cls.get_edges_bifurcations(contour_primitives,
                                                                                 edges, finished)
                if len(contour_primitives[:]) != 0:
                    contour_n = cls(contour_primitives[:])
                    contour_n.order_contour()
                    list_contours.append(contour_n)
                contour_primitives = []
        list_contours = list_contours + [cls(primitives).order_contour()
                                         for primitives
                                         in contours_primitives_lists]
        valid_contours = [list_contours[0]]
        list_contours.remove(list_contours[0])
        for contour in list_contours:
            for contour2 in valid_contours:
                if contour.is_superposing(contour2):
                    break
            else:
                valid_contours.append(contour)
        return valid_contours

    def discretized_primitives(self, number_points: float):
        """
        Discretize each contour's primitive and return a list of discretized primitives.

        """
        edges = []
        for primitive in self.primitives:
            auto_nb_pts = min(number_points, max(2, int(primitive.length() / 1e-6)))
            points = primitive.discretization_points(number_points=auto_nb_pts)
            for point1, point2 in zip(points[:-1], points[1:]):
                edges.append(volmdlr.edges.LineSegment2D(point1, point2))
        return edges

    def shares_primitives(self, contour):
        """
        Checks if two contour share primitives.

        """
        for prim1 in self.primitives:
            if contour.primitive_over_contour(prim1):
                return True
        return False

    def is_superposing(self, contour2):
        """
        Check if the contours are superposing (one on the other without necessarily having an absolute equality).

        """

        for primitive_2 in contour2.primitives:
            if not self.primitive_over_contour(primitive_2):
                return False
        return True

    def is_overlapping(self, contour2, intersecting_points=None):
        """
        Check if the contours are overlapping (a part of one is on the other).

        """

        if not intersecting_points:
            intersecting_points = self.intersection_points(contour2)

        if len(intersecting_points) < 2:
            return False

        vec1_2 = volmdlr.edges.LineSegment2D(intersecting_points[0],
                                             intersecting_points[1])
        middle_point = vec1_2.middle_point()
        normal = vec1_2.normal_vector()
        point1 = middle_point + normal * 0.00001
        point2 = middle_point - normal * 0.00001
        if (self.point_belongs(point1) and contour2.point_belongs(point1)) or \
                (not self.point_belongs(point1) and not contour2.point_belongs(point1)) or \
                (self.point_belongs(point1) and self.point_belongs(point2)) or \
                (contour2.point_belongs(point1) and contour2.point_belongs(point2)):
            return True
        return False

    def is_sharing_primitives_with(self, contour):
        """
        Check if two contour are sharing primitives.

        """

        for prim1 in self.primitives:
            for prim2 in contour.primitives:
                shared_section = prim1.get_shared_section(prim2)
                if shared_section:
                    return True
        return False

    def shared_primitives_extremities(self, contour):
        """
        #todo: is this description correct?.

        Extract shared primitives extremities between two adjacent contours.

        """

        if self.is_superposing(contour):
            warnings.warn('The contours are superposing')
            return []

        list_p, edges1 = [], set()
        for edge_1, edge_2 in itertools.product(self.primitives, contour.primitives):
            edges = [edge_1, edge_2, edge_1]
            for edge1, edge2 in zip(edges, edges[1:]):
                for point in [edge2.start, edge2.end]:
                    if edge1.point_belongs(point, 1e-6):
                        if not list_p:
                            list_p.append(point)
                        if list_p and point.point_distance(point.nearest_point(list_p)) > 1e-4:
                            list_p.append(point)
                        try:
                            self.primitive_to_index(edge1)
                            edges1.add(edge1)
                        except KeyError:
                            edges1.add(edge2)

        if len(list_p) < 2:
            warnings.warn('The contours are not adjacent')
            return []

        if len(list_p) == 2:
            return list_p

        contours = self.__class__.contours_from_edges(list(edges1))
        points = []
        for contour_i in contours:
            points_ = contour_i.extremities_points(list_p)
            for point in points_:
                if not volmdlr.core.point_in_list(point, points):
                    points.append(point)

        return points

    def shared_primitives_with(self, contour):
        """
        Extract shared primitives between two adjacent contours.

        """
        shared_primitives_1 = []
        shared_primitives_2 = []

        for prim1 in self.primitives:
            for prim2 in contour.primitives:
                shared_section_1 = prim1.get_shared_section(prim2)
                shared_section_2 = prim2.get_shared_section(prim1)
                if shared_section_1:
                    shared_primitives_1.extend(shared_section_1)
                if shared_section_2:
                    shared_primitives_2.extend(shared_section_2)
        return shared_primitives_1, shared_primitives_2

    def delete_shared_contour_section(self, contour):
        """
        Delete shared primitives between two adjacent contours.

        :param contour: other contour.
        :return: list of new primitives, without those shared by both contours.
        """
        new_primitives_contour1 = self.primitives[:]
        new_primitives_contour2 = contour.primitives[:]
        for prim1 in self.primitives:
            for prim2 in contour.primitives:
                shared_section = prim1.get_shared_section(prim2)
                if shared_section:
                    prim1_delete_shared_section = prim1.delete_shared_section(shared_section[0])
                    prim2_delete_shared_section = prim2.delete_shared_section(shared_section[0])
                    if prim1 in new_primitives_contour1:
                        new_primitives_contour1.remove(prim1)
                    if prim2 in new_primitives_contour2:
                        new_primitives_contour2.remove(prim2)
                    new_primitives_contour1.extend(prim1_delete_shared_section)
                    new_primitives_contour2.extend(prim2_delete_shared_section)

        return new_primitives_contour1 + new_primitives_contour2

    def merge_primitives_with(self, contour):
        """
        Extract not shared primitives between two adjacent contours, to be merged.

        :param contour:
        :return:
        """
        merge_primitives = self.delete_shared_contour_section(contour)
        return merge_primitives

    def edges_order_with_adjacent_contour(self, contour):
        """
        Check if the shared edges between two adjacent contours are traversed with two \
        different directions along each contour.

        """

        contour1 = self
        contour2 = contour

        # shared_tuple = contour1.shared_edges_between2contours(contour2)
        shared_tuple = contour1.shared_primitives_with(contour2)
        # [shared_primitives_1, shared_primitives_2] = contour1.shared_primitives_with(contour2)

        # p1_start = contour1.primitives[shared_tuple[0][0]].start
        # p2_start = contour2.primitives[shared_tuple[0][1]].start
        # p2_end = contour2.primitives[shared_tuple[0][1]].end

        p1_start = shared_tuple[0][0].start
        p2_start = shared_tuple[1][-1].start
        p2_end = shared_tuple[1][-1].end

        if (p1_start.point_distance(p2_start)) < \
                (p1_start.point_distance(p2_end)):
            return False
        return True

    def extremities_points(self, list_p):
        """
        Return extremities points of a list of points on a contour.

        """
        # TODO: rewrite this awfull code!
        points = []
        primitives = self.primitives
        for prim in primitives:
            pts = []
            for point in list_p:  # due to errors
                if prim.point_belongs(point):
                    pts.append(point)
            if len(pts) == 1:
                points.append(pts[0])
                break
            if len(pts) > 1:
                points.append(prim.start.nearest_point(pts))
                break

        for i in range(len(primitives) - 1, -1, -1):
            pts = []
            for point in list_p:  # due to errors
                if primitives[i].point_belongs(point):
                    pts.append(point)
            if len(pts) == 1:
                if not volmdlr.core.point_in_list(pts[0], points):
                    points.append(pts[0])
                    break
            elif len(pts) > 1:
                point = primitives[i].end.nearest_point(pts)
                if not volmdlr.core.point_in_list(point, points):
                    points.append(point)
                    break
        return points

    def primitive_over_contour(self, primitive, tol: float = 1e-6):
        return self.primitive_over_wire(primitive, tol)

    def point_over_contour(self, point, abs_tol=1e-6):
        return self.point_over_wire(point, abs_tol)

    def get_geo_lines(self, tag: int, primitives_tags: List[int]):
        """
        Gets the lines that define a Contour in a .geo file.

        :param tag: The contour index
        :type tag: int
        :param primitives_tags: The contour's primitives index
        :type primitives_tags: List[int]

        :return: A line
        :rtype: str
        """

        return 'Line Loop(' + str(tag) + ') = {' + str(primitives_tags)[1:-1] + '};'

    def get_geo_points(self):
        points = set()
        for primitive in self.primitives:
            points.update(primitive.get_geo_points())
        return points

    def to_polygon(self, angle_resolution, discretize_line: bool = False):
        """
        Transform the contour_mixin to a polygon, COPY/PASTE from Contour2D.

        :param angle_resolution: Number of points per radians.
        :type angle_resolution: float
        :param discretize_line: Boolean indicating whether the line segments should be discretized or not.
        :type discretize_line: bool
        :return: The discretized version of the contour.
        :rtype: ClosedPolygon2D
        """

        polygon_points = []

        for primitive in self.primitives:
            if isinstance(primitive, volmdlr.edges.LineSegment2D) and not discretize_line:
                polygon_points.append(primitive.start)
            else:
                polygon_points.extend(primitive.discretization_points(angle_resolution=angle_resolution)[:-1])

        if isinstance(self, Contour2D):
            return ClosedPolygon2D(polygon_points)
        return ClosedPolygon3D(polygon_points)

    @classmethod
    def extract_contours(cls, contour, point1, point2, inside=False):

        new_primitives = contour.extract_with_points(point1, point2, inside)
        contours = [cls(new_primitives)]
        return contours


class Contour2D(ContourMixin, Wire2D):
    """
    A collection of 2D primitives forming a closed wire2D.

    TODO : center_of_mass and second_moment_area should be changed accordingly
    to area considering the triangle drawn by the arcs
    """
    _non_data_hash_attributes = ['_internal_arcs', '_external_arcs',
                                 '_polygon', '_straight_line_contour_polygon',
                                 'primitive_to_index',
                                 'basis_primitives', '_utd_analysis']
    _non_serializable_attributes = ['_internal_arcs', '_external_arcs',
                                    '_polygon',
                                    '_straight_line_contour_polygon',
                                    'primitive_to_index',
                                    'basis_primitives', '_utd_analysis']

    def __init__(self, primitives: List[volmdlr.edges.Edge],
                 name: str = ''):
        Wire2D.__init__(self, primitives, name)
        self._edge_polygon = None
        self._polygon_100_points = None
        self._area = None

    def __hash__(self):
        return hash(tuple(self.primitives))

    def __eq__(self, other_):
        if id(self) == id(other_):
            return True
        if other_.__class__.__name__ != self.__class__.__name__:
            return False
        if len(self.primitives) != len(other_.primitives) or self.length() != other_.length():
            return False
        equal = 0
        for prim1 in self.primitives:
            reverse1 = prim1.reverse()
            found = False
            for prim2 in other_.primitives:
                reverse2 = prim2.reverse()
                if (prim1 == prim2 or reverse1 == prim2
                        or reverse2 == prim1 or reverse1 == reverse2):
                    equal += 1
                    found = True
            if not found:
                return False
        if equal == len(self.primitives):
            return True
        return False

    @property
    def edge_polygon(self):
        if self._edge_polygon is None:
            self._edge_polygon = self._get_edge_polygon()
        return self._edge_polygon

    def _get_edge_polygon(self):
        points = []
        for edge in self.primitives:
            if points:
                if not edge.start.is_close(points[-1]):
                    points.append(edge.start)
            else:
                points.append(edge.start)
        closedpolygon = ClosedPolygon2D(points)
        return closedpolygon

    def to_3d(self, plane_origin, x, y):
        """
        Transforms a Contour2D into an Contour3D, given a plane origin and an u and v plane vector.

        :param plane_origin: plane origin.
        :param x: plane u vector.
        :param y: plane v vector.
        :return: Contour3D.
        """
        p3d = []
        for edge in self.primitives:
            p3d.append(edge.to_3d(plane_origin, x, y))

        return Contour3D(p3d)

    def point_belongs(self, point, include_edge_points: bool = False):
        # TODO: This is incomplete!!!
        x_min, x_max, y_min, y_max = self.bounding_rectangle
        if point.x < x_min or point.x > x_max or point.y < y_min or point.y > y_max:
            return False
        # if self.edge_polygon.point_belongs(point):
        #     return True
        # for edge in self.primitives:
        #     if hasattr(edge, 'straight_line_point_belongs'):
        #         if edge.straight_line_point_belongs(point):
        #             return True
        #     warnings.warn(f'{edge.__class__.__name__} does not implement straight_line_point_belongs yet')
        if include_edge_points:
            for primitive in self.primitives:
                if primitive.point_belongs(point, 1e-6):
                    return True
        if not self._polygon_100_points:
            self._polygon_100_points = self.to_polygon(100)
        if self._polygon_100_points.point_belongs(point):
            return True
        return False

    def bounding_points(self):
        """Bounding points (x_min, y_min) (x_max, y_max)."""
        points = self.edge_polygon.points[:]
        for primitive in self.primitives:
            if hasattr(primitive, 'discretization_points'):
                points.extend(primitive.discretization_points(number_points=10))
        x_min = min(point[0] for point in points)
        x_max = max(point[0] for point in points)
        y_min = min(point[1] for point in points)
        y_max = max(point[1] for point in points)
        return volmdlr.Point2D(x_min, y_min), volmdlr.Point2D(x_max, y_max)

    def area(self):
        if not self._area:
            area = self.edge_polygon.area()
            classes = {prim.__class__ for prim in self.primitives}
            verify_classes = classes.issubset({volmdlr.edges.LineSegment2D, volmdlr.edges.Arc2D})
            if verify_classes:
                if self.edge_polygon.is_trigo:
                    trigo = 1
                else:
                    trigo = -1
                for edge in self.primitives:
                    area += trigo * edge.straight_line_area()
                    self._area = abs(area)
            else:
                polygon = self.to_polygon(angle_resolution=50)
                self._area = polygon.triangulation().area()
        return self._area

    def center_of_mass(self):
        """
        Calculates the center of mass of the Contour2D.

        :return: Contour's center of mass.
        """
        center = self.edge_polygon.area() * self.edge_polygon.center_of_mass()
        # ax = self.plot()
        # self.edge_polygon.center_of_mass().plot(ax=ax, color='b')
        if self.edge_polygon.is_trigo:
            trigo = 1
        else:
            trigo = -1
        for edge in self.primitives:
            # edge.straight_line_center_of_mass().plot(ax=ax, color='g')
            center += trigo * edge.straight_line_area() \
                      * edge.straight_line_center_of_mass()

        return center / self.area()

    def second_moment_area(self, point):

        second_moment_area_x, second_moment_area_y, second_moment_area_xy = self.edge_polygon.second_moment_area(point)
        for edge in self.primitives:
            second_moment_area_x_e, second_moment_area_y_e, second_moment_area_xy_e =\
                edge.straight_line_second_moment_area(point)
            if self.edge_polygon.is_trigo:
                second_moment_area_x += second_moment_area_x_e
                second_moment_area_y += second_moment_area_y_e
                second_moment_area_xy += second_moment_area_xy_e
            else:
                second_moment_area_x -= second_moment_area_x_e
                second_moment_area_y -= second_moment_area_y_e
                second_moment_area_xy -= second_moment_area_xy_e

        return second_moment_area_x, second_moment_area_y, second_moment_area_xy

    def plot_data(self, edge_style: plot_data.EdgeStyle = None,
                  surface_style: plot_data.SurfaceStyle = None):
        plot_data_primitives = [item.plot_data() for item in self.primitives]
        return plot_data.Contour2D(plot_data_primitives=plot_data_primitives,
                                   edge_style=edge_style,
                                   surface_style=surface_style,
                                   name=self.name)

    def is_inside(self, contour2):
        """
        Verifies if a contour is inside another contour perimiter, including the edges.

        :returns: True or False
        """
        if contour2.area() > self.area():
            return False
        points_contour2 = []
        for i, prim in enumerate(contour2.primitives):
            points = prim.discretization_points(number_points=10)
            if i == 0:
                points_contour2.extend(points[1:])
            elif i == len(contour2.primitives) - 1:
                points_contour2.extend(points[:-1])
            else:
                points_contour2.extend(points)
        for point in points_contour2:
            if not self.point_belongs(point, include_edge_points=True) and\
                    not self.point_over_contour(point, abs_tol=1e-7):
                return False
        return True

    def inverted_primitives(self):
        new_primitives = []
        for prim in self.primitives[::-1]:
            new_primitives.append(prim.reverse())
        return new_primitives

    def invert(self):
        return Contour2D(self.inverted_primitives())

    def random_point_inside(self, include_edge_points: bool = False):
        """
        Finds a random point inside the polygon.

        :param include_edge_points: Choose True if you want to consider a point on the polygon inside.
        :type include_edge_points: bool
        :return: A random point inside the polygon
        :rtype: `volmdlr.Point2D`
        """
        x_min, x_max, y_min, y_max = self.bounding_rectangle.bounds()
        for _ in range(2000):
            point = volmdlr.Point2D.random(x_min, x_max, y_min, y_max)
            if self.point_belongs(point, include_edge_points):
                return point
        raise ValueError('Could not find a point inside')

    def cut_by_linesegments(self, lines: List[volmdlr.edges.LineSegment2D]):
        cut_lines = []
        for cut_ls in lines:
            cut_lines.append(cut_ls.to_line())

        contour_to_cut = [self]
        for line in cut_lines:
            new_contour_to_cut = []
            for contour in contour_to_cut:
                cutted_contour = contour.cut_by_line(line)
                new_contour_to_cut.extend(cutted_contour)
            contour_to_cut.extend(new_contour_to_cut)

        point1 = Contour2D(lines).center_of_mass()
        dist_min = math.inf
        c_opti = None
        for contour in contour_to_cut:
            if contour.area() > 1e-10:
                point0 = contour.center_of_mass()
                if point0.point_distance(point1) < dist_min:
                    c_opti = contour
                    dist_min = point0.point_distance(point1)
        return c_opti

    def repair_cut_contour(self, n, intersections, line):
        """
        Repair contour.

        Choose:
        n=0 for Side 1: opposite side of beginning of contour
        n=1 for Side 2: start of contour to first intersect (i=0) and
         i odd to i+1 even
        """
        if n not in [0, 1]:
            raise ValueError

        n_inter = len(intersections)
        contours = []
        # primitives_split = [primitive.split(point)
        #                     for point, primitive in intersections]
        x = [(ip, line.abscissa(point))
             for ip, (point, _) in enumerate(intersections)]
        # intersection_to_primitives_index = {
        #     i: self.primitives.index(primitive)
        #     for i, (_, primitive) in enumerate(intersections)}
        sorted_inter_index = [x[0] for x in sorted(x, key=lambda p: p[1])]
        sorted_inter_index_dict = {i: ii for ii, i in
                                   enumerate(sorted_inter_index)}
        sorted_inter_index_dict[n_inter] = sorted_inter_index_dict[0]
        if n == 1:
            intersections.append(intersections[0])

        remaining_transitions = list(range(n_inter // 2))
        # enclosing_transitions = {}
        while len(remaining_transitions) > 0:
            nb_max_enclosed_transitions = -1
            enclosed_transitions = {}
            for it in remaining_transitions:
                i1 = sorted_inter_index_dict[2 * it + n]
                i2 = sorted_inter_index_dict[2 * it + 1 + n]
                net = abs(i2 - i1) - 1
                if net > nb_max_enclosed_transitions:
                    nb_max_enclosed_transitions = net
                    best_transition = it
                    if i1 < i2:
                        enclosed_transitions[it] = [(i + abs(n - 1)) // 2 for i
                                                    in sorted_inter_index[
                                                       i2 - 1:i1:-2]]
                    else:
                        enclosed_transitions[it] = [(i + abs(n - 1)) // 2 for i
                                                    in sorted_inter_index[
                                                       i2 + 1:i1:2]]

            remaining_transitions.remove(best_transition)
            point_start, primitive1 = intersections[2 * best_transition + n]
            point2, primitive2 = intersections[2 * best_transition + 1 + n]
            primitives = self.extract_primitives(point_start, primitive1,
                                                 point2, primitive2,
                                                 inside=not n)
            last_point = point2
            for transition in enclosed_transitions[best_transition]:
                point1, primitive1 = intersections[2 * transition + n]
                point2, primitive2 = intersections[2 * transition + 1 + n]
                primitives.append(
                    volmdlr.edges.LineSegment2D(last_point, point1))
                primitives.extend(
                    self.extract_primitives(point1, primitive1, point2,
                                            primitive2, inside=not n))
                last_point = point2
                if transition in remaining_transitions:
                    remaining_transitions.remove(transition)

            primitives.append(
                volmdlr.edges.LineSegment2D(last_point, point_start))

            contour = Contour2D(primitives)
            contour.order_contour()
            contours.append(contour)
        return contours

    def cut_by_line(self, line: volmdlr.edges.Line2D) -> List['Contour2D']:
        """
        :param line: The line used to cut the contour.

        :return: A list of resulting contours
        """
        intersections = self.line_crossings(line)
        if not intersections or len(intersections) < 2:
            return [self]
        points_intersections = [point for point, prim in intersections]
        sorted_points = line.sort_points_along_line(points_intersections)
        list_contours = []
        contour_to_cut = self

        for point1, point2 in zip(sorted_points[:-1], sorted_points[1:]):
            closing_line = volmdlr.edges.LineSegment2D(point1, point2)
            if not contour_to_cut.point_belongs(closing_line.middle_point()):
                continue
            closing_contour = Contour2D([closing_line])
            contour1, contour2 = contour_to_cut.get_divided_contours(point1, point2, closing_contour, True)
            if sorted_points.index(point1) + 2 <= len(sorted_points) - 1:
                if contour1.point_over_contour(sorted_points[sorted_points.index(point1) + 2]):
                    contour_to_cut = contour1
                    list_contours.append(contour2)
                elif contour2.point_over_contour(sorted_points[sorted_points.index(point1) + 2]):
                    contour_to_cut = contour2
                    list_contours.append(contour1)
            else:
                list_contours.extend([contour1, contour2])

        return list_contours

    def split_by_line(self, line: volmdlr.edges.Line2D) -> List['Contour2D']:
        intersections = self.line_crossings(line)
        intersections = [point for point, prim in intersections]
        if not intersections:
            return [self]
        if len(intersections) < 2:
            extracted_outerpoints_contour1 = \
                volmdlr.wires.Contour2D.extract_contours(self, self.primitives[0].start, intersections[0], True)[0]
            extracted_innerpoints_contour1 = \
                volmdlr.wires.Contour2D.extract_contours(self, intersections[0], self.primitives[-1].end, True)[0]
            return extracted_outerpoints_contour1, extracted_innerpoints_contour1
        if len(intersections) == 2:
            extracted_outerpoints_contour1 = \
                volmdlr.wires.Contour2D.extract_contours(self, intersections[0], intersections[1], True)[0]
            extracted_innerpoints_contour1 = \
                volmdlr.wires.Contour2D.extract_contours(self, intersections[0], intersections[1], False)[0]
            return extracted_innerpoints_contour1, extracted_outerpoints_contour1
        raise NotImplementedError

    def split_regularly(self, n):
        """
        Split in n slices.

        """
        x_min, x_max, _, _ = self.bounding_rectangle.bounds()
        cutted_contours = []
        iteration_contours = [self]
        for i in range(n - 1):
            xi = x_min + (i + 1) * (x_max - x_min) / n
            cut_line = volmdlr.edges.Line2D(volmdlr.Point2D(xi, 0),
                                            volmdlr.Point2D(xi, 1))

            iteration_contours2 = []
            for c in iteration_contours:
                sc = c.cut_by_line(cut_line)
                lsc = len(sc)
                if lsc == 1:
                    cutted_contours.append(c)
                else:
                    iteration_contours2.extend(sc)

            iteration_contours = iteration_contours2[:]
        cutted_contours.extend(iteration_contours)
        return cutted_contours

    def triangulation(self):
        return self.grid_triangulation(number_points_x=20,
                                       number_points_y=20)

    def grid_triangulation(self, x_density: float = None,
                           y_density: float = None,
                           min_points_x: int = 20,
                           min_points_y: int = 20,
                           number_points_x: int = None,
                           number_points_y: int = None):
        """
        Compute a triangulation using an n-by-m grid to triangulate the contour.
        """
        bounding_rectangle = self.bounding_rectangle
        # xmin, xmax, ymin, ymax = self.bounding_rectangle
        dx = bounding_rectangle[1] - bounding_rectangle[0]  # xmax - xmin
        dy = bounding_rectangle[3] - bounding_rectangle[2]  # ymax - ymin
        if number_points_x is None:
            n = max(math.ceil(x_density * dx), min_points_x)
        if number_points_y is None:
            m = max(math.ceil(y_density * dy), min_points_y)
        x = [bounding_rectangle[0] + i * dx / n for i in range(n + 1)]
        y = [bounding_rectangle[2] + i * dy / m for i in range(m + 1)]

        point_index = {}
        number_points = 0
        points = []
        triangles = []
        for xi in x:
            for yi in y:
                point = volmdlr.Point2D(xi, yi)
                if self.point_belongs(point):
                    point_index[point] = number_points
                    points.append(point)
                    number_points += 1

        for i in range(n):
            for j in range(m):
                point1 = volmdlr.Point2D(x[i], y[j])
                point2 = volmdlr.Point2D(x[i + 1], y[j])
                point3 = volmdlr.Point2D(x[i + 1], y[j + 1])
                point4 = volmdlr.Point2D(x[i], y[j + 1])
                points_in = []
                for point in [point1, point2, point3, point4]:
                    if point in point_index:
                        points_in.append(point)
                if len(points_in) == 4:
                    triangles.append(
                        [point_index[point1], point_index[point2], point_index[point3]])
                    triangles.append(
                        [point_index[point1], point_index[point3], point_index[point4]])

                elif len(points_in) == 3:
                    triangles.append([point_index[point] for point in points_in])

        return vmd.DisplayMesh2D(points, triangles)

    def intersection_points(self, contour2d):
        intersecting_points = []
        for primitive1 in self.primitives:
            for primitive2 in contour2d.primitives:
                line_intersection = primitive1.linesegment_intersections(primitive2)
                if line_intersection:
                    if not volmdlr.core.point_in_list(line_intersection[0], intersecting_points):
                        intersecting_points.extend(line_intersection)
                else:
                    touching_points = primitive1.touching_points(primitive2)
                    for point in touching_points:
                        if not volmdlr.core.point_in_list(point, intersecting_points):
                            intersecting_points.append(point)
            if len(intersecting_points) == 2:
                break
        return intersecting_points

    def get_divided_contours(self, cutting_point1: volmdlr.Point2D,
                             cutting_point2: volmdlr.Point2D,
                             closing_contour,
                             inside: bool):
        extracted_outerpoints_contour1 = \
            volmdlr.wires.Contour2D.extract_contours(self,
                                                     cutting_point1,
                                                     cutting_point2,
                                                     inside)[0]
        extracted_innerpoints_contour1 = \
            volmdlr.wires.Contour2D.extract_contours(self,
                                                     cutting_point1,
                                                     cutting_point2,
                                                     not inside)[0]
        primitives1 = extracted_outerpoints_contour1.primitives + closing_contour.primitives
        primitives2 = extracted_innerpoints_contour1.primitives + closing_contour.primitives
        if extracted_outerpoints_contour1.primitives[0].start.is_close(closing_contour.primitives[0].start):
            cutting_contour_new = closing_contour.invert()
            primitives1 = cutting_contour_new.primitives + \
                extracted_outerpoints_contour1.primitives
        elif extracted_outerpoints_contour1.primitives[0].start.is_close(closing_contour.primitives[-1].end):
            primitives1 = closing_contour.primitives + \
                          extracted_outerpoints_contour1.primitives

        if extracted_innerpoints_contour1.primitives[0].start.is_close(closing_contour.primitives[0].start):
            cutting_contour_new = \
                closing_contour.invert()
            primitives2 = cutting_contour_new.primitives + \
                extracted_innerpoints_contour1.primitives
        elif extracted_innerpoints_contour1.primitives[0].start.is_close(closing_contour.primitives[-1].end):
            primitives2 = closing_contour.primitives + \
                          extracted_innerpoints_contour1.primitives
        contour1 = Contour2D(primitives1)
        contour1.order_contour()
        contour2 = Contour2D(primitives2)
        contour2.order_contour()
        return contour1, contour2

    def divide(self, contours, inside):
        new_base_contours = [self]
        finished = False
        counter = 0
        list_contour = contours[:]
        list_cutting_contours = contours[:]
        list_valid_contours = []
        while not finished:
            if not contours:
                break
            cutting_contour = contours[0]
            for base_contour in new_base_contours:
                cutting_points = []
                point1, point2 = [cutting_contour.primitives[0].start,
                                  cutting_contour.primitives[-1].end]
                if not any(base_contour.point_belongs(prim.middle_point()) for prim in cutting_contour.primitives):
                    continue
                if base_contour.point_over_contour(point1) and base_contour.point_over_contour(point2):
                    cutting_points = [point1, point2]
                elif len(new_base_contours) == 1:
                    contours.remove(cutting_contour)
                    continue
                if cutting_points:
                    contour1, contour2 = base_contour.get_divided_contours(
                        cutting_points[0], cutting_points[1], cutting_contour, inside)

                    new_base_contours_ = []
                    for cntr in [contour1, contour2]:
                        all_divided_contour = True
                        for cut_contour in list_cutting_contours:
                            points_at_abs = [prim.middle_point() for prim in cut_contour.primitives]
                            for point_at_abs in points_at_abs:
                                if cntr.point_belongs(point_at_abs) and \
                                        (not cntr.point_over_contour(point_at_abs) and
                                         True not in [cntr.primitive_over_contour(prim)
                                                      for prim in cut_contour.primitives]):
                                    all_divided_contour = False
                                    break
                            else:
                                continue
                            break
                        if all_divided_contour and not math.isclose(cntr.area(), 0.0, abs_tol=1e-6):
                            list_valid_contours.append(cntr)
                        else:
                            new_base_contours_.append(cntr)
                    contours.remove(cutting_contour)
                    break
            else:
                continue
            new_base_contours.remove(base_contour)
            new_base_contours.extend(new_base_contours_)
            if len(contours) == 1 and not new_base_contours:
                finished = True
                continue
            counter += 1
            if counter >= 100 * len(list_contour):
                # if base_contour.is_inside(contours[0]):
                #     contours.remove(cutting_contour)
                #     continue
                # list_valid_contours.append(base_contour)
                # finished = True
                contours = contours[::-1]
                if counter > 100 * len(list_contour) + len(contours):
                    # print('new_base_contours:', len(new_base_contours))
                    # print('len(contours):', len(contours))
                    # ax = contours[0].plot()
                    # base_contour.plot(ax=ax, color='b')
                    warnings.warn('There probably exists an open contour (two wires that could not be connected)')
                    finished = True

        return list_valid_contours

    def discretized_contour(self, n: float):
        """
        Discretize each contour's primitive and return a new contour with teses discretized primitives.
        """
        contour = Contour2D((self.discretized_primitives(n)))

        return contour.order_contour()

    @classmethod
    def from_bounding_rectangle(cls, x_min, x_max, y_min, y_max):
        """
        Create a contour 2d with bounding_box parameters, using line segments 2d.

        """

        edge0 = volmdlr.edges.LineSegment2D(volmdlr.Point2D(x_min, y_min), volmdlr.Point2D(x_max, y_min))
        edge1 = volmdlr.edges.LineSegment2D(volmdlr.Point2D(x_max, y_min), volmdlr.Point2D(x_max, y_max))
        edge2 = volmdlr.edges.LineSegment2D(volmdlr.Point2D(x_max, y_max), volmdlr.Point2D(x_min, y_max))
        edge3 = volmdlr.edges.LineSegment2D(volmdlr.Point2D(x_min, y_max), volmdlr.Point2D(x_min, y_min))

        edges = [edge0, edge1, edge2, edge3]

        return Contour2D(edges)

    def cut_by_bspline_curve(self, bspline_curve2d: volmdlr.edges.BSplineCurve2D):
        """
        Cut a contour 2d with bspline_curve 2d to define two different contours.

        """
        # TODO: BsplineCurve is descretized and defined with a wire. To be improved!

        contours = self.cut_by_wire(Wire2D.from_edge(bspline_curve2d, 20))

        return contours

    def clean_primitives(self):
        """
        Delete primitives with start=end, and return a new contour.
        """

        new_primitives = []
        for prim in self.primitives:
            if prim.start != prim.end:
                new_primitives.append(prim)

        return Contour2D(new_primitives)

    def merge_with(self, contour2d):
        """
        Merge two adjacent contours, and returns one outer contour and inner contours (if there are any).

        :param contour2d: contour to merge with.
        :return: merged contours.
        """
        is_sharing_primitive = self.is_sharing_primitives_with(contour2d)
        if self.is_inside(contour2d) and not is_sharing_primitive:
            return [self]
        if contour2d.is_inside(self) and not is_sharing_primitive:
            return [contour2d]

        merged_primitives = self.delete_shared_contour_section(contour2d)
        contours = Contour2D.contours_from_edges(merged_primitives)
        contours = sorted(contours, key=lambda contour: contour.area(),
                          reverse=True)
        return contours

    def union(self, contour2: 'Contour2D'):
        """
        Union two contours, if they adjacent, or overlap somehow.

        """
        if self.is_inside(contour2):
            return [self]
        if contour2.is_inside(self):
            return [contour2]
        contours_intersections = self.intersection_points(contour2)
        if not self.is_sharing_primitives_with(contour2) and contours_intersections:
            resulting_primitives = []
            primitives1_inside = self.extract_with_points(contours_intersections[0], contours_intersections[1], True)
            primitives1_outside = self.extract_with_points(contours_intersections[0], contours_intersections[1], False)
            primitives2_inside = contour2.extract_with_points(contours_intersections[0],
                                                              contours_intersections[1], True)
            primitives2_outside = contour2.extract_with_points(contours_intersections[0],
                                                               contours_intersections[1], False)
            if contour2.point_belongs(primitives1_inside[0].middle_point()):
                resulting_primitives.extend(primitives1_outside)
            else:
                resulting_primitives.extend(primitives1_inside)
            if self.point_belongs(primitives2_inside[0].middle_point()):
                resulting_primitives.extend(primitives2_outside)
            else:
                resulting_primitives.extend(primitives2_inside)
            return [Contour2D(resulting_primitives).order_contour()]

        return self.merge_with(contour2)

    def cut_by_wire(self, wire: Wire2D):
        """
        Cut a contour2d with a wire2d and return a list of contours 2d.

        :param wire: volmdlr.wires.Wire2D
        :rtype: list[volmdlr.wires.Contour2D]

        :param wire: volmdlr.wires.Wire2D.
        :return: contours2d : list[volmdlr.wires.Contour2D].
        """

        intersections = self.wire_crossings(wire)  # crossings OR intersections (?)
        if not intersections or len(intersections) < 2:
            return [self]
        points_intersections = []
        for intersection, _ in intersections:
            if intersection not in points_intersections:
                points_intersections.append(intersection)
        if len(points_intersections) % 2 != 0:
            raise NotImplementedError(
                f'{len(points_intersections)} intersections not supported yet')

        # points_intersections = [point for point, prim in intersections]

        sorted_points = wire.sort_points_along_wire(points_intersections)
        list_contours = []
        contour_to_cut = self
        cutting_points_counter = 0
        while cutting_points_counter != len(sorted_points):

            point1 = sorted_points[cutting_points_counter]
            point2 = sorted_points[cutting_points_counter + 1]

            closing_wire = wire.extract_with_points(point1, point2, True)

            for point in points_intersections:
                if point not in [point1, point2] and Wire2D(closing_wire).point_over_wire(point):
                    closing_wire = wire.extract_with_points(point1, point2, False)
                    break

            closing_wire_prim = [closing_w for closing_w in closing_wire if closing_w]
            closing_contour = Contour2D(closing_wire_prim)
            contour1, contour2 = contour_to_cut.get_divided_contours(point1,
                                                                     point2,
                                                                     closing_contour,
                                                                     True)

            if sorted_points.index(point1) + 2 < len(sorted_points) - 1:
                if contour1.point_over_contour(
                        sorted_points[sorted_points.index(point1) + 2]):
                    contour_to_cut = contour1
                    list_contours.append(contour2)
                elif contour2.point_over_contour(
                        sorted_points[sorted_points.index(point1) + 2]):
                    contour_to_cut = contour2
                    list_contours.append(contour1)
            else:
                list_contours.extend([contour1, contour2])
            cutting_points_counter += 2

        return list_contours

    def intersection_contour_with(self, other_contour):
        """
        Gets the contour(s) resulting from the intersections of two other contours.
        :param other_contour: other contour.
        :return: list of resulting intersection contours.
        """
        contour_crossings = self.wire_crossings(other_contour)
        sorted_points_contour1 = sorted(contour_crossings, key=self.abscissa)
        sorted_points_contour2 = sorted(contour_crossings, key=other_contour.abscissa)
        split_wires1 = []
        for i, (point1, point2) in enumerate(
                zip(sorted_points_contour1, sorted_points_contour1[1:] + [sorted_points_contour1[0]])):
            if i == len(sorted_points_contour1) - 1:
                if self.abscissa(point1) > self.abscissa(point2):
                    split_wires1.extend(Contour2D.extract_contours(self, point1, point2, True))
                else:
                    split_wires1.extend(Contour2D.extract_contours(self, point1, point2, False))
            else:
                split_wires1.extend(Contour2D.extract_contours(self, point1, point2, True))

        split_wires2 = []
        for i, (point1, point2) in enumerate(
                zip(sorted_points_contour2, sorted_points_contour2[1:] + [sorted_points_contour2[0]])):
            if i == len(sorted_points_contour2) - 1:
                if other_contour.abscissa(point1) > other_contour.abscissa(point2):
                    split_wires2.extend(Contour2D.extract_contours(other_contour, point1, point2, True))
                else:
                    split_wires2.extend(Contour2D.extract_contours(other_contour, point1, point2, False))
            else:
                split_wires2.extend(Contour2D.extract_contours(other_contour, point1, point2, True))

        intersection_contour_primitives = []
        for section in split_wires1:
            if other_contour.is_inside(section):
                intersection_contour_primitives.append(section)

        for section in split_wires2:
            if self.is_inside(section):
                intersection_contour_primitives.append(section)
        return self.contours_from_edges(intersection_contour_primitives)

class ClosedPolygonMixin:
    """
    Abstract class for ClosedPolygon, storing methods used by ClosedPolygon2D and ClosedPolygon3D.

    """

    def get_lengths(self):
        """
        Gets line segment lengths.

        """
        list_ = []
        for line_segment in self.line_segments:
            list_.append(line_segment.length())
        return list_

    def length(self):
        """
        Polygon length.

        :return: polygon length.
        """
        return sum(self.get_lengths())

    def min_length(self):
        """
        Gets the minimal length for a line segment in the polygon.

        """
        return min(self.get_lengths())

    def max_length(self):
        """
        Gets the minimal length for a line segment in the polygon.

        """
        return max(self.get_lengths())

    def edge_statistics(self):
        distances = []
        for i, point in enumerate(self.points):
            if i != 0:
                distances.append(point.point_distance(self.points[i - 1]))
        mean_distance = mean(distances)
        std = npy.std(distances)
        return mean_distance, std

    def simplify_polygon(self, min_distance: float = 0.01,
                         max_distance: float = 0.05, angle: float = 15):
        points = [self.points[0]]
        previous_point = None
        for point in self.points[1:]:
            distance = point.point_distance(points[-1])
            if distance > min_distance:
                if distance > max_distance:
                    number_segmnts = round(distance / max_distance) + 2
                    for n in range(number_segmnts):
                        new_point = points[-1] + (point - points[-1]) * (
                                n + 1) / number_segmnts
                        if new_point.point_distance(points[-1]) > max_distance:
                            points.append(new_point)
                else:
                    if not volmdlr.core.point_in_list(point, points):
                        points.append(point)
            if len(points) > 1:
                vector1 = points[-1] - points[-2]
                vector2 = point - points[-2]
                cos = vector1.dot(vector2) / (vector1.norm() * vector2.norm())
                cos = math.degrees(math.acos(round(cos, 6)))
                if abs(cos) > angle:
                    if not volmdlr.core.point_in_list(previous_point, points):
                        points.append(previous_point)
                    if not volmdlr.core.point_in_list(point, points):
                        points.append(point)
            if len(points) > 2:
                vector1 = points[-2] - points[-3]
                vector2 = points[-1] - points[-3]
                cos = vector1.dot(vector2) / (vector1.norm() * vector2.norm())
                cos = math.degrees(math.acos(round(cos, 6)))
                if points[-3].point_distance(points[-2]) < min_distance and cos < angle:
                    points = points[:-2] + [points[-1]]
            previous_point = point
        if points[0].point_distance(points[-1]) < min_distance:
            points.remove(points[-1])

        if math.isclose(volmdlr.wires.ClosedPolygon2D(points).area(), 0.0, abs_tol=1e-6):
            return self

        return self.__class__(points)

    @property
    def line_segments(self):
        if not self._line_segments:
            self._line_segments = self.get_line_segments()
        return self._line_segments

    def get_line_segments(self):
        raise NotImplementedError(
            f"get_line_segments method must be overloaded by {self.__class__.__name__}")


class ClosedPolygon2D(Contour2D, ClosedPolygonMixin):
    """
    A collection of points, connected by line segments, following each other.

    """
    _non_serializable_attributes = ['line_segments', 'primitives',
                                    'basis_primitives']

    def __init__(self, points: List[volmdlr.Point2D], name: str = ''):
        self.points = points
        self._line_segments = None

        Contour2D.__init__(self, self.line_segments, name)

    def copy(self, *args, **kwargs):
        points = [point.copy() for point in self.points]
        return ClosedPolygon2D(points, self.name)

    def __hash__(self):
        return sum(hash(point) for point in self.points)

    def __eq__(self, other_):
        if not isinstance(other_, self.__class__):
            return False
        equal = True
        for point, other_point in zip(self.points, other_.points):
            equal = (equal and point == other_point)
        return equal

    def area(self):
        # TODO: perf: cache number of points
        if len(self.points) < 3:
            return 0.

        x = [point.x for point in self.points]
        y = [point.y for point in self.points]

        x1 = [x[-1]] + x[0:-1]
        y1 = [y[-1]] + y[0:-1]
        return 0.5 * abs(sum(i * j for i, j in zip(x, y1))
                         - sum(i * j for i, j in zip(y, x1)))
        # return 0.5 * npy.abs(
        #     npy.dot(x, npy.roll(y, 1)) - npy.dot(y, npy.roll(x, 1)))

    def center_of_mass(self):
        lp = len(self.points)
        if lp == 0:
            return volmdlr.O2D
        if lp == 1:
            return self.points[0]
        if lp == 2:
            return 0.5 * (self.points[0] + self.points[1])

        x = [point.x for point in self.points]
        y = [point.y for point in self.points]

        xi_xi1 = x + npy.roll(x, -1)
        yi_yi1 = y + npy.roll(y, -1)
        xi_yi1 = npy.multiply(x, npy.roll(y, -1))
        xi1_yi = npy.multiply(npy.roll(x, -1), y)

        signed_area = 0.5 * npy.sum(xi_yi1 - xi1_yi)  # signed area!
        if not math.isclose(signed_area, 0, abs_tol=1e-08):
            cx = npy.sum(npy.multiply(xi_xi1, (xi_yi1 - xi1_yi))) / 6. / signed_area
            cy = npy.sum(npy.multiply(yi_yi1, (xi_yi1 - xi1_yi))) / 6. / signed_area
            return volmdlr.Point2D(cx, cy)

        self.plot()
        raise NotImplementedError

    def barycenter(self):
        """
        Calculates the geometric center of the polygon, which is the average position of all the points in it.

        :rtype: volmdlr.Point2D
        """
        barycenter1_2d = self.points[0]
        for point in self.points[1:]:
            barycenter1_2d += point
        return barycenter1_2d / len(self.points)

    def point_belongs(self, point, include_edge_points: bool = False):
        """
        Ray casting algorithm copied from internet.
        """
        return polygon_point_belongs((point.x, point.y), [(point_.x, point_.y) for point_ in self.points],
                                     include_edge_points=include_edge_points)

    def second_moment_area(self, point):
        second_moment_area_x, second_moment_area_y, second_moment_area_xy = 0., 0., 0.
        for point_i, point_j in zip(self.points, self.points[1:] + [self.points[0]]):
            xi, yi = point_i - point
            xj, yj = point_j - point
            second_moment_area_x += (yi ** 2 + yi * yj + yj ** 2) * (xi * yj - xj * yi)
            second_moment_area_y += (xi ** 2 + xi * xj + xj ** 2) * (xi * yj - xj * yi)
            second_moment_area_xy += (xi * yj + 2 * xi * yi + 2 * xj * yj + xj * yi) * (
                    xi * yj - xj * yi)
        if second_moment_area_x < 0:
            second_moment_area_x = - second_moment_area_x
            second_moment_area_y = - second_moment_area_y
            second_moment_area_xy = - second_moment_area_xy
        return second_moment_area_x / 12., second_moment_area_y / 12., second_moment_area_xy / 24.

    def get_line_segments(self):
        lines = []
        if len(self.points) > 1:
            for point1, point2 in zip(self.points,
                                      list(self.points[1:]) + [self.points[0]]):
                if not point1.is_close(point2):
                    lines.append(volmdlr.edges.LineSegment2D(point1, point2))
        return lines

    def rotation(self, center: volmdlr.Point2D, angle: float):
        """
        ClosedPolygon2D rotation.

        :param center: rotation center
        :param angle: angle rotation
        :return: a new rotated ClosedPolygon2D
        """
        return ClosedPolygon2D(
            [point.rotation(center, angle) for point in self.points])

    def rotation_inplace(self, center: volmdlr.Point2D, angle: float):
        """
        Line2D rotation, Object is updated in-place.

        :param center: rotation center
        :param angle: rotation angle
        """
        warnings.warn("'in-place' methods are deprecated. Use a not in-place method instead.", DeprecationWarning)

        for point in self.points:
            point.rotation_inplace(center, angle)

    def translation(self, offset: volmdlr.Vector2D):
        """
        ClosedPolygon2D translation.

        :param offset: translation vector
        :return: A new translated ClosedPolygon2D
        """
        return ClosedPolygon2D(
            [point.translation(offset) for point in self.points])

    def translation_inplace(self, offset: volmdlr.Vector2D):
        """
        ClosedPolygon2D translation. Object is updated in-place.

        :param offset: translation vector
        """
        warnings.warn("'in-place' methods are deprecated. Use a not in-place method instead.", DeprecationWarning)

        for point in self.points:
            point.translation_inplace(offset)

    def frame_mapping(self, frame: volmdlr.Frame2D, side: str):
        return self.__class__([point.frame_mapping(frame, side) for point in self.points])

    def frame_mapping_inplace(self, frame: volmdlr.Frame2D, side: str):
        warnings.warn("'in-place' methods are deprecated. Use a not in-place method instead.", DeprecationWarning)

        for point in self.points:
            point.frame_mapping_inplace(frame, side)

    def polygon_distance(self,
                         polygon: 'ClosedPolygon2D'):
        point_zero = self.points[0]
        distance = []
        for point in polygon.points:
            distance.append(point_zero.point_distance(point))
        index = distance.index(min(distance))
        return distance[index]

    @cached_property
    def is_trigo(self):
        if len(self.points) < 3:
            return True

        angle = 0.
        for ls1, ls2 in zip(self.line_segments,
                            self.line_segments[1:] + [self.line_segments[0]]):
            u = ls2.unit_direction_vector()
            x = u.dot(ls1.unit_direction_vector())
            y = u.dot(ls1.normal_vector())
            angle += math.atan2(y, x)
        return angle > 0

    def delaunay_triangulation(self):
        points = self.points
        new_points = []
        delaunay_triangles = []
        # ax=plt.subplot()
        for point in points:
            new_points.append([point[0], point[1]])

        delaunay = npy.array(new_points)

        tri = Delaunay(delaunay)

        for simplice in delaunay[tri.simplices]:
            triangle = Triangle2D(volmdlr.Point2D(simplice[0]),
                                  volmdlr.Point2D(simplice[1]),
                                  volmdlr.Point2D(simplice[2]))
            delaunay_triangles.append(triangle)

        return delaunay_triangles

    def offset(self, offset):
        x_min, x_max, y_min, y_max = self.bounding_rectangle.bounds()

        max_offset_len = min(x_max - x_min, y_max - y_min) / 2
        if offset <= -max_offset_len:
            print('Inadapted offset, '
                  'polygon might turn over. Offset must be greater than',
                  -max_offset_len)
            raise ValueError('inadapted offset')
        nb_points = len(self.points)
        vectors = []
        for i in range(nb_points - 1):
            v1 = self.points[i + 1] - self.points[i]
            v2 = self.points[i] - self.points[i + 1]
            v1.normalize()
            v2.normalize()
            vectors.append(v1)
            vectors.append(v2)

        v1 = self.points[0] - self.points[-1]
        v2 = self.points[-1] - self.points[0]
        v1.normalize()
        v2.normalize()
        vectors.append(v1)
        vectors.append(v2)

        offset_vectors = []
        offset_points = []

        for i in range(nb_points):

            # check = False
            vector_i = vectors[2 * i - 1] + vectors[2 * i]
            if vector_i == volmdlr.Vector2D(0, 0):
                vector_i = vectors[2 * i]
                vector_i = vector_i.normal_vector()
                offset_vectors.append(vector_i)
            else:
                vector_i.normalize()
                if vector_i.dot(vectors[2 * i - 1].normal_vector()) > 0:
                    vector_i = - vector_i
                    # check = True
                offset_vectors.append(vector_i)

            normal_vector1 = - vectors[2 * i - 1].normal_vector()
            normal_vector2 = vectors[2 * i].normal_vector()
            normal_vector1.normalize()
            normal_vector2.normalize()
            alpha = math.acos(normal_vector1.dot(normal_vector2))

            offset_point = self.points[i] + offset / math.cos(alpha / 2) * \
                (-offset_vectors[i])

            # ax=self.plot()
            # offset_point.plot(ax=ax, color='g')

            # if self.point_belongs(offset_point):
            #     offset_point = self.points[i] + offset / math.cos(alpha / 2) * \
            #                    (-offset_vectors[i])

            offset_points.append(offset_point)

            # self.points[i].plot(ax=ax, color='b')
            # offset_point.plot(ax=ax, color='r')

        return self.__class__(offset_points)

    def point_border_distance(self, point, return_other_point=False):
        """
        Compute the distance to the border distance of polygon.

        Output is always positive, even if the point belongs to the polygon.
        """
        d_min, other_point_min = self.line_segments[0].point_distance(
            point, return_other_point=True)
        for line in self.line_segments[1:]:
            dist_, other_point = line.point_distance(
                point, return_other_point=True)
            if dist_ < d_min:
                d_min = dist_
                other_point_min = other_point
        if return_other_point:
            return d_min, other_point_min
        return d_min

    def self_intersects(self):
        """
        Determines if a polygon self intersects using the Bentley-Ottmann algorithm.

        :return: True if the polygon self intersects, False otherwis. If True, returns two
            intersecting line segments as LineSegment2D objects. If False, returns two None values;
        :rtype: Tuple[bool, Union[volmdlr.edges.LineSegment2D, None], Union[volmdlr.edges.LineSegment2D, None]]
        """
        epsilon = 0
        segments = self._get_segments()

        for segment1 in segments:
            for segment2 in segments:
                if segment1 == segment2:
                    continue
                if self._segments_intersect(segment1, segment2, epsilon):
                    return True, segment1, segment2

        return False, None, None

    def _get_segments(self):
        """
        Helper function for self_intersects that generates segments for the Bentley-Ottmann algorithm.

        :return: A list of tuples representing the segments between consecutive edges.
        :rtype: List[Tuple[int, int]]
        """
        # Sort the points along ascending x for the Sweep Line method
        sorted_index = sorted(range(len(self.points)), key=lambda p: (self.points[p][0], self.points[p][1]))
        nb = len(sorted_index)
        segments = []

        for i, index in enumerate(sorted_index):
            # Stock the segments between 2 consecutive edges
            # Ex: for the ABCDE polygon, if Sweep Line is on C, the segments
            #   will be (C,B) and (C,D)
            if index - 1 < 0:
                segments.append((index, nb - 1))
            else:
                segments.append((index, sorted_index[i - 1]))
            if index >= len(self.points) - 1:
                segments.append((index, 0))
            else:
                segments.append((index, sorted_index[i + 1]))

        return segments

    def _segments_intersect(self, segment1, segment2, epsilon):
        """
        Helper function for self_intersects that determines if any segments in a list intersect.

        :param segment1: A tuple representing the index of the start and end point of the segments.
        :type segment1: Tuple[int, int]
        :param segment2: A tuple representing the index of the start and end point of the segments.
        :type segment2: Tuple[int, int]
        :param epsilon: A small positive value for numerical stability.
        :type epsilon: float
        :return: True if any segments intersect, False otherwise.
        :rtype: bool
        """
        line1 = volmdlr.edges.LineSegment2D(self.points[segment1[0]], self.points[segment1[1]])
        line2 = volmdlr.edges.LineSegment2D(self.points[segment2[0]], self.points[segment2[1]])
        point, param_a, param_b = volmdlr.Point2D.line_intersection(line1, line2, True)
        if point is not None and 0 + epsilon <= param_a <= 1 - epsilon and 0 + epsilon <= param_b <= 1 - epsilon:
            return True
        return False

    @classmethod
    def points_convex_hull(cls, points):
        if len(points) < 3:
            return None

        points_hull = [point.copy() for point in points]

        _, pos_ymax = argmax([point.y for point in points_hull])
        point_start = points_hull[pos_ymax]
        hull = [point_start]

        barycenter = points_hull[0]
        for point in points_hull[1:]:
            barycenter += point
        barycenter = barycenter / (len(points_hull))
        # second point of hull
        theta = []
        remaining_points = points_hull
        del remaining_points[pos_ymax]

        vec1 = point_start - barycenter
        for point in remaining_points:
            vec2 = point - point_start
            theta_i = -volmdlr.geometry.clockwise_angle(vec1, vec2)
            theta.append(theta_i)

        min_theta, posmin_theta = argmin(theta)
        next_point = remaining_points[posmin_theta]
        hull.append(next_point)
        del remaining_points[posmin_theta]
        # Adding first point to close the loop at the end
        remaining_points.append(hull[0])

        initial_vector = vec1.copy()
        total_angle = 0
        while not next_point.is_close(point_start):
            vec1 = next_point - hull[-2]
            theta = []
            for point in remaining_points:
                vec2 = point - next_point
                theta_i = -volmdlr.geometry.clockwise_angle(vec1, vec2)
                theta.append(theta_i)

            min_theta, posmin_theta = argmin(theta)
            if math.isclose(min_theta, -2 * math.pi, abs_tol=1e-6) \
                    or math.isclose(min_theta, 0, abs_tol=1e-6):
                if remaining_points[posmin_theta] == point_start:
                    break

            else:
                next_point = remaining_points[posmin_theta]

                vec_next_point = next_point - barycenter
                total_angle += (2 * math.pi - volmdlr.geometry.clockwise_angle(initial_vector, vec_next_point))

                if total_angle > 2 * math.pi:
                    break
                initial_vector = vec_next_point

                hull.append(next_point)

            del remaining_points[posmin_theta]

        hull.pop()

        return cls(hull)

    @classmethod
    def concave_hull(cls, points, concavity, scale_factor):
        """
        Calculates the concave hull from a cloud of points.

        i.e., it Unites all points under the smallest possible area.

        :param points: list of points corresponding to the cloud of points
        :type points: class: 'volmdlr.Point2D'
        :param concavity: Sets how sharp the concave angles can be. It goes from -1 (not concave at all. in fact,
                          the hull will be left convex) up to +1 (very sharp angles can occur. Setting concavity to
                          +1 might result in 0º angles!) concavity is defined as the cosine of the concave angles.
        :type concavity: float
        :param scale_factor: Sets how big is the area where concavities are going to be searched.
                             The bigger, the more sharp the angles can be. Setting it to a very high value might
                             affect the performance of the program.
                             This value should be relative to how close to each other the points to be connected are.
        :type scale_factor: float

        """

        def get_nearby_points(line, points, scale_factor):
            points_hull = [point.copy() for point in points]

            # print('i enter here')
            nearby_points = []
            line_midpoint = 0.5 * (line.start + line.end)
            # print(line_midpoint)
            tries = 0
            n = 5
            bounding_box = [line_midpoint.x - line.length() / 2,
                            line_midpoint.x + line.length() / 2,
                            line_midpoint.y - line.length() / 2,
                            line_midpoint.y + line.length() / 2]
            boundary = [int(bounding / scale_factor) for bounding in
                        bounding_box]
            while tries < n and len(nearby_points) == 0:
                for point in points_hull:
                    if not ((
                                    point.x == line.start.x and point.y == line.start.y) or (
                                    point.x == line.end.x and point.y == line.end.y)):
                        point_x_rel_pos = int(point.x / scale_factor)
                        point_y_rel_pos = int(point.y / scale_factor)
                        if boundary[0] <= point_x_rel_pos <= boundary[1] \
                                and point_y_rel_pos >= boundary[2] \
                                and point_y_rel_pos <= boundary[3]:
                            nearby_points.append(point)

                scale_factor *= 4 / 3
                tries += 1

            return nearby_points

        def line_colides_with_hull(line, concave_hull):
            for hull_line in concave_hull:
                if not line.start.is_close(hull_line.start) and not line.start.is_close(hull_line.end) and \
                        not line.end.is_close(hull_line.start) and not line.end.is_close(hull_line.end):
                    if line.line_intersections(hull_line.to_line()):
                        return True
            return False

        def get_divided_line(line, nearby_points, hull_concave_edges, concavity):
            divided_line = []
            ok_middle_points = []
            list_cossines = []
            for middle_point in nearby_points:
                vect1 = line.start - middle_point
                vect2 = line.end - middle_point
                if middle_point.is_close(line.start) or middle_point.is_close(line.end):
                    continue
                cos = round(vect1.dot(vect2) / (vect1.norm() * vect2.norm()),
                            4)
                if cos < concavity:
                    new_line_a = volmdlr.edges.LineSegment2D(start=line.start, end=middle_point)
                    new_line_b = volmdlr.edges.LineSegment2D(start=middle_point, end=line.end)
                    if not (line_colides_with_hull(line=new_line_a,
                                                   concave_hull=hull_concave_edges) and line_colides_with_hull(
                            line=new_line_b, concave_hull=hull_concave_edges)):
                        ok_middle_points.append(middle_point)
                        list_cossines.append(cos)
            if len(ok_middle_points) > 0:
                #  We want the middle-point to be the one with the widest angle (smallest cossine)
                min_cossine_index = list_cossines.index(min(list_cossines))
                divided_line.append(volmdlr.edges.LineSegment2D(line.start,
                                                                ok_middle_points[
                                                                    min_cossine_index]))
                divided_line.append(volmdlr.edges.LineSegment2D(
                    ok_middle_points[min_cossine_index], line.end))
            return divided_line

        hull_convex_edges = cls.points_convex_hull(points).line_segments
        hull_convex_edges.sort(key=lambda x: x.length(), reverse=True)
        hull_concave_edges = []
        hull_concave_edges.extend(hull_convex_edges)
        hull_points = list({point for line in hull_concave_edges for point in [line[0], line[1]]})
        unused_points = []
        for point in points:
            if not volmdlr.core.point_in_list(point, hull_points):
                unused_points.append(point)

        a_line_was_divided_in_the_iteration = True
        line = None
        divided_line = None
        while a_line_was_divided_in_the_iteration:
            a_line_was_divided_in_the_iteration = False
            for line in hull_concave_edges:
                nearby_points = get_nearby_points(line, unused_points,
                                                  scale_factor)
                divided_line = get_divided_line(line, nearby_points,
                                                hull_concave_edges, concavity)
                if len(divided_line) > 0:
                    a_line_was_divided_in_the_iteration = True
                    unused_points.remove(divided_line[0].end)
                    break
            else:
                continue
            hull_concave_edges.remove(line)
            hull_concave_edges.extend(divided_line)

            hull_concave_edges.sort(key=lambda x: x.length(), reverse=True)

        polygon_points = [(line.start, line.end) for line in hull_concave_edges]

        points = [polygon_points[0][0], polygon_points[0][1]]
        polygon_points.remove((polygon_points[0][0], polygon_points[0][1]))
        while True:
            if not polygon_points:
                break
            point1, point2 = None, None
            for point1, point2 in polygon_points:
                if point1 == points[-1] and point2 not in points:
                    points.append(point2)
                    break
                if point2 == points[-1] and point1 not in points:
                    points.append(point1)
                    break
            polygon_points.remove((point1, point2))

        return cls(points)  # , nearby_points

    @classmethod
    def convex_hull_points(cls, points):
        """
        Uses the scipy method ConvexHull to calculate the convex hull from a cloud of points.

        """

        points_hull = [point.copy() for point in points]

        numpy_points = npy.array([(point.x, point.y) for point in points_hull])
        hull = ConvexHull(numpy_points)
        polygon_points = []
        for simplex in hull.simplices:
            polygon_points.append((points_hull[simplex[0]], points_hull[simplex[1]]))

        points_hull = [polygon_points[0][0], polygon_points[0][1]]
        polygon_points.remove((polygon_points[0][0], polygon_points[0][1]))

        while True:
            if not polygon_points:
                break
            point1, point2 = None, None
            for point1, point2 in polygon_points:
                if point1 == points_hull[-1]:
                    points_hull.append(point2)
                    break
                if point2 == points_hull[-1]:
                    points_hull.append(point1)
                    break
            polygon_points.remove((point1, point2))

        points_hull.pop(-1)

        # the first point is the one with the lowest x value
        i_min = 0
        min_x = points_hull[0].x
        for i, point in enumerate(points_hull):
            if point.x < min_x:
                min_x = point.x
                i_min = i

        points_hull = points_hull[i_min:] + points_hull[:i_min]

        # we make sure that the points are ordered in the trigonometric direction
        if points_hull[0].y < points_hull[1].y:
            points_hull.reverse()

        return cls(points_hull)

    def to_3d(self, plane_origin, x, y):
        """
        Transforms a ClosedPolygon2D into an ClosedPolygon3D, given a plane origin and an u and v plane vector.

        :param plane_origin: plane origin.
        :param x: plane u vector.
        :param y: plane v vector.
        :return: ClosedPolygon3D.
        """
        points3d = [point.to_3d(plane_origin, x, y) for point in self.points]
        return ClosedPolygon3D(points3d)

    def plot(self, ax=None, edge_style: EdgeStyle = EdgeStyle(), point_numbering=False,
             fill=False, fill_color='w'):
        if ax is None:
            _, ax = plt.subplots()
            ax.set_aspect('equal')

        if fill:
            ax.fill([point[0] for point in self.points], [point[1] for point in self.points],
                    facecolor=fill_color)
        for line_segment in self.line_segments:
            line_segment.plot(ax=ax, edge_style=edge_style)

        if edge_style.plot_points or point_numbering:
            for point in self.points:
                point.plot(ax=ax, color=edge_style.color, alpha=edge_style.alpha)

        if point_numbering:
            for ip, point in enumerate(self.points):
                ax.text(*point, f'point {ip + 1}', ha='center', va='top')

        if edge_style.equal_aspect:
            ax.set_aspect('equal')
        else:
            ax.set_aspect('auto')

        ax.margins(0.1)
        plt.show()

        return ax

    def triangulation(self, tri_opt: str = 'pd'):
        """
        Perform triangulation on the polygon.

        To detail documentation, please refer to https://rufat.be/triangle/API.html

        :param tri_opt: (Optional) Triangulation preferences.
        :type tri_opt: str
        :return: A 2D mesh.
        :rtype: :class:`vmd.DisplayMesh2D`
        """
        # Converting points to nodes for performance
        nodes = [vmd.Node2D.from_point(point) for point in self.points]
        vertices = [(point.x, point.y) for point in nodes]
        n = len(nodes)
        segments = [(i, i + 1) for i in range(n - 1)]
        segments.append((n - 1, 0))

        tri = {'vertices': npy.array(vertices).reshape((-1, 2)),
               'segments': npy.array(segments).reshape((-1, 2)),
               }
        t = triangulate(tri, tri_opt)
        triangles = t['triangles'].tolist()
        np = t['vertices'].shape[0]
        points = [vmd.Node2D(*t['vertices'][i, :]) for i in range(np)]
        return vmd.DisplayMesh2D(points, triangles=triangles)

    def grid_triangulation_points(self, number_points_x: int = 25, number_points_y: int = 25):
        """
        Use an n by m grid to triangulize the contour.

        :param number_points_x: Number of discretization points in x direction.
        :type number_points_x: int
        :param number_points_y: Number of discretization points in y direction.
        :type number_points_y: int
        :return: Discretization data.
        :rtype: list
        """
        x_min, x_max, y_min, y_max = self.bounding_rectangle.bounds()

        n = number_points_x + 2
        m = number_points_y + 2

        x = npy.linspace(x_min, x_max, num=n)
        y = npy.linspace(y_min, y_max, num=m)

        grid_point_index = {}

        polygon_points = {vmd.Node2D.from_point(point) for point in self.points}
        points = []
        for i, xi in enumerate(x):
            for j, yi in enumerate(y):
                point = vmd.Node2D(xi, yi)
                if self.point_belongs(point, include_edge_points=True) and point not in polygon_points:
                    grid_point_index[(i, j)] = point
                    points.append(point)

        return points, x, y, grid_point_index

    def ear_clipping_triangulation(self):
        """
        Computes the triangulation of the polygon using ear clipping algorithm.

        Note: triangles have been inverted for a better rendering in babylonjs
        """
        # Converting to nodes for performance
        nodes = [vmd.Node2D.from_point(point) for point in self.points]

        initial_point_to_index = {point: i for i, point in enumerate(nodes)}
        triangles = []

        remaining_points = nodes[:]

        number_remaining_points = len(remaining_points)
        while number_remaining_points > 3:
            current_polygon = ClosedPolygon2D(remaining_points)

            found_ear = False
            for point1, point2, point3 in zip(remaining_points,
                                              remaining_points[1:] + remaining_points[0:1],
                                              remaining_points[2:] + remaining_points[0:2]):
                if not point1.is_close(point3):
                    line_segment = volmdlr.edges.LineSegment2D(point1, point3)

                # Checking if intersections does not contain the vertices
                # of line_segment
                intersect = False
                intersections = current_polygon.linesegment_intersections(line_segment)
                if intersections:
                    for inter in intersections:
                        if not volmdlr.core.point_in_list(inter[0], [line_segment.start, line_segment.end]):
                            intersect = True
                            break

                if not intersect:
                    if current_polygon.point_belongs(line_segment.middle_point()):

                        triangles.append((initial_point_to_index[point1],
                                          initial_point_to_index[point3],
                                          initial_point_to_index[point2]))
                        remaining_points.remove(point2)
                        number_remaining_points -= 1
                        found_ear = True

                        # Rolling the remaining list
                        if number_remaining_points > 4:
                            deq = deque(remaining_points)
                            # random.randint(1, number_remaining_points-1))
                            deq.rotate(int(0.3 * number_remaining_points))
                            remaining_points = list(deq)

                        break

            # Searching for a flat ear
            if not found_ear:
                remaining_polygon = ClosedPolygon2D(remaining_points)
                if remaining_polygon.area() > 0.:

                    found_flat_ear = False
                    for point1, point2, point3 in zip(remaining_points,
                                                      remaining_points[1:] + remaining_points[0:1],
                                                      remaining_points[2:] + remaining_points[0:2]):
                        triangle = Triangle2D(point1, point2, point3)
                        if math.isclose(triangle.area(), 0, abs_tol=1e-8):
                            remaining_points.remove(point2)
                            found_flat_ear = True
                            break

                    if not found_flat_ear:
                        print('Warning : There are no ear in the polygon, it seems malformed: skipping triangulation')
                        return vmd.DisplayMesh2D(nodes, triangles)
                else:
                    return vmd.DisplayMesh2D(nodes, triangles)

        if len(remaining_points) == 3:
            point1, point2, point3 = remaining_points
            triangles.append((initial_point_to_index[point1],
                              initial_point_to_index[point3],
                              initial_point_to_index[point2]))

        return vmd.DisplayMesh2D(nodes, triangles)

    def simplify(self, min_distance: float = 0.01, max_distance: float = 0.05):
        return ClosedPolygon2D(self.simplify_polygon(min_distance=min_distance,
                                                     max_distance=max_distance).points)

    def line_intersecting_closing_point(self, crossing_point):
        """
        Finds closing point for the sewing method using intersection of lines drawn from the barycenter.

        returns the closing point.
        """
        vec_dir = crossing_point.copy()
        vec_dir.normalize()

        line = volmdlr.edges.LineSegment2D(volmdlr.O2D,
                                           crossing_point + vec_dir * 5)
        # line.plot(ax=ax2d, color='b')

        point_intersections = {}
        for line_segment in self.line_segments:
            point_intersection = line_segment.linesegment_intersections(
                line)
            if point_intersection:
                point_intersections[line_segment] = point_intersection[
                    0]
            else:
                if line.point_belongs(line_segment.start):
                    point_intersections[line_segment] = line_segment.start
                if line.point_belongs(line_segment.end):
                    point_intersections[line_segment] = line_segment.end
        point_distance = list(point_intersections.values())[
            0].point_distance(crossing_point)
        point_intersection = list(point_intersections.values())[0]
        line_segment = list(point_intersections.keys())[0]
        for line, point in list(point_intersections.items())[1:]:
            dist = crossing_point.point_distance(point)
            if dist < point_distance:
                point_distance = dist
                point_intersection = point
                line_segment = line

        # point_intersection.plot(ax=ax2d)

        if point_intersection.point_distance(
                    line_segment.start) < point_intersection.point_distance(
                line_segment.end):
            closing_point = line_segment.start
        else:
            closing_point = line_segment.end

        return closing_point

    def point_in_polygon(self):
        """
        In case the barycenter of the polygon is outside, this method finds another point inside the polygon.

        """
        barycenter = self.barycenter()
        if self.point_belongs(barycenter):
            return barycenter
        intersetions1 = {}
        linex_pos = volmdlr.edges.LineSegment2D(volmdlr.O2D, volmdlr.X2D * 5)
        linex_neg = volmdlr.edges.LineSegment2D(volmdlr.O2D, -volmdlr.X2D * 5)
        liney_pos = volmdlr.edges.LineSegment2D(volmdlr.O2D, volmdlr.Y2D * 5)
        liney_neg = volmdlr.edges.LineSegment2D(volmdlr.O2D, -volmdlr.Y2D * 5)
        for line in [linex_pos, linex_neg, liney_pos, liney_neg]:
            intersections = []
            for line_segment in self.line_segments:
                point_intersection = line_segment.linesegment_intersections(
                    line)
                intersections.extend(point_intersection)
                if not point_intersection:
                    if line.point_belongs(line_segment.start):
                        intersections.append(line_segment.start)
                    if line.point_belongs(line_segment.end):
                        intersections.append(line_segment.end)
            intersetions1[line] = intersections[:]
        for i, value in enumerate(intersetions1.values()):
            if not value:
                if i % 2 == 0:
                    if len(list(intersetions1.values())[i + 1]) == 2:
                        translation1 = (list(intersetions1.values())[i + 1][0] +
                                        list(intersetions1.values())[
                                            i + 1][1]) * 0.5
                        break
                if i % 2 != 0:
                    if len(list(intersetions1.values())[i - 1]) == 2:
                        translation1 = (list(intersetions1.values())[i - 1][0]
                                        + list(intersetions1.values())[i - 1][1]) * 0.5
                        break

        return translation1

    def repositioned_polygon(self, x, y):
        linex = volmdlr.edges.LineSegment2D(-x.to_2d(volmdlr.O2D, x, y),
                                            x.to_2d(volmdlr.O2D, x, y))
        way_back = volmdlr.O3D
        barycenter = self.barycenter()
        if not self.point_belongs(barycenter):
            barycenter1_2d = self.point_in_polygon()
            self.translation_inplace(-barycenter1_2d)
            way_back = barycenter1_2d.to_3d(volmdlr.O3D, x, y)
        else:
            inters = self.linesegment_intersections(linex)
            distance = inters[0][0].point_distance(inters[-1][0])
            if distance / 2 > 3 * min(
                    self.point_distance(inters[0][0]),
                    self.point_distance(inters[-1][0])):
                mid_point = (inters[0][0] + inters[-1][0]) * 0.5
                self.translation(-mid_point)
                way_back = mid_point.to_3d(volmdlr.O3D, x, y)

        return self, way_back

    def get_possible_sewing_closing_points(self, polygon2, polygon_primitive,
                                           line_segment1: None, line_segment2: None):
        """
        Searches all possibles closing points available for the given primitive.

        """
        middle_point = polygon_primitive.middle_point()
        if line_segment1 is None and line_segment2 is None:
            normal_vector = polygon_primitive.unit_normal_vector()
            line_segment1 = volmdlr.edges.LineSegment2D(middle_point,
                                                        middle_point - normal_vector)
            line_segment2 = volmdlr.edges.LineSegment2D(middle_point,
                                                        middle_point + normal_vector)

        line_intersections = {line_segment1: [], line_segment2: []}
        for line_segment in [line_segment1, line_segment2
                             ]:
            inter_points = []
            for prim in polygon2.line_segments + self.line_segments[
                                                 :self.line_segments.index(
                                                     polygon_primitive)] + self.line_segments[
                                                                           self.line_segments.index(
                                                                               polygon_primitive) + 1:]:
                inters = prim.linesegment_intersections(line_segment)
                if inters:
                    line_intersections[line_segment].append((inters[0], prim))
                    inter_points.append(inters[0])
                elif line_segment.point_belongs(prim.start, 1e-7):
                    if not volmdlr.core.point_in_list(prim.start, inter_points):
                        line_intersections[line_segment].append((prim.start, prim))
                        inter_points.append(prim.start)
                elif line_segment.point_belongs(prim.end, 1e-7):
                    if not volmdlr.core.point_in_list(prim.end, inter_points):
                        line_intersections[line_segment].append((prim.end, prim))
                        inter_points.append(prim.end)
                elif prim.point_belongs(middle_point, 1e-7):
                    line_intersections[line_segment].append((prim.middle_point(), prim))
                    inter_points.append(prim.middle_point())
        return line_intersections

    def select_farthest_sewing_closing_point(self,
                                             line_segment: volmdlr.edges.LineSegment2D,
                                             polygon_primitive,
                                             possible_closing_points):
        """
        Searches the closest sewing closing point available.

        """
        closing_point = volmdlr.O2D
        middle_point = polygon_primitive.middle_point()
        distance = 0
        for intr_list in possible_closing_points:
            if intr_list[1] not in self.line_segments:
                dist = intr_list[0].point_distance(line_segment.start)
                if dist > distance:
                    distance = dist
                    closing_point = (intr_list[1].start if
                                     intr_list[0].point_distance(
                                         intr_list[1].start) <
                                     intr_list[0].point_distance(
                                         intr_list[1].end) else
                                     intr_list[1].end)

            elif intr_list[0].is_close(middle_point) and \
                    polygon_primitive.length() == intr_list[1].length():
                closing_point = intr_list[1].start
                distance = 0

        return closing_point

    def select_closest_sewing_closing_point(self,
                                            line_segment: volmdlr.edges.LineSegment2D,
                                            polygon_primitive,
                                            possible_closing_points):
        """
        Searches the closest sewing closing point available.

        """
        closing_point = volmdlr.O2D
        middle_point = polygon_primitive.middle_point()
        distance = math.inf
        for intr_list in possible_closing_points:
            if intr_list[1] not in self.line_segments:
                dist = intr_list[0].point_distance(line_segment.start)
                if dist < distance:
                    distance = dist
                    closing_point = (intr_list[1].start if
                                     intr_list[0].point_distance(
                                         intr_list[1].start) <
                                     intr_list[0].point_distance(
                                         intr_list[1].end) else
                                     intr_list[1].end)

            elif intr_list[0].is_close(middle_point) and \
                    polygon_primitive.length() == intr_list[1].length():
                closing_point = intr_list[1].start
                distance = 0

        return closing_point

    def search_farthest(self, interseting_point, possible_closing_points):
        """
        Chooses the closest of the farthest available.

        While Sewing two Polygons, and searching a face\'s closing point, this method verifies it
        :return: True if to search the farthest of False if not
        """
        distance = math.inf
        target_prim = None
        for intersection_point, prim in possible_closing_points:
            dist = interseting_point.point_distance(intersection_point)
            if dist < distance:
                distance = dist
                target_prim = prim
        if target_prim in self.line_segments:
            return True
        return False

    def get_closing_point(self, polygon2_2d, primitive, ax=None):
        """Gets sewing closing points for given primitive points."""
        closing_point = volmdlr.O2D
        middle_point = primitive.middle_point()

        normal_vector = primitive.unit_normal_vector()
        line_segment1 = volmdlr.edges.LineSegment2D(middle_point,
                                                    middle_point - normal_vector)
        line_segment2 = volmdlr.edges.LineSegment2D(middle_point,
                                                    middle_point + normal_vector)

        possible_sewing_closing_points_in_linesegment = \
            self.get_possible_sewing_closing_points(polygon2_2d, primitive,
                                                    line_segment1,
                                                    line_segment2)
        if possible_sewing_closing_points_in_linesegment[line_segment1] and \
                not possible_sewing_closing_points_in_linesegment[line_segment2]:
            closing_point = self.select_closest_sewing_closing_point(
                line_segment1, primitive,
                possible_sewing_closing_points_in_linesegment[line_segment1])
            if ax is not None:
                closing_point.plot(ax=ax, color='g')
        if possible_sewing_closing_points_in_linesegment[line_segment2] and \
                not possible_sewing_closing_points_in_linesegment[
                    line_segment1]:
            closing_point = self.select_closest_sewing_closing_point(
                line_segment2, primitive,
                possible_sewing_closing_points_in_linesegment[line_segment2])

        else:
            if len(possible_sewing_closing_points_in_linesegment[line_segment1]) == 1:
                closing_point = self.select_closest_sewing_closing_point(
                    line_segment1, primitive,
                    possible_sewing_closing_points_in_linesegment[
                        line_segment1])
                if closing_point.is_close(volmdlr.O2D):
                    closing_point = self.select_farthest_sewing_closing_point(
                        line_segment2, primitive,
                        possible_sewing_closing_points_in_linesegment[
                            line_segment2])
                if ax is not None:
                    closing_point.plot(ax=ax, color='c')
            elif len(possible_sewing_closing_points_in_linesegment[line_segment2]) == 1:
                closing_point = self.select_closest_sewing_closing_point(
                    line_segment2, primitive,
                    possible_sewing_closing_points_in_linesegment[
                        line_segment2])
                if closing_point.is_close(volmdlr.O2D):
                    closing_point = self.select_farthest_sewing_closing_point(
                        line_segment1, primitive,
                        possible_sewing_closing_points_in_linesegment[
                            line_segment1])
            else:
                if possible_sewing_closing_points_in_linesegment[line_segment1]:
                    if self.search_farthest(
                            middle_point,
                            possible_sewing_closing_points_in_linesegment[
                                line_segment2]):
                        closing_point = \
                            self.select_farthest_sewing_closing_point(
                                line_segment1, primitive,
                                possible_sewing_closing_points_in_linesegment[
                                    line_segment1])
                    else:
                        closing_point = \
                            self.select_closest_sewing_closing_point(
                                line_segment1, primitive,
                                possible_sewing_closing_points_in_linesegment[
                                    line_segment1])

                elif possible_sewing_closing_points_in_linesegment[
                        line_segment2]:
                    closing_point = self.select_closest_sewing_closing_point(
                        line_segment2, primitive,
                        possible_sewing_closing_points_in_linesegment[
                            line_segment2])
        if ax is not None:
            middle_point.plot(ax=ax, color='r')
            line_segment1.plot(ax=ax, edge_style=EdgeStyle(color='y'))
            line_segment2.plot(ax=ax, edge_style=EdgeStyle(color='b'))
            closing_point.plot(ax=ax)
            raise NotImplementedError('There should not be a plot inside this method')

        return closing_point

    def get_valid_sewing_polygon_primitive(self, polygon2_2d):
        """Get valid primitive to start sewing two polygons."""
        for primitive1 in self.line_segments:
            middle_point = primitive1.middle_point()
            normal_vector = primitive1.unit_normal_vector()
            line_segment1 = volmdlr.edges.LineSegment2D(middle_point,
                                                        middle_point - normal_vector)
            line_segment2 = volmdlr.edges.LineSegment2D(middle_point,
                                                        middle_point + normal_vector)
            possible_closing_points = self.get_possible_sewing_closing_points(
                polygon2_2d, primitive1, line_segment1, line_segment2)
            if len(possible_closing_points[line_segment1]) == 1 and \
                    possible_closing_points[line_segment1][0][1] in polygon2_2d.line_segments:
                closing_point = (possible_closing_points[
                                     line_segment1][0][1].start if
                                 possible_closing_points[
                                     line_segment1][0][0].point_distance(
                                     possible_closing_points[
                                         line_segment1][0][1].start) <
                                 possible_closing_points[
                                     line_segment1][0][0].point_distance(
                                     possible_closing_points[
                                         line_segment1][0][1].end) else
                                 possible_closing_points[
                                     line_segment1][0][1].end)

                if polygon2_2d.points.index(closing_point) >= len(polygon2_2d.points) * 2 / 4:
                    return primitive1

            if len(possible_closing_points[line_segment2]) == 1 and \
                    possible_closing_points[line_segment2][0][1] in polygon2_2d.line_segments:
                closing_point = (possible_closing_points[
                                     line_segment2][0][1].start if
                                 possible_closing_points[
                                     line_segment2][0][0].point_distance(
                                     possible_closing_points[
                                         line_segment2][0][1].start) <
                                 possible_closing_points[
                                     line_segment2][0][0].point_distance(
                                     possible_closing_points[
                                         line_segment2][0][1].end) else
                                 possible_closing_points[
                                     line_segment2][0][1].end)

                if polygon2_2d.points.index(closing_point) >= len(polygon2_2d.points) * 2 / 4:
                    return primitive1

        for primitive1 in self.line_segments:
            closing_point = self.get_closing_point(polygon2_2d,
                                                   primitive1)
            if not closing_point.is_close(volmdlr.O2D):
                return primitive1

        raise NotImplementedError('make sure the two polygons '
                                  'you are trying to sew are valid ones')

    def is_convex(self):
        """
        Verifies if a polygon is convex or Not.

        """
        for prim1, prim2 in zip(self.line_segments, self.line_segments[1:] + [self.line_segments[0]]):
            vector1 = prim1.direction_vector()
            vector2 = prim2.direction_vector()
            angle = volmdlr.geometry.clockwise_angle(vector1, vector2)
            if self.is_trigo:
                if angle < math.pi and angle != 0:
                    return False
            elif angle > math.pi and angle != 2 * math.pi:
                return False
        return True

    def axial_symmetry(self, line):
        """
        Finds out the symmetric closed_polygon2d according to a line.

        """

        axial_points = [point.axial_symmetry(line) for point in self.points]

        return self.__class__(points=axial_points)


class Triangle(ClosedPolygonMixin):
    """
    Defines a triangle from 3 points.

    It is a Super Class for Triangle2D and Triangle3D,
    storing their main attribute and methods.


    """

    def __init__(self, point1, point2,
                 point3, name: str = ''):
        self.point1 = point1
        self.point2 = point2
        self.point3 = point3
        self.name = name
        self._line_segments = None


class Triangle2D(ClosedPolygon2D):
    """
    Defines a triangle 2D.

    :param point1: triangle point 1.
    :param point2: triangle point 2.
    :param point3: triangle point 3.
    """

    def __init__(self, point1: volmdlr.Point2D, point2: volmdlr.Point2D,
                 point3: volmdlr.Point2D, name: str = ''):
        # TODO: This seems buggy. Is it still used?
        # self.point1 = point1
        # self.point2 = point2
        # self.point3 = point3
        # self.name = name

        ClosedPolygon2D.__init__(self, points=[point1, point2, point3], name=name)
        #
        # Triangle.__init__(self, point1,
        #                   point2,
        #                   point3,
        #                   name)

    def area(self):
        u = self.point2 - self.point1
        v = self.point3 - self.point1
        return abs(u.cross(v)) / 2

    def incircle_radius(self):
        param_a = self.point1.point_distance(self.point2)
        param_b = self.point1.point_distance(self.point3)
        param_c = self.point2.point_distance(self.point3)
        return 2 * self.area() / (param_a + param_b + param_c)

    def circumcircle_radius(self):
        param_a = self.point1.point_distance(self.point2)
        param_b = self.point1.point_distance(self.point3)
        param_c = self.point2.point_distance(self.point3)
        return param_a * param_b * param_c / (self.area() * 4.0)

    def ratio_circumr_length(self):
        return self.circumcircle_radius() / self.length()

    def ratio_incircler_length(self):
        return self.incircle_radius() / self.length()

    def aspect_ratio(self):
        param_a = self.point1.point_distance(self.point2)
        param_b = self.point1.point_distance(self.point3)
        param_c = self.point2.point_distance(self.point3)
        param_s = 0.5 * (param_a + param_b + param_c)
        try:
            return (0.125 * param_a * param_b * param_c / (param_s -
                                                           param_a) / (param_s - param_b) / (param_s - param_c))
        except ZeroDivisionError:
            return 1000000.

    def axial_symmetry(self, line):
        """
        Finds out the symmetric triangle 2d according to a line.

        """

        [point1, point2, point3] = [point.axial_symmetry(line)
                                    for point in [self.point1,
                                                  self.point2,
                                                  self.point3]]

        return self.__class__(point1, point2, point3)


class Circle2D(Contour2D):
    """
    Defines a Circle in two dimensions, with a center and a radius.

    """
    _non_serializable_attributes = ['internal_arcs', 'external_arcs',
                                    'polygon', 'straight_line_contour_polygon',
                                    'primitives', 'basis_primitives']

    def __init__(self, center: volmdlr.Point2D, radius: float, name: str = ''):
        self.center = center
        self.radius = radius
        self.angle = volmdlr.TWO_PI
        self.primitives = self._primitives()

        # self.points = self.tessellation_points()

        Contour2D.__init__(self, self.primitives, name=name)  # !!! this is dangerous

    def __hash__(self):
        return int(round(1e6 * (self.center.x + self.center.y + self.radius)))

    def __eq__(self, other_circle):
        if self.__class__.__name__ != other_circle.__class__.__name__:
            return False

        return math.isclose(self.center.x,
                            other_circle.center.x, abs_tol=1e-06) \
            and math.isclose(self.center.y,
                             other_circle.center.y, abs_tol=1e-06) \
            and math.isclose(self.radius, other_circle.radius,
                             abs_tol=1e-06)

    def _primitives(self):
        points = [
            volmdlr.Point2D(self.center.x + self.radius, self.center.y),
            volmdlr.Point2D(self.center.x, self.center.y - self.radius),
            volmdlr.Point2D(self.center.x - self.radius, self.center.y),
            volmdlr.Point2D(self.center.x, self.center.y + self.radius)]

        return [volmdlr.edges.Arc2D(points[0], points[1], points[2]),
                volmdlr.edges.Arc2D(points[2], points[3], points[0])]

    @classmethod
    def from_arc(cls, arc: volmdlr.edges.Arc2D):
        return cls(arc.center, arc.radius, arc.name + ' to circle')

    def point_belongs(self, point, include_edge_points: bool = False):
        """
        Verifies if a point is inside the Circle 2D.

        :param point: A 2D point to check if it is inside the Circle 2D.
        :type point: `volmdlr.Point2D`
        :param include_edge_points: A Boolean indicating whether points on the edge of the Circle 2D
            should be considered inside the circle.
        :type include_edge_points: bool
        :return: True if point inside the circle or false otherwise.
        :rtype: bool
        """

        if include_edge_points:
            return point.point_distance(self.center) <= self.radius
        return point.point_distance(self.center) < self.radius

    def point_distance(self, point):
        """
        Calculates the distance of given point to the circle.

        :param point: point to calculate distance.
        :return: the distance from the point to the circle 2D.
        """
        return point.point_distance(self.center) - self.radius

    def get_bounding_rectangle(self):

        x_min = self.center.x - self.radius
        x_max = self.center.x + self.radius
        y_min = self.center.y - self.radius
        y_max = self.center.y + self.radius
        return volmdlr.core.BoundingRectangle(x_min, x_max, y_min, y_max)

    def line_intersections(self, line: volmdlr.edges.Line2D, tol=1e-9):
        """
        Calculates the intersections between a circle 2D and Line 2D.

        :param line: line to calculate intersections
        :param tol: tolerance to consider in calculations.
        :return: circle and line intersections.
        """
        full_arc_2d = volmdlr.edges.FullArc2D(
            center=self.center, start_end=self.point_at_abscissa(0),
            name=self.name)
        return full_arc_2d.line_intersections(line, tol)

    def linesegment_intersections(self, linesegment: volmdlr.edges.LineSegment2D, tol=1e-9):
        """
        Calculates the intersections between a circle 2D and line segment 2D.

        :param linesegment: line segment to calculate intersections
        :param tol: tolerance to consider in calculations.
        :return: circle and line segment intersections.
        """
        full_arc_2d = volmdlr.edges.FullArc2D(
            center=self.center, start_end=self.point_at_abscissa(0),
            name=self.name)
        return full_arc_2d.linesegment_intersections(linesegment, tol)

    def cut_by_line(self, line: volmdlr.edges.Line2D):
        intersection_points = self.line_intersections(line)
        if not intersection_points:
            return [self]
        if len(intersection_points) == 1:
            raise NotImplementedError
        if len(intersection_points) == 2:
            linesegment = volmdlr.edges.LineSegment2D(intersection_points[0],
                                                      intersection_points[1])
            arc1, arc2 = self.split(intersection_points[0],
                                    intersection_points[1])
            contour1 = Contour2D([arc1, linesegment.copy()])
            contour2 = Contour2D([arc2, linesegment.copy()])
            return [contour1, contour2]
        raise ValueError

    def circle_intersections(self, circle: 'Circle2D'):
        return vm_utils_intersections.get_circle_intersections(self, circle)

    def arc_intersections(self, arc2d: volmdlr.edges.Arc2D):
        circle = Circle2D(arc2d.center, arc2d.radius)
        intersections = []

        for inter in self.circle_intersections(circle):
            try:
                arc2d.abscissa(inter)  # I guess it is a test?
                intersections.append(inter)
            except ValueError:
                pass
        return intersections

    def length(self):
        """
        Calculates the length of the Circle 2D.

        :return: the circle's length.
        """

        return volmdlr.TWO_PI * self.radius

    def plot(self, ax=None, edge_style: EdgeStyle = EdgeStyle()):
        return vm_common_operations.plot_circle(self, ax, edge_style)

    def to_3d(self, plane_origin, x, y):
        """
        Transforms a Circle2D into an Circle3D, given a plane origin and an u and v plane vector.

        :param plane_origin: plane origin.
        :param x: plane u vector.
        :param y: plane v vector.
        :return: Circle3D.
        """
        normal = x.cross(y)
        center3d = self.center.to_3d(plane_origin, x, y)
        return Circle3D(volmdlr.Frame3D(center3d, x, y, normal),
                        self.radius, self.name)

    def rotation(self, center: volmdlr.Point2D, angle: float):
        """
        Circle2D rotation.

        :param center: rotation center.
        :param angle: angle rotation.
        :return: a new rotated Circle2D.
        """
        return Circle2D(self.center.rotation(center, angle), self.radius)

    def rotation_inplace(self, center: volmdlr.Point2D, angle: float):
        """
        Circle2D rotation. Object is updated in-place.

        :param center: rotation center
        :param angle: rotation angle
        """
        warnings.warn("'in-place' methods are deprecated. Use a not in-place method instead.", DeprecationWarning)

        self.center.rotation_inplace(center, angle)

    def translation(self, offset: volmdlr.Vector2D):
        """
        Circle2D translation.

        :param offset: translation vector
        :return: A new translated Circle2D
        """
        return Circle2D(self.center.translation(offset), self.radius)

    def translation_inplace(self, offset: volmdlr.Vector3D):
        """
        Circle2D translation. Object is updated in-place.

        :param offset: translation vector
        """
        warnings.warn("'in-place' methods are deprecated. Use a not in-place method instead.", DeprecationWarning)

        self.center.translation_inplace(offset)

    def frame_mapping(self, frame: volmdlr.Frame3D, side: str):
        """
        Changes frame_mapping and return a new Circle2D.

        side = 'old' or 'new'
        """
        if side == 'old':
            return Circle2D(frame.local_to_global_coordinates(self.center),
                            self.radius)
        if side == 'new':
            return Circle2D(frame.global_to_local_coordinates(self.center),
                            self.radius)
        raise ValueError('Side should be \'new\' \'old\'')

    def frame_mapping_inplace(self, frame: volmdlr.Frame3D, side: str):
        """
        Changes frame_mapping and the object is updated in-place.

        side = 'old' or 'new'
        """
        warnings.warn("'in-place' methods are deprecated. Use a not in-place method instead.", DeprecationWarning)

        if side == 'old':
            self.center = frame.local_to_global_coordinates(self.center)
        elif side == 'new':
            self.center = frame.global_to_local_coordinates(self.center)
        else:
            raise ValueError('Side should be \'new\' \'old\'')

    def area(self):
        return math.pi * self.radius ** 2

    def second_moment_area(self, point):
        """Second moment area of part of disk."""
        sma = math.pi * self.radius ** 4 / 4
        return volmdlr.geometry.huygens2d(sma, sma, 0, self.area(), self.center, point)

    def center_of_mass(self):
        return self.center

    def point_symmetric(self, point):
        center = 2 * point - self.center
        return Circle2D(center, self.radius)

    def plot_data(self, edge_style: plot_data.EdgeStyle = None,
                  surface_style: plot_data.SurfaceStyle = None):
        return plot_data.Circle2D(cx=self.center.x, cy=self.center.y,
                                  r=self.radius,
                                  edge_style=edge_style,
                                  surface_style=surface_style)

    def copy(self, *args, **kwargs):
        return Circle2D(self.center.copy(), self.radius)

    def point_at_abscissa(self, curvilinear_abscissa):
        start = self.center + self.radius * volmdlr.X3D
        return start.rotation(self.center,
                              curvilinear_abscissa / self.radius)

    def split_by_line(self, line: volmdlr.edges.Line2D):
        """
        Split the Circle with a line into two Arc2D.
        """
        split_points = self.line_intersections(line)
        return self.split(split_points[0], split_points[1])

    def split(self, split_start, split_end):
        x1, y1 = split_start - self.center
        x2, y2 = split_end - self.center

        angle1 = math.atan2(y1, x1)
        angle2 = math.atan2(y2, x2)
        angle_i1 = 0.5 * (angle2 - angle1)
        angle_i2 = angle_i1 + math.pi
        interior_point1 = split_start.rotation(self.center, angle_i1)
        interior_point2 = split_start.rotation(self.center, angle_i2)

        return [volmdlr.edges.Arc2D(split_start, interior_point1,
                                    split_end),
                volmdlr.edges.Arc2D(split_start, interior_point2,
                                    split_end)]

    def axial_symmetry(self, line):
        """
        Finds out the symmetric circle 2d according to a line.
        """
        return self.__class__(center=self.center.axial_symmetry(line),
                              radius=self.radius)

    def discretization_points(self, *, number_points: int = None, angle_resolution: int = 40):
        """
        Discretize a Contour to have "n" points.

        :param number_points: the number of points (including start and end points)
             if unset, only start and end will be returned
        :param angle_resolution: if set, the sampling will be adapted to have a controlled angular distance. Useful
            to mesh an arc
        :return: a list of sampled points
        """
        if not number_points and angle_resolution:
            number_points = math.ceil(math.pi * angle_resolution) + 2
        step = self.length() / (number_points - 1)
        return [self.point_at_abscissa(i * step) for i in range(number_points)]

    def polygon_points(self, discretization_resolution: int):
        warnings.warn('polygon_points is deprecated,\
        please use discretization_points instead',
                      DeprecationWarning)
        return self.discretization_points(angle_resolution=discretization_resolution)

    def get_geo_points(self):
        return [volmdlr.Point3D(self.radius, self.center.y, 0),
                volmdlr.Point3D(self.center.x, self.center.y, 0),
                volmdlr.Point3D(-self.radius, self.center.y, 0)]

    def bsplinecurve_intersections(self, bsplinecurve: volmdlr.edges.BSplineCurve2D, abs_tol: float = 1e-7):
        """
        Calculates the intersections between a circle 2d and a BSpline Curve 2D.

        :param bsplinecurve: bsplinecurve to search for intersections.
        :param abs_tol: tolerance to be considered while validating an intersection.
        :return: a list with all intersections between circle and bsplinecurve.
        """
        circle_bounding_rectangle = self.bounding_rectangle
        bspline_discretized_points = bsplinecurve.discretization_points(number_points=10)
        param_intersections = []
        for point1, point2 in zip(bspline_discretized_points[:-1], bspline_discretized_points[1:]):
            line_seg = volmdlr.edges.LineSegment2D(point1, point2)
            abscissa1 = bsplinecurve.abscissa(point1)
            abscissa2 = bsplinecurve.abscissa(point2)
            if line_seg.bounding_rectangle.b_rectangle_intersection(circle_bounding_rectangle):
                intersection = self.linesegment_intersections(line_seg)
                if intersection:
                    param_intersections.append((abscissa1, abscissa2))
        intersections = []
        while True:
            if not param_intersections:
                break
            for abscissa1, abscissa2 in param_intersections:
                discretized_points_between_1_2 = [bsplinecurve.point_at_abscissa(abscissa) for abscissa
                                                  in npy.linspace(abscissa1, abscissa2, num=10)]
                break_flag = False
                for point1, point2 in zip(discretized_points_between_1_2[:-1], discretized_points_between_1_2[1:]):
                    line_seg = volmdlr.edges.LineSegment2D(point1, point2)
                    if line_seg.bounding_rectangle.b_rectangle_intersection(circle_bounding_rectangle):
                        intersection = self.linesegment_intersections(line_seg, 1e-12)
                        if not intersection:
                            continue
                        if bsplinecurve.point_distance(intersection[0]) > abs_tol:
                            param_intersections.insert(0, (bsplinecurve.abscissa(point1),
                                                           bsplinecurve.abscissa(point2)))
                        else:
                            intersections.append(intersection[0])
                        break_flag = True
                        break
                if break_flag:
                    break
            else:
                continue
            param_intersections.remove((abscissa1, abscissa2))
        return intersections


class Ellipse2D(Contour2D):
    """
    Defines an Ellipse in two-dimensions.

    Ellipse2D defined by a major axis (A), minor axis (B), a center and a vector
    representing the direction of the major axis.

    :param major_axis: ellipse's major axis (A)
    :type major_axis: float
    :param minor_axis: ellipse's minor axis (B)
    :type minor_axis: float
    :param center: ellipse's center
    :type center: volmdlr.Point3D
    :param major_dir: direction vector for major axis
    :type major_dir: volmdlr.Vector3D

    :Example:
    >>> ellipse2d = Ellipse2D(4, 2, volmdlr.O2D, volmdlr.Vector2D(1, 1))
    """

    def __init__(self, major_axis, minor_axis, center, major_dir, name=''):
        self.major_axis = major_axis
        self.minor_axis = minor_axis
        self.center = center
        self.major_dir = major_dir
        self.major_dir.normalize()
        self.minor_dir = - self.major_dir.normal_vector()
        self.theta = volmdlr.geometry.clockwise_angle(self.major_dir, volmdlr.X2D)
        if self.theta == math.pi * 2:
            self.theta = 0.0
        Contour2D.__init__(self, [self], name=name)

    def __hash__(self):
        return int(round(1e6 * (self.center.x + self.center.y + self.major_axis + self.minor_axis)))

    def area(self):
        """
        Calculates the ellipse's area.

        :return: ellipse's area, float.
        """
        return math.pi * self.major_axis * self.minor_axis

    def length(self):
        """
        Calculates the ellipse's length.

        :return: ellipse's length.
        """
        mid_point = self.center - self.major_axis * self.major_dir
        if self.theta != 0.0:
            mid_point = self.center - volmdlr.Point2D(self.major_axis, 0)
            mid_point = mid_point.rotation(self.center, self.theta)
        length = 2 * self.abscissa(mid_point)
        return length

    def to_3d(self, plane_origin, x, y):
        """
        Transforms a Ellipse2D into an Ellipse3D, given a plane origin and an u and v plane vector.

        :param plane_origin: plane origin.
        :param x: plane u vector.
        :param y: plane v vector.
        :return: Ellipse3D.
        """
        raise NotImplementedError

    def point_over_ellipse(self, point, abs_tol=1e-6):
        """
        Verifies if a point is on the ellipse.

        :param point: point to be verified.
         :param abs_tol: tolerance.
        :return: True or False.
        """
        return math.isclose(
            ((point.x - self.center.x) * math.cos(self.theta) +
             (point.y - self.center.y) * math.sin(self.theta)) ** 2 / self.major_axis ** 2 +
            ((point.x - self.center.x) * math.sin(self.theta) -
             (point.y - self.center.y) * math.cos(self.theta)) ** 2 / self.minor_axis ** 2, 1, abs_tol=abs_tol)

    def point_over_contour(self, point, abs_tol=1e-6):
        """
        Verifies if a point is on the ellipse.

        :param point: point to be verified.
        :param abs_tol: tolerance.
        :return: True or False.
        """
        return self.point_over_ellipse(point, abs_tol)

    def line_intersections(self, line: 'volmdlr.edges.Line2D'):
        """
        Calculates the intersections between a line and an ellipse.

        :param line: line to calculate intersections
        :return: list of points intersections, if there are any
        """
        intersections = vm_utils_intersections.ellipse2d_line_intersections(self, line)
        return intersections

    def linesegment_intersections(self, linesegment: 'volmdlr.edges.LineSegment2D'):
        """
        Calculates the intersections between a line segment and an ellipse.

        :param linesegment: line segment to calculate intersections.
        :return: list of points intersections, if there are any.
        """
        line_intersections = self.line_intersections(linesegment.to_line())
        intersections = []
        for intersection in line_intersections:
            if linesegment.point_belongs(intersection):
                intersections.append(intersection)
        return intersections

    def discretization_points(self, *, number_points: int = None, angle_resolution: int = 20):
        """
        Calculates the discretized points for the ellipse.

        :param number_points: number of point to have in the discretized points.
        :param angle_resolution: the angle resolution to be used to discretize points.
        :return: discretized points.
        """
        if number_points:
            angle_resolution = number_points
        discretization_points = [self.center + volmdlr.Point2D(self.major_axis * math.cos(theta),
                                                               self.minor_axis * math.sin(theta))
                                 for theta in npy.linspace(0, volmdlr.TWO_PI, angle_resolution + 1)]
        discretization_points = [point.rotation(self.center, self.theta) for point in discretization_points]
        return discretization_points

    def abscissa(self, point: volmdlr.Point2D):
        """
        Calculates the abscissa for a given point.

        :param point: point to calculate the abscissa.
        :return: the corresponding abscissa, 0 < abscissa < ellipse's length.
        """
        if self.point_over_ellipse(point):
            angle_abscissa = self.point_angle_with_major_dir(point)

            def arc_length(theta):
                return math.sqrt((self.major_axis ** 2) * math.sin(theta) ** 2 +
                                 (self.minor_axis ** 2) * math.cos(theta) ** 2)

            res, _ = scipy_integrate.quad(arc_length, 0, angle_abscissa)
            return res
        raise ValueError(f'point {point} does not belong to ellipse')

    def point_angle_with_major_dir(self, point2d):
        """
        Given a point in the ellipse, calculates it angle with the major direction vector.

        """
        center2d_point2d = point2d - self.center
        angle_abscissa = volmdlr.geometry.clockwise_angle(center2d_point2d, self.major_dir)
        return angle_abscissa

    def plot(self, ax=None, edge_style: EdgeStyle = EdgeStyle()):
        """
        Matplotlib plot for an ellipse.

        """
        if ax is None:
            _, ax = plt.subplots()
        x = []
        y = []
        for point_x, point_y in self.discretization_points(number_points=50):
            x.append(point_x)
            y.append(point_y)
        plt.plot(x, y, color=edge_style.color, alpha=edge_style.alpha)
        if edge_style.equal_aspect:
            ax.set_aspect('equal')
        return ax

    def rotation(self, center: volmdlr.Point2D, angle: float):
        """
        Rotation of ellipse around a center and an angle.

        :param center: center of the rotation.
        :param angle: angle to rotated of.
        :return: a rotationed new ellipse.
        """
        rotationed_center = self.center.rotation(center, angle)
        point_major_dir = self.center + self.major_dir * self.major_axis
        rotationed_major_dir_point = point_major_dir.rotation(center, angle)
        major_dir = rotationed_major_dir_point - rotationed_center
        return Ellipse2D(self.major_axis, self.minor_axis, rotationed_center,
                         major_dir)

    def translation(self, offset: volmdlr.Vector2D):
        """
        Translation of ellipse from an offset vector.

        :param offset: corresponding translation vector.
        :return: translated new ellipse 2d.
        """
        return Ellipse2D(self.major_axis, self.minor_axis, self.center.translation(offset), self.major_dir)

    def frame_mapping(self, frame: volmdlr.Frame2D, side: str):
        """
        Changes frame_mapping and return a new Ellipse2D.

        side = 'old' or 'new'.
        """
        if side == 'old':
            return Ellipse2D(self.major_axis, self.minor_axis, frame.local_to_global_coordinates(self.center),
                             self.major_dir)
        if side == 'new':
            point_major_dir = self.center + self.major_dir * self.major_axis
            major_dir = frame.global_to_local_coordinates(point_major_dir) - self.center
            return Ellipse2D(self.major_axis, self.minor_axis, frame.global_to_local_coordinates(self.center),
                             major_dir)
        raise ValueError('Side should be \'new\' \'old\'')


class Contour3D(ContourMixin, Wire3D):
    """
    A collection of 3D primitives forming a closed wire3D.

    """
    _non_serializable_attributes = ['points']
    _non_eq_attributes = ['name']
    _non_hash_attributes = ['points', 'name']
    _generic_eq = True

    def __init__(self, primitives: List[volmdlr.core.Primitive3D],
                 name: str = ''):
        """
        Defines a contour3D from a collection of edges following each other stored in primitives list.
        """

        Wire3D.__init__(self, primitives=primitives, name=name)
        self._edge_polygon = None
        self._utd_bounding_box = False

    def __hash__(self):
        return hash(tuple(self.primitives))

    def __eq__(self, other_):
        if other_.__class__.__name__ != self.__class__.__name__:
            return False
        if len(self.primitives) != len(other_.primitives):
            return False
        equal = 0
        for prim1 in self.primitives:
            reverse1 = prim1.reverse()
            found = False
            for prim2 in other_.primitives:
                reverse2 = prim2.reverse()
                if (prim1 == prim2 or reverse1 == prim2
                        or reverse2 == prim1 or reverse1 == reverse2):
                    equal += 1
                    found = True
            if not found:
                return False
        if equal == len(self.primitives):
            return True
        return False

    @property
    def edge_polygon(self):
        if self._edge_polygon is None:
            self._edge_polygon = self._get_edge_polygon()
        return self._edge_polygon

    def _get_edge_polygon(self):
        points = []
        for edge in self.primitives:
            if points:
                if not edge.start.is_close(points[-1]):
                    points.append(edge.start)
            else:
                points.append(edge.start)
        return ClosedPolygon3D(points)

    @classmethod
    def from_step(cls, arguments, object_dict, **kwargs):
        """
        Converts a step primitive to a Contour3D.

        :param arguments: The arguments of the step primitive.
        :type arguments: list
        :param object_dict: The dictionary containing all the step primitives that have already been instantiated.
        :type object_dict: dict
        :return: The corresponding Contour3D object.
        :rtype: :class:`volmdlr.wires.Contour3D`
        """
        step_id = kwargs.get("step_id", "#UNKNOW_ID")
        step_name = kwargs.get("name", "EDGE_LOOP")
        name = arguments[0][1:-1]
        raw_edges = []
        for edge_id in arguments[1]:
            edge = object_dict[int(edge_id[1:])]
            if edge:
                raw_edges.append(edge)

        if step_name == "POLY_LOOP":
            return cls.from_points(raw_edges)
        if (len(raw_edges)) == 1:
            if isinstance(raw_edges[0], cls):
                # Case of a circle, ellipse...
                return raw_edges[0]
            return cls(raw_edges, name=name)

        # if any(edge is None for edge in raw_edges):
        #     raw_edges = [edge for edge in raw_edges if edge is not None]
            # warnings.warn(f"Could not instantiate #{step_id} = {step_name}({arguments})"
            #               f" because some of the edges are NoneType."
            #               "See Contour3D.from_step method")
            # return None
        # Making things right for first 2 primitives
        distances = [raw_edges[0].end.point_distance(raw_edges[1].start),
                     raw_edges[0].start.point_distance(raw_edges[1].start),
                     raw_edges[0].end.point_distance(raw_edges[1].end),
                     raw_edges[0].start.point_distance(raw_edges[1].end)]
        index = distances.index(min(distances))
        if min(distances) > 6e-4:
            # Green color : well-placed and well-read
            ax = raw_edges[0].plot(edge_style=EdgeStyle(color='g'))
            ax.set_title(f"Step ID: #{step_id}")

            # Red color : can't be connected to green edge
            raw_edges[1].plot(ax=ax, edge_style=EdgeStyle(color='r'))
            # Black color : to be placed
            for re in raw_edges[2:]:
                re.plot(ax=ax)

            warnings.warn(
                f"Could not instantiate #{step_id} = {step_name}({arguments})"
                "because the first 2 edges of contour not following each other.\n"
                f'Number of edges: {len(raw_edges)}.\n'
                f'delta_x = {abs(raw_edges[0].start.x - raw_edges[1].end.x)}, '
                f' {abs(raw_edges[0].end.x - raw_edges[1].end.x)}.\n'
                f'delta_y = {abs(raw_edges[0].start.y - raw_edges[1].end.y)} ,'
                f' {abs(raw_edges[0].end.y - raw_edges[1].end.y)}.\n'
                f'delta_z = {abs(raw_edges[0].start.z - raw_edges[1].end.z)}, '
                f' {abs(raw_edges[0].end.z - raw_edges[1].end.z)}.\n'
                f'distance = {min(distances)}')
            return None

        if index == 0:
            edges = [raw_edges[0], raw_edges[1]]
        elif index == 1:
            edges = [raw_edges[0].reverse(), raw_edges[1]]
        elif index == 2:
            edges = [raw_edges[0], raw_edges[1].reverse()]
        elif index == 3:
            edges = [raw_edges[0].reverse(), raw_edges[1].reverse()]
        else:
            raise NotImplementedError

        # Connecting the next edges
        last_edge = edges[-1]
        for i, raw_edge in enumerate(raw_edges[2:]):
            distances = [raw_edge.start.point_distance(last_edge.end),
                         raw_edge.end.point_distance(last_edge.end)]
            index = distances.index(min(distances))
            if min(distances) > 6e-4:
                # Green color : well-placed and well-read
                ax = last_edge.plot(edge_style=EdgeStyle(color='g'))
                ax.set_title(f"Step ID: #{step_id}")

                for re in raw_edges[:2 + i]:
                    re.plot(ax=ax, edge_style=EdgeStyle(color='g'))
                    re.start.plot(ax=ax, color='g')
                    re.end.plot(ax=ax, color='g')
                last_edge.end.plot(ax=ax, color='g')
                # Red color : can't be connected to red dot
                raw_edge.plot(ax=ax, edge_style=EdgeStyle(color='g'))
                # Black color : to be placed
                for re in raw_edges[2 + i + 1:]:
                    re.plot(ax=ax)
                    re.start.plot(ax=ax)
                    re.end.plot(ax=ax)

                warnings.warn(
                    f"Could not instantiate #{step_id} = {step_name}({arguments})"
                    "because some Edges of contour are not following each other.\n"
                    f'Number of edges: {len(raw_edges)}.\n'
                    f'delta_x = {abs(raw_edge.start.x - last_edge.end.x)}, '
                    f' {abs(raw_edge.end.x - last_edge.end.x)}.\n'
                    f'delta_y = {abs(raw_edge.start.y - last_edge.end.y)}, '
                    f' {abs(raw_edge.end.y - last_edge.end.y)}.\n'
                    f'delta_z = {abs(raw_edge.start.z - last_edge.end.z)}, '
                    f' {abs(raw_edge.end.z - last_edge.end.z)}.\n'
                    f'distance = {min(distances)}')
                return None
            if index == 0:
                last_edge = raw_edge
            elif index == 1:
                last_edge = raw_edge.reverse()

            edges.append(last_edge)
        return cls(edges, name=name)

    def to_step(self, current_id, surface_id=None, surface3d=None):
        """
        Create a Circle3D step object.

        """
        content = ''
        edge_ids = []
        for primitive in self.primitives:
            if primitive.__class__.__name__ == 'BSplineCurve3D':
                method_name = f'{primitive.__class__.__name__.lower()}_to_2d'
                curve2d = getattr(surface3d, method_name)(primitive)[0]
                if curve2d.__class__.__name__ == 'LineSegment3D':
                    curve2d = curve2d.to_bspline_curve()
                primitive_content, primitive_ids = primitive.to_step(
                    current_id, surface_id=surface_id, curve2d=curve2d)
            else:
                primitive_content, primitive_ids = primitive.to_step(current_id, surface_id=surface_id)

            content += primitive_content
            current_id = primitive_ids[-1] + 1
            for primitive_id in primitive_ids:
                content += f"#{current_id} = ORIENTED_EDGE('{primitive.name}',*,*,#{primitive_id},.T.);\n"
                edge_ids.append(current_id)

                current_id += 1

        content += f"#{current_id} = EDGE_LOOP('{self.name}',({volmdlr.core.step_ids_to_str(edge_ids)}));\n"
        return content, current_id

    def average_center_point(self):
        nb = len(self.edge_polygon.points)
        x = sum(point[0] for point in self.edge_polygon.points) / nb
        y = sum(point[1] for point in self.edge_polygon.points) / nb
        z = sum(point[2] for point in self.edge_polygon.points) / nb

        return volmdlr.Point3D(x, y, z)

    def to_2d(self, plane_origin, x, y):
        primitives2d = self.get_primitives_2d(plane_origin, x, y)
        return Contour2D(primitives=primitives2d)

    def rotation(self, center: volmdlr.Point3D, axis: volmdlr.Vector3D,
                 angle: float):
        """
        Contour3D rotation.

        :param center: rotation center.
        :param axis: rotation axis.
        :param angle: angle rotation.
        :return: a new rotated Contour3D.
        """
        new_edges = [edge.rotation(center, axis, angle) for edge
                     in self.primitives]
        return Contour3D(new_edges, self.name)

    def rotation_inplace(self, center: volmdlr.Point3D, axis: volmdlr.Vector3D,
                         angle: float):
        """
        Contour3D rotation. Object is updated in-place.

        :param center: rotation center.
        :param axis: rotation axis.
        :param angle: rotation angle.
        """
        warnings.warn("'in-place' methods are deprecated. Use a not in-place method instead.", DeprecationWarning)

        for edge in self.primitives:
            edge.rotation_inplace(center, axis, angle)

    def translation(self, offset: volmdlr.Vector3D):
        """
        Contour3D translation.

        :param offset: translation vector.
        :return: A new translated Contour3D.
        """
        new_edges = [edge.translation(offset) for edge in
                     self.primitives]
        return Contour3D(new_edges, self.name)

    def translation_inplace(self, offset: volmdlr.Vector3D):
        """
        Contour3D translation. Object is updated in-place.

        :param offset: translation vector.
        """
        warnings.warn("'in-place' methods are deprecated. Use a not in-place method instead.", DeprecationWarning)

        for edge in self.primitives:
            edge.translation_inplace(offset)

    def frame_mapping(self, frame: volmdlr.Frame3D, side: str):
        """
        Changes frame_mapping and return a new Contour3D.

        side = 'old' or 'new'.
        """
        new_edges = [edge.frame_mapping(frame, side) for edge in
                     self.primitives]
        return Contour3D(new_edges, self.name)

    def frame_mapping_inplace(self, frame: volmdlr.Frame3D, side: str):
        """
        Changes frame_mapping and the object is updated in-place.

        :param side: 'old' or 'new'
        """
        warnings.warn("'in-place' methods are deprecated. Use a not in-place method instead.", DeprecationWarning)

        for edge in self.primitives:
            edge.frame_mapping_inplace(frame, side)

    def copy(self, deep=True, memo=None):
        """
        Copies the Contour3D.
        """
        new_edges = [edge.copy(deep=deep, memo=memo) for edge in self.primitives]
        # if self.point_inside_contour is not None:
        #     new_point_inside_contour = self.point_inside_contour.copy()
        # else:
        #     new_point_inside_contour = None
        return Contour3D(new_edges, self.name)

    def plot(self, ax=None, edge_style: EdgeStyle = EdgeStyle()):
        if ax is None:
            # ax = Axes3D(plt.figure())
            fig = plt.figure()
            ax = fig.add_subplot(111, projection='3d')

        for edge in self.primitives:
            edge.plot(ax=ax, edge_style=edge_style)

        return ax

    def _bounding_box(self):
        """
        Computes the bounding box of the contour3D.

        """
        return volmdlr.core.BoundingBox.from_bounding_boxes([prim.bounding_box for prim in self.primitives])

    @property
    def bounding_box(self):
        if not self._utd_bounding_box:
            self._bbox = self._bounding_box()
            self._utd_bounding_box = True
        return self._bbox

    def line_intersections(self, line: volmdlr.edges.Line3D):
        """
        Calculates intersections between a contour 3d and Line 3d.

        :param line: Line 3D to verify intersections.
        :return: list with the contour intersections with line
        """
        intersections = []
        for primitive in self.primitives:
            prim_line_intersections = primitive.line_intersections(line)
            if prim_line_intersections:
                for inters in prim_line_intersections:
                    if inters not in intersections:
                        intersections.append(inters)
        return intersections

    def linesegment_intersections(self, linesegment: volmdlr.edges.LineSegment3D):
        """
        Calculates intersections between a contour 3d and line segment 3D.

        :param linesegment: line segment 3D to verify intersections.
        :return: list with the contour intersections with line
        """
        intersections = []
        for primitive in self.primitives:
            prim_line_intersections = primitive.linesegment_intersections(linesegment)
            if prim_line_intersections:
                for inters in prim_line_intersections:
                    if inters not in intersections:
                        intersections.append(inters)
        return intersections

    def contour_intersection(self, contour3d):
        """
        Calculates intersections between two Contour3D.

        :param contour3d: second contour
        :return: list of points
        """
        dict_intersecting_points = {}
        for primitive in self.primitives:
            for primitive2 in contour3d.primitives:
                intersecting_point = primitive.linesegment_intersection(
                    primitive2)
                if intersecting_point is not None:
                    dict_intersecting_points[primitive2] = intersecting_point
        if dict_intersecting_points:
            return dict_intersecting_points
        return None

    @classmethod
    def from_points(cls, points: List[volmdlr.Point3D]):
        """
        Create a contour 3d from points with line_segments3D.

        """

        if len(points) < 3:
            raise ValueError('contour is defined at least with three points')
        edges = []
        for i in range(0, len(points) - 1):
            edges.append(volmdlr.edges.LineSegment3D(points[i], points[i + 1]))

        edges.append(volmdlr.edges.LineSegment3D(points[-1], points[0]))
        contour = cls(edges)

        return contour

    def clean_primitives(self):
        """
        Delete primitives with start=end, and return a new contour.

        """

        new_primitives = []
        for primitive in self.primitives:
            if not primitive.start.is_close(primitive.end):
                new_primitives.append(primitive)

        return Contour3D(new_primitives)

    def merge_with(self, contour3d):
        """
        Merge two adjacent contours, and returns one outer contour and inner contours (if there are any).

        """

        merged_primitives = self.delete_shared_contour_section(contour3d)
        contours = Contour3D.contours_from_edges(merged_primitives, tol=1e-6)

        return contours


class Circle3D(Contour3D):
    """
    Defines a Circle in three dimensions, with a center and a radius.

    frame.u, frame.v define the plane, frame.w the normal
    """
    _non_serializable_attributes = ['point', 'edges', 'point_inside_contour']
    _non_eq_attributes = ['name']
    _non_hash_attributes = ['name']
    _generic_eq = True

    def __init__(self, frame: volmdlr.Frame3D, radius: float,
                 name: str = ''):
        self.radius = radius
        self.frame = frame
        self.angle = volmdlr.TWO_PI
        self._primitives = None
        self.primitives = self.get_primitives()
        Contour3D.__init__(self, self.primitives, name=name)

    @property
    def center(self):
        return self.frame.origin

    @property
    def normal(self):
        return self.frame.w

    def __hash__(self):
        return hash(self.frame.origin)

    def __eq__(self, other_circle):
        return self.frame.origin.is_close(other_circle.frame.origin) \
            and self.frame.w.is_colinear(other_circle.frame.w) \
            and math.isclose(self.radius,
                             other_circle.radius, abs_tol=1e-06)

    def get_primitives(self):
        """
        Calculates primitives to compose Circle: 2 Arc3D.

        :return: list containing two Arc3D
        """
        if not self._primitives:
            points = [self.center + self.frame.u * self.radius,
                      self.center - self.frame.v * self.radius,
                      self.center - self.frame.u * self.radius,
                      self.center + self.frame.v * self.radius]
            self._primitives = [volmdlr.edges.Arc3D(points[0], points[1], points[2]),
                                volmdlr.edges.Arc3D(points[2], points[3], points[0])]

        return self._primitives

    def discretization_points(self, *, number_points: int = None, angle_resolution: int = 20):
        """
        Discretize a Circle to have "n" points.

        :param number_points: the number of points (including start and end points)
             if unset, only start and end will be returned
        :param angle_resolution: if set, the sampling will be adapted to have a controlled angular distance. Useful
            to mesh an arc
        :return: a list of sampled points
        """
        if number_points:
            angle_resolution = number_points
        discretization_points_3d = [self.center + self.radius * math.cos(teta) * self.frame.u +
                                    self.radius * math.sin(teta) * self.frame.v for teta in
                                    npy.linspace(0, volmdlr.TWO_PI, angle_resolution + 1)][:-1]
        return discretization_points_3d

    def abscissa(self, point: volmdlr.Point3D):
        """
        Calculates the abscissa a given point.

        :param point: point to calculate abscissa.
        :return: abscissa
        """
        x, y, _ = self.frame.global_to_local_coordinates(point)
        u1 = x / self.radius
        u2 = y / self.radius
        theta = volmdlr.geometry.sin_cos_angle(u1, u2)

        return self.radius * abs(theta)

    def length(self):
        return volmdlr.TWO_PI * self.radius

    def rotation(self, center: volmdlr.Point3D, axis: volmdlr.Vector3D, angle: float):
        """
        Circle3D rotation.

        :param center: rotation center
        :param axis: rotation axis
        :param angle: angle rotation
        :return: a new rotated Circle3D
        """
        return Circle3D(self.frame.rotation(center, axis, angle),
                        self.radius, self.name)

    def rotation_inplace(self, center: volmdlr.Point3D, axis: volmdlr.Vector3D, angle: float):
        """
        Circle3D rotation. Object is updated in-place.

        :param center: rotation center
        :param axis: rotation axis
        :param angle: rotation angle
        """
        warnings.warn("'in-place' methods are deprecated. Use a not in-place method instead.", DeprecationWarning)

        self.frame.rotation_inplace(center, axis, angle)

    def translation(self, offset: volmdlr.Vector3D):
        """
        Circle3D translation.

        :param offset: translation vector
        :return: A new translated Circle3D
        """
        return Circle3D(self.frame.translation(offset), self.radius, self.name)

    def translation_inplace(self, offset: volmdlr.Vector3D):
        """
        Circle3D translation. Object is updated in-place.

        :param offset: translation vector
        """
        warnings.warn("'in-place' methods are deprecated. Use a not in-place method instead.", DeprecationWarning)

        self.frame.translation_inplace(offset)

    def plot(self, ax=None, edge_style: EdgeStyle = EdgeStyle()):
        if ax is None:
            fig = plt.figure()
            ax = fig.add_subplot(111, projection='3d')
        else:
            fig = None

        x = []
        y = []
        z = []
        for point_x, point_y, point_z in self.discretization_points():
            x.append(point_x)
            y.append(point_y)
            z.append(point_z)
        x.append(x[0])
        y.append(y[0])
        z.append(z[0])
        ax.plot(x, y, z, color=edge_style.color, alpha=edge_style.alpha)
        return ax

    def point_at_abscissa(self, curvilinear_abscissa):
        """ Start point is at intersection of frame.u axis. """
        start = self.frame.origin + self.radius * self.frame.u
        return start.rotation(self.frame.origin, self.frame.w,
                              curvilinear_abscissa / self.radius)

    def linesegment_intersections(self, linesegment: volmdlr.edges.LineSegment3D):
        """
        Calculates the intersections between the Circle3D and a line segment 3D.

        :param linesegment: line segment 3D to verify intersections
        :return: list of points intersecting Circle
        """
        intersections = []
        circle3d_line_intersections = vm_utils_intersections.circle_3d_line_intersections(self, linesegment.to_line())
        for intersection in circle3d_line_intersections:
            if linesegment.point_belongs(intersection):
                intersections.append(intersection)
        return intersections

    @classmethod
    def from_step(cls, arguments, object_dict, **kwargs):
        """
        Converts a step primitive to a Circle3D.

        :param arguments: The arguments of the step primitive.
        :type arguments: list
        :param object_dict: The dictionary containing all the step primitives that have already been instantiated.
        :type object_dict: dict
        :return: The corresponding Circle3D object.
        :rtype: :class:`volmdlr.wires.Circle3D`
        """
        length_conversion_factor = kwargs.get("length_conversion_factor", 1)

        center = object_dict[arguments[1]].origin
        radius = float(arguments[2]) * length_conversion_factor
        if object_dict[arguments[1]].u is not None:
            normal = object_dict[arguments[1]].u
            other_vec = object_dict[arguments[1]].v
            if other_vec is not None:
                other_vec.normalize()
        else:
            normal = object_dict[arguments[1]].v  # ou w
            other_vec = None
        normal.normalize()
        return cls.from_center_normal(center, normal, radius, arguments[0][1:-1])

    def to_step(self, current_id, surface_id=None, surface3d=None):
        circle_frame = volmdlr.Frame3D(self.center, self.frame.w, self.frame.u,
                                       self.frame.v)
        content, frame_id = circle_frame.to_step(current_id)
        curve_id = frame_id + 1
        content += f"#{curve_id} = CIRCLE('{self.name}',#{frame_id},{round(self.radius * 1000, 3)});\n"

        if surface_id:
            content += f"#{curve_id + 1} = SURFACE_CURVE('',#{curve_id},(#{surface_id}),.PCURVE_S1.);\n"
            curve_id += 1

        point1 = self.frame.origin + self.frame.u * self.radius
        point3 = self.frame.origin - self.frame.u * self.radius

        p1_content, p1_id = point1.to_step(curve_id + 1, vertex=True)
        p3_content, p3_id = point3.to_step(p1_id + 1, vertex=True)
        content += p1_content + p3_content

        arc1_id = p3_id + 1
        content += f"#{arc1_id} = EDGE_CURVE('{self.name}',#{p1_id},#{p3_id},#{curve_id},.T.);\n"
        oriented_edge1_id = arc1_id + 1
        content += f"#{oriented_edge1_id} = ORIENTED_EDGE('',*,*,#{arc1_id},.T.);\n"

        arc2_id = oriented_edge1_id + 1
        content += f"#{arc2_id} = EDGE_CURVE('{self.name}',#{p3_id},#{p1_id},#{curve_id},.T.);\n"
        oriented_edge2_id = arc2_id + 1
        content += f"#{oriented_edge2_id} = ORIENTED_EDGE('',*,*,#{arc2_id},.T.);\n"

        current_id = oriented_edge2_id + 1
        content += f"#{current_id} = EDGE_LOOP('{self.name}',(#{oriented_edge1_id},#{oriented_edge2_id}));\n"

        return content, current_id

    def _bounding_box(self):
        """
        Computes the bounding box.

        """
        points = [self.frame.origin + self.radius * v
                  for v in [self.frame.u, -self.frame.u,
                            self.frame.v, -self.frame.v]]
        return volmdlr.core.BoundingBox.from_points(points)

    def to_2d(self, plane_origin, x, y):
        """
        Transforms a Circle3D into an Circle2D, given a plane origin and an u and v plane vector.

        :param plane_origin: plane origin.
        :param x: plane u vector.
        :param y: plane v vector.
        :return: Circle2D.
        """
        z = x.cross(y)
        plane3d = volmdlr.faces.Plane3D(volmdlr.Frame3D(plane_origin, x, y, z))
        return Circle2D(plane3d.point3d_to_2d(self.center), self.radius)

    @classmethod
    def from_center_normal(cls, center: volmdlr.Point3D,
                           normal: volmdlr.Vector3D,
                           radius: float,
                           name: str = ''):
        u = normal.deterministic_unit_normal_vector()
        v = normal.cross(u)
        return cls(volmdlr.Frame3D(center, u, v, normal), radius, name)

    @classmethod
    def from_3_points(cls, point1, point2, point3):
        vector_u1 = point2 - point1
        vector_u2 = point2 - point3
        try:
            vector_u1.normalize()
            vector_u2.normalize()
        except ZeroDivisionError:
            raise ValueError(
                'the 3 points must be distincts')

        normal = vector_u2.cross(vector_u1)
        normal.normalize()

        if vector_u1.is_close(vector_u2):
            vector_u2 = normal.cross(vector_u1)
            vector_u2.normalize()

        vector_v1 = normal.cross(vector_u1)  # v1 is normal, equal u2
        vector_v2 = normal.cross(vector_u2)  # equal -u1

        point11 = 0.5 * (point1 + point2)  # Mid-point of segment s,m
        point21 = 0.5 * (point2 + point3)  # Mid-point of segment s,m

        line1 = volmdlr.edges.Line3D(point11, point11 + vector_v1)
        line2 = volmdlr.edges.Line3D(point21, point21 + vector_v2)

        try:
            center, _ = line1.minimum_distance_points(line2)
        except ZeroDivisionError:
            raise ValueError(
                'Start, end and interior points  of an arc must be distincts')

        radius = (center - point1).norm()
        return cls(frame=volmdlr.Frame3D(center, vector_u1, normal.cross(vector_u1), normal),
                   radius=radius)

    def extrusion(self, extrusion_vector):
        """
        Returns the cylindrical face generated by extrusion of the circle.
        """
        if self.normal.is_colinear_to(extrusion_vector):
            u = self.normal.deterministic_unit_normal_vector()
            v = self.normal.cross(u)
            w = extrusion_vector.copy()
            w.normalize()
            cylinder = volmdlr.faces.CylindricalSurface3D(
                volmdlr.Frame3D(self.center, u, v, w), self.radius)
            return [cylinder.rectangular_cut(0, volmdlr.TWO_PI,
                                             0, extrusion_vector.norm())]
        raise NotImplementedError(
            f'Extrusion along vector not colinar to normal for circle not '
            f'handled yet: dot={self.normal.dot(extrusion_vector)}')

    def revolution(self, axis_point: volmdlr.Point3D, axis: volmdlr.Vector3D,
                   angle: float):
        """
        Return the Toroidal face generated by the revolution of the circle.
        """
        line3d = volmdlr.edges.Line3D(axis_point, axis_point + axis)
        tore_center, _ = line3d.point_projection(self.center)
        u = self.center - tore_center
        u.normalize()
        v = axis.cross(u)
        if not math.isclose(self.normal.dot(u), 0., abs_tol=1e-9):
            raise NotImplementedError(
                'Outside of plane revolution not supported')

        tore_radius = tore_center.point_distance(self.center)
        surface = volmdlr.faces.ToroidalSurface3D(
            volmdlr.Frame3D(tore_center, u, v, axis),
            tore_radius, self.radius)
        return [surface.rectangular_cut(0, angle, 0, volmdlr.TWO_PI)]

    def point_belongs(self, point: volmdlr.Point3D, abs_tol: float = 1e-6):
        """
        Returns if given point belongs to the Circle3D.
        """
        distance = point.point_distance(self.center)
        vec = volmdlr.Vector3D(*point - self.center)
        dot = self.normal.dot(vec)
        if math.isclose(distance, self.radius, abs_tol=abs_tol) \
                and math.isclose(dot, 0, abs_tol=abs_tol):
            return True
        return False

    def trim(self, point1: volmdlr.Point3D, point2: volmdlr.Point3D):
        if not self.point_belongs(point1, 1e-4) or not self.point_belongs(point2, 1e-4):
            ax = self.plot()
            point1.plot(ax=ax, color='r')
            point2.plot(ax=ax, color='b')
            raise ValueError('Point not on circle for trim method')

        if point1.is_close(point2):
            return volmdlr.edges.FullArc3D(self.frame.origin, point1, self.frame.w)

        interior = volmdlr.geometry.clockwise_interior_from_circle3d(
            point1, point2, self)
        return volmdlr.edges.Arc3D(point1, interior, point2)


class Ellipse3D(Contour3D):
    """
    Defines a 3D ellipse.

    :param major_axis: Largest radius of the ellipse
    :type major_axis: float
    :param minor_axis: The Smallest radius of the ellipse
    :type minor_axis: float
    :param center: Ellipse's center
    :type center: Point3D
    :param normal: Ellipse's normal
    :type normal: Vector3D
    :param major_dir: Direction of the largest radius/major_axis
    :type major_dir: Vector3D
    """

    def __init__(self, major_axis: float, minor_axis: float,
                 center: volmdlr.Point3D, normal: volmdlr.Vector3D,
                 major_dir: volmdlr.Vector3D, name: str = ''):

        self.major_axis = major_axis
        self.minor_axis = minor_axis
        self.center = center
        normal.normalize()
        self.normal = normal
        major_dir.normalize()
        self.major_dir = major_dir
        self.minor_dir = normal.cross(normal)
        self._frame = None
        Contour3D.__init__(self, [self], name=name)

    @property
    def frame(self):
        """
        Gets the Ellipse's Frame3D.

        :return: Frame3D.
        """
        if not self._frame:
            self._frame = volmdlr.Frame3D(self.center, self.major_dir, self.normal.cross(self.major_dir), self.normal)
        return self._frame

    def point_belongs(self, point):
        """
        Verifies if a given point lies on the Ellipse3D.

        :param point: point to be verified.
        :return: True is point lies on the Ellipse, False otherwise
        """
        new_point = self.frame.global_to_local_coordinates(point)
        return math.isclose(new_point.x ** 2 / self.major_axis ** 2 +
                            new_point.y ** 2 / self.minor_axis ** 2, 1.0, abs_tol=1e-6)

    def length(self):
        """
        Calculates the length of the ellipse.

        Ramanujan's approximation for the perimeter of the ellipse.
        P = π (a + b) [ 1 + (3h) / (10 + √(4 - 3h) ) ], where h = (a - b)**2/(a + b)**2
        :return:
        """
        perimeter_formular_h = (self.major_axis - self.minor_axis) ** 2 / (self.major_axis + self.minor_axis) ** 2
        return math.pi * (self.major_axis + self.minor_axis) * \
            (1 + (3 * perimeter_formular_h / (10 + math.sqrt(4 - 3 * perimeter_formular_h))))

    def discretization_points(self, *, number_points: int = None, angle_resolution: int = 20):
        """
        Discretize a Contour to have "n" points.

        :param number_points: the number of points (including start and end points)
             if unset, only start and end will be returned.
        :param angle_resolution: if set, the sampling will be adapted to have a controlled angular distance. Useful
            to mesh an arc.
        :return: a list of sampled points.
        """
        if number_points:
            angle_resolution = number_points
        discretization_points_3d = [
                                      self.center + self.major_axis * math.cos(
                                          teta) * self.major_dir
                                      + self.minor_axis * math.sin(
                                          teta) * self.major_dir.cross(
                                          self.normal) for teta in
                                      npy.linspace(0, volmdlr.TWO_PI,
                                                   angle_resolution + 1)][:-1]
        return discretization_points_3d

    def to_2d(self, plane_origin, x, y):
        """
        Transforms a Ellipse3D into an EllipseD, given a plane origin and an u and v plane vector.

        :param plane_origin: plane origin.
        :param x: plane u vector.
        :param y: plane v vector.
        :return: Ellipse2D.
        """
        center = self.center.to_2d(plane_origin, x, y)
        major_dir_d2 = self.major_dir.to_2d(plane_origin, x, y)
        return Ellipse2D(self.major_axis, self.minor_axis, center, major_dir_d2)

    def abscissa(self, point: volmdlr.Point3D):
        """
        Calculates the abscissa a given point.

        :param point: point to calculate abscissa.
        :return: abscissa
        """
        vector_2 = self.normal.cross(self.major_dir)
        ellipse_2d = self.to_2d(self.center, self.major_dir, vector_2)
        point2d = point.to_2d(self.center, self.major_dir, vector_2)
        return ellipse_2d.abscissa(point2d)

    def trim(self, point1: volmdlr.Point3D, point2: volmdlr.Point3D):
        if point1.is_close(point2):
            return volmdlr.edges.FullArcEllipse3D(point1, self.major_axis, self.minor_axis, self.center, self.normal,
                                                  self.major_dir, self.name)

        p1_new, p2_new = self.frame.global_to_local_coordinates(point1), self.frame.global_to_local_coordinates(point2)

        theta1 = volmdlr.geometry.sin_cos_angle(p1_new.x / self.major_axis, p1_new.y / self.minor_axis)

        theta2 = volmdlr.geometry.sin_cos_angle(p2_new.x / self.major_axis, p2_new.y / self.minor_axis)

        if theta1 > theta2:  # sens trigo
            angle = math.pi + (theta1 + theta2) / 2
        else:
            angle = (theta1 + theta2) / 2

        point3 = self.frame.local_to_global_coordinates(volmdlr.Point3D(self.major_axis * math.cos(angle),
                                                                        self.minor_axis * math.sin(angle), 0))
        extra = None
        if math.isclose(angle % math.pi, 0.0, abs_tol=1e-6):
            extra = self.frame.local_to_global_coordinates(volmdlr.Point3D(self.major_axis * math.cos(0.125 * angle),
                                                                           self.minor_axis * math.sin(0.125 * angle),
                                                                           0))
        return volmdlr.edges.ArcEllipse3D(point1, point3, point2, self.center,
                                          self.major_dir, extra=extra)

    def rotation(self, center: volmdlr.Point3D, axis: volmdlr.Vector3D, angle: float):
        """
        Ellipse3D rotation.

        :param center: rotation center.
        :param axis: rotation axis.
        :param angle: angle rotation.
        :return: a new rotated Ellipse3D.
        """
        new_center = self.center.rotation(center, axis, angle)
        new_normal = self.normal.rotation(center, axis, angle)
        new_major_dir = self.major_dir.rotation(center, axis, angle)
        return Ellipse3D(self.major_axis, self.minor_axis, new_center,
                         new_normal, new_major_dir, self.name)

    def rotation_inplace(self, center: volmdlr.Point3D, axis: volmdlr.Vector3D, angle: float):
        """
        Ellipse3D rotation. Object is updated in-place.

        :param center: rotation center
        :param axis: rotation axis
        :param angle: rotation angle
        """
        warnings.warn("'in-place' methods are deprecated. Use a not in-place method instead.", DeprecationWarning)

        self.center.rotation_inplace(center, axis, angle)
        self.normal.rotation_inplace(center, axis, angle)
        self.major_dir.rotation_inplace(center, axis, angle)

    def translation(self, offset: volmdlr.Vector3D):
        """
        Ellipse 3D translation.

        :param offset: translation vector.
        :return: A new translated Ellipse 3D.
        """
        new_center = self.center.translation(offset)
        # new_normal = self.normal.translation(offset)
        new_normal = self.normal
        new_major_dir = self.major_dir.translation(offset)
        return Ellipse3D(self.major_axis, self.minor_axis, new_center,
                         new_normal, new_major_dir, self.name)

    def translation_inplace(self, offset: volmdlr.Vector3D):
        """
        Ellipse3D translation. Object is updated in-place.

        :param offset: translation vector
        """
        warnings.warn("'in-place' methods are deprecated. Use a not in-place method instead.", DeprecationWarning)

        self.center.translation_inplace(offset)
        self.normal.translation_inplace(offset)
        self.major_dir.translation_inplace(offset)

    def plot(self, ax=None, edge_style: EdgeStyle = EdgeStyle()):
        if ax is None:
            fig = plt.figure()
            ax = Axes3D(fig)
        else:
            fig = None

        x = []
        y = []
        z = []
        for point_x, point_y, point_z in self.discretization_points():
            x.append(point_x)
            y.append(point_y)
            z.append(point_z)
        x.append(x[0])
        y.append(y[0])
        z.append(z[0])
        ax.plot(x, y, z, edge_style.color)
        return ax

    @classmethod
    def from_step(cls, arguments, object_dict, **kwargs):
        """
        Converts a step primitive to a Ellipse3D.

        :param arguments: The arguments of the step primitive.
        :type arguments: list
        :param object_dict: The dictionary containing all the step primitives that have already been instantiated.
        :type object_dict: dict
        :return: The corresponding Ellipse3D object.
        :rtype: :class:`volmdlr.wires.Ellipse3D`
        """
        length_conversion_factor = kwargs.get("length_conversion_factor", 1)

        center = object_dict[arguments[1]].origin
        normal = object_dict[arguments[1]].u  # ancien w
        major_dir = object_dict[arguments[1]].v  # ancien u
        major_axis = float(arguments[2]) * length_conversion_factor
        minor_axis = float(arguments[3]) * length_conversion_factor
        return cls(major_axis, minor_axis, center, normal, major_dir,
                   arguments[0][1:-1])


class ClosedPolygon3D(Contour3D, ClosedPolygonMixin):
    """
    A collection of points, connected by line segments, following each other.

    """
    _non_serializable_attributes = ['line_segments', 'primitives']
    _non_eq_attributes = ['line_segments', 'primitives']

    def __init__(self, points: List[volmdlr.Point3D], name: str = ''):
        self.points = points
        self._line_segments = None

        Contour3D.__init__(self, self.line_segments, name)

    def get_line_segments(self):
        lines = []
        if len(self.points) > 1:
            for point1, point2 in zip(self.points,
                                      list(self.points[1:]) + [self.points[0]]):
                if not point1.is_close(point2):
                    lines.append(volmdlr.edges.LineSegment3D(point1, point2))
        return lines

    def copy(self, *args, **kwargs):
        points = [point.copy() for point in self.points]
        return ClosedPolygon3D(points, self.name)

    def __hash__(self):
        return sum(hash(point) for point in self.points)

    def __eq__(self, other_):
        if not isinstance(other_, self.__class__):
            return False
        equal = True
        for point, other_point in zip(self.points, other_.points):
            equal = (equal and point.is_close(other_point))
        return equal

    def plot(self, ax=None, edge_style: EdgeStyle = EdgeStyle()):
        for line_segment in self.line_segments:
            ax = line_segment.plot(ax=ax, edge_style=edge_style)
        return ax

    def rotation(self, center: volmdlr.Point3D, axis: volmdlr.Vector3D,
                 angle: float):
        """
        ClosedPolygon3D rotation.

        :param center: rotation center.
        :param axis: rotation axis.
        :param angle: angle rotation.
        :return: a new rotated ClosedPolygon3D.
        """
        return ClosedPolygon3D(
            [point.rotation(center, axis, angle) for point in
             self.points])

    def rotation_inplace(self, center: volmdlr.Point3D, axis: volmdlr.Vector3D,
                         angle: float):
        """
        ClosedPolygon3D rotation. Object is updated in-place.

        :param center: rotation center.
        :param axis: rotation axis.
        :param angle: rotation angle.
        """
        warnings.warn("'in-place' methods are deprecated. Use a not in-place method instead.", DeprecationWarning)

        for point in self.points:
            point.rotation_inplace(center, axis, angle)

    def translation(self, offset: volmdlr.Vector3D):
        """
        ClosedPolygon3D translation.

        :param offset: translation vector.
        :return: A new translated ClosedPolygon3D.
        """
        new_points = [point.translation(offset) for point in
                      self.points]
        return ClosedPolygon3D(new_points, self.name)

    def translation_inplace(self, offset: volmdlr.Vector3D):
        """
        ClosedPolygon3D translation. Object is updated in-place.

        :param offset: translation vector.
        """
        warnings.warn("'in-place' methods are deprecated. Use a not in-place method instead.", DeprecationWarning)

        for point in self.points:
            point.translation_inplace(offset)

    def to_2d(self, plane_origin, x, y):
        """
        Transforms a ClosedPolygon3D into an ClosedPolygon2D, given a plane origin and an u and v plane vector.

        :param plane_origin: plane origin.
        :param x: plane u vector.
        :param y: plane v vector.
        :return: ClosedPolygon2D.
        """
        points2d = [point.to_2d(plane_origin, x, y) for point in self.points]
        return ClosedPolygon2D(points2d)

    def sewing_with(self, other_poly3d, x, y, resolution=20):
        self_center, other_center = self.average_center_point(), \
            other_poly3d.average_center_point()

        self_poly2d, other_poly2d = self.to_2d(self_center, x, y), \
            other_poly3d.to_2d(other_center, x, y)
        self_center2d, other_center2d = self_poly2d.center_of_mass(), \
            other_poly2d.center_of_mass()
        self_poly2d.translation_inplace(-self_center2d)
        other_poly2d.translation_inplace(-other_center2d)

        bbox_self2d, bbox_other2d = self_poly2d.bounding_rectangle.bounds(), \
            other_poly2d.bounding_rectangle.bounds()
        position = [abs(value) for value in bbox_self2d] \
            + [abs(value) for value in bbox_other2d]
        max_scale = 2 * max(position)

        lines = [volmdlr.edges.LineSegment2D(volmdlr.O2D, max_scale * (
                volmdlr.X2D * math.sin(n * 2 * math.pi / resolution) +
                volmdlr.Y2D * math.cos(n * 2 * math.pi / resolution))
                                             ) for n in range(resolution)]

        self_new_points, other_new_points = [], []
        for line in lines:
            for self_line in self_poly2d.line_segments:
                intersect = line.linesegment_intersections(self_line)
                if intersect:
                    self_new_points.extend(intersect)
                    break

            for other_line in other_poly2d.line_segments:
                intersect = line.linesegment_intersections(other_line)
                if intersect:
                    other_new_points.extend(intersect)
                    break

        new_self_poly2d, new_other_poly2d = ClosedPolygon2D(
            self_new_points), ClosedPolygon2D(other_new_points)
        new_self_poly2d.translation_inplace(self_center2d)
        new_other_poly2d.translation_inplace(other_center2d)

        new_poly1, new_poly2 = new_self_poly2d.to_3d(self_center, x, y), \
            new_other_poly2d.to_3d(other_center, x, y)

        triangles = []
        for point1, point2, other_point in zip(new_poly1.points,
                                               new_poly1.points[
                                                   1:] + new_poly1.points[:1],
                                               new_poly2.points):
            triangles.append([point1, point2, other_point])

        for point1, point2, other_point in zip(
                new_poly2.points, new_poly2.points[1:] + new_poly2.points[:1],
                new_poly1.points[1:] + new_poly1.points[:1]):
            triangles.append([other_point, point2, point1])

        return triangles

    def simplify(self, min_distance: float = 0.01, max_distance: float = 0.05):
        """
        Simplifies polygon 3d.

        :param min_distance: minimal allowed distance.
        :param max_distance: maximal allowed distance.
        :return: Simplified closed polygon 3d.
        """
        return ClosedPolygon3D(self.simplify_polygon(
            min_distance=min_distance, max_distance=max_distance).points)

    def convex_sewing(self, polygon2, x, y):
        """
        Sew to Convex Polygon.

        :param polygon2: other polygon to sew with.
        :param x: u vector for plane projection.
        :param y: v vector for plane projection.
        """
        center1, center2 = self.average_center_point(), polygon2.average_center_point()
        center1_, center2_ = volmdlr.Point3D(center1.x, center1.y, 0), volmdlr.Point3D(center2.x, center2.y, 0)
        new_polygon1, new_polygon2 = self.translation(-center1_), polygon2.translation(-center2_)
        new_center1, new_center2 = new_polygon1.average_center_point(), new_polygon2.average_center_point()

        new_polygon1_2d, new_polygon2_2d = \
            new_polygon1.to_2d(new_center1, x, y), new_polygon2.to_2d(new_center2, x, y)

        dict_closing_pairs = {}
        triangles = []
        list_closing_point_indexes = []
        new_polygon1_2d_points = new_polygon1_2d.points + [
            new_polygon1_2d.points[0]]
        for i, point_polygon1 in enumerate(
                new_polygon1.points + [new_polygon1.points[0]]):
            if i != 0:
                mean_point2d = 0.5 * (
                        new_polygon1_2d_points[i] + new_polygon1_2d_points[
                            i - 1])
                closing_point = new_polygon2_2d.line_intersecting_closing_point(
                    mean_point2d)
                closing_point_index = new_polygon2_2d.points.index(
                    closing_point)

                if i == 1:
                    previous_closing_point_index = closing_point_index
                if closing_point_index != previous_closing_point_index:
                    if closing_point_index in list_closing_point_indexes:
                        closing_point_index = previous_closing_point_index
                    else:
                        dict_closing_pairs[self.points[i - 1]] = (previous_closing_point_index, closing_point_index)

                if point_polygon1.is_close(new_polygon1.points[0]):
                    if list(dict_closing_pairs.values())[-1][-1] != list(dict_closing_pairs.values())[0][0]:
                        dict_closing_pairs[self.points[0]] = (list(dict_closing_pairs.values())[-1][-1],
                                                              list(dict_closing_pairs.values())[0][0])

                real_closing_point = polygon2.points[closing_point_index]

                face_points = [self.points[new_polygon1.points.index(
                    point_polygon1)], self.points[i - 1],
                               real_closing_point]
                triangles.append(face_points)

                list_closing_point_indexes.append(closing_point_index)
                previous_closing_point_index = closing_point_index
        triangles += polygon2.close_sewing(dict_closing_pairs)

        return triangles

    def get_valid_concave_sewing_polygon(self, polygon1_2d, polygon2_2d):
        polygon1_2d_valid__primitive = \
            polygon1_2d.get_valid_sewing_polygon_primitive(polygon2_2d)
        if polygon1_2d_valid__primitive == polygon1_2d.line_segments[0]:
            return self
        new_polygon_primitives = \
            self.line_segments[polygon1_2d.line_segments.index(polygon1_2d_valid__primitive):] + \
            self.line_segments[:polygon1_2d.line_segments.index(polygon1_2d_valid__primitive)]
        polygon1_3d_points = []
        for prim in new_polygon_primitives:
            if not volmdlr.core.point_in_list(prim.start, polygon1_3d_points):
                polygon1_3d_points.append(prim.start)
            if not volmdlr.core.point_in_list(prim.end, polygon1_3d_points):
                polygon1_3d_points.append(prim.end)
        return ClosedPolygon3D(polygon1_3d_points)

    def close_sewing(self, dict_closing_pairs):
        triangles_points = []
        for i, point_polygon2 in enumerate(
                self.points + [self.points[0]]):
            for j, index in enumerate(list(dict_closing_pairs.values())):
                if i != 0:
                    if i - 1 >= index[0] and i <= index[1]:
                        face_points = [self.points[i - 1],
                                       point_polygon2,
                                       list(dict_closing_pairs.keys())[j]]
                        triangles_points.append(face_points)
                    elif index[0] > index[1]:
                        if (i - 1 <= index[0] and i <= index[1]) or (
                                (i - 1 >= index[0]) and i >= index[1]):
                            face_points = [self.points[i - 1],
                                           point_polygon2,
                                           list(dict_closing_pairs.keys())[j]]
                            triangles_points.append(face_points)
        return triangles_points

    def check_sewing(self, polygon2, sewing_faces):
        if not len(self.line_segments) + len(polygon2.line_segments) == len(sewing_faces):
            return False
        return True

    def redefine_sewing_triangles_points(self, triangles_points,
                                         passed_by_zero_index,
                                         closing_point_index,
                                         previous_closing_point_index):
        for n, triangle_points in enumerate(triangles_points[::-1]):
            if (not passed_by_zero_index and
                self.points.index(
                    triangle_points[2]) > closing_point_index) or \
                    (passed_by_zero_index and
                     0 <= self.points.index(triangle_points[
                                                2]) <= previous_closing_point_index and
                     self.points.index(
                         triangle_points[2]) > closing_point_index):
                new_face_points = [triangles_points[-(n + 1)][0],
                                   triangles_points[-(n + 1)][1],
                                   self.points[
                                       closing_point_index]]
                triangles_points[-(n + 1)] = new_face_points

        return triangles_points

    @staticmethod
    def clean_sewing_closing_pairs_dictionary(dict_closing_pairs,
                                              closing_point_index,
                                              passed_by_zero_index):
        """
        Cleans the dictionary containing the sewing closing pairs information.

        In case it needs to be recalculated due to changing closing points.
        """
        dict_closing_pairs_values = list(dict_closing_pairs.values())
        dict_closing_pairs_keys = list(dict_closing_pairs.keys())
        previous_closing_point_index = dict_closing_pairs_values[-1][1]
        last_dict_value = previous_closing_point_index
        for i, key in enumerate(dict_closing_pairs_keys[::-1]):
            if (not passed_by_zero_index and
                last_dict_value > closing_point_index) or \
                    (passed_by_zero_index and
                     0 <= last_dict_value <= previous_closing_point_index and
                     last_dict_value > closing_point_index):
                lower_bounddary_closing_point = key
                del dict_closing_pairs[key]
                if not dict_closing_pairs:
                    break
                last_dict_value = dict_closing_pairs_values[-i - 2][1]

        return dict_closing_pairs, lower_bounddary_closing_point

    @staticmethod
    def is_sewing_forward(closing_point_index, list_closing_point_indexes) -> bool:
        if closing_point_index < list_closing_point_indexes[-1]:
            return False
        return True

    @staticmethod
    def sewing_closing_points_to_remove(closing_point_index, list_closing_point_indexes, passed_by_zero_index):
        list_remove_closing_points = []
        for idx in list_closing_point_indexes[::-1]:
            if not passed_by_zero_index:
                if idx > closing_point_index:
                    list_remove_closing_points.append(idx)
                else:
                    break
            else:
                if 0 < idx <= list_closing_point_indexes[-1] and \
                        idx > closing_point_index:
                    list_remove_closing_points.append(idx)
                else:
                    break
        return list_remove_closing_points

    @staticmethod
    def sewing_closing_point_past_point0(closing_point_index, list_closing_point_indexes,
                                         passed_by_zero_index, ratio_denominator):
        last_to_new_point_index_ratio = (list_closing_point_indexes[-1] -
                                         closing_point_index) / ratio_denominator
        if passed_by_zero_index:
            ratio = (list_closing_point_indexes[0] - closing_point_index) / ratio_denominator
            if math.isclose(ratio, 1, abs_tol=0.3):
                closing_point_index = list_closing_point_indexes[0]
            else:
                closing_point_index = list_closing_point_indexes[-1]
        else:
            if closing_point_index > list_closing_point_indexes[0]:
                ratio1 = (closing_point_index -
                          list_closing_point_indexes[0]) / ratio_denominator
                if math.isclose(ratio1, 0, abs_tol=0.3) and \
                        math.isclose(last_to_new_point_index_ratio, 1, abs_tol=0.3):
                    passed_by_zero_index = True
                    closing_point_index = list_closing_point_indexes[0]
                else:
                    closing_point_index = list_closing_point_indexes[-1]
            else:
                if closing_point_index < ratio_denominator / 4:
                    passed_by_zero_index = True
                elif ratio_denominator - list_closing_point_indexes[-1] >= 6:
                    closing_point_index = list_closing_point_indexes[-1] + 5
                else:
                    closing_point_index = list_closing_point_indexes[-1]
        return closing_point_index, passed_by_zero_index

    @staticmethod
    def validate_concave_closing_point(closing_point_index,
                                       list_closing_point_indexes,
                                       passed_by_zero_index,
                                       ratio_denominator, polygons_points_ratio):
        last_index = list_closing_point_indexes[-1]

        if closing_point_index == last_index:
            return closing_point_index, [], passed_by_zero_index

        list_remove_closing_points = []
        ratio = (last_index - closing_point_index) / ratio_denominator

        if not ClosedPolygon3D.is_sewing_forward(closing_point_index, list_closing_point_indexes):
            if closing_point_index > last_index - 10 and closing_point_index != last_index - 1:
                if closing_point_index - 1 in list_closing_point_indexes and \
                        closing_point_index + 1 in list_closing_point_indexes:
                    closing_point_index = last_index
                    return closing_point_index, list_remove_closing_points, passed_by_zero_index

                list_remove_closing_points = ClosedPolygon3D.sewing_closing_points_to_remove(
                    closing_point_index, list_closing_point_indexes, passed_by_zero_index)

            elif closing_point_index in list_closing_point_indexes:
                closing_point_index = last_index
            elif math.isclose(ratio, 0, abs_tol=0.3):
                closing_point_index = last_index
            else:
                closing_point_index, passed_by_zero_index = ClosedPolygon3D.sewing_closing_point_past_point0(
                    closing_point_index, list_closing_point_indexes, passed_by_zero_index, ratio_denominator)

        elif closing_point_index in list_closing_point_indexes:
            closing_point_index = last_index
        elif len(list_closing_point_indexes) > 2 and list_closing_point_indexes[0] < closing_point_index < last_index:
            closing_point_index = last_index
        elif passed_by_zero_index and closing_point_index > list_closing_point_indexes[0]:
            closing_point_index = last_index
        elif list_closing_point_indexes[0] == 0 and math.isclose(ratio, -1, abs_tol=0.3):
            closing_point_index = last_index
        elif math.isclose(ratio, -1, abs_tol=0.3):
            closing_point_index = last_index
        elif closing_point_index - last_index > 5 and list_closing_point_indexes[
                -1] + 4 <= ratio_denominator - 1 and polygons_points_ratio > 0.95:
            closing_point_index = last_index + 4

        return closing_point_index, list_remove_closing_points, passed_by_zero_index

    def concave_sewing(self, polygon2, x, y):
        polygon1_2d = self.to_2d(volmdlr.O2D, x, y)
        polygon2_2d = polygon2.to_2d(volmdlr.O2D, x, y)
        polygon1_3d = self
        polygon2_3d = polygon2
        if polygon2_2d.area() < polygon1_2d.area():
            polygon1_2d, polygon2_2d = polygon2_2d, polygon1_2d
            polygon1_3d = polygon2
            polygon2_3d = self
        polygon1_3d = polygon1_3d.get_valid_concave_sewing_polygon(
            polygon1_2d, polygon2_2d)
        polygon1_2d = polygon1_3d.to_2d(volmdlr.O2D, x, y)

        # ax=polygon1_2d.plot()
        # polygon2_2d.plot(ax=ax, color='r')

        dict_closing_pairs = {}
        triangles_points = []
        list_closing_point_indexes = []
        passed_by_zero_index = False
        ratio_denom = len(polygon2_2d.points)
        polygons_points_ratio = len(polygon1_2d.points) / ratio_denom
        previous_closing_point_index = None
        for i, primitive1 in enumerate(polygon1_2d.line_segments):
            list_remove_closing_points = []
            closing_point = polygon1_2d.get_closing_point(polygon2_2d,
                                                          primitive1)
            if closing_point.is_close(volmdlr.O2D):
                if previous_closing_point_index is not None:
                    closing_point_index = previous_closing_point_index
                else:
                    raise NotImplementedError(
                        'None of the normal lines intersect polygon2, '
                        'certify projection plane given is correct')
            else:
                closing_point_index = polygon2_2d.points.index(closing_point)

            if i == 0:
                previous_closing_point_index = closing_point_index
            else:
                closing_point_index, list_remove_closing_points, \
                    passed_by_zero_index = self.validate_concave_closing_point(
                        closing_point_index, list_closing_point_indexes,
                        passed_by_zero_index, ratio_denom, polygons_points_ratio)

            if list_remove_closing_points:
                new_list_closing_point_indexes = list(
                    dict.fromkeys(list_closing_point_indexes))
                new_list_remove_closing_indexes = list(
                    dict.fromkeys(list_remove_closing_points))
                if len(list_remove_closing_points) == len(triangles_points):
                    triangles_points = \
                        polygon2_3d.redefine_sewing_triangles_points(
                            triangles_points, passed_by_zero_index,
                            closing_point_index, previous_closing_point_index)
                    if dict_closing_pairs:
                        dict_closing_pairs, lower_bounddary_closing_point = \
                            self.clean_sewing_closing_pairs_dictionary(
                                dict_closing_pairs,
                                closing_point_index,
                                passed_by_zero_index)

                        if len(new_list_remove_closing_indexes) < \
                                len(new_list_closing_point_indexes):
                            dict_closing_pairs[
                                lower_bounddary_closing_point] = (
                                new_list_closing_point_indexes[
                                    -(len(new_list_remove_closing_indexes) + 1)],
                                closing_point_index)
                    for pt_index in list_remove_closing_points:
                        list_closing_point_indexes.remove(pt_index)
                    list_closing_point_indexes.append(closing_point_index)

                elif (not passed_by_zero_index and
                      closing_point_index > polygon2_3d.points.index(
                            triangles_points[-len(list_remove_closing_points) - 1][2])) or \
                        (passed_by_zero_index and closing_point_index >= 0):
                    triangles_points = \
                        polygon2_3d.redefine_sewing_triangles_points(
                            triangles_points, passed_by_zero_index,
                            closing_point_index, previous_closing_point_index)
                    dict_closing_pairs, lower_bounddary_closing_point = \
                        self.clean_sewing_closing_pairs_dictionary(
                            dict_closing_pairs, closing_point_index, passed_by_zero_index)

                    if not list(dict_closing_pairs.keys()) or dict_closing_pairs[
                        list(dict_closing_pairs.keys())[-1]][1] != \
                            closing_point_index:
                        dict_closing_pairs[lower_bounddary_closing_point] = \
                            (new_list_closing_point_indexes[
                                 -(len(new_list_remove_closing_indexes) + 1)],
                             closing_point_index)

                    for pt_index in list_remove_closing_points:
                        list_closing_point_indexes.remove(pt_index)
                    list_closing_point_indexes.append(closing_point_index)
                else:
                    closing_point_index = previous_closing_point_index

            elif closing_point_index != previous_closing_point_index:
                dict_closing_pairs[polygon1_3d.line_segments[i].start] = \
                    (previous_closing_point_index, closing_point_index)
            face_points = [polygon1_3d.line_segments[i].start,
                           polygon1_3d.line_segments[i].end,
                           polygon2_3d.points[closing_point_index]]
            triangles_points.append(face_points)
            list_closing_point_indexes.append(closing_point_index)
            previous_closing_point_index = closing_point_index
            if primitive1 == polygon1_2d.line_segments[-1]:
                if list_closing_point_indexes[-1] != list_closing_point_indexes[0]:
                    ratio = (list_closing_point_indexes[-1] -
                             list_closing_point_indexes[0]) / len(
                        polygon2_2d.points)
                    if math.isclose(ratio, -1,
                                    abs_tol=0.2) and passed_by_zero_index:
                        dict_closing_pairs[
                            polygon1_3d.points[0]] = (
                            list_closing_point_indexes[-2],
                            list_closing_point_indexes[0])
                        new_face_points = [triangles_points[-1][0],
                                           triangles_points[-1][1],
                                           polygon2_3d.points[
                                               list_closing_point_indexes[-2]]]
                        triangles_points.remove(triangles_points[-1])
                        triangles_points.append(new_face_points)
                    else:
                        dict_closing_pairs[polygon1_3d.points[0]] = (
                            list(dict_closing_pairs.values())[-1][-1],
                            list(dict_closing_pairs.values())[0][0])

        triangles_points += polygon2_3d.close_sewing(dict_closing_pairs)

        return triangles_points

    def sewing(self, polygon2, x, y):
        polygon1_2d = self.to_2d(volmdlr.O2D, x, y)
        polygon2_2d = polygon2.to_2d(volmdlr.O2D, x, y)
        if polygon1_2d.is_convex() and polygon2_2d.is_convex():
            return self.convex_sewing(polygon2, x, y)
        return self.concave_sewing(polygon2, x, y)


class Triangle3D(Triangle):
    """
    Defines a triangle 3D.

    :param point1: triangle point 1.
    :param point2: triangle point 2.
    :param point3: triangle point3.
    """

    def __init__(self, point1: volmdlr.Point3D, point2: volmdlr.Point3D,
                 point3: volmdlr.Point3D, name: str = ''):
        Triangle.__init__(self, point1,
                          point2,
                          point3,
                          name)<|MERGE_RESOLUTION|>--- conflicted
+++ resolved
@@ -138,27 +138,9 @@
         :param point2: spliting point2.
         :return: List of primitives in between these two points, and another list with the remaining primitives.
         """
-<<<<<<< HEAD
-
-        primitives = []
-        ip1 = self.primitives.index(primitive1)
-        ip2 = self.primitives.index(primitive2)
-
-        if ip1 < ip2 or (ip1 > ip2 and inside):
-            pass
-        elif ip1 == ip2:
-            if primitive1.abscissa(point1) < primitive1.abscissa(point2):
-                pass
-            else:
-                primitive1, primitive2 = primitive2, primitive1
-                point1, point2 = point2, point1
-        else:
-            primitive1, primitive2 = primitive2, primitive1
-=======
         abscissa1 = self.abscissa(point1)
         abscissa2 = self.abscissa(point2)
         if abscissa1 > abscissa2:
->>>>>>> dbf34312
             point1, point2 = point2, point1
             abscissa1, abscissa2 = abscissa2, abscissa1
         current_abscissa = 0
