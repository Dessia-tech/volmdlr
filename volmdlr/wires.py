--- conflicted
+++ resolved
@@ -1507,11 +1507,7 @@
         points = [list_edges[0].start, list_edges[0].end]
         contour_primitives = [list_edges.pop(0)]
         while True:
-<<<<<<< HEAD
             for i, edge in enumerate(list_edges):
-=======
-            for i, edge in enumerate(edges):
->>>>>>> 68d09d51
                 if edge.is_point_edge_extremity(contour_primitives[-1].end, tol):
                     if contour_primitives[-1].end.is_close(edge.start, tol):
                         contour_primitives.append(edge)
@@ -4119,19 +4115,12 @@
                 # Case of a circle, ellipse...
                 return raw_edges[0]
             return cls(raw_edges, name=name)
-<<<<<<< HEAD
-
-        list_edges = reorder_contour3d_edges_from_step(raw_edges, [step_id, step_name, arguments])
-        if list_edges:
-            return cls(list_edges, name=name)
-=======
         contour = cls(raw_edges, name=name)
         if contour.is_ordered():
             return contour
         edges = reorder_contour3d_edges_from_step(raw_edges, [step_id, step_name, arguments])
         if edges:
             return cls(edges, name=name)
->>>>>>> 68d09d51
         return None
 
     def to_step(self, current_id, surface_id=None, surface3d=None):
