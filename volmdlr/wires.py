--- conflicted
+++ resolved
@@ -4495,24 +4495,14 @@
             index = distances.index(min(distances))
             if min(distances) > 6e-4:
                 # Green color : well-placed and well-read
-<<<<<<< HEAD
                 ax = last_edge.plot(edge_style=EdgeStyle(color='g'))
-=======
-                ax = last_edge.plot(EdgeStyle(color='g'))
->>>>>>> c422bb21
                 ax.set_title(f"Step ID: #{step_id}")
 
                 for re in raw_edges[:2 + i]:
                     re.plot(ax=ax, edge_style=EdgeStyle(color='g'))
-<<<<<<< HEAD
                     re.start.plot(ax=ax, color='g')
                     re.end.plot(ax=ax, color='g')
                 last_edge.end.plot(ax=ax, color='g')
-=======
-                    re.start.plot(ax=ax, edge_style=EdgeStyle(color='g'))
-                    re.end.plot(ax=ax, edge_style=EdgeStyle(color='g'))
-                last_edge.end.plot(ax=ax, edge_style=EdgeStyle(color='g'))
->>>>>>> c422bb21
                 # Red color : can't be connected to red dot
                 raw_edge.plot(ax=ax, edge_style=EdgeStyle(color='g'))
                 # Black color : to be placed
