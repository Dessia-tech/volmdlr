--- conflicted
+++ resolved
@@ -469,11 +469,7 @@
             if not volmdlr.core.point_in_list(self.primitives[-1].end, sorted_points):
                 sorted_points.append(self.primitives[-1].end)
         if not self_start_equal_to_end:
-<<<<<<< HEAD
-            if len(sorted_points) == 2 and sorted_points[0].is_close(self.primitives[0].start) and\
-=======
             if len(sorted_points) == 2 and sorted_points[0].is_close(self.primitives[0].start) and \
->>>>>>> 9d86db16
                     sorted_points[1].is_close(self.primitives[-1].end):
                 return [self]
         split_wires = []
@@ -484,10 +480,6 @@
                 if self_start_equal_to_end:
                     split_wires.extend([wire.order_wire() for wire in
                                         self.__class__.extract(self, point1, point2, False)])
-<<<<<<< HEAD
-=======
-
->>>>>>> 9d86db16
             else:
                 split_wires.extend([wire.order_wire() for wire in
                                     self.__class__.extract(self, point1, point2, True)])
@@ -1950,10 +1942,6 @@
         """
         # TODO: This is incomplete!!!
         x_min, x_max, y_min, y_max = self.bounding_rectangle
-<<<<<<< HEAD
-        tol = 1e-6
-=======
->>>>>>> 9d86db16
         if point.x < x_min - tol or point.x > x_max + tol or point.y < y_min - tol or point.y > y_max + tol:
             return False
         if include_edge_points:
@@ -2047,11 +2035,7 @@
 
         :returns: True or False
         """
-<<<<<<< HEAD
-        if contour2.area() > self.area() + 1e-6:
-=======
         if contour2.area() > self.area() and not math.isclose(contour2.area(), self.area(), rel_tol=0.01):
->>>>>>> 9d86db16
             return False
         points_contour2 = []
         for prim in contour2.primitives:
@@ -2346,58 +2330,35 @@
             if not new_base_contours:
                 break
             list_cutting_contours_modified = False
-<<<<<<< HEAD
-            for base_contour in new_base_contours:
-                for cutting_contour in list_cutting_contours:
-                    if base_contour.is_superposing(cutting_contour):
-                        list_cutting_contours.remove(cutting_contour)
-=======
             for i, base_contour in enumerate(new_base_contours):
                 for j, cutting_contour in enumerate(list_cutting_contours):
                     if base_contour.is_superposing(cutting_contour):
                         list_cutting_contours.pop(j)
->>>>>>> 9d86db16
                         list_cutting_contours_modified = True
                         break
                     contour_crossings = cutting_contour.wire_crossings(base_contour)
                     if contour_crossings:
                         sorted_points = cutting_contour.sort_points_along_wire(contour_crossings)
                         split_wires = cutting_contour.split_with_sorted_points(sorted_points)
-<<<<<<< HEAD
-                        list_cutting_contours.remove(cutting_contour)
-=======
                         list_cutting_contours.pop(j)
->>>>>>> 9d86db16
                         list_cutting_contours.extend(split_wires)
                         list_cutting_contours_modified = True
                         break
                     point1, point2 = [cutting_contour.primitives[0].start,
                                       cutting_contour.primitives[-1].end]
                     cutting_points = []
-<<<<<<< HEAD
-                    if base_contour.point_over_contour(point1) and base_contour.point_over_contour(point2):
-=======
                     if  base_contour.point_belongs(cutting_contour.middle_point()) and\
                             base_contour.point_over_contour(point1) and base_contour.point_over_contour(point2):
->>>>>>> 9d86db16
                         cutting_points = [point1, point2]
                     if cutting_points:
                         contour1, contour2 = base_contour.get_divided_contours(
                             cutting_points[0], cutting_points[1], cutting_contour)
-<<<<<<< HEAD
-                        new_base_contours.remove(base_contour)
-=======
                         new_base_contours.pop(i)
->>>>>>> 9d86db16
                         new_base_contours.extend([contour1, contour2])
                         break
                 else:
                     list_valid_contours.append(base_contour)
-<<<<<<< HEAD
-                    new_base_contours.remove(base_contour)
-=======
                     new_base_contours.pop(i)
->>>>>>> 9d86db16
                     break
                 if list_cutting_contours_modified:
                     break
