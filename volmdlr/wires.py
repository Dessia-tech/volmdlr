--- conflicted
+++ resolved
@@ -15,12 +15,8 @@
 import volmdlr
 import volmdlr.core
 from volmdlr.core_compiled import polygon_point_belongs
-<<<<<<< HEAD
 import volmdlr.edges
-
-=======
 import plot_data
->>>>>>> 5e36e678
 
 class Wire:
 
