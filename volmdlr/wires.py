#!/usr/bin/env python3
# -*- coding: utf-8 -*-
"""
Module containing wires & contours
"""

import warnings
import itertools
import math
import random
from collections import deque
from statistics import mean
from typing import List
import numpy as npy
from scipy.spatial import Delaunay, ConvexHull

import matplotlib.pyplot as plt
import matplotlib.patches
from mpl_toolkits.mplot3d import Axes3D
import plot_data.core as plot_data

import volmdlr
from volmdlr.core_compiled import polygon_point_belongs
import volmdlr.core
import volmdlr.edges
import volmdlr.display as vmd


def bounding_rectangle_adjacent_contours(contours: List):
    '''
    compute the bounding_box of a list of adjacent contours2d

    Parameters
    ----------
    contours : List[volmdlr.wires.Contour2D]

    Returns
    -------
    xmin : float
    xmax : float
    ymin : float
    ymax : float

    '''
    xmin, xmax, ymin, ymax = contours[0].bounding_rectangle()

    for i in range(1, len(contours)):
        xmin_contour, xmax_contour, ymin_contour, ymax_contour = contours[i].bounding_rectangle()
        xmin = min(xmin, xmin_contour)
        xmax = max(xmax, xmax_contour)
        ymin = min(ymin, ymin_contour)
        ymax = max(ymax, ymax_contour)

    return xmin, xmax, ymin, ymax


class Wire:
    _non_data_hash_attributes = ['basis_primitives']
    _non_serializable_attributes = ['primitive_to_index',
                                    'basis_primitives']

    # def __init__(self):
    #     raise TypeError ('It cannot be instantiated directly, see Wire2D, Wire3D, Contour2D or Contour3D')

    def length(self):
        length = 0.
        for primitive in self.primitives:
            length += primitive.length()
        return length

    def discretization_points(self, resolution: float):
        '''
        resolution: distance between two discretized points
        '''

        length = self.length()
        n = int(length / resolution) + 1
        return [self.point_at_abscissa(i / n * length) for i in
                range(n + 1)]

    def point_at_abscissa(self, curvilinear_abscissa: float):
        length = 0.
        for primitive in self.primitives:
            primitive_length = primitive.length()
            if length + primitive_length > curvilinear_abscissa:
                return primitive.point_at_abscissa(
                    curvilinear_abscissa - length)
            length += primitive_length
        if math.isclose(curvilinear_abscissa, length, abs_tol=1e-6):
            return primitive.point_at_abscissa(primitive_length)
        raise ValueError('abscissa out of contour length')

    def extract_primitives(self, point1, primitive1, point2, primitive2,
                           inside: bool = True):
        """
        inside: extracted contour is between the two points if True and outside
        these points if False
        """
        primitives = []

        # TODO: Check if it is: self.primitive_to_index[primitive1] OR self.primitive_to_index(primitive1)
        ip1 = self.primitive_to_index(primitive1)
        ip2 = self.primitive_to_index(primitive2)

        if inside:
            if ip1 < ip2:
                pass
            elif ip1 == ip2:  # primitive1 == primitive2
                if point1.point_distance(
                            primitive1.start) < point2.point_distance(
                        primitive1.start):
                    pass
                else:
                    primitive1, primitive2 = primitive2, primitive1
                    point1, point2 = point2, point1

            else:
                primitive1, primitive2 = primitive2, primitive1
                point1, point2 = point2, point1
        else:
            if ip1 > ip2:
                pass
            elif ip1 == ip2:  # primitive1 == primitive2
                if point1.point_distance(
                            primitive1.start) > point2.point_distance(
                        primitive1.start):
                    pass
                else:
                    primitive1, primitive2 = primitive2, primitive1
                    point1, point2 = point2, point1
            else:
                primitive1, primitive2 = primitive2, primitive1
                point1, point2 = point2, point1

        if ip1 < ip2:
            prim = primitive1.split(point1)[1]
            if prim:
                primitives.append(prim)
            primitives.extend(self.primitives[ip1 + 1:ip2])
            prim = primitive2.split(point2)[0]
            if prim:
                primitives.append(prim)

        elif ip1 == ip2:
            prim = primitive1.split(point1)[1]
            if prim:
                prim = prim.split(point2)[0]
                if prim:
                    primitives.append(prim)

        else:
            prim = primitive2.split(point2)[1]
            if prim:
                primitives.append(prim)
            primitives.extend(self.primitives[ip2 + 1:ip1])
            prim = primitive2.split(point2)[0]
            if prim:
                primitives.append(prim)

        return primitives

    def extract_without_primitives(self, point1, point2, inside: bool = True):
        """
        inside: extracted contour is between the two points if True and outside
        these points if False
        """

        primitives = self.primitives
        indices = []

        for i, point in enumerate([point1, point2]):
            ind = []
<<<<<<< HEAD
            for p, primitive in enumerate(primitives):
                if primitive.point_belongs(point, 1e-5):  # dev: 1e-6
                    ind.append(p)
=======
            for prim_index, primitive in enumerate(primitives):
                if primitive.point_belongs(point, 1e-6):
                    ind.append(prim_index)
>>>>>>> 59a48e1c
            indices.append(ind)

        shared = list(set(indices[0]) & set(indices[1]))
        ind = []
        if shared == []:
            ind.append(indices[0][0])
            if len(indices[1]) == 2:
                ind.append(indices[1][1])
            else:
                ind.append(indices[1][0])
        else:
            for indice in indices:
                if len(indice) == 1:
                    ind.append(indice[0])
                else:
                    for i in indice:
                        if i != shared[0]:
                            ind.append(i)

        return self.extract_primitives(point1, primitives[ind[0]], point2,
                                       primitives[ind[1]], inside)

    def point_belongs(self, point, abs_tol=1e-5):  # dev: 1e-7
        '''
        find out if a point is on the wire or not
        '''

        for primitive in self.primitives:
            if primitive.point_belongs(point, abs_tol):
                return True
        return False

    def abscissa(self, point):
        '''
        compute the curvilinear abscisse of a point on a wire
        '''

        if self.point_belongs(point, 1e-5):  # dev: 1e-6
            length = 0
            for primitive in self.primitives:
                if primitive.point_belongs(point, 1e-5):  # dev: 1e-6
                    length += primitive.abscissa(point)
                    break
                length += primitive.length()
            return length

        raise ValueError('Point is not on wire')

    def sort_points_along_wire(self, points):

        return sorted(points, key=lambda point: self.abscissa(point))

    def is_ordered(self, tol=1e-6):
        '''
        check if the wire's primitives are ordered or not
        '''

        for primitive_1, primitive_2 in zip(self.primitives, self.primitives[1:]):
            if primitive_1.end.point_distance(primitive_2.start) > tol:
                return False
        return True

    def order_wire(self, tol=1e-6):
        '''
        order wire's primitives
        '''

        if self.is_ordered(tol=tol):
            return self.__class__(self.primitives[:])

        new_primitives = [self.primitives[0]]
        primitives = self.primitives[1:]
        length_primitives = len(primitives) + 1

        while len(new_primitives) < length_primitives:
            for primitive in primitives:
                if new_primitives[0].start.point_distance(primitive.start) < tol:
                    new_primitives.insert(0, primitive.reverse())
                    primitives.remove(primitive)
                elif new_primitives[-1].end.point_distance(primitive.start) < tol:
                    new_primitives.append(primitive)
                    primitives.remove(primitive)
                elif new_primitives[0].start.point_distance(primitive.end) < tol:
                    new_primitives.insert(0, primitive)
                    primitives.remove(primitive)
                elif new_primitives[-1].end.point_distance(primitive.end) < tol:
                    new_primitives.append(primitive.reverse())
                    primitives.remove(primitive)

        return self.__class__(new_primitives)

    @classmethod
    def from_wires(cls, wires):
        '''
        define a wire from successive wires
        '''

        primitives = []
        for wire in wires:
            primitives.extend(wire.primitives)

        wire = cls(primitives)

        if not wire.is_ordered():
            return wire.order_wire()
        return wire

    def inverted_primitives(self):
        '''
        invert wire's primitives
        '''

        new_primitives = []
        for prim in self.primitives[::-1]:
            new_primitives.append(prim.reverse())
        return new_primitives

    def is_followed_by(self, wire_2, tol=1e-6):
        '''
        check if the wire is followed by wire_2
        '''

        if self.primitives[-1].end.point_distance(wire_2.primitives[0].start) < tol:
            return True
        else:
            return False

    def point_over_wire(self, point, abs_tol=1e-6):

        belongs = False
        for primitive in self.primitives:
            if primitive.point_belongs(point, abs_tol):
                belongs = True
        return belongs

    def primitive_over_wire(self, primitive, tol: float = 1e-6):

        for prim in self.primitives:
            if not hasattr(prim, 'unit_direction_vector') and \
                    hasattr(prim, 'tangent'):
                vector1 = prim.tangent(0.5)
            else:
                vector1 = prim.unit_direction_vector(0.5)

            if not hasattr(primitive, 'unit_direction_vector') and \
                    hasattr(primitive, 'tangent'):
                vector2 = primitive.tangent(0.5)
            else:
                vector2 = primitive.unit_direction_vector(0.5)
            if vector1.is_colinear_to(vector2):
                mid_point = primitive.middle_point()
                if self.point_over_contour(mid_point, tol):
                    return True
        return False


class Wire2D(volmdlr.core.CompositePrimitive2D, Wire):
    """
    A collection of simple primitives, following each other making a wire
    """

    def __init__(self, primitives: List[volmdlr.core.Primitive2D],
                 name: str = ''):
        volmdlr.core.CompositePrimitive2D.__init__(self, primitives, name)

    def to_3d(self, plane_origin, x, y):
        primitives3d = []
        for edge in self.primitives:
            primitives3d.append(edge.to_3d(plane_origin, x, y))

        return Wire3D(primitives3d)

    def extract(self, point1, primitive1, point2, primitive2,
                inside: bool = True):
        """
        inside: extracted contour is between the two points if True and outside these points if False
        """
        return Wire2D(
            self.extract_primitives(point1, primitive1, point2, primitive2,
                                    inside))

    def extract_with_points(self, point1: volmdlr.Point2D,
                            point2: volmdlr.Point2D, inside: bool = True):
        """
        inside: extracted contour is between the two points if True and outside these points if False
        """
        return self.extract_without_primitives(point1, point2, inside)

        # TODO: method to check if it is a wire

    def infinite_intersections(self, infinite_primitives):
        """
        returns a list  that contains:
        the intersections between a succession of infinite primitives (line,
        circle). There must be a method implemented to intersect the two
        infinite primitives.
        """
        offset_intersections = []

        for primitive_1, primitive_2 in zip(infinite_primitives,
                                            infinite_primitives[1:]):

            i = infinite_primitives.index(primitive_1)
            # k = infinite_primitives.index(primitive_2)

            primitive_name = primitive_1.__class__.__name__.lower().replace(
                '2d', '')
            intersection_method_name = '{}_intersections'.format(
                primitive_name)
            next_primitive_name = primitive_2.__class__.__name__.lower(). \
                replace('2d', '')
            next_intersection_method_name = '{}_intersections'.format(
                next_primitive_name)

            if hasattr(primitive_1, next_intersection_method_name):
                intersections = getattr(primitive_1,
                                        next_intersection_method_name)(
                    primitive_2)
                end = self.primitives[i].end

                if len(intersections) == 1:
                    offset_intersections.append(intersections[0])

                else:
                    end = self.primitives[i].end
                    if intersections[0].point_distance(end) > intersections[
                            1].point_distance(end):
                        intersections.reverse()
                    offset_intersections.append(intersections[0])

            elif hasattr(primitive_2, intersection_method_name):
                intersections = getattr(primitive_2, intersection_method_name)(
                    primitive_1)
                if len(intersections) == 1:
                    offset_intersections.append(intersections[0])
                else:
                    end = self.primitives[i].end
                    if intersections[0].point_distance(end) > intersections[
                            1].point_distance(end):
                        intersections.reverse()
                    offset_intersections.append(intersections[0])

            else:
                raise NotImplementedError(
                    'No intersection method between {} and {}. Define {} on {} or {} on {}'.format(
                        primitive_1.__class__.__name__,
                        primitive_2.__class__.__name__,
                        next_intersection_method_name,
                        primitive_1.__class__.__name__,
                        intersection_method_name,
                        primitive_2.__class__.__name__
                    ))

        return offset_intersections

    def offset(self, offset):
        """"
        generates an offset of a Wire2D

        """
        offset_primitives = []
        infinite_primitives = []
        offset_intersections = []
        # ax = self.plot()
        for primitive in self.primitives:
            infinite_primitive = primitive.infinite_primitive(offset)
            infinite_primitives.append(infinite_primitive)
            # infinite_primitive.plot(ax=ax, color='grey')

        offset_intersections += self.infinite_intersections(
            infinite_primitives)

        # [p.plot(ax=ax, color='r') for p in offset_intersections]

        # offset_primitives.append(
        #     self.primitives[0].border_primitive(infinite_primitives[0],
        #                                         offset_intersections[0], 0))

        # offset_primitives.append(
        #     self.primitives[-1].border_primitive(infinite_primitives[-1],
        #                                          offset_intersections[-1],
        #                                          -1))

        for j in range(len(offset_intersections) - 1):
            p1 = offset_intersections[j]
            p2 = offset_intersections[j + 1]
            cutted_primitive = infinite_primitives[
                j + 1].cut_between_two_points(p1, p2)
            offset_primitives.append(cutted_primitive)

        return Wire2D(offset_primitives)

    def plot_data(self, name: str = '', fill=None, color='black',
                  stroke_width: float = 1, opacity: float = 1):
        data = []
        for item in self.primitives:
            data.append(item.plot_data())
        return data

    def line_intersections(self, line: 'volmdlr.edges.Line2D'):
        """
        Returns a list of intersection in ther form of a tuple (point,
        primitive) of the wire primitives intersecting with the line
        """
        intersection_points = []
        for primitive in self.primitives:
            for point in primitive.line_intersections(line):
                intersection_points.append((point, primitive))
        return intersection_points

    def linesegment_intersections(self,
                                  linesegment: 'volmdlr.edges.LineSegment2D'):
        """
        Returns a list of intersection in ther form of a tuple (point,
        primitive) of the wire primitives intersecting with the line
        """
        intersection_points = []
        for primitive in self.primitives:
            for point in primitive.linesegment_intersections(linesegment):
                intersection_points.append((point, primitive))
        return intersection_points

    def is_start_end_crossings_valid(self, line, intersections, primitive):
        """
        :param line: crossing line
        :param intersections: intersections results
         for primitive line intersections
        :param primitive: intersecting primitive
        :return: None if intersection not a start or
        end point of a contours primitives, or a volmdlr.Point2D if it is.
        """
        primitive_index = self.primitives.index(primitive)
        point1, point2 = None, None
        if intersections[0] == primitive.start:
            point1 = primitive.point_at_abscissa(primitive.length() * 0.01)
            point2 = self.primitives[primitive_index - 1].point_at_abscissa(
                self.primitives[primitive_index - 1].length() * .99
            )

            # point2 = primitive.start + \
            #          self.primitives[primitive_index - 1].unit_direction_vector(0.5)
        elif intersections[0] == primitive.end and \
                primitive != self.primitives[-1]:
            point1 = primitive.point_at_abscissa(primitive.length() * 0.99)
            point2 = self.primitives[primitive_index + 1].point_at_abscissa(
                self.primitives[primitive_index + 1].length() * .01)

            # point2 = primitive.end + \
            #          self.primitives[primitive_index + 1].unit_direction_vector(0.5)
        if point1 is not None and point2 is not None:
            return line.is_between_points(point1, point2)
        return False

    @staticmethod
    def is_crossing_start_end_point(intersections, primitive):
        """
        :param intersections: intersections results
         for primitive line intersections
        :param primitive: intersecting primitive
        :return: False if intersection not a start or
        end point of a contours primitives, or True if it is.
        """
        if intersections[0] == primitive.start or intersections[0] == primitive.end:
            return True
        return False

    def line_crossings(self, line: volmdlr.edges.Line2D):
        """
        Calculates valid crossing intersections of a wire and an infinit line
        :param line: line crossing the wire
        :type line: volmdlr.edges.Line2D
        returns a list of Tuples (point, primitive)
        of the wire primitives intersecting with the line
        """
        intersection_points = []
        intersection_points_primitives = []
        for primitive in self.primitives:
            intersections = primitive.line_intersections(line)  # intersections/crossings
            if intersections and intersections[0] not in intersection_points:
                if not self.is_crossing_start_end_point(intersections,
                                                        primitive):
                    intersection_points.append(intersections[0])
                    intersection_points_primitives.append(
                        (intersections[0],
                         primitive))
                elif self.is_start_end_crossings_valid(line, intersections,
                                                       primitive):
                    intersection_points.append(intersections[0])
                    intersection_points_primitives.append(
                        (intersections[0],
                         primitive))
        return intersection_points_primitives

    def wire_intersections(self, wire):
        '''
        compute intersections between two wire2d.

        Parameters
        ----------
        wire : volmdlr.wires.Wire2D

        Returns
        -------
        intersections : List[(volmdlr.Point2D, volmdlr.Primitive2D)]

        '''

        intersections, intersections_points = [], []
        for primitive in wire.primitives:
            method_name = f'{primitive.__class__.__name__.lower()[0:-2]}_intersections'

            if hasattr(self, method_name):
                a_points = getattr(self, method_name)(primitive)
                # a_points = self.linesegment_intersections(primitive)
                if a_points:
<<<<<<< HEAD
                    for a in a_points:
                        if a[0] not in intersections_points:
                            intersections.append([a[0], a[1]])
                            intersections_points.append(a[0])
=======
                    for point1, point2 in a_points:
                        if point1 not in intersections_points:
                            intersections.append([point1, point2])
                            intersections_points.append(point1)
>>>>>>> 59a48e1c
            else:
                raise NotImplementedError(
                    f'Class {self.__class__.__name__} does not implement {method_name}')

        return intersections

    @classmethod
    def from_points(cls, points: List[volmdlr.Point2D]):
        '''
        define a wire based on points2d with line_segments2d
        '''

        edges = []
        for i in range(0, len(points) - 1):
            edges.append(volmdlr.edges.LineSegment2D(points[i], points[i + 1]))

        return cls(edges)

    def linesegment_crossings(self,
                              linesegment: 'volmdlr.edges.LineSegment2D'):
        """
        Returns a list of crossings in ther form of a tuple (point,
        primitive) of the wire primitives intersecting with the line
        """
        results = self.line_crossings(linesegment.to_line())
        crossings_points = []
        for result in results:
            if linesegment.point_belongs(result[0], 1e-6):
                crossings_points.append(result)
        return crossings_points

    def wire_crossings(self, wire):
        '''
        compute crossings between two wire2d

        Parameters
        ----------
        wire : volmdlr.wires.Wire2D

        Returns
        -------
        crossings : List[(volmdlr.Point2D, volmdlr.Primitive2D)]

        '''

        crossings, crossings_points = [], []
        for primitive in wire.primitives:
            method_name = f'{primitive.__class__.__name__.lower()[0:-2]}_crossings'

            if hasattr(self, method_name):
                a_points = getattr(self, method_name)(primitive)
                # a_points = self.linesegment_crossings(primitive)
                if a_points:
                    for a in a_points:
                        if a[0] not in crossings_points:
                            crossings.append([a[0], a[1]])
                            crossings_points.append(a[0])
            else:
                raise NotImplementedError(
                    f'Class {self.__class__.__name__} does not implement {method_name}')

        return crossings

    def to_wire_with_linesegments(self):
        '''
        convert a wire with different primitives to a wire with just linesegments
        '''

        wires = []
        for primitive in self.primitives:
            if not isinstance(primitive, volmdlr.edges.LineSegment2D):
                wires.append(primitive.to_wire(10))
            else:
                wires.append(Wire2D([primitive]))

        return Wire2D.from_wires(wires)

    def invert(self):
        return Wire2D(self.inverted_primitives())

    def extend(self, point):
        '''
        extend a wire by adding a linesegment connecting the given point to nearest wire's extremities
        '''

        distances = [self.primitives[0].start.point_distance(point), self.primitives[-1].end.point_distance(point)]
        if distances.index(min(distances)) == 0:
            primitives = [volmdlr.edges.LineSegment2D(point, self.primitives[0].start)]
            primitives.extend(self.primitives)
        else:
            primitives = self.primitives
            primitives.append(volmdlr.edges.LineSegment2D(self.primitives[-1].end, point))

        return Wire2D(primitives)

    def point_distance(self, point):
        '''
        copied from Contour2D
        '''

        min_distance = self.primitives[0].point_distance(point)
        for primitive in self.primitives[1:]:
            distance = primitive.point_distance(point)
            if distance < min_distance:
                min_distance = distance
        return min_distance

    def nearest_primitive_to(self, point):
        '''
        search for the nearest primitive for a point
        '''

        # min_distance = self.primitives[0].middle_point().point_distance(point)
        # index = 0
        # for i, primitive in enumerate(self.primitives[1:]):
        #     distance = primitive.middle_point().point_distance(point)
        #     if distance < min_distance:
        #         min_distance = distance
        #         index = i
        # return self.primitives[index]

        primitives = self.primitives
        primitives_sorted = sorted(primitives, key=lambda primitive: primitive.point_distance(point))

        return primitives_sorted[0]

    def axial_symmetry(self, line):
        '''
        finds out the symmetric wire2d according to a line
        '''

        primitives_symmetry = []
        for primitive in self.primitives:
            try:
                primitives_symmetry.append(primitive.axial_symmetry(line))
            except NotImplementedError:
                print(f'Class {self.__class__.__name__} does not implement symmetry method')

        return self.__class__(primitives=primitives_symmetry)

    def is_symmetric(self, wire2d, line):
        '''
        checks if the two wires2d are symmetric or not according to line
        '''

        c_symmetry_0 = self.symmetry(line)
        c_symmetry_1 = wire2d.symmetry(line)

        if wire2d.is_superposing(c_symmetry_0) and self.is_superposing(c_symmetry_1):
            return True
        return False

    def bsplinecurve_crossings(self,
                               bsplinecurve: 'volmdlr.edges.BSplineCurve2D'):
        """
        Returns a list of crossings in ther form of a tuple (point,
        primitive) of the wire primitives crossings with the bsplinecurve
        """

        linesegments = bsplinecurve.to_wire(25).primitives
        crossings_points = []
        for linesegment in linesegments:
            crossings_linesegment = self.linesegment_crossings(linesegment)
            if crossings_linesegment != []:
                crossings_points.extend(crossings_linesegment)
        return crossings_points

    def bsplinecurve_intersections(self,
                                   bsplinecurve: 'volmdlr.edges.BSplineCurve2D'):
        """
        Returns a list of intersections in ther form of a tuple (point,
        primitive) of the wire primitives intersections with the bsplinecurve
        """

<<<<<<< HEAD
        linesegments = bsplinecurve.to_wire(10).primitives
=======
        linesegments = bsplinecurve.to_wire(25).primitives
>>>>>>> 59a48e1c
        intersections_points = []
        for linesegment in linesegments:
            intersections_linesegments = self.linesegment_intersections(linesegment)
            if intersections_linesegments != []:
                intersections_points.extend(intersections_linesegments)
        return intersections_points

<<<<<<< HEAD
    def point_over_wire(self, point, abs_tol=1e-6):
        belongs = False
        for primitive in self.primitives:
            if primitive.point_belongs(point, abs_tol):
                belongs = True
        return belongs

    def primitive_over_wire(self, primitive, tol: float = 1e-6):
        for prim in self.primitives:

            vector1 = prim.unit_direction_vector(0.5)
            vector2 = primitive.unit_direction_vector(0.5)

            if vector1.is_colinear_to(vector2):
                mid_point = primitive.middle_point()
                if self.point_over_wire(mid_point, tol):
                    return True
        return False

=======
>>>>>>> 59a48e1c

class Wire3D(volmdlr.core.CompositePrimitive3D, Wire):
    """
    A collection of simple primitives, following each other making a wire
    """

    def __init__(self, primitives: List[volmdlr.core.Primitive3D],
                 name: str = ''):
        volmdlr.core.CompositePrimitive3D.__init__(self, primitives, name)

    def extract(self, point1, primitive1, point2, primitive2):
        return Wire3D(self.extract_primitives(self, point1, primitive1, point2,
                                              primitive2))

    def extract_with_points(self, point1: volmdlr.Point3D,
                            point2: volmdlr.Point3D, inside):
        return self.extract_without_primitives(point1, point2, inside)

    # TODO: method to check if it is a wire

    # def FreeCADExport(self, ip):
    #     name = 'primitive' + str(ip)

    #     s = 'E = []\n'
    #     for ip, primitive in enumerate(self.primitives):
    #         s += primitive.FreeCADExport('L{}'.format(ip))
    #         s += 'E.append(Part.Edge(L{}))\n'.format(ip)
    #     s += '{} = Part.Wire(E[:])\n'.format(name)

    #     return s

    def frame_mapping(self, frame: volmdlr.Frame3D, side: str):
        """
        Changes frame_mapping and return a new Wire3D
        side = 'old' or 'new'
        """
        new_wire = []
        for primitive in self.primitives:
            new_wire.append(primitive.frame_mapping(frame, side))
        return Wire3D(new_wire)

    def frame_mapping_inplace(self, frame: volmdlr.Frame3D, side: str):
        """
        Changes frame_mapping and the object is updated inplace
        side = 'old' or 'new'
        """
        for primitive in self.primitives:
            primitive.frame_mapping_inplace(frame, side)

    def minimum_distance(self, wire2):
        distance = []
        for element in self.primitives:
            for element2 in wire2.primitives:
                distance.append(element.minimum_distance(element2))

        return min(distance)

    def point_distance(self, point):
        distance, distance_point = math.inf, None
        for prim in self.primitives:
            prim_distance, prim_point = prim.point_distance(point)
            if prim_distance < distance:
                distance = prim_distance
                distance_point = prim_point
        return distance, distance_point

    def extrusion(self, extrusion_vector):
        faces = []
        for primitive in self.primitives:
            faces.extend(primitive.extrusion(extrusion_vector))
        return faces

    def to_bspline(self, discretization_parameter, degree):
        '''
        convert a wire3d to a bspline curve3d
        '''

        discretized_points = self.discretization_points(discretization_parameter)
        bspline_curve = volmdlr.edges.BSplineCurve3D.from_points_interpolation(discretized_points, degree)

        return bspline_curve

    # def copy(self, deep=True, memo=None):
    #     primitives_copy = []
    #     for primitive in self.primitives:
    #         primitives_copy.append(primitive.copy())
    #     return Wire3D(primitives_copy)

    def triangulation(self):
        return None


# TODO: define an edge as an opened polygon and allow to compute area from this reference

class Contour(Wire):

    # def __init__(self):
    #     Wire.__init__(self)

    def __eq__(self, other_):
        if other_.__class__.__name__ != self.__class__.__name__:
            return False
        if len(self.primitives) != len(other_.primitives):
            return False
        for prim1, prim2 in zip(self.primitives, other_.primitives):
            if prim1 != prim2:
                return False
        return True

    def extract_primitives(self, point1, primitive1, point2, primitive2, inside: bool = True):
        """
        inside: extracted contour is between the two points if True and outside these points if False
        """
        primitives = []
        ip1 = self.primitive_to_index(primitive1)
        ip2 = self.primitive_to_index(primitive2)
        if inside:
            if ip1 < ip2:
                pass
            elif ip1 == ip2:  # primitive1 == primitive2
                if point1.point_distance(
                            primitive1.start) < point2.point_distance(
                        primitive1.start):
                    pass
                else:
                    primitive1, primitive2 = primitive2, primitive1
                    point1, point2 = point2, point1

            else:
                primitive1, primitive2 = primitive2, primitive1
                point1, point2 = point2, point1
        else:
            if ip1 > ip2:
                pass
            elif ip1 == ip2:  # primitive1 == primitive2
                if point1.point_distance(
                            primitive1.start) > point2.point_distance(
                        primitive1.start):
                    pass
                else:
                    primitive1, primitive2 = primitive2, primitive1
                    point1, point2 = point2, point1
            else:
                primitive1, primitive2 = primitive2, primitive1
                point1, point2 = point2, point1

        ip1 = self.primitive_to_index(primitive1)
        ip2 = self.primitive_to_index(primitive2)

        if ip1 < ip2:
            if primitive1.start.point_distance(point1) < 1e-4:  # primitive1.start == point1:
                primitives.append(primitive1)
            elif primitive1.end.point_distance(point1) < 1e-4:  # primitive1.end == point1:
                pass
            else:
                primitives.append(primitive1.split(point1)[1])
            primitives.extend(self.primitives[ip1 + 1:ip2])
            if primitive2.start.point_distance(point2) < 1e-4:  # primitive2.start == point2:
                pass
            elif primitive2.end.point_distance(point2) < 1e-4:  # primitive2.end == point2:
                primitives.append(primitive2)
            else:
                primitives.append(primitive2.split(point2)[0])
        elif ip1 > ip2 or (ip1 == ip2 and point1.point_distance(
                primitive1.start) > point2.point_distance(primitive1.start)):
            if primitive1.start.point_distance(point1) < 1e-4:  # primitive1.start == point1:
                primitives.append(primitive1)
            elif primitive1.end.point_distance(point1) < 1e-4:  # primitive1.end == point1:
                pass
            else:
                primitives.append(primitive1.split(point1)[1])
            # primitives.append(primitive1.split(point1)[1])
            primitives.extend(self.primitives[ip1 + 1:])
            primitives.extend(self.primitives[:ip2])
            if primitive2.start.point_distance(point2) < 1e-4:  # primitive2.start == point2:
                pass
            elif primitive2.end.point_distance(point2) < 1e-4:  # primitive2.end == point2:
                primitives.append(primitive2)
            else:
                primitives.append(primitive2.split(point2)[0])
        elif (ip1 == ip2 and point1.point_distance(
                primitive1.start) < point2.point_distance(primitive1.start)):
            if primitive1.start != point1:
                primitive = primitive1.split(point1)[1]
                primitive = primitive.split(point2)[0]
                primitives.append(primitive)
            elif primitive1.end != point2:
                primitive = primitive1.split(point2)[0]
                primitives.append(primitive)
            else:
                primitives.append(primitive2)

        return primitives

    def is_ordered(self):
        for prim1, prim2 in zip(
                self.primitives, self.primitives[1:] + [self.primitives[0]]):
            if prim1.end != prim2.start:
                return False
        return True

    def ordering_contour(self, tol=1e-3):
        """
        returns the points of the contour ordered
        """
        list_point_pairs = [(prim.start, prim.end) for prim in self.primitives]
        length_list_points = len(list_point_pairs)
        points = [list_point_pairs[0]]
        list_point_pairs.remove(
            (list_point_pairs[0][0], list_point_pairs[0][1]))
        finished = False
        counter = 0
        counter1 = 0
        while not finished:
            for p1, p2 in list_point_pairs:
                if p1.point_distance(p2) < tol:
                    list_point_pairs.remove((p1, p2))
                elif p1.point_distance(points[-1][-1]) < tol:
                    points.append((p1, p2))
                    list_point_pairs.remove((p1, p2))
                elif p2.point_distance(points[-1][-1]) < tol:
                    points.append((p2, p1))
                    list_point_pairs.remove((p1, p2))
                elif p1.point_distance(points[0][0]) < tol:
                    points = [(p2, p1)] + points
                    list_point_pairs.remove((p1, p2))
                elif p2.point_distance(points[0][0]) < tol:
                    points = [(p1, p2)] + points
                    list_point_pairs.remove((p1, p2))
            if len(list_point_pairs) == 0:
                finished = True
            counter1 += 1
            if counter1 >= 100 * length_list_points:
                self.plot()
                raise NotImplementedError
            if len(list_point_pairs) == 1:
                counter += 1
                if counter > 3:
                    warnings.warn('There may exist a problem with this'
                                  ' contour, it seems it cannot be reordered.'
                                  ' Please, verify its points')
                    finished = True
                    # ax = self.plot()
                    #                     # for point_pair in list_point_pairs:
                    #                     #     point_pair[0].plot(ax=ax, color='r')
                    #                     #     point_pair[1].plot(ax=ax, color='r')
                    # raise NotImplementedError

        return points

    def identify_primitives_groups(self):
        """
        For a contour with invalid primitives (for example: three
        primitives meeting at one point), it identifies each branch and separates
        the fisrt primitive of each branch in a diferent list
        :param contour_primitives:
        :return: A list of all lists representing a branch of the contour
        """
        points = [p for prim in self.primitives for p in prim]
        list_groups_primitives = []
        for primitive in self.primitives:
            for primitive_point in [primitive.start, primitive.end]:
                if points.count(primitive_point) == 3:
                    if [primitive] not in list_groups_primitives:
                        list_groups_primitives.append([primitive])
        return list_groups_primitives

    def regroup_primitives(self, list_groups_primitives):
        """
        Having the list of primitives_groups, This method is responsable
        for realocating all the remaining primitives
        in these diferent primitives_groups
        :param contour_primitives:
        :param list_groups_primitives:
        :return: list of groups primitives complete
        """
        groups_primitives =\
            [group_prim[0] for group_prim in list_groups_primitives]
        contour_primitives =\
            [prim for prim in self.primitives if
             prim not in groups_primitives]
        finished = False
        while not finished:
            for primitive in contour_primitives:
                for group in list_groups_primitives:
                    group_points = [p for prim in group for p in prim]
                    if primitive.start in group_points or \
                            primitive.end in group_points:
                        group.append(primitive)
                        contour_primitives.remove(primitive)
                        break
                if not contour_primitives:
                    finished = True
        return list_groups_primitives

    @staticmethod
    def delete_smallest_primitives_groups(list_groups_primitives):
        """
        Deletes the smallest branch in the list of the groups_primitives,
        leaving only the groups of primitives that could make a valid contour
        :param list_groups_primitives:
        :return: valid groups_primitives
        """
        dict_groups_lengths = {}
        for group in list_groups_primitives:
            length = 0
            for prim in group:
                length += prim.length()
            dict_groups_lengths[length] = group
        dict_groups_lengths = dict(sorted(dict_groups_lengths.items(),
                                          key=lambda item: item[0]))
        longest = list(dict_groups_lengths.keys())[-1]
        new_groups_primitives = []
        for key, value in dict_groups_lengths.items():
            if key / longest > 0.003:
                new_groups_primitives.append(value)
        return new_groups_primitives

    def validate_contour_primitives(self):
        """
        Verifies if the contour\'s are valid, that is, if there are not three
        primitives meeting at the same point. If not valid, it treats it deletes
        not valid primitives
        :param contour_primitives:
        :return:
        """
        list_groups_primitives = self.identify_primitives_groups()
        if not list_groups_primitives:
            return

        contour_primitives = self.primitives[:]
        if len(contour_primitives) == len(list_groups_primitives):
            list_lengths = [prim.length() for prim in contour_primitives]
            index = list_lengths.index(min(list_lengths))
            contour_primitives.remove(contour_primitives[index])
            self.primitives = contour_primitives
            return

        list_groups_primitives = self.regroup_primitives(list_groups_primitives)
        new_primitives_groups = Contour.delete_smallest_primitives_groups(
            list_groups_primitives)
        new_primitives_contour = []
        for group in new_primitives_groups:
            new_primitives_contour.extend(group)

        self.primitives = new_primitives_contour

    @classmethod
    def contours_from_edges(cls, edges, tol=5e-5):
        if not edges:
            return []
        list_contours = []
        finished = False
        contour_primitives = []

        while not finished:
            len1 = len(edges)
            for line in edges:
                points = [p for prim in contour_primitives for p in prim]
                if not contour_primitives:
                    contour_primitives.append(line)
                    edges.remove(line)
                    break

                if (line.start in points or line.end in points) and\
                        line not in contour_primitives:
                    contour_primitives.append(line)
                    edges.remove(line)
                    break

                for point in points:
                    if point.is_close(line.start, tol=tol) and\
                            line not in contour_primitives:
                        line.start = point
                        contour_primitives.append(line)
                        edges.remove(line)
                        break
                    if point.is_close(line.end, tol=tol) and\
                            line not in contour_primitives:
                        line.end = point
                        contour_primitives.append(line)
                        edges.remove(line)
                        break

            if len(edges) != 0 and len(edges) == len1 and len(contour_primitives) != 0:
                contour_n = cls(contour_primitives[:])
                contour_n.validate_contour_primitives()
                contour_n.order_contour()
                list_contours.append(contour_n)
                contour_primitives = []
            elif len(edges) == 0 and len(contour_primitives) != 0:
                contour_n = cls(contour_primitives[:])
                contour_n.validate_contour_primitives()
                contour_n.order_contour()
                list_contours.append(contour_n)
                finished = True

        return list_contours

    def discretized_primitives(self, number_points: float):
        """
        discretize each contour's primitive and return a list of discretized primitives
        """
<<<<<<< HEAD

        # edges = []
        # for primitive in self.primitives:
        #     points = primitive.discretise(n)
        #     print(primitive.__dict__)
        #     print(n, points)
        #     line_segment = primitive
        #     for p in points[1:-1]:
        #         r = line_segment.split(p)
        #         edges.append(r[0])
        #         line_segment = r[1]
        #         if p == points[-2]:
        #             edges.append(r[1])

=======
>>>>>>> 59a48e1c
        edges = []
        for primitive in self.primitives:
            points = primitive.discretization_points(number_points=number_points)
            for p1, p2 in zip(points[:-1], points[1:]):
                edges.append(volmdlr.edges.LineSegment2D(p1, p2))

        return edges

    def is_superposing(self, contour2):
        '''
        check if the contours are superposing (one on the other without
        necessarily having an absolute equality)
        '''

        for primitive_2 in contour2.primitives:
            if not self.primitive_over_contour(primitive_2):
                return False
        return True

    def is_overlapping(self, contour2, intersecting_points=None):
        '''
        check if the contours are overlapping (a part of one is on the other)
        '''

        if not intersecting_points:
            intersecting_points = self.contour_intersections(contour2)
        if len(intersecting_points) < 2:
            return False

        vec1_2 = volmdlr.edges.LineSegment2D(intersecting_points[0],
                                             intersecting_points[1])
        middle_point = vec1_2.middle_point()
        normal = vec1_2.normal_vector()
        point1 = middle_point + normal * 0.00001
        point2 = middle_point - normal * 0.00001
        if (self.point_belongs(point1) and contour2.point_belongs(point1)) or\
                (not self.point_belongs(point1) and not contour2.point_belongs(point1)) or\
                (self.point_belongs(point1) and self.point_belongs(point2)) or\
                (contour2.point_belongs(point1) and contour2.point_belongs(point2)):
            return True
        return False

    def is_sharing_primitives_with(self, contour):
        '''
        check if two contours are sharing primitives
        '''

        list_p = []
        for edge_1, edge_2 in itertools.product(self.primitives,
                                                contour.primitives):
            edges = [edge_1, edge_2, edge_1]
            for edge1, edge2 in zip(edges, edges[1:]):
                for point in [edge2.start, edge2.end]:
                    if edge1.point_belongs(point, 1e-6):  # 1e-5
                        # list_p.append(point)
                        # instead of point not in list_p (due to errors)
                        if list_p == []:
                            list_p.append(point)
                        if list_p != [] and point.point_distance(point.nearest_point(list_p)) > 1e-4:
                            list_p.append(point)

                    if len(list_p) == 2:
                        if isinstance(self, Contour2D):
                            linesegment = volmdlr.edges.LineSegment2D(list_p[0], list_p[1])
                        else:
                            linesegment = volmdlr.edges.LineSegment3D(list_p[0], list_p[1])
                        if self.primitive_over_contour(linesegment) and \
                                contour.primitive_over_contour(linesegment):
                            return True
                        return False
        return False

    def shared_primitives_extremities(self, contour):
        '''
        extract shared primitives extremities between two adjacent contours
        '''

        if self.is_superposing(contour):
            warnings.warn('The contours are superposing')
            return []

        list_p, edges1 = [], set()
        for edge_1, edge_2 in itertools.product(self.primitives,
                                                contour.primitives):
            edges = [edge_1, edge_2, edge_1]
            for edge1, edge2 in zip(edges, edges[1:]):
                for point in [edge2.start, edge2.end]:
                    if edge1.point_belongs(point, 1e-6):
                        if not list_p:
                            list_p.append(point)
                        if list_p != [] and point.point_distance(point.nearest_point(list_p)) > 1e-4:
                            list_p.append(point)

                        try:
                            self.primitive_to_index(edge1)
                            edges1.add(edge1)
                        except KeyError:
                            edges1.add(edge2)

        if len(list_p) < 2:
            warnings.warn('The contours are not adjacent')
            return []

        if len(list_p) == 2:
            return list_p

        contours = self.__class__.contours_from_edges(edges1)
        points = []
        for contour_i in contours:
            points.extend(contour_i.extremities_points(list_p))

        return points

    def shared_primitives_with(self, contour):
        '''
        extract shared primitives between two adjacent contours
        '''

        if self.is_superposing(contour):
            warnings.warn('The contours are superposing')
            return [self.primitives, contour.primitives]

        points = self.shared_primitives_extremities(contour)

        if points == []:
            return [[], []]

        shared_primitives_1, shared_primitives_2 = [], []

        for i in range(0, len(points), 2):
            point1, point2 = points[i], points[i + 1]

            shared_primitives_prim = self.extract_without_primitives(point1,
                                                                     point2,
                                                                     False)
            if contour.point_over_contour(shared_primitives_prim[0].middle_point(), 1e-4) is False:
                shared_primitives_1.extend(self.extract_without_primitives(point1,
                                                                           point2,
                                                                           True))
            else:
                shared_primitives_1.extend(shared_primitives_prim)

            shared_primitives_prim = contour.extract_without_primitives(point1,
                                                                        point2,
                                                                        False)
            if self.point_over_contour(shared_primitives_prim[0].middle_point(), 1e-4) is False:
                shared_primitives_2.extend(contour.extract_without_primitives(point1,
                                                                              point2,
                                                                              True))
            else:
                shared_primitives_2.extend(shared_primitives_prim)

        return [shared_primitives_1, shared_primitives_2]

    def merge_primitives_with(self, contour):
        '''
        extract not shared primitives between two adjacent contours, to be merged
        '''

        if self.is_superposing(contour):
            warnings.warn('The contours are superposing')
            return self.primitives

        points = self.shared_primitives_extremities(contour)
        if points == []:
            return []

        [shared_primitives_1, shared_primitives_2] = self.shared_primitives_with(contour)
        merge_primitives = []

        for i in range(1, len(points) + 1, 2):
            if i == (len(points) - 1):
                point1, point2 = points[i], points[0]
            else:
                point1, point2 = points[i], points[i + 1]

            merge_primitives_prim = self.extract_without_primitives(point1,
                                                                    point2,
                                                                    False)
            if contour.point_over_contour(merge_primitives_prim[0].middle_point(), 1e-4) is True:
                merge_primitives_prim = self.extract_without_primitives(point1,
                                                                        point2,
                                                                        True)
            for p in merge_primitives_prim:
                if p not in shared_primitives_1:
                    merge_primitives.append(p)

            merge_primitives_prim = contour.extract_without_primitives(point1,
                                                                       point2,
                                                                       False)
            if self.point_over_contour(merge_primitives_prim[0].middle_point(), 1e-4) is True:
                merge_primitives_prim = contour.extract_without_primitives(point1,
                                                                           point2,
                                                                           True)
            for p in merge_primitives_prim:
                if p not in shared_primitives_2:
                    merge_primitives.append(p)

        return merge_primitives

    def edges_order_with_adjacent_contour(self, contour):
        """
        check if the shared edges between two adjacent contours are traversed with two different directions along each contour
        """

        contour1 = self
        contour2 = contour

        # shared_tuple = contour1.shared_edges_between2contours(contour2)
        shared_tuple = contour1.shared_primitives_with(contour2)
        # [shared_primitives_1, shared_primitives_2] = contour1.shared_primitives_with(contour2)

        p1_start = contour1.primitives[shared_tuple[0][0]].start
        p2_start = contour2.primitives[shared_tuple[0][1]].start
        p2_end = contour2.primitives[shared_tuple[0][1]].end

        if (p1_start.point_distance(p2_start)) < (p1_start.point_distance(p2_end)):
            return False
        else:
            return True

    def extremities_points(self, list_p):
        '''
        return extremitises points of a list of points on a contour
        '''
        points = []
        primitives = self.primitives
        for i in range(0, len(primitives)):
            pts = []
            for p in list_p:  # due to errors
                if primitives[i].point_belongs(p):
                    pts.append(p)
            if len(pts) == 1:
                points.append(pts[0])
                break
            elif len(pts) > 1:
                points.append(primitives[i].start.nearest_point(pts))
                break

        for i in range(len(primitives) - 1, -1, -1):
            pts = []
            for p in list_p:  # due to errors
                if primitives[i].point_belongs(p):
                    pts.append(p)
            if len(pts) == 1:
                if pts[0] not in points:
                    points.append(pts[0])
                    break
            elif len(pts) > 1:
                point = primitives[i].end.nearest_point(pts)
                if point not in points:
                    points.append(point)
                    break
        return points

    def primitive_over_contour(self, primitive, tol: float = 1e-6):
        return self.primitive_over_wire(primitive, tol)

    def point_over_contour(self, point, abs_tol=1e-6):
        return self.point_over_wire(point, abs_tol)


class Contour2D(Contour, Wire2D):
    """
    A collection of 2D primitives forming a closed wire2D
    TODO : center_of_mass and second_moment_area should be changed accordingly
    to area considering the triangle drawn by the arcs
    """
    _non_data_hash_attributes = ['_internal_arcs', '_external_arcs',
                                 '_polygon', '_straight_line_contour_polygon',
                                 'primitive_to_index',
                                 'basis_primitives', '_utd_analysis']
    _non_serializable_attributes = ['_internal_arcs', '_external_arcs',
                                    '_polygon',
                                    '_straight_line_contour_polygon',
                                    'primitive_to_index',
                                    'basis_primitives', '_utd_analysis']

    def __init__(self, primitives: List[volmdlr.core.Primitive2D],
                 name: str = ''):
        Wire2D.__init__(self, primitives, name)
        self._utd_edge_polygon = False
        self._bounding_rectangle = None

    def __hash__(self):
        return sum(hash(e) for e in self.primitives)

    # def __eq__(self, other_):
    #     if other_.__class__.__name__ != self.__class__.__name__:
    #         return False
    #     if len(self.primitives) != len(other_.primitives):
    #         return False
    #     equal = True
    #     for prim1, prim2 in zip(self.primitives, other_.primitives):
    #         equal = (equal and prim1 == prim2)
    #     return equal

    @property
    def edge_polygon(self):
        if not self._utd_edge_polygon:
            self._edge_polygon = self._get_edge_polygon()
            self._utd_edge_polygon = True
        return self._edge_polygon

    def _get_edge_polygon(self):
        points = []
        for edge in self.primitives:

            if points:
                if edge.start not in points:  # if edge.start != points[-1]:
                    points.append(edge.start)
            else:
                points.append(edge.start)
        return ClosedPolygon2D(points)

    def to_3d(self, plane_origin, x, y):
        p3d = []
        for edge in self.primitives:
            p3d.append(edge.to_3d(plane_origin, x, y))

        return Contour3D(p3d)

    def point_belongs(self, point):
        if self.edge_polygon.point_belongs(point):
            return True
        # TODO: This is incomplete!!!
        return False

    def point_over_contour(self, point, abs_tol=1e-6):
        return self.point_over_wire(point, abs_tol)

    def primitive_over_contour(self, primitive, tol: float = 1e-6):
        return self.primitive_over_wire(primitive, tol)

    # def point_over_contour(self, point, abs_tol=1e-6):
    #     belongs = False
    #     for primitive in self.primitives:
    #         if primitive.point_belongs(point, abs_tol):
    #             belongs = True
    #     return belongs

    # def primitive_over_contour(self, primitive, tol: float = 1e-6):
    #     for prim in self.primitives:
    #         if not hasattr(prim, 'unit_direction_vector') and \
    #                 hasattr(prim, 'tangent'):
    #             vector1 = prim.tangent(0.5)
    #         else:
    #             vector1 = prim.unit_direction_vector(0.5)

    #         if not hasattr(primitive, 'unit_direction_vector') and \
    #                 hasattr(primitive, 'tangent'):
    #             vector2 = primitive.tangent(0.5)
    #         else:
    #             vector2 = primitive.unit_direction_vector(0.5)
    #         if vector1.is_colinear_to(vector2):
    #             mid_point = primitive.middle_point()
    #             if self.point_over_contour(mid_point, tol):
    #                 return True
    #     return False

    def point_distance(self, point):
        min_distance = self.primitives[0].point_distance(point)
        for primitive in self.primitives[1:]:
            distance = primitive.point_distance(point)
            if distance < min_distance:
                min_distance = distance
        return min_distance

    def bounding_points(self):
        points = self.edge_polygon.points[:]
        for primitive in self.primitives:
            if hasattr(primitive, 'discretization_points'):
                points.extend(primitive.discretization_points())
        xmin = min(p[0] for p in points)
        xmax = max(p[0] for p in points)
        ymin = min(p[1] for p in points)
        ymax = max(p[1] for p in points)
        return (volmdlr.Point2D(xmin, ymin), volmdlr.Point2D(xmax, ymax))

    def area(self):
        area = self.edge_polygon.area()
        if self.edge_polygon.is_trigo():
            trigo = 1
        else:
            trigo = -1
        for edge in self.primitives:
            area += trigo * edge.straight_line_area()

        return area

    def center_of_mass(self):
        center = self.edge_polygon.area() * self.edge_polygon.center_of_mass()
        # ax = self.plot()
        # self.edge_polygon.center_of_mass().plot(ax=ax, color='b')
        if self.edge_polygon.is_trigo():
            trigo = 1
        else:
            trigo = -1
        for edge in self.primitives:
            # edge.straight_line_center_of_mass().plot(ax=ax, color='g')
            center += trigo * edge.straight_line_area() \
                      * edge.straight_line_center_of_mass()

        return center / self.area()

    def second_moment_area(self, point):

        Ix, Iy, Ixy = self.edge_polygon.second_moment_area(point)
        for edge in self.primitives:
            Ix_e, Iy_e, Ixy_e = edge.straight_line_second_moment_area(point)
            if self.edge_polygon.is_trigo():
                Ix += Ix_e
                Iy += Iy_e
                Ixy += Ixy_e
            else:
                Ix -= Ix_e
                Iy -= Iy_e
                Ixy -= Ixy_e

        return Ix, Iy, Ixy

    def plot_data(self, edge_style: plot_data.EdgeStyle = None,
                  surface_style: plot_data.SurfaceStyle = None):
        plot_data_primitives = [item.plot_data() for item in self.primitives]
        return plot_data.Contour2D(plot_data_primitives=plot_data_primitives,
                                   edge_style=edge_style,
                                   surface_style=surface_style,
                                   name=self.name)

    def is_inside(self, contour2):
        """
        verifies if a contour is inside another contour perimiter,
        including the edges
        return True or False
        """
        points_contour2 = []
        for prim in contour2.primitives:
            if prim.start not in points_contour2:
                points_contour2.append(prim.start)
            if prim.end not in points_contour2:
                points_contour2.append(prim.end)
            points_contour2.append(prim.middle_point())
        for point in points_contour2:
            if not self.point_belongs(point) and not self.point_over_contour(point, abs_tol=1e-7):
                return False
        return True

    def bounding_rectangle(self):
        if not self._bounding_rectangle:
            self._bounding_rectangle = self.get_bouding_rectangle()
        return self._bounding_rectangle

    def get_bouding_rectangle(self):
        xmin, xmax, ymin, ymax = self.primitives[0].bounding_rectangle()
        for edge in self.primitives[1:]:
            xmin_edge, xmax_edge, ymin_edge, ymax_edge = \
                edge.bounding_rectangle()
            xmin = min(xmin, xmin_edge)
            xmax = max(xmax, xmax_edge)
            ymin = min(ymin, ymin_edge)
            ymax = max(ymax, ymax_edge)
        return xmin, xmax, ymin, ymax

    def inverted_primitives(self):
        new_primitives = []
        for prim in self.primitives[::-1]:
            new_primitives.append(
                volmdlr.edges.LineSegment2D(prim.end, prim.start))
        return new_primitives

    def invert(self):
        return Contour2D(self.inverted_primitives())

    def invert_inplace(self):
        self.primitives = self.inverted_primitives()

    def random_point_inside(self):
        xmin, xmax, ymin, ymax = self.bounding_rectangle()
        for i in range(2000):
            p = volmdlr.Point2D.random(xmin, xmax, ymin, ymax)
            if self.point_belongs(p):
                return p

    def order_contour(self):
        if self.is_ordered() or len(self.primitives) < 2:
            return self

        initial_points = []
        for p in self.primitives:
            initial_points.append((p.start, p.end))

        new_primitives = []
        points = self.ordering_contour()
        for p1, p2 in points:
            try:
                index = initial_points.index((p1, p2))
            except ValueError:
                index = initial_points.index((p2, p1))

            if isinstance(self.primitives[index], volmdlr.edges.LineSegment2D):
                new_primitives.append(volmdlr.edges.LineSegment2D(p1, p2))
            elif isinstance(self.primitives[index], volmdlr.edges.Arc2D):
                new_primitives.append(volmdlr.edges.Arc2D(p1, self.primitives[index].interior, p2))
            elif isinstance(self.primitives[index], volmdlr.edges.BSplineCurve2D):
                if (p1, p2) == (self.primitives[index].start, self.primitives[index].end):
                    new_primitives.append(self.primitives[index])
                else:
                    new_primitives.append(self.primitives[index].reverse())

        self.primitives = new_primitives

        return self

    @classmethod
    def extract_contours(cls, contour, point1: volmdlr.Point3D,
                         point2: volmdlr.Point3D, inside=False):

        new_primitives = contour.extract_with_points(point1, point2, inside)
        contours = [cls(new_primitives)]
        return contours

    def cut_by_linesegments(self, lines: List[volmdlr.edges.LineSegment2D]):
        for c in lines:
            if not isinstance(c, volmdlr.edges.LineSegment2D):
                raise KeyError(
                    'contour must be a list of LineSegment2D object')

        cut_lines = []
        for p in lines:
            cut_lines.append(p.to_line())

        contour_to_cut = [self]
        for l in cut_lines:
            new_contour_to_cut = []
            for c in contour_to_cut:
                cs = c.cut_by_line(l)
                new_contour_to_cut.extend(cs)
            contour_to_cut.extend(new_contour_to_cut)

        p1 = Contour2D(lines).center_of_mass()
        dist_min = math.inf
        for c in contour_to_cut:
            if c.area() > 1e-10:
                p0 = c.center_of_mass()
                if p0.point_distance(p1) < dist_min:
                    c_opti = c
                    dist_min = p0.point_distance(p1)
        return c_opti

    def cut_by_line(self, line: volmdlr.edges.Line2D) -> List['Contour2D']:
        """
        :param line: The line used to cut the contour
        :return: A list of resulting contours
        """
        intersections = self.line_crossings(line)
        if not intersections or len(intersections) < 2:
            return [self]
        if len(intersections) % 2 != 0:
            raise NotImplementedError(
                '{} intersections not supported yet'.format(
                    len(intersections)))

        points_intersections = [point for point, prim in intersections]
        sorted_points = line.sort_points_along_line(points_intersections)
        list_contours = []
        contour_to_cut = self
        cutting_points_counter = 0
        while cutting_points_counter != len(sorted_points):

            point1 = sorted_points[cutting_points_counter]
            point2 = sorted_points[cutting_points_counter + 1]
            closing_line = volmdlr.edges.LineSegment2D(point1, point2)
            closing_contour = Contour2D([closing_line])
            contour1, contour2 = contour_to_cut.get_divided_contours(point1,
                                                                     point2,
                                                                     closing_contour,
                                                                     True)
            if sorted_points.index(point1) + 2 < len(sorted_points) - 1:
                if contour1.point_over_contour(
                        sorted_points[sorted_points.index(point1) + 2]):
                    contour_to_cut = contour1
                    list_contours.append(contour2)
                elif contour2.point_over_contour(
                        sorted_points[sorted_points.index(point1) + 2]):
                    contour_to_cut = contour2
                    list_contours.append(contour1)
            else:
                list_contours.extend([contour1, contour2])
            cutting_points_counter += 2
        return list_contours

    def get_pattern(self):
        """ A pattern is portion of the contour from which the contour can be
        reconstructed by rotations of this portion"""
        xmin, xmax, ymin, ymax = self.bounding_rectangle()

        # ax=plt.subplot()
        # line = Line2D(Point2D([xi, 0]),Point2D([xi,1]))
        line = volmdlr.edges.Line2D(volmdlr.Point2D([0, -0.17]),
                                    volmdlr.Point2D([0, 0.17]))
        line_2 = line.Rotation(self.center_of_mass(), 0.26)
        line_3 = line.Rotation(self.center_of_mass(), -0.26)

        intersections = []

        intersections += self.line_intersections(line_2)
        intersections += self.line_intersections(line_3)
        if isinstance(intersections[0][0], volmdlr.Point2D) and \
                isinstance(intersections[1][0], volmdlr.Point2D):
            ip1, ip2 = sorted([self.primitives.index(intersections[0][1]),
                               self.primitives.index(intersections[1][1])])

            ip3, ip4 = sorted([self.primitives.index(intersections[2][1]),
                               self.primitives.index(intersections[3][1])])

            sp11, sp12 = intersections[1][1].split(intersections[1][0])
            sp22, sp21 = intersections[2][1].split(intersections[2][0])

            primitives = []

            a = volmdlr.edges.Arc2D(sp12.end, sp12.interior, sp12.start)
            primitives.append(a)
            primitives.extend(self.primitives[:ip3])
            primitives.append(sp22)
            l = volmdlr.edges.LineSegment2D(sp22.start, sp12.end)
            interior = l.point_at_abscissa(l.Length() / 2)
            primitives.append(
                volmdlr.edges.Arc2D(sp22.start, interior, sp12.end))

        return Contour2D(primitives)

    def contour_from_pattern(self):
        # TODO: Delete this function?
        pattern = self.get_pattern()
        pattern_rotations = []
        # pattern_rotations.append(self)
        for k in range(1, 13):
            new_pattern = pattern.rotation(self.center_of_mass(),
                                           k * math.pi / 6)
            pattern_rotations.append(new_pattern)

        return pattern_rotations

    def simple_triangulation(self):
        lpp = len(self.polygon.points)
        if lpp == 3:
            return self.polygon.points, [(0, 1, 2)]
        elif lpp == 4:
            return self.polygon.points, [(0, 1, 2), (0, 2, 3)]

        # Use delaunay triangulation
        tri = Delaunay([p.vector for p in self.polygon.points])
        # indices = tri.simplices
        return self.polygon.points, tri.simplices

    def split_regularly(self, n):
        """
        Split in n slices
        """
        xmin, xmax, ymin, ymax = self.bounding_rectangle()
        cutted_contours = []
        iteration_contours = [self]
        for i in range(n - 1):
            xi = xmin + (i + 1) * (xmax - xmin) / n
            cut_line = volmdlr.edges.Line2D(volmdlr.Point2D(xi, 0),
                                            volmdlr.Point2D(xi, 1))

            iteration_contours2 = []
            for c in iteration_contours:
                sc = c.cut_by_line(cut_line)
                lsc = len(sc)
                if lsc == 1:
                    cutted_contours.append(c)
                else:
                    iteration_contours2.extend(sc)

            iteration_contours = iteration_contours2[:]
        cutted_contours.extend(iteration_contours)
        return cutted_contours

    def triangulation(self):
        return self.grid_triangulation(number_points_x=20,
                                       number_points_y=20)

    def to_polygon(self, angle_resolution):
        """
        Transform the contour to a polygon.
        :param angle_resolution: arcs are discretized with respect of an angle resolution in points per radians
        """

        polygon_points = []
        # print([(line.start, line.end) for line in self.primitives])

        for primitive in self.primitives:
            polygon_points.extend(primitive.discretization_points(angle_resolution=angle_resolution)[:-1])
        return ClosedPolygon2D(polygon_points)

    def grid_triangulation(self, x_density: float = None,
                           y_density: float = None,
                           min_points_x: int = 20,
                           min_points_y: int = 20,
                           number_points_x: int = None,
                           number_points_y: int = None):
        """
        Use a n by m grid to triangulize the contour
        """
        bounding_rectangle = self.bounding_rectangle()
        # xmin, xmax, ymin, ymax = self.bounding_rectangle()
        dx = bounding_rectangle[1] - bounding_rectangle[0]  # xmax - xmin
        dy = bounding_rectangle[3] - bounding_rectangle[2]  # ymax - ymin
        if number_points_x is None:
            n = max(math.ceil(x_density * dx), min_points_x)
        else:
            n = number_points_x
        if number_points_y is None:
            m = max(math.ceil(y_density * dy), min_points_y)
        else:
            m = number_points_y

        x = [bounding_rectangle[0] + i * dx / n for i in range(n + 1)]
        y = [bounding_rectangle[2] + i * dy / m for i in range(m + 1)]

        point_index = {}
        ip = 0
        points = []
        triangles = []
        for xi in x:
            for yi in y:
                p = volmdlr.Point2D(xi, yi)
                if self.point_belongs(p):
                    point_index[p] = ip
                    points.append(p)
                    ip += 1

        for i in range(n):
            for j in range(m):
                p1 = volmdlr.Point2D(x[i], y[j])
                p2 = volmdlr.Point2D(x[i + 1], y[j])
                p3 = volmdlr.Point2D(x[i + 1], y[j + 1])
                p4 = volmdlr.Point2D(x[i], y[j + 1])
                points_in = []
                for p in [p1, p2, p3, p4]:
                    if p in point_index:
                        points_in.append(p)
                if len(points_in) == 4:
                    triangles.append(
                        [point_index[p1], point_index[p2], point_index[p3]])
                    triangles.append(
                        [point_index[p1], point_index[p3], point_index[p4]])

                elif len(points_in) == 3:
                    triangles.append([point_index[p] for p in points_in])

        return vmd.DisplayMesh2D(points, triangles)

    # def extract_contours(self, point1: volmdlr.Point2D, point2: volmdlr.Point2D):
    #     split_primitives  = []
    #     # primitives = [p for p in contour.primitives]
    #     primitives = self.primitives
    #     for point in [point1, point2]:
    #         dist_min = math.inf
    #         for primitive in primitives:
    #             # print(point)
    #             dist = primitive.point_distance(point)
    #             if dist < dist_min:
    #                 dist_min = dist
    #                 prim_opt = primitive
    #         split_primitives.append(prim_opt)
    #     print(len(split_primitives))
    #     return self.extract_primitives(point1, split_primitives[0], point2, split_primitives[1])

    def contour_intersections(self, contour2d):
        intersecting_points = []
        for primitive1 in self.primitives:
            for primitive2 in contour2d.primitives:
                line_intersection = primitive1.linesegment_intersections(
                    primitive2)
                if line_intersection:
                    if line_intersection[0] not in intersecting_points:
                        intersecting_points.extend(line_intersection)
                else:
                    point1, point2 = contour2d.primitives[0].start, \
                                     contour2d.primitives[-1].end
                    if point1 not in intersecting_points and primitive1.point_belongs(point1):
                        intersecting_points.append(point1)
                    if point2 not in intersecting_points and primitive1.point_belongs(point2):
                        intersecting_points.append(point2)
            if len(intersecting_points) == 2:
                break
        return intersecting_points

    def get_divided_contours(self, cutting_point1: volmdlr.Point2D,
                             cutting_point2: volmdlr.Point2D,
                             closing_contour,
                             inside: bool):
        extracted_outerpoints_contour1 = \
            volmdlr.wires.Contour2D.extract_contours(self,
                                                     cutting_point1,
                                                     cutting_point2,
                                                     inside)[0]
        extracted_innerpoints_contour1 = \
            volmdlr.wires.Contour2D.extract_contours(self,
                                                     cutting_point1,
                                                     cutting_point2,
                                                     not inside)[0]
        primitives1 = extracted_outerpoints_contour1.primitives + closing_contour.primitives
        primitives2 = extracted_innerpoints_contour1.primitives + closing_contour.primitives
        if extracted_outerpoints_contour1.primitives[0].start == \
                closing_contour.primitives[0].start:
            cutting_contour_new = closing_contour.invert()
            primitives1 = cutting_contour_new.primitives + \
                extracted_outerpoints_contour1.primitives
        elif extracted_outerpoints_contour1.primitives[0].start == \
                closing_contour.primitives[-1].end:
            primitives1 = closing_contour.primitives + \
                          extracted_outerpoints_contour1.primitives

        if extracted_innerpoints_contour1.primitives[0].start == \
                closing_contour.primitives[0].start:
            cutting_contour_new = \
                closing_contour.invert()
            primitives2 = cutting_contour_new.primitives + \
                extracted_innerpoints_contour1.primitives
        elif extracted_innerpoints_contour1.primitives[
                0].start == closing_contour.primitives[-1].end:
            primitives2 = closing_contour.primitives + \
                          extracted_innerpoints_contour1.primitives
        contour1 = volmdlr.wires.Contour2D(primitives1)
        contour1.order_contour()
        contour2 = volmdlr.wires.Contour2D(primitives2)
        contour2.order_contour()
        return contour1, contour2

    def divide(self, contours, inside):
        new_base_contours = [self]
        finished = False
        counter = 0
        list_contour = contours[:]
        list_cutting_contours = contours[:]
        list_valid_contours = []
        while not finished:
            cutting_contour = contours[0]
            for base_contour in new_base_contours:
                cutting_points = []
                point1, point2 = [cutting_contour.primitives[0].start,
                                  cutting_contour.primitives[-1].end]
                if base_contour.point_over_contour(
                        point1) and base_contour.point_over_contour(point2):
                    cutting_points = [point1, point2]
                if cutting_points:
                    contour1, contour2 = base_contour.get_divided_contours(
                        cutting_points[0], cutting_points[1], cutting_contour,
                        inside)

                    new_base_contours.remove(base_contour)
                    for cntr in [contour1, contour2]:
                        valid_contour = True
                        for cut_contour in list_cutting_contours:
                            point_at_abs = cut_contour.point_at_abscissa(
                                cut_contour.length() / 2)
                            if cntr.point_belongs(
                                    point_at_abs) and (not cntr.point_over_contour(
                                    point_at_abs) or True not in [
                                    cntr.primitive_over_contour(
                                        prim) for prim in cut_contour.primitives]):
                                valid_contour = False

                        if valid_contour and cntr.area() != 0.0:
                            list_valid_contours.append(cntr)
                        else:
                            new_base_contours.append(cntr)
                    contours.remove(cutting_contour)
                    break
            if len(contours) == 0:
                finished = True
            if len(contours) == 1 and not new_base_contours:
                finished = True
            counter += 1
            if counter >= 100 * len(list_contour):
                # print('new_base_contours:', len(new_base_contours))
                # print('len(contours):', len(contours))
                # ax=contours[0].plot()
                # base_contour.plot(ax=ax, color='b')
                warnings.warn('There probably exists an open contour (two wires that could not be connected)')
                finished = True

        return list_valid_contours

    def discretized_contour(self, n: float):
        """
        discretize each contour's primitive and return a new contour with teses discretized primitives
        """
        contour = volmdlr.wires.Contour2D((self.discretized_primitives(n)))

        return contour.order_contour()

    @classmethod
    def from_bounding_rectangle(cls, xmin, xmax, ymin, ymax):
        """
        create a contour2d with bounding_box parameters, using linesegments2d
        """

        edge0 = volmdlr.edges.LineSegment2D(volmdlr.Point2D(xmin, ymin), volmdlr.Point2D(xmax, ymin))
        edge1 = volmdlr.edges.LineSegment2D(volmdlr.Point2D(xmax, ymin), volmdlr.Point2D(xmax, ymax))
        edge2 = volmdlr.edges.LineSegment2D(volmdlr.Point2D(xmax, ymax), volmdlr.Point2D(xmin, ymax))
        edge3 = volmdlr.edges.LineSegment2D(volmdlr.Point2D(xmin, ymax), volmdlr.Point2D(xmin, ymin))

        edges = [edge0, edge1, edge2, edge3]

        return volmdlr.wires.Contour2D(edges)

    @classmethod
    def from_points(cls, points: List[volmdlr.Point2D]):
        '''
        create a contour2d from points with line_segments2D
        '''

        if len(points) < 3:
            raise ValueError('contour is defined at least with three points')
        else:
            edges = []
            for i in range(0, len(points) - 1):
                edges.append(volmdlr.edges.LineSegment2D(points[i], points[i + 1]))

            edges.append(volmdlr.edges.LineSegment2D(points[-1], points[0]))

            contour = cls(edges)

            return contour

    def cut_by_bspline_curve(self, bspline_curve2d: volmdlr.edges.BSplineCurve2D):
        '''
        cut a contou2d with bspline_curve2d to define two different contours
        '''
        # TODO: BsplineCurve is descretized and defined with a wire. To be improved!

        contours = self.cut_by_wire(bspline_curve2d.to_wire(20))

        return contours

    def clean_primitives(self):
        '''
        delete primitives with start=end, and return a new contour
        '''

        new_primitives = []
        for p in self.primitives:
            if p.start != p.end:
                new_primitives.append(p)

        return Contour2D(new_primitives)

    def merge_with(self, contour2d):
        '''
        merge two adjacent contours, sharing primitives, and returns one outer contour and inner contours (if there are any)
        '''

        if self.is_inside(contour2d) and not self.is_sharing_primitives_with(contour2d):
            return [self]
        elif contour2d.is_inside(self) and not self.is_sharing_primitives_with(contour2d):
            return [contour2d]

        merged_primitives = self.merge_primitives_with(contour2d)
        if merged_primitives == []:
            return []
        contours = volmdlr.wires.Contour2D.contours_from_edges(merged_primitives)
        contours = sorted(contours, key=lambda contour: contour.area(), reverse=True)

        return contours

    def union(self, contour2: 'Contour2D'):
        """
        Union two contours, if they adjacent, or overlap somehow
        """
        if self.is_inside(contour2):
            return [self]
        if contour2.is_inside(self):
            return [contour2]
        contours_intersections = self.contour_intersections(contour2)
        if not self.is_sharing_primitives_with(contour2) and contours_intersections:
            resulting_primitives = []
            primitives1_inside = self.extract_with_points(contours_intersections[0], contours_intersections[1], True)
            primitives1_outside = self.extract_with_points(contours_intersections[0], contours_intersections[1], False)
            primitives2_inside = contour2.extract_with_points(contours_intersections[0],
                                                              contours_intersections[1], True)
            primitives2_outside = contour2.extract_with_points(contours_intersections[0],
                                                               contours_intersections[1], False)
            if contour2.point_belongs(primitives1_inside[0].middle_point()):
                resulting_primitives.extend(primitives1_outside)
            else:
                resulting_primitives.extend(primitives1_inside)
            if self.point_belongs(primitives2_inside[0].middle_point()):
                resulting_primitives.extend(primitives2_outside)
            else:
                resulting_primitives.extend(primitives2_inside)
            return [Contour2D(resulting_primitives).order_contour()]

        return self.merge_with(contour2)

    def cut_by_wire(self, wire: Wire2D):
        """
        cut a contour2d with a wire2d and return a list of contours2d

        Parameters
        ----------
        wire : volmdlr.wires.Wire2D

        Returns
        -------
        contours2d : list[volmdlr.wires.Contour2D]

        """

        # intersections = self.wire_crossings(wire)  # crossings OR intersections (?)
        # if len(intersections)==0:
        #     return [self]

        # points_intersections = [point for point, prim in intersections]
        # points_intersections_new = [points_intersections[0]]
        # for point in points_intersections[1::]:
        #     not_in = {False}
        #     for point_new in points_intersections_new:
        #         check = point_new.point_distance(point)<0.2 #1e-1
        #         if check:
        #             if wire.point_distance(point_new) > wire.point_distance(point):
        #                 points_intersections_new[points_intersections_new.index(point_new)]=point
        #         not_in.add(check)
        #     # print(not_in)
        #     if not_in == {False}:
        #         points_intersections_new.append(point)
        # points_intersections = points_intersections_new
        # # print('-', points_intersections_new)
        # print(len(points_intersections))
        # if len(points_intersections)>2:
        #     print(points_intersections)
        # # or intersections[0][0].point_distance(intersections[1][0])<1e-5

        # if not intersections or len(points_intersections) < 2:
        #     return [self]
        # if len(points_intersections) % 2 != 0:
        #     # # points_intersections = [point for point, prim in intersections]
        #     # ax=self.plot()
        #     # for p in points_intersections:
        #     #     p.plot(ax)
        #     #     print(p)
        #     # wire.plot(ax, 'b')
        #     raise NotImplementedError(
        #         f'{len(intersections)} intersections not supported yet')

        # # points_intersections = [point for point, prim in intersections]

        intersections = self.wire_crossings(wire)  # crossings OR intersections (?)
        if not intersections or len(intersections) < 2:
            return [self]
        if len(intersections) % 2 != 0:
            raise NotImplementedError(
                f'{len(intersections)} intersections not supported yet')

        points_intersections = [point for point, prim in intersections]

        sorted_points = wire.sort_points_along_wire(points_intersections)
        list_contours = []
        contour_to_cut = self
        cutting_points_counter = 0
        while cutting_points_counter != len(sorted_points):

            point1 = sorted_points[cutting_points_counter]
            point2 = sorted_points[cutting_points_counter + 1]

            closing_wire = wire.extract_without_primitives(point1, point2, True)
            closing_wire_prim = []
            for closing_w in closing_wire:
                if closing_w:
                    closing_wire_prim.append(closing_w)
            closing_contour = Contour2D(closing_wire_prim)
            contour1, contour2 = contour_to_cut.get_divided_contours(point1,
                                                                     point2,
                                                                     closing_contour,
                                                                     True)
            if sorted_points.index(point1) + 2 < len(sorted_points) - 1:
                if contour1.point_over_contour(
                        sorted_points[sorted_points.index(point1) + 2]):
                    contour_to_cut = contour1
                    list_contours.append(contour2)
                elif contour2.point_over_contour(
                        sorted_points[sorted_points.index(point1) + 2]):
                    contour_to_cut = contour2
                    list_contours.append(contour1)
            else:
                list_contours.extend([contour1, contour2])
            cutting_points_counter += 2

        return list_contours

    def nearest_primitive_to(self, point):
        # min_distance = self.primitives[0].middle_point().point_distance(point)
        # index = 0
        # for i, primitive in enumerate(self.primitives[1:]):
        #     distance = primitive.middle_point().point_distance(point)
        #     if distance < min_distance:
        #         min_distance = distance
        #         index = i
        # return self.primitives[index]

        primitives = self.primitives
        primitives_sorted = sorted(primitives, key=lambda primitive: primitive.point_distance(point))

        return primitives_sorted[0]


class ClosedPolygonMixin:

    def length(self):
        list_ = []
        for k in range(len(self.line_segments)):
            list_.append(self.line_segments[k].length())
        return sum(list_)

    def min_length(self):
        list_ = []
        for k in range(len(self.line_segments)):
            list_.append(self.line_segments[k].length())
        return min(list_)

    def max_length(self):
        list_ = []
        for k in range(len(self.line_segments)):
            list_.append(self.line_segments[k].length())
        return max(list_)

    def edge_statistics(self):
        distances = []
        for i, point in enumerate(self.points):
            if i != 0:
                distances.append(point.point_distance(self.points[i - 1]))
        mean_distance = mean(distances)
        std = npy.std(distances)
        return mean_distance, std

    def simplify_polygon(self, min_distance: float = 0.01,
                         max_distance: float = 0.05, angle: float = 15):
        points = [self.points[0]]
        previous_point = None
        for i, point in enumerate(self.points[1:]):
            distance = point.point_distance(points[-1])
            if distance > min_distance:
                if distance > max_distance:
                    number_segmnts = round(distance / max_distance) + 2
                    for n in range(number_segmnts):
                        new_point = points[-1] + (point - points[-1]) * (
                                n + 1) / number_segmnts
                        distance1 = new_point.point_distance(points[-1])
                        if distance1 > max_distance:
                            points.append(new_point)
                else:
                    if point not in points:
                        points.append(point)
            if len(points) > 1:
                vector1 = points[-1] - points[-2]
                vector2 = point - points[-2]
                cos = vector1.dot(vector2) / (vector1.norm() * vector2.norm())
                cos = math.degrees(math.acos(round(cos, 6)))
                if abs(cos) > angle:
                    if previous_point not in points:
                        points.append(previous_point)
                    if point not in points:
                        points.append(point)
            if len(points) > 2:
                distance2 = points[-3].point_distance(points[-2])
                vector1 = points[-2] - points[-3]
                vector2 = points[-1] - points[-3]
                cos = vector1.dot(vector2) / (vector1.norm() * vector2.norm())
                cos = math.degrees(math.acos(round(cos, 6)))
                if distance2 < min_distance and cos < angle:
                    points = points[:-2] + [points[-1]]
            previous_point = point
        distance = points[0].point_distance(points[-1])
        if distance < min_distance:
            points.remove(points[-1])

        if volmdlr.wires.ClosedPolygon2D(points).area() == 0.0:
            return self

        return self.__class__(points)

    @property
    def line_segments(self):
        if not self._line_segments:
            self._line_segments = self.get_line_segments()
        return self._line_segments

    def get_line_segments(self):
        raise NotImplementedError(
            f"get_line_segments method must be overloaded by {self.__class__.__name__}")


class ClosedPolygon2D(Contour2D, ClosedPolygonMixin):
    _non_serializable_attributes = ['line_segments', 'primitives',
                                    'basis_primitives']

    def __init__(self, points: List[volmdlr.Point2D], name: str = ''):
        self.points = points
        self._line_segments = None

        Contour2D.__init__(self, self.line_segments, name)

    def copy(self, *args, **kwargs):
        points = [p.copy() for p in self.points]
        return ClosedPolygon2D(points, self.name)

    def __hash__(self):
        return sum(hash(p) for p in self.points)

    def __eq__(self, other_):
        if not isinstance(other_, self.__class__):
            return False
        equal = True
        for point, other_point in zip(self.points, other_.points):
            equal = (equal and point == other_point)
        return equal

    def area(self):
        # TODO: perf: cache number of points
        if len(self.points) < 3:
            return 0.

        x = [point.x for point in self.points]
        y = [point.y for point in self.points]

        x1 = [x[-1]] + x[0:-1]
        y1 = [y[-1]] + y[0:-1]
        return 0.5 * abs(sum(i * j for i, j in zip(x, y1))
                         - sum(i * j for i, j in zip(y, x1)))
        # return 0.5 * npy.abs(
        #     npy.dot(x, npy.roll(y, 1)) - npy.dot(y, npy.roll(x, 1)))

    def center_of_mass(self):
        lp = len(self.points)
        if lp == 0:
            return volmdlr.O2D
        elif lp == 1:
            return self.points[0]
        elif lp == 2:
            return 0.5 * (self.points[0] + self.points[1])

        x = [point.x for point in self.points]
        y = [point.y for point in self.points]

        xi_xi1 = x + npy.roll(x, -1)
        yi_yi1 = y + npy.roll(y, -1)
        xi_yi1 = npy.multiply(x, npy.roll(y, -1))
        xi1_yi = npy.multiply(npy.roll(x, -1), y)

        a = 0.5 * npy.sum(xi_yi1 - xi1_yi)  # signed area!
        # print('a :', a)
        #        a=self.area()
        if not math.isclose(a, 0, abs_tol=1e-08):
            cx = npy.sum(npy.multiply(xi_xi1, (xi_yi1 - xi1_yi))) / 6. / a
            cy = npy.sum(npy.multiply(yi_yi1, (xi_yi1 - xi1_yi))) / 6. / a
            return volmdlr.Point2D(cx, cy)

        else:
            self.plot()
            raise NotImplementedError

    def barycenter(self):
        """
        calculates the geometric center of the polygon, which is the
        average position of all the points in it

        returns a Volmdlr.Point2D point
        """
        barycenter1_2d = self.points[0]
        for point in self.points[1:]:
            barycenter1_2d += point
        return barycenter1_2d / len(self.points)

    def point_belongs(self, point):
        """
        Ray casting algorithm copied from internet...
        """
        return polygon_point_belongs((point.x, point.y),
                                     [(p.x, p.y) for p in self.points])

    def second_moment_area(self, point):
        Ix, Iy, Ixy = 0., 0., 0.
        for pi, pj in zip(self.points, self.points[1:] + [self.points[0]]):
            xi, yi = (pi - point)
            xj, yj = (pj - point)
            Ix += (yi ** 2 + yi * yj + yj ** 2) * (xi * yj - xj * yi)
            Iy += (xi ** 2 + xi * xj + xj ** 2) * (xi * yj - xj * yi)
            Ixy += (xi * yj + 2 * xi * yi + 2 * xj * yj + xj * yi) * (
                    xi * yj - xj * yi)
        if Ix < 0:
            Ix = - Ix
            Iy = - Iy
            Ixy = - Ixy
        return Ix / 12., Iy / 12., Ixy / 24.

    def get_line_segments(self):
        lines = []
        if len(self.points) > 1:
            for p1, p2 in zip(self.points,
                              list(self.points[1:]) + [self.points[0]]):
                if p1 != p2:
                    lines.append(volmdlr.edges.LineSegment2D(p1, p2))
        return lines

    def rotation(self, center: volmdlr.Point2D, angle: float):
        """
        ClosedPolygon2D rotation
        :param center: rotation center
        :param angle: angle rotation
        :return: a new rotated ClosedPolygon2D
        """
        return ClosedPolygon2D(
            [point.rotation(center, angle) for point in self.points])

    def rotation_inplace(self, center: volmdlr.Point2D, angle: float):
        """
        Line2D rotation. Object is updated inplace
        :param center: rotation center
        :param angle: rotation angle
        """
        for point in self.points:
            point.rotation_inplace(center, angle)

    # @classmethod
    # def polygon_from_segments(cls, list_point_pairs):
    #     points = [list_point_pairs[0][0], list_point_pairs[0][1]]
    #     list_point_pairs.remove((list_point_pairs[0][0], list_point_pairs[0][1]))
    #     finished =  False

    #     while not finished:
    #         for p1, p2 in list_point_pairs:
    #             if p1 == points[-1]:
    #                 points.append(p2)
    #                 break
    #             elif p2 == points[-1]:
    #                 points.append(p1)
    #                 break
    #         list_point_pairs.remove((p1, p2))
    #         if len(list_point_pairs)==0:
    #             finished = True

    #     # for i, i_p1, i_p2 in enumerate(list_point_pairs):
    #     #     for j, j_p1, j_p2 in enumerate(list_point_pairs):
    #     #         if i != j:

    #     #             if p1 == points[-1]:
    #     #                 points.append(p2)
    #     #             elif p2 == points[-1]:
    #     #                 points.append(p1)
    #     # print('points : ', points)
    #     return cls(points)

    def translation(self, offset: volmdlr.Vector2D):
        """
        ClosedPolygon2D translation
        :param offset: translation vector
        :return: A new translated ClosedPolygon2D
        """
        return ClosedPolygon2D(
            [point.translation(offset) for point in self.points])

    def translation_inplace(self, offset: volmdlr.Vector2D):
        """
        ClosedPolygon2D translation. Object is updated inplace
        :param offset: translation vector
        """
        for point in self.points:
            point.translation_inplace(offset)

    def frame_mapping(self, frame: volmdlr.Frame2D, side: str):
        return self.__class__([point.frame_mapping(frame, side) for point in self.points])

    def frame_mapping_inplace(self, frame: volmdlr.Frame2D, side: str):
        for point in self.points:
            point.frame_mapping_inplace(frame, side)

    def polygon_distance(self,
                         polygon: 'volmdlr.wires.ClosedPolygon2D'):
        p = self.points[0]
        d = []
        for point in polygon.points:
            d.append(p.point_distance(point))
        index = d.index(min(d))
        return d[index]

    def is_trigo(self):
        if len(self.points) < 3:
            return True

        angle = 0.
        for ls1, ls2 in zip(self.line_segments,
                            self.line_segments[1:] + [self.line_segments[0]]):
            u = ls2.unit_direction_vector()
            x = u.dot(ls1.unit_direction_vector())
            y = u.dot(ls1.normal_vector())
            angle += math.atan2(y, x)
        return angle > 0

    def delaunay_triangulation(self):
        points = self.points
        new_points = []
        delaunay_triangles = []
        # ax=plt.subplot()
        for point in points:
            new_points.append([point[0], point[1]])

        delaunay = npy.array(new_points)

        tri = Delaunay(delaunay)

        for simplice in delaunay[tri.simplices]:
            triangle = Triangle2D(volmdlr.Point2D(simplice[0]),
                                  volmdlr.Point2D(simplice[1]),
                                  volmdlr.Point2D(simplice[2]))
            delaunay_triangles.append(triangle)

        return delaunay_triangles

    def offset(self, offset):
        xmin, xmax, ymin, ymax = self.bounding_rectangle()

        max_offset_len = min(xmax - xmin, ymax - ymin) / 2
        if offset <= -max_offset_len:
            print('Inadapted offset, '
                  'polygon might turn over. Offset must be greater than',
                  -max_offset_len)
            raise ValueError('inadapted offset')
        else:
            nb = len(self.points)
            vectors = []
            for i in range(nb - 1):
                v1 = self.points[i + 1] - self.points[i]
                v2 = self.points[i] - self.points[i + 1]
                v1.normalize()
                v2.normalize()
                vectors.append(v1)
                vectors.append(v2)

        v1 = self.points[0] - self.points[-1]
        v2 = self.points[-1] - self.points[0]
        v1.normalize()
        v2.normalize()
        vectors.append(v1)
        vectors.append(v2)

        offset_vectors = []
        offset_points = []

        for i in range(nb):

            # check = False
            ni = vectors[2 * i - 1] + vectors[2 * i]
            if ni == volmdlr.Vector2D(0, 0):
                ni = vectors[2 * i]
                ni = ni.normal_vector()
                offset_vectors.append(ni)
            else:
                ni.normalize()
                if ni.dot(vectors[2 * i - 1].normal_vector()) > 0:
                    ni = - ni
                    # check = True
                offset_vectors.append(ni)

            normal_vector1 = - vectors[2 * i - 1].normal_vector()
            normal_vector2 = vectors[2 * i].normal_vector()
            normal_vector1.normalize()
            normal_vector2.normalize()
            alpha = math.acos(normal_vector1.dot(normal_vector2))

            offset_point = self.points[i] + offset / math.cos(alpha / 2) * \
                (-offset_vectors[i])

            # ax=self.plot()
            # offset_point.plot(ax=ax, color='g')

            # if self.point_belongs(offset_point):
            #     offset_point = self.points[i] + offset / math.cos(alpha / 2) * \
            #                    (-offset_vectors[i])

            offset_points.append(offset_point)

            # self.points[i].plot(ax=ax, color='b')
            # offset_point.plot(ax=ax, color='r')

        return self.__class__(offset_points)

    def point_border_distance(self, point, return_other_point=False):
        """
        Compute the distance to the border distance of polygon
        Output is always positive, even if the point belongs to the polygon
        """
        d_min, other_point_min = self.line_segments[0].point_distance(
            point, return_other_point=True)
        for line in self.line_segments[1:]:
            d, other_point = line.point_distance(
                point, return_other_point=True)
            if d < d_min:
                d_min = d
                other_point_min = other_point
        if return_other_point:
            return d_min, other_point_min
        return d_min

    def to_polygon(self, angle_resolution=None):
        return self

    def self_intersects(self):
        epsilon = 0
        # BENTLEY-OTTMANN ALGORITHM
        # Sort the points along ascending x for the Sweep Line method
        sorted_index = sorted(range(len(self.points)), key=lambda p: (
            self.points[p][0], self.points[p][1]))
        nb = len(sorted_index)
        segments = []
        deleted = []

        while len(
                sorted_index) != 0:  # While all the points haven't been swept
            # Stock the segments between 2 consecutive edges
            # Ex: for the ABCDE polygon, if Sweep Line is on C, the segments
            #   will be (C,B) and (C,D)
            if sorted_index[0] - 1 < 0:
                segments.append((sorted_index[0], nb - 1))
            else:
                segments.append((sorted_index[0], sorted_index[0] - 1))
            if sorted_index[0] >= len(self.points) - 1:
                segments.append((sorted_index[0], 0))
            else:
                segments.append((sorted_index[0], sorted_index[0] + 1))

            # Once two edges linked by a segment have been swept, delete the
            # segment from the list
            to_del = []
            for index in deleted:
                if abs(index - sorted_index[0]) == 1 or abs(
                        index - sorted_index[0]) == nb - 1:
                    to_del.append((index, sorted_index[0]))
                    to_del.append((sorted_index[0], index))

            # Keep track of which edges have been swept
            deleted.append(sorted_index[0])
            sorted_index.pop(0)

            # Delete the segments that have just been swept
            index_to_del = []
            for i, segment in enumerate(segments):
                for seg_to_del in to_del:
                    if segment == seg_to_del:
                        index_to_del.append(i)
            for index in index_to_del[::-1]:
                segments.pop(index)

            # Checks if two segments are intersecting each other, returns True
            # if yes, otherwise the algorithm continues at WHILE
            for segment1 in segments:
                for segment2 in segments:
                    if segment1[0] != segment2[0] and segment1[1] != segment2[
                        1] and segment1[0] != segment2[1] and segment1[1] != \
                            segment2[0]:

                        line1 = volmdlr.edges.LineSegment2D(
                            self.points[segment1[0]],
                            self.points[segment1[1]])
                        line2 = volmdlr.edges.LineSegment2D(
                            self.points[segment2[0]],
                            self.points[segment2[1]])

                        p, a, b = volmdlr.Point2D.line_intersection(line1,
                                                                    line2,
                                                                    True)
                        if p is not None:
                            if 0 + epsilon <= a <= 1 - epsilon \
                                    and 0 + epsilon <= b <= 1 - epsilon:
                                return True, line1, line2

        return False, None, None

    @classmethod
    def points_convex_hull(cls, points):
        if len(points) < 3:
            return

        points_hull = [pt.copy() for pt in points]

        ymax, pos_ymax = volmdlr.core.max_pos([pt.y for pt in points_hull])
        point_start = points_hull[pos_ymax]
        hull = [point_start]

        barycenter = points_hull[0]
        for pt in points_hull[1:]:
            barycenter += pt
        barycenter = barycenter / (len(points_hull))
        # second point of hull
        theta = []
        remaining_points = points_hull
        del remaining_points[pos_ymax]

        vec1 = point_start - barycenter
        for pt in remaining_points:
            vec2 = pt - point_start
            theta_i = -volmdlr.core.clockwise_angle(vec1, vec2)
            theta.append(theta_i)

        min_theta, posmin_theta = volmdlr.core.min_pos(theta)
        next_point = remaining_points[posmin_theta]
        hull.append(next_point)
        del remaining_points[posmin_theta]
        # Adding first point to close the loop at the end
        remaining_points.append(hull[0])

        initial_vector = vec1.copy()
        total_angle = 0
        while next_point != point_start:
            vec1 = next_point - hull[-2]
            theta = []
            for pt in remaining_points:
                vec2 = pt - next_point
                theta_i = -volmdlr.core.clockwise_angle(vec1, vec2)
                theta.append(theta_i)

            min_theta, posmin_theta = volmdlr.core.min_pos(theta)
            if math.isclose(min_theta, -2 * math.pi, abs_tol=1e-6) \
                    or math.isclose(min_theta, 0, abs_tol=1e-6):
                if remaining_points[posmin_theta] == point_start:
                    break

            else:
                next_point = remaining_points[posmin_theta]

                vec_next_point = next_point - barycenter
                total_angle += (2 * math.pi - volmdlr.core.clockwise_angle(initial_vector, vec_next_point))

                if total_angle > 2 * math.pi:
                    break
                else:
                    initial_vector = vec_next_point

                hull.append(next_point)

            del remaining_points[posmin_theta]

        hull.pop()

        return cls(hull)

    @classmethod
    def concave_hull(cls, points, concavity, scale_factor):
        """
        Calculates the concave hull from a cloud of points, i.e., it Unites all points under the smallest possible area.

        :param points: list of points corresponding to the cloud of points
        :type points: class: 'volmdlr.Point2D'
        :param concavity: Sets how sharp the concave angles can be. It goes from -1 (not concave at all. in fact,
                          the hull will be left convex) up to +1 (very sharp angles can occur. Setting concavity to +1 might
                          result in 0º angles!) concavity is defined as the cosine of the concave angles.
        :type concavity: float
        :param scale_factor: Sets how big is the area where concavities are going to be searched.
                             The bigger, the more sharp the angles can be. Setting it to a very high value might affect the performance of the program.
                             This value should be relative to how close to each other the points to be connected are.
        :type scale_factor: float

        """

        def get_nearby_points(line, points, scale_factor):
            points_hull = [pt.copy() for pt in points]

            # print('i enter here')
            nearby_points = []
            line_midpoint = 0.5 * (line.start + line.end)
            # print(line_midpoint)
            tries = 0
            n = 5
            bounding_box = [line_midpoint.x - line.length() / 2,
                            line_midpoint.x + line.length() / 2,
                            line_midpoint.y - line.length() / 2,
                            line_midpoint.y + line.length() / 2]
            boundary = [int(bounding / scale_factor) for bounding in
                        bounding_box]
            while tries < n and len(nearby_points) == 0:
                for point in points_hull:
                    if not ((
                                    point.x == line.start.x and point.y == line.start.y) or (
                                    point.x == line.end.x and point.y == line.end.y)):
                        point_x_rel_pos = int(point.x / scale_factor)
                        point_y_rel_pos = int(point.y / scale_factor)
                        if point_x_rel_pos >= boundary[
                                0] and point_x_rel_pos <= boundary[
                                1] and point_y_rel_pos >= boundary[
                                2] and point_y_rel_pos <= boundary[3]:
                            nearby_points.append(point)

                scale_factor *= 4 / 3
                tries += 1

            return nearby_points

        def line_colides_with_hull(line, concave_hull):
            for hull_line in concave_hull:
                if line.start != hull_line.start and line.start != hull_line.end and line.end != hull_line.start and line.end != hull_line.end:
                    if line.line_intersections(hull_line.to_line()):
                        return True
            return False

        def get_divided_line(line, nearby_points, hull_concave_edges,
                             concavity):
            divided_line = []
            ok_middle_points = []
            list_cossines = []
            for middle_point in nearby_points:
                vect1 = line.start - middle_point
                vect2 = line.end - middle_point
                if middle_point in (line.start, line.end):
                    continue
                cos = round(vect1.dot(vect2) / (vect1.norm() * vect2.norm()),
                            4)
                if cos < concavity:
                    new_lineA = volmdlr.edges.LineSegment2D(start=line.start,
                                                            end=middle_point)
                    new_lineB = volmdlr.edges.LineSegment2D(start=middle_point,
                                                            end=line.end)
                    if not (line_colides_with_hull(line=new_lineA,
                                                   concave_hull=hull_concave_edges) and line_colides_with_hull(
                            line=new_lineB, concave_hull=hull_concave_edges)):
                        ok_middle_points.append(middle_point)
                        list_cossines.append(cos)
            if len(ok_middle_points) > 0:
                #  We want the middlepoint to be the one with widest angle (smallest cossine)
                min_cossine_index = list_cossines.index(min(list_cossines))
                divided_line.append(volmdlr.edges.LineSegment2D(line.start,
                                                                ok_middle_points[
                                                                    min_cossine_index]))
                divided_line.append(volmdlr.edges.LineSegment2D(
                    ok_middle_points[min_cossine_index], line.end))
            return divided_line

        hull_convex_edges = cls.points_convex_hull(points).line_segments
        hull_convex_edges.sort(key=lambda x: x.length(), reverse=True)
        hull_concave_edges = []
        hull_concave_edges.extend(hull_convex_edges)
        hull_points = list(set(
            [pt for line in hull_concave_edges for pt in [line[0], line[1]]]))
        unused_points = []
        for point in points:
            if point not in hull_points:
                unused_points.append(point)

        aLineWasDividedInTheIteration = True
        while aLineWasDividedInTheIteration:
            aLineWasDividedInTheIteration = False
            for line_position_hull in range(len(hull_concave_edges)):

                line = hull_concave_edges[line_position_hull]
                nearby_points = get_nearby_points(line, unused_points,
                                                  scale_factor)
                divided_line = get_divided_line(line, nearby_points,
                                                hull_concave_edges, concavity)
                if len(divided_line) > 0:
                    aLineWasDividedInTheIteration = True
                    unused_points.remove(divided_line[0].end)
                    hull_concave_edges.remove(line)
                    hull_concave_edges.extend(divided_line)
                    break

            hull_concave_edges.sort(key=lambda x: x.length(), reverse=True)

        # line  = hull_concave_edges[0]
        # print('first line legth :', line.length())
        # nearby_points = get_nearby_points(line, unused_points, scale_factor)
        # print('points next the first line in the end: ', nearby_points)
        # divided_line = get_divided_line(line, nearby_points, hull_concave_edges, concavity)
        # print('len divided line :', len(divided_line))
        polygon_points = [(line.start, line.end) for line in hull_concave_edges]
        # polygon_points = [(line.start, line.end) for line in hull_concave_edges
        #                   if line.length() != 0]

        points = [polygon_points[0][0], polygon_points[0][1]]
        polygon_points.remove((polygon_points[0][0], polygon_points[0][1]))
        finished = False

        while not finished:
            for p1, p2 in polygon_points:
                if p1 == points[-1] and p2 not in points:
                    points.append(p2)
                    break
                elif p2 == points[-1] and p1 not in points:
                    points.append(p1)
                    break
            polygon_points.remove((p1, p2))
            if len(polygon_points) == 0:
                finished = True

        return cls(points)  # , nearby_points

    @classmethod
    def convex_hull_points(cls, points):
        """
        Uses the scipy method ConvexHull to calculate the convex hull from
        a cloud of points
        """

        points_hull = [pt.copy() for pt in points]

        numpy_points = npy.array([(p.x, p.y) for p in points_hull])
        hull = ConvexHull(numpy_points)
        polygon_points = []
        for simplex in hull.simplices:
            polygon_points.append((points_hull[simplex[0]], points_hull[simplex[1]]))

        points_hull = [polygon_points[0][0], polygon_points[0][1]]
        polygon_points.remove((polygon_points[0][0], polygon_points[0][1]))
        finished = False

        while not finished:
            for p1, p2 in polygon_points:
                if p1 == points_hull[-1]:
                    points_hull.append(p2)
                    break
                elif p2 == points_hull[-1]:
                    points_hull.append(p1)
                    break
            polygon_points.remove((p1, p2))
            if len(polygon_points) == 0:
                finished = True

        points_hull.pop(-1)

        # the first point is the one with the lowest x value
        i_min = 0
        min_x = points_hull[0].x
        for i, point in enumerate(points_hull):
            if point.x < min_x:
                min_x = point.x
                i_min = i

        points_hull = points_hull[i_min:] + points_hull[:i_min]

        # we make sure that the points are ordered in the trigonometric direction
        if points_hull[0].y < points_hull[1].y:
            points_hull.reverse()

        return cls(points_hull)

    def to_3d(self, plane_origin, x, y):
        points3d = [point.to_3d(plane_origin, x, y) for point in self.points]
        return ClosedPolygon3D(points3d)

    def plot(self, ax=None, color='k', alpha=1,
             plot_points=False, point_numbering=False,
             fill=False, fill_color='w', equal_aspect=True):
        if ax is None:
            fig, ax = plt.subplots()
            ax.set_aspect('equal')

        if fill:
            ax.fill([p[0] for p in self.points], [p[1] for p in self.points],
                    facecolor=fill_color)
        for ls in self.line_segments:
            ls.plot(ax=ax, color=color, alpha=alpha)

        if plot_points or point_numbering:
            for point in self.points:
                point.plot(ax=ax, color=color, alpha=alpha)

        if point_numbering:
            for ip, point in enumerate(self.points):
                ax.text(*point, 'point {}'.format(ip + 1),
                        ha='center', va='top')

        if equal_aspect:
            ax.set_aspect('equal')
        else:
            ax.set_aspect('auto')

        ax.margins(0.1)
        plt.show()

        return ax

    def triangulation(self):
        """
        Note: triangles have been inverted for a better rendering in babylonjs
        """
        # ear clipping
        points = self.points[:]
        initial_point_to_index = {p: i for i, p in enumerate(self.points)}
        triangles = []

        remaining_points = self.points[:]
        # ax = ClosedPolygon2D(remaining_points).plot()

        # inital_number_points = len(remaining_points)
        number_remaining_points = len(remaining_points)
        while number_remaining_points > 3:
            current_polygon = ClosedPolygon2D(remaining_points)

            found_ear = False
            for p1, p2, p3 in zip(remaining_points,
                                  remaining_points[1:] + remaining_points[0:1],
                                  remaining_points[2:] + remaining_points[
                                                         0:2]):
                if p1 != p3:
                    line_segment = volmdlr.edges.LineSegment2D(p1, p3)

                # Checking if intersections does not contrain the verticies
                # of line_segment
                intersect = False
                intersections = current_polygon.linesegment_intersections(
                    line_segment)
                if intersections:
                    for inter in intersections:
                        if inter[0] not in [line_segment.start,
                                            line_segment.end]:
                            intersect = True
                            break

                if not intersect:
                    if current_polygon.point_belongs(
                            line_segment.middle_point()):
                        # Confirmed as an ear
                        # print('ear!')

                        triangles.append((initial_point_to_index[p1],
                                          initial_point_to_index[p3],
                                          initial_point_to_index[p2]))
                        remaining_points.remove(p2)
                        number_remaining_points -= 1
                        found_ear = True

                        # Rolling the remaining list
                        if number_remaining_points > 4:
                            deq = deque(remaining_points)
                            # random.randint(1, number_remaining_points-1))
                            deq.rotate(int(0.3 * number_remaining_points))
                            remaining_points = list(deq)

                        break

            # Searching for a flat ear
            if not found_ear:
                remaining_polygon = ClosedPolygon2D(remaining_points)
                if remaining_polygon.area() > 0.:

                    found_flat_ear = False
                    for p1, p2, p3 in zip(remaining_points,
                                          remaining_points[
                                              1:] + remaining_points[0:1],
                                          remaining_points[
                                              2:] + remaining_points[0:2]):
                        triangle = Triangle2D(p1, p2, p3)
                        if triangle.area() == 0:
                            remaining_points.remove(p2)
                            found_flat_ear = True
                            break

                    if not found_flat_ear:
                        print(
                            'Warning : There are no ear in the polygon, it seems malformed: skipping triangulation')
                        return vmd.DisplayMesh2D(points, triangles)
                else:
                    return vmd.DisplayMesh2D(points, triangles)

        if len(remaining_points) == 3:
            p1, p2, p3 = remaining_points
            triangles.append((initial_point_to_index[p1],
                              initial_point_to_index[p3],
                              initial_point_to_index[p2]))

        return vmd.DisplayMesh2D(points, triangles)

    def simplify(self, min_distance: float = 0.01, max_distance: float = 0.05):
        return ClosedPolygon2D(self.simplify_polygon(min_distance=min_distance,
                                                     max_distance=max_distance).points)

    def line_intersecting_closing_point(self, crossing_point):
        """
        finds closing point for the sewing method using intersection of lines
        drawn from the barycenter
        returns the closing point
        """
        vec_dir = crossing_point.copy()
        vec_dir.normalize()

        line = volmdlr.edges.LineSegment2D(volmdlr.O2D,
                                           crossing_point + vec_dir * 5)
        # line.plot(ax=ax2d, color='b')

        point_intersections = {}
        for line_segment in self.line_segments:
            point_intersection = line_segment.linesegment_intersections(
                line)
            if point_intersection:
                point_intersections[line_segment] = point_intersection[
                    0]
            else:
                if line.point_belongs(line_segment.start):
                    point_intersections[line_segment] = line_segment.start
                if line.point_belongs(line_segment.end):
                    point_intersections[line_segment] = line_segment.end
        point_distance = list(point_intersections.values())[
            0].point_distance(crossing_point)
        point_intersection = list(point_intersections.values())[0]
        line_segment = list(point_intersections.keys())[0]
        for line, point in list(point_intersections.items())[1:]:
            dist = crossing_point.point_distance(point)
            if dist < point_distance:
                point_distance = dist
                point_intersection = point
                line_segment = line

        # point_intersection.plot(ax=ax2d)

        if point_intersection.point_distance(
                line_segment.start) < point_intersection.point_distance(
                                                            line_segment.end):
            closing_point = line_segment.start
        else:
            closing_point = line_segment.end

        return closing_point

    def point_in_polygon(self):
        """
        In case the barycenter of the polygon is outside, this method
        finds another point inside the polygon
        """
        intersetions1 = {}
        linex_pos = volmdlr.edges.LineSegment2D(volmdlr.O2D, volmdlr.X2D * 5)
        linex_neg = volmdlr.edges.LineSegment2D(volmdlr.O2D, -volmdlr.X2D * 5)
        liney_pos = volmdlr.edges.LineSegment2D(volmdlr.O2D, volmdlr.Y2D * 5)
        liney_neg = volmdlr.edges.LineSegment2D(volmdlr.O2D, -volmdlr.Y2D * 5)
        for line in [linex_pos, linex_neg, liney_pos, liney_neg]:
            intersections = []
            for line_segment in self.line_segments:
                point_intersection = line_segment.linesegment_intersections(
                    line)
                intersections.extend(point_intersection)
                if not point_intersection:
                    if line.point_belongs(line_segment.start):
                        intersections.append(line_segment.start)
                    if line.point_belongs(line_segment.end):
                        intersections.append(line_segment.end)
            intersetions1[line] = intersections[:]
        for i, value in enumerate(intersetions1.values()):
            if not value:
                if i % 2 == 0:
                    if len(list(intersetions1.values())[i + 1]) == 2:
                        translation1 = (list(intersetions1.values())[i + 1][0] +
                                        list(intersetions1.values())[
                                            i + 1][1]) * 0.5
                        break
                if i % 2 != 0:
                    if len(list(intersetions1.values())[i - 1]) == 2:
                        translation1 = (list(intersetions1.values())[i - 1][0]
                                        + list(intersetions1.values())[i - 1][1]) * 0.5
                        break

        return translation1

    def repositioned_polygon(self, x, y):
        linex = volmdlr.edges.LineSegment2D(-x.to_2d(volmdlr.O2D, x, y),
                                            x.to_2d(volmdlr.O2D, x, y))
        way_back = volmdlr.O3D
        barycenter = self.barycenter()
        if not self.point_belongs(barycenter):
            barycenter1_2d = self.point_in_polygon()
            self.translation(-barycenter1_2d, False)
            way_back = barycenter1_2d.to_3d(volmdlr.O3D, x, y)
        else:
            inters = self.linesegment_intersections(linex)
            distance = inters[0][0].point_distance(inters[-1][0])
            if distance / 2 > 3 * min(
                    self.point_distance(inters[0][0]),
                    self.point_distance(inters[-1][0])):
                mid_point = (inters[0][0] + inters[-1][0]) * 0.5
                self.translation(-mid_point, False)
                way_back = mid_point.to_3d(volmdlr.O3D, x, y)

        return self, way_back

    def get_possible_sewing_closing_points(self, polygon2, polygon_primitive,
                                           line_segment1: None, line_segment2: None):
        """
        Searches all possibles closing points available for the given primitive
        """
        middle_point = polygon_primitive.middle_point()
        if line_segment1 is None and line_segment2 is None:
            normal_vector = polygon_primitive.unit_normal_vector()
            line_segment1 = volmdlr.edges.LineSegment2D(middle_point,
                                                        middle_point - normal_vector)
            line_segment2 = volmdlr.edges.LineSegment2D(middle_point,
                                                        middle_point + normal_vector)

        line_intersections = {line_segment1: [], line_segment2: []}
        for ls in [line_segment1, line_segment2
                   ]:
            inter_points = []
            for prim in polygon2.line_segments + self.line_segments[
                                                 :self.line_segments.index(
                                                     polygon_primitive)] + self.line_segments[
                                                                           self.line_segments.index(
                                                                               polygon_primitive) + 1:]:
                inters = prim.linesegment_intersections(ls)
                if inters:
                    line_intersections[ls].append((inters[0], prim))
                    inter_points.append(inters[0])
                elif ls.point_belongs(prim.start, 1e-7):
                    if prim.start not in inter_points:
                        line_intersections[ls].append((prim.start, prim))
                        inter_points.append(prim.start)
                elif ls.point_belongs(prim.end, 1e-7):
                    if prim.end not in inter_points:
                        line_intersections[ls].append((prim.end, prim))
                        inter_points.append(prim.end)
                elif prim.point_belongs(middle_point, 1e-7):
                    line_intersections[ls].append((prim.middle_point(), prim))
                    inter_points.append(prim.middle_point())
        return line_intersections

    def select_farthest_sewing_closing_point(self,
                                             line_segment: volmdlr.edges.LineSegment2D,
                                             polygon_primitive,
                                             possible_closing_points):
        """
        Searches the closest sewing closing point available
        """
        closing_point = volmdlr.O2D
        middle_point = polygon_primitive.middle_point()
        distance = 0
        for intr_list in possible_closing_points:
            if intr_list[1] not in self.line_segments:
                dist = intr_list[0].point_distance(line_segment.start)
                if dist > distance:
                    distance = dist
                    closing_point = (intr_list[1].start if
                                     intr_list[0].point_distance(
                                         intr_list[1].start) <
                                     intr_list[0].point_distance(
                                         intr_list[1].end) else
                                     intr_list[1].end)

            elif intr_list[0] == middle_point and \
                    polygon_primitive.length() == intr_list[1].length():
                closing_point = intr_list[1].start
                distance = 0

        return closing_point

    def select_closest_sewing_closing_point(self,
                                            line_segment: volmdlr.edges.LineSegment2D,
                                            polygon_primitive,
                                            possible_closing_points):
        """
        Searches the closest sewing closing point available
        """
        closing_point = volmdlr.O2D
        middle_point = polygon_primitive.middle_point()
        distance = math.inf
        for intr_list in possible_closing_points:
            if intr_list[1] not in self.line_segments:
                dist = intr_list[0].point_distance(line_segment.start)
                if dist < distance:
                    distance = dist
                    closing_point = (intr_list[1].start if
                                     intr_list[0].point_distance(
                                         intr_list[1].start) <
                                     intr_list[0].point_distance(
                                         intr_list[1].end) else
                                     intr_list[1].end)

            elif intr_list[0] == middle_point and \
                    polygon_primitive.length() == intr_list[1].length():
                closing_point = intr_list[1].start
                distance = 0

        return closing_point

    def search_farthest(self, interseting_point, possible_closing_points):
        """
        While Sewing two Polygons, and searching a face\'s closing point, this
        method verifies it shoul the closest of the farthest available
        :return: True if to search the farthest of False if not
        """
        distance = math.inf
        target_prim = None
        for intersection_point, prim in possible_closing_points:
            dist = interseting_point.point_distance(intersection_point)
            if dist < distance:
                distance = dist
                target_prim = prim
        if target_prim in self.line_segments:
            return True
        return False

    def get_closing_point(self, polygon2_2d, primitive, ax=None):
        """Gets sewing closing points for given primitive points"""
        closing_point = volmdlr.O2D
        middle_point = primitive.middle_point()

        normal_vector = primitive.unit_normal_vector()
        line_segment1 = volmdlr.edges.LineSegment2D(middle_point,
                                                    middle_point - normal_vector)
        line_segment2 = volmdlr.edges.LineSegment2D(middle_point,
                                                    middle_point + normal_vector)

        possible_sewing_closing_points_in_linesegment =\
            self.get_possible_sewing_closing_points(polygon2_2d, primitive,
                                                    line_segment1,
                                                    line_segment2)
        if possible_sewing_closing_points_in_linesegment[line_segment1] and\
                not possible_sewing_closing_points_in_linesegment[line_segment2]:
            closing_point = self.select_closest_sewing_closing_point(
                line_segment1, primitive,
                possible_sewing_closing_points_in_linesegment[line_segment1])
            if ax is not None:
                closing_point.plot(ax=ax, color='g')
        if possible_sewing_closing_points_in_linesegment[line_segment2] and \
                not possible_sewing_closing_points_in_linesegment[
                    line_segment1]:
            closing_point = self.select_closest_sewing_closing_point(
                line_segment2, primitive,
                possible_sewing_closing_points_in_linesegment[line_segment2])

        else:
            if len(possible_sewing_closing_points_in_linesegment[line_segment1]) == 1:
                closing_point = self.select_closest_sewing_closing_point(
                    line_segment1, primitive,
                    possible_sewing_closing_points_in_linesegment[
                        line_segment1])
                if closing_point == volmdlr.O2D:
                    closing_point = self.select_farthest_sewing_closing_point(
                        line_segment2, primitive,
                        possible_sewing_closing_points_in_linesegment[
                            line_segment2])
                if ax is not None:
                    closing_point.plot(ax=ax, color='c')
            elif len(possible_sewing_closing_points_in_linesegment[line_segment2]) == 1:
                closing_point = self.select_closest_sewing_closing_point(
                    line_segment2, primitive,
                    possible_sewing_closing_points_in_linesegment[
                        line_segment2])
                if closing_point == volmdlr.O2D:
                    closing_point = self.select_farthest_sewing_closing_point(
                        line_segment1, primitive,
                        possible_sewing_closing_points_in_linesegment[
                            line_segment1])
            else:
                if possible_sewing_closing_points_in_linesegment[line_segment1]:
                    if self.search_farthest(
                            middle_point,
                            possible_sewing_closing_points_in_linesegment[
                                line_segment2]):
                        closing_point =\
                            self.select_farthest_sewing_closing_point(
                                line_segment1, primitive,
                                possible_sewing_closing_points_in_linesegment[
                                    line_segment1])
                    else:
                        closing_point =\
                            self.select_closest_sewing_closing_point(
                                line_segment1, primitive,
                                possible_sewing_closing_points_in_linesegment[
                                    line_segment1])

                elif possible_sewing_closing_points_in_linesegment[
                        line_segment2]:
                    closing_point = self.select_closest_sewing_closing_point(
                        line_segment2, primitive,
                        possible_sewing_closing_points_in_linesegment[
                            line_segment2])
        if ax is not None:
            middle_point.plot(ax=ax, color='r')
            line_segment1.plot(ax=ax, color='y')
            line_segment2.plot(ax=ax, color='b')
            # closing_point.plot(ax=ax)

        return closing_point

    def get_valid_sewing_polygon_primitive(self, polygon2_2d):
        """Get valid primitive to start sewing two polygons"""
        for primitive1 in self.line_segments:
            middle_point = primitive1.middle_point()
            normal_vector = primitive1.unit_normal_vector()
            line_segment1 = volmdlr.edges.LineSegment2D(middle_point,
                                                        middle_point - normal_vector)
            line_segment2 = volmdlr.edges.LineSegment2D(middle_point,
                                                        middle_point + normal_vector)
            possible_closing_points = self.get_possible_sewing_closing_points(
                polygon2_2d, primitive1, line_segment1, line_segment2)
            if len(possible_closing_points[line_segment1]) == 1 and\
                    possible_closing_points[line_segment1][0][1] in polygon2_2d.line_segments:
                closing_point = (possible_closing_points[
                                     line_segment1][0][1].start if
                                 possible_closing_points[
                                     line_segment1][0][0].point_distance(
                                     possible_closing_points[
                                         line_segment1][0][1].start) <
                                 possible_closing_points[
                                     line_segment1][0][0].point_distance(
                                     possible_closing_points[
                                         line_segment1][0][1].end) else
                                 possible_closing_points[
                                     line_segment1][0][1].end)

                if polygon2_2d.points.index(closing_point) >= len(polygon2_2d.points) * 2 / 4:
                    return primitive1

            if len(possible_closing_points[line_segment2]) == 1 and\
                    possible_closing_points[line_segment2][0][1] in polygon2_2d.line_segments:
                closing_point = (possible_closing_points[
                                     line_segment2][0][1].start if
                                 possible_closing_points[
                                     line_segment2][0][0].point_distance(
                                     possible_closing_points[
                                         line_segment2][0][1].start) <
                                 possible_closing_points[
                                     line_segment2][0][0].point_distance(
                                     possible_closing_points[
                                         line_segment2][0][1].end) else
                                 possible_closing_points[
                                     line_segment2][0][1].end)

                if polygon2_2d.points.index(closing_point) >= len(polygon2_2d.points) * 2 / 4:
                    return primitive1

        for primitive1 in self.line_segments:
            closing_point = self.get_closing_point(polygon2_2d,
                                                   primitive1)
            if closing_point != volmdlr.O2D:
                return primitive1

        raise NotImplementedError('make sure the two polygons '
                                  'you are trying to sew are valid ones')

    def is_convex(self):
        """
        Verifies if a polygon is convex or Not
        """
        for prim1, prim2 in zip(self.line_segments, self.line_segments[1:] + [self.line_segments[0]]):
            vector1 = prim1.direction_vector()
            vector2 = prim2.direction_vector()
            angle = volmdlr.core.clockwise_angle(vector1, vector2)
            if self.is_trigo():
                if angle < math.pi and angle != 0:
                    return False
            elif angle > math.pi and angle != 2 * math.pi:
                return False
        return True

    def axial_symmetry(self, line):
        '''
        finds out the symmetric closed_polygon2d according to a line
        '''

        axial_points = [point.axial_symmetry(line) for point in self.points]

        return self.__class__(points=axial_points)


class Triangle2D(ClosedPolygon2D):
    def __init__(self, point1: volmdlr.Point2D, point2: volmdlr.Point2D,
                 point3: volmdlr.Point2D, name: str = ''):
        self.point1 = point1
        self.point2 = point2
        self.point3 = point3
        self.name = name

        # ClosedPolygon2D.__init__(self, points=[point1, point2, point3],
        # name=name)

    def area(self):
        u = self.point2 - self.point1
        v = self.point3 - self.point1
        return abs(u.cross(v)) / 2

    def incircle_radius(self):
        a = self.point1.point_distance(self.point2)
        b = self.point1.point_distance(self.point3)
        c = self.point2.point_distance(self.point3)
        return 2 * self.area() / (a + b + c)

    def circumcircle_radius(self):
        a = self.point1.point_distance(self.point2)
        b = self.point1.point_distance(self.point3)
        c = self.point2.point_distance(self.point3)
        return a * b * c / (self.area() * 4.0)

    def ratio_circumr_length(self):
        return self.circumcircle_radius() / self.length()

    def ratio_incircler_length(self):
        return self.incircle_radius() / self.length()

    def aspect_ratio(self):
        a = self.point1.point_distance(self.point2)
        b = self.point1.point_distance(self.point3)
        c = self.point2.point_distance(self.point3)
        s = 0.5 * (a + b + c)
        try:
            return 0.125 * a * b * c / (s - a) / (s - b) / (s - c)
        except ZeroDivisionError:
            return 1000000.

    def axial_symmetry(self, line):
        '''
        finds out the symmetric triangle2d according to a line
        '''

        [point1, point2, point3] = [point.axial_symmetry(line)
                                    for point in [self.point1,
                                                  self.point2,
                                                  self.point3]]

        return self.__class__(point1, point2, point3)


class Circle2D(Contour2D):
    _non_serializable_attributes = ['internal_arcs', 'external_arcs',
                                    'polygon', 'straight_line_contour_polygon',
                                    'primitives', 'basis_primitives']

    def __init__(self, center: volmdlr.Point2D, radius: float, name: str = ''):
        self.center = center
        self.radius = radius
        self.angle = volmdlr.TWO_PI

        # self.points = self.tessellation_points()

        Contour2D.__init__(self, [self], name=name)  # !!! this is dangerous

    def __hash__(self):
        return int(round(1e6 * (self.center.x + self.center.y + self.radius)))

    def __eq__(self, other_circle):
        if self.__class__.__name__ != other_circle.__class__.__name__:
            return False

        return math.isclose(self.center.x,
                            other_circle.center.x, abs_tol=1e-06) \
            and math.isclose(self.center.y,
                             other_circle.center.y, abs_tol=1e-06) \
            and math.isclose(self.radius, other_circle.radius,
                             abs_tol=1e-06)

    def to_polygon(self, angle_resolution: float):
        return ClosedPolygon2D(
            self.discretization_points(angle_resolution=angle_resolution))

    @classmethod
    def from_arc(cls, arc: volmdlr.edges.Arc2D):
        return cls(arc.center, arc.radius, arc.name + ' to circle')

    def tessellation_points(self, resolution=40):
        return [(self.center
                 + self.radius * math.cos(teta) * volmdlr.X2D
                 + self.radius * math.sin(teta) * volmdlr.Y2D)
                for teta in npy.linspace(0, volmdlr.TWO_PI, resolution + 1)][
               :-1]

    def point_belongs(self, point, tolerance=1e-9):
        return point.point_distance(self.center) <= self.radius + tolerance

    # def border_points(self):
    #     start = self.center - self.radius * volmdlr.Point2D(1, 0)
    #     end = self.center + self.radius * volmdlr.Point2D(1, 0)
    #     return [start, end]

    def bounding_rectangle(self):

        xmin = self.center.x - self.radius
        xmax = self.center.x + self.radius
        ymin = self.center.y - self.radius
        ymax = self.center.y + self.radius
        return xmin, xmax, ymin, ymax

    def line_intersections(self, line2d: volmdlr.edges.Line2D, tol=1e-9):
        full_arc_2d = volmdlr.edges.FullArc2D(
            center=self.center, start_end=self.point_at_abscissa(0),
            name=self.name)
        return full_arc_2d.line_intersections(line2d, tol)

    def linesegment_intersections(self, lineseg2d: volmdlr.edges.LineSegment2D,
                                  tol=1e-9):
        full_arc_2d = volmdlr.edges.FullArc2D(
            center=self.center, start_end=self.point_at_abscissa(0),
            name=self.name)
        return full_arc_2d.linesegment_intersections(lineseg2d, tol)

    def circle_intersections(self, circle: 'volmdlr.wires.Circle2D'):
        x0, y0 = self.center
        x1, y1 = circle.center
        r0 = self.radius
        r1 = circle.radius

        d = math.sqrt((x1 - x0) ** 2 + (y1 - y0) ** 2)

        # non intersecting
        if d > r0 + r1:
            return []
        # One circle within other
        if d < abs(r0 - r1):
            return []
        # coincident circles
        if d == 0 and r0 == r1:
            return []
        else:
            a = (r0 ** 2 - r1 ** 2 + d ** 2) / (2 * d)
            h = math.sqrt(r0 ** 2 - a ** 2)
            x2 = x0 + a * (x1 - x0) / d
            y2 = y0 + a * (y1 - y0) / d
            x3 = x2 + h * (y1 - y0) / d
            y3 = y2 - h * (x1 - x0) / d

            x4 = x2 - h * (y1 - y0) / d
            y4 = y2 + h * (x1 - x0) / d

        return [volmdlr.Point2D(x3, y3), volmdlr.Point2D(x4, y4)]

    def arc_intersections(self, arc2d: volmdlr.edges.Arc2D):
        circle = Circle2D(arc2d.center, arc2d.radius)
        intersections = []

        for inter in self.circle_intersections(circle):
            try:
                arc2d.abscissa(inter)  # I guess it is a test?
                intersections.append(inter)
            except ValueError:
                pass
        return intersections

    def length(self):
        return volmdlr.TWO_PI * self.radius

    def plot(self, ax=None, linestyle='-', color='k', linewidth=1, alpha=1.,
             equal_aspect=True):
        if ax is None:
            fig, ax = plt.subplots()
        # else:
        #     fig = ax.figure
        if self.radius > 0:
            ax.add_patch(matplotlib.patches.Arc((self.center.x, self.center.y),
                                                2 * self.radius,
                                                2 * self.radius,
                                                angle=0,
                                                theta1=0,
                                                theta2=360,
                                                color=color,
                                                alpha=alpha,
                                                linestyle=linestyle,
                                                linewidth=linewidth))
        if equal_aspect:
            ax.set_aspect('equal')
        return ax

    def to_3d(self, plane_origin, x, y):
        normal = x.cross(y)
        center3d = self.center.to_3d(plane_origin, x, y)
        return Circle3D(volmdlr.Frame3D(center3d, x, y, normal),
                        self.radius, self.name)

    def rotation(self, center: volmdlr.Point2D, angle: float):
        """
        Circle2D rotation
        :param center: rotation center
        :param angle: angle rotation
        :return: a new rotated Circle2D
        """
        return Circle2D(self.center.rotation(center, angle), self.radius)

    def rotation_inplace(self, center: volmdlr.Point2D, angle: float):
        """
        Circle2D rotation. Object is updated inplace
        :param center: rotation center
        :param angle: rotation angle
        """
        self.center.rotation_inplace(center, angle)

    def translation(self, offset: volmdlr.Vector2D):
        """
        Circle2D translation
        :param offset: translation vector
        :return: A new translated Circle2D
        """
        return Circle2D(self.center.translation(offset), self.radius)

    def translation_inplace(self, offset: volmdlr.Vector3D):
        """
        Circle2D translation. Object is updated inplace
        :param offset: translation vector
        """
        self.center.translation_inplace(offset)

    def frame_mapping(self, frame: volmdlr.Frame3D, side: str):
        """
        Changes frame_mapping and return a new Circle2D
        side = 'old' or 'new'
        """
        if side == 'old':
            return Circle2D(frame.old_coordinates(self.center),
                            self.radius)
        elif side == 'new':
            return Circle2D(frame.new_coordinates(self.center),
                            self.radius)
        else:
            raise ValueError('Side should be \'new\' \'old\'')

    def frame_mapping_inplace(self, frame: volmdlr.Frame3D, side: str):
        """
        Changes frame_mapping and the object is updated inplace
        side = 'old' or 'new'
        """
        if side == 'old':
            self.center = frame.old_coordinates(self.center)
        elif side == 'new':
            self.center = frame.new_coordinates(self.center)
        else:
            raise ValueError('Side should be \'new\' \'old\'')

    def area(self):
        return math.pi * self.radius ** 2

    def second_moment_area(self, point):
        """
        Second moment area of part of disk
        """
        I = math.pi * self.radius ** 4 / 4
        return volmdlr.geometry.huygens2d(I, I, 0, self.area(), self.center,
                                          point)

    def center_of_mass(self):
        return self.center

    def point_symmetric(self, point):
        center = 2 * point - self.center
        return Circle2D(center, self.radius)

    def plot_data(self, edge_style: plot_data.EdgeStyle = None,
                  surface_style: plot_data.SurfaceStyle = None):
        return plot_data.Circle2D(cx=self.center.x,
                                  cy=self.center.y,
                                  r=self.radius,
                                  edge_style=edge_style,
                                  surface_style=surface_style)

    def copy(self, *args, **kwargs):
        return Circle2D(self.center.copy(), self.radius)

    def point_at_abscissa(self, curvilinear_abscissa):
        start = self.center + self.radius * volmdlr.X3D
        return start.rotation(self.center,
                              curvilinear_abscissa / self.radius)

    # def triangulation(self, n=35):
    #     l = self.length()
    #     points = [self.point_at_abscissa(l * i / n) for i in range(n)]
    #     points.append(self.center)
    #     triangles = [(i, i + 1, n) for i in range(n - 1)] + [(n - 1, 0, n)]

    def split(self, split_start, split_end):
        x1, y1 = split_start - self.center
        x2, y2 = split_end - self.center

        angle1 = math.atan2(y1, x1)
        angle2 = math.atan2(y2, x2)
        angle_i1 = 0.5 * (angle2 - angle1)
        angle_i2 = angle_i1 + math.pi
        interior_point1 = split_start.rotation(self.center, angle_i1)
        interior_point2 = split_start.rotation(self.center, angle_i2)

        return [volmdlr.edges.Arc2D(split_start, interior_point1,
                                    split_end),
                volmdlr.edges.Arc2D(split_start, interior_point2,
                                    split_end)]

    def axial_symmetry(self, line):
        """
        finds out the symmetric circle2d according to a line
        """

        return self.__class__(center=self.center.axial_symmetry(line),
                              radius=self.radius)

    def discretization_points(self, angle_resolution: float = 10):
        number_points = math.ceil(volmdlr.TWO_PI * angle_resolution) + 2
        step = self.length() / (number_points - 1)
        return [self.point_at_abscissa(i * step) for i in range(number_points)]

    def polygon_points(self, discretization_resolution: int):
        warnings.warn('polygon_points is deprecated,\
        please use discretization_points instead',
                      DeprecationWarning)
        return self.discretization_points(discretization_resolution)


class Contour3D(Contour, Wire3D):
    _non_serializable_attributes = ['points', 'point_inside_contour']
    _non_eq_attributes = ['name']
    _non_hash_attributes = ['points', 'name']
    _generic_eq = True
    """
    A collection of 3D primitives forming a closed wire3D
    """

    def __init__(self, primitives: List[volmdlr.core.Primitive3D],
                 name: str = ''):
        """

        """

        Wire3D.__init__(self, primitives=primitives, name=name)
        self._utd_edge_polygon = False
        self._utd_bounding_box = False

    def __hash__(self):
        return sum(hash(e) for e in self.primitives)

    @property
    def edge_polygon(self):
        if not self._utd_edge_polygon:
            self._edge_polygon = self._get_edge_polygon()
            self._utd_edge_polygon = True
        return self._edge_polygon

    def _get_edge_polygon(self):
        points = []
        for edge in self.primitives:
            if points:
                if edge.start != points[-1]:
                    points.append(edge.start)
            else:
                points.append(edge.start)
        return ClosedPolygon3D(points)

    @classmethod
    def from_step(cls, arguments, object_dict):
        name = arguments[0][1:-1]
        raw_edges = []
        # edge_ends = {}
        for ie, edge_id in enumerate(arguments[1]):
            edge = object_dict[int(edge_id[1:])]
            raw_edges.append(edge)

        if (len(raw_edges)) == 1:
            if isinstance(raw_edges[0], cls):
                # Case of a circle, ellipse...
                return raw_edges[0]
            else:
                return cls(raw_edges, name=name)

        distances = [raw_edges[0].end.point_distance(raw_edges[1].start),
                     raw_edges[0].start.point_distance(raw_edges[1].start),
                     raw_edges[0].end.point_distance(raw_edges[1].end),
                     raw_edges[0].start.point_distance(raw_edges[1].end)]
        index = distances.index(min(distances))
        if min(distances) > 5e-4:
            ax = raw_edges[0].plot()
            raw_edges[1].plot(ax=ax)
            deltax1 = abs(raw_edges[0].start.x - raw_edges[1].end.x)
            deltax2 = abs(raw_edges[0].end.x - raw_edges[1].end.x)
            deltay1 = abs(raw_edges[0].start.y - raw_edges[1].end.y)
            deltay2 = abs(raw_edges[0].end.y - raw_edges[1].end.y)
            deltaz1 = abs(raw_edges[0].start.z - raw_edges[1].end.z)
            deltaz2 = abs(raw_edges[0].end.z - raw_edges[1].end.z)
            raise NotImplementedError(
                'First 2 edges of contour not follwing each other',
                'delta = {}, {}, {}, {}, {}, {}'.format(deltax1, deltax2,
                                                        deltay1, deltay2,
                                                        deltaz1, deltaz2))
        # Making things right for first 2 primitives

        if index == 0:
            edges = [raw_edges[0], raw_edges[1]]
        elif index == 1:
            edges = [raw_edges[0].reverse(), raw_edges[1]]
        elif index == 2:
            edges = [raw_edges[0], raw_edges[1].reverse()]
        elif index == 3:
            edges = [raw_edges[0].reverse(), raw_edges[1].reverse()]
        else:
            raise NotImplementedError

        last_edge = edges[-1]
        for raw_edge in raw_edges[2:]:
            distances = [raw_edge.start.point_distance(last_edge.end),
                         raw_edge.end.point_distance(last_edge.end)]
            index = distances.index(min(distances))
            if min(distances) > 5e-4:
                ax = last_edge.plot(color='b')
                raw_edge.plot(ax=ax, color='r')
                last_edge.end.plot(ax=ax, color='b')
                raw_edges[0].plot(ax=ax, color='g')
                deltax1 = abs(raw_edge.start.x - last_edge.end.x)
                deltax2 = abs(raw_edge.end.x - last_edge.end.x)
                deltay1 = abs(raw_edge.start.y - last_edge.end.y)
                deltay2 = abs(raw_edge.end.y - last_edge.end.y)
                deltaz1 = abs(raw_edge.start.z - last_edge.end.z)
                deltaz2 = abs(raw_edge.end.z - last_edge.end.z)
                raise NotImplementedError(
                    'Edges of contour not follwing each other',
                    'delta = {}, {}, {}, {}, {}, {}'.format(deltax1, deltax2,
                                                            deltay1, deltay2,
                                                            deltaz1, deltaz2))
            if index == 0:
                last_edge = raw_edge
            elif index == 1:
                last_edge = raw_edge.reverse()

            edges.append(last_edge)
        return cls(edges, name=name)

    def to_step(self, current_id, surface_id=None):

        content = ''
        edge_ids = []
        for primitive in self.primitives:
            if isinstance(primitive, volmdlr.edges.BSplineCurve3D):
                continue
            primitive_content, primitive_ids = primitive.to_step(current_id)
            content += primitive_content
            current_id = primitive_ids[-1] + 1
            for primitive_id in primitive_ids:
                content += "#{} = ORIENTED_EDGE('{}',*,*,#{},.T.);\n".format(
                    current_id,
                    primitive.name,
                    primitive_id)
                edge_ids.append(current_id)

                current_id += 1

        content += "#{} = EDGE_LOOP('{}',({}));\n".format(
            current_id, self.name, volmdlr.core.step_ids_to_str(edge_ids))
        return content, current_id

    def average_center_point(self):
        nb = len(self.points)
        x = sum(point[0] for point in self.points) / nb
        y = sum(point[1] for point in self.points) / nb
        z = sum(point[2] for point in self.points) / nb

        return volmdlr.Point3D(x, y, z)

    def rotation(self, center: volmdlr.Point3D, axis: volmdlr.Vector3D,
                 angle: float):
        """
        Contour3D rotation
        :param center: rotation center
        :param axis: rotation axis
        :param angle: angle rotation
        :return: a new rotated Contour3D
        """
        new_edges = [edge.rotation(center, axis, angle) for edge
                     in self.primitives]
        return Contour3D(new_edges, self.name)

    def rotation_inplace(self, center: volmdlr.Point3D, axis: volmdlr.Vector3D,
                         angle: float):
        """
        Contour3D rotation. Object is updated inplace
        :param center: rotation center
        :param axis: rotation axis
        :param angle: rotation angle
        """
        for edge in self.primitives:
            edge.rotation_inplace(center, axis, angle)

    def translation(self, offset: volmdlr.Vector3D):
        """
        Contour3D translation
        :param offset: translation vector
        :return: A new translated Contour3D
        """
        new_edges = [edge.translation(offset) for edge in
                     self.primitives]
        return Contour3D(new_edges, self.name)

    def translation_inplace(self, offset: volmdlr.Vector3D):
        """
        Contour3D translation. Object is updated inplace
        :param offset: translation vector
        """
        for edge in self.primitives:
            edge.translation_inplace(offset)

    def order_contour(self):
        # new_primitives = []
        # points = self.ordering_contour()
        # for p1, p2 in points:
        #     new_primitives.append(volmdlr.edges.LineSegment3D(p1, p2))
        # self.primitives = new_primitives

        initial_points = []
        for p in self.primitives:
            initial_points.append((p.start, p.end))

        new_primitives = []
        if self.is_ordered():
            return self
        points = self.ordering_contour()
        for p1, p2 in points:
            try:
                index = initial_points.index((p1, p2))
            except ValueError:
                index = initial_points.index((p2, p1))

            if isinstance(self.primitives[index], volmdlr.edges.LineSegment3D):
                new_primitives.append(volmdlr.edges.LineSegment3D(p1, p2))
            elif isinstance(self.primitives[index], volmdlr.edges.Arc3D):
                new_primitives.append(volmdlr.edges.Arc3D(p1, self.primitives[index].interior, p2))
            elif isinstance(self.primitives[index], volmdlr.edges.BSplineCurve3D):
                if (self.primitives[index].start == p1 and self.primitives[index].end == p2):
                    new_primitives.append(self.primitives[index])
                else:
                    new_primitives.append(self.primitives[index].reverse())

        self.primitives = new_primitives

        return self

    # def point_over_contour(self, point, abs_tol=1e-7):
    #     belongs = False
    #     for primitive in self.primitives:
    #         if primitive.point_belongs(point, abs_tol):
    #             belongs = True
    #     return belongs

    def frame_mapping(self, frame: volmdlr.Frame3D, side: str):
        """
        Changes frame_mapping and return a new Contour3D
        side = 'old' or 'new'
        """
        new_edges = [edge.frame_mapping(frame, side) for edge in
                     self.primitives]
        return Contour3D(new_edges, self.name)

    def frame_mapping_inplace(self, frame: volmdlr.Frame3D, side: str):
        """
        Changes frame_mapping and the object is updated inplace
        side = 'old' or 'new'
        """
        for edge in self.primitives:
            edge.frame_mapping_inplace(frame, side)

    def copy(self, deep=True, memo=None):
        new_edges = [edge.copy(deep=deep, memo=memo) for edge in self.primitives]
        if self.point_inside_contour is not None:
            new_point_inside_contour = self.point_inside_contour.copy()
        else:
            new_point_inside_contour = None
        return Contour3D(new_edges, new_point_inside_contour, self.name)

    def plot(self, ax=None, color='k', alpha=1, edge_details=False):
        if ax is None:
            ax = Axes3D(plt.figure())

        for edge in self.primitives:
            edge.plot(ax=ax, color=color, alpha=alpha,
                      edge_ends=edge_details, edge_direction=edge_details)

        return ax

    def to_2d(self, plane_origin, x, y):
        z = x.cross(y)
        plane3d = volmdlr.faces.Plane3D(volmdlr.Frame3D(plane_origin, x, y, z))
        primitives2d = []
        for primitive in self.primitives:
            primitive2d = plane3d.point3d_to_2d(primitive)
            if primitive2d is not None:
                primitives2d.append(primitive2d)
        return Contour2D(primitives=primitives2d)

    def _bounding_box(self):
        """
        Flawed method, to be enforced by overloading
        """
        n = 50
        l = self.length()
        points = [self.point_at_abscissa(i / n * l)
                  for i in range(n)]
        return volmdlr.core.BoundingBox.from_points(points)

    @property
    def bounding_box(self):
        if not self._utd_bounding_box:
            self._bbox = self._bounding_box()
            self._utd_bounding_box = True
        return self._bbox

    @classmethod
    def extract_contours(cls, contour, point1: volmdlr.Point3D,
                         point2: volmdlr.Point3D, inside=False):

        new_primitives = contour.extract_with_points(point1, point2, inside)
        contours = [cls(new_primitives)]
        return contours

    def contour_intersection(self, contour3d):
        dict_intersecting_points = {}
        for primitive in self.primitives:
            for primitive2 in contour3d.primitives:
                intersecting_point = primitive.linesegment_intersection(
                    primitive2)
                if intersecting_point is not None:
                    dict_intersecting_points[primitive2] = intersecting_point
        if dict_intersecting_points:
            return dict_intersecting_points
        return None

    @classmethod
    def from_points(cls, points: List[volmdlr.Point3D]):
        '''
        create a contour3d from points with line_segments3D
        '''

        if len(points) < 3:
            raise ValueError('contour is defined at least with three points')
        else:
            edges = []
            for i in range(0, len(points) - 1):
                edges.append(volmdlr.edges.LineSegment3D(points[i], points[i + 1]))

            edges.append(volmdlr.edges.LineSegment3D(points[-1], points[0]))

            contour = cls(edges)

            return contour

    def clean_primitives(self):
        '''
        delete primitives with start=end, and return a new contour
        '''

        new_primitives = []
        for p in self.primitives:
            if p.start != p.end:
                new_primitives.append(p)

        return Contour3D(new_primitives)

    def merge_with(self, contour3d):
        '''
        merge two adjacent contours, sharing primitives, and returns one outer contour and inner contours (if there are any)
        '''

        merged_primitives = self.merge_primitives_with(contour3d)
        if merged_primitives == []:
            return []
        contours = volmdlr.wires.Contour3D.contours_from_edges(merged_primitives, tol=3e-4)
        # contours = sorted(contours, key=lambda contour: contour.area(), reverse=True)
        return contours

    def primitive_over_contour(self, primitive):
        for prim in self.primitives:
            if not hasattr(prim, 'unit_direction_vector') and \
                    hasattr(prim, 'tangent'):
                vector1 = prim.tangent(0.5)
            else:
                vector1 = prim.unit_direction_vector(abscissa=0.)

            if not hasattr(primitive, 'unit_direction_vector') and \
                    hasattr(primitive, 'tangent'):
                vector2 = primitive.tangent(0.5)
            else:
                vector2 = primitive.unit_direction_vector(abscissa=0.)

            if vector1.is_colinear_to(vector2):
                mid_point = primitive.middle_point()
                if self.point_over_contour(mid_point):
                    return True
        return False

    # def primitive_over_contour(self, primitive):
    #     '''
    #     copied from Contour2D
    #     '''
    #     for prim in self.primitives:
    #         if not hasattr(prim, 'unit_direction_vector') and \
    #                 hasattr(prim, 'tangent'):
    #             vector1 = prim.tangent(0.5)
    #         else:
    #             vector1 = prim.unit_direction_vector(abscissa=0.)

    #         if not hasattr(primitive, 'unit_direction_vector') and \
    #                 hasattr(primitive, 'tangent'):
    #             vector2 = primitive.tangent(0.5)
    #         else:
    #             vector2 = primitive.unit_direction_vector(abscissa=0.)

    #         if vector1.is_colinear_to(vector2):
    #             mid_point = primitive.middle_point()
    #             if self.point_over_contour(mid_point):
    #                 return True
    #     return False


class Circle3D(Contour3D):
    _non_serializable_attributes = ['point', 'edges', 'point_inside_contour']
    _non_eq_attributes = ['name']
    _non_hash_attributes = ['name']
    _generic_eq = True

    def __init__(self, frame: volmdlr.Frame3D, radius: float,
                 name: str = ''):
        """
        frame.u, frame.v define the plane, frame.w the normal
        """
        self.radius = radius
        self.frame = frame
        self.angle = volmdlr.TWO_PI
        Contour3D.__init__(self, [self], name=name)

    @property
    def center(self):
        return self.frame.origin

    @property
    def normal(self):
        return self.frame.w

    def __hash__(self):
        return hash(self.frame.origin)

    def __eq__(self, other_circle):
        return self.frame.origin == other_circle.frame.origin \
               and self.frame.w.is_colinear(other_circle.frame.w) \
               and math.isclose(self.radius,
                                other_circle.radius, abs_tol=1e-06)

    def tessellation_points(self, resolution=20):

        tessellation_points_3d = [
                                     self.center + self.radius * math.cos(
                                         teta) * self.frame.u
                                     + self.radius * math.sin(
                                         teta) * self.frame.v
                                     for teta in
                                     npy.linspace(0, volmdlr.TWO_PI,
                                                  resolution + 1)][:-1]
        return tessellation_points_3d

    def length(self):
        return volmdlr.TWO_PI * self.radius

    # def FreeCADExport(self, name, ndigits=3):
    #     xc, yc, zc = round(1000 * self.center, ndigits)
    #     xn, yn, zn = round(self.normal, ndigits)
    #     return '{} = Part.Circle(fc.Vector({},{},{}),fc.Vector({},{},{}),{})\n'.format(
    #         name, xc, yc, zc, xn, yn, zn, 1000 * self.radius)

    def rotation(self, center: volmdlr.Point3D, axis: volmdlr.Vector3D, angle: float):
        """
        Circle3D rotation
        :param center: rotation center
        :param axis: rotation axis
        :param angle: angle rotation
        :return: a new rotated Circle3D
        """
        return Circle3D(self.frame.rotation(center, axis, angle),
                        self.radius, self.name)

    def rotation_inplace(self, center: volmdlr.Point3D, axis: volmdlr.Vector3D, angle: float):
        """
        Circle3D rotation. Object is updated inplace
        :param center: rotation center
        :param axis: rotation axis
        :param angle: rotation angle
        """
        self.frame.rotation_inplace(center, axis, angle)

    def translation(self, offset: volmdlr.Vector3D):
        """
        Circle3D translation
        :param offset: translation vector
        :return: A new translated Circle3D
        """
        return Circle3D(self.frame.translation(offset), self.radius, self.name)

    def translation_inplace(self, offset: volmdlr.Vector3D):
        """
        Circle3D translation. Object is updated inplace
        :param offset: translation vector
        """
        self.frame.translation_inplace(offset)

    def plot(self, ax=None, color='k', alpha=1., edge_details=False):
        if ax is None:
            fig = plt.figure()
            ax = Axes3D(fig)
        else:
            fig = None

        x = []
        y = []
        z = []
        for px, py, pz in self.tessellation_points():
            x.append(px)
            y.append(py)
            z.append(pz)
        x.append(x[0])
        y.append(y[0])
        z.append(z[0])
        ax.plot(x, y, z, color=color, alpha=alpha)
        return ax

    def point_at_abscissa(self, curvilinear_abscissa):
        """
        start point is at intersection of frame.u axis
        """
        start = self.frame.origin + self.radius * self.frame.u
        return start.rotation(self.frame.origin, self.frame.w,
                              curvilinear_abscissa / self.radius)

    @classmethod
    def from_step(cls, arguments, object_dict):
        center = object_dict[arguments[1]].origin
        radius = float(arguments[2]) / 1000
        if object_dict[arguments[1]].u is not None:
            normal = object_dict[arguments[1]].u
            other_vec = object_dict[arguments[1]].v
            if other_vec is not None:
                other_vec.normalize()
        else:
            normal = object_dict[arguments[1]].v  # ou w
            other_vec = None
        normal.normalize()
        return cls.from_center_normal(center, normal, radius,
                                      arguments[0][1:-1])

    def to_step(self, current_id, surface_id=None):
        circle_frame = volmdlr.Frame3D(self.center, self.frame.w, self.frame.u,
                                       self.frame.v)
        content, frame_id = circle_frame.to_step(current_id)
        curve_id = frame_id + 1
        content += "#{} = CIRCLE('{}',#{},{});\n".format(
            curve_id, self.name, frame_id, round(self.radius * 1000, 3))

        if surface_id:
            content += "#{} = SURFACE_CURVE('',#{},(#{}),.PCURVE_S1.);\n".format(
                curve_id + 1, curve_id, surface_id)
            curve_id += 1

        p1 = self.frame.origin + self.frame.u * self.radius
        # p2 = self.frame.origin + self.frame.v*self.radius
        p3 = self.frame.origin - self.frame.u * self.radius
        # p4 = self.frame.origin - self.frame.v*self.radius

        p1_content, p1_id = p1.to_step(curve_id + 1, vertex=True)
        # p2_content, p2_id = p2.to_step(p1_id+1, vertex=True)
        p3_content, p3_id = p3.to_step(p1_id + 1, vertex=True)
        # p4_content, p4_id = p4.to_step(p3_id+1, vertex=True)
        content += p1_content + p3_content

        arc1_id = p3_id + 1
        content += "#{} = EDGE_CURVE('{}',#{},#{},#{},.T.);\n".format(
            arc1_id, self.name, p1_id, p3_id, curve_id)
        oriented_edge1_id = arc1_id + 1
        content += "#{} = ORIENTED_EDGE('',*,*,#{},.T.);\n".format(
            oriented_edge1_id, arc1_id)

        arc2_id = oriented_edge1_id + 1
        content += "#{} = EDGE_CURVE('{}',#{},#{},#{},.T.);\n".format(
            arc2_id, self.name, p3_id, p1_id, curve_id)
        oriented_edge2_id = arc2_id + 1
        content += "#{} = ORIENTED_EDGE('',*,*,#{},.T.);\n".format(
            oriented_edge2_id, arc2_id)

        current_id = oriented_edge2_id + 1
        content += "#{} = EDGE_LOOP('{}',(#{},#{}));\n".format(
            current_id, self.name, oriented_edge1_id, oriented_edge2_id)

        return content, current_id

    def _bounding_box(self):
        """
        """
        # u = self.normal.deterministic_unit_normal_vector()
        # v = self.normal.cross(u)
        points = [self.frame.origin + self.radius * v
                  for v in [self.frame.u, -self.frame.u,
                            self.frame.v, -self.frame.v]]
        return volmdlr.core.BoundingBox.from_points(points)

    def to_2d(self, plane_origin, x, y):
        z = x.cross(y)
        plane3d = volmdlr.faces.Plane3D(volmdlr.Frame3D(plane_origin, x, y, z))
        return Circle2D(plane3d.point3d_to_2d(self.center), self.radius)

    @classmethod
    def from_center_normal(cls, center: volmdlr.Point3D,
                           normal: volmdlr.Vector3D,
                           radius: float,
                           name: str = ''):
        u = normal.deterministic_unit_normal_vector()
        v = normal.cross(u)
        return cls(volmdlr.Frame3D(center, u, v, normal), radius, name)

    @classmethod
    def from_3_points(cls, point1, point2, point3):
        u1 = (point2 - point1)
        u2 = (point2 - point3)
        try:
            u1.normalize()
            u2.normalize()
        except ZeroDivisionError:
            raise ValueError(
                'the 3 points must be distincts')

        normal = u2.cross(u1)
        normal.normalize()

        if u1 == u2:
            u2 = normal.cross(u1)
            u2.normalize()

        v1 = normal.cross(u1)  # v1 is normal, equal u2
        v2 = normal.cross(u2)  # equal -u1

        p11 = 0.5 * (point1 + point2)  # Mid point of segment s,m
        p21 = 0.5 * (point2 + point3)  # Mid point of segment s,m

        l1 = volmdlr.edges.Line3D(p11, p11 + v1)
        l2 = volmdlr.edges.Line3D(p21, p21 + v2)

        try:
            center, _ = l1.minimum_distance_points(l2)
        except ZeroDivisionError:
            raise ValueError(
                'Start, end and interior points  of an arc must be distincts')

        radius = (center - point1).norm()
        return cls(frame=volmdlr.Frame3D(center, u1, normal.cross(u1), normal),
                   radius=radius)

    def extrusion(self, extrusion_vector):

        if self.normal.is_colinear_to(extrusion_vector):
            u = self.normal.deterministic_unit_normal_vector()
            v = self.normal.cross(u)
            w = extrusion_vector.copy()
            w.normalize()
            cylinder = volmdlr.faces.CylindricalSurface3D(
                volmdlr.Frame3D(self.center, u, v, w), self.radius)
            return [cylinder.rectangular_cut(0, volmdlr.TWO_PI,
                                             0, extrusion_vector.norm())]
        else:
            raise NotImplementedError(
                'Extrusion along vector not colinar to normal for circle not handled yet: dot={}'.format(
                    self.normal.dot(extrusion_vector)))

    def revolution(self, axis_point: volmdlr.Point3D, axis: volmdlr.Vector3D,
                   angle: float):
        line3d = volmdlr.edges.Line3D(axis_point, axis_point + axis)
        tore_center, _ = line3d.point_projection(self.center)
        u = self.center - tore_center
        u.normalize()
        v = axis.cross(u)
        if not math.isclose(self.normal.dot(u), 0., abs_tol=1e-9):
            raise NotImplementedError(
                'Outside of plane revolution not supported')

        R = tore_center.point_distance(self.center)
        surface = volmdlr.faces.ToroidalSurface3D(
            volmdlr.Frame3D(tore_center, u, v, axis),
            R, self.radius)
        return [surface.rectangular_cut(0, angle, 0, volmdlr.TWO_PI)]

    def point_on_circle(self, point: volmdlr.Point3D):
        distance = point.point_distance(self.center)
        vec = volmdlr.Vector3D(*point - self.center)
        dot = self.normal.dot(vec)
        if math.isclose(distance, self.radius, abs_tol=1e-6)\
                and math.isclose(dot, 0, abs_tol=5e-6):
            return True
        return False

    def trim(self, point1: volmdlr.Point3D, point2: volmdlr.Point3D):
        if not self.point_on_circle(point1)\
                or not self.point_on_circle(point2):
            ax = self.plot()
            point1.plot(ax=ax, color='r')
            point2.plot(ax=ax, color='b')
            raise ValueError('Point not on circle for trim method')
        if point1 == point2:
            return volmdlr.edges.FullArc3D(self.frame.origin, point1,
                                           self.frame.w)
        interior = volmdlr.core.clockwise_interior_from_circle3d(
            point1, point2, self)
        return volmdlr.edges.Arc3D(point1, interior, point2)


class Ellipse3D(Contour3D):
    """
    :param major_axis: Largest radius of the ellipse
    :type major_axis: float
    :param minor_axis: Smallest radius of the ellipse
    :type minor_axis: float
    :param center: Ellipse's center
    :type center: Point3D
    :param normal: Ellipse's normal
    :type normal: Vector3D
    :param major_dir: Direction of the largest radius/major_axis
    :type major_dir: Vector3D
    """

    def __init__(self, major_axis: float, minor_axis: float,
                 center: volmdlr.Point3D, normal: volmdlr.Vector3D,
                 major_dir: volmdlr.Vector3D, name: str = ''):

        self.major_axis = major_axis
        self.minor_axis = minor_axis
        self.center = center
        normal.normalize()
        self.normal = normal
        major_dir.normalize()
        self.major_dir = major_dir
        Contour3D.__init__(self, [self], name=name)

    def tessellation_points(self, resolution=20):
        # plane = Plane3D.from_normal(self.center, self.normal)
        tessellation_points_3d = [
                                     self.center + self.major_axis * math.cos(
                                         teta) * self.major_dir
                                     + self.minor_axis * math.sin(
                                         teta) * self.major_dir.cross(
                                         self.normal) for teta in
                                     npy.linspace(0, volmdlr.TWO_PI,
                                                  resolution + 1)][:-1]
        return tessellation_points_3d

    def trim(self, point1: volmdlr.Point3D, point2: volmdlr.Point3D):
        # minor_dir = self.normal.cross(self.major_dir)
        # frame = volmdlr.Frame3D(self.center, self.major_dir,
        #                         minor_dir, self.normal)
        frame = volmdlr.Frame3D(self.center, self.major_dir,
                                self.normal.cross(self.major_dir), self.normal)

        # Positionnement des points dans leur frame
        p1_new, p2_new = frame.new_coordinates(
            point1), frame.new_coordinates(point2)

        # Angle pour le p1
        # u1, u2 = p1_new.x / self.major_axis, p1_new.y / self.minor_axis
        # theta1 = volmdlr.core.sin_cos_angle(u1, u2)
        theta1 = volmdlr.core.sin_cos_angle(p1_new.x / self.major_axis, p1_new.y / self.minor_axis)

        # Angle pour le p2
        # u3, u4 = p2_new.x / self.major_axis, p2_new.y / self.minor_axis
        # theta2 = volmdlr.core.sin_cos_angle(u3, u4)
        theta2 = volmdlr.core.sin_cos_angle(p2_new.x / self.major_axis, p2_new.y / self.minor_axis)

        if theta1 > theta2:  # sens trigo
            angle = math.pi + (theta1 + theta2) / 2
        else:
            angle = (theta1 + theta2) / 2

        # p_3 = volmdlr.Point3D(self.major_axis * math.cos(angle),
        #                       self.minor_axis * math.sin(angle), 0)
        # p3 = frame.old_coordinates(p_3)
        p3 = frame.old_coordinates(volmdlr.Point3D(self.major_axis * math.cos(angle),
                                                   self.minor_axis * math.sin(angle), 0))

        return volmdlr.edges.ArcEllipse3D(point1, p3, point2, self.center,
                                          self.major_dir)

    # def FreeCADExport(self, ip, ndigits=3):
    #     name = 'primitive{}'.format(ip)
    #     xc, yc, zc = npy.round(1000 * self.center.vector, ndigits)
    #     major_vector = self.center + self.major_axis / 2 * self.major_dir
    #     xmaj, ymaj, zmaj = npy.round(1000 * major_vector.vector, ndigits)
    #     minor_vector = self.center + self.minor_axis / 2 * self.normal.cross(
    #         self.major_dir)
    #     xmin, ymin, zmin = npy.round(1000 * minor_vector.vector, ndigits)
    #     return '{} = Part.Ellipse(fc.Vector({},{},{}), fc.Vector({},{},{}), fc.Vector({},{},{}))\n'.format(
    #         name, xmaj, ymaj, zmaj, xmin, ymin, zmin, xc, yc, zc)

    def rotation(self, center: volmdlr.Point3D, axis: volmdlr.Vector3D, angle: float):
        """
        Ellipse3D rotation
        :param center: rotation center
        :param axis: rotation axis
        :param angle: angle rotation
        :return: a new rotated Ellipse3D
        """
        new_center = self.center.rotation(center, axis, angle)
        new_normal = self.normal.rotation(center, axis, angle)
        new_major_dir = self.major_dir.rotation(center, axis, angle)
        return Ellipse3D(self.major_axis, self.minor_axis, new_center,
                         new_normal, new_major_dir, self.name)

    def rotation_inplace(self, center: volmdlr.Point3D, axis: volmdlr.Vector3D, angle: float):
        """
        Ellipse3D rotation. Object is updated inplace
        :param center: rotation center
        :param axis: rotation axis
        :param angle: rotation angle
        """
        self.center.rotation_inplace(center, axis, angle)
        self.normal.rotation_inplace(center, axis, angle)
        self.major_dir.rotation_inplace(center, axis, angle)

    def translation(self, offset: volmdlr.Vector3D):
        """
        Ellipse3D translation
        :param offset: translation vector
        :return: A new translated Ellipse3D
        """
        new_center = self.center.translation(offset)
        new_normal = self.normal.translation(offset)
        new_major_dir = self.major_dir.translation(offset)
        return Ellipse3D(self.major_axis, self.minor_axis, new_center,
                         new_normal, new_major_dir, self.name)

    def translation_inplace(self, offset: volmdlr.Vector3D):
        """
        Ellipse3D translation. Object is updated inplace
        :param offset: translation vector
        """
        self.center.translation_inplace(offset)
        self.normal.translation_inplace(offset)
        self.major_dir.translation_inplace(offset)

    def plot(self, ax=None, color='k', alpha=1, edge_details=False):
        if ax is None:
            fig = plt.figure()
            ax = Axes3D(fig)
        else:
            fig = None

        x = []
        y = []
        z = []
        for px, py, pz in self.tessellation_points():
            x.append(px)
            y.append(py)
            z.append(pz)
        x.append(x[0])
        y.append(y[0])
        z.append(z[0])
        ax.plot(x, y, z, color)
        return ax

    @classmethod
    def from_step(cls, arguments, object_dict):
        center = object_dict[arguments[1]].origin
        normal = object_dict[arguments[1]].u  # ancien w
        major_dir = object_dict[arguments[1]].v  # ancien u
        major_axis = float(arguments[2]) / 1000
        minor_axis = float(arguments[3]) / 1000
        return cls(major_axis, minor_axis, center, normal, major_dir,
                   arguments[0][1:-1])


class ClosedPolygon3D(Contour3D, ClosedPolygonMixin):
    _non_serializable_attributes = ['line_segments', 'primitives']
    _non_eq_attributes = ['line_segments', 'primitives']

    def __init__(self, points: List[volmdlr.Point3D], name: str = ''):
        self.points = points
        self._line_segments = None

        Contour3D.__init__(self, self.line_segments, name)

    def get_line_segments(self):
        lines = []
        if len(self.points) > 1:
            for p1, p2 in zip(self.points,
                              list(self.points[1:]) + [self.points[0]]):
                lines.append(volmdlr.edges.LineSegment3D(p1, p2))
        return lines

    def copy(self, *args, **kwargs):
        points = [point.copy() for point in self.points]
        return ClosedPolygon3D(points, self.name)

    def __hash__(self):
        return sum(hash(point) for point in self.points)

    def __eq__(self, other_):
        if not isinstance(other_, self.__class__):
            return False
        equal = True
        for point, other_point in zip(self.points, other_.points):
            equal = (equal and point == other_point)
        return equal

    def plot(self, ax=None, color='k', alpha=1, edge_details=False):
        for line_segment in self.line_segments:
            ax = line_segment.plot(ax=ax, color=color, alpha=alpha,
                                   edge_ends=True, edge_direction=True)
        return ax

    def rotation(self, center: volmdlr.Point3D, axis: volmdlr.Vector3D,
                 angle: float):
        """
        ClosedPolygon3D rotation
        :param center: rotation center
        :param axis: rotation axis
        :param angle: angle rotation
        :return: a new rotated ClosedPolygon3D
        """
        return ClosedPolygon3D(
            [point.rotation(center, axis, angle) for point in
             self.points])

    def rotation_inplace(self, center: volmdlr.Point3D, axis: volmdlr.Vector3D,
                         angle: float):
        """
        ClosedPolygon3D rotation. Object is updated inplace
        :param center: rotation center
        :param axis: rotation axis
        :param angle: rotation angle
        """
        for point in self.points:
            point.rotation_inplace(center, axis, angle)

    def translation(self, offset: volmdlr.Vector3D):
        """
        ClosedPolygon3D translation
        :param offset: translation vector
        :return: A new translated ClosedPolygon3D
        """
        new_points = [point.translation(offset) for point in
                      self.points]
        return ClosedPolygon3D(new_points, self.name)

    def translation_inplace(self, offset: volmdlr.Vector3D):
        """
        ClosedPolygon3D translation. Object is updated inplace
        :param offset: translation vector
        """
        for point in self.points:
            point.translation_inplace(offset)

    def to_2d(self, plane_origin, x, y):
        points2d = [point.to_2d(plane_origin, x, y) for point in self.points]
        return ClosedPolygon2D(points2d)

    def sewing_with(self, other_poly3d, x, y, normal, resolution=20):
        self_center, other_center = self.average_center_point(), \
                                    other_poly3d.average_center_point()

        self_poly2d, other_poly2d = self.to_2d(self_center, x, y), \
            other_poly3d.to_2d(other_center, x, y)
        self_center2d, other_center2d = self_poly2d.center_of_mass(), \
            other_poly2d.center_of_mass()
        self_poly2d.translation_inplace(-self_center2d)
        other_poly2d.translation_inplace(-other_center2d)

        bbox_self2d, bbox_other2d = self_poly2d.bounding_rectangle(), \
            other_poly2d.bounding_rectangle()
        position = [abs(value) for value in bbox_self2d] \
            + [abs(value) for value in bbox_other2d]
        max_scale = 2 * max(position)

        lines = [volmdlr.edges.LineSegment2D(volmdlr.O2D, max_scale * (
                volmdlr.X2D * math.sin(n * 2 * math.pi / resolution) +
                volmdlr.Y2D * math.cos(n * 2 * math.pi / resolution))
                                             ) for n in range(resolution)]

        self_new_points, other_new_points = [], []
        for l in lines:
            for self_line in self_poly2d.line_segments:
                intersect = l.linesegment_intersections(self_line)
                if intersect:
                    self_new_points.extend(intersect)
                    break

            for other_line in other_poly2d.line_segments:
                intersect = l.linesegment_intersections(other_line)
                if intersect:
                    other_new_points.extend(intersect)
                    break

        new_self_poly2d, new_other_poly2d = ClosedPolygon2D(
            self_new_points), ClosedPolygon2D(other_new_points)
        new_self_poly2d.translation_inplace(self_center2d)
        new_other_poly2d.translation_inplace(other_center2d)

        new_poly1, new_poly2 = new_self_poly2d.to_3d(self_center, x, y), \
            new_other_poly2d.to_3d(other_center, x, y)

        triangles = []
        for point1, point2, other_point in zip(new_poly1.points,
                                               new_poly1.points[
                                                   1:] + new_poly1.points[:1],
                                               new_poly2.points):
            triangles.append([point1, point2, other_point])

        for point1, point2, other_point in zip(
                new_poly2.points, new_poly2.points[1:] + new_poly2.points[:1],
                new_poly1.points[1:] + new_poly1.points[:1]):
            triangles.append([other_point, point2, point1])

        return triangles

    def simplify(self, min_distance: float = 0.01, max_distance: float = 0.05):
        return ClosedPolygon3D(self.simplify_polygon(
            min_distance=min_distance, max_distance=max_distance).points)

    def convex_sewing(self, polygon2, x, y):
        """
        x and y are used for plane projection to make
        sure it is being projected in the right plane
        """
        center1, center2 = self.average_center_point(), polygon2.average_center_point()
        center1_, center2_ = volmdlr.Point3D(center1.x, center1.y, 0), volmdlr.Point3D(center2.x, center2.y, 0)
        new_polygon1, new_polygon2 = self.translation(-center1_), polygon2.translation(-center2_)
        new_center1, new_center2 = new_polygon1.average_center_point(), new_polygon2.average_center_point()

        new_polygon1_2d, new_polygon2_2d =\
            new_polygon1.to_2d(new_center1, x, y), new_polygon2.to_2d(new_center2, x, y)

        dict_closing_pairs = {}
        triangles = []
        list_closing_point_indexes = []
        new_polygon1_2d_points = new_polygon1_2d.points + [
            new_polygon1_2d.points[0]]
        for i, point_polygon1 in enumerate(
                new_polygon1.points + [new_polygon1.points[0]]):
            if i != 0:
                mean_point2d = 0.5 * (
                        new_polygon1_2d_points[i] + new_polygon1_2d_points[
                            i - 1])
                closing_point = new_polygon2_2d.line_intersecting_closing_point(
                    mean_point2d)
                closing_point_index = new_polygon2_2d.points.index(
                    closing_point)

                if i == 1:
                    previous_closing_point_index = closing_point_index
                if closing_point_index != previous_closing_point_index:
                    if closing_point_index in list_closing_point_indexes:
                        closing_point_index = previous_closing_point_index
                    else:
                        dict_closing_pairs[self.points[i - 1]] = (
                            previous_closing_point_index,
                            closing_point_index)

                if point_polygon1 == new_polygon1.points[0]:
                    if list(dict_closing_pairs.values())[-1][-1] != \
                            list(dict_closing_pairs.values())[0][0]:
                        dict_closing_pairs[self.points[0]] = (
                            list(dict_closing_pairs.values())[-1][-1],
                            list(dict_closing_pairs.values())[0][0])

                real_closing_point = polygon2.points[closing_point_index]

                face_points = [self.points[new_polygon1.points.index(
                    point_polygon1)], self.points[i - 1],
                                  real_closing_point]
                triangles.append(face_points)

                list_closing_point_indexes.append(closing_point_index)
                previous_closing_point_index = closing_point_index
        triangles += polygon2.close_sewing(dict_closing_pairs)

        return triangles

    def get_valid_concave_sewing_polygon(self, polygon1_2d, polygon2_2d):
        polygon1_2d_valid__primitive =\
            polygon1_2d.get_valid_sewing_polygon_primitive(polygon2_2d)
        if polygon1_2d_valid__primitive == polygon1_2d.line_segments[0]:
            return self
        new_polygon_primitives = \
            self.line_segments[polygon1_2d.line_segments.index(polygon1_2d_valid__primitive):] + \
            self.line_segments[:polygon1_2d.line_segments.index(polygon1_2d_valid__primitive)]
        polygon1_3d_points = []
        for prim in new_polygon_primitives:
            if prim.start not in polygon1_3d_points:
                polygon1_3d_points.append(prim.start)
            if prim.end not in polygon1_3d_points:
                polygon1_3d_points.append(prim.end)
        return ClosedPolygon3D(polygon1_3d_points)

    def close_sewing(self, dict_closing_pairs):
        triangles_points = []
        for i, point_polygon2 in enumerate(
                self.points + [self.points[0]]):
            for j, index in enumerate(list(dict_closing_pairs.values())):
                if i != 0:
                    if i - 1 >= index[0] and i <= index[1]:
                        face_points = [self.points[i - 1],
                                       point_polygon2,
                                       list(dict_closing_pairs.keys())[j]]
                        triangles_points.append(face_points)
                    elif index[0] > index[1]:
                        if (i - 1 <= index[0] and i <= index[1]) or (
                                (i - 1 >= index[0]) and i >= index[1]):
                            face_points = [self.points[i - 1],
                                           point_polygon2,
                                           list(dict_closing_pairs.keys())[j]]
                            triangles_points.append(face_points)
        return triangles_points

    def check_sewing(self, polygon2, sewing_faces):
        if not len(self.line_segments) + len(polygon2.line_segments) == len(sewing_faces):
            return False
        return True

    def redefine_sewing_triangles_points(self, triangles_points,
                                         passed_by_zero_index,
                                         closing_point_index,
                                         previous_closing_point_index):
        for n, triangle_points in enumerate(triangles_points[::-1]):
            if (not passed_by_zero_index and
                self.points.index(
                    triangle_points[2]) > closing_point_index) or \
                    (passed_by_zero_index and
                     0 <= self.points.index(triangle_points[
                                                       2]) <= previous_closing_point_index and
                     self.points.index(
                         triangle_points[2]) > closing_point_index):
                new_face_points = [triangles_points[-(n + 1)][0],
                                   triangles_points[-(n + 1)][1],
                                   self.points[
                                       closing_point_index]]
                triangles_points[-(n + 1)] = new_face_points

        return triangles_points

    @staticmethod
    def clean_sewing_closing_pairs_dictionary(dict_closing_pairs,
                                              closing_point_index,
                                              passed_by_zero_index):
        """
        Cleans the dictionnary containing the sewing closing pairs informations
        in case it needs to be recalculated due to changing closing points
        """
        dict_closing_pairs_values = list(dict_closing_pairs.values())
        dict_closing_pairs_keys = list(dict_closing_pairs.keys())
        previous_closing_point_index = dict_closing_pairs_values[-1][1]
        last_dict_value = previous_closing_point_index
        for i, key in enumerate(dict_closing_pairs_keys[::-1]):
            if (not passed_by_zero_index and
                last_dict_value > closing_point_index) or \
                    (passed_by_zero_index and
                     0 <= last_dict_value <= previous_closing_point_index and
                     last_dict_value > closing_point_index):
                lower_bounddary_closing_point = key
                del dict_closing_pairs[key]
                if not dict_closing_pairs:
                    break
                last_dict_value = dict_closing_pairs_values[-i - 2][1]

        return dict_closing_pairs, lower_bounddary_closing_point

    @staticmethod
    def is_sewing_forward(closing_point_index, list_closing_point_indexes) -> bool:
        if closing_point_index < list_closing_point_indexes[-1]:
            return False
        return True

    @staticmethod
    def sewing_closing_points_to_remove(closing_point_index, list_closing_point_indexes, passed_by_zero_index):
        list_remove_closing_points = []
        for idx in list_closing_point_indexes[::-1]:
            if not passed_by_zero_index:
                if idx > closing_point_index:
                    list_remove_closing_points.append(idx)
                else:
                    break
            else:
                if 0 < idx <= list_closing_point_indexes[-1] and \
                        idx > closing_point_index:
                    list_remove_closing_points.append(idx)
                else:
                    break
        return list_remove_closing_points

    @staticmethod
    def sewing_closing_point_past_point0(closing_point_index, list_closing_point_indexes,
                                         passed_by_zero_index, ratio_denominator):
        last_to_new_point_index_ratio = (list_closing_point_indexes[-1] -
                                         closing_point_index) / ratio_denominator
        if passed_by_zero_index:
            ratio = (list_closing_point_indexes[0] - closing_point_index) / ratio_denominator
            if math.isclose(ratio, 1, abs_tol=0.3):
                closing_point_index = list_closing_point_indexes[0]
            else:
                closing_point_index = list_closing_point_indexes[-1]
        else:
            if closing_point_index > list_closing_point_indexes[0]:
                ratio1 = (closing_point_index -
                          list_closing_point_indexes[0]) / ratio_denominator
                if math.isclose(ratio1, 0, abs_tol=0.3) and \
                        math.isclose(last_to_new_point_index_ratio, 1, abs_tol=0.3):
                    passed_by_zero_index = True
                    closing_point_index = list_closing_point_indexes[0]
                else:
                    closing_point_index = list_closing_point_indexes[-1]
            else:
                if closing_point_index < ratio_denominator / 4:
                    passed_by_zero_index = True
                elif ratio_denominator - list_closing_point_indexes[-1] >= 6:
                    closing_point_index = list_closing_point_indexes[-1] + 5
                else:
                    closing_point_index = list_closing_point_indexes[-1]
        return closing_point_index, passed_by_zero_index

    @staticmethod
    def validate_concave_closing_point(closing_point_index,
                                       list_closing_point_indexes,
                                       passed_by_zero_index,
                                       ratio_denominator, polygons_points_ratio):
        if closing_point_index == list_closing_point_indexes[-1]:
            return closing_point_index, [], passed_by_zero_index

        list_remove_closing_points = []
        ratio = (list_closing_point_indexes[-1] - closing_point_index) / ratio_denominator
        if not ClosedPolygon3D.is_sewing_forward(closing_point_index, list_closing_point_indexes):
            if closing_point_index > list_closing_point_indexes[-1] - 10 and\
                    closing_point_index != list_closing_point_indexes[-1] - 1:
                if closing_point_index - 1 in list_closing_point_indexes and\
                        closing_point_index + 1 in list_closing_point_indexes:
                    closing_point_index = list_closing_point_indexes[-1]
                    return closing_point_index, list_remove_closing_points, passed_by_zero_index

                list_remove_closing_points = ClosedPolygon3D.sewing_closing_points_to_remove(
                    closing_point_index, list_closing_point_indexes, passed_by_zero_index)

            elif closing_point_index in list_closing_point_indexes:
                closing_point_index = list_closing_point_indexes[-1]
            elif math.isclose(ratio, 0, abs_tol=0.3):
                closing_point_index = list_closing_point_indexes[-1]
            else:
                closing_point_index, passed_by_zero_index = ClosedPolygon3D.sewing_closing_point_past_point0(
                    closing_point_index, list_closing_point_indexes, passed_by_zero_index, ratio_denominator)

        elif closing_point_index in list_closing_point_indexes:
            closing_point_index = list_closing_point_indexes[-1]
        elif len(list_closing_point_indexes) > 2 and \
                list_closing_point_indexes[0] < closing_point_index < \
                list_closing_point_indexes[-1]:
            closing_point_index = list_closing_point_indexes[-1]
        elif passed_by_zero_index and closing_point_index > \
                list_closing_point_indexes[0]:
            closing_point_index = list_closing_point_indexes[-1]
        elif list_closing_point_indexes[0] == 0 and math.isclose(ratio, -1,
                                                                 abs_tol=0.3):
            closing_point_index = list_closing_point_indexes[-1]
        elif math.isclose(ratio, -1, abs_tol=0.3):
            closing_point_index = list_closing_point_indexes[-1]
        elif closing_point_index - list_closing_point_indexes[-1] > 5 and \
            list_closing_point_indexes[-1] + 4 <= ratio_denominator - 1 and\
                polygons_points_ratio > 0.95:
            closing_point_index = list_closing_point_indexes[-1] + 4

        return closing_point_index, list_remove_closing_points, passed_by_zero_index

    def concave_sewing(self, polygon2, x, y):
        polygon1_2d = self.to_2d(volmdlr.O2D, x, y)
        polygon2_2d = polygon2.to_2d(volmdlr.O2D, x, y)
        polygon1_3d = self
        polygon2_3d = polygon2
        if polygon2_2d.area() < polygon1_2d.area():
            polygon1_2d, polygon2_2d = polygon2_2d, polygon1_2d
            polygon1_3d = polygon2
            polygon2_3d = self
        polygon1_3d = polygon1_3d.get_valid_concave_sewing_polygon(
            polygon1_2d, polygon2_2d)
        polygon1_2d = polygon1_3d.to_2d(volmdlr.O2D, x, y)

        # ax=polygon1_2d.plot()
        # polygon2_2d.plot(ax=ax, color='r')

        dict_closing_pairs = {}
        triangles_points = []
        list_closing_point_indexes = []
        passed_by_zero_index = False
        ratio_denom = len(polygon2_2d.points)
        polygons_points_ratio = len(polygon1_2d.points) / ratio_denom
        previous_closing_point_index = None
        for i, primitive1 in enumerate(polygon1_2d.line_segments):
            list_remove_closing_points = []
            closing_point = polygon1_2d.get_closing_point(polygon2_2d,
                                                          primitive1)
            if closing_point == volmdlr.O2D:
                if previous_closing_point_index is not None:
                    closing_point_index = previous_closing_point_index
                else:
                    raise NotImplementedError(
                        'None of the normal lines intersect polygon2, '
                        'certify projection plane given is correct')
            else:
                closing_point_index = polygon2_2d.points.index(closing_point)

            if i == 0:
                previous_closing_point_index = closing_point_index
            else:
                closing_point_index, list_remove_closing_points,\
                    passed_by_zero_index = self.validate_concave_closing_point(
                        closing_point_index, list_closing_point_indexes,
                        passed_by_zero_index, ratio_denom, polygons_points_ratio)

            if list_remove_closing_points:
                new_list_closing_point_indexes = list(
                    dict.fromkeys(list_closing_point_indexes))
                new_list_remove_closing_indexes = list(
                    dict.fromkeys(list_remove_closing_points))

                # print('closing_point_index:', closing_point_index)
                # print('list_remove_closing_points:',
                #       list_remove_closing_points)
                # print('list_closing_point_indexes:',
                #       list_closing_point_indexes)
                # print('new_list_closing_point_indexes:',
                #       new_list_closing_point_indexes)
                # print('new_list_remove_closing_indexes:',
                #       new_list_remove_closing_indexes)
                # print('dict_closing_pairs before:', dict_closing_pairs)
                if len(list_remove_closing_points) == len(triangles_points):
                    triangles_points = \
                        polygon2_3d.redefine_sewing_triangles_points(
                            triangles_points, passed_by_zero_index,
                            closing_point_index, previous_closing_point_index)
                    if dict_closing_pairs:
                        dict_closing_pairs, lower_bounddary_closing_point = \
                            self.clean_sewing_closing_pairs_dictionary(
                                dict_closing_pairs,
                                closing_point_index,
                                passed_by_zero_index)

                        if len(new_list_remove_closing_indexes) <\
                                len(new_list_closing_point_indexes):
                            dict_closing_pairs[
                                lower_bounddary_closing_point] = (
                                new_list_closing_point_indexes[
                                    -(len(new_list_remove_closing_indexes) + 1)],
                                closing_point_index)
                    for pt_index in list_remove_closing_points:
                        list_closing_point_indexes.remove(pt_index)
                    list_closing_point_indexes.append(closing_point_index)

                elif (not passed_by_zero_index and
                      closing_point_index > polygon2_3d.points.index(
                        triangles_points[-len(list_remove_closing_points) - 1][2])) or\
                        (passed_by_zero_index and closing_point_index >= 0):
                    triangles_points =\
                        polygon2_3d.redefine_sewing_triangles_points(
                            triangles_points, passed_by_zero_index,
                            closing_point_index, previous_closing_point_index)
                    dict_closing_pairs, lower_bounddary_closing_point =\
                        self.clean_sewing_closing_pairs_dictionary(
                            dict_closing_pairs, closing_point_index, passed_by_zero_index)

                    if not list(dict_closing_pairs.keys()) or dict_closing_pairs[
                            list(dict_closing_pairs.keys())[-1]][1] !=\
                            closing_point_index:
                        dict_closing_pairs[lower_bounddary_closing_point] =\
                            (new_list_closing_point_indexes[
                                 -(len(new_list_remove_closing_indexes) + 1)],
                             closing_point_index)

                    for pt_index in list_remove_closing_points:
                        list_closing_point_indexes.remove(pt_index)
                    list_closing_point_indexes.append(closing_point_index)
                else:
                    closing_point_index = previous_closing_point_index

            elif closing_point_index != previous_closing_point_index:
                dict_closing_pairs[polygon1_3d.line_segments[i].start] =\
                    (previous_closing_point_index, closing_point_index)
            face_points = [polygon1_3d.line_segments[i].start,
                           polygon1_3d.line_segments[i].end,
                           polygon2_3d.points[closing_point_index]]
            triangles_points.append(face_points)
            list_closing_point_indexes.append(closing_point_index)
            previous_closing_point_index = closing_point_index
            if primitive1 == polygon1_2d.line_segments[-1]:
                if list_closing_point_indexes[-1] != \
                        list_closing_point_indexes[0]:
                    ratio = (list_closing_point_indexes[-1] -
                             list_closing_point_indexes[0]) / len(
                        polygon2_2d.points)
                    if math.isclose(ratio, -1,
                                    abs_tol=0.2) and passed_by_zero_index:
                        dict_closing_pairs[
                            polygon1_3d.points[0]] = (
                            list_closing_point_indexes[-2],
                            list_closing_point_indexes[0])
                        new_face_points = [triangles_points[-1][0],
                                           triangles_points[-1][1],
                                           polygon2_3d.points[
                                               list_closing_point_indexes[-2]]]
                        triangles_points.remove(triangles_points[-1])
                        triangles_points.append(new_face_points)
                    else:
                        dict_closing_pairs[polygon1_3d.points[0]] = (
                            list(dict_closing_pairs.values())[-1][-1],
                            list(dict_closing_pairs.values())[0][0])

        triangles_points += polygon2_3d.close_sewing(dict_closing_pairs)

        # print('list closing indexes :', list_closing_point_indexes)
        # # print('length polygon2 points: ', len(polygon2_3d.points))
        # print('dict_closing_pairs :', dict_closing_pairs)

        # volum = volmdlr.core.VolumeModel(triangles)
        # volum.babylonjs()
        # print('p1 3d points :', self.points)
        # print('p2 3d points :', polygon2.points)
        return triangles_points

    def sewing(self, polygon2, x, y):
        polygon1_2d = self.to_2d(volmdlr.O2D, x, y)
        polygon2_2d = polygon2.to_2d(volmdlr.O2D, x, y)
        if polygon1_2d.is_convex() and polygon2_2d.is_convex():
            return self.convex_sewing(polygon2, x, y)
        return self.concave_sewing(polygon2, x, y)<|MERGE_RESOLUTION|>--- conflicted
+++ resolved
@@ -170,15 +170,9 @@
 
         for i, point in enumerate([point1, point2]):
             ind = []
-<<<<<<< HEAD
-            for p, primitive in enumerate(primitives):
+            for prim_index, primitive in enumerate(primitives):
                 if primitive.point_belongs(point, 1e-5):  # dev: 1e-6
-                    ind.append(p)
-=======
-            for prim_index, primitive in enumerate(primitives):
-                if primitive.point_belongs(point, 1e-6):
                     ind.append(prim_index)
->>>>>>> 59a48e1c
             indices.append(ind)
 
         shared = list(set(indices[0]) & set(indices[1]))
@@ -594,17 +588,10 @@
                 a_points = getattr(self, method_name)(primitive)
                 # a_points = self.linesegment_intersections(primitive)
                 if a_points:
-<<<<<<< HEAD
                     for a in a_points:
                         if a[0] not in intersections_points:
                             intersections.append([a[0], a[1]])
                             intersections_points.append(a[0])
-=======
-                    for point1, point2 in a_points:
-                        if point1 not in intersections_points:
-                            intersections.append([point1, point2])
-                            intersections_points.append(point1)
->>>>>>> 59a48e1c
             else:
                 raise NotImplementedError(
                     f'Class {self.__class__.__name__} does not implement {method_name}')
@@ -779,11 +766,7 @@
         primitive) of the wire primitives intersections with the bsplinecurve
         """
 
-<<<<<<< HEAD
         linesegments = bsplinecurve.to_wire(10).primitives
-=======
-        linesegments = bsplinecurve.to_wire(25).primitives
->>>>>>> 59a48e1c
         intersections_points = []
         for linesegment in linesegments:
             intersections_linesegments = self.linesegment_intersections(linesegment)
@@ -791,7 +774,6 @@
                 intersections_points.extend(intersections_linesegments)
         return intersections_points
 
-<<<<<<< HEAD
     def point_over_wire(self, point, abs_tol=1e-6):
         belongs = False
         for primitive in self.primitives:
@@ -810,9 +792,6 @@
                 if self.point_over_wire(mid_point, tol):
                     return True
         return False
-
-=======
->>>>>>> 59a48e1c
 
 class Wire3D(volmdlr.core.CompositePrimitive3D, Wire):
     """
@@ -1216,7 +1195,6 @@
         """
         discretize each contour's primitive and return a list of discretized primitives
         """
-<<<<<<< HEAD
 
         # edges = []
         # for primitive in self.primitives:
@@ -1231,8 +1209,6 @@
         #         if p == points[-2]:
         #             edges.append(r[1])
 
-=======
->>>>>>> 59a48e1c
         edges = []
         for primitive in self.primitives:
             points = primitive.discretization_points(number_points=number_points)
