#!/usr/bin/env python3
# -*- coding: utf-8 -*-
"""
Module containing wires & contours
"""

import warnings
import itertools
import math
from statistics import mean
from typing import List
import numpy as npy
from scipy.spatial import Delaunay, ConvexHull
import matplotlib.pyplot as plt
import matplotlib.patches
from mpl_toolkits.mplot3d import Axes3D
import plot_data.core as plot_data

import volmdlr
from volmdlr.core_compiled import polygon_point_belongs
import volmdlr.core
import volmdlr.edges
import volmdlr.display as vmd



def bounding_rectangle_adjacent_contours(contours: List):
    '''
    compute the bounding_box of a list of adjacent contours2d

    Parameters
    ----------
    contours : List[volmdlr.wires.Contour2D]

    Returns
    -------
    xmin : float
    xmax : float
    ymin : float
    ymax : float

    '''
    xmin, xmax, ymin, ymax = contours[0].bounding_rectangle()
    
    for i in range(1, len(contours)):
        xmin_contour, xmax_contour, ymin_contour, ymax_contour = contours[i].bounding_rectangle()
        xmin = min(xmin, xmin_contour)
        xmax = max(xmax, xmax_contour)
        ymin = min(ymin, ymin_contour)
        ymax = max(ymax, ymax_contour)


    return xmin, xmax, ymin, ymax

class Wire:
    _non_data_hash_attributes = ['basis_primitives']
    _non_serializable_attributes = ['primitive_to_index',
                                    'basis_primitives']

    # def __init__(self):
    #     raise TypeError ('It cannot be instantiated directly, see Wire2D, Wire3D, Contour2D or Contour3D') 
        
    def length(self):
        length = 0.
        for primitive in self.primitives:
            length += primitive.length()
        return length

    def discretization_points(self, resolution: float):
        ''' 
        resolution: distance between two discretized points 
        '''

        length = self.length()
        n = int(length / resolution)+1
        return [self.point_at_abscissa(i / n * length) for i in
                range(n + 1)]

    def point_at_abscissa(self, curvilinear_abscissa: float):
        length = 0.
        for primitive in self.primitives:
            primitive_length = primitive.length()
            if length + primitive_length > curvilinear_abscissa:
                return primitive.point_at_abscissa(
                    curvilinear_abscissa - length)
            length += primitive_length

        if curvilinear_abscissa < length + 1e-9:
            return self.primitives[-1].end
        raise ValueError(
            'abscissa over length: {}>{}'.format(curvilinear_abscissa, length))

    def extract_primitives(self, point1, primitive1, point2, primitive2,
                           inside: bool = True):
        """
        inside: extracted contour is between the two points if True and outside
        these points if False
        """
        primitives = []

        # TODO: Check if it is: self.primitive_to_index[primitive1] OR self.primitive_to_index(primitive1)
        ip1 = self.primitive_to_index(primitive1)
        ip2 = self.primitive_to_index(primitive2)

        if inside:
            if ip1 < ip2:
                pass
            elif ip1 == ip2:  # primitive1 == primitive2
                if point1.point_distance(
                        primitive1.start) < point2.point_distance(
                    primitive1.start):
                    pass
                else:
                    primitive1, primitive2 = primitive2, primitive1
                    point1, point2 = point2, point1

            else:
                primitive1, primitive2 = primitive2, primitive1
                point1, point2 = point2, point1
        else:
            if ip1 > ip2:
                pass
            elif ip1 == ip2:  # primitive1 == primitive2
                if point1.point_distance(
                        primitive1.start) > point2.point_distance(
                    primitive1.start):
                    pass
                else:
                    primitive1, primitive2 = primitive2, primitive1
                    point1, point2 = point2, point1
            else:
                primitive1, primitive2 = primitive2, primitive1
                point1, point2 = point2, point1

        if ip1 < ip2:
            primitives.append(primitive1.split(point1)[1])
            primitives.extend(self.primitives[ip1 + 1:ip2])
            primitives.append(primitive2.split(point2)[0])
        else:
            primitives.append(primitive2.split(point2)[1])
            primitives.extend(self.primitives[ip2 + 1:ip1])
            primitives.append(primitive2.split(point2)[0])

        return primitives

    def extract_without_primitives(self, point1, point2, inside: bool = True):
        """
        inside: extracted contour is between the two points if True and outside
        these points if False
        """
        split_primitives = []
        primitives = self.primitives
        for point in [point1, point2]:
            dist_min = math.inf
            for primitive in primitives:
                dist = primitive.point_distance(point)
                if dist < dist_min:
                    dist_min = dist
                    prim_opt = primitive
            split_primitives.append(prim_opt)
        return self.extract_primitives(point1, split_primitives[0], point2,
                                       split_primitives[1], inside)

    def point_belongs(self, point, abs_tol=1e-7):
        '''
        find out if a point is on the wire or not. If it belongs, we return the primitive's index
        '''
        
        for i, primitive in enumerate(self.primitives):
            belongs = primitive.point_belongs(point, abs_tol=abs_tol)
            if belongs:
                return i
        return False


    def abscissa(self, point):
        ''' 
        compute the curvilinear abscisse of a point on a wire
        '''
        
        index = self.point_belongs(point)
   
        length = self.primitives[index].abscissa(point)
        for primitive in self.primitives[0:index]:
            length += primitive.length()

        return length
    

class Wire2D(volmdlr.core.CompositePrimitive2D, Wire):
    """
    A collection of simple primitives, following each other making a wire
    """

    def __init__(self, primitives: List[volmdlr.core.Primitive2D],
                 name: str = ''):
        volmdlr.core.CompositePrimitive2D.__init__(self, primitives, name)

    def to_3d(self, plane_origin, x, y):
        primitives3d = []
        for edge in self.primitives:
            primitives3d.append(edge.to_3d(plane_origin, x, y))

        return Wire3D(primitives3d)

    def extract(self, point1, primitive1, point2, primitive2,
                inside: bool = True):
        """
        inside: extracted contour is between the two points if True and outside these points if False
        """
        return Wire2D(
            self.extract_primitives(point1, primitive1, point2, primitive2,
                                    inside))

    def extract_with_points(self, point1: volmdlr.Point2D,
                            point2: volmdlr.Point2D, inside: bool = True):
        """
        inside: extracted contour is between the two points if True and outside these points if False
        """
        return self.extract_without_primitives(point1, point2, inside)

        # TODO: method to check if it is a wire

    def infinite_intersections(self, infinite_primitives):
        """
        returns a list  that contains:
        the intersections between a succession of infinite primitives (line,
        circle). There must be a method implemented to intersect the two
        infinite primitives.
        """
        offset_intersections = []

        for primitive_1, primitive_2 in zip(infinite_primitives,
                                            infinite_primitives[1:]):

            i = infinite_primitives.index(primitive_1)
            # k = infinite_primitives.index(primitive_2)

            primitive_name = primitive_1.__class__.__name__.lower().replace(
                '2d', '')
            intersection_method_name = '{}_intersections'.format(
                primitive_name)
            next_primitive_name = primitive_2.__class__.__name__.lower(). \
                replace('2d', '')
            next_intersection_method_name = '{}_intersections'.format(
                next_primitive_name)

            if hasattr(primitive_1, next_intersection_method_name):
                intersections = getattr(primitive_1,
                                        next_intersection_method_name)(
                    primitive_2)
                end = self.primitives[i].end

                if len(intersections) == 1:
                    offset_intersections.append(intersections[0])

                else:
                    end = self.primitives[i].end
                    if intersections[0].point_distance(end) > intersections[
                        1].point_distance(end):
                        intersections.reverse()
                    offset_intersections.append(intersections[0])

            elif hasattr(primitive_2, intersection_method_name):
                intersections = getattr(primitive_2, intersection_method_name)(
                    primitive_1)
                if len(intersections) == 1:
                    offset_intersections.append(intersections[0])
                else:
                    end = self.primitives[i].end
                    if intersections[0].point_distance(end) > intersections[
                        1].point_distance(end):
                        intersections.reverse()
                    offset_intersections.append(intersections[0])

            else:
                raise NotImplementedError(
                    'No intersection method between {} and {}. Define {} on {} or {} on {}'.format(
                        primitive_1.__class__.__name__,
                        primitive_2.__class__.__name__,
                        next_intersection_method_name,
                        primitive_1.__class__.__name__,
                        intersection_method_name,
                        primitive_2.__class__.__name__
                    ))

        return offset_intersections

    def offset(self, offset):
        """"
        generates an offset of a Wire2D

        """
        offset_primitives = []
        infinite_primitives = []
        offset_intersections = []
        # ax = self.plot()
        for primitive in self.primitives:
            infinite_primitive = primitive.infinite_primitive(offset)
            infinite_primitives.append(infinite_primitive)
            # infinite_primitive.plot(ax=ax, color='grey')

        offset_intersections += self.infinite_intersections(
            infinite_primitives)

        # [p.plot(ax=ax, color='r') for p in offset_intersections]

        # offset_primitives.append(
        #     self.primitives[0].border_primitive(infinite_primitives[0],
        #                                         offset_intersections[0], 0))

        # offset_primitives.append(
        #     self.primitives[-1].border_primitive(infinite_primitives[-1],
        #                                          offset_intersections[-1],
        #                                          -1))

        for j in range(len(offset_intersections) - 1):
            p1 = offset_intersections[j]
            p2 = offset_intersections[j + 1]
            cutted_primitive = infinite_primitives[
                j + 1].cut_between_two_points(p1, p2)
            offset_primitives.append(cutted_primitive)

        return Wire2D(offset_primitives)

    def plot_data(self, name: str = '', fill=None, color='black',
                  stroke_width: float = 1, opacity: float = 1):
        data = []
        for item in self.primitives:
            data.append(item.plot_data())
        return data

    def line_intersections(self, line: 'volmdlr.edges.Line2D'):
        """
        Returns a list of intersection in ther form of a tuple (point,
        primitive) of the wire primitives intersecting with the line
        """
        intersection_points = []
        for primitive in self.primitives:
            for p in primitive.line_intersections(line):
                intersection_points.append((p, primitive))
        return intersection_points

    def linesegment_intersections(self,
                                  linesegment: 'volmdlr.edges.LineSegment2D'):
        """
        Returns a list of intersection in ther form of a tuple (point,
        primitive) of the wire primitives intersecting with the line
        """
        intersection_points = []
        for primitive in self.primitives:
            for p in primitive.linesegment_intersections(linesegment):
                intersection_points.append((p, primitive))
        return intersection_points

    def line_crossings(self, line: 'volmdlr.edges.Line2D'):
        """
        Returns a list of crossings with in the form of a tuple (point,
        primitive) of the wire primitives intersecting with the line
        """
        intersection_points = []
        for primitive in self.primitives:
            for p in primitive.line_crossings(line):
                if (p, primitive) not in intersection_points:
                    intersection_points.append((p, primitive))
        return intersection_points
    
    def wire_intersections(self, wire):
        '''
        compute intersections between two wire2d. 

        Parameters
        ----------
        wire : volmdlr.wires.Wire2D

        Returns
        -------
        intersections : List[(volmdlr.Point2D, volmdlr.Primitive2D)]

        '''
        
        intersections = []
        for primitive in wire.primitives:
            a = self.linesegment_intersections(primitive)
            if a:
                intersections.append([a[0][0], a[0][1]])
                               
        return intersections

    def cut_by_wire(self, wire):
        ''' 
        cut a wire2d (contour2d) with a wire2d
        ''' 
        # TODO: To be checked: it is an adapted version of 'cut_by_line'
                
        intersections = self.wire_intersections(wire)

        n_inter = len(intersections)
        if not intersections or n_inter < 2:
            return [self]
        if n_inter % 2 == 0:

            contours = []
            # primitives_split = [primitive.split(point) \
            #                     for point, primitive in intersections]
            x = [(ip, wire.abscissa(point)) \
                 for ip, (point, _) in enumerate(intersections)]
            # intersection_to_primitives_index = {
            #     i: self.primitives.index(primitive) \
            #     for i, (_, primitive) in enumerate(intersections)}
            sorted_inter_index = [x[0] for x in sorted(x, key=lambda x: x[1])]
            sorted_inter_index_dict = {i: ii for ii, i in
                                       enumerate(sorted_inter_index)}
            sorted_inter_index_dict[n_inter] = sorted_inter_index_dict[0]

            # Side 1: opposite side of begining of contour
            
            remaining_transitions1 = list(range(n_inter // 2))
            # enclosing_transitions = {}
            while len(remaining_transitions1) > 0:
                nb_max_enclosed_transitions = -1
                enclosed_transitions = {}
                for it in remaining_transitions1:
                    i1 = sorted_inter_index_dict[2 * it]
                    i2 = sorted_inter_index_dict[2 * it + 1]
                    net = abs(i2 - i1) - 1
                    if net > nb_max_enclosed_transitions:
                        nb_max_enclosed_transitions = net
                        best_transition = it
                        if i1 < i2:
                            enclosed_transitions[it] = [(i + 1) // 2 for i in
                                                        sorted_inter_index[
                                                        i2 - 1:i1:-2]]
                        else:
                            enclosed_transitions[it] = [(i + 1) // 2 for i in
                                                        sorted_inter_index[
                                                        i2 + 1:i1:2]]

                remaining_transitions1.remove(best_transition)
                point_start, primitive1 = intersections[2 * best_transition]
                point2, primitive2 = intersections[2 * best_transition + 1]
                primitives = self.extract_primitives(point_start, primitive1,
                                                     point2, primitive2, inside=True)
                last_point = point2
                for transition in enclosed_transitions[best_transition]:
                    point1, primitive1 = intersections[2 * transition]
                    point2, primitive2 = intersections[2 * transition + 1]
                    primitives.append(
                        volmdlr.edges.LineSegment2D(last_point, point1))
                    primitives.extend(
                        self.extract_primitives(point1, primitive1, point2,
                                                primitive2,inside=True))
                    last_point = point2
                    remaining_transitions1.remove(transition)

                primitives.append(
                    volmdlr.edges.LineSegment2D(last_point, point_start))
                
                # points = (volmdlr.edges.LineSegment2D(last_point, point_start)).discretise(5)
                # line_segment=volmdlr.edges.LineSegment2D(last_point, point_start)
                # for p in points[1:-1]:
                #     r = line_segment.split(p)
                #     primitives.append(r[0])
                #     line_segment = r[1]
                #     if p == points[-2]:
                #         primitives.append(r[1])
                
                # primitives.extend(
                #         wire.extract_with_points(last_point, point_start ,inside=True))
                

                contour = Contour2D(primitives)
                # contour = contour.order_contour()
                contours.append(contour)

            # Side 2: start of contour to first intersect (i=0) and  i odd to i+1 even
            intersections.append(intersections[0])

            remaining_transitions2 = list(range(n_inter // 2))
            while len(remaining_transitions2) > 0:
                nb_max_enclosed_transitions = -1
                enclosed_transitions = {}
                for it in remaining_transitions2:
                    i1 = sorted_inter_index_dict[2 * it + 1]
                    i2 = sorted_inter_index_dict[2 * it + 2]
                    net = abs(i2 - i1) - 1
                    if net > nb_max_enclosed_transitions:
                        nb_max_enclosed_transitions = net
                        best_transition = it
                        if i1 < i2:
                            enclosed_transitions[it] = [i // 2 for i in
                                                        sorted_inter_index[
                                                        i2 - 1:i1:-2]]
                        else:
                            enclosed_transitions[it] = [i // 2 for i in
                                                        sorted_inter_index[
                                                        i2 + 1:i1:2]]

                remaining_transitions2.remove(best_transition)
                point_start, primitive1 = intersections[
                    2 * best_transition + 1]
                point2, primitive2 = intersections[2 * best_transition + 2]
                primitives = self.extract_primitives(point_start, primitive1,
                                                     point2, primitive2, inside=False)
                last_point = point2
                for transition in enclosed_transitions[best_transition]:
                    point1, primitive1 = intersections[2 * transition + 1]
                    point2, primitive2 = intersections[2 * transition + 2]
                    primitives.append(
                        volmdlr.edges.LineSegment2D(last_point, point1))
                    primitives.extend(
                        self.extract_primitives(point1, primitive1, point2,
                                                primitive2, inside= False))
                    last_point = point2
                    remaining_transitions2.remove(transition)

                primitives.append(
                    volmdlr.edges.LineSegment2D(last_point, point_start))
                
                # points = (volmdlr.edges.LineSegment2D(last_point, point_start)).discretise(5)
                # line_segment=volmdlr.edges.LineSegment2D(last_point, point_start)
                # for p in points[1:-1]:
                #     r = line_segment.split(p)
                #     primitives.append(r[0])
                #     line_segment = r[1]
                #     if p == points[-2]:
                #         primitives.append(r[1])
                
                # primitives.extend(
                #         wire.extract_with_points(last_point, point_start ,inside=True))
                
                contour = Contour2D(primitives)
                # contour = contour.order_contour()
                contours.append(contour)

            return contours

        # ax = self.plot(equal_aspect=False)
        # # line.plot(ax=ax, color='b')
        # for point, prim in intersections:
        #     point.plot(ax=ax, color='r')
        # ax = self.plot()
        # for p in intersections:
        #     p[0].plot(ax=ax, color='r')
        # ax.set_aspect('auto')
        raise NotImplementedError(
            '{} intersections not supported yet'.format(len(intersections)))


    @classmethod
    def from_points(cls, points: List[volmdlr.Point2D]):
        ''' 
        define a wire based on points2d with line_segments2d
        '''
        
        edges = []
        for i in range(0, len(points)-1):
            edges.append(volmdlr.edges.LineSegment2D(points[i], points[i+1]))       
        
        return cls(edges)        
        



class Wire3D(volmdlr.core.CompositePrimitive3D, Wire):
    """
    A collection of simple primitives, following each other making a wire
    """

    def __init__(self, primitives: List[volmdlr.core.Primitive3D],
                 name: str = ''):
        volmdlr.core.CompositePrimitive3D.__init__(self, primitives, name)

    def extract(self, point1, primitive1, point2, primitive2):
        return Wire3D(self.extract_primitives(self, point1, primitive1, point2,
                                              primitive2))

    def extract_with_points(self, point1: volmdlr.Point3D,
                            point2: volmdlr.Point3D, inside):
        return self.extract_without_primitives(point1, point2, inside)

    # TODO: method to check if it is a wire

    def FreeCADExport(self, ip):
        name = 'primitive' + str(ip)

        s = 'E = []\n'
        for ip, primitive in enumerate(self.primitives):
            s += primitive.FreeCADExport('L{}'.format(ip))
            s += 'E.append(Part.Edge(L{}))\n'.format(ip)
        s += '{} = Part.Wire(E[:])\n'.format(name)

        return s

    def frame_mapping(self, frame, side, copy=True):
        new_wire = []
        if side == 'new':
            if copy:
                for primitive in self.primitives:
                    new_wire.append(primitive.frame_mapping(frame, side, copy))
                return Wire3D(new_wire)
            else:
                for primitive in self.primitives:
                    primitive.frame_mapping(frame, side, copy=False)

        if side == 'old':
            if copy:
                for primitive in self.primitives:
                    new_wire.append(primitive.frame_mapping(frame, side, copy))
                return Wire3D(new_wire)
            else:
                for primitive in self.primitives:
                    primitive.frame_mapping(frame, side, copy=False)

    def minimum_distance(self, wire2):
        distance = []
        for element in self.primitives:
            for element2 in wire2.primitives:
                distance.append(element.minimum_distance(element2))

        return min(distance)

    def extrusion(self, extrusion_vector):
        faces = []
        for primitive in self.primitives:
            faces.extend(primitive.extrusion(extrusion_vector))
        return faces
    
    
    def to_bspline(self, discretization_parameter, degree):
        '''
        convert a wire3d to a bspline curve3d 
        '''
        
        discretized_points = self.discretization_points(discretization_parameter)  
        bspline_curve = volmdlr.edges.BSplineCurve3D.from_points_interpolation(discretized_points, degree)
        
        return bspline_curve

    # def copy(self, deep=True, memo=None):
    #     primitives_copy = []
    #     for primitive in self.primitives:
    #         primitives_copy.append(primitive.copy())
    #     return Wire3D(primitives_copy)


# TODO: define an edge as an opened polygon and allow to compute area from this reference

class Contour(Wire):
    
    # def __init__(self):
    #     Wire.__init__(self)        
        
    def extract_primitives(self, point1, primitive1, point2, primitive2, inside:bool = True):
        """
        inside: extracted contour is between the two points if True and outside these points if False
        """
        primitives = []
        ip1 = self.primitive_to_index(primitive1)
        ip2 = self.primitive_to_index(primitive2)
        if inside:
            if ip1 < ip2:
                pass
            elif ip1 == ip2:  # primitive1 == primitive2
                if point1.point_distance(
                        primitive1.start) < point2.point_distance(
                    primitive1.start):
                    pass
                else:
                    primitive1, primitive2 = primitive2, primitive1
                    point1, point2 = point2, point1

            else:
                primitive1, primitive2 = primitive2, primitive1
                point1, point2 = point2, point1
        else:
            if ip1 > ip2:
                pass
            elif ip1 == ip2:  # primitive1 == primitive2
                if point1.point_distance(
                        primitive1.start) > point2.point_distance(
                    primitive1.start):
                    pass
                else:
                    primitive1, primitive2 = primitive2, primitive1
                    point1, point2 = point2, point1
            else:
                primitive1, primitive2 = primitive2, primitive1
                point1, point2 = point2, point1

        ip1 = self.primitive_to_index(primitive1)
        ip2 = self.primitive_to_index(primitive2)

        if ip1 < ip2:
            if primitive1.start == point1:
                primitives.append(primitive1)
            elif primitive1.end == point1:
                pass
            else:
                primitives.append(primitive1.split(point1)[1])
            primitives.extend(self.primitives[ip1 + 1:ip2])
            if primitive2.start == point2:
                pass
            elif primitive2.end == point2:
                primitives.append(primitive2)
            else:
                primitives.append(primitive2.split(point2)[0])
        elif ip1 > ip2 or (ip1 == ip2 and point1.point_distance(
                primitive1.start) > point2.point_distance(primitive1.start)):
            if primitive1.start == point1:
                primitives.append(primitive1)
            elif primitive1.end == point1:
                pass
            else:
                primitives.append(primitive1.split(point1)[1])
            # primitives.append(primitive1.split(point1)[1])
            primitives.extend(self.primitives[ip1 + 1:])
            primitives.extend(self.primitives[:ip2])
            if primitive2.start == point2:
                pass
            elif primitive2.end == point2:
                primitives.append(primitive2)
            else:
                primitives.append(primitive2.split(point2)[0])
        elif (ip1 == ip2 and point1.point_distance(
                primitive1.start) < point2.point_distance(primitive1.start)):
            if primitive1.start != point1:
                primitive = primitive1.split(point1)[1]
                primitive = primitive.split(point2)[0]
                primitives.append(primitive)
            elif primitive1.end != point2:
                primitive = primitive1.split(point2)[0]
                primitives.append(primitive)
            else:
                primitives.append(primitive2)

        return primitives

    def is_ordered(self):
        for prim1, prim2 in zip(
                self.primitives, self.primitives[1:] + [self.primitives[0]]):
            if prim1.end != prim2.start:
                return False
        return True

    def ordering_contour(self):
        """
        returns the points of the contour ordered
        """
        list_point_pairs = [(prim.start, prim.end) for prim in self.primitives]
        length_list_points = len(list_point_pairs)
        # print('fisrt list point pairs :', list_point_pairs)
        points = [list_point_pairs[0]]
        list_point_pairs.remove(
            (list_point_pairs[0][0], list_point_pairs[0][1]))
        finished = False
        counter = 0
        counter1 = 0
        while not finished:
            for p1, p2 in list_point_pairs:
                if p1.point_distance(p2) < 10e-5: #p1 == p2:
                    list_point_pairs.remove((p1, p2))
                elif p1.point_distance(points[-1][-1]) < 10e-5: #p1 == points[-1][-1]:
                    points.append((p1, p2))
                    list_point_pairs.remove((p1, p2))
                elif p2.point_distance(points[-1][-1]) < 10e-5: #p2 == points[-1][-1]:
                    points.append((p2, p1))
                    list_point_pairs.remove((p1, p2))
                elif p1.point_distance(points[0][0]) < 10e-5: #p1 == points[0][0]:
                    points = [(p2, p1)] + points
                    list_point_pairs.remove((p1, p2))
                elif p2.point_distance(points[0][0]) < 10e-5: #p2 == points[0][0]:
                    points = [(p1, p2)] + points
                    list_point_pairs.remove((p1, p2))
            if len(list_point_pairs) == 0:
                finished = True
            counter1 += 1
            if counter1 >= 100*length_list_points:
                raise NotImplementedError
            if len(list_point_pairs) == 1:
                counter += 1
                if counter > 3:
                    warnings.warn('There may exist a problem with this'
                                  ' contour, it seems it cannot be reordered.'
                                  ' Please, verify its points')
                    raise NotImplementedError

        return points

    @classmethod
    def contours_from_edges(cls, edges, tol=5e-5):
        list_contours = []
        finished = False
        contour = []
        while not finished:
            len1 = len(edges)
            for line in edges:
                points = [p for prim in contour for p in prim]
                if not contour:
                    contour.append(line)
                    edges.remove(line)
                    break
                elif line.start in points or line.end in points:
                    contour.append(line)
                    edges.remove(line)
                    break
                else:
                    for point in points:

                        if point.is_close(line.start, tol=tol):
                            line.start = point
                            contour.append(line)
                            edges.remove(line)
                            break
                        elif point.is_close(line.end, tol=tol):
                            line.end = point
                            contour.append(line)
                            edges.remove(line)
                            break

            if len(edges) != 0 and len(edges) == len1 and len(contour) != 0:
                contour_n = cls(contour[:])
                contour_n.order_contour()
                list_contours.append(contour_n)
                contour = []
            elif len(edges) == 0 and len(contour) != 0:
                contour_n = cls(contour[:])
                contour_n.order_contour()
                list_contours.append(contour_n)
                finished = True
        return list_contours

    def discretized_primitives(self, n: float):
        """ 
        discretize each contour's primitive and return a list of discretized primitives
        """
        
        edges = []
        for primitive in self.primitives:
            points = primitive.discretise(n)
            for p1, p2 in zip(points[:-1], points[1:]):
                edges.append(volmdlr.edges.LineSegment2D(p1, p2))

        return edges

<<<<<<< HEAD
    def shares_primitives(self, contour):
        """checks if two contour share primitives"""
        for prim1 in self.primitives:
            if contour.primitive_over_contour(prim1):
                return True
        return False
    
    def is_sharing_primitives_with(self, contour):
        '''
        check is two contour are sharing primitives
        '''

        list_p = []

        for edge1, edge2 in itertools.product(self.primitives,
                                              contour.primitives):
            if edge1.point_belongs(edge2.start):
                # list_p.append(edge2.start)
                # instead of point not in list_p (due to errors)
                if list_p == []:
                    list_p.append(edge2.start)
                if list_p != [] and edge2.start.point_distance(edge2.start.nearest_point(list_p)) > 1e-4:
                    list_p.append(edge2.start)

            elif edge2.point_belongs(edge1.start):
                # list_p.append(edge1.start)
                # instead of point not in list_p (due to errors)
                if list_p == []:
                    list_p.append(edge1.start)
                if list_p != [] and edge1.start.point_distance(edge1.start.nearest_point(list_p)) > 1e-4:
                    list_p.append(edge1.start)

            elif edge1.point_belongs(edge2.end):
                # list_p.append(edge2.end)
                # instead of point not in list_p (due to errors)
                if list_p == []:
                    list_p.append(edge2.end)
                if list_p != [] and edge2.end.point_distance(edge2.end.nearest_point(list_p)) > 1e-4:
                    list_p.append(edge2.end)

            elif edge2.point_belongs(edge1.end):
                # list_p.append(edge1.end)
                # instead of point not in list_p (due to errors)
                if list_p == []:
                    list_p.append(edge1.end)
                if list_p != [] and edge1.end.point_distance(edge1.end.nearest_point(list_p)) > 1e-4:
                    list_p.append(edge1.end)

            if len(list_p) == 2:
                return True

        return False

    def shared_primitives_extremities(self, contour):
        '''
        extract shared primitives extremities between two adjacent contours
        '''
        edges1 = set()
        list_p = []

        for edge1, edge2 in itertools.product(self.primitives,
                                              contour.primitives):
            if edge1.point_belongs(edge2.start):
                if not list_p:
                    list_p.append(edge2.start)
                if list_p != [] and edge2.start.point_distance(edge2.start.nearest_point(list_p)) > 1e-4:
                    list_p.append(edge2.start)

                edges1.add(edge1)

            elif edge2.point_belongs(edge1.start):
                if not list_p:
                    list_p.append(edge1.start)
                if list_p != [] and edge1.start.point_distance(edge1.start.nearest_point(list_p)) > 1e-4:
                    list_p.append(edge1.start)

                edges1.add(edge1)

            elif edge1.point_belongs(edge2.end):
                if not list_p:
                    list_p.append(edge2.end)
                if list_p != [] and edge2.end.point_distance(edge2.end.nearest_point(list_p)) > 1e-4:
                    list_p.append(edge2.end)

                edges1.add(edge1)

            elif edge2.point_belongs(edge1.end):
                if not list_p:
                    list_p.append(edge1.end)
                if list_p != [] and edge1.end.point_distance(edge1.end.nearest_point(list_p)) > 1e-4:
                    list_p.append(edge1.end)

                edges1.add(edge1)

        edges1 = list(edges1)

        if len(list_p) < 2:
            raise ValueError(
                    'The contours are not adjacent. They dont share primitives')
        elif len(list_p) == 2:
            return list_p
        else:
            if isinstance(self, volmdlr.wires.Contour2D):
                contours1 = volmdlr.wires.Contour2D.contours_from_edges(edges1)
                # contours2 = volmdlr.wires.Contour2D.contours_from_edges(edges2)
            elif isinstance(self, volmdlr.wires.Contour3D):
                contours1 = volmdlr.wires.Contour3D.contours_from_edges(edges1)
                # contours2 = volmdlr.wires.Contour3D.contours_from_edges(edges2)
            points = []

            for c in contours1:
                primitives = c.primitives
                br1 = False
                br2 = False
                for i in range(0,len(primitives)):
                    for p in list_p: #due to errors
                        if p.point_distance(primitives[i].start) < 1e-4:
                            points.append(primitives[i].start)
                            br1=True
                        if br1:
                            break
                    if br1:
                        break
                    # if primitives[i].start in list_p:
                    #     points.append(primitives[i].start)
                        # break

                for i in range(len(primitives)-1, -1, -1):
                    for p in list_p: #due to errors
                        if p.point_distance(primitives[i].end) < 1e-4 and p not in points:
                            points.append(primitives[i].end)
                            br2=True
                        if br2:
                            break
                    if br2:
                        break
                    # if primitives[i].end in list_p:
                    #     points.append(primitives[i].end)
                        # break
            return points

    def shared_primitives_with(self, contour):
        '''
        extract shared primitives between two adjacent contours
        '''

        shared_primitives_1 = []
        shared_primitives_2 = []

        points = self.shared_primitives_extremities(contour)
        for i in range(0, len(points), 2):
            point1, point2 = points[i], points[i+1]

            shared_primitives_prim = self.extract_without_primitives(point1,
                                                                     point2,
                                                                     False)
            if contour.point_over_contour(shared_primitives_prim[0].middle_point()) is False:
                shared_primitives_1.extend(self.extract_without_primitives(point1,
                                                                           point2,
                                                                           True))
            else:
                shared_primitives_1.extend(shared_primitives_prim)
    
            shared_primitives_prim = contour.extract_without_primitives(point1,
                                                                          point2,
                                                                          False)
            if self.point_over_contour(shared_primitives_prim[0].middle_point()) is False:
                shared_primitives_2.extend(contour.extract_without_primitives(point1,
                                                                                point2,
                                                                                True))
            else:
                shared_primitives_2.extend(shared_primitives_prim)

        return [shared_primitives_1, shared_primitives_2]

    def merge_primitives_with(self, contour):
        '''
        extract not shared primitives between two adjacent contours, to be merged
        '''

        points = self.shared_primitives_extremities(contour)
        merge_primitives = []

        for i in range(1, len(points)+1, 2):
            if i == (len(points)-1):
                point1, point2 = points[i], points[0]
            else:
                point1, point2 = points[i], points[i+1]

            merge_primitives_prim = self.extract_without_primitives(point1,
                                                                    point2,
                                                                    False)
            if contour.point_over_contour(merge_primitives_prim[0].middle_point()) is True:
                merge_primitives_prim = self.extract_without_primitives(point1,
                                                                        point2,
                                                                        True)
                merge_primitives.extend(merge_primitives_prim)
            else:
                merge_primitives.extend(merge_primitives_prim)


            merge_primitives_prim = contour.extract_without_primitives(point1,
                                                                         point2,
                                                                         False)
            if self.point_over_contour(merge_primitives_prim[0].middle_point()) is True:
                merge_primitives_prim = contour.extract_without_primitives(point1,
                                                                             point2,
                                                                             True)
                merge_primitives.extend(merge_primitives_prim)
            else:
                merge_primitives.extend(merge_primitives_prim)

        return merge_primitives
=======
>>>>>>> 3a596b45
    
    def is_sharing_primitives_with(self, contour, all_points = False):
        '''
        check if two contour are sharing primitives
        "all_points" is by default False. Turn it True if you need to get points and edges used to find out shared primitives
        '''

        list_p = []
        edges1 = set()
        # edges2 = set()

        for edge_1, edge_2 in itertools.product(self.primitives,
                                              contour.primitives):
            edges = [edge_1, edge_2, edge_1]
            for edge1, edge2 in zip(edges, edges[1:]):
                for point in [edge2.start, edge2.end]:
                    if edge1.point_belongs(point, 1e-5):
                        # list_p.append(point)
                        # instead of point not in list_p (due to errors)
                        if list_p == []:
                            list_p.append(point)
                        if list_p != [] and point.point_distance(point.nearest_point(list_p)) > 1e-4:
                            list_p.append(point)

                        # edges2.add(edge2)
                        try:
                            index = self.primitive_to_index(edge1)
                            edges1.add(edge1)
                        except KeyError:
                            edges1.add(edge2)

                    if len(list_p) == 2 and all_points is False:
                        return True
        if len(list_p) < 2:
            return False
        if len(list_p) >= 2 and all_points is True:
            return (edges1, list_p)
        else:
            return False

    def shared_primitives_extremities(self, contour):
        '''
        extract shared primitives extremities between two adjacent contours
        '''

        results = self.is_sharing_primitives_with(contour, all_points = True)
        if results is False:
            raise ValueError(
                    'The contours are not adjacent. They dont share primitives')
        elif len(results[1]) == 2:
            return results[1]
        else:
            edges1, list_p = results
            if isinstance(self, volmdlr.wires.Contour2D):
                contours1 = volmdlr.wires.Contour2D.contours_from_edges(edges1)
                # contours2 = volmdlr.wires.Contour2D.contours_from_edges(edges2)
            elif isinstance(self, volmdlr.wires.Contour3D):
                contours1 = volmdlr.wires.Contour3D.contours_from_edges(edges1)
                # contours2 = volmdlr.wires.Contour3D.contours_from_edges(edges2)
            points = []

            for contour_i in contours1:
                points.extend(contour_i.extremities_points(list_p))

            return points

    def shared_primitives_with(self, contour):
        '''
        extract shared primitives between two adjacent contours
        '''

        shared_primitives_1 = []
        shared_primitives_2 = []

        points = self.shared_primitives_extremities(contour)
        for i in range(0, len(points), 2):
            point1, point2 = points[i], points[i+1]

            shared_primitives_prim = self.extract_without_primitives(point1,
                                                                     point2,
                                                                     False)
            if contour.point_over_contour(shared_primitives_prim[0].middle_point(), 1e-4) is False:
                shared_primitives_1.extend(self.extract_without_primitives(point1,
                                                                           point2,
                                                                           True))
            else:
                shared_primitives_1.extend(shared_primitives_prim)
    
            shared_primitives_prim = contour.extract_without_primitives(point1,
                                                                          point2,
                                                                          False)
            if self.point_over_contour(shared_primitives_prim[0].middle_point(), 1e-4) is False:
                shared_primitives_2.extend(contour.extract_without_primitives(point1,
                                                                                point2,
                                                                                True))
            else:
                shared_primitives_2.extend(shared_primitives_prim)

        return [shared_primitives_1, shared_primitives_2]


    def merge_primitives_with(self, contour):
        '''
        extract not shared primitives between two adjacent contours, to be merged
        '''

        points = self.shared_primitives_extremities(contour)
        merge_primitives = []

        for i in range(1, len(points)+1, 2):
            if i == (len(points)-1):
                point1, point2 = points[i], points[0]
            else:
                point1, point2 = points[i], points[i+1]

            merge_primitives_prim = self.extract_without_primitives(point1,
                                                                    point2,
                                                                    False)
            if contour.point_over_contour(merge_primitives_prim[0].middle_point(), 1e-4) is True:
                merge_primitives_prim = self.extract_without_primitives(point1,
                                                                        point2,
                                                                        True)
                merge_primitives.extend(merge_primitives_prim)
            else:
                merge_primitives.extend(merge_primitives_prim)


            merge_primitives_prim = contour.extract_without_primitives(point1,
                                                                         point2,
                                                                         False)
            if self.point_over_contour(merge_primitives_prim[0].middle_point(), 1e-4) is True:
                merge_primitives_prim = contour.extract_without_primitives(point1,
                                                                             point2,
                                                                             True)
                merge_primitives.extend(merge_primitives_prim)
            else:
                merge_primitives.extend(merge_primitives_prim)

        return merge_primitives  


    def edges_order_with_adjacent_contour(self, contour):
        """
        check if the shared edges between two adjacent contours are traversed with two different directions along each contour
        """
        
        contour1 = self
        contour2 = contour
        
        # shared_tuple = contour1.shared_edges_between2contours(contour2)
        shared_tuple = contour1.shared_primitives_with(contour2)
        # [shared_primitives_1, shared_primitives_2] = contour1.shared_primitives_with(contour2)

        p1_start = contour1.primitives[shared_tuple[0][0]].start
        p2_start = contour2.primitives[shared_tuple[0][1]].start
        p2_end = contour2.primitives[shared_tuple[0][1]].end

        if (p1_start.point_distance(p2_start)) < (p1_start.point_distance(p2_end)):
            return False
        else:
            return True

    def extremities_points(self, list_p):
        '''
        return extremitises points of a list of points on a contour
        '''
        points = []
        primitives = self.primitives
        # br1 = False
        # br2 = False
        for i in range(0,len(primitives)):
            pts=[]
            for p in list_p: #due to errors
                if primitives[i].point_belongs(p):
                    pts.append(p)
            if len(pts) == 1:
                points.append(pts[0])
                # br1=True
                break
            elif len(pts) >1:
                points.append(primitives[i].start.nearest_point(pts))
                # br1=True
                break
            # if br1:
                # break

        for i in range(len(primitives)-1, -1, -1):
            pts=[]
            for p in list_p: #due to errors
                if primitives[i].point_belongs(p):
                    pts.append(p)
            if len(pts) == 1:
                points.append(pts[0])
                # br2=True
                break
            elif len(pts) >1:
                points.append(primitives[i].end.nearest_point(pts))
                # br2=True
                break
            # if br2:
                # break
        return points


class Contour2D(Contour, Wire2D):
    """
    A collection of 2D primitives forming a closed wire2D
    TODO : center_of_mass and second_moment_area should be changed accordingly
    to area considering the triangle drawn by the arcs
    """
    _non_data_hash_attributes = ['_internal_arcs', '_external_arcs',
                                 '_polygon', '_straight_line_contour_polygon',
                                 'primitive_to_index',
                                 'basis_primitives', '_utd_analysis']
    _non_serializable_attributes = ['_internal_arcs', '_external_arcs',
                                    '_polygon',
                                    '_straight_line_contour_polygon',
                                    'primitive_to_index',
                                    'basis_primitives', '_utd_analysis']

    def __init__(self, primitives: List[volmdlr.core.Primitive2D],
                 name: str = ''):
        Wire2D.__init__(self, primitives, name)
        self._utd_edge_polygon = False

    # def __eq__(self, other_):
    #     if other_.__class__.__name__ != self.__class__.__name__:
    #         return False
    #     if len(self.primitives) != len(other_.primitives):
    #         return False
    #     equal = True
    #     for prim1, prim2 in zip(self.primitives, other_.primitives):
    #         equal = (equal and prim1 == prim2)
    #     return equal

    @property
    def edge_polygon(self):
        if not self._utd_edge_polygon:
            self._edge_polygon = self._get_edge_polygon()
            self._utd_edge_polygon = True
        return self._edge_polygon

    def _get_edge_polygon(self):
        points = []
        for edge in self.primitives:

            if points:
                if edge.start != points[-1]:
                    points.append(edge.start)
            else:
                points.append(edge.start)
        return ClosedPolygon2D(points)


    def to_3d(self, plane_origin, x, y):
        p3d = []
        for edge in self.primitives:
            p3d.append(edge.to_3d(plane_origin, x, y))

        return Contour3D(p3d)

    def point_belongs(self, point):
        if self.edge_polygon.point_belongs(point):
            return True
        # TODO: This is incomplete!!!
        return False

    def point_over_contour(self, point, abs_tol=1e-6):
        belongs = False
        for primitive in self.primitives:
            if primitive.point_belongs(point, abs_tol):
                belongs = True
        return belongs

    def primitive_over_contour(self, primitive, tol: float = 1e-6):
        for prim in self.primitives:
            if not hasattr(prim, 'unit_direction_vector') and \
                    hasattr(prim, 'tangent'):
                vector1 = prim.tangent(0.5)
            else:
                vector1 = prim.unit_direction_vector()

            if not hasattr(primitive, 'unit_direction_vector') and \
                    hasattr(primitive, 'tangent'):
                vector2 = primitive.tangent(0.5)
            else:
                vector2 = primitive.unit_direction_vector()
            if vector1.is_colinear_to(vector2):
                mid_point = primitive.middle_point()
                if self.point_over_contour(mid_point, tol):
                    return True
        return False

    def point_distance(self, point):
        min_distance = self.primitives[0].point_distance(point)
        for primitive in self.primitives[1:]:
            distance = primitive.point_distance(point)
            if distance < min_distance:
                min_distance = distance
        return min_distance

    def bounding_points(self):
        points = self.edge_polygon.points[:]
        for primitive in self.primitives:
            if hasattr(primitive, 'polygon_points'):
                points.extend(primitive.polygon_points())
        xmin = min([p[0] for p in points])
        xmax = max([p[0] for p in points])
        ymin = min([p[1] for p in points])
        ymax = max([p[1] for p in points])
        return (volmdlr.Point2D(xmin, ymin), volmdlr.Point2D(xmax, ymax))

    def area(self):
        area = self.edge_polygon.area()
        if self.edge_polygon.is_trigo():
            trigo = 1
        else:
            trigo = -1
        for edge in self.primitives:
            area += trigo * edge.straight_line_area()

        return area

    def center_of_mass(self):
        center = self.edge_polygon.area() * self.edge_polygon.center_of_mass()
        # ax = self.plot()
        # self.edge_polygon.center_of_mass().plot(ax=ax, color='b')
        if self.edge_polygon.is_trigo():
            trigo = 1
        else:
            trigo = -1
        for edge in self.primitives:
            # edge.straight_line_center_of_mass().plot(ax=ax, color='g')
            center += trigo * edge.straight_line_area() \
                      * edge.straight_line_center_of_mass()

        return center / self.area()

    def second_moment_area(self, point):

        Ix, Iy, Ixy = self.edge_polygon.second_moment_area(point)
        for edge in self.primitives:
            Ix_e, Iy_e, Ixy_e = edge.straight_line_second_moment_area(point)
            if self.edge_polygon.is_trigo():
                Ix += Ix_e
                Iy += Iy_e
                Ixy += Ixy_e
            else:
                Ix -= Ix_e
                Iy -= Iy_e
                Ixy -= Ixy_e

        return Ix, Iy, Ixy

    def plot_data(self, edge_style: plot_data.EdgeStyle = None,
                  surface_style: plot_data.SurfaceStyle = None):
        plot_data_primitives = [item.plot_data() for item in self.primitives]
        return plot_data.Contour2D(plot_data_primitives=plot_data_primitives,
                                   edge_style=edge_style,
                                   surface_style=surface_style,
                                   name=self.name)


    def is_inside(self, contour2):
        """
        verifies if a contour is inside another contour perimiter,
        including the edges
        return True or False
        """
        points_contour2 = []
        for prim in contour2.primitives:
            if prim.start not in points_contour2:
                points_contour2.append(prim.start)
            if prim.end not in points_contour2:
                points_contour2.append(prim.end)
            points_contour2.append(prim.middle_point())
        for point in points_contour2:
            if not self.point_belongs(point) and not self.point_over_contour(point, abs_tol=1e-7):
                return False
        return True


    def bounding_rectangle(self):
        xmin, xmax, ymin, ymax = self.primitives[0].bounding_rectangle()
        for edge in self.primitives[1:]:
            xmin_edge, xmax_edge, ymin_edge, ymax_edge = \
                edge.bounding_rectangle()
            xmin = min(xmin, xmin_edge)
            xmax = max(xmax, xmax_edge)
            ymin = min(ymin, ymin_edge)
            ymax = max(ymax, ymax_edge)
        return xmin, xmax, ymin, ymax

    def inverted_primitives(self):
        new_primitives = []
        for prim in self.primitives[::-1]:
            new_primitives.append(
                volmdlr.edges.LineSegment2D(prim.end, prim.start))
        return new_primitives

    def invert(self):
        return Contour2D(self.inverted_primitives())

    def invert_inplace(self):
        self.primitives = self.inverted_primitives()

    def random_point_inside(self):
        xmin, xmax, ymin, ymax = self.bounding_rectangle()
        for i in range(2000):
            p = volmdlr.Point2D.random(xmin, xmax, ymin, ymax)
            if self.point_belongs(p):
                return p

    def order_contour(self):
        if self.is_ordered() or len(self.primitives) < 2:
            return self
        
        initial_points = []
        for p in self.primitives:
            initial_points.append((p.start, p.end))
        
        new_primitives = []
        points = self.ordering_contour()
        for p1, p2 in points:
            try:
                index = initial_points.index((p1, p2))
            except ValueError:
                index = initial_points.index((p2, p1))
            
            if isinstance(self.primitives[index], volmdlr.edges.LineSegment2D):
                new_primitives.append(volmdlr.edges.LineSegment2D(p1, p2))
            elif isinstance(self.primitives[index], volmdlr.edges.Arc2D):
                new_primitives.append(volmdlr.edges.Arc2D(p1, self.primitives[index].interior, p2))
            elif isinstance(self.primitives[index], volmdlr.edges.BSplineCurve2D):
                if (p1, p2) == (self.primitives[index].start, self.primitives[index].end):
                    new_primitives.append(self.primitives[index])
                else:
                    new_primitives.append(self.primitives[index].reverse())

        self.primitives = new_primitives

        return self


    @classmethod
    def extract_contours(cls, contour, point1: volmdlr.Point3D,
                         point2: volmdlr.Point3D, inside=False):

        new_primitives = contour.extract_with_points(point1, point2, inside)
        contours = [cls(new_primitives)]
        return contours

    def cut_by_linesegments(self, lines: List[volmdlr.edges.LineSegment2D]):
        for c in lines:
            if not isinstance(c, volmdlr.edges.LineSegment2D):
                raise KeyError(
                    'contour must be a list of LineSegment2D object')

        cut_lines = []
        for p in lines:
            cut_lines.append(p.to_line())

        contour_to_cut = [self]
        for l in cut_lines:
            new_contour_to_cut = []
            for c in contour_to_cut:
                cs = c.cut_by_line(l)
                new_contour_to_cut.extend(cs)
            contour_to_cut.extend(new_contour_to_cut)

        p1 = Contour2D(lines).center_of_mass()
        dist_min = math.inf
        for c in contour_to_cut:
            if c.area() > 1e-10:
                p0 = c.center_of_mass()
                if p0.point_distance(p1) < dist_min:
                    c_opti = c
                    dist_min = p0.point_distance(p1)
        return c_opti

    def cut_by_line(self, line: volmdlr.edges.Line2D) -> List['Contour2D']:
        """
        Cut a contour by a line. Return a list of contours of the result
        """
        # if len(self.primitives) <=4:
        #     self = self.discretized_contour(2)
        # TODO: there are some copy/paste in this function but refactoring is not trivial
        intersections = self.line_crossings(line)
        n_inter = len(intersections)
        if not intersections:
            return [self]

        if n_inter < 2:
            return [self]
        elif n_inter % 2 == 0:

            contours = []
            # primitives_split = [primitive.split(point) \
            #                     for point, primitive in intersections]
            x = [(ip, line.abscissa(point)) \
                 for ip, (point, _) in enumerate(intersections)]
            # intersection_to_primitives_index = {
            #     i: self.primitives.index(primitive) \
            #     for i, (_, primitive) in enumerate(intersections)}
            sorted_inter_index = [x[0] for x in sorted(x, key=lambda x: x[1])]
            sorted_inter_index_dict = {i: ii for ii, i in
                                       enumerate(sorted_inter_index)}
            sorted_inter_index_dict[n_inter] = sorted_inter_index_dict[0]

            # Side 1: opposite side of begining of contour
            remaining_transitions1 = list(range(n_inter // 2))
            # enclosing_transitions = {}
            while len(remaining_transitions1) > 0:
                nb_max_enclosed_transitions = -1
                enclosed_transitions = {}
                for it in remaining_transitions1:
                    i1 = sorted_inter_index_dict[2 * it]
                    i2 = sorted_inter_index_dict[2 * it + 1]
                    net = abs(i2 - i1) - 1
                    if net > nb_max_enclosed_transitions:
                        nb_max_enclosed_transitions = net
                        best_transition = it
                        if i1 < i2:
                            enclosed_transitions[it] = [(i + 1) // 2 for i in
                                                        sorted_inter_index[
                                                        i2 - 1:i1:-2]]
                        else:
                            enclosed_transitions[it] = [(i + 1) // 2 for i in
                                                        sorted_inter_index[
                                                        i2 + 1:i1:2]]

                remaining_transitions1.remove(best_transition)
                point_start, primitive1 = intersections[2 * best_transition]
                point2, primitive2 = intersections[2 * best_transition + 1]
                primitives = self.extract_primitives(point_start, primitive1,
                                                     point2, primitive2,
                                                     inside=True)
                last_point = point2
                for transition in enclosed_transitions[best_transition]:
                    point1, primitive1 = intersections[2 * transition]
                    point2, primitive2 = intersections[2 * transition + 1]
                    primitives.append(
                        volmdlr.edges.LineSegment2D(last_point, point1))
                    primitives.extend(
                        self.extract_primitives(point1, primitive1, point2,
                                                primitive2, inside=True))
                    last_point = point2
                    remaining_transitions1.remove(transition)

                primitives.append(
                    volmdlr.edges.LineSegment2D(last_point, point_start))
                
                # points = (volmdlr.edges.LineSegment2D(last_point, point_start)).discretise(5)
                # line_segment=volmdlr.edges.LineSegment2D(last_point, point_start)
                # for p in points[1:-1]:
                #     r = line_segment.split(p)
                #     primitives.append(r[0])
                #     line_segment = r[1]
                #     if p == points[-2]:
                #         primitives.append(r[1])
                
                contour = Contour2D(primitives)
                contour.order_contour()
                contours.append(contour)

            # Side 2: start of contour to first intersect (i=0) and  i odd to i+1 even
            intersections.append(intersections[0])

            remaining_transitions2 = list(range(n_inter // 2))
            while len(remaining_transitions2) > 0:
                nb_max_enclosed_transitions = -1
                enclosed_transitions = {}
                for it in remaining_transitions2:
                    i1 = sorted_inter_index_dict[2 * it + 1]
                    i2 = sorted_inter_index_dict[2 * it + 2]
                    net = abs(i2 - i1) - 1
                    if net > nb_max_enclosed_transitions:
                        nb_max_enclosed_transitions = net
                        best_transition = it
                        if i1 < i2:
                            enclosed_transitions[it] = [i // 2 for i in
                                                        sorted_inter_index[
                                                        i2 - 1:i1:-2]]
                        else:
                            enclosed_transitions[it] = [i // 2 for i in
                                                        sorted_inter_index[
                                                        i2 + 1:i1:2]]

                remaining_transitions2.remove(best_transition)
                point_start, primitive1 = intersections[
                    2 * best_transition + 1]
                point2, primitive2 = intersections[2 * best_transition + 2]
                primitives = self.extract_primitives(point_start, primitive1,
                                                     point2, primitive2,
                                                     inside=False)
                last_point = point2
                for transition in enclosed_transitions[best_transition]:
                    point1, primitive1 = intersections[2 * transition + 1]
                    point2, primitive2 = intersections[2 * transition + 2]
                    primitives.append(
                        volmdlr.edges.LineSegment2D(last_point, point1))
                    primitives.extend(
                        self.extract_primitives(point1, primitive1, point2,
                                                primitive2, inside=False))
                    last_point = point2
                    if transition in remaining_transitions2:
                        remaining_transitions2.remove(transition)

                primitives.append(
                    volmdlr.edges.LineSegment2D(last_point, point_start))
                
                # points = (volmdlr.edges.LineSegment2D(last_point, point_start)).discretise(5)
                # line_segment=volmdlr.edges.LineSegment2D(last_point, point_start)
                # for p in points[1:-1]:
                #     r = line_segment.split(p)
                #     primitives.append(r[0])
                #     line_segment = r[1]
                #     if p == points[-2]:
                #         primitives.append(r[1])
                

                contour = Contour2D(primitives)
                contour.order_contour()
                contours.append(contour)

            return contours

        # ax = self.plot(equal_aspect=False)
        # # line.plot(ax=ax, color='b')
        # for point, prim in intersections:
        #     point.plot(ax=ax, color='r')
        # ax = self.plot()
        # for p in intersections:
        #     p[0].plot(ax=ax, color='r')
        # ax.set_aspect('auto')
        # ax = self.plot()
        # line.plot(ax=ax, color='r')
        # for point, line_seg in intersections:
        #     point.plot(ax=ax, color='b')
        #     line_seg.plot(ax=ax, color='b')
        raise NotImplementedError(
            '{} intersections not supported yet'.format(len(intersections)))

    def get_pattern(self):
        """ A pattern is portion of the contour from which the contour can be 
        reconstructed by rotations of this portion"""
        xmin, xmax, ymin, ymax = self.bounding_rectangle()

        # ax=plt.subplot() 
        # line = Line2D(Point2D([xi, 0]),Point2D([xi,1])) 
        line = volmdlr.edges.Line2D(volmdlr.Point2D([0, -0.17]),
                                    volmdlr.Point2D([0, 0.17]))
        line_2 = line.Rotation(self.center_of_mass(), 0.26)
        line_3 = line.Rotation(self.center_of_mass(), -0.26)

        intersections = []

        intersections += self.line_intersections(line_2)
        intersections += self.line_intersections(line_3)
        if isinstance(intersections[0][0], volmdlr.Point2D) and \
                isinstance(intersections[1][0], volmdlr.Point2D):
            ip1, ip2 = sorted([self.primitives.index(intersections[0][1]),
                               self.primitives.index(intersections[1][1])])

            ip3, ip4 = sorted([self.primitives.index(intersections[2][1]),
                               self.primitives.index(intersections[3][1])])

            sp11, sp12 = intersections[1][1].split(intersections[1][0])
            sp22, sp21 = intersections[2][1].split(intersections[2][0])

            primitives = []

            a = volmdlr.edges.Arc2D(sp12.end, sp12.interior, sp12.start)
            primitives.append(a)
            primitives.extend(self.primitives[:ip3])
            primitives.append(sp22)
            l = volmdlr.edges.LineSegment2D(sp22.start, sp12.end)
            interior = l.point_at_abscissa(l.Length() / 2)
            primitives.append(
                volmdlr.edges.Arc2D(sp22.start, interior, sp12.end))

        return Contour2D(primitives)
    
    def contour_from_pattern(self):
        #TODO: Delete this function?
        pattern = self.get_pattern()
        pattern_rotations = []
        # pattern_rotations.append(self)
        for k in range(1, 13):
            new_pattern = pattern.rotation(self.center_of_mass(),
                                           k * math.pi / 6)
            pattern_rotations.append(new_pattern)

        return pattern_rotations

    def simple_triangulation(self):
        lpp = len(self.polygon.points)
        if lpp == 3:
            return self.polygon.points, [(0, 1, 2)]
        elif lpp == 4:
            return self.polygon.points, [(0, 1, 2), (0, 2, 3)]

        # Use delaunay triangulation
        tri = Delaunay([p.vector for p in self.polygon.points])
        # indices = tri.simplices
        return self.polygon.points, tri.simplices

    def split_regularly(self, n):
        """
        Split in n slices
        """
        xmin, xmax, ymin, ymax = self.bounding_rectangle()
        cutted_contours = []
        iteration_contours = [self]
        for i in range(n - 1):
            xi = xmin + (i + 1) * (xmax - xmin) / n
            cut_line = volmdlr.edges.Line2D(volmdlr.Point2D(xi, 0),
                                            volmdlr.Point2D(xi, 1))

            iteration_contours2 = []
            for c in iteration_contours:
                sc = c.cut_by_line(cut_line)
                lsc = len(sc)
                if lsc == 1:
                    cutted_contours.append(c)
                else:
                    iteration_contours2.extend(sc)

            iteration_contours = iteration_contours2[:]
        cutted_contours.extend(iteration_contours)
        return cutted_contours

    def triangulation(self):
        return self.grid_triangulation(number_points_x=20,
                                       number_points_y=20)

    def to_polygon(self, angle_resolution):

        polygon_points = []
        # print([(line.start, line.end) for line in self.primitives])

        for primitive in self.primitives:
            polygon_points.extend(primitive.polygon_points()[:-1])
        #     print('1: ', primitive.polygon_points())
        #     print('2 :', primitive.polygon_points()[:-1])
        # print(polygon_points)
        return ClosedPolygon2D(polygon_points)

    def grid_triangulation(self, x_density: float = None,
                           y_density: float = None,
                           min_points_x: int = 20,
                           min_points_y: int = 20,
                           number_points_x: int = None,
                           number_points_y: int = None):
        """
        Use a n by m grid to triangulize the contour
        """
        xmin, xmax, ymin, ymax = self.bounding_rectangle()
        dx = xmax - xmin
        dy = ymax - ymin
        if number_points_x is None:
            n = max(math.ceil(x_density * dx), min_points_x)
        else:
            n = number_points_x
        if number_points_y is None:
            m = max(math.ceil(y_density * dy), min_points_y)
        else:
            m = number_points_y

        x = [xmin + i * dx / n for i in range(n + 1)]
        y = [ymin + i * dy / m for i in range(m + 1)]

        point_index = {}
        ip = 0
        points = []
        triangles = []
        for xi in x:
            for yi in y:
                p = volmdlr.Point2D(xi, yi)
                if self.point_belongs(p):
                    point_index[p] = ip
                    points.append(p)
                    ip += 1

        for i in range(n):
            for j in range(m):
                p1 = volmdlr.Point2D(x[i], y[j])
                p2 = volmdlr.Point2D(x[i + 1], y[j])
                p3 = volmdlr.Point2D(x[i + 1], y[j + 1])
                p4 = volmdlr.Point2D(x[i], y[j + 1])
                points_in = []
                for p in [p1, p2, p3, p4]:
                    if p in point_index:
                        points_in.append(p)
                if len(points_in) == 4:
                    triangles.append(
                        [point_index[p1], point_index[p2], point_index[p3]])
                    triangles.append(
                        [point_index[p1], point_index[p3], point_index[p4]])

                elif len(points_in) == 3:
                    triangles.append([point_index[p] for p in points_in])
        
        return vmd.DisplayMesh2D(points, triangles)

    # def extract_contours(self, point1: volmdlr.Point2D, point2: volmdlr.Point2D):
    #     split_primitives  = []
    #     # primitives = [p for p in contour.primitives]
    #     primitives = self.primitives
    #     for point in [point1, point2]:
    #         dist_min = math.inf
    #         for primitive in primitives:
    #             # print(point)
    #             dist = primitive.point_distance(point)
    #             if dist < dist_min:
    #                 dist_min = dist
    #                 prim_opt = primitive
    #         split_primitives.append(prim_opt)
    #     print(len(split_primitives))
    #     return self.extract_primitives(point1, split_primitives[0], point2, split_primitives[1])

    def contour_intersections(self, contour2d):
        intersecting_points = []
        for primitive1 in self.primitives:
            for primitive2 in contour2d.primitives:
                line_intersection = primitive1.linesegment_intersections(
                    primitive2)
                if line_intersection:
                    if line_intersection[0] not in intersecting_points:
                        intersecting_points.extend(line_intersection)
                else:
                    point1, point2 = contour2d.primitives[0].start, \
                                     contour2d.primitives[-1].end
                    if primitive1.point_belongs(point1):
                        intersecting_points.append(point1)
                    if primitive1.point_belongs(point2):
                        intersecting_points.append(point2)
            if len(intersecting_points) == 2:
                break
        return intersecting_points

    def divide(self, contours, inside):
        new_base_contours = [self]
        finished = False
        counter = 0
        list_contour = contours[:]
        list_cutting_contours = contours[:]
        list_valid_contours = []
        while not finished:
            cutting_contour = contours[0]
            for base_contour in new_base_contours:
                cutting_points = []
                point1, point2 = [cutting_contour.primitives[0].start,
                                  cutting_contour.primitives[-1].end]
                if base_contour.point_over_contour(
                        point1) and base_contour.point_over_contour(point2):
                    cutting_points = [point1, point2]
                if cutting_points:
                    extracted_outerpoints_contour1 = \
                        volmdlr.wires.Contour2D.extract_contours(base_contour,
                                                                 cutting_points[0],
                                                                 cutting_points[1],
                                                                 inside)[0]
                    extracted_innerpoints_contour1 = \
                        volmdlr.wires.Contour2D.extract_contours(base_contour,
                                                                 cutting_points[0],
                                                                 cutting_points[1],
                                                                 not inside)[0]
                    primitives1 = extracted_outerpoints_contour1.primitives + cutting_contour.primitives
                    primitives2 = extracted_innerpoints_contour1.primitives + cutting_contour.primitives
                    if extracted_outerpoints_contour1.primitives[0].start == \
                            cutting_contour.primitives[0].start:
                        cutting_contour_new = cutting_contour.invert()
                        primitives1 = cutting_contour_new.primitives + \
                                      extracted_outerpoints_contour1.primitives
                    elif extracted_outerpoints_contour1.primitives[0].start == \
                            cutting_contour.primitives[-1].end:
                        primitives1 = cutting_contour.primitives + \
                                      extracted_outerpoints_contour1.primitives

                    if extracted_innerpoints_contour1.primitives[0].start == \
                            cutting_contour.primitives[0].start:
                        cutting_contour_new = \
                            cutting_contour.invert()
                        primitives2 = cutting_contour_new.primitives + \
                                      extracted_innerpoints_contour1.primitives
                    elif extracted_innerpoints_contour1.primitives[
                            0].start == cutting_contour.primitives[-1].end:
                        primitives2 = cutting_contour.primitives + \
                                      extracted_innerpoints_contour1.primitives
                    contour1 = volmdlr.wires.Contour2D(primitives1)
                    contour1.order_contour()
                    contour2 = volmdlr.wires.Contour2D(primitives2)
                    contour2.order_contour()

                    new_base_contours.remove(base_contour)
                    for cntr in [contour1, contour2]:
                        valid_contour = True
                        for cut_contour in list_cutting_contours:
                            point_at_abs = cut_contour.point_at_abscissa(
                                cut_contour.length() / 2)
                            if cntr.point_belongs(
                                    point_at_abs) and (not cntr.point_over_contour(
                                    point_at_abs) or True not in [
                                    cntr.primitive_over_contour(
                                        prim) for prim in cut_contour.primitives]):
                                valid_contour = False

                        if valid_contour and cntr.area() != 0.0:
                            list_valid_contours.append(cntr)
                        else:

                            new_base_contours.append(cntr)
                    contours.remove(cutting_contour)
                    break
            if len(contours) == 0:
                finished = True
            counter += 1
            if counter >= 100 * len(list_contour):
                warnings.warn('There probably exists an open contour (two wires that could not be connected)')
                finished = True

        return list_valid_contours
<<<<<<< HEAD
        
=======


>>>>>>> 3a596b45
    def discretized_contour(self, n: float):
        """ 
        discretize each contour's primitive and return a new contour with teses discretized primitives
        """
            
        contour = volmdlr.wires.Contour2D((self.discretized_primitives(n))) 
        
        return contour.order_contour()
    
    @classmethod
    def from_bounding_rectangle(cls, xmin, xmax, ymin, ymax):
        """ 
        create a contour2d with bounding_box parameters, using linesegments2d
        """
        
        edge0=volmdlr.edges.LineSegment2D(volmdlr.Point2D(xmin, ymin), volmdlr.Point2D(xmax, ymin))
        edge1=volmdlr.edges.LineSegment2D(volmdlr.Point2D(xmax, ymin), volmdlr.Point2D(xmax, ymax))
        edge2=volmdlr.edges.LineSegment2D(volmdlr.Point2D(xmax, ymax), volmdlr.Point2D(xmin, ymax))
        edge3=volmdlr.edges.LineSegment2D(volmdlr.Point2D(xmin, ymax), volmdlr.Point2D(xmin, ymin))
        
        edges = [edge0, edge1, edge2, edge3]
        
        return volmdlr.wires.Contour2D(edges)
<<<<<<< HEAD
=======

>>>>>>> 3a596b45

    @classmethod
    def from_points(cls, points: List[volmdlr.Point2D]):
        '''
        create a contour2d from points with line_segments2D
        '''
        
        if len(points)<3:
            raise ValueError('contour is defined at least with three points')
        else:
            edges = []
            for i in range(0, len(points)-1):
                edges.append(volmdlr.edges.LineSegment2D(points[i], points[i+1]))
            
            edges.append(volmdlr.edges.LineSegment2D(points[-1], points[0]))
            
            contour = cls(edges)
            
            return contour
    
    def cut_by_bspline_curve(self, bspline_curve2d: volmdlr.edges.BSplineCurve2D):
        '''
        cut a contou2d with bspline_curve2d to define two different contours
        '''
        # TODO: BsplineCurve is descretized and defined with a wire. To be improved! 

        contours = self.cut_by_wire(bspline_curve2d.to_wire(20))
        
        return contours
     
    def clean_primitives(self):
        ''' 
        delete primitives with start=end, and return a new contour
        '''
        
        new_primitives = []
        for p in self.primitives:
            if p.start != p.end:
                new_primitives.append(p)
        
        return Contour2D(new_primitives)
<<<<<<< HEAD
      
=======

>>>>>>> 3a596b45
    def merge_with(self, contour2d):
        '''
        merge two adjacent contours, sharing primitives, and returns one outer contour and inner contours (if there are any)
        '''

<<<<<<< HEAD
        if self.is_inside(contour2d):
            return [self]
        elif contour2d.is_inside(self):
            return [contour2d]
        merged_primitives = self.merge_primitives_with(contour2d)
        contours = volmdlr.wires.Contour2D.contours_from_edges(merged_primitives)
        contours = sorted(contours, key=lambda contour: contour.area(), reverse=True)

        return contours
=======
        merged_primitives = self.merge_primitives_with(contour2d)
        contours = volmdlr.wires.Contour2D.contours_from_edges(merged_primitives, tol=3e-4)
        contours = sorted(contours, key=lambda contour: contour.area(), reverse=True)
>>>>>>> 3a596b45
    
        return contours

        
class ClosedPolygon:

    def length(self):
        list_ = []
        for k in range(len(self.line_segments)):
            list_.append(self.line_segments[k].length())
        return sum(list_)

    def min_length(self):
        list_ = []
        for k in range(len(self.line_segments)):
            list_.append(self.line_segments[k].length())
        return min(list_)

    def max_length(self):
        list_ = []
        for k in range(len(self.line_segments)):
            list_.append(self.line_segments[k].length())
        return max(list_)

    def edge_statistics(self):
        distances = []
        for i, point in enumerate(self.points):
            if i != 0:
                distances.append(point.point_distance(self.points[i - 1]))
        mean_distance = mean(distances)
        std = npy.std(distances)
        return mean_distance, std

    def simplify_polygon(self, min_distance: float = 0.01,
                         max_distance: float = 0.05, angle: float = 20):
        points = [self.points[0]]
        previous_point = None
        for i, point in enumerate(self.points[1:]):
            distance = point.point_distance(points[-1])
            if distance > min_distance:
                if distance > max_distance:
                    number_segmnts = round(distance / max_distance) + 2
                    for n in range(number_segmnts):
                        new_point = points[-1] + (point - points[-1]) * (
                                n + 1) / number_segmnts
                        distance1 = new_point.point_distance(points[-1])
                        if distance1 > max_distance:
                            points.append(new_point)
                else:

                    if point not in points:
                        points.append(point)
            elif len(points) > 1:
                vector1 = points[-1] - points[-2]
                vector2 = point - points[-2]
                cos = vector1.dot(vector2) / (vector1.norm() * vector2.norm())
                cos = math.degrees(math.acos(round(cos, 6)))
                if abs(cos) > angle:
                    if previous_point not in points:
                        points.append(previous_point)
                    if point not in points:
                        points.append(point)
            if len(points) > 2:
                distance2 = points[-3].point_distance(points[-2])
                vector1 = points[-2] - points[-3]
                vector2 = points[-1] - points[-3]
                cos = vector1.dot(vector2) / (vector1.norm() * vector2.norm())
                cos = math.degrees(math.acos(round(cos, 6)))
                if distance2 < min_distance and cos < angle:
                    points = points[:-2] + [points[-1]]
            previous_point = point
        distance = points[0].point_distance(points[-1])
        if distance < min_distance:
            points.remove(points[-1])

        if volmdlr.wires.ClosedPolygon2D(points).area() == 0.0:
            return self

        return self.__class__(points)


class ClosedPolygon2D(Contour2D, ClosedPolygon):
    _non_serializable_attributes = ['line_segments', 'primitives',
                                    'basis_primitives']

    def __init__(self, points: List[volmdlr.Point2D], name: str = ''):
        self.points = points
        self.line_segments = self._line_segments()

        Contour2D.__init__(self, self.line_segments, name)

    def copy(self, deep=True, memo=None):
        points = [p.copy() for p in self.points]
        return ClosedPolygon2D(points, self.name)

    def __hash__(self):
        return sum([hash(p) for p in self.points])

    def __eq__(self, other_):
        if not isinstance(other_, self.__class__):
            return False
        equal = True
        for point, other_point in zip(self.points, other_.points):
            equal = (equal and point == other_point)
        return equal

    def area(self):
        # TODO: perf: cache number of points
        if len(self.points) < 3:
            return 0.

        x = [point.x for point in self.points]
        y = [point.y for point in self.points]

        x1 = [x[-1]] + x[0:-1]
        y1 = [y[-1]] + y[0:-1]
        return 0.5 * abs(sum([i * j for i, j in zip(x, y1)])
                         - sum([i * j for i, j in zip(y, x1)]))
        # return 0.5 * npy.abs(
        #     npy.dot(x, npy.roll(y, 1)) - npy.dot(y, npy.roll(x, 1)))

    def center_of_mass(self):
        lp = len(self.points)
        if lp == 0:
            return volmdlr.O2D
        elif lp == 1:
            return self.points[0]
        elif lp == 2:
            return 0.5 * (self.points[0] + self.points[1])

        x = [point.x for point in self.points]
        y = [point.y for point in self.points]

        xi_xi1 = x + npy.roll(x, -1)
        yi_yi1 = y + npy.roll(y, -1)
        xi_yi1 = npy.multiply(x, npy.roll(y, -1))
        xi1_yi = npy.multiply(npy.roll(x, -1), y)

        a = 0.5 * npy.sum(xi_yi1 - xi1_yi)  # signed area!
        # print('a :', a)
        #        a=self.area()
        if not math.isclose(a, 0, abs_tol=1e-08):
            cx = npy.sum(npy.multiply(xi_xi1, (xi_yi1 - xi1_yi))) / 6. / a
            cy = npy.sum(npy.multiply(yi_yi1, (xi_yi1 - xi1_yi))) / 6. / a
            return volmdlr.Point2D(cx, cy)

        else:
            self.plot()
            raise NotImplementedError

    def barycenter(self):
        """
        calculates the geometric center of the polygon, which is the
        average position of all the points in it

        returns a Volmdlr.Point2D point
        """
        barycenter1_2d = self.points[0]
        for point in self.points[1:]:
            barycenter1_2d += point
        return barycenter1_2d / len(self.points)

    def point_belongs(self, point):
        """
        Ray casting algorithm copied from internet...
        """
        return polygon_point_belongs((point.x, point.y),
                                     [(p.x, p.y) for p in self.points])

    def second_moment_area(self, point):
        Ix, Iy, Ixy = 0., 0., 0.
        for pi, pj in zip(self.points, self.points[1:] + [self.points[0]]):
            xi, yi = (pi - point)
            xj, yj = (pj - point)
            Ix += (yi ** 2 + yi * yj + yj ** 2) * (xi * yj - xj * yi)
            Iy += (xi ** 2 + xi * xj + xj ** 2) * (xi * yj - xj * yi)
            Ixy += (xi * yj + 2 * xi * yi + 2 * xj * yj + xj * yi) * (
                    xi * yj - xj * yi)
        if Ix < 0:
            Ix = - Ix
            Iy = - Iy
            Ixy = - Ixy
        return Ix / 12., Iy / 12., Ixy / 24.

    def _line_segments(self):
        lines = []
        if len(self.points) > 1:
            for p1, p2 in zip(self.points,
                              list(self.points[1:]) + [self.points[0]]):
                if p1 != p2:
                    lines.append(volmdlr.edges.LineSegment2D(p1, p2))
        return lines

    def rotation(self, center, angle, copy=True):
        if copy:
            return ClosedPolygon2D(
                [p.rotation(center, angle, copy=True) for p in self.points])
        else:
            for p in self.points:
                p.rotation(center, angle, copy=False)

    # @classmethod
    # def polygon_from_segments(cls, list_point_pairs):
    #     points = [list_point_pairs[0][0], list_point_pairs[0][1]]
    #     list_point_pairs.remove((list_point_pairs[0][0], list_point_pairs[0][1]))
    #     finished =  False

    #     while not finished:
    #         for p1, p2 in list_point_pairs:
    #             if p1 == points[-1]:
    #                 points.append(p2)
    #                 break
    #             elif p2 == points[-1]:
    #                 points.append(p1)
    #                 break
    #         list_point_pairs.remove((p1, p2))
    #         if len(list_point_pairs)==0:
    #             finished = True

    #     # for i, i_p1, i_p2 in enumerate(list_point_pairs):
    #     #     for j, j_p1, j_p2 in enumerate(list_point_pairs):
    #     #         if i != j:

    #     #             if p1 == points[-1]:
    #     #                 points.append(p2)
    #     #             elif p2 == points[-1]:
    #     #                 points.append(p1)
    #     # print('points : ', points)
    #     return cls(points)

    def translation(self, offset, copy=True):
        if copy:
            return ClosedPolygon2D(
                [p.translation(offset, copy=True) for p in self.points])
        else:
            for p in self.points:
                p.translation(offset, copy=False)

    def polygon_distance(self,
                         polygon: 'volmdlr.wires.ClosedPolygon2D'):
        p = self.points[0]
        d = []
        for point in polygon.points:
            d.append(p.point_distance(point))
        index = d.index(min(d))
        return d[index]

    def is_trigo(self):
        if len(self.points) < 3:
            return True

        angle = 0.
        for ls1, ls2 in zip(self.line_segments,
                            self.line_segments[1:] + [self.line_segments[0]]):
            u = ls2.unit_direction_vector()
            x = u.dot(ls1.unit_direction_vector())
            y = u.dot(ls1.normal_vector())
            angle += math.atan2(y, x)
        return angle > 0


    def delaunay_triangulation(self):
        points = self.points
        new_points = []
        delaunay_triangles = []
        # ax=plt.subplot()
        for point in points:
            new_points.append([point[0], point[1]])

        delaunay = npy.array(new_points)

        tri = Delaunay(delaunay)

        for simplice in delaunay[tri.simplices]:
            triangle = Triangle2D(volmdlr.Point2D(simplice[0]),
                                  volmdlr.Point2D(simplice[1]),
                                  volmdlr.Point2D(simplice[2]))
            delaunay_triangles.append(triangle)

        return delaunay_triangles

    def offset(self, offset):
        xmin, xmax, ymin, ymax = self.bounding_rectangle()

        max_offset_len = min(xmax - xmin, ymax - ymin) / 2
        if offset <= -max_offset_len:
            print('Inadapted offset, '
                  'polygon might turn over. Offset must be greater than',
                  -max_offset_len)
            raise ValueError('inadapted offset')
        else:
            nb = len(self.points)
            vectors = []
            for i in range(nb - 1):
                v1 = self.points[i + 1] - self.points[i]
                v2 = self.points[i] - self.points[i + 1]
                v1.normalize()
                v2.normalize()
                vectors.append(v1)
                vectors.append(v2)

        v1 = self.points[0] - self.points[-1]
        v2 = self.points[-1] - self.points[0]
        v1.normalize()
        v2.normalize()
        vectors.append(v1)
        vectors.append(v2)

        offset_vectors = []
        offset_points = []

        for i in range(nb):

            # check = False
            ni = vectors[2 * i - 1] + vectors[2 * i]
            if ni == volmdlr.Vector2D(0, 0):
                ni = vectors[2 * i]
                ni = ni.normal_vector()
                offset_vectors.append(ni)
            else:
                ni.normalize()
                if ni.dot(vectors[2 * i - 1].normal_vector()) > 0:
                    ni = - ni
                    # check = True
                offset_vectors.append(ni)

            normal_vector1 = - vectors[2 * i - 1].normal_vector()
            normal_vector2 = vectors[2 * i].normal_vector()
            normal_vector1.normalize()
            normal_vector2.normalize()
            alpha = math.acos(normal_vector1.dot(normal_vector2))

            offset_point = self.points[i] + offset / math.cos(alpha / 2) * \
                           (-offset_vectors[i])

            # ax=self.plot()
            # offset_point.plot(ax=ax, color='g')

            # if self.point_belongs(offset_point):
            #     offset_point = self.points[i] + offset / math.cos(alpha / 2) * \
            #                    (-offset_vectors[i])

            offset_points.append(offset_point)

            # self.points[i].plot(ax=ax, color='b')
            # offset_point.plot(ax=ax, color='r')

        return self.__class__(offset_points)

    def point_border_distance(self, point, return_other_point=False):
        """
        Compute the distance to the border distance of polygon
        Output is always positive, even if the point belongs to the polygon
        """
        d_min, other_point_min = self.line_segments[0].point_distance(
            point, return_other_point=True)
        for line in self.line_segments[1:]:
            d, other_point = line.point_distance(
                point, return_other_point=True)
            if d < d_min:
                d_min = d
                other_point_min = other_point
        if return_other_point:
            return d_min, other_point_min
        return d_min

    def to_polygon(self, angle_resolution=None):
        return self

    def self_intersects(self):
        epsilon = 0
        # BENTLEY-OTTMANN ALGORITHM
        # Sort the points along ascending x for the Sweep Line method
        sorted_index = sorted(range(len(self.points)), key=lambda p: (
            self.points[p][0], self.points[p][1]))
        nb = len(sorted_index)
        segments = []
        deleted = []

        while len(
                sorted_index) != 0:  # While all the points haven't been swept
            # Stock the segments between 2 consecutive edges
            # Ex: for the ABCDE polygon, if Sweep Line is on C, the segments
            #   will be (C,B) and (C,D)
            if sorted_index[0] - 1 < 0:
                segments.append((sorted_index[0], nb - 1))
            else:
                segments.append((sorted_index[0], sorted_index[0] - 1))
            if sorted_index[0] >= len(self.points) - 1:
                segments.append((sorted_index[0], 0))
            else:
                segments.append((sorted_index[0], sorted_index[0] + 1))

            # Once two edges linked by a segment have been swept, delete the
            # segment from the list
            to_del = []
            for index in deleted:
                if abs(index - sorted_index[0]) == 1 or abs(
                        index - sorted_index[0]) == nb - 1:
                    to_del.append((index, sorted_index[0]))
                    to_del.append((sorted_index[0], index))

            # Keep track of which edges have been swept
            deleted.append(sorted_index[0])
            sorted_index.pop(0)

            # Delete the segments that have just been swept
            index_to_del = []
            for i, segment in enumerate(segments):
                for seg_to_del in to_del:
                    if segment == seg_to_del:
                        index_to_del.append(i)
            for index in index_to_del[::-1]:
                segments.pop(index)

            # Checks if two segments are intersecting each other, returns True
            # if yes, otherwise the algorithm continues at WHILE
            for segment1 in segments:
                for segment2 in segments:
                    if segment1[0] != segment2[0] and segment1[1] != segment2[
                        1] and segment1[0] != segment2[1] and segment1[1] != \
                            segment2[0]:

                        line1 = volmdlr.edges.LineSegment2D(
                            self.points[segment1[0]],
                            self.points[segment1[1]])
                        line2 = volmdlr.edges.LineSegment2D(
                            self.points[segment2[0]],
                            self.points[segment2[1]])

                        p, a, b = volmdlr.Point2D.line_intersection(line1,
                                                                    line2,
                                                                    True)
                        if p is not None:
                            if 0 + epsilon <= a <= 1 - epsilon \
                                    and 0 + epsilon <= b <= 1 - epsilon:
                                return True, line1, line2

        return False, None, None

    @classmethod
    def points_convex_hull(cls, points):
        if len(points) < 3:
            return
        ymax, pos_ymax = volmdlr.core.max_pos([pt.y for pt in points])
        point_start = points[pos_ymax]
        hull = [point_start]

        barycenter = points[0]
        for pt in points[1:]:
            barycenter += pt
        barycenter = barycenter / (len(points))
        # second point of hull
        theta = []
        remaining_points = points
        del remaining_points[pos_ymax]

        vec1 = point_start - barycenter
        for pt in remaining_points:
            vec2 = pt - point_start
            theta_i = -volmdlr.core.clockwise_angle(vec1, vec2)
            theta.append(theta_i)

        min_theta, posmin_theta = volmdlr.core.min_pos(theta)
        next_point = remaining_points[posmin_theta]
        hull.append(next_point)
        del remaining_points[posmin_theta]
        # Adding first point to close the loop at the end
        remaining_points.append(hull[0])

        initial_vector = vec1.copy()
        total_angle = 0
        while next_point != point_start:
            vec1 = next_point - hull[-2]
            theta = []
            for pt in remaining_points:
                vec2 = pt - next_point
                theta_i = -volmdlr.core.clockwise_angle(vec1, vec2)
                theta.append(theta_i)

            min_theta, posmin_theta = volmdlr.core.min_pos(theta)
            if math.isclose(min_theta, -2 * math.pi, abs_tol=1e-6) \
                    or math.isclose(min_theta, 0, abs_tol=1e-6):
                if remaining_points[posmin_theta] == point_start:
                    break

            else:
                next_point = remaining_points[posmin_theta]

                vec_next_point = next_point - barycenter
                total_angle += (2*math.pi - volmdlr.core.clockwise_angle(initial_vector, vec_next_point))

                if total_angle > 2*math.pi :
                    break
                else :
                    initial_vector = vec_next_point

                hull.append(next_point)

            del remaining_points[posmin_theta]

        hull.pop()

        return cls(hull)

    @classmethod
    def concave_hull(cls, points, concavity, scale_factor):
        """
        Calculates the concave hull from a cloud of points, i.e., it Unites all points under the smallest possible area.
        
        :param points: list of points corresponding to the cloud of points
        :type points: class: 'volmdlr.Point2D'
        :param concavity: Sets how sharp the concave angles can be. It goes from -1 (not concave at all. in fact,
                          the hull will be left convex) up to +1 (very sharp angles can occur. Setting concavity to +1 might 
                          result in 0º angles!) concavity is defined as the cosine of the concave angles.
        :type concavity: float
        :param scale_factor: Sets how big is the area where concavities are going to be searched. 
                             The bigger, the more sharp the angles can be. Setting it to a very high value might affect the performance of the program.
                             This value should be relative to how close to each other the points to be connected are.
        :type scale_factor: float

        """

        def get_nearby_points(line, points, scale_factor):
            # print('i enter here')
            nearby_points = []
            line_midpoint = 0.5 * (line.start + line.end)
            # print(line_midpoint)
            tries = 0
            n = 5
            bounding_box = [line_midpoint.x - line.length() / 2,
                            line_midpoint.x + line.length() / 2,
                            line_midpoint.y - line.length() / 2,
                            line_midpoint.y + line.length() / 2]
            boundary = [int(bounding / scale_factor) for bounding in
                        bounding_box]
            while tries < n and len(nearby_points) == 0:
                for point in points:
                    if not ((
                                    point.x == line.start.x and point.y == line.start.y) or (
                                    point.x == line.end.x and point.y == line.end.y)):
                        point_x_rel_pos = int(point.x / scale_factor)
                        point_y_rel_pos = int(point.y / scale_factor)
                        if point_x_rel_pos >= boundary[
                            0] and point_x_rel_pos <= boundary[
                            1] and point_y_rel_pos >= boundary[
                            2] and point_y_rel_pos <= boundary[3]:
                            nearby_points.append(point)

                scale_factor *= 4 / 3
                tries += 1

            return nearby_points

        def line_colides_with_hull(line, concave_hull):
            for hull_line in concave_hull:
                if line.start != hull_line.start and line.start != hull_line.end and line.end != hull_line.start and line.end != hull_line.end:
                    if line.line_intersections(hull_line):
                        return True
            return False

        def get_divided_line(line, nearby_points, hull_concave_edges,
                             concavity):
            divided_line = []
            ok_middle_points = []
            list_cossines = []
            for middle_point in nearby_points:
                vect1 = line.start - middle_point
                vect2 = line.end - middle_point
                if middle_point in (line.start, line.end):
                    continue
                cos = round(vect1.dot(vect2) / (vect1.norm() * vect2.norm()),
                            4)
                if cos < concavity:
                    new_lineA = volmdlr.edges.LineSegment2D(start=line.start,
                                                            end=middle_point)
                    new_lineB = volmdlr.edges.LineSegment2D(start=middle_point,
                                                            end=line.end)
                    if not (line_colides_with_hull(line=new_lineA,
                                                   concave_hull=hull_concave_edges) and line_colides_with_hull(
                        line=new_lineB, concave_hull=hull_concave_edges)):
                        ok_middle_points.append(middle_point)
                        list_cossines.append(cos)
            if len(ok_middle_points) > 0:
                #  We want the middlepoint to be the one with widest angle (smallest cossine)
                min_cossine_index = list_cossines.index(min(list_cossines))
                divided_line.append(volmdlr.edges.LineSegment2D(line.start,
                                                                ok_middle_points[
                                                                    min_cossine_index]))
                divided_line.append(volmdlr.edges.LineSegment2D(
                    ok_middle_points[min_cossine_index], line.end))
            return divided_line

        hull_convex_edges = cls.points_convex_hull(points).line_segments
        hull_convex_edges.sort(key=lambda x: x.length(), reverse=True)
        hull_concave_edges = []
        hull_concave_edges.extend(hull_convex_edges)
        hull_points = list(set(
            [pt for line in hull_concave_edges for pt in [line[0], line[1]]]))
        unused_points = []
        for point in points:
            if point not in hull_points:
                unused_points.append(point)

        aLineWasDividedInTheIteration = True
        while aLineWasDividedInTheIteration:
            aLineWasDividedInTheIteration = False
            for line_position_hull in range(len(hull_concave_edges)):

                line = hull_concave_edges[line_position_hull]
                nearby_points = get_nearby_points(line, unused_points,
                                                  scale_factor)
                divided_line = get_divided_line(line, nearby_points,
                                                hull_concave_edges, concavity)
                if len(divided_line) > 0:
                    aLineWasDividedInTheIteration = True
                    unused_points.remove(divided_line[0].end)
                    hull_concave_edges.remove(line)
                    hull_concave_edges.extend(divided_line)
                    break

            hull_concave_edges.sort(key=lambda x: x.length(), reverse=True)

        # line  = hull_concave_edges[0]
        # print('first line legth :', line.length())
        # nearby_points = get_nearby_points(line, unused_points, scale_factor)
        # print('points next the first line in the end: ', nearby_points)
        # divided_line = get_divided_line(line, nearby_points, hull_concave_edges, concavity)
        # print('len divided line :', len(divided_line))
        polygon_points = [(line.start, line.end) for line in hull_concave_edges]
        # polygon_points = [(line.start, line.end) for line in hull_concave_edges
        #                   if line.length() != 0]

        points = [polygon_points[0][0], polygon_points[0][1]]
        polygon_points.remove((polygon_points[0][0], polygon_points[0][1]))
        finished = False

        while not finished:
            for p1, p2 in polygon_points:
                if p1 == points[-1] and p2 not in points:
                    points.append(p2)
                    break
                elif p2 == points[-1] and p1 not in points:
                    points.append(p1)
                    break
            polygon_points.remove((p1, p2))
            if len(polygon_points) == 0:
                finished = True

        return cls(points)  # , nearby_points

    @classmethod
    def convex_hull_points(cls, points):
        """
        Uses the scipy method ConvexHull to calculate the convex hull from
        a cloud of points
        """
        numpy_points = npy.array([(p.x, p.y) for p in points])
        hull = ConvexHull(numpy_points)
        polygon_points = []
        for simplex in hull.simplices:
            polygon_points.append((points[simplex[0]], points[simplex[1]]))

        points = [polygon_points[0][0], polygon_points[0][1]]
        polygon_points.remove((polygon_points[0][0], polygon_points[0][1]))
        finished = False

        while not finished:
            for p1, p2 in polygon_points:
                if p1 == points[-1]:
                    points.append(p2)
                    break
                elif p2 == points[-1]:
                    points.append(p1)
                    break
            polygon_points.remove((p1, p2))
            if len(polygon_points) == 0:
                finished = True
                
        if points[0] == points[-1] :
            return cls(points[:-1])

        return cls(points)

    def to_3d(self, plane_origin, x, y):
        points3d = [point.to_3d(plane_origin, x, y) for point in self.points]
        return ClosedPolygon3D(points3d)

    def plot(self, ax=None, color='k', alpha=1,
             plot_points=False, point_numbering=False,
             fill=False, fill_color='w', equal_aspect=True):
        if ax is None:
            fig, ax = plt.subplots()
            ax.set_aspect('equal')

        if fill:
            ax.fill([p[0] for p in self.points], [p[1] for p in self.points],
                    facecolor=fill_color)
        for ls in self.line_segments:
            ls.plot(ax=ax, color=color, alpha=alpha)

        if plot_points or point_numbering:
            for point in self.points:
                point.plot(ax=ax, color=color, alpha=alpha)

        if point_numbering:
            for ip, point in enumerate(self.points):
                ax.text(*point, 'point {}'.format(ip + 1),
                        ha='center', va='top')

        if equal_aspect:
            ax.set_aspect('equal')
        else:
            ax.set_aspect('auto')

        ax.margins(0.1)
        plt.show()

        return ax

    def triangulation(self):
        """
        Note: triangles have been inverted for a better rendering in babylonjs
        """
        # ear clipping
        points = self.points[:]
        initial_point_to_index = {p: i for i, p in enumerate(self.points)}
        triangles = []

        remaining_points = self.points[:]
        # ax = ClosedPolygon2D(remaining_points).plot()

        # inital_number_points = len(remaining_points)
        number_remaining_points = len(remaining_points)
        while number_remaining_points > 3:
            current_polygon = ClosedPolygon2D(remaining_points)
            # print('remaining_points')
            # print(len(remaining_points))
            # pl2 = ClosedPolygon2D(remaining_points[1:]+remaining_points[0:1])
            # pl3 = ClosedPolygon2D(remaining_points[2:]+remaining_points[0:2])
            # current_polygon.plot(ax = ax)
            # pl2.plot(point_numbering=True)
            # pl3.plot(point_numbering=True)

            found_ear = False
            for p1, p2, p3 in zip(remaining_points,
                                  remaining_points[1:] + remaining_points[0:1],
                                  remaining_points[2:] + remaining_points[
                                                         0:2]):
                # ax.text(*p2, '{}')
                # ax = current_polygon.plot(point_numbering=True)
                if p1 != p3:
                    line_segment = volmdlr.edges.LineSegment2D(p1, p3)
                # line_segment.plot(color='grey', ax=ax)

                # ax2 = p1.plot(color='r')
                # p2.plot(color='g', ax=ax2)
                # p3.plot(color='b', ax=ax2)

                # Checking if intersections does not contrain the verticies
                # of line_segment
                intersect = False
                intersections = current_polygon.linesegment_intersections(
                    line_segment)
                if intersections:
                    for inter in intersections:
                        if inter[0] not in [line_segment.start,
                                            line_segment.end]:
                            intersect = True
                            break

                if not intersect:
                # if not current_polygon.linesegment_intersections(line_segment):
                    # May be an ear
                    # print('ear?')
                    # if current_polygon.point_belongs(line_segment.middle_point()):
                    #     line_segment.middle_point().plot(color='g', ax=ax)
                    # else:
                    #     line_segment.middle_point().plot(color='r', ax=ax)
                    # print(current_polygon.point_belongs(
                    #         line_segment.middle_point()))


                    if current_polygon.point_belongs(
                            line_segment.middle_point()):
                        # Confirmed as an ear
                        # print('ear!')

                        triangles.append((initial_point_to_index[p1],
                                          initial_point_to_index[p3],
                                          initial_point_to_index[p2]))
                        remaining_points.remove(p2)
                        # ax.text(*points[initial_point_to_index[p2]], str(number_remaining_points))
                        number_remaining_points -= 1
                        found_ear = True
                        break

            if not found_ear:
                remaining_polygon = ClosedPolygon2D(remaining_points)
                if remaining_polygon.area() > 0.:
                    # Searching for a flat ear
                    found_flat_ear = False
                    for p1, p2, p3 in zip(remaining_points,
                                          remaining_points[
                                          1:] + remaining_points[0:1],
                                          remaining_points[
                                          2:] + remaining_points[0:2]):
                        triangle = Triangle2D(p1, p2, p3)
                        if triangle.area() == 0:
                            remaining_points.remove(p2)
                            found_flat_ear = True
                            break

                    if not found_flat_ear:
                        # remaining_polygon.plot(point_numbering=True, plot_points=True)     
                        # vmd.DisplayMesh2D(points, triangles).plot()
                        # print(remaining_points)
                        # raise ValueError('There are no ear in the polygon, it seems malformed')
                        print(
                            'Warning : There are no ear in the polygon, it seems malformed: skipping triangulation')
                        return vmd.DisplayMesh2D(points, triangles)
                else:
                    return vmd.DisplayMesh2D(points, triangles)

        if len(remaining_points) == 3:
            p1, p2, p3 = remaining_points
            triangles.append((initial_point_to_index[p1],
                              initial_point_to_index[p3],
                              initial_point_to_index[p2]))

        return vmd.DisplayMesh2D(points, triangles)

    def simplify(self, min_distance: float = 0.01, max_distance: float = 0.05):
        return ClosedPolygon2D(self.simplify_polygon(min_distance=min_distance,
                                                     max_distance=max_distance).points)

    def line_intersecting_closing_point(self, crossing_point):
        """
        finds closing point for the sewing method using intersection of lines
        drawn from the barycenter
        returns the closing point
        """
        vec_dir = crossing_point.copy()
        vec_dir.normalize()

        line = volmdlr.edges.LineSegment2D(volmdlr.O2D,
                                           crossing_point + vec_dir * 5)
        # line.plot(ax=ax2d, color='b')

        point_intersections = {}
        for line_segment in self.line_segments:
            point_intersection = line_segment.linesegment_intersections(
                line)
            if point_intersection:
                point_intersections[line_segment] = point_intersection[
                    0]
            else:
                if line.point_belongs(line_segment.start):
                    point_intersections[line_segment] = line_segment.start
                if line.point_belongs(line_segment.end):
                    point_intersections[line_segment] = line_segment.end
        point_distance = list(point_intersections.values())[
            0].point_distance(crossing_point)
        point_intersection = list(point_intersections.values())[0]
        line_segment = list(point_intersections.keys())[0]
        for line, point in list(point_intersections.items())[1:]:
            dist = crossing_point.point_distance(point)
            if dist < point_distance:
                point_distance = dist
                point_intersection = point
                line_segment = line

        # point_intersection.plot(ax=ax2d)

        if point_intersection.point_distance(
                line_segment.start) < point_intersection.point_distance(
                                                            line_segment.end):
            closing_point = line_segment.start
        else:
            closing_point = line_segment.end

        return closing_point

    def point_in_polygon(self):
        """
        In case the barycenter of the polygon is outside, this method
        finds another point inside the polygon
        """
        intersetions1 = {}
        linex_pos = volmdlr.edges.LineSegment2D(volmdlr.O2D, volmdlr.X2D * 5)
        linex_neg = volmdlr.edges.LineSegment2D(volmdlr.O2D, -volmdlr.X2D * 5)
        liney_pos = volmdlr.edges.LineSegment2D(volmdlr.O2D, volmdlr.Y2D * 5)
        liney_neg = volmdlr.edges.LineSegment2D(volmdlr.O2D, -volmdlr.Y2D * 5)
        for line in [linex_pos, linex_neg, liney_pos, liney_neg]:
            intersections = []
            for line_segment in self.line_segments:
                point_intersection = line_segment.linesegment_intersections(
                    line)
                intersections.extend(point_intersection)
                if not point_intersection:
                    if line.point_belongs(line_segment.start):
                        intersections.append(line_segment.start)
                    if line.point_belongs(line_segment.end):
                        intersections.append(line_segment.end)
            intersetions1[line] = intersections[:]
        for i, value in enumerate(intersetions1.values()):
            if not value:
                if i % 2 == 0:
                    if len(list(intersetions1.values())[i + 1]) == 2:
                        translation1 = (list(intersetions1.values())[
                                            i + 1][0] +
                                        list(intersetions1.values())[
                                            i + 1][1]) * 0.5
                        break
                if i % 2 != 0:
                    if len(list(intersetions1.values())[i - 1]) == 2:
                        translation1 = (list(intersetions1.values())[
                                            i - 1][0] +
                                        list(intersetions1.values())[
                                            i - 1][1]) * 0.5
                        break

        return translation1

    def repositioned_polygon(self, x, y):
        linex = volmdlr.edges.LineSegment2D(-x.to_2d(volmdlr.O2D, x, y),
                                            x.to_2d(volmdlr.O2D, x, y))
        way_back = volmdlr.O3D
        barycenter = self.barycenter()
        if not self.point_belongs(barycenter):
            barycenter1_2d = self.point_in_polygon()
            self.translation(-barycenter1_2d, False)
            way_back = barycenter1_2d.to_3d(volmdlr.O3D, x, y)
        else:
            inters = self.linesegment_intersections(linex)
            distance = inters[0][0].point_distance(inters[-1][0])
            if distance / 2 > 3 * min(
                    self.point_distance(inters[0][0]),
                    self.point_distance(inters[-1][0])):
                mid_point = (inters[0][0] + inters[-1][0]) * 0.5
                self.translation(-mid_point, False)
                way_back = mid_point.to_3d(volmdlr.O3D, x, y)

        return self, way_back

    def get_closing_point(self, polygon2_2d, primitive, ax=None):
        closing_point = volmdlr.O2D
        middle_point = primitive.middle_point()

        normal_vector = primitive.normal_vector()
        line_segment1 = volmdlr.edges.LineSegment2D(
            middle_point - normal_vector, middle_point)
        line_segment2 = volmdlr.edges.LineSegment2D(middle_point,
                                                    middle_point + normal_vector)

        # print('angle in radians :', primitive.unit_direction_vector().dot(normal_vector))
        # print('vector1 :', primitive.unit_direction_vector())
        # print('normal: ', normal_vector)
        line_intersections = {line_segment1: [], line_segment2: []}
        for ls in [line_segment1, line_segment2]:
            inter_points = []
            for prim in polygon2_2d.line_segments + self.line_segments[
                                                    :self.line_segments.index(
                                                            primitive)] + self.line_segments[
                                                                           self.line_segments.index(
                                                                                   primitive) + 1:]:
                inters = prim.linesegment_intersections(ls)
                if inters:
                    line_intersections[ls].append((inters[0], prim))
                    inter_points.append(inters[0])
                elif ls.point_belongs(prim.start):
                    if prim.start not in inter_points:
                        line_intersections[ls].append((prim.start, prim))
                        inter_points.append(prim.start)
                elif ls.point_belongs(prim.end):
                    if prim.end not in inter_points:
                        line_intersections[ls].append((prim.end, prim))
                        inter_points.append(prim.end)
                elif prim.point_belongs(middle_point):
                    line_intersections[ls].append((prim.middle_point(), prim))
                    inter_points.append(prim.middle_point())
        if line_intersections[line_segment1]:
            # print('passing here, debug me')
            # inters_points = [intr_list[0] for intr_list in line_intersections[line_segment1]]
            distance = math.inf
            for intr_list in line_intersections[line_segment1]:
                # if intr_list[0] not in self.points:
                if intr_list[1] not in self.line_segments:
                    dist = intr_list[0].point_distance(line_segment1.start)
                    if dist < distance:
                        distance = dist
                        if intr_list[0].point_distance(intr_list[1].start) < \
                                intr_list[0].point_distance(intr_list[1].end):
                            closing_point = intr_list[1].start
                        else:
                            closing_point = intr_list[1].end
                elif intr_list[0] == middle_point and \
                        primitive.length() == intr_list[1].length():
                    closing_point = intr_list[1].start
        else:
            # print('last passed here, sure of it ')
            distance = math.inf
            for intr_list in line_intersections[line_segment2]:
                if intr_list[1] not in self.line_segments:
                    dist = intr_list[0].point_distance(line_segment1.start)
                    if dist < distance:
                        distance = dist
                        if intr_list[0].point_distance(intr_list[1].start) < \
                                intr_list[0].point_distance(intr_list[1].end):
                            closing_point = intr_list[1].start
                        else:
                            closing_point = intr_list[1].end
                elif intr_list[0] == middle_point and \
                        primitive.length() == intr_list[1].length():
                    closing_point = intr_list[1].start
        if ax is not None:
            middle_point.plot(ax=ax, color='r')
            line_segment1.plot(ax=ax, color='y')
            line_segment2.plot(ax=ax, color='b')
            closing_point.plot(ax=ax)

        return closing_point

    def validate_sewing_polygons(self, polygon2_2d):
        primitive1 = self.line_segments[0]
        closing_point = self.get_closing_point(polygon2_2d,
                                               primitive1)
        if closing_point != volmdlr.O2D:
            return True
        return False

    def get_valid_sewing_polygons(self, polygon2_2d):
        for i, primitive1 in enumerate(self.line_segments):
            closing_point = self.get_closing_point(polygon2_2d,
                                                          primitive1)
            if closing_point != volmdlr.O2D:
                if i == 0:
                    return self
                new_polygon_primitives = \
                    self.line_segments[self.line_segments.index(primitive1):] + \
                    self.line_segments[:self.line_segments.index(primitive1)]
                new_points = []
                for prim in new_polygon_primitives:
                    if prim.start not in new_points:
                        new_points.append(prim.start)
                    if prim.end not in new_points:
                        new_points.append(prim.end)
                return ClosedPolygon2D(new_points)
        raise NotImplementedError('make sure the two polygons '
                                   'you are trying to sew are valid ones')


class Triangle2D(ClosedPolygon2D):
    def __init__(self, point1: volmdlr.Point2D, point2: volmdlr.Point2D,
                 point3: volmdlr.Point2D, name: str = ''):
        self.point1 = point1
        self.point2 = point2
        self.point3 = point3
        self.name = name

        # ClosedPolygon2D.__init__(self, points=[point1, point2, point3],
        # name=name)

    def area(self):
        u = self.point2 - self.point1
        v = self.point3 - self.point1
        return abs(u.cross(v)) / 2

    def incircle_radius(self):
        a = self.point1.point_distance(self.point2)
        b = self.point1.point_distance(self.point3)
        c = self.point2.point_distance(self.point3)
        return 2 * self.area() / (a + b + c)

    def circumcircle_radius(self):
        a = self.point1.point_distance(self.point2)
        b = self.point1.point_distance(self.point3)
        c = self.point2.point_distance(self.point3)
        return a * b * c / (self.area() * 4.0)

    def ratio_circumr_length(self):
        return self.circumcircle_radius() / self.length()

    def ratio_incircler_length(self):
        return self.incircle_radius() / self.length()

    def aspect_ratio(self):
        a = self.point1.point_distance(self.point2)
        b = self.point1.point_distance(self.point3)
        c = self.point2.point_distance(self.point3)
        s = 0.5 * (a + b + c)
        try:
            return 0.125 * a * b * c / (s - a) / (s - b) / (s - c)
        except ZeroDivisionError:
            return 1000000.


class Circle2D(Contour2D):
    _non_serializable_attributes = ['internal_arcs', 'external_arcs',
                                    'polygon', 'straight_line_contour_polygon',
                                    'primitives', 'basis_primitives']

    def __init__(self, center: volmdlr.Point2D, radius: float, name: str = ''):
        self.center = center
        self.radius = radius
        self.angle = volmdlr.TWO_PI

        # self.points = self.tessellation_points()

        Contour2D.__init__(self, [self], name=name)  # !!! this is dangerous

    def __hash__(self):
        return int(round(1e6 * (self.center.x + self.center.y + self.radius)))

    def __eq__(self, other_circle):
        if self.__class__.__name__ != other_circle.__class__.__name__:
            return False

        return math.isclose(self.center.x,
                            other_circle.center.x, abs_tol=1e-06) \
               and math.isclose(self.center.y,
                                other_circle.center.y, abs_tol=1e-06) \
               and math.isclose(self.radius, other_circle.radius,
                                abs_tol=1e-06)

    def to_polygon(self, angle_resolution: float):
        return ClosedPolygon2D(
            self.polygon_points(angle_resolution=angle_resolution))

    def tessellation_points(self, resolution=40):
        return [(self.center
                 + self.radius * math.cos(teta) * volmdlr.X2D
                 + self.radius * math.sin(teta) * volmdlr.Y2D)
                for teta in npy.linspace(0, volmdlr.TWO_PI, resolution + 1)][
               :-1]

    def point_belongs(self, point, tolerance=1e-9):
        return point.point_distance(self.center) <= self.radius + tolerance

    # def border_points(self):
    #     start = self.center - self.radius * volmdlr.Point2D(1, 0)
    #     end = self.center + self.radius * volmdlr.Point2D(1, 0)
    #     return [start, end]

    def bounding_rectangle(self):

        xmin = self.center.x - self.radius
        xmax = self.center.x + self.radius
        ymin = self.center.y - self.radius
        ymax = self.center.y + self.radius
        return xmin, xmax, ymin, ymax

    def line_intersections(self, line2d: volmdlr.edges.Line2D, tol=1e-9):
        # Duplicate from ffull arc
        Q = self.center
        if line2d.points[0] == self.center:
            P1 = line2d.points[1]
            V = line2d.points[0] - line2d.points[1]
        else:
            P1 = line2d.points[0]
            V = line2d.points[1] - line2d.points[0]
        a = V.dot(V)
        b = 2 * V.dot(P1 - Q)
        c = P1.dot(P1) + Q.dot(Q) - 2 * P1.dot(Q) - self.radius ** 2

        disc = b ** 2 - 4 * a * c
        if math.isclose(disc, 0., abs_tol=tol):
            t1 = -b / (2 * a)
            return [P1 + t1 * V]

        elif disc > 0:
            sqrt_disc = math.sqrt(disc)
            t1 = (-b + sqrt_disc) / (2 * a)
            t2 = (-b - sqrt_disc) / (2 * a)
            return [P1 + t1 * V,
                    P1 + t2 * V]
        else:
            return []

    def circle_intersections(self, circle: 'volmdlr.wires.Circle2D'):
        x0, y0 = self.center
        x1, y1 = circle.center
        r0 = self.radius
        r1 = circle.radius

        d = math.sqrt((x1 - x0) ** 2 + (y1 - y0) ** 2)

        # non intersecting
        if d > r0 + r1:
            return []
        # One circle within other
        if d < abs(r0 - r1):
            return []
        # coincident circles
        if d == 0 and r0 == r1:
            return []
        else:
            a = (r0 ** 2 - r1 ** 2 + d ** 2) / (2 * d)
            h = math.sqrt(r0 ** 2 - a ** 2)
            x2 = x0 + a * (x1 - x0) / d
            y2 = y0 + a * (y1 - y0) / d
            x3 = x2 + h * (y1 - y0) / d
            y3 = y2 - h * (x1 - x0) / d

            x4 = x2 - h * (y1 - y0) / d
            y4 = y2 + h * (x1 - x0) / d

        return [volmdlr.Point2D(x3, y3), volmdlr.Point2D(x4, y4)]

    def arc_intersections(self, arc2d: volmdlr.edges.Arc2D):
        circle = Circle2D(arc2d.center, arc2d.radius)
        intersections = []

        for inter in self.circle_intersections(circle):
            try:
                arc2d.abscissa(inter)# I guess it is a test?
                intersections.append(inter)
            except ValueError:
                pass
        return intersections

    def length(self):
        return volmdlr.TWO_PI * self.radius

    def plot(self, ax=None, linestyle='-', color='k', linewidth=1, alpha=1.,
             equal_aspect=True):
        if ax is None:
            fig, ax = plt.subplots()
        # else:
        #     fig = ax.figure
        if self.radius > 0:
            ax.add_patch(matplotlib.patches.Arc((self.center.x, self.center.y),
                                                2 * self.radius,
                                                2 * self.radius,
                                                angle=0,
                                                theta1=0,
                                                theta2=360,
                                                color=color,
                                                alpha=alpha,
                                                linestyle=linestyle,
                                                linewidth=linewidth))
        if equal_aspect:
            ax.set_aspect('equal')
        return ax

    def to_3d(self, plane_origin, x, y):
        normal = x.cross(y)
        center3d = self.center.to_3d(plane_origin, x, y)
        return Circle3D(volmdlr.Frame3D(center3d, x, y, normal),
                        self.radius, self.name)

    def rotation(self, center, angle, copy=True):
        if copy:
            return Circle2D(self.center.rotation(center, angle, copy=True),
                            self.radius)
        else:
            self.center.rotation(center, angle, copy=False)

    def translation(self, offset, copy=True):
        if copy:
            return Circle2D(self.center.translation(offset, copy=True),
                            self.radius)
        else:
            self.center.translation(offset, copy=False)

    def frame_mapping(self, frame, side, copy=True):
        """
        side = 'old' or 'new'
        """
        if side == 'old':
            if copy:
                return Circle2D(frame.old_coordinates(self.center),
                                self.radius)
            else:
                self.center = frame.old_coordinates(self.center)
        if side == 'new':
            if copy:
                return Circle2D(frame.new_coordinates(self.center),
                                self.radius)
            else:
                self.points = frame.new_coordinates(self.center)

    def area(self):
        return math.pi * self.radius ** 2

    def second_moment_area(self, point):
        """
        Second moment area of part of disk
        """
        I = math.pi * self.radius ** 4 / 4
        return volmdlr.geometry.huygens2d(I, I, 0, self.area(), self.center,
                                          point)

    def center_of_mass(self):
        return self.center

    def point_symmetric(self, point):
        center = 2 * point - self.center
        return Circle2D(center, self.radius)

    def plot_data(self, edge_style: plot_data.EdgeStyle = None,
                  surface_style: plot_data.SurfaceStyle = None):
        return plot_data.Circle2D(cx=self.center.x,
                                  cy=self.center.y,
                                  r=self.radius,
                                  edge_style=edge_style,
                                  surface_style=surface_style)

    def copy(self, deep=True, memo=None):
        return Circle2D(self.center.copy(), self.radius)

    def point_at_abscissa(self, curvilinear_abscissa):
        start = self.center + self.radius * volmdlr.X3D
        return start.rotation(self.center,
                              curvilinear_abscissa / self.radius)

    # def triangulation(self, n=35):
    #     l = self.length()
    #     points = [self.point_at_abscissa(l * i / n) for i in range(n)]
    #     points.append(self.center)
    #     triangles = [(i, i + 1, n) for i in range(n - 1)] + [(n - 1, 0, n)]

    def split(self, split_start, split_end):
        x1, y1 = split_start - self.center
        x2, y2 = split_end - self.center

        angle1 = math.atan2(y1, x1)
        angle2 = math.atan2(y2, x2)
        angle_i1 = 0.5 * (angle2 - angle1)
        angle_i2 = angle_i1 + math.pi
        interior_point1 = split_start.rotation(self.center, angle_i1)
        interior_point2 = split_start.rotation(self.center, angle_i2)

        return [volmdlr.edges.Arc2D(split_start, interior_point1,
                                    split_end),
                volmdlr.edges.Arc2D(split_start, interior_point2,
                                    split_end)]

    def discretise(self, n: float):
        # BUGGED: returns method
        circle_to_nodes = {}
        nodes = []
        if n * self.length() < 1:
            circle_to_nodes[self] = self.border_points
        else:
            n0 = int(math.ceil(n * self.length()))
            l0 = self.length() / n0

            for k in range(n0):
                node = self.point_at_abscissa(k * l0)

                nodes.append(node)

            circle_to_nodes[self] = nodes

        return circle_to_nodes[self]

    def polygon_points(self, angle_resolution=10):
        return volmdlr.edges.Arc2D.polygon_points(
            self, angle_resolution=angle_resolution)


class Contour3D(Contour, Wire3D):
    _non_serializable_attributes = ['points']
    _non_eq_attributes = ['name']
    _non_hash_attributes = ['points', 'name']
    _generic_eq = True
    """
    A collection of 3D primitives forming a closed wire3D
    """

    def __init__(self, primitives: List[volmdlr.core.Primitive3D],
                 name: str = ''):
        """

        """

        Wire3D.__init__(self, primitives=primitives, name=name)
        self._utd_edge_polygon = False

    def __hash__(self):
        return sum([hash(e) for e in self.primitives])

    def __eq__(self, other_):
        if self.__class__.__name__ != other_.__class__.__name__:
            return False
        equal = True
        for edge, other_edge in zip(self.primitives, other_.edges):
            equal = (equal and edge == other_edge)
        return equal

    @property
    def edge_polygon(self):
        if not self._utd_edge_polygon:
            self._edge_polygon = self._get_edge_polygon()
            self._utd_edge_polygon = True
        return self._edge_polygon

    def _get_edge_polygon(self):
        points = []
        for edge in self.primitives:
            if points:
                if edge.start != points[-1]:
                    points.append(edge.start)
            else:
                points.append(edge.start)
        return ClosedPolygon3D(points)

    @classmethod
    def from_step(cls, arguments, object_dict):
        name = arguments[0][1:-1]
        raw_edges = []
        # edge_ends = {}
        for ie, edge_id in enumerate(arguments[1]):
            edge = object_dict[int(edge_id[1:])]
            raw_edges.append(edge)

        if (len(raw_edges)) == 1:
            if isinstance(raw_edges[0], cls):
                # Case of a circle, ellipse...
                return raw_edges[0]
            else:
                return cls(raw_edges, name=name)

        distances = [raw_edges[0].end.point_distance(raw_edges[1].start),
                     raw_edges[0].start.point_distance(raw_edges[1].start),
                     raw_edges[0].end.point_distance(raw_edges[1].end),
                     raw_edges[0].start.point_distance(raw_edges[1].end)]
        index = distances.index(min(distances))
        if min(distances) > 5e-4:
            ax = raw_edges[0].plot()
            raw_edges[1].plot(ax=ax)
            deltax1 = abs(raw_edges[0].start.x - raw_edges[1].end.x)
            deltax2 = abs(raw_edges[0].end.x - raw_edges[1].end.x)
            deltay1 = abs(raw_edges[0].start.y - raw_edges[1].end.y)
            deltay2 = abs(raw_edges[0].end.y - raw_edges[1].end.y)
            deltaz1 = abs(raw_edges[0].start.z - raw_edges[1].end.z)
            deltaz2 = abs(raw_edges[0].end.z - raw_edges[1].end.z)
            raise NotImplementedError(
                'First 2 edges of contour not follwing each other',
                'delta = {}, {}, {}, {}, {}, {}'.format(deltax1, deltax2,
                                                        deltay1, deltay2,
                                                        deltaz1, deltaz2))
        # Making things right for first 2 primitives

        if index == 0:
            edges = [raw_edges[0], raw_edges[1]]
        elif index == 1:
            edges = [raw_edges[0].reverse(), raw_edges[1]]
        elif index == 2:
            edges = [raw_edges[0], raw_edges[1].reverse()]
        elif index == 3:
            edges = [raw_edges[0].reverse(), raw_edges[1].reverse()]
        else:
            raise NotImplementedError

        last_edge = edges[-1]
        for raw_edge in raw_edges[2:]:
            distances = [raw_edge.start.point_distance(last_edge.end),
                         raw_edge.end.point_distance(last_edge.end)]
            index = distances.index(min(distances))
            if min(distances) > 5e-4:
                ax = last_edge.plot(color='b')
                raw_edge.plot(ax=ax, color='r')
                last_edge.end.plot(ax=ax, color='b')
                raw_edges[0].plot(ax=ax, color='g')
                deltax1 = abs(raw_edge.start.x - last_edge.end.x)
                deltax2 = abs(raw_edge.end.x - last_edge.end.x)
                deltay1 = abs(raw_edge.start.y - last_edge.end.y)
                deltay2 = abs(raw_edge.end.y - last_edge.end.y)
                deltaz1 = abs(raw_edge.start.z - last_edge.end.z)
                deltaz2 = abs(raw_edge.end.z - last_edge.end.z)
                raise NotImplementedError(
                    'Edges of contour not follwing each other',
                    'delta = {}, {}, {}, {}, {}, {}'.format(deltax1, deltax2,
                                                            deltay1, deltay2,
                                                            deltaz1, deltaz2))
            if index == 0:
                last_edge = raw_edge
            elif index == 1:
                last_edge = raw_edge.reverse()

            edges.append(last_edge)
        return cls(edges, name=name)

    def to_step(self, current_id, surface_id=None):

        content = ''
        edge_ids = []
        for primitive in self.primitives:
            if isinstance(primitive, volmdlr.edges.BSplineCurve3D):
                continue
            primitive_content, primitive_ids = primitive.to_step(current_id)
            content += primitive_content
            current_id = primitive_ids[-1] + 1
            for primitive_id in primitive_ids:
                content += "#{} = ORIENTED_EDGE('{}',*,*,#{},.T.);\n".format(
                    current_id,
                    primitive.name,
                    primitive_id)
                edge_ids.append(current_id)

                current_id += 1

        content += "#{} = EDGE_LOOP('{}',({}));\n".format(
            current_id, self.name, volmdlr.core.step_ids_to_str(edge_ids))
        return content, current_id

    def average_center_point(self):
        nb = len(self.points)
        x = npy.sum([p[0] for p in self.points]) / nb
        y = npy.sum([p[1] for p in self.points]) / nb
        z = npy.sum([p[2] for p in self.points]) / nb

        return volmdlr.Point3D(x, y, z)

    def rotation(self, center, axis, angle, copy=True):
        if copy:
            new_edges = [edge.rotation(center, axis, angle, copy=True) for edge
                         in self.primitives]
            # new_points = [p.rotation(center, axis, copy=True) for p in self.points]
            return Contour3D(new_edges, None, self.name)
        else:
            for edge in self.primitives:
                edge.rotation(center, axis, angle, copy=False)
            for point in self.tessel_points:
                point.rotation(center, axis, angle, copy=False)

    def translation(self, offset, copy=True):
        if copy:
            new_edges = [edge.translation(offset, copy=True) for edge in
                         self.primitives]
            # new_points = [p.translation(offset, copy=True) for p in self.points]
            return Contour3D(new_edges, self.name)
        else:
            for edge in self.primitives:
                edge.translation(offset, copy=False)
            for point in self.tessel_points:
                point.translation(offset, copy=False)

    def order_contour(self):
        # new_primitives = []
        # points = self.ordering_contour()
        # for p1, p2 in points:
        #     new_primitives.append(volmdlr.edges.LineSegment3D(p1, p2))
        # self.primitives = new_primitives

        initial_points = []
        for p in self.primitives:
            initial_points.append((p.start, p.end))
        
        new_primitives = []
        if self.is_ordered():
            return self
        points = self.ordering_contour()
        for p1, p2 in points:
            try:
                index = initial_points.index((p1, p2))
            except ValueError:
                index = initial_points.index((p2, p1))
            
            if isinstance(self.primitives[index], volmdlr.edges.LineSegment3D):
                new_primitives.append(volmdlr.edges.LineSegment3D(p1, p2))
            elif isinstance(self.primitives[index], volmdlr.edges.Arc3D):
                new_primitives.append(volmdlr.edges.Arc3D(p1, self.primitives[index].interior, p2))
            elif isinstance(self.primitives[index], volmdlr.edges.BSplineCurve3D):
                if (self.primitives[index].start == p1 and self.primitives[index].end == p2):
                    new_primitives.append(self.primitives[index])
                else:
                    new_primitives.append(self.primitives[index].reverse())
 
        self.primitives = new_primitives

        return self

    def point_over_contour(self, point, abs_tol=1e-7):
        belongs = False
        for primitive in self.primitives:
            if primitive.point_belongs(point, abs_tol):
                belongs = True
        return belongs

    def frame_mapping(self, frame, side, copy=True):
        """
        side = 'old' or 'new'
        """
        if copy:
            new_edges = [edge.frame_mapping(frame, side, copy=True) for edge in
                         self.primitives]
            # new_points = [p.frame_mapping(frame, side, copy=True) for p in self.points]
            return Contour3D(new_edges, None, self.name)
        else:
            for edge in self.primitives:
                edge.frame_mapping(frame, side, copy=False)
            for point in self.tessel_points:
                point.frame_mapping(frame, side, copy=False)

    def copy(self, deep=True, memo=None):
        new_edges = [edge.copy() for edge in self.primitives]
        if self.point_inside_contour is not None:
            new_point_inside_contour = self.point_inside_contour.copy()
        else:
            new_point_inside_contour = None
        return Contour3D(new_edges, new_point_inside_contour, self.name)

    def length(self):
        # TODO: this is duplicated code from Wire3D!
        length = 0.
        for edge in self.primitives:
            length += edge.length()
        return length

    def point_at_abscissa(self, curvilinear_abscissa):
        # TODO: this is duplicated code from Wire3D!
        length = 0.
        for primitive in self.primitives:
            primitive_length = primitive.length()
            if length + primitive_length > curvilinear_abscissa:
                return primitive.point_at_abscissa(
                    curvilinear_abscissa - length)
            length += primitive_length
        if math.isclose(curvilinear_abscissa, length, abs_tol=1e-6):
            return primitive.point_at_abscissa(primitive_length)
        raise ValueError('abscissa out of contour length')

    def plot(self, ax=None, color='k', alpha=1, edge_details=False):
        if ax is None:
            ax = Axes3D(plt.figure())

        for edge in self.primitives:
            edge.plot(ax=ax, color=color, alpha=alpha,
                      edge_ends=edge_details, edge_direction=edge_details)

        return ax

    def to_2d(self, plane_origin, x, y):
        z = x.cross(y)
        plane3d = volmdlr.faces.Plane3D(volmdlr.Frame3D(plane_origin, x, y, z))
        primitives2d = [plane3d.point3d_to_2d(p) for p in self.primitives]
        return Contour2D(primitives=primitives2d)

    def _bounding_box(self):

        """
        Flawed method, to be enforced by overloading
        """
        n = 50
        l = self.length()
        points = [self.point_at_abscissa(i / n * l) \
                  for i in range(n)]
        return volmdlr.core.BoundingBox.from_points(points)

    @classmethod
    def extract_contours(cls, contour, point1: volmdlr.Point3D,
                         point2: volmdlr.Point3D, inside=False):

        new_primitives = contour.extract_with_points(point1, point2, inside)
        contours = [cls(new_primitives)]
        return contours

    def contour_intersection(self, contour3d):
        dict_intersecting_points = {}
        for primitive in self.primitives:
            for primitive2 in contour3d.primitives:
                intersecting_point = primitive.linesegment_intersection(
                    primitive2)
                if intersecting_point is not None:
                    dict_intersecting_points[primitive2] = intersecting_point
        if dict_intersecting_points:
            return dict_intersecting_points
        return None

<<<<<<< HEAD
=======
    
>>>>>>> 3a596b45
    @classmethod
    def from_points(cls, points: List[volmdlr.Point3D]):
        '''
        create a contour3d from points with line_segments3D  
        '''
        
        if len(points)<3:
            raise ValueError('contour is defined at least with three points')
        else:
            edges = []
            for i in range(0, len(points)-1):
                edges.append(volmdlr.edges.LineSegment3D(points[i], points[i+1]))
            
            edges.append(volmdlr.edges.LineSegment3D(points[len(points)], points[0]))
            
            contour = cls(edges)
            
            return contour
    
    def clean_primitives(self):
        ''' 
        delete primitives with start=end, and return a new contour
        '''
        
        new_primitives = []
        for p in self.primitives:
            if p.start != p.end:
                new_primitives.append(p)
        
        return Contour3D(new_primitives)
<<<<<<< HEAD
      
=======

>>>>>>> 3a596b45
    def merge_with(self, contour3d):
        '''
        merge two adjacent contours, sharing primitives, and returns one outer contour and inner contours (if there are any)
        '''

        merged_primitives = self.merge_primitives_with(contour3d)
<<<<<<< HEAD
        contours = volmdlr.wires.Contour3D.contours_from_edges(merged_primitives)
        contours = sorted(contours, key=lambda contour: contour.area(), reverse=True)

        return contours
=======
        contours = volmdlr.wires.Contour3D.contours_from_edges(merged_primitives, tol=3e-4)
        # contours = sorted(contours, key=lambda contour: contour.area(), reverse=True)

        return contours

>>>>>>> 3a596b45

class Circle3D(Contour3D):
    _non_serializable_attributes = ['point', 'edges', 'point_inside_contour']
    _non_eq_attributes = ['name']
    _non_hash_attributes = ['name']
    _generic_eq = True

    def __init__(self, frame: volmdlr.Frame3D, radius: float,
                 name: str = ''):
        """
        frame.u, frame.v define the plane, frame.w the normal
        """
        self.radius = radius
        self.frame = frame
        self.angle = volmdlr.TWO_PI
        Contour3D.__init__(self, [self], name=name)

    @property
    def center(self):
        return self.frame.origin

    @property
    def normal(self):
        return self.frame.w

    def __hash__(self):
        return hash(self.frame.origin)

    def __eq__(self, other_circle):
        return self.frame.origin == other_circle.frame.origin \
               and self.frame.w.is_colinear(other_circle.frame.w) \
               and math.isclose(self.radius,
                                other_circle.radius, abs_tol=1e-06)

    def tessellation_points(self, resolution=20):

        tessellation_points_3d = [
                                     self.center + self.radius * math.cos(
                                         teta) * self.frame.u
                                     + self.radius * math.sin(
                                         teta) * self.frame.v
                                     for teta in
                                     npy.linspace(0, volmdlr.TWO_PI,
                                                  resolution + 1)][:-1]
        return tessellation_points_3d

    def length(self):
        return volmdlr.TWO_PI * self.radius

    def FreeCADExport(self, name, ndigits=3):
        xc, yc, zc = round(1000 * self.center, ndigits)
        xn, yn, zn = round(self.normal, ndigits)
        return '{} = Part.Circle(fc.Vector({},{},{}),fc.Vector({},{},{}),{})\n'.format(
            name, xc, yc, zc, xn, yn, zn, 1000 * self.radius)

    def rotation(self, rot_center, axis, angle, copy=True):
        new_center = self.center.rotation(rot_center, axis, angle, True)
        new_normal = self.normal.rotation(rot_center, axis, angle, True)
        if copy:
            return Circle3D(new_center, self.radius, new_normal, self.name)
        else:
            self.center = new_center
            self.normal = new_normal

    def translation(self, offset, copy=True):
        # new_frame = self.center.translation(offset, True)
        new_frame = self.frame.translation(offset, True)

        if copy:

            # return Circle3D(new_frame, self.radius, self.frame,
            #                 self.name)
            return Circle3D(new_frame, self.radius, self.name)

        else:
            self.frame = new_frame

    def plot(self, ax=None, color='k', alpha=1., edge_details=False):
        if ax is None:
            fig = plt.figure()
            ax = Axes3D(fig)
        else:
            fig = None

        x = []
        y = []
        z = []
        for px, py, pz in self.tessellation_points():
            x.append(px)
            y.append(py)
            z.append(pz)
        x.append(x[0])
        y.append(y[0])
        z.append(z[0])
        ax.plot(x, y, z, color=color, alpha=alpha)
        return ax

    def point_at_abscissa(self, curvilinear_abscissa):
        """
        start point is at intersection of frame.u axis
        """
        start = self.frame.origin + self.radius * self.frame.u
        return start.rotation(self.frame.origin, self.frame.w,
                              curvilinear_abscissa / self.radius,
                              copy=True)

    @classmethod
    def from_step(cls, arguments, object_dict):
        center = object_dict[arguments[1]].origin
        radius = float(arguments[2]) / 1000
        if object_dict[arguments[1]].u is not None:
            normal = object_dict[arguments[1]].u
            other_vec = object_dict[arguments[1]].v
            if other_vec is not None:
                other_vec.normalize()
        else:
            normal = object_dict[arguments[1]].v  # ou w
            other_vec = None
        normal.normalize()
        return cls.from_center_normal(center, normal, radius,
                                      arguments[0][1:-1])

    def to_step(self, current_id, surface_id=None):
        circle_frame = volmdlr.Frame3D(self.center, self.frame.w, self.frame.u,
                                       self.frame.v)
        content, frame_id = circle_frame.to_step(current_id)
        curve_id = frame_id + 1
        content += "#{} = CIRCLE('{}',#{},{});\n".format(
            curve_id, self.name, frame_id, round(self.radius * 1000, 3))

        if surface_id:
            content += "#{} = SURFACE_CURVE('',#{},(#{}),.PCURVE_S1.);\n".format(
                curve_id + 1, curve_id, surface_id)
            curve_id += 1

        p1 = self.frame.origin + self.frame.u * self.radius
        # p2 = self.frame.origin + self.frame.v*self.radius
        p3 = self.frame.origin - self.frame.u * self.radius
        # p4 = self.frame.origin - self.frame.v*self.radius

        p1_content, p1_id = p1.to_step(curve_id + 1, vertex=True)
        # p2_content, p2_id = p2.to_step(p1_id+1, vertex=True)
        p3_content, p3_id = p3.to_step(p1_id + 1, vertex=True)
        # p4_content, p4_id = p4.to_step(p3_id+1, vertex=True)
        content += p1_content + p3_content

        arc1_id = p3_id + 1
        content += "#{} = EDGE_CURVE('{}',#{},#{},#{},.T.);\n".format(
            arc1_id, self.name, p1_id, p3_id, curve_id)
        oriented_edge1_id = arc1_id + 1
        content += "#{} = ORIENTED_EDGE('',*,*,#{},.T.);\n".format(
            oriented_edge1_id, arc1_id)

        arc2_id = oriented_edge1_id + 1
        content += "#{} = EDGE_CURVE('{}',#{},#{},#{},.T.);\n".format(
            arc2_id, self.name, p3_id, p1_id, curve_id)
        oriented_edge2_id = arc2_id + 1
        content += "#{} = ORIENTED_EDGE('',*,*,#{},.T.);\n".format(
            oriented_edge2_id, arc2_id)

        current_id = oriented_edge2_id + 1
        content += "#{} = EDGE_LOOP('{}',(#{},#{}));\n".format(
            current_id, self.name, oriented_edge1_id, oriented_edge2_id)

        return content, current_id

    def _bounding_box(self):
        """
        """
        # u = self.normal.deterministic_unit_normal_vector()
        # v = self.normal.cross(u)
        points = [self.frame.origin + self.radius * v
                  for v in [self.frame.u, -self.frame.u,
                            self.frame.v, -self.frame.v]]
        return volmdlr.core.BoundingBox.from_points(points)

    def to_2d(self, plane_origin, x, y):
        z = x.cross(y)
        plane3d = volmdlr.faces.Plane3D(volmdlr.Frame3D(plane_origin, x, y, z))
        return Circle2D(plane3d.point3d_to_2d(self.center), self.radius)

    @classmethod
    def from_center_normal(cls, center: volmdlr.Point3D,
                           normal: volmdlr.Vector3D,
                           radius: float,
                           name: str = ''):
        u = normal.deterministic_unit_normal_vector()
        v = normal.cross(u)
        return cls(volmdlr.Frame3D(center, u, v, normal), radius, name)

    @classmethod
    def from_3_points(cls, point1, point2, point3):
        u1 = (point2 - point1)
        u2 = (point2 - point3)
        try:
            u1.normalize()
            u2.normalize()
        except ZeroDivisionError:
            raise ValueError(
                'the 3 points must be distincts')

        normal = u2.cross(u1)
        normal.normalize()

        if u1 == u2:
            u2 = normal.cross(u1)
            u2.normalize()

        v1 = normal.cross(u1)  # v1 is normal, equal u2
        v2 = normal.cross(u2)  # equal -u1

        p11 = 0.5 * (point1 + point2)  # Mid point of segment s,m
        p21 = 0.5 * (point2 + point3)  # Mid point of segment s,m

        l1 = volmdlr.edges.Line3D(p11, p11 + v1)
        l2 = volmdlr.edges.Line3D(p21, p21 + v2)

        try:
            center, _ = l1.minimum_distance_points(l2)
        except ZeroDivisionError:
            raise ValueError(
                'Start, end and interior points  of an arc must be distincts')

        radius = (center - point1).norm()
        return cls(frame=volmdlr.Frame3D(center, u1, normal.cross(u1), normal),
                   radius=radius)

    def extrusion(self, extrusion_vector):

        if self.normal.is_colinear_to(extrusion_vector):
            u = self.normal.deterministic_unit_normal_vector()
            v = self.normal.cross(u)
            w = extrusion_vector.copy()
            w.normalize()
            cylinder = volmdlr.faces.CylindricalSurface3D(
                volmdlr.Frame3D(self.center, u, v, w), self.radius)
            return [cylinder.rectangular_cut(0, volmdlr.TWO_PI,
                                             0, extrusion_vector.norm())]
        else:
            raise NotImplementedError(
                'Extrusion along vector not colinar to normal for circle not handled yet: dot={}'.format(
                    self.normal.dot(extrusion_vector)))

    def revolution(self, axis_point: volmdlr.Point3D, axis: volmdlr.Vector3D,
                   angle: float):
        line3d = volmdlr.edges.Line3D(axis_point, axis_point + axis)
        tore_center, _ = line3d.point_projection(self.center)
        u = self.center - tore_center
        u.normalize()
        v = axis.cross(u)
        if not math.isclose(self.normal.dot(u), 0., abs_tol=1e-9):
            raise NotImplementedError(
                'Outside of plane revolution not supported')

        R = tore_center.point_distance(self.center)
        surface = volmdlr.faces.ToroidalSurface3D(
            volmdlr.Frame3D(tore_center, u, v, axis),
            R, self.radius)
        return [surface.rectangular_cut(0, angle, 0, volmdlr.TWO_PI)]

    def point_on_circle(self, point: volmdlr.Point3D):
        distance = point.point_distance(self.center)
        vec = volmdlr.Vector3D(*point-self.center)
        dot = self.normal.dot(vec)
        if math.isclose(distance, self.radius, abs_tol=1e-6)\
                and math.isclose(dot, 0, abs_tol=5e-6):
            return True
        return False

    def trim(self, point1: volmdlr.Point3D, point2: volmdlr.Point3D):
        if not self.point_on_circle(point1)\
                or not self.point_on_circle(point2):
            ax = self.plot()
            point1.plot(ax=ax, color='r')
            point2.plot(ax=ax, color='b')
            raise ValueError('Point not on circle for trim method')
        if point1 == point2:
            return volmdlr.edges.FullArc3D(self.frame.origin, point1,
                                           self.frame.w)
        interior = volmdlr.core.clockwise_interior_from_circle3d(
            point1, point2, self)
        return volmdlr.edges.Arc3D(point1, interior, point2)


class Ellipse3D(Contour3D):
    """
    :param major_axis: Largest radius of the ellipse
    :type major_axis: float
    :param minor_axis: Smallest radius of the ellipse
    :type minor_axis: float
    :param center: Ellipse's center
    :type center: Point3D
    :param normal: Ellipse's normal
    :type normal: Vector3D
    :param major_dir: Direction of the largest radius/major_axis
    :type major_dir: Vector3D
    """

    def __init__(self, major_axis: float, minor_axis: float,
                 center: volmdlr.Point3D, normal: volmdlr.Vector3D,
                 major_dir: volmdlr.Vector3D, name: str = ''):

        self.major_axis = major_axis
        self.minor_axis = minor_axis
        self.center = center
        normal.normalize()
        self.normal = normal
        major_dir.normalize()
        self.major_dir = major_dir
        Contour3D.__init__(self, [self], name=name)

    def tessellation_points(self, resolution=20):
        # plane = Plane3D.from_normal(self.center, self.normal)
        tessellation_points_3d = [
                                     self.center + self.major_axis * math.cos(
                                         teta) * self.major_dir
                                     + self.minor_axis * math.sin(
                                         teta) * self.major_dir.cross(
                                         self.normal) for teta in
                                     npy.linspace(0, volmdlr.TWO_PI,
                                                  resolution + 1)][:-1]
        return tessellation_points_3d

    def trim(self, point1: volmdlr.Point3D, point2: volmdlr.Point3D):
        minor_dir = self.normal.cross(self.major_dir)
        frame = volmdlr.Frame3D(self.center, self.major_dir,
                                minor_dir, self.normal)
        # Positionnement des points dans leur frame
        p1_new, p2_new = frame.new_coordinates(
            point1), frame.new_coordinates(point2)
        # Angle pour le p1
        u1, u2 = p1_new.x / self.major_axis, p1_new.y / self.minor_axis
        theta1 = volmdlr.core.sin_cos_angle(u1, u2)
        # Angle pour le p2
        u3, u4 = p2_new.x / self.major_axis, p2_new.y / self.minor_axis
        theta2 = volmdlr.core.sin_cos_angle(u3, u4)

        if theta1 > theta2:  # sens trigo
            angle = math.pi + (theta1 + theta2) / 2
        else:
            angle = (theta1 + theta2) / 2

        p_3 = volmdlr.Point3D(self.major_axis * math.cos(angle),
                              self.minor_axis * math.sin(angle), 0)
        p3 = frame.old_coordinates(p_3)

        return volmdlr.edges.ArcEllipse3D(point1, p3, point2, self.center,
                                          self.major_dir)

    def FreeCADExport(self, ip, ndigits=3):
        name = 'primitive{}'.format(ip)
        xc, yc, zc = npy.round(1000 * self.center.vector, ndigits)
        major_vector = self.center + self.major_axis / 2 * self.major_dir
        xmaj, ymaj, zmaj = npy.round(1000 * major_vector.vector, ndigits)
        minor_vector = self.center + self.minor_axis / 2 * self.normal.cross(
            self.major_dir)
        xmin, ymin, zmin = npy.round(1000 * minor_vector.vector, ndigits)
        return '{} = Part.Ellipse(fc.Vector({},{},{}), fc.Vector({},{},{}), fc.Vector({},{},{}))\n'.format(
            name, xmaj, ymaj, zmaj, xmin, ymin, zmin, xc, yc, zc)

    def rotation(self, rot_center, axis, angle, copy=True):
        new_center = self.center.rotation(rot_center, axis, angle, True)
        new_normal = self.normal.rotation(rot_center, axis, angle, True)
        new_major_dir = self.major_dir.rotation(rot_center, axis, angle, True)
        if copy:
            return Ellipse3D(self.major_axis, self.minor_axis, new_center,
                             new_normal, new_major_dir, self.name)
        else:
            self.center = new_center
            self.normal = new_normal
            self.major_dir = new_major_dir

    def translation(self, offset, copy=True):
        new_center = self.center.translation(offset, True)
        new_normal = self.normal.translation(offset, True)
        new_major_dir = self.major_dir.translation(offset, True)
        if copy:
            return Ellipse3D(self.major_axis, self.minor_axis, new_center,
                             new_normal, new_major_dir, self.name)
        else:
            self.center = new_center
            self.normal = new_normal
            self.major_dir = new_major_dir

    def plot(self, ax=None, color='k', alpha=1, edge_details=False):
        if ax is None:
            fig = plt.figure()
            ax = Axes3D(fig)
        else:
            fig = None

        x = []
        y = []
        z = []
        for px, py, pz in self.tessellation_points():
            x.append(px)
            y.append(py)
            z.append(pz)
        x.append(x[0])
        y.append(y[0])
        z.append(z[0])
        ax.plot(x, y, z, color)
        return ax

    @classmethod
    def from_step(cls, arguments, object_dict):
        center = object_dict[arguments[1]].origin
        normal = object_dict[arguments[1]].u  # ancien w
        major_dir = object_dict[arguments[1]].v  # ancien u
        major_axis = float(arguments[2]) / 1000
        minor_axis = float(arguments[3]) / 1000
        return cls(major_axis, minor_axis, center, normal, major_dir,
                   arguments[0][1:-1])


class ClosedPolygon3D(Contour3D, ClosedPolygon):

    def __init__(self, points: List[volmdlr.Point3D], name: str = ''):
        self.points = points
        self.line_segments = self._line_segments()

        Contour3D.__init__(self, self.line_segments, name)

    def _line_segments(self):
        lines = []
        if len(self.points) > 1:
            for p1, p2 in zip(self.points,
                              list(self.points[1:]) + [self.points[0]]):
                lines.append(volmdlr.edges.LineSegment3D(p1, p2))
        return lines

    def copy(self, deep=True, memo=None):
        points = [p.copy() for p in self.points]
        return ClosedPolygon2D(points, self.name)

    def __hash__(self):
        return sum([hash(p) for p in self.points])

    def __eq__(self, other_):
        if not isinstance(other_, self.__class__):
            return False
        equal = True
        for point, other_point in zip(self.points, other_.points):
            equal = (equal and point == other_point)
        return equal

    def plot(self, ax=None, color='k', alpha=1, edge_details=False):
        for line_segment in self.line_segments:
            ax = line_segment.plot(ax=ax, color=color, alpha=alpha,
                                   edge_ends=True, edge_direction=True)
        return ax

    def rotation(self, center, axis, angle, copy=True):
        if copy:
            return ClosedPolygon3D(
                [p.rotation(center, axis, angle, copy=True) for p in
                 self.points])
        else:
            for p in self.points:
                p.rotation(center, axis, angle, copy=False)

    def translation(self, offset, copy=True):
        if copy:
            new_points = [point.translation(offset, copy=True) for point in
                          self.points]
            return ClosedPolygon3D(new_points, self.name)
        else:
            for point in self.points:
                point.translation(offset, copy=False)

    def to_2d(self, plane_origin, x, y):
        points2d = [point.to_2d(plane_origin, x, y) for point in self.points]
        return ClosedPolygon2D(points2d)

    def sewing_with(self, other_poly3d, x, y, normal, resolution=20):
        self_center, other_center = self.average_center_point(), \
                                    other_poly3d.average_center_point()

        self_poly2d, other_poly2d = self.to_2d(self_center, x, y), \
                                    other_poly3d.to_2d(other_center, x, y)
        self_center2d, other_center2d = self_poly2d.center_of_mass(), \
                                        other_poly2d.center_of_mass()
        self_poly2d.translation(-self_center2d, copy=False)
        other_poly2d.translation(-other_center2d, copy=False)

        bbox_self2d, bbox_other2d = self_poly2d.bounding_rectangle(), \
                                    other_poly2d.bounding_rectangle()
        position = [abs(value) for value in bbox_self2d] \
                   + [abs(value) for value in bbox_other2d]
        max_scale = 2 * max(position)

        lines = [volmdlr.edges.LineSegment2D(volmdlr.O2D, max_scale * (
                volmdlr.X2D * math.sin(n * 2 * math.pi / resolution) +
                volmdlr.Y2D * math.cos(n * 2 * math.pi / resolution))
                                             ) for n in range(resolution)]

        self_new_points, other_new_points = [], []
        for l in lines:
            for self_line in self_poly2d.line_segments:
                intersect = l.linesegment_intersections(self_line)
                if intersect:
                    self_new_points.extend(intersect)
                    break

            for other_line in other_poly2d.line_segments:
                intersect = l.linesegment_intersections(other_line)
                if intersect:
                    other_new_points.extend(intersect)
                    break

        new_self_poly2d, new_other_poly2d = ClosedPolygon2D(
            self_new_points), ClosedPolygon2D(other_new_points)
        new_self_poly2d.translation(self_center2d, copy=False)
        new_other_poly2d.translation(other_center2d, copy=False)

        new_poly1, new_poly2 = new_self_poly2d.to_3d(self_center, x, y), \
                               new_other_poly2d.to_3d(other_center, x, y)

        triangles = []
        for point1, point2, other_point in zip(new_poly1.points,
                                               new_poly1.points[
                                               1:] + new_poly1.points[:1],
                                               new_poly2.points):
            triangles.append([point1, point2, other_point])

        for point1, point2, other_point in zip(
                new_poly2.points, new_poly2.points[1:] + new_poly2.points[:1],
                new_poly1.points[1:] + new_poly1.points[:1]):
            triangles.append([other_point, point2, point1])

        return triangles

    def simplify(self, min_distance: float = 0.01, max_distance: float = 0.05):
        return ClosedPolygon3D(self.simplify_polygon(
            min_distance=min_distance, max_distance=max_distance).points)

    def sewing(self, polygon2, x, y):
        """
        x and y are used for plane projection to make sure it is being projected in the right plane
        """
        center1, center2 = self.average_center_point(), polygon2.average_center_point()
        center1_, center2_ = volmdlr.Point3D(center1.x, center1.y,0), volmdlr.Point3D(center2.x,center2.y, 0)
        new_polygon1, new_polygon2 = self.translation(-center1_), polygon2.translation(-center2_)
        new_center1, new_center2 = new_polygon1.average_center_point(), new_polygon2.average_center_point()

        new_polygon1_2d, new_polygon2_2d = new_polygon1.to_2d(new_center1, x,y), new_polygon2.to_2d(new_center2, x, y)
        # barycenter1_2d = new_polygon1_2d.barycenter()
        # barycenter2_2d = new_polygon2_2d.barycenter()

        # # # ax2d = new_polygon1_2d.plot(color='r')
        # # # new_polygon2_2d.plot(ax=ax2d, color='g')
        # # barycenter1_2d = new_polygon1_2d.points[0]
        # # for point in new_polygon1_2d.points[1:]:
        # #     barycenter1_2d += point
        # # barycenter1_2d = barycenter1_2d / len(new_polygon1_2d.points)
        # # barycenter1_2d.plot(ax=ax2d, color='y')
        #
        # barycenter2_2d = new_polygon2_2d.points[0]
        # for point in new_polygon2_2d.points[1:]:
        #     barycenter2_2d += point
        # barycenter2_2d = barycenter2_2d / len(new_polygon2_2d.points)
        #
        # # barycenter2_2d.plot(ax=ax2d, color='r')
        #
        # # ax3d= new_polygon1.plot(color= 'r')
        # # new_polygon2.plot(ax=ax3d, color= 'g')
        # # volmdlr.Point3D(0,0, center1.z).plot(ax=ax3d)
        # # volmdlr.Point3D(0,0, center2.z).plot(ax=ax3d, color = 'r')

        dict_closing_pairs = {}
        triangles = []
        list_closing_point_indexes = []
        new_polygon1_2d_points = new_polygon1_2d.points + [
            new_polygon1_2d.points[0]]
        for i, point_polygon1 in enumerate(
                new_polygon1.points + [new_polygon1.points[0]]):
            if i != 0:
                mean_point2d = 0.5 * (
                        new_polygon1_2d_points[i] + new_polygon1_2d_points[
                    i - 1])
                closing_point = new_polygon2_2d.line_intersecting_closing_point(
                    mean_point2d)
                closing_point_index = new_polygon2_2d.points.index(
                    closing_point)

                if i == 1:
                    previous_closing_point_index = closing_point_index
                if closing_point_index != previous_closing_point_index:
                    if closing_point_index in list_closing_point_indexes:
                        closing_point_index = previous_closing_point_index
                    else:
                        dict_closing_pairs[self.points[i - 1]] = (
                            previous_closing_point_index,
                            closing_point_index)

                if point_polygon1 == new_polygon1.points[0]:
                    if list(dict_closing_pairs.values())[-1][-1] != \
                            list(dict_closing_pairs.values())[0][0]:
                        dict_closing_pairs[self.points[0]] = (
                            list(dict_closing_pairs.values())[-1][-1],
                            list(dict_closing_pairs.values())[0][0])

                real_closing_point = polygon2.points[closing_point_index]

                if not volmdlr.edges.LineSegment3D(
                        self.points[new_polygon1.points.index(point_polygon1)],
                        real_closing_point).point_belongs(self.points[i - 1]):
                    face = volmdlr.faces.Triangle3D(self.points[new_polygon1.points.index(
                        point_polygon1)], self.points[i - 1],
                                      real_closing_point,
                                                    alpha=0.9,
                                                    color=(1, 0.1, 0.1))
                    triangles.append(face)

                list_closing_point_indexes.append(closing_point_index)
                previous_closing_point_index = closing_point_index
        triangles += polygon2.close_sewing(dict_closing_pairs)
        # for i, point_polygon2 in enumerate(
        #         new_polygon2.points + [new_polygon2.points[0]]):
        #     for j, index in enumerate(list(dict_closing_pairs.values())):
        #         if i != 0:
        #             if i - 1 >= index[0] and i <= index[1]:
        #                 # a = polygon2.points[i - 1]
        #                 # b = polygon2.points[
        #                 #     new_polygon2.points.index(point_polygon2)]
        #                 # c = list(dict_closing_pairs.keys())[j]
        #                 # if a != b and a != c and b != c and not volmdlr.edges.LineSegment3D(
        #                 #         a, c).point_belongs(b):
        #                 triangles.append([polygon2.points[i - 1],
        #                                   polygon2.points[
        #                                       new_polygon2.points.index(
        #                                           point_polygon2)],
        #                                   list(dict_closing_pairs.keys())[j]])
        #             elif index[0] > index[1]:
        #                 if (i - 1 <= index[0] and i <= index[1]) or (
        #                         (i - 1 >= index[0]) and i >= index[1]):
        #                     # a = polygon2.points[i - 1]
        #                     # b = polygon2.points[
        #                     #     new_polygon2.points.index(point_polygon2)]
        #                     # c = list(dict_closing_pairs.keys())[j]
        #                     # if a != b and a != c and b != c and not volmdlr.edges.LineSegment3D(
        #                     #         a, c).point_belongs(b):
        #                     triangles.append([polygon2.points[i - 1],
        #                                       polygon2.points[
        #                                           new_polygon2.points.index(
        #                                               point_polygon2)],
        #                                       list(dict_closing_pairs.keys())[j]])

        # print("list closing points indexes :", list_closing_point_indexes)
        # faces = []
        # coords = triangles
        # for trio in coords:
        #     faces.append(volmdlr.faces.Triangle3D(trio[0], trio[1], trio[2]))
        # volum = volmdlr.core.VolumeModel(faces)
        # volum.babylonjs()
        # ax = self.plot()
        # polygon2.plot(ax=ax, color='y')
        # for face in faces:
        #     volmdlr.edges.LineSegment3D(face.point1, face.point2).plot(ax=ax,
        #                                                                color='b')
        #     volmdlr.edges.LineSegment3D(face.point1, face.point3).plot(ax=ax,
        #                                                                color='b')
        #     volmdlr.edges.LineSegment3D(face.point2, face.point3).plot(ax=ax,
        #                                                                color='b')

        return triangles


    def close_sewing(self, dict_closing_pairs):
        triangles = []
        for i, point_polygon2 in enumerate(
                self.points + [self.points[0]]):
            for j, index in enumerate(list(dict_closing_pairs.values())):
                if i != 0:
                    if i - 1 >= index[0] and i <= index[1]:
                        face = volmdlr.faces.Triangle3D(self.points[i - 1],
                                                        point_polygon2,
                                                        list(
                                                            dict_closing_pairs.keys())[
                                                            j],
                                                        alpha=0.9,
                                                        color=(1, 0.1, 0.1))
                        triangles.append(face)
                    elif index[0] > index[1]:
                        if (i - 1 <= index[0] and i <= index[1]) or (
                                (i - 1 >= index[0]) and i >= index[1]):
                            face = volmdlr.faces.Triangle3D(
                                self.points[i - 1],
                                point_polygon2,
                                list(dict_closing_pairs.keys())[j],
                                alpha=0.9,
                                color=(1, 0.1, 0.1))
                            triangles.append(face)
        return triangles

    def check_sewing(self, polygon2, sewing_faces):
        if not len(self.line_segments) + len(polygon2.line_segments) == len(sewing_faces):
            return False
        return True

    @staticmethod
    def validate_closing_point(closing_point_index, list_closing_point_indexes,
                               passed_by_zero_index, ratio_denom):
        if closing_point_index == list_closing_point_indexes[-1]:
            return closing_point_index, [], passed_by_zero_index
        list_remove_closing_points = []
        ratio = (list_closing_point_indexes[-1] - closing_point_index) / ratio_denom
        new_list_closing_point = list(dict.fromkeys(list_closing_point_indexes))
        if closing_point_index < list_closing_point_indexes[-1]:
            if len(list_closing_point_indexes) > 2 and \
                    list_closing_point_indexes[
                        -2] < closing_point_index < list_closing_point_indexes[-1] - 1:
                list_remove_closing_points.append(list_closing_point_indexes[-1])
            elif len(new_list_closing_point) > 3 and \
                    new_list_closing_point[
                        -3] < closing_point_index < new_list_closing_point[-1] - 3:
                for idx in list_closing_point_indexes:
                    if idx in (new_list_closing_point[-1], new_list_closing_point[-2]):
                        list_remove_closing_points.append(idx)
            elif len(list_closing_point_indexes) > 5 and \
                    list_closing_point_indexes[
                        -5] < closing_point_index < \
                    list_closing_point_indexes[-1] - 5 and \
                    list_closing_point_indexes[-5] != \
                    list_closing_point_indexes[-6]:
                list_remove_closing_points.extend(
                    [list_closing_point_indexes[-1],
                     list_closing_point_indexes[-2],
                     list_closing_point_indexes[-3],
                     list_closing_point_indexes[-4]])
            elif closing_point_index in list_closing_point_indexes:
                closing_point_index = list_closing_point_indexes[-1]
            elif math.isclose(ratio, 0, abs_tol=0.3):
                closing_point_index = list_closing_point_indexes[-1]
            else:
                if passed_by_zero_index:
                    ratio = (list_closing_point_indexes[
                                 0] - closing_point_index) / ratio_denom
                    if math.isclose(ratio, 1, abs_tol=0.3):
                        closing_point_index = list_closing_point_indexes[0]
                else:
                    if closing_point_index > list_closing_point_indexes[0]:
                        ratio1 = (closing_point_index -
                                  list_closing_point_indexes[
                                      0]) / ratio_denom
                        if math.isclose(ratio1, 0, abs_tol=0.3) and\
                                math.isclose(ratio, 1, abs_tol=0.3):
                            passed_by_zero_index = True
                            closing_point_index = list_closing_point_indexes[0]
                        else:
                            closing_point_index = list_closing_point_indexes[-1]
                    else:
                        ratio1 = (closing_point_index -
                                  list_closing_point_indexes[
                                      -1]) / ratio_denom
                        if math.isclose(ratio1, -1, abs_tol=0.45):
                            if ratio_denom - list_closing_point_indexes[-1] < 10:
                                passed_by_zero_index = True
                            elif ratio_denom - list_closing_point_indexes[
                                -1] >= 5:
                                closing_point_index = \
                                    list_closing_point_indexes[-1] + 5
                            else:
                                closing_point_index = ratio_denom - 2
                        else:
                            if list_closing_point_indexes.count(
                                    list_closing_point_indexes[-1]) < 5:
                                closing_point_index = \
                                    list_closing_point_indexes[-1]
                            elif ratio_denom - list_closing_point_indexes[-1] >= 5:
                                closing_point_index =\
                                    list_closing_point_indexes[-1] + 5
                            elif list_closing_point_indexes[-1] <= ratio_denom - 2:
                                closing_point_index = ratio_denom - 2

        elif closing_point_index in list_closing_point_indexes:
            closing_point_index = list_closing_point_indexes[-1]
        elif len(list_closing_point_indexes) > 2 and \
                list_closing_point_indexes[0] < closing_point_index < \
                list_closing_point_indexes[-1]:
            closing_point_index = list_closing_point_indexes[-1]
        elif passed_by_zero_index and closing_point_index > \
                list_closing_point_indexes[0]:
            closing_point_index = list_closing_point_indexes[-1]
        elif list_closing_point_indexes[0] == 0 and math.isclose(ratio, -1,
                                                                 abs_tol=0.3):
            closing_point_index = list_closing_point_indexes[-1]
        elif math.isclose(ratio, -1, abs_tol=0.3):
            closing_point_index = list_closing_point_indexes[-1]
        elif closing_point_index - list_closing_point_indexes[-1] > 5 and \
              list_closing_point_indexes[-1] + 4 <= ratio_denom-1:
            closing_point_index = list_closing_point_indexes[-1] + 4

        return closing_point_index, list_remove_closing_points, passed_by_zero_index

    def sewing3(self, polygon2, x, y):
        polygon1_2d = self.to_2d(volmdlr.O2D, x, y)
        polygon2_2d = polygon2.to_2d(volmdlr.O2D, x, y)
        polygon1_3d = self
        polygon2_3d = polygon2
        if polygon2_2d.area() < polygon1_2d.area():
            polygon1_2d, polygon2_2d = polygon2_2d, polygon1_2d
            polygon1_3d = polygon2
            polygon2_3d = self

        valid_polygon = polygon1_2d.validate_sewing_polygons(polygon2_2d)
        if not valid_polygon:
            polygon1_2d = polygon1_2d.get_valid_sewing_polygons(polygon2_2d)
            polygon1_3d = polygon1_2d.to_3d(volmdlr.Point3D(0, 0,
                                                            polygon1_3d.points[0].z), x, y)
        # ax=polygon1_2d.plot()
        # polygon2_2d.plot(ax=ax, color='r')
        dict_closing_pairs = {}
        triangles = []
        list_closing_point_indexes = []
        passed_by_zero_index = False
        ratio_denom = len(polygon2_2d.points)
        previous_closing_point_index = None
        for i, primitive1 in enumerate(polygon1_2d.line_segments):
            list_remove_closing_points = []

            closing_point = polygon1_2d.get_closing_point(polygon2_2d,
                                                          primitive1)
            if closing_point == volmdlr.O2D:
                if previous_closing_point_index is not None:
                    closing_point_index = previous_closing_point_index
                else:
                    raise NotImplementedError(
                        'None of the normal lines intersect polygon2, '
                        'certify projection plane given is correct')
            else:
                closing_point_index = polygon2_2d.points.index(closing_point)

            if i == 0:
                previous_closing_point_index = closing_point_index
            else:
                closing_point_index, list_remove_closing_points,\
                    passed_by_zero_index = self.validate_closing_point(
                        closing_point_index, list_closing_point_indexes,
                        passed_by_zero_index, ratio_denom)

            if list_remove_closing_points:
                new_list_closing_point_indexes = list(dict.fromkeys(list_closing_point_indexes))
                new_list_remove_closing_indexes = list(dict.fromkeys(list_remove_closing_points))
                for n in range(len(list_remove_closing_points)):
                    new_face = volmdlr.faces.Triangle3D(
                        triangles[-(n + 1)].point1,
                        triangles[-(n + 1)].point2,
                        polygon2_3d.points[closing_point_index],
                        alpha=0.9,
                        color=(1, 0.1, 0.1))
                    triangles[-(n + 1)] = new_face
                number_common_closing_point = 0
                for fc in triangles:
                    if fc.point3 == polygon2_3d.points[closing_point_index]:
                        number_common_closing_point += 1
                for n in range(0,
                               len(new_list_remove_closing_indexes) // 2 + 1):
                    del dict_closing_pairs[
                        list(dict_closing_pairs.keys())[-1]]

                dict_closing_pairs[triangles[-number_common_closing_point].point1] = (
                    new_list_closing_point_indexes[
                        -(len(new_list_remove_closing_indexes) + 1)],
                    closing_point_index)
                for pt_index in list_remove_closing_points:
                    list_closing_point_indexes.remove(pt_index)
                list_closing_point_indexes.append(closing_point_index)
            elif closing_point_index != previous_closing_point_index:
                dict_closing_pairs[polygon1_3d.line_segments[i].start] = (previous_closing_point_index, closing_point_index)

            face = volmdlr.faces.Triangle3D(polygon1_3d.line_segments[i].start,
                              polygon1_3d.line_segments[i].end,
                              polygon2_3d.points[closing_point_index], alpha=0.9, color=(1, 0.1, 0.1))
            triangles.append(face)
            list_closing_point_indexes.append(closing_point_index)
            previous_closing_point_index = closing_point_index
            if primitive1 == polygon1_2d.line_segments[-1]:
                if list_closing_point_indexes[-1] != \
                        list_closing_point_indexes[0]:
                    ratio = (list_closing_point_indexes[-1] -
                             list_closing_point_indexes[0]) / len(
                        polygon2_2d.points)
                    if math.isclose(ratio, -1,
                                    abs_tol=0.2) and passed_by_zero_index:
                        dict_closing_pairs[
                            polygon1_3d.points[0]] = (
                            list_closing_point_indexes[-2],
                            list_closing_point_indexes[0])
                        new_face = volmdlr.faces.Triangle3D(
                            triangles[-1].point1,
                            triangles[-1].point2,
                            polygon2_3d.points[list_closing_point_indexes[-2]],
                            alpha=0.9,
                            color=(1, 0.1, 0.1))
                        triangles.remove(triangles[-1])
                        triangles.append(new_face)
                    else:
                        dict_closing_pairs[polygon1_3d.points[0]] = (
                            list(dict_closing_pairs.values())[-1][-1],
                            list(dict_closing_pairs.values())[0][0])
        triangles += polygon2_3d.close_sewing(dict_closing_pairs)

        # print('list closing indexes :', list_closing_point_indexes)
        # print('length polygon2 points: ', len(polygon2_3d.points))
        # print('dict_closing_pairs :', dict_closing_pairs)

        # volum = volmdlr.core.VolumeModel(triangles)
        # volum.babylonjs()
        # print('p1 3d points :', self.points)
        # print('p2 3d points :', polygon2.points)
        return triangles


<|MERGE_RESOLUTION|>--- conflicted
+++ resolved
@@ -843,222 +843,12 @@
 
         return edges
 
-<<<<<<< HEAD
     def shares_primitives(self, contour):
         """checks if two contour share primitives"""
         for prim1 in self.primitives:
             if contour.primitive_over_contour(prim1):
                 return True
         return False
-    
-    def is_sharing_primitives_with(self, contour):
-        '''
-        check is two contour are sharing primitives
-        '''
-
-        list_p = []
-
-        for edge1, edge2 in itertools.product(self.primitives,
-                                              contour.primitives):
-            if edge1.point_belongs(edge2.start):
-                # list_p.append(edge2.start)
-                # instead of point not in list_p (due to errors)
-                if list_p == []:
-                    list_p.append(edge2.start)
-                if list_p != [] and edge2.start.point_distance(edge2.start.nearest_point(list_p)) > 1e-4:
-                    list_p.append(edge2.start)
-
-            elif edge2.point_belongs(edge1.start):
-                # list_p.append(edge1.start)
-                # instead of point not in list_p (due to errors)
-                if list_p == []:
-                    list_p.append(edge1.start)
-                if list_p != [] and edge1.start.point_distance(edge1.start.nearest_point(list_p)) > 1e-4:
-                    list_p.append(edge1.start)
-
-            elif edge1.point_belongs(edge2.end):
-                # list_p.append(edge2.end)
-                # instead of point not in list_p (due to errors)
-                if list_p == []:
-                    list_p.append(edge2.end)
-                if list_p != [] and edge2.end.point_distance(edge2.end.nearest_point(list_p)) > 1e-4:
-                    list_p.append(edge2.end)
-
-            elif edge2.point_belongs(edge1.end):
-                # list_p.append(edge1.end)
-                # instead of point not in list_p (due to errors)
-                if list_p == []:
-                    list_p.append(edge1.end)
-                if list_p != [] and edge1.end.point_distance(edge1.end.nearest_point(list_p)) > 1e-4:
-                    list_p.append(edge1.end)
-
-            if len(list_p) == 2:
-                return True
-
-        return False
-
-    def shared_primitives_extremities(self, contour):
-        '''
-        extract shared primitives extremities between two adjacent contours
-        '''
-        edges1 = set()
-        list_p = []
-
-        for edge1, edge2 in itertools.product(self.primitives,
-                                              contour.primitives):
-            if edge1.point_belongs(edge2.start):
-                if not list_p:
-                    list_p.append(edge2.start)
-                if list_p != [] and edge2.start.point_distance(edge2.start.nearest_point(list_p)) > 1e-4:
-                    list_p.append(edge2.start)
-
-                edges1.add(edge1)
-
-            elif edge2.point_belongs(edge1.start):
-                if not list_p:
-                    list_p.append(edge1.start)
-                if list_p != [] and edge1.start.point_distance(edge1.start.nearest_point(list_p)) > 1e-4:
-                    list_p.append(edge1.start)
-
-                edges1.add(edge1)
-
-            elif edge1.point_belongs(edge2.end):
-                if not list_p:
-                    list_p.append(edge2.end)
-                if list_p != [] and edge2.end.point_distance(edge2.end.nearest_point(list_p)) > 1e-4:
-                    list_p.append(edge2.end)
-
-                edges1.add(edge1)
-
-            elif edge2.point_belongs(edge1.end):
-                if not list_p:
-                    list_p.append(edge1.end)
-                if list_p != [] and edge1.end.point_distance(edge1.end.nearest_point(list_p)) > 1e-4:
-                    list_p.append(edge1.end)
-
-                edges1.add(edge1)
-
-        edges1 = list(edges1)
-
-        if len(list_p) < 2:
-            raise ValueError(
-                    'The contours are not adjacent. They dont share primitives')
-        elif len(list_p) == 2:
-            return list_p
-        else:
-            if isinstance(self, volmdlr.wires.Contour2D):
-                contours1 = volmdlr.wires.Contour2D.contours_from_edges(edges1)
-                # contours2 = volmdlr.wires.Contour2D.contours_from_edges(edges2)
-            elif isinstance(self, volmdlr.wires.Contour3D):
-                contours1 = volmdlr.wires.Contour3D.contours_from_edges(edges1)
-                # contours2 = volmdlr.wires.Contour3D.contours_from_edges(edges2)
-            points = []
-
-            for c in contours1:
-                primitives = c.primitives
-                br1 = False
-                br2 = False
-                for i in range(0,len(primitives)):
-                    for p in list_p: #due to errors
-                        if p.point_distance(primitives[i].start) < 1e-4:
-                            points.append(primitives[i].start)
-                            br1=True
-                        if br1:
-                            break
-                    if br1:
-                        break
-                    # if primitives[i].start in list_p:
-                    #     points.append(primitives[i].start)
-                        # break
-
-                for i in range(len(primitives)-1, -1, -1):
-                    for p in list_p: #due to errors
-                        if p.point_distance(primitives[i].end) < 1e-4 and p not in points:
-                            points.append(primitives[i].end)
-                            br2=True
-                        if br2:
-                            break
-                    if br2:
-                        break
-                    # if primitives[i].end in list_p:
-                    #     points.append(primitives[i].end)
-                        # break
-            return points
-
-    def shared_primitives_with(self, contour):
-        '''
-        extract shared primitives between two adjacent contours
-        '''
-
-        shared_primitives_1 = []
-        shared_primitives_2 = []
-
-        points = self.shared_primitives_extremities(contour)
-        for i in range(0, len(points), 2):
-            point1, point2 = points[i], points[i+1]
-
-            shared_primitives_prim = self.extract_without_primitives(point1,
-                                                                     point2,
-                                                                     False)
-            if contour.point_over_contour(shared_primitives_prim[0].middle_point()) is False:
-                shared_primitives_1.extend(self.extract_without_primitives(point1,
-                                                                           point2,
-                                                                           True))
-            else:
-                shared_primitives_1.extend(shared_primitives_prim)
-    
-            shared_primitives_prim = contour.extract_without_primitives(point1,
-                                                                          point2,
-                                                                          False)
-            if self.point_over_contour(shared_primitives_prim[0].middle_point()) is False:
-                shared_primitives_2.extend(contour.extract_without_primitives(point1,
-                                                                                point2,
-                                                                                True))
-            else:
-                shared_primitives_2.extend(shared_primitives_prim)
-
-        return [shared_primitives_1, shared_primitives_2]
-
-    def merge_primitives_with(self, contour):
-        '''
-        extract not shared primitives between two adjacent contours, to be merged
-        '''
-
-        points = self.shared_primitives_extremities(contour)
-        merge_primitives = []
-
-        for i in range(1, len(points)+1, 2):
-            if i == (len(points)-1):
-                point1, point2 = points[i], points[0]
-            else:
-                point1, point2 = points[i], points[i+1]
-
-            merge_primitives_prim = self.extract_without_primitives(point1,
-                                                                    point2,
-                                                                    False)
-            if contour.point_over_contour(merge_primitives_prim[0].middle_point()) is True:
-                merge_primitives_prim = self.extract_without_primitives(point1,
-                                                                        point2,
-                                                                        True)
-                merge_primitives.extend(merge_primitives_prim)
-            else:
-                merge_primitives.extend(merge_primitives_prim)
-
-
-            merge_primitives_prim = contour.extract_without_primitives(point1,
-                                                                         point2,
-                                                                         False)
-            if self.point_over_contour(merge_primitives_prim[0].middle_point()) is True:
-                merge_primitives_prim = contour.extract_without_primitives(point1,
-                                                                             point2,
-                                                                             True)
-                merge_primitives.extend(merge_primitives_prim)
-            else:
-                merge_primitives.extend(merge_primitives_prim)
-
-        return merge_primitives
-=======
->>>>>>> 3a596b45
     
     def is_sharing_primitives_with(self, contour, all_points = False):
         '''
@@ -1982,12 +1772,7 @@
                 finished = True
 
         return list_valid_contours
-<<<<<<< HEAD
-        
-=======
-
-
->>>>>>> 3a596b45
+
     def discretized_contour(self, n: float):
         """ 
         discretize each contour's primitive and return a new contour with teses discretized primitives
@@ -2011,10 +1796,6 @@
         edges = [edge0, edge1, edge2, edge3]
         
         return volmdlr.wires.Contour2D(edges)
-<<<<<<< HEAD
-=======
-
->>>>>>> 3a596b45
 
     @classmethod
     def from_points(cls, points: List[volmdlr.Point2D]):
@@ -2056,17 +1837,12 @@
                 new_primitives.append(p)
         
         return Contour2D(new_primitives)
-<<<<<<< HEAD
       
-=======
-
->>>>>>> 3a596b45
     def merge_with(self, contour2d):
         '''
         merge two adjacent contours, sharing primitives, and returns one outer contour and inner contours (if there are any)
         '''
 
-<<<<<<< HEAD
         if self.is_inside(contour2d):
             return [self]
         elif contour2d.is_inside(self):
@@ -2075,13 +1851,6 @@
         contours = volmdlr.wires.Contour2D.contours_from_edges(merged_primitives)
         contours = sorted(contours, key=lambda contour: contour.area(), reverse=True)
 
-        return contours
-=======
-        merged_primitives = self.merge_primitives_with(contour2d)
-        contours = volmdlr.wires.Contour2D.contours_from_edges(merged_primitives, tol=3e-4)
-        contours = sorted(contours, key=lambda contour: contour.area(), reverse=True)
->>>>>>> 3a596b45
-    
         return contours
 
         
@@ -3753,10 +3522,6 @@
             return dict_intersecting_points
         return None
 
-<<<<<<< HEAD
-=======
-    
->>>>>>> 3a596b45
     @classmethod
     def from_points(cls, points: List[volmdlr.Point3D]):
         '''
@@ -3787,29 +3552,17 @@
                 new_primitives.append(p)
         
         return Contour3D(new_primitives)
-<<<<<<< HEAD
-      
-=======
-
->>>>>>> 3a596b45
     def merge_with(self, contour3d):
         '''
         merge two adjacent contours, sharing primitives, and returns one outer contour and inner contours (if there are any)
         '''
 
         merged_primitives = self.merge_primitives_with(contour3d)
-<<<<<<< HEAD
-        contours = volmdlr.wires.Contour3D.contours_from_edges(merged_primitives)
-        contours = sorted(contours, key=lambda contour: contour.area(), reverse=True)
-
-        return contours
-=======
         contours = volmdlr.wires.Contour3D.contours_from_edges(merged_primitives, tol=3e-4)
         # contours = sorted(contours, key=lambda contour: contour.area(), reverse=True)
 
         return contours
-
->>>>>>> 3a596b45
+      
 
 class Circle3D(Contour3D):
     _non_serializable_attributes = ['point', 'edges', 'point_inside_contour']
