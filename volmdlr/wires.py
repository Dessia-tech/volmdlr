--- conflicted
+++ resolved
@@ -465,11 +465,9 @@
 
     def plot_data(self, name: str = '', fill=None, color='black',
                   stroke_width: float = 1, opacity: float = 1):
-<<<<<<< HEAD
-        plot_data = []
-=======
+
         data = []
->>>>>>> bfd879cc
+
         for item in self.primitives:
             data.append(item.plot_data())
         return data
