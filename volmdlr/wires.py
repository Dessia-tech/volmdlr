#!/usr/bin/env python3
# -*- coding: utf-8 -*-
"""
Script checking offset and Curvilinear absissa of roundedline2D
"""

import math
from typing import List
import numpy as npy
import matplotlib.pyplot as plt
import matplotlib.patches
from mpl_toolkits.mplot3d import Axes3D
from typing import List
import networkx as nx

import volmdlr
import volmdlr.core
import volmdlr.edges

import volmdlr.display as vmd

import volmdlr.geometry as vmgeo

# import volmdlr.plot_data
from volmdlr.core_compiled import (
    LineSegment2DPointDistance,
    polygon_point_belongs, Matrix22
)

import itertools
from typing import List, Tuple, Dict, Union
from scipy.spatial import Delaunay, ConvexHull
import plot_data.core as plot_data

# import cv2
import numpy as np
from statistics import mean
import warnings


# from shapely.geometry import Polygon as shapely_polygon
# from shapely.algorithms import polylabel


class Wire:

    def length(self):
        length = 0.
        for primitive in self.primitives:
            length += primitive.length()
        return length

    def discretization_points(self, resolution: float):
        ''' 
        resolution: distance between two discretized points 
        '''

        length = self.length()
        n = int(length / resolution)+1
        return [self.point_at_abscissa(i / n * length) for i in
                range(n + 1)]

    def point_at_abscissa(self, curvilinear_abscissa: float):
        length = 0.
        for primitive in self.primitives:
            primitive_length = primitive.length()
            if length + primitive_length > curvilinear_abscissa:
                return primitive.point_at_abscissa(
                    curvilinear_abscissa - length)
            length += primitive_length

        if curvilinear_abscissa < length + 1e-9:
            return self.primitives[-1].end
        raise ValueError(
            'abscissa over length: {}>{}'.format(curvilinear_abscissa, length))

    def extract_primitives(self, point1, primitive1, point2, primitive2,
                           inside: bool = True):
        """
        inside: extracted contour is between the two points if True and outside these points if False
        """
        primitives = []
        ip1 = self.primitive_to_index[primitive1]
        ip2 = self.primitive_to_index[primitive2]
        if inside:
            if ip1 < ip2:
                pass
            elif ip1 == ip2:  # primitive1 == primitive2
                if point1.point_distance(
                        primitive1.start) < point2.point_distance(
                    primitive1.start):
                    pass
                else:
                    primitive1, primitive2 = primitive2, primitive1
                    point1, point2 = point2, point1

            else:
                primitive1, primitive2 = primitive2, primitive1
                point1, point2 = point2, point1
        else:
            if ip1 > ip2:
                pass
            elif ip1 == ip2:  # primitive1 == primitive2
                if point1.point_distance(
                        primitive1.start) > point2.point_distance(
                    primitive1.start):
                    pass
                else:
                    primitive1, primitive2 = primitive2, primitive1
                    point1, point2 = point2, point1
            else:
                primitive1, primitive2 = primitive2, primitive1
                point1, point2 = point2, point1

        if ip1 < ip2:
            primitives.append(primitive1.split(point1)[1])
            primitives.extend(self.primitives[ip1 + 1:ip2])
            primitives.append(primitive2.split(point2)[0])
        else:
            primitives.append(primitive2.split(point2)[1])
            primitives.extend(self.primitives[ip2 + 1:ip1])
            primitives.append(primitive2.split(point2)[0])

        return primitives

    def extract_without_primitives(self, point1, point2, inside: bool = True):
        """
        inside: extracted contour is between the two points if True and outside these points if False
        """
        split_primitives = []
        primitives = self.primitives
        for point in [point1, point2]:
            dist_min = math.inf
            for primitive in primitives:
                dist = primitive.point_distance(point)
                if dist < dist_min:
                    dist_min = dist
                    prim_opt = primitive
            split_primitives.append(prim_opt)
        return self.extract_primitives(point1, split_primitives[0], point2,
                                       split_primitives[1], inside)


    def to_bspline(self, discretization_parameter, degree):

        discretized_points = self.discretization_points(discretization_parameter)
        bspline_curve = volmdlr.edges.BSplineCurve3D.from_points_interpolation(discretized_points, degree)

        return bspline_curve


class Wire2D(volmdlr.core.CompositePrimitive2D, Wire):
    """
    A collection of simple primitives, following each other making a wire
    """

    def __init__(self, primitives: List[volmdlr.core.Primitive2D],
                 name: str = ''):
        volmdlr.core.CompositePrimitive2D.__init__(self, primitives, name)

    def to_3d(self, plane_origin, x, y):
        primitives3d = []
        for edge in self.primitives:
            primitives3d.append(edge.to_3d(plane_origin, x, y))

        return Wire3D(primitives3d)

    def extract(self, point1, primitive1, point2, primitive2,
                inside: bool = True):
        """
        inside: extracted contour is between the two points if True and outside these points if False
        """
        return Wire2D(
            self.extract_primitives(point1, primitive1, point2, primitive2,
                                    inside))

    def extract_with_points(self, point1: volmdlr.Point2D,
                            point2: volmdlr.Point2D, inside: bool = True):
        """
        inside: extracted contour is between the two points if True and outside these points if False
        """
        return self.extract_without_primitives(point1, point2, inside)

        # TODO: method to check if it is a wire

    def infinite_intersections(self, infinite_primitives):
        """
        returns a list  that contains:
        the intersections between a succession of infinite primitives (line,
        circle). There must be a method implemented to intersect the two
        infinite primitives.
        """
        offset_intersections = []

        for primitive_1, primitive_2 in zip(infinite_primitives,
                                            infinite_primitives[1:]):

            i = infinite_primitives.index(primitive_1)
            k = infinite_primitives.index(primitive_2)

            primitive_name = primitive_1.__class__.__name__.lower().replace(
                '2d', '')
            intersection_method_name = '{}_intersections'.format(
                primitive_name)
            next_primitive_name = primitive_2.__class__.__name__.lower(). \
                replace('2d', '')
            next_intersection_method_name = '{}_intersections'.format(
                next_primitive_name)

            if hasattr(primitive_1, next_intersection_method_name):
                intersections = getattr(primitive_1,
                                        next_intersection_method_name)(
                    primitive_2)
                end = self.primitives[i].end

                if len(intersections) == 1:
                    offset_intersections.append(intersections[0])

                else:
                    end = self.primitives[i].end
                    if intersections[0].point_distance(end) > intersections[
                        1].point_distance(end):
                        intersections.reverse()
                    offset_intersections.append(intersections[0])

            elif hasattr(primitive_2, intersection_method_name):
                intersections = getattr(primitive_2, intersection_method_name)(
                    primitive_1)
                if len(intersections) == 1:
                    offset_intersections.append(intersections[0])
                else:
                    end = self.primitives[i].end
                    if intersections[0].point_distance(end) > intersections[
                        1].point_distance(end):
                        intersections.reverse()
                    offset_intersections.append(intersections[0])

            else:
                raise NotImplementedError(
                    'No intersection method between {} and {}. Define {} on {} or {} on {}'.format(
                        primitive_1.__class__.__name__,
                        primitive_2.__class__.__name__,
                        next_intersection_method_name,
                        primitive_1.__class__.__name__,
                        intersection_method_name,
                        primitive_2.__class__.__name__
                    ))

        return offset_intersections

    def offset(self, offset):
        """"
        generates an offset of a Wire2D

        """
        offset_primitives = []
        infinite_primitives = []
        offset_intersections = []
        # ax = self.plot()
        for primitive in self.primitives:
            infinite_primitive = primitive.infinite_primitive(offset)
            infinite_primitives.append(infinite_primitive)
            # infinite_primitive.plot(ax=ax, color='grey')

        offset_intersections += self.infinite_intersections(
            infinite_primitives)

        # [p.plot(ax=ax, color='r') for p in offset_intersections]

        # offset_primitives.append(
        #     self.primitives[0].border_primitive(infinite_primitives[0],
        #                                         offset_intersections[0], 0))

        # offset_primitives.append(
        #     self.primitives[-1].border_primitive(infinite_primitives[-1],
        #                                          offset_intersections[-1],
        #                                          -1))

        for j in range(len(offset_intersections) - 1):
            p1 = offset_intersections[j]
            p2 = offset_intersections[j + 1]
            cutted_primitive = infinite_primitives[
                j + 1].cut_between_two_points(p1, p2)
            offset_primitives.append(cutted_primitive)

        return Wire2D(offset_primitives)

    def plot_data(self, name: str = '', fill=None, color='black',
                  stroke_width: float = 1, opacity: float = 1):
        plot_data = []

        for item in self.primitives:
            plot_data.append(item.plot_data())
        return plot_data

    def line_intersections(self, line: 'volmdlr.edges.Line2D'):
        """
        Returns a list of intersection in ther form of a tuple (point,
        primitive) of the wire primitives intersecting with the line
        """
        intersection_points = []
        for primitive in self.primitives:
            for p in primitive.line_intersections(line):
                intersection_points.append((p, primitive))
        return intersection_points

    def linesegment_intersections(self,
                                  linesegment: 'volmdlr.edges.LineSegment2D'):
        """
        Returns a list of intersection in ther form of a tuple (point,
        primitive) of the wire primitives intersecting with the line
        """
        intersection_points = []
        for primitive in self.primitives:
            for p in primitive.linesegment_intersections(linesegment):
                intersection_points.append((p, primitive))
        return intersection_points

    def line_crossings(self, line: 'volmdlr.edges.Line2D'):
        """
        Returns a list of crossings with in the form of a tuple (point,
        primitive) of the wire primitives intersecting with the line
        """
        intersection_points = []
        for primitive in self.primitives:
            for p in primitive.line_crossings(line):
                intersection_points.append((p, primitive))
        return intersection_points


class Wire3D(volmdlr.core.CompositePrimitive3D, Wire):
    """
    A collection of simple primitives, following each other making a wire
    """

    def __init__(self, primitives: List[volmdlr.core.Primitive3D],
                 name: str = ''):
        volmdlr.core.CompositePrimitive3D.__init__(self, primitives, name)

    def extract(self, point1, primitive1, point2, primitive2):
        return Wire3D(self.extract_primitives(self, point1, primitive1, point2,
                                              primitive2))

    def extract_with_points(self, point1: volmdlr.Point3D,
                            point2: volmdlr.Point3D, inside):
        return self.extract_without_primitives(point1, point2, inside)

    # TODO: method to check if it is a wire
    def FreeCADExport(self, ip):
        name = 'primitive' + str(ip)

        s = 'E = []\n'
        for ip, primitive in enumerate(self.primitives):
            s += primitive.FreeCADExport('L{}'.format(ip))
            s += 'E.append(Part.Edge(L{}))\n'.format(ip)
        s += '{} = Part.Wire(E[:])\n'.format(name)

        return s

    def frame_mapping(self, frame, side, copy=True):
        new_wire = []
        if side == 'new':
            if copy:
                for primitive in self.primitives:
                    new_wire.append(primitive.frame_mapping(frame, side, copy))
                return Wire3D(new_wire)
            else:
                for primitive in self.primitives:
                    primitive.frame_mapping(frame, side, copy=False)

        if side == 'old':
            if copy:
                for primitive in self.primitives:
                    new_wire.append(primitive.frame_mapping(frame, side, copy))
                return Wire3D(new_wire)
            else:
                for primitive in self.primitives:
                    primitive.frame_mapping(frame, side, copy=False)

    def minimum_distance(self, wire2):
        distance = []
        for element in self.primitives:
            for element2 in wire2.primitives:
                distance.append(element.minimum_distance(element2))

        return min(distance)

    def extrusion(self, extrusion_vector):
        faces = []
        for primitive in self.primitives:
            faces.extend(primitive.extrusion(extrusion_vector))
        return faces

    # def copy(self):
    #     primitives_copy = []
    #     for primitive in self.primitives:
    #         primitives_copy.append(primitive.copy())
    #     return Wire3D(primitives_copy)


# TODO: define an edge as an opened polygon and allow to compute area from this reference

class Contour:

    def extract_primitives(self, point1, primitive1, point2, primitive2,
                           inside: bool = True):
        """
        inside: extracted contour is between the two points if True and outside these points if False
        """
        primitives = []
        ip1 = self.primitive_to_index(primitive1)
        ip2 = self.primitive_to_index(primitive2)
        if inside:
            if ip1 < ip2:
                pass
            elif ip1 == ip2:  # primitive1 == primitive2
                if point1.point_distance(
                        primitive1.start) < point2.point_distance(
                    primitive1.start):
                    pass
                else:
                    primitive1, primitive2 = primitive2, primitive1
                    point1, point2 = point2, point1

            else:
                primitive1, primitive2 = primitive2, primitive1
                point1, point2 = point2, point1
        else:
            if ip1 > ip2:
                pass
            elif ip1 == ip2:  # primitive1 == primitive2
                if point1.point_distance(
                        primitive1.start) > point2.point_distance(
                    primitive1.start):
                    pass
                else:
                    primitive1, primitive2 = primitive2, primitive1
                    point1, point2 = point2, point1
            else:
                primitive1, primitive2 = primitive2, primitive1
                point1, point2 = point2, point1

        ip1 = self.primitive_to_index(primitive1)
        ip2 = self.primitive_to_index(primitive2)

        if ip1 < ip2:
            primitives.append(primitive1.split(point1)[1])
            primitives.extend(self.primitives[ip1 + 1:ip2])
            primitives.append(primitive2.split(point2)[0])
        elif ip1 > ip2 or (ip1 == ip2 and point1.point_distance(
                primitive1.start) > point2.point_distance(primitive1.start)):
            primitives.append(primitive1.split(point1)[1])
            primitives.extend(self.primitives[ip1 + 1:])
            primitives.extend(self.primitives[:ip2])
            primitives.append(primitive2.split(point2)[0])
        elif (ip1 == ip2 and point1.point_distance(
                primitive1.start) < point2.point_distance(primitive1.start)):
            primitive = primitive1.split(point1)[1]
            primitive = primitive.split(point2)[0]
            primitives.append(primitive)

        return primitives

    def ordering_contour(self):
        """
        returns the points of the contour ordered
        """
        list_point_pairs = [(prim.start, prim.end) for prim in self.primitives]
        # print('fisrt list point pairs :', list_point_pairs)
        points = [list_point_pairs[0]]
        list_point_pairs.remove(
            (list_point_pairs[0][0], list_point_pairs[0][1]))
        finished = False
        counter = 0
        while not finished:
            for p1, p2 in list_point_pairs:
                if p1 == p2:
                    list_point_pairs.remove((p1, p2))
                elif p1 == points[-1][-1]:
                    points.append((p1, p2))
                    list_point_pairs.remove((p1, p2))
                elif p2 == points[-1][-1]:
                    points.append((p2, p1))
                    list_point_pairs.remove((p1, p2))
                elif p1 == points[0][0]:
                    points = [(p2, p1)] + points
                    list_point_pairs.remove((p1, p2))
                elif p2 == points[0][0]:
                    points = [(p1, p2)] + points
                    list_point_pairs.remove((p1, p2))
            if len(list_point_pairs) == 0:
                finished = True
            # if counter >= max_interations:
            if len(list_point_pairs) == 1:
                # print('list_point_pairs :', list_point_pairs)
                # print('points :', points)
                counter += 1
                if counter > 3:
                    finished = True
                    warnings.warn('There may exist a problem with this'
                                  ' contour, it seems it cannot be reordered.'
                                  'Please, verify it points')
                    # self.plot()
                    raise NotImplementedError
            #     finished = True
            # counter += 1

        return points

    def shared_edges_between2contours(self, contour):
        ''' extract shared edges index between two contours and return it in a tuple form (edge_ind_1, edge_ind_2)'''

        edges_index=[]
        for edge1, edge2 in itertools.product(self.primitives,contour.primitives):
            if ((edge1.start == edge2.start and edge1.end == edge2.end) 
                or (edge1.start == edge2.end and edge2.start == edge1.end)
                or (((edge1.start).point_distance(edge2.start) < 1e-4) 
                    and ((edge1.end).point_distance(edge2.end) < 1e-4))
                or (((edge1.start).point_distance(edge2.end) < 1e-4) 
                    and ((edge1.end).point_distance(edge2.start) < 1e-4))):
                edges_index.append((self.primitives.index(edge1),contour.primitives.index(edge2)))

        return edges_index

    def shared_edges_by_contour(self, contour):
        ''' extract shared edges with an adjacent contour '''
        shared_edges_index = []
        shared_edges = []
        edges_index = self.shared_edges_between2contours(contour)
        for i in range (0,2):
            shared_edges = []
            for j in range(0,len(edges_index)):
                shared_edges.append(edges_index[j][i])
            shared_edges_index.append(sorted(shared_edges))

        return shared_edges_index

    def merged_contour_primitives(self,contour):
        ''' merge two adjacent contours '''

        merged_primitives = []
        shared_edges_index_by_contour = self.shared_edges_by_contour(contour)
        contours = [self, contour]
        for j in range(0,len(contours)):
            for i in range(0,len(contours[j].primitives)):
                if i not in shared_edges_index_by_contour[j]:
                    merged_primitives.append(contours[j].primitives[i])

        contour_int = merged_primitives[:]
        start, end = [], []
        for primitive in contour_int:
            start.append(primitive.start)
            end.append(primitive.end)
            
        merged_primitives_order = [contour_int[0]]

        for i in range(0,len(contour_int)):
            # i=i+1
            # merged_primitives_order.append(contour_int[start.index(merged_primitives_order[i].end)])
            distances=[]
            for j in range(0,len(start)):
                distances.append((merged_primitives_order[i].end).point_distance(start[j]))
            
            merged_primitives_order.append(contour_int[distances.index(min(distances))])

            # merged_primitives_order[i].plot(ax=ax, color='g')
            if len(merged_primitives_order) == merged_primitives:
                break
        
        return merged_primitives_order

    @classmethod
    def contours_from_edges(cls, edges):
        list_contours = []
        finished = False
        contour = []
        while not finished:
            len1 = len(edges)
            for line in edges:
                points = [p for prim in contour for p in prim]
                if not contour:
                    contour.append(line)
                    edges.remove(line)
                    break
                elif line.start in points or line.end in points:
                    contour.append(line)
                    edges.remove(line)
                    break
                else:
                    for point in points:
                        if point.is_close(line.start, tol=3e-6):
                            line.start = point
                            contour.append(line)
                            edges.remove(line)
                            break
                        elif point.is_close(line.end, tol=3e-6):
                            line.end = point
                            contour.append(line)
                            edges.remove(line)
                            break

            if len(edges) != 0 and len(edges) == len1:
                contour_n = cls(contour[:])
                contour_n.order_contour()
                list_contours.append(contour_n)
                contour = []
            elif len(edges) == 0:
                contour_n = cls(contour[:])
                contour_n.order_contour()
                list_contours.append(contour_n)
                finished = True
        return list_contours


class Contour2D(Contour, Wire2D):
    """
    A collection of 2D primitives forming a closed wire2D
    TODO : center_of_mass and second_moment_area should be changed accordingly
    to area considering the triangle drawn by the arcs
    """
    _non_data_hash_attributes = ['_internal_arcs', '_external_arcs',
                                 '_polygon', '_straight_line_contour_polygon',
                                 'primitive_to_index',
                                 'basis_primitives', '_utd_analysis']
    _non_serializable_attributes = ['_internal_arcs', '_external_arcs',
                                    '_polygon',
                                    '_straight_line_contour_polygon',
                                    'primitive_to_index',
                                    'basis_primitives', '_utd_analysis']

    def __init__(self, primitives: List[volmdlr.core.Primitive2D],
                 name: str = ''):
        Wire2D.__init__(self, primitives, name)
        self._utd_edge_polygon = False

    @property
    def edge_polygon(self):
        if not self._utd_edge_polygon:
            self._edge_polygon = self._get_edge_polygon()
            self._utd_edge_polygon = True
        return self._edge_polygon

    def _get_edge_polygon(self):
        points = []
        for edge in self.primitives:

            if points:
                if edge.start != points[-1]:
                    points.append(edge.start)
            else:
                points.append(edge.start)
        return ClosedPolygon2D(points)

    # def _primitives_analysis(self):
    #     """
    #     An internal arc is an arc that has his interior point inside the polygon
    #     """
    #     arcs = []
    #     internal_arcs = []
    #     external_arcs = []
    #     points_polygon = []
    #     points_straight_line_contour = []
    #     for primitive in self.primitives:
    #         # TODO: change this!!!
    #         if primitive.__class__.__name__ == 'LineSegment2D':
    #             points_polygon.append(primitive.start)
    #             points_straight_line_contour.append(primitive.start)
    #             points_straight_line_contour.append(primitive.end)
    #         elif primitive.__class__.__name__ == 'Arc2D':
    #             points_polygon.append(primitive.start)
    #             points_polygon.append(primitive.center)
    #
    #             # points_polygon.append(primitive.end)
    #             arcs.append(primitive)
    #         elif primitive.__class__.__name__ == 'Circle2D':
    #             raise ValueError(
    #                 'Circle2D primitives should not be inserted in a contour, as a circle is already a contour. Use directcly the circle')
    #             # return None
    #         elif primitive.__class__.__name__ == 'OpenedRoundedLineSegments2D':
    #             for prim in primitive.primitives:
    #                 if prim.__class__.__name__ == 'LineSegment2D':
    #                     points_polygon.extend(prim.points)
    #                     points_straight_line_contour.extend(prim.points)
    #                 elif prim.__class__.__name__ == 'Arc2D':
    #                     #                points_polygon.append(primitive.center)
    #                     points_polygon.append(prim.start)
    #                     points_polygon.append(prim.end)
    #                     arcs.append(prim)
    #         elif primitive.__class__.__name__ == 'BSplineCurve2D':
    #             points_polygon.extend(primitive.polygon_points()[:-1])
    #             points_straight_line_contour.extend(primitive.polygon_points()[:-1])
    #         else:
    #             raise NotImplementedError(
    #                 'primitive of type {} is not handled'.format(primitive))
    #
    #     # points_polygon = list(set(points_polygon))
    #     polygon = ClosedPolygon2D(points_polygon)
    #     points_straight_line_contour = list(set(points_straight_line_contour))
    #     straight_line_contour_polygon = ClosedPolygon2D(
    #         points_straight_line_contour)
    #
    #     for arc in arcs:
    #         if polygon.point_belongs(arc.interior):
    #             internal_arcs.append(arc)
    #         else:
    #             external_arcs.append(arc)
    #
    #     return internal_arcs, external_arcs, polygon, straight_line_contour_polygon
    #
    # def _get_internal_arcs(self):
    #     if not self._utd_analysis:
    #         (self._internal_arcs, self._external_arcs,
    #          self._polygon,
    #          self._straight_line_contour_polygon) = self._primitives_analysis()
    #         self._utd_analysis = True
    #     return self._internal_arcs
    #
    # internal_arcs = property(_get_internal_arcs)
    #
    # def _get_external_arcs(self):
    #     if not self._utd_analysis:
    #         (self._internal_arcs, self._external_arcs,
    #          self._polygon,
    #          self._straight_line_contour_polygon) = self._primitives_analysis()
    #         self._utd_analysis = True
    #     return self._external_arcs
    #
    # external_arcs = property(_get_external_arcs)
    #
    # def _get_polygon(self):
    #     if not self._utd_analysis:
    #         (self._internal_arcs, self._external_arcs,
    #          self._polygon,
    #          self._straight_line_contour_polygon) = self._primitives_analysis()
    #         self._utd_analysis = True
    #     return self._polygon
    #
    # polygon = property(_get_polygon)
    #
    # def _get_straight_line_contour_polygon(self):
    #     if not self._utd_analysis:
    #         (self._internal_arcs, self._external_arcs,
    #          self._polygon,
    #          self._straight_line_contour_polygon) = self._primitives_analysis()
    #         self._utd_analysis = True
    #     return self._straight_line_contour_polygon
    #
    # straight_line_contour_polygon = property(
    #     _get_straight_line_contour_polygon)

    def to_3d(self, plane_origin, x, y):
        p3d = []
        for edge in self.primitives:
            p3d.append(edge.to_3d(plane_origin, x, y))

        return Contour3D(p3d)

    def point_belongs(self, point):
        if self.edge_polygon.point_belongs(point):
            return True
        # TODO: This is incomplete!!!
        return False

    def point_over_contour(self, point):
        belongs = False
        for primitive in self.primitives:
            if primitive.point_belongs(point):
                belongs = True
        return belongs

    def point_distance(self, point):
        min_distance = self.primitives[0].point_distance(point)
        for primitive in self.primitives[1:]:
            distance = primitive.point_distance(point)
            if distance < min_distance:
                min_distance = distance
        return min_distance

    def bounding_points(self):
        points = self.edge_polygon.points[:]
        for primitive in self.primitives:
            if hasattr(primitive, 'polygon_points'):
                points.extend(primitive.polygon_points())
        xmin = min([p[0] for p in points])
        xmax = max([p[0] for p in points])
        ymin = min([p[1] for p in points])
        ymax = max([p[1] for p in points])
        return (volmdlr.Point2D(xmin, ymin), volmdlr.Point2D(xmax, ymax))

    # def To3D(self, plane_origin, x, y, name=None):
    #     if name is None:
    #         name = '3D of {}'.format(self.name)
    #     primitives3D = [p.To3D(plane_origin, x, y) for p in self.primitives]
    #     return Contour3D(primitives=primitives3D, name=name)

    def area(self):
        area = self.edge_polygon.area()
        if self.edge_polygon.is_trigo():
            trigo = 1
        else:
            trigo = -1
        for edge in self.primitives:
            area += trigo * edge.straight_line_area()

        return area

    def center_of_mass(self):
        center = self.edge_polygon.area() * self.edge_polygon.center_of_mass()
        # ax = self.plot()
        # self.edge_polygon.center_of_mass().plot(ax=ax, color='b')
        if self.edge_polygon.is_trigo():
            trigo = 1
        else:
            trigo = -1
        for edge in self.primitives:
            # edge.straight_line_center_of_mass().plot(ax=ax, color='g')
            center += trigo * edge.straight_line_area() \
                      * edge.straight_line_center_of_mass()

        return center / self.area()

    def second_moment_area(self, point):

        Ix, Iy, Ixy = self.edge_polygon.second_moment_area(point)
        for edge in self.primitives:
            Ix_e, Iy_e, Ixy_e = edge.straight_line_second_moment_area(point)
            if self.edge_polygon.is_trigo():
                Ix += Ix_e
                Iy += Iy_e
                Ixy += Ixy_e
            else:
                Ix -= Ix_e
                Iy -= Iy_e
                Ixy -= Ixy_e

        return Ix, Iy, Ixy

    def plot_data(self, edge_style: plot_data.EdgeStyle = None,
                  surface_style: plot_data.SurfaceStyle = None):
        plot_data_primitives = [item.plot_data() for item in self.primitives]
        return plot_data.Contour2D(plot_data_primitives=plot_data_primitives,
                                   edge_style=edge_style,
                                   surface_style=surface_style,
                                   name=self.name)

    # def copy(self):
    #     primitives_copy = []
    #     for primitive in self.primitives:
    #         primitives_copy.append(primitive.copy())
    #     return Contour2D(primitives_copy)

    # def average_center_point(self):
    #     nb = len(self.tessel_points)
    #     x = npy.sum([p[0] for p in self.tessel_points]) / nb
    #     y = npy.sum([p[1] for p in self.tessel_points]) / nb
    #     return volmdlr.Point2D(x, y)

    # def clean_points(self):
    #     """
    #     This method is copy from Contour3D, if changes are done there or here,
    #     please change both method
    #     Be aware about primitives = 2D, edges = 3D
    #     """
    #     if hasattr(self.primitives[0], 'endpoints'):
    #         points = self.primitives[0].endpoints[:]
    #     else:
    #         points = self.primitives[0].tessellation_points()
    #     for primitive in self.primitives[1:]:
    #         if hasattr(primitive, 'endpoints'):
    #             points_to_add = primitive.endpoints[:]
    #         else:
    #             points_to_add = primitive.tessellation_points()
    #         if points[0] == points[
    #             -1]:  # Dans le cas où le (dernier) edge relie deux fois le même point
    #             points.extend(points_to_add[::-1])
    #
    #         elif points_to_add[0] == points[-1]:
    #             points.extend(points_to_add[1:])
    #         elif points_to_add[-1] == points[-1]:
    #             points.extend(points_to_add[-2::-1])
    #         elif points_to_add[0] == points[0]:
    #             points = points[::-1]
    #             points.extend(points_to_add[1:])
    #         elif points_to_add[-1] == points[0]:
    #             points = points[::-1]
    #             points.extend(points_to_add[-2::-1])
    #         else:
    #             d1, d2 = (points_to_add[0] - points[0]).norm(), (
    #                         points_to_add[0] - points[-1]).norm()
    #             d3, d4 = (points_to_add[-1] - points[0]).norm(), (
    #                         points_to_add[-1] - points[-1]).norm()
    #             if math.isclose(d2, 0, abs_tol=1e-3):
    #                 points.extend(points_to_add[1:])
    #             elif math.isclose(d4, 0, abs_tol=1e-3):
    #                 points.extend(points_to_add[-2::-1])
    #             elif math.isclose(d1, 0, abs_tol=1e-3):
    #                 points = points[::-1]
    #                 points.extend(points_to_add[1:])
    #             elif math.isclose(d3, 0, abs_tol=1e-3):
    #                 points = points[::-1]
    #                 points.extend(points_to_add[-2::-1])
    #
    #     if len(points) > 1:
    #         if points[0] == points[-1]:
    #             points.pop()
    #     return points

    def bounding_rectangle(self):
        xmin, xmax, ymin, ymax = self.primitives[0].bounding_rectangle()
        for edge in self.primitives[1:]:
            xmin_edge, xmax_edge, ymin_edge, ymax_edge = \
                edge.bounding_rectangle()
            xmin = min(xmin, xmin_edge)
            xmax = max(xmax, xmax_edge)
            ymin = min(ymin, ymin_edge)
            ymax = max(ymax, ymax_edge)
        return xmin, xmax, ymin, ymax

    def random_point_inside(self):
        xmin, xmax, ymin, ymax = self.bounding_rectangle()
        for i in range(2000):
            p = volmdlr.Point2D.random(xmin, xmax, ymin, ymax)
            if self.point_belongs(p):
                return p

    # def line_intersections(self, line:Line2D) -> List[Tuple[volmdlr.Point2D, Primitive2D]]:
    #     """
    #     Returns a list of points and lines of intersection with the contour
    #     """
    #     intersection_points = Wire2D.line_intersections(self, line)
    #     if not intersection_points:
    #         return []
    #     elif len(intersection_points) == 2:
    #         return [LineSegment2D(*intersection_points)]
    #     else:
    #         raise NotImplementedError('Non convex contour not supported yet')

    # @classmethod
    # def add_points_on_contour(cls, contour, points: List[volmdlr.Point3D]):
    #     for primitive in contour.primitives:
    #         if not isinstance(primitive, volmdlr.edges.LineSegment2D):
    #             raise KeyError('primitives must be define with only LineSegment2D')

    #     primitives = [p for p in contour.primitives]
    #     for point in points:
    #         dist_min = math.inf
    #         for primitive in primitives:
    #             dist = primitive.point_distance(point)
    #             if dist < dist_min:
    #                 dist_min = dist
    #                 prim_opt = primitive
    #         if dist_min > 1e-15:
    #             continue
    #         new_primitives = []
    #         for primitive in primitives:
    #             if prim_opt.start != point and prim_opt.end != point and primitive == prim_opt:
    #                 new_primitives.append(volmdlr.edges.LineSegment2D(prim_opt.start, point))
    #                 new_primitives.append(volmdlr.edges.LineSegment2D(prim_opt.end, point))
    #             elif primitive != prim_opt:
    #                 new_primitives.append(primitive)
    #         primitives = new_primitives
    #     return cls(primitives)

    # def order_contour(self):
    #     pt_start = self.primitives[0].start
    #     graph = nx.Graph()
    #     for p in self.primitives:
    #         graph.add_edges_from([(p.start, p.end)])
    #     pts = list(nx.dfs_edges(graph, pt_start))
    #     print('points ordered :', pts)
    #     lns = [volmdlr.edges.LineSegment2D(p[0], p[1]) for p in pts]
    #     lns.append(volmdlr.edges.LineSegment2D(pts[-1][-1], pts[0][0]))
    #     self.primitives = lns
    #     print('primitives points :', [(prim[0], prim[1]) for prim in self.primitives])

    def order_contour(self):
        new_primitives = []
        points = self.ordering_contour()
        for p1, p2 in points:
            new_primitives.append(volmdlr.edges.LineSegment2D(p1, p2))
        self.primitives = new_primitives

        return self

    # @classmethod
    # def extract_contours(cls, contour, point1: volmdlr.Point3D, point2: volmdlr.Point3D):
    #     update_contour = volmdlr.wires.Contour2D.add_points_on_contour(contour, [point1, point2])
    #     graph = nx.Graph()
    #     for primitive in update_contour.primitives:
    #         graph.add_edges_from([(primitive.start, primitive.end)])
    #     if point1 in graph.nodes() and point2 in graph.nodes():
    #         all_path = list(nx.all_simple_paths(graph, point1, point2))
    #         contours = []
    #         for path in all_path:
    #             primitives = []
    #             for p1, p2 in zip(path[0: -1], path[1:]):
    #                 primitives.append(volmdlr.edges.LineSegment2D(p1, p2))
    #             contours.append(cls(primitives))
    #         if len(all_path) == 1:  # open contour
    #             contour_short = contours[0]
    #             new_primitives = []
    #             for primitive in update_contour.primitives:
    #                 check = True
    #                 for inside_prim in contour_short.primitives:
    #                     if (primitive.start == inside_prim.start and primitive.end == inside_prim.end) or (
    #                             primitive.start == inside_prim.end and primitive.end == inside_prim.start):
    #                         check = False
    #                 if check:
    #                     new_primitives.append(primitive)
    #             contours.append(cls(new_primitives))
    #         return contours
    #     else:
    #         return None

    @classmethod
    def extract_contours(cls, contour, point1: volmdlr.Point3D,
                         point2: volmdlr.Point3D, inside=False):

        new_primitives = contour.extract_with_points(point1, point2, inside)
        contours = [cls(new_primitives)]
        return contours

    def cut_by_linesegments(self, lines: List[volmdlr.edges.LineSegment2D]):
        for c in lines:
            if not isinstance(c, volmdlr.edges.LineSegment2D):
                raise KeyError(
                    'contour must be a list of LineSegment2D object')

        cut_lines = []
        for p in lines:
            cut_lines.append(p.to_line())

        contour_to_cut = [self]
        for l in cut_lines:
            new_contour_to_cut = []
            for c in contour_to_cut:
                cs = c.cut_by_line(l)
                new_contour_to_cut.extend(cs)
            contour_to_cut.extend(new_contour_to_cut)

        p1 = Contour2D(lines).center_of_mass()
        dist_min = math.inf
        for c in contour_to_cut:
            if c.area() > 1e-10:
                p0 = c.center_of_mass()
                if p0.point_distance(p1) < dist_min:
                    c_opti = c
                    dist_min = p0.point_distance(p1)
        return c_opti

    def cut_by_line(self, line: volmdlr.edges.Line2D) -> List['Contour2D']:
        """
        Cut a contours
        """
        # TODO: there are some copy/paste in this function but refactoring is not trivial
        intersections = self.line_crossings(line)
        n_inter = len(intersections)
        if not intersections:
            return [self]

        if n_inter < 2:
            return [self]
        elif n_inter % 2 == 0:

            contours = []
            primitives_split = [primitive.split(point) \
                                for point, primitive in intersections]
            x = [(ip, line.abscissa(point)) \
                 for ip, (point, _) in enumerate(intersections)]
            intersection_to_primitives_index = {
                i: self.primitives.index(primitive) \
                for i, (_, primitive) in enumerate(intersections)}
            sorted_inter_index = [x[0] for x in sorted(x, key=lambda x: x[1])]
            sorted_inter_index_dict = {i: ii for ii, i in
                                       enumerate(sorted_inter_index)}
            sorted_inter_index_dict[n_inter] = sorted_inter_index_dict[0]

            # Side 1: opposite side of begining of contour
            remaining_transitions1 = [i for i in range(n_inter // 2)]
            enclosing_transitions = {}
            while len(remaining_transitions1) > 0:
                nb_max_enclosed_transitions = -1
                enclosed_transitions = {}
                for it in remaining_transitions1:
                    i1 = sorted_inter_index_dict[2 * it]
                    i2 = sorted_inter_index_dict[2 * it + 1]
                    net = abs(i2 - i1) - 1
                    if net > nb_max_enclosed_transitions:
                        nb_max_enclosed_transitions = net
                        best_transition = it
                        if i1 < i2:
                            enclosed_transitions[it] = [(i + 1) // 2 for i in
                                                        sorted_inter_index[
                                                        i2 - 1:i1:-2]]
                        else:
                            enclosed_transitions[it] = [(i + 1) // 2 for i in
                                                        sorted_inter_index[
                                                        i2 + 1:i1:2]]

                remaining_transitions1.remove(best_transition)
                point_start, primitive1 = intersections[2 * best_transition]
                point2, primitive2 = intersections[2 * best_transition + 1]
                primitives = self.extract_primitives(point_start, primitive1,
                                                     point2, primitive2,
                                                     inside=True)
                last_point = point2
                for transition in enclosed_transitions[best_transition]:
                    point1, primitive1 = intersections[2 * transition]
                    point2, primitive2 = intersections[2 * transition + 1]
                    primitives.append(
                        volmdlr.edges.LineSegment2D(last_point, point1))
                    primitives.extend(
                        self.extract_primitives(point1, primitive1, point2,
                                                primitive2, inside=True))
                    last_point = point2
                    remaining_transitions1.remove(transition)

                primitives.append(
                    volmdlr.edges.LineSegment2D(last_point, point_start))
                contour = Contour2D(primitives)
                contours.append(contour)

            # Side 2: start of contour to first intersect (i=0) and  i odd to i+1 even
            intersections.append(intersections[0])

            remaining_transitions2 = [i for i in range(n_inter // 2)]
            while len(remaining_transitions2) > 0:
                nb_max_enclosed_transitions = -1
                enclosed_transitions = {}
                for it in remaining_transitions2:
                    i1 = sorted_inter_index_dict[2 * it + 1]
                    i2 = sorted_inter_index_dict[2 * it + 2]
                    net = abs(i2 - i1) - 1
                    if net > nb_max_enclosed_transitions:
                        nb_max_enclosed_transitions = net
                        best_transition = it
                        if i1 < i2:
                            enclosed_transitions[it] = [i // 2 for i in
                                                        sorted_inter_index[
                                                        i2 - 1:i1:-2]]
                        else:
                            enclosed_transitions[it] = [i // 2 for i in
                                                        sorted_inter_index[
                                                        i2 + 1:i1:2]]

                remaining_transitions2.remove(best_transition)
                point_start, primitive1 = intersections[
                    2 * best_transition + 1]
                point2, primitive2 = intersections[2 * best_transition + 2]
                primitives = self.extract_primitives(point_start, primitive1,
                                                     point2, primitive2,
                                                     inside=False)
                last_point = point2
                for transition in enclosed_transitions[best_transition]:
                    point1, primitive1 = intersections[2 * transition + 1]
                    point2, primitive2 = intersections[2 * transition + 2]
                    primitives.append(
                        volmdlr.edges.LineSegment2D(last_point, point1))
                    primitives.extend(
                        self.extract_primitives(point1, primitive1, point2,
                                                primitive2, inside=False))
                    last_point = point2
                    remaining_transitions2.remove(transition)

                primitives.append(
                    volmdlr.edges.LineSegment2D(last_point, point_start))
                contour = Contour2D(primitives)
                contours.append(contour)

            return contours

        # ax = self.plot(equal_aspect=False)
        # # line.plot(ax=ax, color='b')
        # for point, prim in intersections:
        #     point.plot(ax=ax, color='r')
        # ax = self.plot()
        # for p in intersections:
        #     p[0].plot(ax=ax, color='r')
        # ax.set_aspect('auto')
        raise NotImplementedError(
            '{} intersections not supported yet'.format(len(intersections)))

    def get_pattern(self):
        """ A pattern is portion of the contour from which the contour can be 
        reconstructed by rotations of this portion"""
        xmin, xmax, ymin, ymax = self.bounding_rectangle()

        # ax=plt.subplot() 
        # line = Line2D(Point2D([xi, 0]),Point2D([xi,1])) 
        line = volmdlr.edges.Line2D(volmdlr.Point2D([0, -0.17]),
                                    volmdlr.Point2D([0, 0.17]))
        line_2 = line.Rotation(self.center_of_mass(), 0.26)
        line_3 = line.Rotation(self.center_of_mass(), -0.26)

        intersections = []

        intersections += self.line_intersections(line_2)
        intersections += self.line_intersections(line_3)
        if isinstance(intersections[0][0], volmdlr.Point2D) and \
                isinstance(intersections[1][0], volmdlr.Point2D):
            ip1, ip2 = sorted([self.primitives.index(intersections[0][1]),
                               self.primitives.index(intersections[1][1])])

            ip3, ip4 = sorted([self.primitives.index(intersections[2][1]),
                               self.primitives.index(intersections[3][1])])

            sp11, sp12 = intersections[1][1].split(intersections[1][0])
            sp22, sp21 = intersections[2][1].split(intersections[2][0])

            primitives = []

            a = volmdlr.edges.Arc2D(sp12.end, sp12.interior, sp12.start)
            primitives.append(a)
            primitives.extend(self.primitives[:ip3])
            primitives.append(sp22)
            l = volmdlr.edges.LineSegment2D(sp22.start, sp12.end)
            interior = l.point_at_abscissa(l.Length() / 2)
            primitives.append(
                volmdlr.edges.Arc2D(sp22.start, interior, sp12.end))

        return Contour2D(primitives)

    def contour_from_pattern(self):
        pattern = self.get_pattern()
        pattern_rotations = []
        # pattern_rotations.append(self)
        for k in range(1, 13):
            new_pattern = pattern.Rotation(self.CenterOfMass(),
                                           k * math.pi / 6)
            pattern_rotations.append(new_pattern)

        return pattern_rotations

    def simple_triangulation(self):
        lpp = len(self.polygon.points)
        if lpp == 3:
            return self.polygon.points, [(0, 1, 2)]
        elif lpp == 4:
            return self.polygon.points, [(0, 1, 2), (0, 2, 3)]

        # Use delaunay triangulation
        tri = Delaunay([p.vector for p in self.polygon.points])
        indices = tri.simplices
        return self.polygon.points, tri.simplices

    def split_regularly(self, n):
        """
        Split in n slices
        """
        xmin, xmax, ymin, ymax = self.bounding_rectangle()
        cutted_contours = []
        iteration_contours = [self]
        for i in range(n - 1):
            xi = xmin + (i + 1) * (xmax - xmin) / n
            cut_line = volmdlr.edges.Line2D(volmdlr.Point2D(xi, 0),
                                            volmdlr.Point2D(xi, 1))

            iteration_contours2 = []
            for c in iteration_contours:
                sc = c.cut_by_line(cut_line)
                lsc = len(sc)
                if lsc == 1:
                    cutted_contours.append(c)
                else:
                    iteration_contours2.extend(sc)

            iteration_contours = iteration_contours2[:]
        cutted_contours.extend(iteration_contours)
        return cutted_contours

    def triangulation(self):
        return self.grid_triangulation(number_points_x=20,
                                       number_points_y=20)

    def to_polygon(self, angle_resolution):

        polygon_points = []
        # print([(line.start, line.end) for line in self.primitives])

        for primitive in self.primitives:
            polygon_points.extend(primitive.polygon_points()[:-1])
        #     print('1: ', primitive.polygon_points())
        #     print('2 :', primitive.polygon_points()[:-1])
        # print(polygon_points)
        return ClosedPolygon2D(polygon_points)

    def grid_triangulation(self, x_density: float = None,
                           y_density: float = None,
                           min_points_x: int = 20,
                           min_points_y: int = 20,
                           number_points_x: int = None,
                           number_points_y: int = None):
        """
        Use a n by m grid to triangulize the contour
        """
        xmin, xmax, ymin, ymax = self.bounding_rectangle()
        dx = xmax - xmin
        dy = ymax - ymin
        if number_points_x is None:
            n = max(math.ceil(x_density * dx), min_points_x)
        else:
            n = number_points_x
        if number_points_y is None:
            m = max(math.ceil(y_density * dy), min_points_y)
        else:
            m = number_points_y

        x = [xmin + i * dx / n for i in range(n + 1)]
        y = [ymin + i * dy / m for i in range(m + 1)]

        point_is_inside = {}
        point_index = {}
        ip = 0
        points = []
        triangles = []
        for xi in x:
            for yi in y:
                p = volmdlr.Point2D(xi, yi)
                if self.point_belongs(p):
                    point_index[p] = ip
                    points.append(p)
                    ip += 1

        for i in range(n):
            for j in range(m):
                p1 = volmdlr.Point2D(x[i], y[j])
                p2 = volmdlr.Point2D(x[i + 1], y[j])
                p3 = volmdlr.Point2D(x[i + 1], y[j + 1])
                p4 = volmdlr.Point2D(x[i], y[j + 1])
                points_in = []
                for p in [p1, p2, p3, p4]:
                    if p in point_index:
                        points_in.append(p)
                if len(points_in) == 4:
                    triangles.append(
                        [point_index[p1], point_index[p2], point_index[p3]])
                    triangles.append(
                        [point_index[p1], point_index[p3], point_index[p4]])

                elif len(points_in) == 3:
                    triangles.append([point_index[p] for p in points_in])

        return vmd.DisplayMesh2D(points, triangles)

    # def extract_contours(self, point1: volmdlr.Point2D, point2: volmdlr.Point2D):
    #     split_primitives  = []
    #     # primitives = [p for p in contour.primitives]
    #     primitives = self.primitives
    #     for point in [point1, point2]:
    #         dist_min = math.inf
    #         for primitive in primitives:
    #             # print(point)
    #             dist = primitive.point_distance(point)
    #             if dist < dist_min:
    #                 dist_min = dist
    #                 prim_opt = primitive
    #         split_primitives.append(prim_opt)
    #     print(len(split_primitives))
    #     return self.extract_primitives(point1, split_primitives[0], point2, split_primitives[1])

    def contour_intersections(self, contour2d):
        intersecting_points = []
        for primitive1 in self.primitives:
            for primitive2 in contour2d.primitives:
                line_intersection = primitive1.linesegment_intersections(
                    primitive2)
                if line_intersection:
                    if line_intersection[0] not in intersecting_points:
                        intersecting_points.extend(line_intersection)
                else:
                    point1, point2 = contour2d.primitives[0].start, \
                                     contour2d.primitives[-1].end
                    if primitive1.point_belongs(point1):
                        intersecting_points.append(point1)
                    if primitive1.point_belongs(point2):
                        intersecting_points.append(point2)
            if len(intersecting_points) == 2:
                break
        return intersecting_points

    def divide(self, contours, inside):
        new_base_contours = [self]
        finished = False
        counter = 0
        list_contour = contours[:]
        list_cutting_contours = contours[:]
        list_valid_contours = []
        while not finished:
            cutting_points = []
            cutting_contour = contours[0]

            for base_contour in new_base_contours:

                cutting_points = []
                point1, point2 = [cutting_contour.primitives[0].start,
                                  cutting_contour.primitives[-1].end]
                if base_contour.point_over_contour(
                        point1) and base_contour.point_over_contour(point2):
                    cutting_points = [point1, point2]
                if cutting_points:
                    extracted_outerpoints_contour1 = \
                        volmdlr.wires.Contour2D.extract_contours(base_contour,
                                                                 cutting_points[0],
                                                                 cutting_points[1],
                                                                 inside)[0]
                    extracted_innerpoints_contour1 = \
                        volmdlr.wires.Contour2D.extract_contours(base_contour,
                                                                 cutting_points[0],
                                                                 cutting_points[1],
                                                                 not inside)[0]

                    contour1 = volmdlr.wires.Contour2D(
                        extracted_outerpoints_contour1.primitives + cutting_contour.primitives)
                    contour1.order_contour()
                    contour2 = volmdlr.wires.Contour2D(
                        extracted_innerpoints_contour1.primitives + cutting_contour.primitives)
                    contour2.order_contour()
                    new_base_contours.remove(base_contour)
                    for cntr in [contour1, contour2]:
                        valid_contour = True
                        for cut_contour in list_cutting_contours:
                            point_at_abs = cut_contour.point_at_abscissa(cut_contour.length() / 2)
                            if cntr.point_belongs(point_at_abs) and not cntr.point_over_contour(point_at_abs):
                                valid_contour = False
                        if valid_contour:
                            list_valid_contours.append(cntr)
                        else:
                            new_base_contours.append(cntr)
                    contours.remove(cutting_contour)
                    break
            if len(contours) == 0:
                finished = True
            counter += 1
            if counter >= 100:
<<<<<<< HEAD
                axx = cutting_contour.plot(color='g')
                axc = cutting_contour.plot(color='r')
                list_contour.remove(cutting_contour)
                for ctr in list_contour:
                    ctr.plot(ax=axc, color='r')
                base_contour.plot(ax=axc, color='b')
                base_contour.plot(ax=axx)
                for pt in cutting_points:
                    pt.plot(ax=axc)
                raise ValueError('There probably exists an open contour (two wires that could not be jointed), see graph generated')

        return list_valid_contours

=======
                # axx = cutting_contour.plot(color='g')
                # axc = cutting_contour.plot(color='r')
                # list_contour.remove(cutting_contour)
                # for ctr in list_contour:
                #     ctr.plot(ax=axc, color='r')
                # base_contour.plot(ax=axc, color='b')
                # base_contour.plot(ax=axx)
                # for pt in cutting_points:
                #     pt.plot(ax=axc)
                warnings.warn('There probably exists an open contour (two wires that could not be connected)')
                # raise ValueError('There probably exists an open contour (two wires that could not be jointed), see graph generated')
                finished = True

        if base_contour in list_contours:
            list_contours.remove(base_contour)
        return list_contours

>>>>>>> ff6b27da
    def merge_contours(self, contour2d):
        return volmdlr.wires.Contour2D(self.merged_contour_primitives(contour2d))


class ClosedPolygon:

    def length(self):
        list_ = []
        for k in range(len(self.line_segments)):
            list_.append(self.line_segments[k].length())
        return sum(list_)

    def min_length(self):
        list_ = []
        for k in range(len(self.line_segments)):
            list_.append(self.line_segments[k].length())
        return min(list_)

    def max_length(self):
        list_ = []
        for k in range(len(self.line_segments)):
            list_.append(self.line_segments[k].length())
        return max(list_)

    def edge_statistics(self):
        distances = []
        for i, point in enumerate(self.points):
            if i != 0:
                distances.append(point.point_distance(self.points[i - 1]))
        mean_distance = mean(distances)
        std = npy.std(distances)
        return mean_distance, std

    def simplify_polygon(self, min_distance: float = 0.01,
                         max_distance: float = 0.05, angle: float = 20):
        points = [self.points[0]]
        previous_point = None
        for i, point in enumerate(self.points[1:]):
            distance = point.point_distance(points[-1])
            if distance > min_distance:
                if distance > max_distance:
                    number_segmnts = round(distance / max_distance) + 2
                    for n in range(number_segmnts):
                        new_point = points[-1] + (point - points[-1]) * (
                                n + 1) / number_segmnts
                        distance1 = new_point.point_distance(points[-1])
                        if distance1 > max_distance:
                            points.append(new_point)
                else:

                    if point not in points:
                        points.append(point)
            elif len(points) > 1:
                vector1 = points[-1] - points[-2]
                vector2 = point - points[-2]
                cos = vector1.dot(vector2) / (vector1.norm() * vector2.norm())
                cos = math.degrees(math.acos(round(cos, 6)))
                if abs(cos) > angle:
                    if previous_point not in points:
                        points.append(previous_point)
                    if point not in points:
                        points.append(point)
            if len(points) > 2:
                distance2 = points[-3].point_distance(points[-2])
                vector1 = points[-2] - points[-3]
                vector2 = points[-1] - points[-3]
                cos = vector1.dot(vector2) / (vector1.norm() * vector2.norm())
                cos = math.degrees(math.acos(round(cos, 6)))
                if distance2 < min_distance and cos < angle:
                    points = points[:-2] + [points[-1]]
            previous_point = point
        distance = points[0].point_distance(points[-1])
        if distance < min_distance:
            points.remove(points[-1])

        return self.__class__(points)


class ClosedPolygon2D(Contour2D, ClosedPolygon):
    _non_serializable_attributes = ['line_segments', 'primitives',
                                    'basis_primitives']

    def __init__(self, points: List[volmdlr.Point2D], name: str = ''):
        self.points = points
        self.line_segments = self._line_segments()

        Contour2D.__init__(self, self.line_segments, name)

    def copy(self):
        points = [p.copy() for p in self.points]
        return ClosedPolygon2D(points, self.name)

    def __hash__(self):
        return sum([hash(p) for p in self.points])

    def __eq__(self, other_):
        if not isinstance(other_, self.__class__):
            return False
        equal = True
        for point, other_point in zip(self.points, other_.points):
            equal = (equal and point == other_point)
        return equal

    def area(self):
        # TODO: perf: cache number of points
        if len(self.points) < 3:
            return 0.

        x = [point.x for point in self.points]
        y = [point.y for point in self.points]

        x1 = [x[-1]] + x[0:-1]
        y1 = [y[-1]] + y[0:-1]
        return 0.5 * abs(sum([i * j for i, j in zip(x, y1)])
                         - sum([i * j for i, j in zip(y, x1)]))
        # return 0.5 * npy.abs(
        #     npy.dot(x, npy.roll(y, 1)) - npy.dot(y, npy.roll(x, 1)))

    def center_of_mass(self):
        lp = len(self.points)
        if lp == 0:
            return volmdlr.O2D
        elif lp == 1:
            return self.points[0]
        elif lp == 2:
            return 0.5 * (self.points[0] + self.points[1])

        x = [point.x for point in self.points]
        y = [point.y for point in self.points]

        xi_xi1 = x + npy.roll(x, -1)
        yi_yi1 = y + npy.roll(y, -1)
        xi_yi1 = npy.multiply(x, npy.roll(y, -1))
        xi1_yi = npy.multiply(npy.roll(x, -1), y)

        a = 0.5 * npy.sum(xi_yi1 - xi1_yi)  # signed area!
        # print('a :', a)
        #        a=self.area()
        if not math.isclose(a, 0, abs_tol=1e-08):
            cx = npy.sum(npy.multiply(xi_xi1, (xi_yi1 - xi1_yi))) / 6. / a
            cy = npy.sum(npy.multiply(yi_yi1, (xi_yi1 - xi1_yi))) / 6. / a
            return volmdlr.Point2D(cx, cy)

        else:
            self.plot()
            raise NotImplementedError

    def point_belongs(self, point):
        """
        Ray casting algorithm copied from internet...
        """
        return polygon_point_belongs((point.x, point.y),
                                     [(p.x, p.y) for p in self.points])

    def second_moment_area(self, point):
        Ix, Iy, Ixy = 0., 0., 0.
        for pi, pj in zip(self.points, self.points[1:] + [self.points[0]]):
            xi, yi = (pi - point)
            xj, yj = (pj - point)
            Ix += (yi ** 2 + yi * yj + yj ** 2) * (xi * yj - xj * yi)
            Iy += (xi ** 2 + xi * xj + xj ** 2) * (xi * yj - xj * yi)
            Ixy += (xi * yj + 2 * xi * yi + 2 * xj * yj + xj * yi) * (
                    xi * yj - xj * yi)
        if Ix < 0:
            Ix = - Ix
            Iy = - Iy
            Ixy = - Ixy
        return Ix / 12., Iy / 12., Ixy / 24.

    def _line_segments(self):
        lines = []
        if len(self.points) > 1:
            for p1, p2 in zip(self.points,
                              list(self.points[1:]) + [self.points[0]]):
                lines.append(volmdlr.edges.LineSegment2D(p1, p2))
        return lines

    def rotation(self, center, angle, copy=True):
        if copy:
            return ClosedPolygon2D(
                [p.rotation(center, angle, copy=True) for p in self.points])
        else:
            for p in self.points:
                p.rotation(center, angle, copy=False)

    # @classmethod
    # def polygon_from_segments(cls, list_point_pairs):
    #     points = [list_point_pairs[0][0], list_point_pairs[0][1]]
    #     list_point_pairs.remove((list_point_pairs[0][0], list_point_pairs[0][1]))
    #     finished =  False

    #     while not finished:
    #         for p1, p2 in list_point_pairs:
    #             if p1 == points[-1]:
    #                 points.append(p2)
    #                 break
    #             elif p2 == points[-1]:
    #                 points.append(p1)
    #                 break
    #         list_point_pairs.remove((p1, p2))
    #         if len(list_point_pairs)==0:
    #             finished = True

    #     # for i, i_p1, i_p2 in enumerate(list_point_pairs):
    #     #     for j, j_p1, j_p2 in enumerate(list_point_pairs):
    #     #         if i != j:

    #     #             if p1 == points[-1]:
    #     #                 points.append(p2)
    #     #             elif p2 == points[-1]:
    #     #                 points.append(p1)
    #     # print('points : ', points)
    #     return cls(points)

    def translation(self, offset, copy=True):
        if copy:
            return ClosedPolygon2D(
                [p.translation(offset, copy=True) for p in self.points])
        else:
            for p in self.points:
                p.translation(offset, copy=False)

    def polygon_distance(self,
                         polygon: 'volmdlr.wires.ClosedPolygon2D'):
        p = self.points[0]
        d = []
        for point in polygon.points:
            d.append(p.point_distance(point))
        index = d.index(min(d))
        return d[index]

    def is_trigo(self):
        if len(self.points) < 3:
            return True

        angle = 0.
        for ls1, ls2 in zip(self.line_segments,
                            self.line_segments[1:] + [self.line_segments[0]]):
            l1 = ls1.to_line()
            # print('bugging lines:', (ls1[0], ls1[1]), (ls2[0], ls2[1]))
            u = ls2.unit_direction_vector()
            x = u.dot(ls1.unit_direction_vector())
            y = u.dot(ls1.normal_vector())
            angle += math.atan2(y, x)
        return angle > 0

    # def min_length(self):
    #     L = []

    #     for k in range(len(self.line_segments)):
    #         L.append(self.line_segments[k].length())

    #     return min(L)

    # def max_length(self):
    #     L = []

    #     for k in range(len(self.line_segments)):
    #         L.append(self.line_segments[k].length())

    #     return max(L)

    def delaunay_triangulation(self):
        points = self.points
        new_points = []
        delaunay_triangles = []
        # ax=plt.subplot()
        for point in points:
            new_points.append([point[0], point[1]])

        delaunay = npy.array(new_points)

        tri = Delaunay(delaunay)

        for simplice in delaunay[tri.simplices]:
            triangle = Triangle2D(
                [volmdlr.Point2D(simplice[0]), volmdlr.Point2D(simplice[1]),
                 volmdlr.Point2D(simplice[2])])
            delaunay_triangles.append(triangle)

        return delaunay_triangles

    def offset(self, offset):
        xmin, xmax, ymin, ymax = self.bounding_rectangle()

        max_offset_len = min(xmax - xmin, ymax - ymin) / 2
        if offset <= -max_offset_len:
            print('Inadapted offset, '
                  'polygon might turn over. Offset must be greater than',
                  -max_offset_len)
            raise ValueError('inadapted offset')
        else:
            nb = len(self.points)
            vectors = []
            for i in range(nb - 1):
                v1 = self.points[i + 1] - self.points[i]
                v2 = self.points[i] - self.points[i + 1]
                v1.normalize()
                v2.normalize()
                vectors.append(v1)
                vectors.append(v2)

        v1 = self.points[0] - self.points[-1]
        v2 = self.points[-1] - self.points[0]
        v1.normalize()
        v2.normalize()
        vectors.append(v1)
        vectors.append(v2)

        offset_vectors = []
        offset_points = []

        for i in range(nb):

            check = False
            ni = vectors[2 * i - 1] + vectors[2 * i]
            if ni == volmdlr.Vector2D(0, 0):
                ni = vectors[2 * i]
                ni = ni.normal_vector()
                offset_vectors.append(ni)
            else:
                ni.normalize()
                if ni.dot(vectors[2 * i - 1].normal_vector()) > 0:
                    ni = - ni
                    check = True
                offset_vectors.append(ni)

            normal_vector1 = - vectors[2 * i - 1].normal_vector()
            normal_vector2 = vectors[2 * i].normal_vector()
            normal_vector1.normalize()
            normal_vector2.normalize()
            alpha = math.acos(normal_vector1.dot(normal_vector2))

            offset_point = self.points[i] + offset / math.cos(alpha / 2) * \
                           (-offset_vectors[i])

            # ax=self.plot()
            # offset_point.plot(ax=ax, color='g')

            # if self.point_belongs(offset_point):
            #     offset_point = self.points[i] + offset / math.cos(alpha / 2) * \
            #                    (-offset_vectors[i])

            offset_points.append(offset_point)

            # self.points[i].plot(ax=ax, color='b')
            # offset_point.plot(ax=ax, color='r')

        return self.__class__(offset_points)

    def point_border_distance(self, point, return_other_point=False):
        """
        Compute the distance to the border distance of polygon
        Output is always positive, even if the point belongs to the polygon
        """
        d_min, other_point_min = self.line_segments[0].point_distance(
            point, return_other_point=True)
        for line in self.line_segments[1:]:
            d, other_point = line.point_distance(
                point, return_other_point=True)
            if d < d_min:
                d_min = d
                other_point_min = other_point
        if return_other_point:
            return d_min, other_point_min
        return d_min

    def to_polygon(self, angle_resolution=None):
        return self

    def self_intersects(self):
        epsilon = 0
        # BENTLEY-OTTMANN ALGORITHM
        # Sort the points along ascending x for the Sweep Line method
        sorted_index = sorted(range(len(self.points)), key=lambda p: (
            self.points[p][0], self.points[p][1]))
        nb = len(sorted_index)
        segments = []
        deleted = []

        while len(
                sorted_index) != 0:  # While all the points haven't been swept
            # Stock the segments between 2 consecutive edges
            # Ex: for the ABCDE polygon, if Sweep Line is on C, the segments
            #   will be (C,B) and (C,D)
            if sorted_index[0] - 1 < 0:
                segments.append((sorted_index[0], nb - 1))
            else:
                segments.append((sorted_index[0], sorted_index[0] - 1))
            if sorted_index[0] >= len(self.points) - 1:
                segments.append((sorted_index[0], 0))
            else:
                segments.append((sorted_index[0], sorted_index[0] + 1))

            # Once two edges linked by a segment have been swept, delete the
            # segment from the list
            to_del = []
            for index in deleted:
                if abs(index - sorted_index[0]) == 1 or abs(
                        index - sorted_index[0]) == nb - 1:
                    to_del.append((index, sorted_index[0]))
                    to_del.append((sorted_index[0], index))

            # Keep track of which edges have been swept
            deleted.append(sorted_index[0])
            sorted_index.pop(0)

            # Delete the segments that have just been swept
            index_to_del = []
            for i, segment in enumerate(segments):
                for seg_to_del in to_del:
                    if segment == seg_to_del:
                        index_to_del.append(i)
            for index in index_to_del[::-1]:
                segments.pop(index)

            # Checks if two segments are intersecting each other, returns True
            # if yes, otherwise the algorithm continues at WHILE
            for segment1 in segments:
                for segment2 in segments:
                    if segment1[0] != segment2[0] and segment1[1] != segment2[
                        1] and segment1[0] != segment2[1] and segment1[1] != \
                            segment2[0]:

                        line1 = volmdlr.edges.LineSegment2D(
                            self.points[segment1[0]],
                            self.points[segment1[1]])
                        line2 = volmdlr.edges.LineSegment2D(
                            self.points[segment2[0]],
                            self.points[segment2[1]])

                        p, a, b = volmdlr.Point2D.line_intersection(line1,
                                                                    line2,
                                                                    True)
                        if p is not None:
                            if 0 + epsilon <= a <= 1 - epsilon \
                                    and 0 + epsilon <= b <= 1 - epsilon:
                                return True, line1, line2

        return False, None, None

    # def plot_data(self, marker=None, color='black', stroke_width=1, opacity=1):
    #     data = []
    #     for nd in self.points:
    #         data.append({'x': nd.vector[0], 'y': nd.vector[1]})
    #     return {'type': 'wire',
    #             'data': data,
    #             'color': color,
    #             'size': stroke_width,
    #             'dash': None,
    #             'marker': marker,
    #             'opacity': opacity}
    @classmethod
    def points_convex_hull(cls, points):
        if len(points) < 3:
            return
        ymax, pos_ymax = volmdlr.core.max_pos([pt.y for pt in points])
        point_start = points[pos_ymax]
        hull = [point_start]

        barycenter = points[0]
        for pt in points[1:]:
            barycenter += pt
        barycenter = barycenter / (len(points))
        # second point of hull
        theta = []
        remaining_points = points
        del remaining_points[pos_ymax]

        vec1 = point_start - barycenter
        for pt in remaining_points:
            vec2 = pt - point_start
            theta_i = -volmdlr.core.clockwise_angle(vec1, vec2)
            theta.append(theta_i)

        min_theta, posmin_theta = volmdlr.core.min_pos(theta)
        next_point = remaining_points[posmin_theta]
        hull.append(next_point)
        del remaining_points[posmin_theta]
        # Adding first point to close the loop at the end
        remaining_points.append(hull[0])

        initial_vector = vec1.copy()
        total_angle = 0
        while next_point != point_start:
            vec1 = next_point - hull[-2]
            theta = []
            for pt in remaining_points:
                vec2 = pt - next_point
                theta_i = -volmdlr.core.clockwise_angle(vec1, vec2)
                theta.append(theta_i)

            min_theta, posmin_theta = volmdlr.core.min_pos(theta)
            if math.isclose(min_theta, -2 * math.pi, abs_tol=1e-6) \
                    or math.isclose(min_theta, 0, abs_tol=1e-6):
                if remaining_points[posmin_theta] == point_start:
                    break

            else:
                next_point = remaining_points[posmin_theta]

                vec_next_point = next_point - barycenter
                total_angle += (2*math.pi - volmdlr.core.clockwise_angle(initial_vector, vec_next_point))

                if total_angle > 2*math.pi :
                    break
                else :
                    initial_vector = vec_next_point

                hull.append(next_point)

            del remaining_points[posmin_theta]

        hull.pop()

        return cls(hull)

    @classmethod
    def concave_hull(cls, points, concavity, scale_factor):
        """
        Calculates the concave hull from a cloud of points, i.e., it Unites all points under the smallest possible area.
        
        :param points: list of points corresponding to the cloud of points
        :type points: class: 'volmdlr.Point2D'
        :param concavity: Sets how sharp the concave angles can be. It goes from -1 (not concave at all. in fact,
                          the hull will be left convex) up to +1 (very sharp angles can occur. Setting concavity to +1 might 
                          result in 0º angles!) concavity is defined as the cosine of the concave angles.
        :type concavity: float
        :param scale_factor: Sets how big is the area where concavities are going to be searched. 
                             The bigger, the more sharp the angles can be. Setting it to a very high value might affect the performance of the program.
                             This value should be relative to how close to each other the points to be connected are.
        :type scale_factor: float

        """

        def get_nearby_points(line, points, scale_factor):
            # print('i enter here')
            nearby_points = []
            line_midpoint = 0.5 * (line.start + line.end)
            # print(line_midpoint)
            tries = 0
            n = 5
            bounding_box = [line_midpoint.x - line.length() / 2,
                            line_midpoint.x + line.length() / 2,
                            line_midpoint.y - line.length() / 2,
                            line_midpoint.y + line.length() / 2]
            boundary = [int(bounding / scale_factor) for bounding in
                        bounding_box]
            while tries < n and len(nearby_points) == 0:
                for point in points:
                    if not ((
                                    point.x == line.start.x and point.y == line.start.y) or (
                                    point.x == line.end.x and point.y == line.end.y)):
                        point_x_rel_pos = int(point.x / scale_factor)
                        point_y_rel_pos = int(point.y / scale_factor)
                        if point_x_rel_pos >= boundary[
                            0] and point_x_rel_pos <= boundary[
                            1] and point_y_rel_pos >= boundary[
                            2] and point_y_rel_pos <= boundary[3]:
                            nearby_points.append(point)

                scale_factor *= 4 / 3
                tries += 1

            return nearby_points

        def line_colides_with_hull(line, concave_hull):
            for hull_line in concave_hull:
                if line.start != hull_line.start and line.start != hull_line.end and line.end != hull_line.start and line.end != hull_line.end:
                    if line.line_intersections(hull_line):
                        return True
            return False

        def get_divided_line(line, nearby_points, hull_concave_edges,
                             concavity):
            divided_line = []
            ok_middle_points = []
            list_cossines = []
            for middle_point in nearby_points:
                vect1 = line.start - middle_point
                vect2 = line.end - middle_point
                if line.start == middle_point or line.end == middle_point:
                    continue
                cos = round(vect1.dot(vect2) / (vect1.norm() * vect2.norm()),
                            4)
                if cos < concavity:
                    new_lineA = volmdlr.edges.LineSegment2D(start=line.start,
                                                            end=middle_point)
                    new_lineB = volmdlr.edges.LineSegment2D(start=middle_point,
                                                            end=line.end)
                    if not (line_colides_with_hull(line=new_lineA,
                                                   concave_hull=hull_concave_edges) and line_colides_with_hull(
                        line=new_lineB, concave_hull=hull_concave_edges)):
                        ok_middle_points.append(middle_point)
                        list_cossines.append(cos)
            if len(ok_middle_points) > 0:
                #  We want the middlepoint to be the one with widest angle (smallest cossine)
                min_cossine_index = list_cossines.index(min(list_cossines))
                divided_line.append(volmdlr.edges.LineSegment2D(line.start,
                                                                ok_middle_points[
                                                                    min_cossine_index]))
                divided_line.append(volmdlr.edges.LineSegment2D(
                    ok_middle_points[min_cossine_index], line.end))
            return divided_line

        hull_convex_edges = cls.points_convex_hull(points).line_segments
        hull_convex_edges.sort(key=lambda x: x.length(), reverse=True)
        hull_concave_edges = []
        hull_concave_edges.extend(hull_convex_edges)
        hull_points = list(set(
            [pt for line in hull_concave_edges for pt in [line[0], line[1]]]))
        unused_points = []
        for point in points:
            if point not in hull_points:
                unused_points.append(point)

        aLineWasDividedInTheIteration = True
        while aLineWasDividedInTheIteration:
            aLineWasDividedInTheIteration = False
            for line_position_hull in range(len(hull_concave_edges)):

                line = hull_concave_edges[line_position_hull]
                nearby_points = get_nearby_points(line, unused_points,
                                                  scale_factor)
                divided_line = get_divided_line(line, nearby_points,
                                                hull_concave_edges, concavity)
                if len(divided_line) > 0:
                    aLineWasDividedInTheIteration = True
                    unused_points.remove(divided_line[0].end)
                    hull_concave_edges.remove(line)
                    hull_concave_edges.extend(divided_line)
                    break

            hull_concave_edges.sort(key=lambda x: x.length(), reverse=True)

        # line  = hull_concave_edges[0]
        # print('first line legth :', line.length())
        # nearby_points = get_nearby_points(line, unused_points, scale_factor)
        # print('points next the first line in the end: ', nearby_points)
        # divided_line = get_divided_line(line, nearby_points, hull_concave_edges, concavity)
        # print('len divided line :', len(divided_line))
        polygon_points = [(line.start, line.end) for line in hull_concave_edges]
        # polygon_points = [(line.start, line.end) for line in hull_concave_edges
        #                   if line.length() != 0]

        points = [polygon_points[0][0], polygon_points[0][1]]
        polygon_points.remove((polygon_points[0][0], polygon_points[0][1]))
        finished = False

        while not finished:
            for p1, p2 in polygon_points:
                if p1 == points[-1] and p2 not in points:
                    points.append(p2)
                    break
                elif p2 == points[-1] and p1 not in points:
                    points.append(p1)
                    break
            polygon_points.remove((p1, p2))
            if len(polygon_points) == 0:
                finished = True

        return cls(points)  # , nearby_points

    @classmethod
    def convex_hull_points(cls, points):
        """
        Uses the scipy method ConvexHull to calculate the convex hull from
        a cloud of points
        """
        numpy_points = np.array([(p.x, p.y) for p in points])
        hull = ConvexHull(numpy_points)
        polygon_points = []
        for simplex in hull.simplices:
            polygon_points.append((points[simplex[0]], points[simplex[1]]))

        points = [polygon_points[0][0], polygon_points[0][1]]
        polygon_points.remove((polygon_points[0][0], polygon_points[0][1]))
        finished = False

        while not finished:
            for p1, p2 in polygon_points:
                if p1 == points[-1]:
                    points.append(p2)
                    break
                elif p2 == points[-1]:
                    points.append(p1)
                    break
            polygon_points.remove((p1, p2))
            if len(polygon_points) == 0:
                finished = True

        return cls(points)

    def to_3d(self, plane_origin, x, y):
        points3d = [point.to_3d(plane_origin, x, y) for point in self.points]
        return ClosedPolygon3D(points3d)

    def plot(self, ax=None, color='k', alpha=1,
             plot_points=False, point_numbering=False,
             fill=False, fill_color='w', equal_aspect=True):
        if ax is None:
            fig, ax = plt.subplots()
            ax.set_aspect('equal')

        if fill:
            ax.fill([p[0] for p in self.points], [p[1] for p in self.points],
                    facecolor=fill_color)
        for ls in self.line_segments:
            ls.plot(ax=ax, color=color, alpha=alpha)

        if plot_points or point_numbering:
            for point in self.points:
                point.plot(ax=ax, color=color, alpha=alpha)

        if point_numbering:
            for ip, point in enumerate(self.points):
                ax.text(*point, 'point {}'.format(ip + 1),
                        ha='center', va='top')

        if equal_aspect:
            ax.set_aspect('equal')
        else:
            ax.set_aspect('auto')

        ax.margins(0.1)
        plt.show()

        return ax

    def triangulation(self):
        # ear clipping
        points = self.points[:]
        initial_point_to_index = {p: i for i, p in enumerate(self.points)}
        triangles = []

        remaining_points = self.points[:]
        # ax = ClosedPolygon2D(remaining_points).plot()

        # inital_number_points = len(remaining_points)
        number_remaining_points = len(remaining_points)
        while number_remaining_points > 3:
            current_polygon = ClosedPolygon2D(remaining_points)
            # print('remaining_points')
            # print(len(remaining_points))
            # pl2 = ClosedPolygon2D(remaining_points[1:]+remaining_points[0:1])
            # pl3 = ClosedPolygon2D(remaining_points[2:]+remaining_points[0:2])
            # current_polygon.plot(ax = ax)
            # pl2.plot(point_numbering=True)
            # pl3.plot(point_numbering=True)

            found_ear = False
            for p1, p2, p3 in zip(remaining_points,
                                  remaining_points[1:] + remaining_points[0:1],
                                  remaining_points[2:] + remaining_points[
                                                         0:2]):
                # ax.text(*p2, '{}')
                # ax = current_polygon.plot(point_numbering=True)

                line_segment = volmdlr.edges.LineSegment2D(p1, p3)
                # line_segment.plot(color='grey', ax=ax)

                # ax2 = p1.plot(color='r')
                # p2.plot(color='g', ax=ax2)
                # p3.plot(color='b', ax=ax2)

                # print(current_polygon.linesegment_intersections(line_segment))
                if not current_polygon.linesegment_intersections(line_segment):
                    # May be an ear
                    # print('ear?')
                    # if current_polygon.point_belongs(line_segment.middle_point()):
                    #     line_segment.middle_point().plot(color='g', ax=ax)
                    # else:
                    #     line_segment.middle_point().plot(color='r', ax=ax)

                    if current_polygon.point_belongs(
                            line_segment.middle_point()):
                        # Confirmed as an ear
                        # print('ear!')

                        triangles.append((initial_point_to_index[p1],
                                          initial_point_to_index[p2],
                                          initial_point_to_index[p3]))
                        remaining_points.remove(p2)
                        # ax.text(*points[initial_point_to_index[p2]], str(number_remaining_points))
                        number_remaining_points -= 1
                        found_ear = True
                        break

            if not found_ear:
                remaining_polygon = ClosedPolygon2D(remaining_points)
                if remaining_polygon.area() > 0.:
                    # Searching for a flat ear
                    found_flat_ear = False
                    for p1, p2, p3 in zip(remaining_points,
                                          remaining_points[
                                          1:] + remaining_points[0:1],
                                          remaining_points[
                                          2:] + remaining_points[0:2]):
                        triangle = Triangle2D(p1, p2, p3)
                        if triangle.area() == 0:
                            remaining_points.remove(p2)
                            found_flat_ear = True
                            break

                    if not found_flat_ear:
                        # remaining_polygon.plot(point_numbering=True, plot_points=True)     
                        # vmd.DisplayMesh2D(points, triangles).plot()
                        # print(remaining_points)
                        # raise ValueError('There are no ear in the polygon, it seems malformed')
                        print(
                            'Warning : There are no ear in the polygon, it seems malformed: skipping triangulation')
                        return vmd.DisplayMesh2D(points, triangles)
                else:
                    return vmd.DisplayMesh2D(points, triangles)

        if len(remaining_points) == 3:
            p1, p2, p3 = remaining_points
            triangles.append((initial_point_to_index[p1],
                              initial_point_to_index[p2],
                              initial_point_to_index[p3]))

        return vmd.DisplayMesh2D(points, triangles)

    def simplify(self, min_distance: float = 0.01, max_distance: float = 0.05):
        return ClosedPolygon2D(self.simplify_polygon(min_distance=min_distance,
                                                     max_distance=max_distance).points)


class Triangle2D(ClosedPolygon2D):

    def __init__(self, point1: volmdlr.Point2D, point2: volmdlr.Point2D,
                 point3: volmdlr.Point2D, name: str = ''):
        self.point1 = point1
        self.point2 = point2
        self.point3 = point3
        self.name = name

        # ClosedPolygon2D.__init__(self, points=[point1, point2, point3],
        # name=name)

    def area(self):
        u = self.point2 - self.point1
        v = self.point3 - self.point1
        return abs(u.cross(v)) / 2

    def incircle_radius(self):
        a = self.point1.point_distance(self.point2)
        b = self.point1.point_distance(self.point3)
        c = self.point2.point_distance(self.point3)
        return 2 * self.area() / (a + b + c)

    def circumcircle_radius(self):
        a = self.point1.point_distance(self.point2)
        b = self.point1.point_distance(self.point3)
        c = self.point2.point_distance(self.point3)
        return a * b * c / (self.area() * 4.0)

    def ratio_circumr_length(self):
        return self.circumcircle_radius() / self.length()

    def ratio_incircler_length(self):
        return self.incircle_radius() / self.length()

    def aspect_ratio(self):
        a = self.point1.point_distance(self.point2)
        b = self.point1.point_distance(self.point3)
        c = self.point2.point_distance(self.point3)
        s = 0.5 * (a + b + c)
        try:
            return 0.125 * a * b * c / (s - a) / (s - b) / (s - c)
        except ZeroDivisionError:
            return 1000000.


class Circle2D(Contour2D):
    _non_serializable_attributes = ['internal_arcs', 'external_arcs',
                                    'polygon', 'straight_line_contour_polygon',
                                    'primitives', 'basis_primitives']

    def __init__(self, center: volmdlr.Point2D, radius: float, name: str = ''):
        self.center = center
        self.radius = radius
        self.angle = volmdlr.TWO_PI

        # self.points = self.tessellation_points()

        Contour2D.__init__(self, [self], name=name)  # !!! this is dangerous

    def __hash__(self):
        return int(round(1e6 * (self.center.x + self.center.y + self.radius)))

    def __eq__(self, other_circle):
        if self.__class__.__name__ != other_circle.__class__.__name__:
            return False

        return math.isclose(self.center.x,
                            other_circle.center.x, abs_tol=1e-06) \
               and math.isclose(self.center.y,
                                other_circle.center.y, abs_tol=1e-06) \
               and math.isclose(self.radius, other_circle.radius,
                                abs_tol=1e-06)

    def to_polygon(self, angle_resolution: float):
        return ClosedPolygon2D(
            self.polygon_points(angle_resolution=angle_resolution))

    def tessellation_points(self, resolution=40):
        return [(self.center
                 + self.radius * math.cos(teta) * volmdlr.X2D
                 + self.radius * math.sin(teta) * volmdlr.Y2D)
                for teta in npy.linspace(0, volmdlr.TWO_PI, resolution + 1)][
               :-1]

    def point_belongs(self, point, tolerance=1e-9):
        return point.point_distance(self.center) <= self.radius + tolerance

    # def border_points(self):
    #     start = self.center - self.radius * volmdlr.Point2D(1, 0)
    #     end = self.center + self.radius * volmdlr.Point2D(1, 0)
    #     return [start, end]

    def bounding_rectangle(self):

        xmin = self.center.x - self.radius
        xmax = self.center.x + self.radius
        ymin = self.center.y - self.radius
        ymax = self.center.y + self.radius
        return xmin, xmax, ymin, ymax

    def line_intersections(self, line2d: volmdlr.edges.Line2D, tol=1e-9):
        # Duplicate from ffull arc
        Q = self.center
        if line2d.points[0] == self.center:
            P1 = line2d.points[1]
            V = line2d.points[0] - line2d.points[1]
        else:
            P1 = line2d.points[0]
            V = line2d.points[1] - line2d.points[0]
        a = V.dot(V)
        b = 2 * V.dot(P1 - Q)
        c = P1.dot(P1) + Q.dot(Q) - 2 * P1.dot(Q) - self.radius ** 2

        disc = b ** 2 - 4 * a * c
        if math.isclose(disc, 0., abs_tol=tol):
            t1 = -b / (2 * a)
            return [P1 + t1 * V]

        elif disc > 0:
            sqrt_disc = math.sqrt(disc)
            t1 = (-b + sqrt_disc) / (2 * a)
            t2 = (-b - sqrt_disc) / (2 * a)
            return [P1 + t1 * V,
                    P1 + t2 * V]
        else:
            return []

    def circle_intersections(self, circle: 'volmdlr.wires.Circle2D'):
        x0, y0 = self.center
        x1, y1 = circle.center
        r0 = self.radius
        r1 = circle.radius

        d = math.sqrt((x1 - x0) ** 2 + (y1 - y0) ** 2)

        # non intersecting
        if d > r0 + r1:
            return []
        # One circle within other
        if d < abs(r0 - r1):
            return []
        # coincident circles
        if d == 0 and r0 == r1:
            return []
        else:
            a = (r0 ** 2 - r1 ** 2 + d ** 2) / (2 * d)
            h = math.sqrt(r0 ** 2 - a ** 2)
            x2 = x0 + a * (x1 - x0) / d
            y2 = y0 + a * (y1 - y0) / d
            x3 = x2 + h * (y1 - y0) / d
            y3 = y2 - h * (x1 - x0) / d

            x4 = x2 - h * (y1 - y0) / d
            y4 = y2 + h * (x1 - x0) / d

        return [volmdlr.Point2D(x3, y3), volmdlr.Point2D(x4, y4)]

    def arc_intersections(self, arc2d: volmdlr.edges.Arc2D):
        circle = Circle2D(arc2d.center, arc2d.radius)
        intersections = []

        for inter in self.circle_intersections(circle):
            try:
                li = arc2d.abscissa(inter)
                intersections.append(inter)
            except ValueError:
                pass
        return intersections

    def length(self):
        return volmdlr.TWO_PI * self.radius

    def plot(self, ax=None, linestyle='-', color='k', linewidth=1, alpha=1.,
             equal_aspect=True):
        if ax is None:
            fig, ax = plt.subplots()
        # else:
        #     fig = ax.figure
        if self.radius > 0:
            ax.add_patch(matplotlib.patches.Arc((self.center.x, self.center.y),
                                                2 * self.radius,
                                                2 * self.radius,
                                                angle=0,
                                                theta1=0,
                                                theta2=360,
                                                color=color,
                                                alpha=alpha,
                                                linestyle=linestyle,
                                                linewidth=linewidth))
        if equal_aspect:
            ax.set_aspect('equal')
        return ax

    def to_3d(self, plane_origin, x, y):
        normal = x.cross(y)
        center3d = self.center.to_3d(plane_origin, x, y)
        return Circle3D(volmdlr.Frame3D(center3d, x, y, normal),
                        self.radius, self.name)

    def rotation(self, center, angle, copy=True):
        if copy:
            return Circle2D(self.center.rotation(center, angle, copy=True),
                            self.radius)
        else:
            self.center.rotation(center, angle, copy=False)

    def translation(self, offset, copy=True):
        if copy:
            return Circle2D(self.center.translation(offset, copy=True),
                            self.radius)
        else:
            self.center.translation(offset, copy=False)

    def frame_mapping(self, frame, side, copy=True):
        """
        side = 'old' or 'new'
        """
        if side == 'old':
            if copy:
                return Circle2D(frame.old_coordinates(self.center),
                                self.radius)
            else:
                self.center = frame.old_coordinates(self.center)
        if side == 'new':
            if copy:
                return Circle2D(frame.new_coordinates(self.center),
                                self.radius)
            else:
                self.points = frame.new_coordinates(self.center)

    def area(self):
        return math.pi * self.radius ** 2

    def second_moment_area(self, point):
        """
        Second moment area of part of disk
        """
        I = math.pi * self.radius ** 4 / 4
        Ic = npy.array([[I, 0], [0, I]])
        return volmdlr.geometry.huygens2d(I, I, 0, self.area(), self.center,
                                          point)

    def center_of_mass(self):
        return self.center

    def point_symmetric(self, point):
        center = 2 * point - self.center
        return Circle2D(center, self.radius)

    def plot_data(self, edge_style: plot_data.EdgeStyle = None,
                  surface_style: plot_data.SurfaceStyle = None):
        return plot_data.Circle2D(cx=self.center.x,
                                  cy=self.center.y,
                                  r=self.radius,
                                  edge_style=edge_style,
                                  surface_style=surface_style)

    def copy(self):
        return Circle2D(self.center.copy(), self.radius)

    def point_at_abscissa(self, curvilinear_abscissa):
        start = self.center + self.radius * volmdlr.X3D
        return start.rotation(self.center,
                              curvilinear_abscissa / self.radius)

    def triangulation(self, n=35):
        l = self.length()
        points = [self.point_at_abscissa(l * i / n) for i in range(n)]
        points.append(self.center)
        triangles = [(i, i + 1, n) for i in range(n - 1)] + [(n - 1, 0, n)]

    def split(self, split_start, split_end):
        x1, y1 = split_start - self.center
        x2, y2 = split_end - self.center

        angle1 = math.atan2(y1, x1)
        angle2 = math.atan2(y2, x2)
        angle_i1 = 0.5 * (angle2 - angle1)
        angle_i2 = angle_i1 + math.pi
        interior_point1 = split_start.rotation(self.center, angle_i1)
        interior_point2 = split_start.rotation(self.center, angle_i2)

        return [volmdlr.edges.Arc2D(split_start, interior_point1,
                                    split_end),
                volmdlr.edges.Arc2D(split_start, interior_point2,
                                    split_end)]

    def point_at_abscissa(self, curvilinear_abscissa):
        start = self.center + self.radius * volmdlr.X3D
        return start.rotation(self.center,
                              curvilinear_abscissa / self.radius)

    def discretise(self, n: float):
        # BUGGED: returns method
        circle_to_nodes = {}
        nodes = []
        if n * self.length() < 1:
            circle_to_nodes[self] = self.border_points
        else:
            n0 = int(math.ceil(n * self.length()))
            l0 = self.length() / n0

            for k in range(n0):
                node = self.point_at_abscissa(k * l0)

                nodes.append(node)

            circle_to_nodes[self] = nodes

        return circle_to_nodes[self]

    def polygon_points(self, angle_resolution=10):
        return volmdlr.edges.Arc2D.polygon_points(
            self, angle_resolution=angle_resolution)


class Contour3D(Contour, Wire3D):
    _non_serializable_attributes = ['points']
    _non_eq_attributes = ['name']
    _non_hash_attributes = ['points', 'name']
    _generic_eq = True
    """
    A collection of 3D primitives forming a closed wire3D
    """

    def __init__(self, primitives: List[volmdlr.core.Primitive3D],
                 name: str = ''):
        """

        """

        Wire3D.__init__(self, primitives=primitives, name=name)

    def __hash__(self):
        return sum([hash(e) for e in self.primitives])

    def __eq__(self, other_):
        if self.__class__.__name__ != other_.__class__.__name__:
            return False
        equal = True
        for edge, other_edge in zip(self.primitives, other_.edges):
            equal = (equal and edge == other_edge)
        return equal

    @classmethod
    def from_step(cls, arguments, object_dict):
        name = arguments[0][1:-1]
        raw_edges = []
        edge_ends = {}
        for ie, edge_id in enumerate(arguments[1]):
            edge = object_dict[int(edge_id[1:])]
            raw_edges.append(edge)

        if (len(raw_edges)) == 1:
            if isinstance(raw_edges[0], cls):
                # Case of a circle, ellipse...
                return raw_edges[0]
            else:
                return cls(raw_edges, name=name)

        # Making things right for first 2 primitives
        if (raw_edges[0].end).point_distance(raw_edges[1].start) < 2e-5:
            edges = [raw_edges[0], raw_edges[1]]            
        elif (raw_edges[0].start).point_distance(raw_edges[1].start) < 2e-5:
            edges = [raw_edges[0].reverse(), raw_edges[1]]    
        elif (raw_edges[0].end).point_distance(raw_edges[1].end) < 2e-5:
            edges = [raw_edges[0], raw_edges[1].reverse()]
        elif (raw_edges[0].start).point_distance(raw_edges[1].end) < 2e-5:
            edges = [raw_edges[0].reverse(), raw_edges[1].reverse()]  
        else:
            raise NotImplementedError(
                'First 2 edges of contour not follwing each other')

        last_edge = edges[-1]
        for raw_edge in raw_edges[2:]:
            if (raw_edge.start).point_distance(last_edge.end) < 2e-5:
                last_edge = raw_edge
            elif (raw_edge.end).point_distance(last_edge.end) < 2e-5:
                last_edge = raw_edge.reverse()
            else:
                ax = last_edge.plot(color='b')
                ax = raw_edge.plot(ax=ax, color='r')
                deltax1 = abs(raw_edge.start.x - last_edge.end.x)
                deltax2 = abs(raw_edge.end.x - last_edge.end.x)
                deltay1 = abs(raw_edge.start.y - last_edge.end.y)
                deltay2 = abs(raw_edge.end.y - last_edge.end.y)
                deltaz1 = abs(raw_edge.start.z - last_edge.end.z)
                deltaz2 = abs(raw_edge.end.z - last_edge.end.z)
                raise NotImplementedError(
                    'Edges of contour not follwing each other',
                'delta = {}, {}, {}, {}, {}, {}'.format(deltax1, deltax2,
                                                        deltay1, deltay2,
                                                        deltaz1, deltaz2))

            edges.append(last_edge)
        return cls(edges, name=name)

    def to_step(self, current_id, surface_id=None):

        content = ''
        edge_ids = []
        for primitive in self.primitives:
            if isinstance(primitive, volmdlr.edges.BSplineCurve3D):
                continue
            primitive_content, primitive_ids = primitive.to_step(current_id)
            content += primitive_content
            current_id = primitive_ids[-1] + 1
            for primitive_id in primitive_ids:
                content += "#{} = ORIENTED_EDGE('{}',*,*,#{},.T.);\n".format(
                    current_id,
                    primitive.name,
                    primitive_id)
                edge_ids.append(current_id)

                current_id += 1

        content += "#{} = EDGE_LOOP('{}',({}));\n".format(
            current_id, self.name, volmdlr.core.step_ids_to_str(edge_ids))
        return content, current_id

    def average_center_point(self):
        nb = len(self.points)
        x = npy.sum([p[0] for p in self.points]) / nb
        y = npy.sum([p[1] for p in self.points]) / nb
        z = npy.sum([p[2] for p in self.points]) / nb

        return volmdlr.Point3D(x, y, z)

    def rotation(self, center, axis, angle, copy=True):
        if copy:
            new_edges = [edge.rotation(center, axis, angle, copy=True) for edge
                         in self.primitives]
            # new_points = [p.rotation(center, axis, copy=True) for p in self.points]
            return Contour3D(new_edges, None, self.name)
        else:
            for edge in self.primitives:
                edge.rotation(center, axis, angle, copy=False)
            for point in self.tessel_points:
                point.rotation(center, axis, angle, copy=False)

    def translation(self, offset, copy=True):
        if copy:
            new_edges = [edge.translation(offset, copy=True) for edge in
                         self.primitives]
            # new_points = [p.translation(offset, copy=True) for p in self.points]
            return Contour3D(new_edges, self.name)
        else:
            for edge in self.primitives:
                edge.translation(offset, copy=False)
            for point in self.tessel_points:
                point.translation(offset, copy=False)

    def order_contour(self):
        new_primitives = []
        points = self.ordering_contour()
        for p1, p2 in points:
            new_primitives.append(volmdlr.edges.LineSegment3D(p1, p2))
        self.primitives = new_primitives

        return self

    def point_over_contour(self, point):
        belongs = False
        for primitive in self.primitives:
            if primitive.point_belongs(point):
                belongs = True
        return belongs

    def frame_mapping(self, frame, side, copy=True):
        """
        side = 'old' or 'new'
        """
        if copy:
            new_edges = [edge.frame_mapping(frame, side, copy=True) for edge in
                         self.primitives]
            # new_points = [p.frame_mapping(frame, side, copy=True) for p in self.points]
            return Contour3D(new_edges, None, self.name)
        else:
            for edge in self.primitives:
                edge.frame_mapping(frame, side, copy=False)
            for point in self.tessel_points:
                point.frame_mapping(frame, side, copy=False)

    def copy(self):
        new_edges = [edge.copy() for edge in self.primitives]
        if self.point_inside_contour is not None:
            new_point_inside_contour = self.point_inside_contour.copy()
        else:
            new_point_inside_contour = None
        return Contour3D(new_edges, new_point_inside_contour, self.name)

    def length(self):
        # TODO: this is duplicated code from Wire3D!
        length = 0.
        for edge in self.primitives:
            length += edge.length()
        return length

    def point_at_abscissa(self, curvilinear_abscissa):
        # TODO: this is duplicated code from Wire3D!
        length = 0.
        for primitive in self.primitives:
            primitive_length = primitive.length()
            if length + primitive_length > curvilinear_abscissa:
                return primitive.point_at_abscissa(
                    curvilinear_abscissa - length)
            length += primitive_length
        if math.isclose(curvilinear_abscissa, length, abs_tol=1e-6):
            return primitive.point_at_abscissa(primitive_length)
        raise ValueError('abscissa out of contour length')

    def plot(self, ax=None, color='k', alpha=1, edge_details=False):
        if ax is None:
            ax = Axes3D(plt.figure())

        for edge in self.primitives:
            edge.plot(ax=ax, color=color, alpha=alpha,
                      edge_ends=edge_details, edge_direction=edge_details)

        return ax

    def to_2d(self, plane_origin, x, y):
        z = x.cross(y)
        plane3d = volmdlr.faces.Plane3D(volmdlr.Frame3D(plane_origin, x, y, z))
        primitives2d = [plane3d.point3d_to_2d(p) for p in self.primitives]
        return Contour2D(primitives=primitives2d)

    def _bounding_box(self):

        """
        Flawed method, to be enforced by overloading
        """
        n = 50
        l = self.length()
        points = [self.point_at_abscissa(i / n * l) \
                  for i in range(n)]
        return volmdlr.core.BoundingBox.from_points(points)

    @classmethod
    def extract_contours(cls, contour, point1: volmdlr.Point3D,
                         point2: volmdlr.Point3D, inside=False):

        new_primitives = contour.extract_with_points(point1, point2, inside)
        contours = [cls(new_primitives)]
        return contours

    def contour_intersection(self, contour3d):
        dict_intersecting_points = {}
        for primitive1 in self.primitives:
            for primitive2 in contour3d.primitives:
                intersecting_point = primitive1.linesegment_intersection(
                    primitive2)
                if intersecting_point != None:
                    dict_intersecting_points[primitive2] = intersecting_point
        if dict_intersecting_points:
            return dict_intersecting_points
        return None

    def merge_contours(self, contour3d):
        return volmdlr.wires.Contour3D(self.merged_contour_primitives(contour3d))

class Circle3D(Contour3D):
    _non_serializable_attributes = ['point', 'edges', 'point_inside_contour']
    _non_eq_attributes = ['name']
    _non_hash_attributes = ['name']
    _generic_eq = True

    def __init__(self, frame: volmdlr.Frame3D, radius: float,
                 name: str = ''):
        """
        frame.u, frame.v define the plane, frame.w the normal
        """
        self.radius = radius
        self.frame = frame
        self.angle = volmdlr.TWO_PI
        Contour3D.__init__(self, [self], name=name)

    @property
    def center(self):
        return self.frame.origin

    @property
    def normal(self):
        return self.frame.w

    def __hash__(self):
        return hash(self.frame.origin)

    def __eq__(self, other_circle):
        return self.frame.origin == other_circle.frame.origin \
               and self.frame.w.is_colinear(other_circle.frame.w) \
               and math.isclose(self.radius,
                                other_circle.radius, abs_tol=1e-06)

    def tessellation_points(self, resolution=20):

        tessellation_points_3d = [
                                     self.center + self.radius * math.cos(
                                         teta) * self.frame.u
                                     + self.radius * math.sin(
                                         teta) * self.frame.v
                                     for teta in
                                     npy.linspace(0, volmdlr.TWO_PI,
                                                  resolution + 1)][:-1]
        return tessellation_points_3d

    def length(self):
        return volmdlr.TWO_PI * self.radius

    def FreeCADExport(self, name, ndigits=3):
        xc, yc, zc = round(1000 * self.center, ndigits)
        xn, yn, zn = round(self.normal, ndigits)
        return '{} = Part.Circle(fc.Vector({},{},{}),fc.Vector({},{},{}),{})\n'.format(
            name, xc, yc, zc, xn, yn, zn, 1000 * self.radius)

    def rotation(self, rot_center, axis, angle, copy=True):
        new_center = self.center.rotation(rot_center, axis, angle, True)
        new_normal = self.normal.rotation(rot_center, axis, angle, True)
        if copy:
            return Circle3D(new_center, self.radius, new_normal, self.name)
        else:
            self.center = new_center
            self.normal = new_normal

    def translation(self, offset, copy=True):
        # new_frame = self.center.translation(offset, True)
        new_frame = self.frame.translation(offset, True)

        if copy:

            # return Circle3D(new_frame, self.radius, self.frame,
            #                 self.name)
            return Circle3D(new_frame, self.radius, self.name)

        else:
            self.frame = new_frame

    def plot(self, ax=None, color='k', alpha=1.):
        if ax is None:
            fig = plt.figure()
            ax = Axes3D(fig)
        else:
            fig = None

        x = []
        y = []
        z = []
        for px, py, pz in self.tessellation_points():
            x.append(px)
            y.append(py)
            z.append(pz)
        x.append(x[0])
        y.append(y[0])
        z.append(z[0])
        ax.plot(x, y, z, color=color, alpha=alpha)
        return ax

    def point_at_abscissa(self, curvilinear_abscissa):
        """
        start point is at intersection of frame.u axis
        """
        start = self.frame.origin + self.radius * self.frame.u
        return start.rotation(self.frame.origin, self.frame.w,
                              curvilinear_abscissa / self.radius,
                              copy=True)

    @classmethod
    def from_step(cls, arguments, object_dict):
        center = object_dict[arguments[1]].origin
        radius = float(arguments[2]) / 1000
        if object_dict[arguments[1]].u is not None:
            normal = object_dict[arguments[1]].u
            other_vec = object_dict[arguments[1]].v
            if other_vec is not None:
                other_vec.normalize()
        else:
            normal = object_dict[arguments[1]].v  # ou w
            other_vec = None
        normal.normalize()
        return cls.from_center_normal(center, normal, radius,
                                      arguments[0][1:-1])

    def to_step(self, current_id, surface_id=None):
        circle_frame = volmdlr.Frame3D(self.center, self.frame.w, self.frame.u,
                                       self.frame.v)
        content, frame_id = circle_frame.to_step(current_id)
        curve_id = frame_id + 1
        content += "#{} = CIRCLE('{}',#{},{});\n".format(
            curve_id, self.name, frame_id, round(self.radius * 1000, 3))

        if surface_id:
            content += "#{} = SURFACE_CURVE('',#{},(#{}),.PCURVE_S1.);\n".format(
                curve_id + 1, curve_id, surface_id)
            curve_id += 1

        p1 = self.frame.origin + self.frame.u * self.radius
        # p2 = self.frame.origin + self.frame.v*self.radius
        p3 = self.frame.origin - self.frame.u * self.radius
        # p4 = self.frame.origin - self.frame.v*self.radius

        p1_content, p1_id = p1.to_step(curve_id + 1, vertex=True)
        # p2_content, p2_id = p2.to_step(p1_id+1, vertex=True)
        p3_content, p3_id = p3.to_step(p1_id + 1, vertex=True)
        # p4_content, p4_id = p4.to_step(p3_id+1, vertex=True)
        content += p1_content + p3_content

        arc1_id = p3_id + 1
        content += "#{} = EDGE_CURVE('{}',#{},#{},#{},.T.);\n".format(
            arc1_id, self.name, p1_id, p3_id, curve_id)
        oriented_edge1_id = arc1_id + 1
        content += "#{} = ORIENTED_EDGE('',*,*,#{},.T.);\n".format(
            oriented_edge1_id, arc1_id)

        arc2_id = oriented_edge1_id + 1
        content += "#{} = EDGE_CURVE('{}',#{},#{},#{},.T.);\n".format(
            arc2_id, self.name, p3_id, p1_id, curve_id)
        oriented_edge2_id = arc2_id + 1
        content += "#{} = ORIENTED_EDGE('',*,*,#{},.T.);\n".format(
            oriented_edge2_id, arc2_id)

        current_id = oriented_edge2_id + 1
        content += "#{} = EDGE_LOOP('{}',(#{},#{}));\n".format(
            current_id, self.name, oriented_edge1_id, oriented_edge2_id)

        return content, current_id

    def _bounding_box(self):
        """
        """
        u = self.normal.deterministic_unit_normal_vector()
        v = self.normal.cross(u)
        points = [self.frame.origin + self.radius * v
                  for v in [self.frame.u, -self.frame.u,
                            self.frame.v, -self.frame.v]]
        return volmdlr.core.BoundingBox.from_points(points)

    def to_2d(self, plane_origin, x, y):
        z = x.cross(y)
        plane3d = volmdlr.faces.Plane3D(volmdlr.Frame3D(plane_origin, x, y, z))
        return Circle2D(plane3d.point3d_to_2d(self.center), self.radius)

    @classmethod
    def from_center_normal(cls, center: volmdlr.Point3D,
                           normal: volmdlr.Vector3D,
                           radius: float,
                           name: str = ''):
        u = normal.deterministic_unit_normal_vector()
        v = normal.cross(u)
        return cls(volmdlr.Frame3D(center, u, v, normal), radius, name)

    @classmethod
    def from_3_points(cls, point1, point2, point3):
        u1 = (point2 - point1)
        u2 = (point2 - point3)
        try:
            u1.normalize()
            u2.normalize()
        except ZeroDivisionError:
            raise ValueError(
                'the 3 points must be distincts')

        normal = u2.cross(u1)
        normal.normalize()

        if u1 == u2:
            u2 = normal.cross(u1)
            u2.normalize()

        v1 = normal.cross(u1)  # v1 is normal, equal u2
        v2 = normal.cross(u2)  # equal -u1

        p11 = 0.5 * (point1 + point2)  # Mid point of segment s,m
        p21 = 0.5 * (point2 + point3)  # Mid point of segment s,m

        l1 = volmdlr.edges.Line3D(p11, p11 + v1)
        l2 = volmdlr.edges.Line3D(p21, p21 + v2)

        try:
            center, _ = l1.minimum_distance_points(l2)
        except ZeroDivisionError:
            raise ValueError(
                'Start, end and interior points  of an arc must be distincts')

        radius = (center - point1).norm()
        return cls(frame=volmdlr.Frame3D(center, u1, normal.cross(u1), normal),
                   radius=radius)

    def extrusion(self, extrusion_vector):

        if self.normal.is_colinear_to(extrusion_vector):
            u = self.normal.deterministic_unit_normal_vector()
            v = self.normal.cross(u)
            w = extrusion_vector.copy()
            w.normalize()
            cylinder = volmdlr.faces.CylindricalSurface3D(
                volmdlr.Frame3D(self.center, u, v, w), self.radius)
            return [cylinder.rectangular_cut(0, volmdlr.TWO_PI,
                                             0, extrusion_vector.norm())]
        else:
            raise NotImplementedError(
                'Extrusion along vector not colinar to normal for circle not handled yet: dot={}'.format(
                    self.normal.dot(extrusion_vector)))

    def revolution(self, axis_point: volmdlr.Point3D, axis: volmdlr.Vector3D,
                   angle: float):
        line3d = volmdlr.edges.Line3D(axis_point, axis_point + axis)
        tore_center, _ = line3d.point_projection(self.center)
        u = self.center - tore_center
        u.normalize()
        v = axis.cross(u)
        if not math.isclose(self.normal.dot(u), 0., abs_tol=1e-9):
            raise NotImplementedError(
                'Outside of plane revolution not supported')

        R = tore_center.point_distance(self.center)
        surface = volmdlr.faces.ToroidalSurface3D(
            volmdlr.Frame3D(tore_center, u, v, axis),
            R, self.radius)
        return [surface.rectangular_cut(0, angle, 0, volmdlr.TWO_PI)]

    def point_on_circle(self, point: volmdlr.Point3D):
        distance = point.point_distance(self.center)
        vec = volmdlr.Vector3D(*point-self.center)
        dot = self.normal.dot(vec)
        if math.isclose(distance, self.radius, abs_tol=1e-6)\
                and math.isclose(dot, 0, abs_tol=5e-6):
            return True
        return False

    def trim(self, point1: volmdlr.Point3D, point2: volmdlr.Point3D):
        if not self.point_on_circle(point1)\
                or not self.point_on_circle(point2):
            ax = self.plot()
            point1.plot(ax=ax, color='r')
            point2.plot(ax=ax, color='b')
            raise ValueError('Point not on circle for trim method')
        if point1 == point2:
            return volmdlr.edges.FullArc3D(self.frame.origin, point1,
                                           self.frame.w)
        interior = volmdlr.core.clockwise_interior_from_circle3d(
            point1, point2, self)
        return volmdlr.edges.Arc3D(point1, interior, point2)


class Ellipse3D(Contour3D):
    """
    :param major_axis: Largest radius of the ellipse
    :type major_axis: float
    :param minor_axis: Smallest radius of the ellipse
    :type minor_axis: float
    :param center: Ellipse's center
    :type center: Point3D
    :param normal: Ellipse's normal
    :type normal: Vector3D
    :param major_dir: Direction of the largest radius/major_axis
    :type major_dir: Vector3D
    """

    def __init__(self, major_axis: float, minor_axis: float,
                 center: volmdlr.Point3D, normal: volmdlr.Vector3D,
                 major_dir: volmdlr.Vector3D, name: str = ''):

        self.major_axis = major_axis
        self.minor_axis = minor_axis
        self.center = center
        normal.normalize()
        self.normal = normal
        major_dir.normalize()
        self.major_dir = major_dir
        Contour3D.__init__(self, [self], name=name)

    def tessellation_points(self, resolution=20):
        # plane = Plane3D.from_normal(self.center, self.normal)
        tessellation_points_3d = [
                                     self.center + self.major_axis * math.cos(
                                         teta) * self.major_dir
                                     + self.minor_axis * math.sin(
                                         teta) * self.major_dir.cross(
                                         self.normal) for teta in
                                     npy.linspace(0, volmdlr.TWO_PI,
                                                  resolution + 1)][:-1]
        return tessellation_points_3d

    def trim(self, point1: volmdlr.Point3D, point2: volmdlr.Point3D):
        minor_dir = self.normal.cross(self.major_dir)
        frame = volmdlr.Frame3D(self.center, self.major_dir,
                                minor_dir, self.normal)
        # Positionnement des points dans leur frame
        p1_new, p2_new = frame.new_coordinates(
            point1), frame.new_coordinates(point2)
        # Angle pour le p1
        u1, u2 = p1_new.x / self.major_axis, p1_new.y / self.minor_axis
        theta1 = volmdlr.core.sin_cos_angle(u1, u2)
        # Angle pour le p2
        u3, u4 = p2_new.x / self.major_axis, p2_new.y / self.minor_axis
        theta2 = volmdlr.core.sin_cos_angle(u3, u4)

        if theta1 > theta2:  # sens trigo
            angle = math.pi + (theta1 + theta2) / 2
        else:
            angle = (theta1 + theta2) / 2

        p_3 = volmdlr.Point3D(self.major_axis * math.cos(angle),
                              self.minor_axis * math.sin(angle), 0)
        p3 = frame.old_coordinates(p_3)

        return volmdlr.edges.ArcEllipse3D(point1, p3, point2, self.center,
                                          self.major_dir)

    def FreeCADExport(self, ip, ndigits=3):
        name = 'primitive{}'.format(ip)
        xc, yc, zc = npy.round(1000 * self.center.vector, ndigits)
        major_vector = self.center + self.major_axis / 2 * self.major_dir
        xmaj, ymaj, zmaj = npy.round(1000 * major_vector.vector, ndigits)
        minor_vector = self.center + self.minor_axis / 2 * self.normal.cross(
            self.major_dir)
        xmin, ymin, zmin = npy.round(1000 * minor_vector.vector, ndigits)
        return '{} = Part.Ellipse(fc.Vector({},{},{}), fc.Vector({},{},{}), fc.Vector({},{},{}))\n'.format(
            name, xmaj, ymaj, zmaj, xmin, ymin, zmin, xc, yc, zc)

    def rotation(self, rot_center, axis, angle, copy=True):
        new_center = self.center.rotation(rot_center, axis, angle, True)
        new_normal = self.normal.rotation(rot_center, axis, angle, True)
        new_major_dir = self.major_dir.rotation(rot_center, axis, angle, True)
        if copy:
            return Ellipse3D(self.major_axis, self.minor_axis, new_center,
                             new_normal, new_major_dir, self.name)
        else:
            self.center = new_center
            self.normal = new_normal
            self.major_dir = new_major_dir

    def translation(self, offset, copy=True):
        new_center = self.center.translation(offset, True)
        new_normal = self.normal.translation(offset, True)
        new_major_dir = self.major_dir.translation(offset, True)
        if copy:
            return Ellipse3D(self.major_axis, self.minor_axis, new_center,
                             new_normal, new_major_dir, self.name)
        else:
            self.center = new_center
            self.normal = new_normal
            self.major_dir = new_major_dir

    def plot(self, ax=None, color='k'):
        if ax is None:
            fig = plt.figure()
            ax = Axes3D(fig)
        else:
            fig = None

        x = []
        y = []
        z = []
        for px, py, pz in self.tessellation_points():
            x.append(px)
            y.append(py)
            z.append(pz)
        x.append(x[0])
        y.append(y[0])
        z.append(z[0])
        ax.plot(x, y, z, color)
        return ax

    @classmethod
    def from_step(cls, arguments, object_dict):
        center = object_dict[arguments[1]].origin
        normal = object_dict[arguments[1]].u  # ancien w
        major_dir = object_dict[arguments[1]].v  # ancien u
        major_axis = float(arguments[2]) / 1000
        minor_axis = float(arguments[3]) / 1000
        return cls(major_axis, minor_axis, center, normal, major_dir,
                   arguments[0][1:-1])


class ClosedPolygon3D(Contour3D, ClosedPolygon):

    def __init__(self, points: List[volmdlr.Point3D], name: str = ''):
        self.points = points
        self.line_segments = self._line_segments()

        Contour3D.__init__(self, self.line_segments, name)

    def _line_segments(self):
        lines = []
        if len(self.points) > 1:
            for p1, p2 in zip(self.points,
                              list(self.points[1:]) + [self.points[0]]):
                lines.append(volmdlr.edges.LineSegment3D(p1, p2))
        return lines

    def copy(self):
        points = [p.copy() for p in self.points]
        return ClosedPolygon2D(points, self.name)

    def __hash__(self):
        return sum([hash(p) for p in self.points])

    def __eq__(self, other_):
        if not isinstance(other_, self.__class__):
            return False
        equal = True
        for point, other_point in zip(self.points, other_.points):
            equal = (equal and point == other_point)
        return equal

    def plot(self, ax=None, color='k', alpha=1):
        for line_segment in self.line_segments:
            ax = line_segment.plot(ax=ax, color=color, alpha=alpha)
        return ax

    def rotation(self, center, axis, angle, copy=True):
        if copy:
            return ClosedPolygon3D(
                [p.rotation(center, axis, angle, copy=True) for p in
                 self.points])
        else:
            for p in self.points:
                p.rotation(center, axis, angle, copy=False)

    def translation(self, offset, copy=True):
        if copy:
            new_points = [point.translation(offset, copy=True) for point in
                          self.points]
            return ClosedPolygon3D(new_points, self.name)
        else:
            for point in self.points:
                point.translation(offset, copy=False)

    def to_2d(self, plane_origin, x, y):
        points2d = [point.to_2d(plane_origin, x, y) for point in self.points]
        return ClosedPolygon2D(points2d)

    def sewing_with(self, other_poly3d, x, y, normal, resolution=20):
        self_center, other_center = self.average_center_point(), \
                                    other_poly3d.average_center_point()

        self_poly2d, other_poly2d = self.to_2d(self_center, x, y), \
                                    other_poly3d.to_2d(other_center, x, y)
        self_center2d, other_center2d = self_poly2d.center_of_mass(), \
                                        other_poly2d.center_of_mass()
        self_poly2d.translation(-self_center2d, copy=False)
        other_poly2d.translation(-other_center2d, copy=False)

        bbox_self2d, bbox_other2d = self_poly2d.bounding_rectangle(), \
                                    other_poly2d.bounding_rectangle()
        position = [abs(value) for value in bbox_self2d] \
                   + [abs(value) for value in bbox_other2d]
        max_scale = 2 * max(position)

        lines = [volmdlr.edges.LineSegment2D(volmdlr.O2D, max_scale * (
                volmdlr.X2D * math.sin(n * 2 * math.pi / resolution) +
                volmdlr.Y2D * math.cos(n * 2 * math.pi / resolution))
                                             ) for n in range(resolution)]

        self_new_points, other_new_points = [], []
        for l in lines:
            for self_line in self_poly2d.line_segments:
                intersect = l.linesegment_intersections(self_line)
                if intersect:
                    self_new_points.extend(intersect)
                    break

            for other_line in other_poly2d.line_segments:
                intersect = l.linesegment_intersections(other_line)
                if intersect:
                    other_new_points.extend(intersect)
                    break

        new_self_poly2d, new_other_poly2d = ClosedPolygon2D(
            self_new_points), ClosedPolygon2D(other_new_points)
        new_self_poly2d.translation(self_center2d, copy=False)
        new_other_poly2d.translation(other_center2d, copy=False)

        new_poly1, new_poly2 = new_self_poly2d.to_3d(self_center, x, y), \
                               new_other_poly2d.to_3d(other_center, x, y)

        triangles = []
        for point1, point2, other_point in zip(new_poly1.points,
                                               new_poly1.points[
                                               1:] + new_poly1.points[:1],
                                               new_poly2.points):
            triangles.append([point1, point2, other_point])

        for point1, point2, other_point in zip(
                new_poly2.points, new_poly2.points[1:] + new_poly2.points[:1],
                new_poly1.points[1:] + new_poly1.points[:1]):
            triangles.append([other_point, point2, point1])

        return triangles

    def simplify(self, min_distance: float = 0.01, max_distance: float = 0.05):
        return ClosedPolygon3D(self.simplify_polygon(
            min_distance=min_distance, max_distance=max_distance).points)

    # def sewing(self, polygon2, x, y):
    #     """
    #     x and y are used for plane projection to make sure it is being projected in the right plane
    #     """
    #     # print("polygon 1:", self.points)
    #     # print("polygon 2: ", polygon2.points)
    #     center1, center2 = self.average_center_point(), polygon2.average_center_point()
    #     center1_, center2_ = volmdlr.Point3D(center1.x, center1.y,0), volmdlr.Point3D(center2.x,center2.y, 0)
    #     new_polygon1, new_polygon2 = self.translation(-center1_), polygon2.translation(-center2_)
    #     new_center1, new_center2 = new_polygon1.average_center_point(), new_polygon2.average_center_point()
    #
    #     new_polygon1_2d, new_polygon2_2d = new_polygon1.to_2d(new_center1, x,y), new_polygon2.to_2d(new_center2, x, y)
    #
    #     # ax2d = new_polygon1_2d.plot(color='r')
    #     # new_polygon2_2d.plot(ax=ax2d, color='g')
    #     barycenter1_2d = new_polygon1_2d.points[0]
    #     for point in new_polygon1_2d.points[1:]:
    #         barycenter1_2d += point
    #     barycenter1_2d = barycenter1_2d / len(new_polygon1_2d.points)
    #     # barycenter1_2d.plot(ax=ax2d, color='y')
    #
    #     barycenter2_2d = new_polygon2_2d.points[0]
    #     for point in new_polygon2_2d.points[1:]:
    #         barycenter2_2d += point
    #     barycenter2_2d = barycenter2_2d / len(new_polygon2_2d.points)
    #
    #     # barycenter2_2d.plot(ax=ax2d, color='r')
    #
    #     # ax3d= new_polygon1.plot(color= 'r')
    #     # new_polygon2.plot(ax=ax3d, color= 'g')
    #     # volmdlr.Point3D(0,0, center1.z).plot(ax=ax3d)
    #     # volmdlr.Point3D(0,0, center2.z).plot(ax=ax3d, color = 'r')
    #
    #     dict_closing_pairs = {}
    #     triangles = []
    #     list_closing_point_indexes = []
    #     new_polygon1_2d_points = new_polygon1_2d.points + [
    #         new_polygon1_2d.points[0]]
    #     for i, point_polygon1 in enumerate(
    #             new_polygon1.points + [new_polygon1.points[0]]):
    #
    #         if i != 0:
    #             mean_point2d = 0.5 * (
    #                     new_polygon1_2d_points[i] + new_polygon1_2d_points[
    #                 i - 1])
    #             vec_dir = mean_point2d.copy()
    #             vec_dir.normalize()
    #
    #             line = volmdlr.edges.LineSegment2D(volmdlr.O2D,
    #                                                mean_point2d + vec_dir * 5)
    #             # line.plot(ax=ax2d, color='b')
    #
    #             point_intersections = {}
    #             for line_segment in new_polygon2_2d.line_segments:
    #                 point_intersection = line_segment.linesegment_intersections(
    #                     line)
    #                 if point_intersection:
    #                     point_intersections[line_segment] = point_intersection[
    #                         0]
    #                 else:
    #                     if line.point_belongs(line_segment.start):
    #                         point_intersections[line_segment] = line_segment.start
    #                     if line.point_belongs(line_segment.end):
    #                         point_intersections[line_segment] = line_segment.end
    #             point_distance = list(point_intersections.values())[
    #                 0].point_distance(mean_point2d)
    #             point_intersection = list(point_intersections.values())[0]
    #             line_segment = list(point_intersections.keys())[0]
    #             for line, point in list(point_intersections.items())[1:]:
    #                 dist = mean_point2d.point_distance(point)
    #                 if dist < point_distance:
    #                     point_distance = dist
    #                     point_intersection = point
    #                     line_segment = line
    #
    #             # point_intersection.plot(ax=ax2d)
    #
    #             if point_intersection.point_distance(
    #                     line_segment.start) < point_intersection.point_distance(line_segment.end):
    #                 closing_point = line_segment.start
    #             else:
    #                 closing_point = line_segment.end
    #             closing_point_index = new_polygon2_2d.points.index(
    #                 closing_point)
    #
    #             # if real_closing_point != list_closing_points[-1] and real_closing_point in list_closing_points:
    #
    #             if i == 1:
    #                 previous_closing_point_index = closing_point_index
    #             if closing_point_index != previous_closing_point_index:
    #                 if closing_point_index in list_closing_point_indexes:
    #                     closing_point_index = previous_closing_point_index
    #                 else:
    #                     dict_closing_pairs[self.points[i - 1]] = (
    #                         previous_closing_point_index,
    #                         closing_point_index)
    #
    #             if point_polygon1 == new_polygon1.points[0]:
    #                 if list(dict_closing_pairs.values())[-1][-1] != \
    #                         list(dict_closing_pairs.values())[0][0]:
    #                     dict_closing_pairs[self.points[0]] = (
    #                         list(dict_closing_pairs.values())[-1][-1],
    #                         list(dict_closing_pairs.values())[0][0])
    #
    #             real_closing_point = polygon2.points[closing_point_index]
    #
    #             if not volmdlr.edges.LineSegment3D(
    #                     self.points[new_polygon1.points.index(point_polygon1)],
    #                     real_closing_point).point_belongs(self.points[i - 1]):
    #                 triangles.append([self.points[new_polygon1.points.index(
    #                     point_polygon1)], self.points[i - 1],
    #                                   real_closing_point])
    #
    #             list_closing_point_indexes.append(closing_point_index)
    #             previous_closing_point_index = closing_point_index
    #
    #     for i, point_polygon2 in enumerate(
    #             new_polygon2.points + [new_polygon2.points[0]]):
    #         for j, index in enumerate(list(dict_closing_pairs.values())):
    #             if i != 0:
    #                 if i - 1 >= index[0] and i <= index[1]:
    #                     a = polygon2.points[i - 1]
    #                     b = polygon2.points[
    #                         new_polygon2.points.index(point_polygon2)]
    #                     c = list(dict_closing_pairs.keys())[j]
    #                     if a != b and a != c and b != c and not volmdlr.edges.LineSegment3D(
    #                             a, c).point_belongs(b):
    #                         triangles.append([polygon2.points[i - 1],
    #                                           polygon2.points[
    #                                               new_polygon2.points.index(
    #                                                   point_polygon2)],
    #                                           list(dict_closing_pairs.keys())[
    #                                               j]])
    #                 else:
    #                     if index[0] > index[1]:
    #                         if (i - 1 <= index[0] and i <= index[1]) or (
    #                                 (i - 1 >= index[0]) and i >= index[1]):
    #                             a = polygon2.points[i - 1]
    #                             b = polygon2.points[
    #                                 new_polygon2.points.index(point_polygon2)]
    #                             c = list(dict_closing_pairs.keys())[j]
    #                             if a != b and a != c and b != c and not volmdlr.edges.LineSegment3D(
    #                                     a, c).point_belongs(b):
    #                                 triangles.append([polygon2.points[i - 1],
    #                                                   polygon2.points[
    #                                                       new_polygon2.points.index(
    #                                                           point_polygon2)],
    #                                                   list(
    #                                                       dict_closing_pairs.keys())[
    #                                                       j]])
    #     # print("list closing points indexes :", list_closing_point_indexes)
    #     # faces = []
    #     # coords = triangles
    #     # for trio in coords:
    #     #     faces.append(volmdlr.faces.Triangle3D(trio[0], trio[1], trio[2]))
    #     # # volum = volmdlr.core.VolumeModel(faces)
    #     # # volum.babylonjs()
    #     # ax = self.plot()
    #     # polygon2.plot(ax=ax, color='y')
    #     # for face in faces:
    #     #     volmdlr.edges.LineSegment3D(face.point1, face.point2).plot(ax=ax,
    #     #                                                                color='b')
    #     #     volmdlr.edges.LineSegment3D(face.point1, face.point3).plot(ax=ax,
    #     #                                                                color='b')
    #     #     volmdlr.edges.LineSegment3D(face.point2, face.point3).plot(ax=ax,
    #     #                                                                color='b')
    #
    #     return triangles

    def sewing(self, polygon2, x, y):
        """
        x and y are used for plane projection to make sure it is being
        projected in the right plane
        """
        center1 = self.average_center_point()
        center2 = polygon2.average_center_point()

        new_polygon1 = self.translation(-center1)
        new_polygon2 = polygon2.translation(-center2)

        new_center1 = new_polygon1.average_center_point()
        new_center2 = new_polygon2.average_center_point()

        new_polygon1_2d = new_polygon1.to_2d(new_center1, x, y)
        new_polygon2_2d = new_polygon2.to_2d(new_center2, x, y)

        barycenter1_2d = new_polygon1_2d.points[0]
        for point in new_polygon1_2d.points[1:]:
            barycenter1_2d += point
        barycenter1_2d = barycenter1_2d / len(new_polygon1_2d.points)

        barycenter2_2d = new_polygon2_2d.points[0]
        for point in new_polygon2_2d.points[1:]:
            barycenter2_2d += point
        barycenter2_2d = barycenter2_2d / len(new_polygon2_2d.points)

        def point_in_polygon(polygon):
            intersetions1 = {}
            linex_pos = volmdlr.edges.LineSegment2D(volmdlr.O2D, volmdlr.X2D * 5)
            linex_neg = volmdlr.edges.LineSegment2D(volmdlr.O2D, -volmdlr.X2D * 5)
            liney_pos = volmdlr.edges.LineSegment2D(volmdlr.O2D, volmdlr.Y2D * 5)
            liney_neg = volmdlr.edges.LineSegment2D(volmdlr.O2D, -volmdlr.Y2D * 5)
            for line in [linex_pos, linex_neg, liney_pos, liney_neg]:
                intersections = []
                for line_segment in polygon.line_segments:
                    point_intersection = line_segment.linesegment_intersections(
                        line)
                    intersections.extend(point_intersection)
                    if not point_intersection:
                        if line.point_belongs(line_segment.start):
                            intersections.append(line_segment.start)
                        if line.point_belongs(line_segment.end):
                            intersections.append(line_segment.end)
                intersetions1[line] = intersections[:]
            for i, value in enumerate(intersetions1.values()):
                if not value:
                    if i % 2 == 0:
                        if len(list(intersetions1.values())[i + 1]) == 2:
                            translation1 = (list(intersetions1.values())[
                                                i + 1][0] +
                                            list(intersetions1.values())[
                                                i + 1][1]) * 0.5
                            break
                    if i % 2 != 0:
                        if len(list(intersetions1.values())[i - 1]) == 2:
                            translation1 = (list(intersetions1.values())[
                                                i - 1][0] +
                                            list(intersetions1.values())[
                                                i - 1][1]) * 0.5
                            break

            return translation1

        linex = volmdlr.edges.LineSegment2D(-x.to_2d(volmdlr.O2D, x, y), x.to_2d(volmdlr.O2D, x, y))
        # liney = volmdlr.edges.LineSegment2D(-y.to_2d(volmdlr.O2D, x, y), y.to_2d(volmdlr.O2D, x, y))
        way_back1 = volmdlr.O3D
        way_back2 = volmdlr.O3D
        if not new_polygon1_2d.point_belongs(barycenter1_2d):
            barycenter1_2d = point_in_polygon(new_polygon1_2d)
            new_polygon1_2d.translation(-barycenter1_2d, False)
            way_back1 = barycenter1_2d.to_3d(volmdlr.O3D, x, y)
        else:
            inters = new_polygon1_2d.linesegment_intersections(linex)
            distance = inters[0][0].point_distance(inters[-1][0])
            if distance / 2 > 3*min(barycenter1_2d.point_distance(inters[0][0]), barycenter1_2d.point_distance(inters[-1][0])):
                mid_point = (inters[0][0] + inters[-1][0])*0.5
                new_polygon1_2d.translation(-mid_point, False)
                way_back1 = mid_point.to_3d(volmdlr.O3D, x, y)

        if not new_polygon2_2d.point_belongs(barycenter2_2d):
            barycenter2_2d = point_in_polygon(new_polygon2_2d)
            new_polygon2_2d.translation(-barycenter2_2d, False)
            way_back2 = barycenter2_2d.to_3d(volmdlr.O3D, x, y)
        else:
            inters = new_polygon2_2d.linesegment_intersections(linex)
            distance = inters[0][0].point_distance(inters[-1][0])
            if distance / 2 > 3 * min(
                    barycenter2_2d.point_distance(inters[0][0]),
                    barycenter2_2d.point_distance(inters[-1][0])):
                mid_point = (inters[0][0] + inters[-1][0])*0.5
                new_polygon2_2d.translation(-mid_point, False)
                way_back2 = mid_point.to_3d(volmdlr.O3D, x, y)

        list_contours1 = new_polygon1_2d.cut_by_line(linex)
        list_contours2 = new_polygon2_2d.cut_by_line(linex)

        # list_contours1, list_contours2 = [], []
        # for contour1, contour2 in zip(new_polygon1_2d.cut_by_line(linex), new_polygon2_2d.cut_by_line(linex)):
        #     list_contours1.extend(contour1.cut_by_line(liney))
        #     list_contours2.extend(contour2.cut_by_line(liney))
        # ax2d = new_polygon1_2d.plot(color='r')
        # new_polygon2_2d.plot(ax=ax2d, color='g')
        # volmdlr.O2D.plot(ax=ax2d, color="r")
        # linex.plot(ax=ax2d, color = 'b')
        # liney.plot(ax=ax2d, color = 'b')
        # list_contours1 = new_polygon1_2d.cut_by_line(linex)
        # list_contours2 = new_polygon1_2d.cut_by_line(linex)
        # axc = list_contours1[0].plot(color="r")
        # list_contours1[0].primitives[-2].plot(ax=axc, color = 'b')
        # list_contours1[0].primitives[-1].plot(ax=axc, color='b')

        tol = 0.2
        list_triangles = []
        for contour1 in list_contours1:
            for contour2 in list_contours2:
                pt1 = contour1.primitives[1].start
                pt2 = contour2.primitives[1].start
                if list(np.sign([pt1.x, pt1.y])) == list(np.sign([pt2.x, pt2.y])):
                    break

            triangles = []
            dict_closing_pairs = {}
            list_closing_point_indexes = []

            wire1 = Wire2D([prim for prim in contour1.primitives if not prim.point_belongs(volmdlr.O2D)])
            wire1_points = []
            for prim in wire1.primitives:
                if prim.start not in wire1_points:
                    wire1_points.append(prim.start)
                if prim.end not in wire1_points:
                    wire1_points.append(prim.end)
            wire1_length = wire1.length()
            wire2 = Wire2D([prim for prim in contour2.primitives if not prim.point_belongs(volmdlr.O2D)])
            wire2_length = wire2.length()
            wire2_points = []
            for prim in wire2.primitives:
                if prim.start not in wire2_points:
                    wire2_points.append(prim.start)
                if prim.end not in wire2_points:
                    wire2_points.append(prim.end)

            # contour1.plot(ax=axc, color='r')
            # contour2.plot(ax=axc, color='b')

            len_wire1 = 0
            for i, prim_wire1 in enumerate(wire1.primitives):
                len_wire1 += prim_wire1.length()
                len_wire2 = 0
                for j, prim_wire2 in enumerate(wire2.primitives):
                    len_wire2 += prim_wire2.length()
                    if i == 0 and j == 0:
                        closing_point = prim_wire2.start
                        closing_point
                        closing_point_index = wire2_points.index(closing_point)
                        previous_closing_point_index = closing_point_index
                        break
                    elif prim_wire1 == wire1.primitives[-1]:
                        closing_point = wire2.primitives[-1].end
                        break
                    elif len_wire1*(1-tol)/wire1_length <= len_wire2/wire2_length <= len_wire1*(1 + tol)/wire1_length:
                        mid_point = (prim_wire1.start + prim_wire1.end) / 2
                        if mid_point.point_distance(prim_wire2.start) < mid_point.point_distance(prim_wire2.end):
                            closing_point = prim_wire2.start
                            break
                        else:
                            closing_point = prim_wire2.end
                            break

                closing_point_index = wire2_points.index(closing_point)
                if closing_point_index != previous_closing_point_index:
                    if closing_point_index in list_closing_point_indexes:
                        closing_point = wire2_points[previous_closing_point_index]
                    else:
                        dict_closing_pairs[wire1.primitives[i].start.to_3d(center1 + way_back1, x, y)] = (previous_closing_point_index, closing_point_index)

                triangles.append(
                    [prim_wire1.start.to_3d(center1+way_back1, x, y),
                     prim_wire1.end.to_3d(center1+way_back1, x, y),
                     closing_point.to_3d(center2+way_back2, x, y)])

                list_closing_point_indexes.append(closing_point_index)
                previous_closing_point_index = closing_point_index
            for k, point_wire2 in enumerate(wire2_points):
                for key, index in dict_closing_pairs.items():
                    if k > 0:
                        if k - 1 >= index[0] and k <= index[1]:
                            triangles.append([wire2_points[k - 1].to_3d(center2+way_back2, x, y),
                                              point_wire2.to_3d(center2+way_back2, x, y),
                                              key])
            list_triangles.extend(triangles)

        return list_triangles<|MERGE_RESOLUTION|>--- conflicted
+++ resolved
@@ -1432,7 +1432,6 @@
                 finished = True
             counter += 1
             if counter >= 100:
-<<<<<<< HEAD
                 axx = cutting_contour.plot(color='g')
                 axc = cutting_contour.plot(color='r')
                 list_contour.remove(cutting_contour)
@@ -1446,25 +1445,6 @@
 
         return list_valid_contours
 
-=======
-                # axx = cutting_contour.plot(color='g')
-                # axc = cutting_contour.plot(color='r')
-                # list_contour.remove(cutting_contour)
-                # for ctr in list_contour:
-                #     ctr.plot(ax=axc, color='r')
-                # base_contour.plot(ax=axc, color='b')
-                # base_contour.plot(ax=axx)
-                # for pt in cutting_points:
-                #     pt.plot(ax=axc)
-                warnings.warn('There probably exists an open contour (two wires that could not be connected)')
-                # raise ValueError('There probably exists an open contour (two wires that could not be jointed), see graph generated')
-                finished = True
-
-        if base_contour in list_contours:
-            list_contours.remove(base_contour)
-        return list_contours
-
->>>>>>> ff6b27da
     def merge_contours(self, contour2d):
         return volmdlr.wires.Contour2D(self.merged_contour_primitives(contour2d))
 
