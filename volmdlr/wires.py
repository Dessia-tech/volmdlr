--- conflicted
+++ resolved
@@ -102,11 +102,7 @@
         # # Green color : well-placed and well-read
         # ax = raw_edges[0].plot(edge_style=EdgeStyle(color='g'))
         # ax.set_title(f"Step ID: #{step_id}")
-<<<<<<< HEAD
-        # 
-=======
-        #
->>>>>>> 38868632
+
         # # Red color : can't be connected to green edge
         # raw_edges[1].plot(ax=ax, edge_style=EdgeStyle(color='r'))
         # # Black color : to be placed
@@ -146,17 +142,10 @@
                      raw_edge.end.point_distance(last_edge.end)]
         index = distances.index(min(distances))
         if min(distances) > 1e-3:
-<<<<<<< HEAD
-            # # Green color : well-placed and well-read
-            # ax = last_edge.plot(edge_style=EdgeStyle(color='g'))
-            # ax.set_title(f"Step ID: #{step_id}")
-            # 
-=======
             # Green color : well-placed and well-read
             # ax = last_edge.plot(edge_style=EdgeStyle(color='g'))
             # ax.set_title(f"Step ID: #{step_id}")
             #
->>>>>>> 38868632
             # for re in raw_edges[:2 + i]:
             #     re.plot(ax=ax, edge_style=EdgeStyle(color='g'))
             #     re.start.plot(ax=ax, color='g')
