--- conflicted
+++ resolved
@@ -3606,7 +3606,6 @@
                 volmdlr.edges.Arc2D(split_start, interior_point2,
                                     split_end)]
 
-<<<<<<< HEAD
     # def discretise(self, n: float):
     #     # BUGGED: returns method
     #     circle_to_nodes = {}
@@ -3628,21 +3627,6 @@
 
     def dicretization_points(self, angle_resolution=10):
         return volmdlr.edges.Arc2D.discretization_points(
-=======
-    def discretise(self, n: float) -> List[volmdlr.Point2D]:
-        points = []
-        vector = volmdlr.Vector2D(0, 1)
-
-        for i in range(n):
-            points.append(self.center + self.radius * vector)
-            vector.rotation(center=volmdlr.Point2D(0, 0), angle=2 * math.pi / n, copy=False)
-            vector.normalize()
-
-        return points
-
-    def polygon_points(self, angle_resolution=10):
-        return volmdlr.edges.Arc2D.polygon_points(
->>>>>>> e450b258
             self, angle_resolution=angle_resolution)
 
     def polygon_points(self, discretization_resolution: int):
