--- conflicted
+++ resolved
@@ -42,14 +42,9 @@
     xmax : float
     ymin : float
     ymax : float
-
-<<<<<<< HEAD
     """
-    xmin, xmax, ymin, ymax = contours[0].bounding_rectangle()
-=======
-    '''
     xmin, xmax, ymin, ymax = contours[0].bounding_rectangle().bounds()
->>>>>>> 3ded9743
+
 
     for i in range(1, len(contours)):
         xmin_contour, xmax_contour, ymin_contour, ymax_contour = contours[i].bounding_rectangle().bounds()
@@ -4033,7 +4028,6 @@
         content = ''
         edge_ids = []
         for primitive in self.primitives:
-<<<<<<< HEAD
             if primitive.__class__.__name__ == 'BSplineCurve3D':
                 method_name = f'{primitive.__class__.__name__.lower()}_to_2d'
                 curve2d = getattr(surface3d, method_name)(primitive)[0]
@@ -4043,11 +4037,6 @@
                     current_id, surface_id, curve2d)
             else:
                 primitive_content, primitive_ids = primitive.to_step(current_id, surface_id)
-=======
-            # if isinstance(primitive, volmdlr.edges.BSplineCurve3D):
-            #     continue
-            primitive_content, primitive_ids = primitive.to_step(current_id, surface_id=surface_id)
->>>>>>> 3ded9743
             content += primitive_content
             current_id = primitive_ids[-1] + 1
             for primitive_id in primitive_ids:
