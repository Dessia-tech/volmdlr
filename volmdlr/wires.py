--- conflicted
+++ resolved
@@ -1345,11 +1345,8 @@
         self.primitives = primitives
         self.color = color
         self.alpha = alpha
-<<<<<<< HEAD
         self.index = 0
-=======
         self.reference_path = reference_path
->>>>>>> 02a99c86
         PhysicalObject.__init__(self, name=name)
 
     def __iter__(self):
@@ -2131,20 +2128,12 @@
         :param y: plane v vector.
         :return: Contour3D.
         """
-<<<<<<< HEAD
-        p3d = []
+        primitives3d = []
         for edge in self:
-            p3d.append(edge.to_3d(plane_origin, x, y))
-
-        return Contour3D(p3d)
-=======
-        primitives3d = []
-        for edge in self.primitives:
             primitives3d.append(edge.to_3d(plane_origin, x, y))
         for prim1, prim2 in zip(primitives3d, primitives3d[1:] + [primitives3d[0]]):
             prim2.start = prim1.end
-        return Contour3D(primitives3d)
->>>>>>> 02a99c86
+        return Contour3D(p3d)
 
     def point_inside(self, point, include_edge_points: bool = False, tol: float = 1e-6):
         """
