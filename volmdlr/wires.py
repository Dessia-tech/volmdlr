#!/usr/bin/env python3
# -*- coding: utf-8 -*-
"""
Script checking offset and Curvilinear absissa of roundedline2D
"""

import math
from typing import List
import numpy as npy
import matplotlib.pyplot as plt
import matplotlib.patches
from mpl_toolkits.mplot3d import Axes3D
from typing import List
import networkx as nx

import volmdlr
import volmdlr.core
import volmdlr.edges

import volmdlr.display as vmd

# import volmdlr.faces
import volmdlr.geometry as vmgeo

# import volmdlr.plot_data
from volmdlr.core_compiled import (
    LineSegment2DPointDistance,
    polygon_point_belongs, Matrix22
)

import itertools
from typing import List, Tuple, Dict
from scipy.spatial import Delaunay, ConvexHull
import plot_data.core as plot_data

import plot_data.core as plot_data
# import cv2
import numpy as np
from statistics import mean


class Wire:

    def length(self):
        length = 0.
        for primitive in self.primitives:
            length += primitive.length()
        return length

    def discretization_points(self, resolution: float):
        length = self.length()
        n = int(length / resolution)
        return [self.point_at_abscissa(i / (n + 1) * length) for i in
                range(n + 1)]

    def point_at_abscissa(self, curvilinear_abscissa: float):
        length = 0.
        for primitive in self.primitives:
            primitive_length = primitive.length()
            if length + primitive_length > curvilinear_abscissa:
                return primitive.point_at_abscissa(
                    curvilinear_abscissa - length)
            length += primitive_length

        if curvilinear_abscissa < length + 1e-9:
            return self.primitives[-1].end
        raise ValueError(
            'abscissa over length: {}>{}'.format(curvilinear_abscissa, length))

    def extract_primitives(self, point1, primitive1, point2, primitive2, inter_points_contour):
        primitives = []
        ip1 = self.primitive_to_index[primitive1]
        ip2 = self.primitive_to_index[primitive2]
        if inter_points_contour:
            if ip1 < ip2:
                pass
            elif ip1 == ip2: #primitive1 == primitive2
                if point1.point_distance(primitive1.start) < point2.point_distance(primitive1.start):
                    pass
                else:
                    primitive1, primitive2 = primitive2, primitive1
                    point1, point2 = point2, point1

            else:
                primitive1, primitive2 = primitive2, primitive1
                point1, point2 = point2, point1
        else:
            print('passes here ')
            print(ip1, ip2)
            if ip1 > ip2:
                pass
            elif ip1 == ip2: #primitive1 == primitive2
                if point1.point_distance(primitive1.start) > point2.point_distance(primitive1.start):
                    pass
                else:
                    primitive1, primitive2 = primitive2, primitive1
                    point1, point2 = point2, point1
            else:
                primitive1, primitive2 = primitive2, primitive1
                point1, point2 = point2, point1

        if ip1 < ip2:
            primitives.append(primitive1.split(point1)[1])
            primitives.extend(self.primitives[ip1 + 1:ip2])
            primitives.append(primitive2.split(point2)[0])
        else:
            primitives.append(primitive2.split(point2)[1])
            primitives.extend(self.primitives[ip2 + 1:ip1])
            primitives.append(primitive2.split(point2)[0])

        return primitives
    def extract_without_primitives(self, point1, point2, inter_points_contour):
        split_primitives  = []
        primitives = self.primitives
        for point in [point1, point2]:
            dist_min = math.inf
            for primitive in primitives:
                dist = primitive.point_distance(point)
                if dist < dist_min:
                    dist_min = dist
                    prim_opt = primitive
            split_primitives.append(prim_opt)
        return self.extract_primitives(point1, split_primitives[0], point2, split_primitives[1], inter_points_contour)


class Wire2D(volmdlr.core.CompositePrimitive2D, Wire):
    """
    A collection of simple primitives, following each other making a wire
    """

    def __init__(self, primitives, name=''):
        volmdlr.core.CompositePrimitive2D.__init__(self, primitives, name)

    def to_3d(self, plane_origin, x, y):
        primitives3d = []
        for edge in self.primitives:
            primitives3d.append(edge.to_3d(plane_origin, x, y))

        return Wire3D(primitives3d)

    def extract(self, point1, primitive1, point2, primitive2, inter_points_contour):
        return Wire2D(self.extract_primitives(point1, primitive1, point2, primitive2, inter_points_contour))
    
    def extract_with_points(self, point1: volmdlr.Point2D, point2: volmdlr.Point2D, inter_points_contour):
        return self.extract_without_primitives(point1, point2, inter_points_contour)
        # split_primitives  = []
        # # primitives = [p for p in contour.primitives]
        # primitives = self.primitives
        # print(len(primitives))
        # for point in [point1, point2]:
        #     dist_min = math.inf
        #     for primitive in primitives:
        #         # print(point)
        #         dist = primitive.point_distance(point)
        #         if dist < dist_min:
        #             dist_min = dist
        #             prim_opt = primitive
        #     split_primitives.append(prim_opt)
        # print(len(split_primitives))
        # return self.extract(point1, split_primitives[0], point2, split_primitives[1])

        # TODO: method to check if it is a wire

    def infinite_intersections(self, infinite_primitives):
        """
        returns a list  that contains:
        the intersections between a succession of infinite primitives (line, circle).
        There must be a method implemented to intersect the two infinite primitives.

        """
        offset_intersections = []

        for primitive_1, primitive_2 in zip(infinite_primitives,
                                            infinite_primitives[1:]):

            i = infinite_primitives.index(primitive_1)
            k = infinite_primitives.index(primitive_2)

            primitive_name = primitive_1.__class__.__name__.lower().replace(
                '2d', '')
            intersection_method_name = '{}_intersections'.format(
                primitive_name)
            next_primitive_name = primitive_2.__class__.__name__.lower().replace(
                '2d', '')
            next_intersection_method_name = '{}_intersections'.format(
                next_primitive_name)

            if hasattr(primitive_1, next_intersection_method_name):
                intersections = getattr(primitive_1,
                                        next_intersection_method_name)(
                    primitive_2)
                end = self.primitives[i].end

                if len(intersections) == 1:
                    offset_intersections.append(intersections[0])

                else:
                    end = self.primitives[i].end
                    if intersections[0].point_distance(end) > intersections[
                        1].point_distance(end):
                        intersections.reverse()
                    offset_intersections.append(intersections[0])

            elif hasattr(primitive_2, intersection_method_name):
                intersections = getattr(primitive_2, intersection_method_name)(
                    primitive_1)
                if len(intersections) == 1:
                    offset_intersections.append(intersections[0])
                else:
                    end = self.primitives[i].end
                    if intersections[0].point_distance(end) > intersections[
                        1].point_distance(end):
                        intersections.reverse()
                    offset_intersections.append(intersections[0])

            else:
                raise NotImplementedError(
                    'No intersection method between {} and {}. Define {} on {} or {} on {}'.format(
                        primitive_1.__class__.__name__,
                        primitive_2.__class__.__name__,
                        next_intersection_method_name,
                        primitive_1.__class__.__name__,
                        intersection_method_name,
                        primitive_2.__class__.__name__
                    ))

        return offset_intersections

    def offset(self, offset):
        """"
        generates an offset of a Wire2D

        """
        offset_primitives = []
        infinite_primitives = []
        offset_intersections = []
        # ax = self.plot()
        for primitive in self.primitives:
            infinite_primitive = primitive.infinite_primitive(offset)
            infinite_primitives.append(infinite_primitive)
            # infinite_primitive.plot(ax=ax, color='grey')

        offset_intersections += self.infinite_intersections(
            infinite_primitives)

        # [p.plot(ax=ax, color='r') for p in offset_intersections]

        # offset_primitives.append(
        #     self.primitives[0].border_primitive(infinite_primitives[0],
        #                                         offset_intersections[0], 0))

        # offset_primitives.append(
        #     self.primitives[-1].border_primitive(infinite_primitives[-1],
        #                                          offset_intersections[-1], -1))

        for j in range(len(offset_intersections) - 1):
            p1 = offset_intersections[j]
            p2 = offset_intersections[j + 1]
            cutted_primitive = infinite_primitives[
                j + 1].cut_between_two_points(p1, p2)
            offset_primitives.append(cutted_primitive)

        return Wire2D(offset_primitives)

    def plot_data(self, name: str = '', fill=None, color='black',
                  stroke_width: float = 1, opacity: float = 1):
        plot_data = []
 
        for item in self.primitives:
            plot_data.append(item.plot_data())
        return plot_data

    def line_intersections(self, line: 'volmdlr.edges.Line2D'):
        """
        Returns a list of intersection in ther form of a tuple (point, primitive)
        of the wire primitives intersecting with the line
        """
        intersection_points = []
        for primitive in self.primitives:
            for p in primitive.line_intersections(line):
                intersection_points.append((p, primitive))
        return intersection_points

    def linesegment_intersections(self, linesegment: 'volmdlr.edges.LineSegment2D'):
        """
        Returns a list of intersection in ther form of a tuple (point, primitive)
        of the wire primitives intersecting with the line
        """
        intersection_points = []
        for primitive in self.primitives:
            for p in primitive.linesegment_intersections(linesegment):
                intersection_points.append((p, primitive))
        return intersection_points

    def line_crossings(self, line: 'volmdlr.edges.Line2D'):
        """
        Returns a list of crossings with in the form of a tuple (point, primitive)
        of the wire primitives intersecting with the line
        """
        intersection_points = []
        for primitive in self.primitives:
            for p in primitive.line_crossings(line):
                intersection_points.append((p, primitive))
        return intersection_points


class Wire3D(volmdlr.core.CompositePrimitive3D, Wire):
    """
    A collection of simple primitives, following each other making a wire
    """

    def __init__(self, primitives, name=''):
        volmdlr.core.CompositePrimitive3D.__init__(self, primitives, name)

    def extract(self, point1, primitive1, point2, primitive2):
        return Wire3D(self.extract_primitives(self, point1, primitive1, point2,
                                              primitive2))
    def extract_with_points(self, point1: volmdlr.Point3D, point2: volmdlr.Point3D, inter_points_contour):
        return self.extract_without_primitives(point1, point2, inter_points_contour )

    # TODO: method to check if it is a wire
    def FreeCADExport(self, ip):
        name = 'primitive' + str(ip)

        s = 'E = []\n'
        for ip, primitive in enumerate(self.primitives):
            s += primitive.FreeCADExport('L{}'.format(ip))
            s += 'E.append(Part.Edge(L{}))\n'.format(ip)
        s += '{} = Part.Wire(E[:])\n'.format(name)

        return s

    def frame_mapping(self, frame, side, copy=True):
        new_wire = []
        if side == 'new':
            if copy:
                for primitive in self.primitives:
                    new_wire.append(primitive.frame_mapping(frame, side, copy))
                return Wire3D(new_wire)
            else:
                for primitive in self.primitives:
                    primitive.frame_mapping(frame, side, copy=False)

        if side == 'old':
            if copy:
                for primitive in self.primitives:
                    new_wire.append(primitive.frame_mapping(frame, side, copy))
                return Wire3D(new_wire)
            else:
                for primitive in self.primitives:
                    primitive.frame_mapping(frame, side, copy=False)

    def minimum_distance(self, wire2):
        distance = []
        for element in self.primitives:
            for element2 in wire2.primitives:
                distance.append(element.minimum_distance(element2))

        return min(distance)

    def extrusion(self, extrusion_vector):
        faces = []
        for primitive in self.primitives:
            faces.extend(primitive.extrusion(extrusion_vector))
        return faces

    # def copy(self):
    #     primitives_copy = []
    #     for primitive in self.primitives:
    #         primitives_copy.append(primitive.copy())
    #     return Wire3D(primitives_copy)


# TODO: define an edge as an opened polygon and allow to compute area from this reference

class Contour():

    def extract_primitives(self, point1, primitive1, point2, primitive2, inter_points_contour):
        primitives = []
        ip1 = self.primitive_to_index(primitive1)
        ip2 = self.primitive_to_index(primitive2)
        # print(ip1, ip2)
        if inter_points_contour:
            if ip1 < ip2:
                pass
            elif ip1 == ip2: #primitive1 == primitive2
                if point1.point_distance(primitive1.start) < point2.point_distance(primitive1.start):
                    # print('same primitive inter points')
                    pass
                else:
                    # print('it was inversed and they are equal' )
                    primitive1, primitive2 = primitive2, primitive1
                    point1, point2 = point2, point1

            else:
                # print('not the same primitive but needs to be inversed')
                # print('it was inversed')
                primitive1, primitive2 = primitive2, primitive1
                point1, point2 = point2, point1
        else:
            if ip1 > ip2:
                pass
            elif ip1 == ip2: #primitive1 == primitive2
                if point1.point_distance(primitive1.start) > point2.point_distance(primitive1.start):
                    # print('they are equal, outer_points contour, no changes needed')
                    pass
                else:
                    primitive1, primitive2 = primitive2, primitive1
                    point1, point2 = point2, point1
            else:
                # print('it was inversed')
                primitive1, primitive2 = primitive2, primitive1
                point1, point2 = point2, point1
        
        ip1 = self.primitive_to_index(primitive1)
        ip2 = self.primitive_to_index(primitive2)

        if ip1 < ip2:
            # print('yes it comes here but I am not solving the issue')
            # print('split prim 1: ', primitive1.split(point1)[1], 'point1 :', point1)
            primitives.append(primitive1.split(point1)[1])
            primitives.extend(self.primitives[ip1 + 1:ip2])
            primitives.append(primitive2.split(point2)[0])
            # print('split prim 2: ', primitive2.split(point2)[0], 'point2 :', point2)
            # print('length prim :', len(primitives))
        elif ip1 > ip2 or (ip1 == ip2 and point1.point_distance(primitive1.start) > point2.point_distance(primitive1.start)):
            primitives.append(primitive1.split(point1)[1])
            primitives.extend(self.primitives[ip1 + 1:])
            primitives.extend(self.primitives[:ip2])
            primitives.append(primitive2.split(point2)[0])
        elif (ip1 == ip2 and point1.point_distance(primitive1.start) < point2.point_distance(primitive1.start)):
            primitive = primitive1.split(point1)[1]
            primitive = primitive.split(point2)[0]
            primitives.append(primitive)
            # print('length prim :', len(primitives))
        # elif (ip1 == ip2 and point1.point_distance(primitive1.start) > point2.point_distance(primitive1.start)):
            
        return primitives
    
    def ordering_contour(self):
        list_point_pairs = [(prim[0], prim[1]) for prim in self.primitives]
        points = [list_point_pairs[0]]
        list_point_pairs.remove((list_point_pairs[0][0], list_point_pairs[0][1]))
        finished =  False
        # print('>>>>>>>>', len(list_point_pairs))
        
        if len(list_point_pairs)==0:
                finished = True
                
        if len(list_point_pairs)>2 :
            ax = list_point_pairs[0][0].plot()
            list_point_pairs[0][1].plot(ax=ax)
            for pt1, pt2 in list_point_pairs[1:] :
                pt1.plot(ax=ax)
                pt2.plot(ax=ax)
        
        while not finished:
            for p1, p2 in list_point_pairs:
                if p1 == points[-1][-1]:
                    points.append((p1, p2))
                    list_point_pairs.remove((p1, p2))
                elif p2 == points[-1][-1]:
                    points.append((p2, p1))
                    list_point_pairs.remove((p1, p2))
                elif p1 == points[0][0]:
                    points = [(p2, p1)] + points
                    list_point_pairs.remove((p1, p2))
                elif p2 == points[0][0]:
                    points = [(p1, p2)] + points
                    list_point_pairs.remove((p1, p2))
                else :
                    p1.plot(ax=ax, color='r')
                    p2.plot(ax=ax, color='r')
                    print(p1, p2)
            if len(list_point_pairs)==0:
                finished = True
    
        return points
    
    @classmethod
    def contours_from_edges(cls, edges):
        list_contours = []
        finished = False
        contour = []
        while not finished:
            len1 = len(edges)
            for line in edges:
                points = [p for prim in contour for p in prim]
                if not contour:
                    contour.append(line)
                    edges.remove(line)
                    break
                elif line[0] in points or line[1] in points:
                    contour.append(line)
                    edges.remove(line)
                    break
            if len(edges) != 0 and len(edges) == len1:
                contour_n = cls(contour[:])
                contour_n.order_contour()
                list_contours.append(contour_n)
                contour = []
            elif len(edges) == 0:
                contour_n = cls(contour[:])
                contour_n.order_contour()
                list_contours.append(contour_n)
                finished = True

        return list_contours

    
   


class Contour2D(Contour, Wire2D):
    """
    A collection of 2D primitives forming a closed wire2D
    TODO : center_of_mass and second_moment_area should be changed accordingly to
    area considering the triangle drawn by the arcs
    """
    _non_data_hash_attributes = ['_internal_arcs', '_external_arcs',
                                 '_polygon', '_straight_line_contour_polygon',
                                 'primitive_to_index',
                                 'basis_primitives', '_utd_analysis']
    _non_serializable_attributes = ['_internal_arcs', '_external_arcs',
                                    '_polygon',
                                    '_straight_line_contour_polygon',
                                    'primitive_to_index',
                                    'basis_primitives', '_utd_analysis']

    def __init__(self, primitives, name=''):
        Wire2D.__init__(self, primitives, name)
        self._utd_edge_polygon = False

    @property
    def edge_polygon(self):
        if not self._utd_edge_polygon:
            self._edge_polygon = self._get_edge_polygon()
            self._utd_edge_polygon = True
        return self._edge_polygon

    def _get_edge_polygon(self):
        points = []
        for edge in self.primitives:

            if points:
                if edge.start != points[-1]:
                    points.append(edge.start)
            else:
                points.append(edge.start)
        return ClosedPolygon2D(points)

    # def _primitives_analysis(self):
    #     """
    #     An internal arc is an arc that has his interior point inside the polygon
    #     """
    #     arcs = []
    #     internal_arcs = []
    #     external_arcs = []
    #     points_polygon = []
    #     points_straight_line_contour = []
    #     for primitive in self.primitives:
    #         # TODO: change this!!!
    #         if primitive.__class__.__name__ == 'LineSegment2D':
    #             points_polygon.append(primitive.start)
    #             points_straight_line_contour.append(primitive.start)
    #             points_straight_line_contour.append(primitive.end)
    #         elif primitive.__class__.__name__ == 'Arc2D':
    #             points_polygon.append(primitive.start)
    #             points_polygon.append(primitive.center)
    #
    #             # points_polygon.append(primitive.end)
    #             arcs.append(primitive)
    #         elif primitive.__class__.__name__ == 'Circle2D':
    #             raise ValueError(
    #                 'Circle2D primitives should not be inserted in a contour, as a circle is already a contour. Use directcly the circle')
    #             # return None
    #         elif primitive.__class__.__name__ == 'OpenedRoundedLineSegments2D':
    #             for prim in primitive.primitives:
    #                 if prim.__class__.__name__ == 'LineSegment2D':
    #                     points_polygon.extend(prim.points)
    #                     points_straight_line_contour.extend(prim.points)
    #                 elif prim.__class__.__name__ == 'Arc2D':
    #                     #                points_polygon.append(primitive.center)
    #                     points_polygon.append(prim.start)
    #                     points_polygon.append(prim.end)
    #                     arcs.append(prim)
    #         elif primitive.__class__.__name__ == 'BSplineCurve2D':
    #             points_polygon.extend(primitive.polygon_points()[:-1])
    #             points_straight_line_contour.extend(primitive.polygon_points()[:-1])
    #         else:
    #             raise NotImplementedError(
    #                 'primitive of type {} is not handled'.format(primitive))
    #
    #     # points_polygon = list(set(points_polygon))
    #     polygon = ClosedPolygon2D(points_polygon)
    #     points_straight_line_contour = list(set(points_straight_line_contour))
    #     straight_line_contour_polygon = ClosedPolygon2D(
    #         points_straight_line_contour)
    #
    #     for arc in arcs:
    #         if polygon.point_belongs(arc.interior):
    #             internal_arcs.append(arc)
    #         else:
    #             external_arcs.append(arc)
    #
    #     return internal_arcs, external_arcs, polygon, straight_line_contour_polygon
    #
    # def _get_internal_arcs(self):
    #     if not self._utd_analysis:
    #         (self._internal_arcs, self._external_arcs,
    #          self._polygon,
    #          self._straight_line_contour_polygon) = self._primitives_analysis()
    #         self._utd_analysis = True
    #     return self._internal_arcs
    #
    # internal_arcs = property(_get_internal_arcs)
    #
    # def _get_external_arcs(self):
    #     if not self._utd_analysis:
    #         (self._internal_arcs, self._external_arcs,
    #          self._polygon,
    #          self._straight_line_contour_polygon) = self._primitives_analysis()
    #         self._utd_analysis = True
    #     return self._external_arcs
    #
    # external_arcs = property(_get_external_arcs)
    #
    # def _get_polygon(self):
    #     if not self._utd_analysis:
    #         (self._internal_arcs, self._external_arcs,
    #          self._polygon,
    #          self._straight_line_contour_polygon) = self._primitives_analysis()
    #         self._utd_analysis = True
    #     return self._polygon
    #
    # polygon = property(_get_polygon)
    #
    # def _get_straight_line_contour_polygon(self):
    #     if not self._utd_analysis:
    #         (self._internal_arcs, self._external_arcs,
    #          self._polygon,
    #          self._straight_line_contour_polygon) = self._primitives_analysis()
    #         self._utd_analysis = True
    #     return self._straight_line_contour_polygon
    #
    # straight_line_contour_polygon = property(
    #     _get_straight_line_contour_polygon)

    def to_3d(self, plane_origin, x, y):
        p3d = []
        for edge in self.primitives:
            p3d.append(edge.to_3d(plane_origin, x, y))

        return Contour3D(p3d)

    def point_belongs(self, point):
        if self.edge_polygon.point_belongs(point):
            return True
        # TODO: This is incomplete!!!
        return False
    
    def point_over_contour(self, point):
        belongs = False
        for primitive in self.primitives:
            if primitive.point_belongs(point):
                belongs = True
        return belongs

    def point_distance(self, point):
        min_distance = self.primitives[0].point_distance(point)
        for primitive in self.primitives[1:]:
            distance = primitive.point_distance(point)
            if distance < min_distance:
                min_distance = distance
        return min_distance

    def bounding_points(self):
        points = self.edge_polygon.points[:]
        for primitive in self.primitives:
            if hasattr(primitive, 'polygon_points'):
                points.extend(primitive.polygon_points())
        xmin = min([p[0] for p in points])
        xmax = max([p[0] for p in points])
        ymin = min([p[1] for p in points])
        ymax = max([p[1] for p in points])
        return (volmdlr.Point2D(xmin, ymin), volmdlr.Point2D(xmax, ymax))

    # def To3D(self, plane_origin, x, y, name=None):
    #     if name is None:
    #         name = '3D of {}'.format(self.name)
    #     primitives3D = [p.To3D(plane_origin, x, y) for p in self.primitives]
    #     return Contour3D(primitives=primitives3D, name=name)

    def area(self):
        area = self.edge_polygon.area()
        if self.edge_polygon.is_trigo():
            trigo = 1
        else:
            trigo = -1
        for edge in self.primitives:
            area += trigo * edge.straight_line_area()

        return area

    def center_of_mass(self):
        center = self.edge_polygon.area() * self.edge_polygon.center_of_mass()
        # ax = self.plot()
        # self.edge_polygon.center_of_mass().plot(ax=ax, color='b')
        if self.edge_polygon.is_trigo():
            trigo = 1
        else:
            trigo = -1
        for edge in self.primitives:
            # edge.straight_line_center_of_mass().plot(ax=ax, color='g')
            center += trigo * edge.straight_line_area() * edge.straight_line_center_of_mass()

        return center / self.area()

    def second_moment_area(self, point):

        Ix, Iy, Ixy = self.edge_polygon.second_moment_area(point)
        for edge in self.primitives:
            Ix_e, Iy_e, Ixy_e = edge.straight_line_second_moment_area(point)
            if self.edge_polygon.is_trigo():
                Ix += Ix_e
                Iy += Iy_e
                Ixy += Ixy_e
            else:
                Ix -= Ix_e
                Iy -= Iy_e
                Ixy -= Ixy_e

        return Ix, Iy, Ixy

    def plot_data(self, edge_style: plot_data.EdgeStyle = None,
                  surface_style: plot_data.SurfaceStyle = None):
        plot_data_primitives = [item.plot_data() for item in self.primitives]
        return plot_data.Contour2D(plot_data_primitives=plot_data_primitives,
                                   edge_style=edge_style,
                                   surface_style=surface_style,
                                   name=self.name)

    # def copy(self):
    #     primitives_copy = []
    #     for primitive in self.primitives:
    #         primitives_copy.append(primitive.copy())
    #     return Contour2D(primitives_copy)

    # def average_center_point(self):
    #     nb = len(self.tessel_points)
    #     x = npy.sum([p[0] for p in self.tessel_points]) / nb
    #     y = npy.sum([p[1] for p in self.tessel_points]) / nb
    #     return volmdlr.Point2D(x, y)

    # def clean_points(self):
    #     """
    #     This method is copy from Contour3D, if changes are done there or here,
    #     please change both method
    #     Be aware about primitives = 2D, edges = 3D
    #     """
    #     if hasattr(self.primitives[0], 'endpoints'):
    #         points = self.primitives[0].endpoints[:]
    #     else:
    #         points = self.primitives[0].tessellation_points()
    #     for primitive in self.primitives[1:]:
    #         if hasattr(primitive, 'endpoints'):
    #             points_to_add = primitive.endpoints[:]
    #         else:
    #             points_to_add = primitive.tessellation_points()
    #         if points[0] == points[
    #             -1]:  # Dans le cas où le (dernier) edge relie deux fois le même point
    #             points.extend(points_to_add[::-1])
    #
    #         elif points_to_add[0] == points[-1]:
    #             points.extend(points_to_add[1:])
    #         elif points_to_add[-1] == points[-1]:
    #             points.extend(points_to_add[-2::-1])
    #         elif points_to_add[0] == points[0]:
    #             points = points[::-1]
    #             points.extend(points_to_add[1:])
    #         elif points_to_add[-1] == points[0]:
    #             points = points[::-1]
    #             points.extend(points_to_add[-2::-1])
    #         else:
    #             d1, d2 = (points_to_add[0] - points[0]).norm(), (
    #                         points_to_add[0] - points[-1]).norm()
    #             d3, d4 = (points_to_add[-1] - points[0]).norm(), (
    #                         points_to_add[-1] - points[-1]).norm()
    #             if math.isclose(d2, 0, abs_tol=1e-3):
    #                 points.extend(points_to_add[1:])
    #             elif math.isclose(d4, 0, abs_tol=1e-3):
    #                 points.extend(points_to_add[-2::-1])
    #             elif math.isclose(d1, 0, abs_tol=1e-3):
    #                 points = points[::-1]
    #                 points.extend(points_to_add[1:])
    #             elif math.isclose(d3, 0, abs_tol=1e-3):
    #                 points = points[::-1]
    #                 points.extend(points_to_add[-2::-1])
    #
    #     if len(points) > 1:
    #         if points[0] == points[-1]:
    #             points.pop()
    #     return points

    def bounding_rectangle(self):
        xmin, xmax, ymin, ymax = self.primitives[0].bounding_rectangle()
        for edge in self.primitives[1:]:
            xmin_edge, xmax_edge, ymin_edge, ymax_edge = edge.bounding_rectangle()
            xmin = min(xmin, xmin_edge)
            xmax = max(xmax, xmax_edge)
            ymin = min(ymin, ymin_edge)
            ymax = max(ymax, ymax_edge)
        return xmin, xmax, ymin, ymax

    def random_point_inside(self):
        xmin, xmax, ymin, ymax = self.bounding_rectangle()
        for i in range(1000):
            p = volmdlr.Point2D.random(xmin, xmax, ymin, ymax)
            if self.point_belongs(p):
                return p

    # def line_intersections(self, line:Line2D) -> List[Tuple[volmdlr.Point2D, Primitive2D]]:
    #     """
    #     Returns a list of points and lines of intersection with the contour
    #     """
    #     intersection_points = Wire2D.line_intersections(self, line)
    #     if not intersection_points:
    #         return []
    #     elif len(intersection_points) == 2:
    #         return [LineSegment2D(*intersection_points)]
    #     else:
    #         raise NotImplementedError('Non convex contour not supported yet')

    # @classmethod
    # def add_points_on_contour(cls, contour, points: List[volmdlr.Point3D]):
    #     for primitive in contour.primitives:
    #         if not isinstance(primitive, volmdlr.edges.LineSegment2D):
    #             raise KeyError('primitives must be define with only LineSegment2D')

    #     primitives = [p for p in contour.primitives]
    #     for point in points:
    #         dist_min = math.inf
    #         for primitive in primitives:
    #             dist = primitive.point_distance(point)
    #             if dist < dist_min:
    #                 dist_min = dist
    #                 prim_opt = primitive
    #         if dist_min > 1e-15:
    #             continue
    #         new_primitives = []
    #         for primitive in primitives:
    #             if prim_opt.start != point and prim_opt.end != point and primitive == prim_opt:
    #                 new_primitives.append(volmdlr.edges.LineSegment2D(prim_opt.start, point))
    #                 new_primitives.append(volmdlr.edges.LineSegment2D(prim_opt.end, point))
    #             elif primitive != prim_opt:
    #                 new_primitives.append(primitive)
    #         primitives = new_primitives
    #     return cls(primitives)

    # def order_contour(self):
    #     pt_start = self.primitives[0].start
    #     graph = nx.Graph()
    #     for p in self.primitives:
    #         graph.add_edges_from([(p.start, p.end)])
    #     pts = list(nx.dfs_edges(graph, pt_start))
    #     print('points ordered :', pts)
    #     lns = [volmdlr.edges.LineSegment2D(p[0], p[1]) for p in pts]
    #     lns.append(volmdlr.edges.LineSegment2D(pts[-1][-1], pts[0][0]))
    #     self.primitives = lns
    #     print('primitives points :', [(prim[0], prim[1]) for prim in self.primitives])
    
    def order_contour(self):
        new_primitives = []
        points = self.ordering_contour()
        for p1, p2 in points:
            new_primitives.append(volmdlr.edges.LineSegment2D(p1, p2))
        self.primitives = new_primitives

    

    # @classmethod
    # def extract_contours(cls, contour, point1: volmdlr.Point3D, point2: volmdlr.Point3D):
    #     update_contour = volmdlr.wires.Contour2D.add_points_on_contour(contour, [point1, point2])
    #     graph = nx.Graph()
    #     for primitive in update_contour.primitives:
    #         graph.add_edges_from([(primitive.start, primitive.end)])
    #     if point1 in graph.nodes() and point2 in graph.nodes():
    #         all_path = list(nx.all_simple_paths(graph, point1, point2))
    #         contours = []
    #         for path in all_path:
    #             primitives = []
    #             for p1, p2 in zip(path[0: -1], path[1:]):
    #                 primitives.append(volmdlr.edges.LineSegment2D(p1, p2))
    #             contours.append(cls(primitives))
    #         if len(all_path) == 1:  # open contour
    #             contour_short = contours[0]
    #             new_primitives = []
    #             for primitive in update_contour.primitives:
    #                 check = True
    #                 for inside_prim in contour_short.primitives:
    #                     if (primitive.start == inside_prim.start and primitive.end == inside_prim.end) or (
    #                             primitive.start == inside_prim.end and primitive.end == inside_prim.start):
    #                         check = False
    #                 if check:
    #                     new_primitives.append(primitive)
    #             contours.append(cls(new_primitives))
    #         return contours
    #     else:
    #         return None
        
    @classmethod
    def extract_contours(cls, contour, point1: volmdlr.Point3D, point2: volmdlr.Point3D, inter_points_contour = False):
        
        new_primitives = contour.extract_with_points(point1, point2, inter_points_contour)
        contours = [cls(new_primitives)]
        return contours 

    def cut_by_linesegments(self, lines: List[volmdlr.edges.LineSegment2D]):
        for c in lines:
            if not isinstance(c, volmdlr.edges.LineSegment2D):
                raise KeyError(
                    'contour must be a list of LineSegment2D object')

        cut_lines = []
        for p in lines:
            cut_lines.append(p.to_line())

        contour_to_cut = [self]
        for l in cut_lines:
            new_contour_to_cut = []
            for c in contour_to_cut:
                cs = c.cut_by_line(l)
                new_contour_to_cut.extend(cs)
            contour_to_cut.extend(new_contour_to_cut)

        p1 = volmdlr.wires.Contour2D(lines).center_of_mass()
        dist_min = math.inf
        for c in contour_to_cut:
            if c.area() > 1e-10:
                p0 = c.center_of_mass()
                if p0.point_distance(p1) < dist_min:
                    c_opti = c
                    dist_min = p0.point_distance(p1)
        return c_opti

    def cut_by_line(self, line: volmdlr.edges.Line2D) -> List['Contour2D']:
        """
        Cut a contours
        """
        # TODO: there are some copy/paste in this function but refactoring is not trivial
        intersections = self.line_crossings(line)
        n_inter = len(intersections)
        if not intersections:
            return [self]

        if n_inter < 2:
            return [self]
        elif n_inter % 2 == 0:

            contours = []
            primitives_split = [primitive.split(point) \
                                for point, primitive in intersections]
            x = [(ip, line.abscissa(point)) \
                 for ip, (point, _) in enumerate(intersections)]
            intersection_to_primitives_index = {
                i: self.primitives.index(primitive) \
                for i, (_, primitive) in enumerate(intersections)}
            sorted_inter_index = [x[0] for x in sorted(x, key=lambda x: x[1])]
            sorted_inter_index_dict = {i: ii for ii, i in
                                       enumerate(sorted_inter_index)}
            sorted_inter_index_dict[n_inter] = sorted_inter_index_dict[0]

            # Side 1: opposite side of begining of contour
            remaining_transitions1 = [i for i in range(n_inter // 2)]
            enclosing_transitions = {}
            while len(remaining_transitions1) > 0:
                nb_max_enclosed_transitions = -1
                enclosed_transitions = {}
                for it in remaining_transitions1:
                    i1 = sorted_inter_index_dict[2 * it]
                    i2 = sorted_inter_index_dict[2 * it + 1]
                    net = abs(i2 - i1) - 1
                    if net > nb_max_enclosed_transitions:
                        nb_max_enclosed_transitions = net
                        best_transition = it
                        if i1 < i2:
                            enclosed_transitions[it] = [(i + 1) // 2 for i in
                                                        sorted_inter_index[
                                                        i2 - 1:i1:-2]]
                        else:
                            enclosed_transitions[it] = [(i + 1) // 2 for i in
                                                        sorted_inter_index[
                                                        i2 + 1:i1:2]]

                remaining_transitions1.remove(best_transition)
                point_start, primitive1 = intersections[2 * best_transition]
                point2, primitive2 = intersections[2 * best_transition + 1]
                primitives = self.extract_primitives(point_start, primitive1,
                                                     point2, primitive2)
                last_point = point2
                for transition in enclosed_transitions[best_transition]:
                    point1, primitive1 = intersections[2 * transition]
                    point2, primitive2 = intersections[2 * transition + 1]
                    primitives.append(
                        volmdlr.edges.LineSegment2D(last_point, point1))
                    primitives.extend(
                        self.extract_primitives(point1, primitive1, point2,
                                                primitive2))
                    last_point = point2
                    remaining_transitions1.remove(transition)

                primitives.append(
                    volmdlr.edges.LineSegment2D(last_point, point_start))
                contour = Contour2D(primitives)
                contours.append(contour)

            # Side 2: start of contour to first intersect (i=0) and  i odd to i+1 even
            intersections.append(intersections[0])

            remaining_transitions2 = [i for i in range(n_inter // 2)]
            while len(remaining_transitions2) > 0:
                nb_max_enclosed_transitions = -1
                enclosed_transitions = {}
                for it in remaining_transitions2:
                    i1 = sorted_inter_index_dict[2 * it + 1]
                    i2 = sorted_inter_index_dict[2 * it + 2]
                    net = abs(i2 - i1) - 1
                    if net > nb_max_enclosed_transitions:
                        nb_max_enclosed_transitions = net
                        best_transition = it
                        if i1 < i2:
                            enclosed_transitions[it] = [i // 2 for i in
                                                        sorted_inter_index[
                                                        i2 - 1:i1:-2]]
                        else:
                            enclosed_transitions[it] = [i // 2 for i in
                                                        sorted_inter_index[
                                                        i2 + 1:i1:2]]

                remaining_transitions2.remove(best_transition)
                point_start, primitive1 = intersections[
                    2 * best_transition + 1]
                point2, primitive2 = intersections[2 * best_transition + 2]
                primitives = self.extract_primitives(point_start, primitive1,
                                                     point2, primitive2)
                last_point = point2
                for transition in enclosed_transitions[best_transition]:
                    point1, primitive1 = intersections[2 * transition + 1]
                    point2, primitive2 = intersections[2 * transition + 2]
                    primitives.append(
                        volmdlr.edges.LineSegment2D(last_point, point1))
                    primitives.extend(
                        self.extract_primitives(point1, primitive1, point2,
                                                primitive2))
                    last_point = point2
                    remaining_transitions2.remove(transition)

                primitives.append(
                    volmdlr.edges.LineSegment2D(last_point, point_start))
                contour = Contour2D(primitives)
                contours.append(contour)

            return contours

        # ax = self.plot(equal_aspect=False)
        # # line.plot(ax=ax, color='b')
        # for point, prim in intersections:
        #     point.plot(ax=ax, color='r')
        # ax = self.plot()
        # for p in intersections:
        #     p[0].plot(ax=ax, color='r')
        # ax.set_aspect('auto')
        raise NotImplementedError(
            '{} intersections not supported yet'.format(len(intersections)))

    def get_pattern(self):
        """ A pattern is portion of the contour from which the contour can be 
        reconstructed by rotations of this portion"""
        xmin, xmax, ymin, ymax = self.bounding_rectangle()

        # ax=plt.subplot() 
        # line = Line2D(Point2D([xi, 0]),Point2D([xi,1])) 
        line = volmdlr.edges.Line2D(volmdlr.Point2D([0, -0.17]),
                                    volmdlr.Point2D([0, 0.17]))
        line_2 = line.Rotation(self.center_of_mass(), 0.26)
        line_3 = line.Rotation(self.center_of_mass(), -0.26)

        intersections = []

        intersections += self.line_intersections(line_2)
        intersections += self.line_intersections(line_3)
        if isinstance(intersections[0][0], volmdlr.Point2D) and \
                isinstance(intersections[1][0], volmdlr.Point2D):
            ip1, ip2 = sorted([self.primitives.index(intersections[0][1]),
                               self.primitives.index(intersections[1][1])])

            ip3, ip4 = sorted([self.primitives.index(intersections[2][1]),
                               self.primitives.index(intersections[3][1])])

            sp11, sp12 = intersections[1][1].split(intersections[1][0])
            sp22, sp21 = intersections[2][1].split(intersections[2][0])

            primitives = []

            a = volmdlr.edges.Arc2D(sp12.end, sp12.interior, sp12.start)
            primitives.append(a)
            primitives.extend(self.primitives[:ip3])
            primitives.append(sp22)
            l = volmdlr.edges.LineSegment2D(sp22.start, sp12.end)
            interior = l.point_at_abscissa(l.Length() / 2)
            primitives.append(
                volmdlr.edges.Arc2D(sp22.start, interior, sp12.end))

        return Contour2D(primitives)

    def contour_from_pattern(self):
        pattern = self.get_pattern()
        pattern_rotations = []
        # pattern_rotations.append(self)
        for k in range(1, 13):
            new_pattern = pattern.Rotation(self.CenterOfMass(),
                                           k * math.pi / 6)
            pattern_rotations.append(new_pattern)

        return pattern_rotations

    def simple_triangulation(self):
        lpp = len(self.polygon.points)
        if lpp == 3:
            return self.polygon.points, [(0, 1, 2)]
        elif lpp == 4:
            return self.polygon.points, [(0, 1, 2), (0, 2, 3)]

        # Use delaunay triangulation
        tri = Delaunay([p.vector for p in self.polygon.points])
        indices = tri.simplices
        return self.polygon.points, tri.simplices

    def split_regularly(self, n):
        """
        Split in n slices
        """
        xmin, xmax, ymin, ymax = self.bounding_rectangle()
        cutted_contours = []
        iteration_contours = [self]
        for i in range(n - 1):
            xi = xmin + (i + 1) * (xmax - xmin) / n
            cut_line = volmdlr.edges.Line2D(volmdlr.Point2D(xi, 0),
                                            volmdlr.Point2D(xi, 1))

            iteration_contours2 = []
            for c in iteration_contours:
                sc = c.cut_by_line(cut_line)
                lsc = len(sc)
                if lsc == 1:
                    cutted_contours.append(c)
                else:
                    iteration_contours2.extend(sc)

            iteration_contours = iteration_contours2[:]
        cutted_contours.extend(iteration_contours)
        return cutted_contours

    def triangulation(self):
        return self.grid_triangulation(number_points_x=20,
                                       number_points_y=20)

    def to_polygon(self, angle_resolution):

        polygon_points = []
        # print([(line.start, line.end) for line in self.primitives])

        for primitive in self.primitives:
            polygon_points.extend(primitive.polygon_points()[:-1])
        #     print('1: ', primitive.polygon_points())
        #     print('2 :', primitive.polygon_points()[:-1])
        # print(polygon_points)
        return ClosedPolygon2D(polygon_points)

    def grid_triangulation(self, x_density: float = None,
                           y_density: float = None,
                           min_points_x: int = 20,
                           min_points_y: int = 20,
                           number_points_x: int = None,
                           number_points_y: int = None):
        """
        Use a n by m grid to triangulize the contour
        """
        xmin, xmax, ymin, ymax = self.bounding_rectangle()
        dx = xmax - xmin
        dy = ymax - ymin
        if number_points_x is None:
            n = max(math.ceil(x_density * dx), min_points_x)
        else:
            n = number_points_x
        if number_points_y is None:
            m = max(math.ceil(y_density * dy), min_points_y)
        else:
            m = number_points_y

        x = [xmin + i * dx / n for i in range(n + 1)]
        y = [ymin + i * dy / m for i in range(m + 1)]

        point_is_inside = {}
        point_index = {}
        ip = 0
        points = []
        triangles = []
        for xi in x:
            for yi in y:
                p = volmdlr.Point2D(xi, yi)
                if self.point_belongs(p):
                    point_index[p] = ip
                    points.append(p)
                    ip += 1

        for i in range(n):
            for j in range(m):
                p1 = volmdlr.Point2D(x[i], y[j])
                p2 = volmdlr.Point2D(x[i + 1], y[j])
                p3 = volmdlr.Point2D(x[i + 1], y[j + 1])
                p4 = volmdlr.Point2D(x[i], y[j + 1])
                points_in = []
                for p in [p1, p2, p3, p4]:
                    if p in point_index:
                        points_in.append(p)
                if len(points_in) == 4:
                    triangles.append(
                        [point_index[p1], point_index[p2], point_index[p3]])
                    triangles.append(
                        [point_index[p1], point_index[p3], point_index[p4]])

                elif len(points_in) == 3:
                    triangles.append([point_index[p] for p in points_in])

        return vmd.DisplayMesh2D(points, triangles)
    # def extract_contours(self, point1: volmdlr.Point2D, point2: volmdlr.Point2D):
    #     split_primitives  = []
    #     # primitives = [p for p in contour.primitives]
    #     primitives = self.primitives
    #     for point in [point1, point2]:
    #         dist_min = math.inf
    #         for primitive in primitives:
    #             # print(point)
    #             dist = primitive.point_distance(point)
    #             if dist < dist_min:
    #                 dist_min = dist
    #                 prim_opt = primitive
    #         split_primitives.append(prim_opt)
    #     print(len(split_primitives))
    #     return self.extract_primitives(point1, split_primitives[0], point2, split_primitives[1])
    
    def contour_intersections(self, contour2d):
        intersecting_points = []
        for primitive1 in self.primitives:
            for primitive2 in contour2d.primitives:
                line_intersection = primitive1.linesegment_intersections(primitive2)
                if line_intersection:
                    intersecting_points.extend(line_intersection)
        return intersecting_points
    
    def divide(self, contours, inter_points_contour):
        new_base_contours = [self]
        list_contours = []
        finished = False
        while not finished:
            cutting_points = []
            cutting_contour = contours[0]
           
            for base_contour in new_base_contours:
<<<<<<< HEAD
=======
                # cutting_points = base_contour.contour_intersections(cutting_contour)
                
                # axc = cutting_contour.plot()
                # base_contour.plot(ax=axc, color = 'b')
                # for pt in cutting_points:
                #     pt.plot(ax=axc)
                
                # base_contour.plot(ax=axc, color = 'b')
>>>>>>> d8e9eb80
                cutting_points = base_contour.contour_intersections(cutting_contour)
                # axc = cutting_contour.plot()
                # base_contour.plot(ax=axc, color = 'b')
                # for pt in cutting_points:
                #     pt.plot(ax=axc)
                if len(cutting_points)>2:
                    extracted_outerpoints_contour1 = volmdlr.wires.Contour2D.extract_contours(base_contour, cutting_points[0], cutting_points[1], inter_points_contour)[0]
                    extracted_innerpoints_contour1 = volmdlr.wires.Contour2D.extract_contours(base_contour, cutting_points[0], cutting_points[1], not inter_points_contour)[0]
                    extracted_contour2 = volmdlr.wires.Contour2D.extract_contours(cutting_contour, cutting_points[0], cutting_points[1], inter_points_contour = True)[0]
                   
                    # axx = extracted_outerpoints_contour1.plot(color = 'r')
                    # extracted_innerpoints_contour1.plot(ax = axx, color = 'b')
                    # extracted_contour2.plot(ax =axx, color='g')
                    # cutting_contour.plot(ax=axx)
                    # cutting_points[0].plot(ax=axx)
                    # cutting_points[1].plot(ax=axx)
                    # extracted_contour2.plot(ax =axc, color='b')

                    contour1  = volmdlr.wires.Contour2D(extracted_outerpoints_contour1.primitives + extracted_contour2.primitives)
                    contour1.order_contour()
                    contour2 = volmdlr.wires.Contour2D(extracted_innerpoints_contour1.primitives + extracted_contour2.primitives)
                    contour2.order_contour()
                    # contour2.plot(ax = axc, color = 'g')
                    for ct in [contour1, contour2]:
#                         
                        new_contour_points = [point for prim in ct.primitives for point in prim]
                        valid = True
                        if list_contours:
                            for contour in list_contours:
                                self_contour_points = [point for prim in self.primitives for point in prim]
                                if len(self.primitives) == len(ct.primitives) and all(point in self_contour_points for point in new_contour_points):
                                    valid = False
                                    break
                        if valid:
                            list_contours.append(ct)
                    for ct in list_contours:
                        if ct == base_contour:
                            list_contours.remove(ct)

                    if new_base_contours[0] == self:
                        new_base_contours.remove(self)
                    new_base_contours.append(contour1)
                    new_base_contours.append(contour2)
                    # print('new_base_contours :', new_base_contours)
                    contours.remove(cutting_contour)
                    break

            # if len(contours) == 0:
                # finished = True
            finished = True
        return list_contours
        
    
class ClosedPolygon():
    
    def length(self):
        L = []
        for k in range(len(self.line_segments)):
            L.append(self.line_segments[k].length())
        return sum(L)
    
    
    def min_length(self):
        L = []

        for k in range(len(self.line_segments)):
            L.append(self.line_segments[k].length())

        return min(L)

    def max_length(self):
        L = []

        for k in range(len(self.line_segments)):
            L.append(self.line_segments[k].length())
        return max(L)
    
    def edge_statistics(self):
        distances=[]
        for i, point in enumerate(self.points):
            if i!=0:
                distances.append(point.point_distance(self.points[i-1]))
        mean_distance = mean(distances)
        std = npy.std(distances)
        return mean_distance, std
                
    def simplify_polygon(self, min_distance:float = 0.01, max_distance:float=0.05):
        points = [self.points[0]]
        # mean_distance, _ = self.edge_statistics()
        # print('mean: ', mean_distance)
        # length_over_num_segtms = self.max_length()/len(self.line_segments)
        # print('length_over_num_segtms: ', length_over_num_segtms)
        for i, point in enumerate(self.points[1:]):
            distance = point.point_distance(points[-1])
            
            if distance > min_distance:

                if distance > max_distance:
                    number_segmnts = round(distance/min_distance)+2
                    for n in range(number_segmnts):
                        new_point = points[-1] + (point - points[-1])*(n+1)/number_segmnts
                        points.append(new_point)
                else:
                    points.append(point)
            # elif len(points)>1:
            #     current_angle = volmdlr.core.vectors3d_angle(points[-2].to_vector(), points[-1].to_vector())
            #     previous_angle = volmdlr.core.vectors3d_angle(points[-1].to_vector(), point.to_vector())
            #     if abs(current_angle - previous_angle)*360/(2*math.pi) > 30:
            #         points.append(point)
            # else: 
            #     points.append(point)
        return self.__class__(points)

    
class ClosedPolygon2D(Contour2D, ClosedPolygon):
    _non_serializable_attributes = ['line_segments']

    def __init__(self, points: List[volmdlr.Point2D], name=''):
        self.points = points
        self.line_segments = self._line_segments()

        Contour2D.__init__(self, self.line_segments, name)

    def copy(self):
        points = [p.copy() for p in self.points]
        return ClosedPolygon2D(points, self.name)

    def __hash__(self):
        return sum([hash(p) for p in self.points])

    def __eq__(self, other_):
        if not isinstance(other_, self.__class__):
            return False
        equal = True
        for point, other_point in zip(self.points, other_.points):
            equal = (equal and point == other_point)
        return equal

    def area(self):
        # TODO: perf: cache number of points
        if len(self.points) < 3:
            return 0.

        x = [point.x for point in self.points]
        y = [point.y for point in self.points]

        x1 = [x[-1]] + x[0:-1]
        y1 = [y[-1]] + y[0:-1]
        return 0.5 * abs(sum([i * j for i, j in zip(x, y1)])
                         - sum([i * j for i, j in zip(y, x1)]))
        # return 0.5 * npy.abs(
        #     npy.dot(x, npy.roll(y, 1)) - npy.dot(y, npy.roll(x, 1)))

    def center_of_mass(self):
        lp = len(self.points)
        if lp == 0:
            return volmdlr.O2D
        elif lp == 1:
            return self.points[0]
        elif lp == 2:
            return 0.5 * (self.points[0] + self.points[1])

        x = [point.x for point in self.points]
        y = [point.y for point in self.points]

        xi_xi1 = x + npy.roll(x, -1)
        yi_yi1 = y + npy.roll(y, -1)
        xi_yi1 = npy.multiply(x, npy.roll(y, -1))
        xi1_yi = npy.multiply(npy.roll(x, -1), y)

        a = 0.5 * npy.sum(xi_yi1 - xi1_yi)  # signed area!
        #        a=self.area()
        if not math.isclose(a, 0, abs_tol=1e-08):
            cx = npy.sum(npy.multiply(xi_xi1, (xi_yi1 - xi1_yi))) / 6. / a
            cy = npy.sum(npy.multiply(yi_yi1, (xi_yi1 - xi1_yi))) / 6. / a
            return volmdlr.Point2D(cx, cy)

        else:
            self.plot()
            raise NotImplementedError

    def point_belongs(self, point):
        """
        Ray casting algorithm copied from internet...
        """
        return polygon_point_belongs((point.x, point.y),
                                     [(p.x, p.y) for p in self.points])

    def second_moment_area(self, point):
        Ix, Iy, Ixy = 0., 0., 0.
        for pi, pj in zip(self.points, self.points[1:] + [self.points[0]]):
            xi, yi = (pi - point)
            xj, yj = (pj - point)
            Ix += (yi ** 2 + yi * yj + yj ** 2) * (xi * yj - xj * yi)
            Iy += (xi ** 2 + xi * xj + xj ** 2) * (xi * yj - xj * yi)
            Ixy += (xi * yj + 2 * xi * yi + 2 * xj * yj + xj * yi) * (
                    xi * yj - xj * yi)
        if Ix < 0:
            Ix = - Ix
            Iy = - Iy
            Ixy = - Ixy
        return Ix / 12., Iy / 12., Ixy / 24.

    def _line_segments(self):
        lines = []
        if len(self.points) > 1:
            for p1, p2 in zip(self.points,
                              list(self.points[1:]) + [self.points[0]]):
                lines.append(volmdlr.edges.LineSegment2D(p1, p2))
        return lines

    def rotation(self, center, angle, copy=True):
        if copy:
            return ClosedPolygon2D(
                [p.rotation(center, angle, copy=True) for p in self.points])
        else:
            for p in self.points:
                p.rotation(center, angle, copy=False)
    
    # @classmethod
    # def polygon_from_segments(cls, list_point_pairs):
    #     points = [list_point_pairs[0][0], list_point_pairs[0][1]]
    #     list_point_pairs.remove((list_point_pairs[0][0], list_point_pairs[0][1]))
    #     finished =  False
        
    #     while not finished:
    #         for p1, p2 in list_point_pairs:
    #             if p1 == points[-1]:
    #                 points.append(p2)
    #                 break
    #             elif p2 == points[-1]:
    #                 points.append(p1)
    #                 break
    #         list_point_pairs.remove((p1, p2))
    #         if len(list_point_pairs)==0:
    #             finished = True
            
            
            
    #     # for i, i_p1, i_p2 in enumerate(list_point_pairs):
    #     #     for j, j_p1, j_p2 in enumerate(list_point_pairs):
    #     #         if i != j:
                    
    #     #             if p1 == points[-1]:
    #     #                 points.append(p2)
    #     #             elif p2 == points[-1]:
    #     #                 points.append(p1)
    #     # print('points : ', points)
    #     return cls(points)
           

    def translation(self, offset, copy=True):
        if copy:
            return ClosedPolygon2D(
                [p.translation(offset, copy=True) for p in self.points])
        else:
            for p in self.points:
                p.translation(offset, copy=False)

    def polygon_distance(self, polygon: 'ClosedPolygon2D'):
        p = self.points[0]
        d = []
        for point in polygon.points:
            d.append(p.point_distance(point))
        index = d.index(min(d))
        return d[index]

    def is_trigo(self):
        if len(self.points) < 3:
            return True

        angle = 0.
        for ls1, ls2 in zip(self.line_segments, self.line_segments[1:] + [self.line_segments[0]]):
            l1 = ls1.to_line()
            # print('bugging lines:', (ls1[0], ls1[1]), (ls2[0], ls2[1]))
            u = ls2.unit_direction_vector()
            x = u.dot(ls1.unit_direction_vector())
            y = u.dot(ls1.normal_vector())
            angle += math.atan2(y, x)
        return angle > 0

    # def min_length(self):
    #     L = []

    #     for k in range(len(self.line_segments)):
    #         L.append(self.line_segments[k].length())

    #     return min(L)

    # def max_length(self):
    #     L = []

    #     for k in range(len(self.line_segments)):
    #         L.append(self.line_segments[k].length())

    #     return max(L)

    def delaunay_triangulation(self):
        points = self.points
        new_points = []
        delaunay_triangles = []
        # ax=plt.subplot()
        for point in points:
            new_points.append([point[0], point[1]])

        delaunay = npy.array(new_points)

        tri = Delaunay(delaunay)

        for simplice in delaunay[tri.simplices]:
            triangle = Triangle2D(
                [volmdlr.Point2D(simplice[0]), volmdlr.Point2D(simplice[1]),
                 volmdlr.Point2D(simplice[2])])
            delaunay_triangles.append(triangle)

        return delaunay_triangles

    def offset(self, offset):
        xmin, xmax, ymin, ymax = self.bounding_rectangle()

        max_offset_len = min(xmax - xmin, ymax - ymin) / 2
        if offset <= -max_offset_len:
            print('Inadapted offset, '
                  'polygon might turn over. Offset must be greater than',
                  -max_offset_len)
            raise ValueError('inadapted offset')
        else:
            nb = len(self.points)
            vectors = []
            for i in range(nb - 1):
                v1 = self.points[i + 1] - self.points[i]
                v2 = self.points[i] - self.points[i + 1]
                v1.normalize()
                v2.normalize()
                vectors.append(v1)
                vectors.append(v2)

        v1 = self.points[0] - self.points[-1]
        v2 = self.points[-1] - self.points[0]
        v1.normalize()
        v2.normalize()
        vectors.append(v1)
        vectors.append(v2)

        offset_vectors = []
        offset_points = []

        for i in range(nb):

            check = False
            ni = vectors[2 * i - 1] + vectors[2 * i]
            if ni == volmdlr.Vector2D(0, 0):
                ni = vectors[2 * i]
                ni = ni.normalVector()
                offset_vectors.append(ni)
            else:
                ni.normalize()
                if ni.dot(vectors[2 * i - 1].normal_vector()) > 0:
                    ni = - ni
                    check = True
                offset_vectors.append(ni)

            normal_vector1 = - vectors[2 * i - 1].normal_vector()
            normal_vector2 = vectors[2 * i].normal_vector()
            normal_vector1.normalize()
            normal_vector2.normalize()
            alpha = math.acos(normal_vector1.dot(normal_vector2))

            offset_point = self.points[i] + offset / math.cos(alpha / 2) * \
                           offset_vectors[i]
            offset_points.append(offset_point)

        return self.__class__(offset_points)

    def point_border_distance(self, point, return_other_point=False):
        """
        Compute the distance to the border distance of polygon
        Output is always positive, even if the point belongs to the polygon
        """
        d_min, other_point_min = self.line_segments[0].point_distance(point,
                                                                      return_other_point=True)
        for line in self.line_segments[1:]:
            d, other_point = line.point_distance(point,
                                                 return_other_point=True)
            if d < d_min:
                d_min = d
                other_point_min = other_point
        if return_other_point:
            return d_min, other_point_min
        return d_min

    def to_polygon(self, angle_resolution=None):
        return self

    def self_intersects(self):
        epsilon = 0
        # BENTLEY-OTTMANN ALGORITHM
        # Sort the points along ascending x for the Sweep Line method
        sorted_index = sorted(range(len(self.points)), key=lambda p: (
            self.points[p][0], self.points[p][1]))
        nb = len(sorted_index)
        segments = []
        deleted = []

        while len(
                sorted_index) != 0:  # While all the points haven't been swept
            # Stock the segments between 2 consecutive edges
            # Ex: for the ABCDE polygon, if Sweep Line is on C, the segments
            #   will be (C,B) and (C,D)
            if sorted_index[0] - 1 < 0:
                segments.append((sorted_index[0], nb - 1))
            else:
                segments.append((sorted_index[0], sorted_index[0] - 1))
            if sorted_index[0] >= len(self.points) - 1:
                segments.append((sorted_index[0], 0))
            else:
                segments.append((sorted_index[0], sorted_index[0] + 1))

            # Once two edges linked by a segment have been swept, delete the
            # segment from the list
            to_del = []
            for index in deleted:
                if abs(index - sorted_index[0]) == 1 or abs(
                        index - sorted_index[0]) == nb - 1:
                    to_del.append((index, sorted_index[0]))
                    to_del.append((sorted_index[0], index))

            # Keep track of which edges have been swept
            deleted.append(sorted_index[0])
            sorted_index.pop(0)

            # Delete the segments that have just been swept
            index_to_del = []
            for i, segment in enumerate(segments):
                for seg_to_del in to_del:
                    if segment == seg_to_del:
                        index_to_del.append(i)
            for index in index_to_del[::-1]:
                segments.pop(index)

            # Checks if two segments are intersecting each other, returns True
            # if yes, otherwise the algorithm continues at WHILE
            for segment1 in segments:
                for segment2 in segments:
                    if segment1[0] != segment2[0] and segment1[1] != segment2[
                        1] and segment1[0] != segment2[1] and segment1[1] != \
                            segment2[0]:

                        line1 = volmdlr.edges.LineSegment2D(
                            self.points[segment1[0]],
                            self.points[segment1[1]])
                        line2 = volmdlr.edges.LineSegment2D(
                            self.points[segment2[0]],
                            self.points[segment2[1]])

                        p, a, b = volmdlr.Point2D.line_intersection(line1,
                                                                    line2,
                                                                    True)

                        if p is not None:
                            if a >= 0 + epsilon and a <= 1 - epsilon and b >= 0 + epsilon and b <= 1 - epsilon:
                                return True, line1, line2

        return False, None, None

    # def plot_data(self, marker=None, color='black', stroke_width=1, opacity=1):
    #     data = []
    #     for nd in self.points:
    #         data.append({'x': nd.vector[0], 'y': nd.vector[1]})
    #     return {'type': 'wire',
    #             'data': data,
    #             'color': color,
    #             'size': stroke_width,
    #             'dash': None,
    #             'marker': marker,
    #             'opacity': opacity}
    @classmethod
    def points_convex_hull(cls, points):
        if len(points) < 3:
            return
        ymax, pos_ymax = volmdlr.core.max_pos([pt.y for pt in points])
        point_start = points[pos_ymax]
        hull = [point_start]
        
        barycenter = points[0]
        for pt in points[1:]:
            barycenter += pt
        barycenter = barycenter / (len(points))
        # second point of hull
        theta = []
        remaining_points = points
        del remaining_points[pos_ymax]

        vec1 = point_start - barycenter
        for pt in remaining_points:
            vec2 = pt - point_start
            theta_i = -volmdlr.core.clockwise_angle(vec1, vec2)
            theta.append(theta_i)

        min_theta, posmin_theta = volmdlr.core.min_pos(theta)
        next_point = remaining_points[posmin_theta]
        hull.append(next_point)
        del remaining_points[posmin_theta]
        # Adding first point to close the loop at the end
        remaining_points.append(hull[0])

        while next_point != point_start:
            vec1 = next_point - hull[-2]
            theta = []
            for pt in remaining_points:
                vec2 = pt - next_point
                theta_i = -volmdlr.core.clockwise_angle(vec1, vec2)
                theta.append(theta_i)

            min_theta, posmin_theta = volmdlr.core.min_pos(theta)
            if math.isclose(min_theta, -2*math.pi, abs_tol=1e-6) or math.isclose(min_theta, 0, abs_tol=1e-6):
                if remaining_points[posmin_theta] == point_start :
                    break
            else :
                next_point = remaining_points[posmin_theta]
                hull.append(next_point)
                
            del remaining_points[posmin_theta]

        hull.pop()

        return cls(hull)
    
    @classmethod
    def concave_hull(cls, points, concavity, scale_factor):
        """
        Calculates the concave hull from a cloud of points, i.e., it Unites all points under the smallest possible area.
        
        :param points: list of points corresponding to the cloud of points
        :type points: class: 'volmdlr.Point2D'
        :param concavity: Sets how sharp the concave angles can be. It goes from -1 (not concave at all. in fact,
                          the hull will be left convex) up to +1 (very sharp angles can occur. Setting concavity to +1 might 
                          result in 0º angles!) concavity is defined as the cosine of the concave angles.
        :type concavity: float
        :param scale_factor: Sets how big is the area where concavities are going to be searched. 
                             The bigger, the more sharp the angles can be. Setting it to a very high value might affect the performance of the program.
                             This value should be relative to how close to each other the points to be connected are.
        :type scale_factor: float

        """
        
        def get_nearby_points(line, points, scale_factor):
            # print('i enter here')
            nearby_points = []
            line_midpoint = 0.5*(line.start + line.end)
            # print(line_midpoint)
            tries = 0
            n = 5
            bounding_box = [line_midpoint.x - line.length()/2, line_midpoint.x + line.length()/2, line_midpoint.y - line.length()/2, line_midpoint.y + line.length()/2]
            boundary = [int(bounding / scale_factor) for bounding in bounding_box]
            while tries < n and len(nearby_points) == 0:
                for point in points:
                    if not ((point.x == line.start.x and point.y == line.start.y) or (point.x == line.end.x and point.y == line.end.y)):
                        point_x_rel_pos = int(point.x / scale_factor)
                        point_y_rel_pos = int(point.y / scale_factor)
                        if point_x_rel_pos >= boundary[0] and point_x_rel_pos <= boundary[1] and point_y_rel_pos >=  boundary[2] and point_y_rel_pos <= boundary[3]:
                            nearby_points.append(point)
                
                
                scale_factor *= 4 / 3
                tries += 1
                
            return nearby_points
        def line_colides_with_hull(line, concave_hull):
            for hull_line in concave_hull:
                if line.start != hull_line.start and line.start != hull_line.end and line.end != hull_line.start and line.end != hull_line.end:
                    if line.line_intersections(hull_line):
                        return True
            return False
        
        def get_divided_line(line, nearby_points, hull_concave_edges, concavity):
            divided_line = []
            ok_middle_points = []
            list_cossines = []
            for midle_point in nearby_points:
                vect1 = line.start - midle_point
                vect2 = line.end - midle_point
                cos  = round(vect1.dot(vect2) / (vect1.norm() * vect2.norm()),4)
                if cos < concavity:
                    new_lineA = volmdlr.edges.LineSegment2D(start=line.start, end = midle_point)
                    new_lineB = volmdlr.edges.LineSegment2D(start=midle_point, end = line.end)
                    if not (line_colides_with_hull(line=new_lineA, concave_hull=hull_concave_edges) and line_colides_with_hull(line=new_lineB, concave_hull=hull_concave_edges)):
                        ok_middle_points.append(midle_point)
                        list_cossines.append(cos)
            if len(ok_middle_points) > 0:
                #  We want the middlepoint to be the one with widest angle (smallest cossine)
                min_cossine_index = list_cossines.index(min(list_cossines))
                divided_line.append(volmdlr.edges.LineSegment2D(line.start, ok_middle_points[min_cossine_index]))
                divided_line.append(volmdlr.edges.LineSegment2D(ok_middle_points[min_cossine_index], line.end))
            return divided_line
                        
        hull_convex_edges = cls.points_convex_hull(points).line_segments
        hull_convex_edges.sort(key = lambda x : x.length(), reverse= True)
        hull_concave_edges = []
        hull_concave_edges.extend(hull_convex_edges)
        hull_points = list(set([pt for line in hull_concave_edges for pt in [line[0], line[1]]]))
        unused_points = []
        for point in points:
            if point not in hull_points:
                unused_points.append(point)
        
        aLineWasDividedInTheIteration = True
        while aLineWasDividedInTheIteration:
            aLineWasDividedInTheIteration = False
            for line_position_hull in range(len(hull_concave_edges)):
                
                line  = hull_concave_edges[line_position_hull]
                nearby_points = get_nearby_points(line, unused_points, scale_factor)
                divided_line = get_divided_line(line, nearby_points, hull_concave_edges, concavity)
                if len(divided_line) > 0:
                    aLineWasDividedInTheIteration = True
                    unused_points.remove(divided_line[0].end)
                    hull_concave_edges.remove(line)
                    hull_concave_edges.extend(divided_line)
                    break
                
            hull_concave_edges.sort(key = lambda x : x.length(), reverse=True)
        # line  = hull_concave_edges[0]
        # print('first line legth :', line.length())
        # nearby_points = get_nearby_points(line, unused_points, scale_factor)
        # print('points next the first line in the end: ', nearby_points)
        # divided_line = get_divided_line(line, nearby_points, hull_concave_edges, concavity)
        # print('len divided line :', len(divided_line))

        polygon_points = [(line.start, line.end) for line in hull_concave_edges]
        
        points = [polygon_points[0][0], polygon_points[0][1]]
        polygon_points.remove((polygon_points[0][0], polygon_points[0][1]))
        finished =  False
        
        while not finished:
            for p1, p2 in polygon_points:
                if p1 == points[-1]:
                    points.append(p2)
                    break
                elif p2 == points[-1]:
                    points.append(p1)
                    break
            polygon_points.remove((p1, p2))
            if len(polygon_points)==0:
                finished = True
                
        return cls(points), nearby_points

        
        
    @classmethod
    def convex_hull_points(cls, points):
        '''
        Uses the scipy method ConvexHull to calculate the convex hull from a cloud of points
        '''
        numpy_points = np.array([(p.x, p.y) for p in points])
        hull = ConvexHull(numpy_points)
        polygon_points = []
        for simplex in hull.simplices:
            polygon_points.append((points[simplex[0]], points[simplex[1]]))
            
        points = [polygon_points[0][0], polygon_points[0][1]]
        polygon_points.remove((polygon_points[0][0], polygon_points[0][1]))
        finished =  False
        
        while not finished:
            for p1, p2 in polygon_points:
                if p1 == points[-1]:
                    points.append(p2)
                    break
                elif p2 == points[-1]:
                    points.append(p1)
                    break
            polygon_points.remove((p1, p2))
            if len(polygon_points)==0:
                finished = True
                
        return cls(points)
        
    def to_3d(self, plane_origin, x, y):
        points3d = [point.to_3d(plane_origin, x, y) for point in self.points]
        return ClosedPolygon3D(points3d)

    def plot(self, ax=None, color='k', alpha=1,
             plot_points=False, point_numbering=False,
             fill=False, fill_color='w', equal_aspect=True):
        if ax is None:
            fig, ax = plt.subplots()
            ax.set_aspect('equal')

        if fill:
            ax.fill([p[0] for p in self.points], [p[1] for p in self.points],
                    facecolor=fill_color)
        for ls in self.line_segments:
            ls.plot(ax=ax, color=color, alpha=alpha)

        if plot_points or point_numbering:
            for point in self.points:
                point.plot(ax=ax, color=color, alpha=alpha)

        if point_numbering:
            for ip, point in enumerate(self.points):
                ax.text(*point, 'point {}'.format(ip + 1),
                        ha='center', va='top')

        if equal_aspect:
            ax.set_aspect('equal')
        else:
            ax.set_aspect('auto')

        ax.margins(0.1)
        plt.show()

        return ax

    def triangulation(self):
        #ear clipping 
        points = self.points[:]
        initial_point_to_index = {p: i for i,p in enumerate(self.points)}
        triangles = []
        
        remaining_points = self.points[:]
        # ax = ClosedPolygon2D(remaining_points).plot()

        # inital_number_points = len(remaining_points)
        number_remaining_points = len(remaining_points)
        while number_remaining_points > 3:
            current_polygon = ClosedPolygon2D(remaining_points)
            # print('remaining_points')
            # print(len(remaining_points))
            # pl2 = ClosedPolygon2D(remaining_points[1:]+remaining_points[0:1])
            # pl3 = ClosedPolygon2D(remaining_points[2:]+remaining_points[0:2])
            # current_polygon.plot(ax = ax)
            # pl2.plot(point_numbering=True)
            # pl3.plot(point_numbering=True)
            
            found_ear = False
            for p1, p2, p3 in zip(remaining_points,
                                  remaining_points[1:]+remaining_points[0:1],
                                  remaining_points[2:]+remaining_points[0:2]):
                # ax.text(*p2, '{}')
                # ax = current_polygon.plot(point_numbering=True)
                
                line_segment = volmdlr.edges.LineSegment2D(p1, p3)
                # line_segment.plot(color='grey', ax=ax)

                
                # ax2 = p1.plot(color='r')
                # p2.plot(color='g', ax=ax2)
                # p3.plot(color='b', ax=ax2)
                
                # print(current_polygon.linesegment_intersections(line_segment))
                if not current_polygon.linesegment_intersections(line_segment):
                    # May be an ear
                    # print('ear?')
                    # if current_polygon.point_belongs(line_segment.middle_point()):
                    #     line_segment.middle_point().plot(color='g', ax=ax)
                    # else:
                    #     line_segment.middle_point().plot(color='r', ax=ax)
    
                    if current_polygon.point_belongs(line_segment.middle_point()):
                        # Confirmed as an ear
                        # print('ear!')
                        
                        triangles.append((initial_point_to_index[p1],
                                          initial_point_to_index[p2],
                                          initial_point_to_index[p3]))
                        remaining_points.remove(p2)
                        # ax.text(*points[initial_point_to_index[p2]], str(number_remaining_points))
                        number_remaining_points -= 1
                        found_ear = True
                        break
        
            if not found_ear:
                remaining_polygon = ClosedPolygon2D(remaining_points)
                if remaining_polygon.area() > 0.:
                    # Searching for a flat ear
                    found_flat_ear = False
                    for p1, p2, p3 in zip(remaining_points,
                                  remaining_points[1:]+remaining_points[0:1],
                                  remaining_points[2:]+remaining_points[0:2]):
                        triangle = Triangle2D(p1, p2, p3)
                        if triangle.area() == 0:
                            remaining_points.remove(p2)
                            found_flat_ear = True
                            break
                        
                    if not found_flat_ear:
                        # remaining_polygon.plot(point_numbering=True, plot_points=True)     
                        # vmd.DisplayMesh2D(points, triangles).plot()
                        # print(remaining_points)
                        # raise ValueError('There are no ear in the polygon, it seems malformed')
                        print('Warning : There are no ear in the polygon, it seems malformed: skipping triangulation')
                        return vmd.DisplayMesh2D(points, triangles)
                else:
                    return vmd.DisplayMesh2D(points, triangles)
            
        if len(remaining_points) == 3:
            p1, p2, p3 = remaining_points
            triangles.append((initial_point_to_index[p1],
                              initial_point_to_index[p2],
                              initial_point_to_index[p3]))
        
        return vmd.DisplayMesh2D(points, triangles)
    
                
    def simplify(self, min_distance:float = 0.01, max_distance:float=0.05):
        return ClosedPolygon2D(self.simplify_polygon(min_distance = min_distance, max_distance = max_distance).points)
        
        
        

class Triangle2D(ClosedPolygon2D):

    def __init__(self, point1, point2, point3, name=''):
        self.point1 = point1
        self.point2 = point2
        self.point3 = point3

        # ClosedPolygon2D.__init__(self, points=[point1, point2, point3], name=name)
    def area(self):
        u = self.point2 - self.point1
        v = self.point3 - self.point1
        return abs(u.cross(v)) / 2
    
    def incircle_radius(self):
        a = self.point1.point_distance(self.point2)
        b = self.point1.point_distance(self.point3)
        c = self.point2.point_distance(self.point3)
        return 2*self.area()/(a + b + c)
    
    def circumcircle_radius(self):
        a = self.point1.point_distance(self.point2)
        b = self.point1.point_distance(self.point3)
        c = self.point2.point_distance(self.point3)
        return a * b * c / (self.area()*4.0)
    
    def ratio_circumr_length(self):
        return self.circumcircle_radius()/self.length()


    def ratio_incircler_length(self):
        return self.incircle_radius()/self.length()

    def aspect_ratio(self):
        a = self.point1.point_distance(self.point2)
        b = self.point1.point_distance(self.point3)
        c = self.point2.point_distance(self.point3)
        s = 0.5*(a + b + c)
        try:
            return 0.125*a*b*c/(s-a)/(s-b)/(s-c)
        except ZeroDivisionError:
            return 1000000.




class Circle2D(Contour2D):
    _non_serializable_attributes = ['internal_arcs', 'external_arcs',
                                    'polygon', 'straight_line_contour_polygon',
                                    'primitives', 'basis_primitives']

    def __init__(self, center: volmdlr.Point2D, radius: float, name: str = ''):
        self.center = center
        self.radius = radius
        self.angle = volmdlr.TWO_PI

        # self.points = self.tessellation_points()

        Contour2D.__init__(self, [self], name=name)  # !!! this is dangerous

    def __hash__(self):
        return int(round(1e6 * (self.center.x + self.center.y + self.radius)))

    def __eq__(self, other_circle):
        if self.__class__.__name__ != other_circle.__class__.__name__:
            return False

        return math.isclose(self.center.x,
                            other_circle.center.x, abs_tol=1e-06) \
               and math.isclose(self.center.y,
                                other_circle.center.y, abs_tol=1e-06) \
               and math.isclose(self.radius, other_circle.radius,
                                abs_tol=1e-06)

    def to_polygon(self, angle_resolution: float):
        return ClosedPolygon2D(
            self.polygon_points(angle_resolution=angle_resolution))

    def tessellation_points(self, resolution=40):
        return [(self.center
                 + self.radius * math.cos(teta) * volmdlr.X2D
                 + self.radius * math.sin(teta) * volmdlr.Y2D) \
                for teta in npy.linspace(0, volmdlr.TWO_PI, resolution + 1)][
               :-1]

    def point_belongs(self, point, tolerance=1e-9):
        return point.point_distance(self.center) <= self.radius + tolerance

    # def border_points(self):
    #     start = self.center - self.radius * volmdlr.Point2D(1, 0)
    #     end = self.center + self.radius * volmdlr.Point2D(1, 0)
    #     return [start, end]

    def bounding_rectangle(self):

        xmin = self.center.x - self.radius
        xmax = self.center.x + self.radius
        ymin = self.center.y - self.radius
        ymax = self.center.y + self.radius
        return xmin, xmax, ymin, ymax

    def line_intersections(self, line2d: volmdlr.edges.Line2D, tol=1e-9):
        # Duplicate from ffull arc
        Q = self.center
        if line2d.points[0] == self.center:
            P1 = line2d.points[1]
            V = line2d.points[0] - line2d.points[1]
        else:
            P1 = line2d.points[0]
            V = line2d.points[1] - line2d.points[0]
        a = V.dot(V)
        b = 2 * V.dot(P1 - Q)
        c = P1.dot(P1) + Q.dot(Q) - 2 * P1.dot(Q) - self.radius ** 2

        disc = b ** 2 - 4 * a * c
        if math.isclose(disc, 0., abs_tol=tol):
            t1 = -b / (2 * a)
            return [P1 + t1 * V]

        elif disc > 0:
            sqrt_disc = math.sqrt(disc)
            t1 = (-b + sqrt_disc) / (2 * a)
            t2 = (-b - sqrt_disc) / (2 * a)
            return [P1 + t1 * V,
                    P1 + t2 * V]
        else:
            return []

    def circle_intersections(self, circle: 'Circle2D'):
        x0, y0 = self.center
        x1, y1 = circle.center
        r0 = self.radius
        r1 = circle.radius

        d = math.sqrt((x1 - x0) ** 2 + (y1 - y0) ** 2)

        # non intersecting
        if d > r0 + r1:
            return []
        # One circle within other
        if d < abs(r0 - r1):
            return []
        # coincident circles
        if d == 0 and r0 == r1:
            return []
        else:
            a = (r0 ** 2 - r1 ** 2 + d ** 2) / (2 * d)
            h = math.sqrt(r0 ** 2 - a ** 2)
            x2 = x0 + a * (x1 - x0) / d
            y2 = y0 + a * (y1 - y0) / d
            x3 = x2 + h * (y1 - y0) / d
            y3 = y2 - h * (x1 - x0) / d

            x4 = x2 - h * (y1 - y0) / d
            y4 = y2 + h * (x1 - x0) / d

        return [volmdlr.Point2D(x3, y3), volmdlr.Point2D(x4, y4)]

    def arc_intersections(self, arc2d: volmdlr.edges.Arc2D):
        circle = Circle2D(arc2d.center, arc2d.radius)
        intersections = []

        for inter in self.circle_intersections(circle):
            try:
                li = arc2d.abscissa(inter)
                intersections.append(inter)
            except ValueError:
                pass
        return intersections

    def length(self):
        return volmdlr.TWO_PI * self.radius

    def plot(self, ax=None, linestyle='-', color='k', linewidth=1, alpha=1.,
             equal_aspect=True):
        if ax is None:
            fig, ax = plt.subplots()
        # else:
        #     fig = ax.figure
        if self.radius > 0:
            ax.add_patch(matplotlib.patches.Arc((self.center.x, self.center.y),
                                                2 * self.radius,
                                                2 * self.radius,
                                                angle=0,
                                                theta1=0,
                                                theta2=360,
                                                color=color,
                                                alpha=alpha,
                                                linestyle=linestyle,
                                                linewidth=linewidth))
        if equal_aspect:
            ax.set_aspect('equal')
        return ax

    def to_3d(self, plane_origin, x, y):
        normal = x.cross(y)
        center3d = self.center.to_3d(plane_origin, x, y)
        return Circle3D(volmdlr.Frame3D(center3d, x, y, normal),
                        self.radius, self.name)

    def rotation(self, center, angle, copy=True):
        if copy:
            return Circle2D(self.center.rotation(center, angle, copy=True),
                            self.radius)
        else:
            self.center.rotation(center, angle, copy=False)

    def translation(self, offset, copy=True):
        if copy:
            return Circle2D(self.center.translation(offset, copy=True),
                            self.radius)
        else:
            self.center.translation(offset, copy=False)

    def frame_mapping(self, frame, side, copy=True):
        """
        side = 'old' or 'new'
        """
        if side == 'old':
            if copy:
                return Circle2D(frame.old_coordinates(self.center),
                                self.radius)
            else:
                self.center = frame.old_coordinates(self.center)
        if side == 'new':
            if copy:
                return Circle2D(frame.new_coordinates(self.center),
                                self.radius)
            else:
                self.points = frame.new_coordinates(self.center)

    def area(self):
        return math.pi * self.radius ** 2

    def second_moment_area(self, point):
        """
        Second moment area of part of disk
        """
        I = math.pi * self.radius ** 4 / 4
        Ic = npy.array([[I, 0], [0, I]])
        return volmdlr.geometry.huygens2d(I, I, 0, self.area(), self.center, point)

    def center_of_mass(self):
        return self.center

    def point_symmetric(self, point):
        center = 2 * point - self.center
        return Circle2D(center, self.radius)

    def plot_data(self, edge_style: plot_data.EdgeStyle = None,
                  surface_style: plot_data.SurfaceStyle = None):
        return plot_data.Circle2D(cx=self.center.x,
                                  cy=self.center.y,
                                  r=self.radius,
                                  edge_style=edge_style,
                                  surface_style=surface_style)

    def copy(self):
        return Circle2D(self.center.copy(), self.radius)

    def point_at_abscissa(self, curvilinear_abscissa):
        start = self.center + self.radius * volmdlr.X3D
        return start.rotation(self.center,
                              curvilinear_abscissa / self.radius)

    def triangulation(self, n=35):
        l = self.length()
        points = [self.point_at_abscissa(l * i / n) for i in range(n)]
        points.append(self.center)
        triangles = [(i, i + 1, n) for i in range(n - 1)] + [(n - 1, 0, n)]

    def split(self, split_start, split_end):
        x1, y1 = split_start - self.center
        x2, y2 = split_end - self.center

        angle1 = math.atan2(y1, x1)
        angle2 = math.atan2(y2, x2)
        angle_i1 = 0.5 * (angle2 - angle1)
        angle_i2 = angle_i1 + math.pi
        interior_point1 = split_start.rotation(self.center, angle_i1)
        interior_point2 = split_start.rotation(self.center, angle_i2)

        return [volmdlr.edges.Arc2D(split_start, interior_point1,
                                    split_end),
                volmdlr.edges.Arc2D(split_start, interior_point2,
                                    split_end)]

    def point_at_abscissa(self, curvilinear_abscissa):
        start = self.center + self.radius * volmdlr.X3D
        return start.rotation(self.center,
                              curvilinear_abscissa / self.radius)

    def discretise(self, n: float):
        # BUGGED: returns method
        circle_to_nodes = {}
        nodes = []
        if n * self.length() < 1:
            circle_to_nodes[self] = self.border_points
        else:
            n0 = int(math.ceil(n * self.length()))
            l0 = self.length() / n0

            for k in range(n0):
                node = self.point_at_abscissa(k * l0)

                nodes.append(node)

            circle_to_nodes[self] = nodes

        return circle_to_nodes[self]

    def polygon_points(self, angle_resolution=10):
        return volmdlr.edges.Arc2D.polygon_points(
            self, angle_resolution=angle_resolution)


class Contour3D(Contour, Wire3D):
    _non_serializable_attributes = ['points']
    _non_eq_attributes = ['name']
    _non_hash_attributes = ['points', 'name']
    _generic_eq = True
    """
    A collection of 3D primitives forming a closed wire3D
    """

    def __init__(self, primitives, name=''):
        """

        """

        Wire3D.__init__(self, primitives=primitives, name=name)

    def __hash__(self):
        return sum([hash(e) for e in self.primitives])

    def __eq__(self, other_):
        if self.__class__.__name__ != other_.__class__.__name__:
            return False
        equal = True
        for edge, other_edge in zip(self.primitives, other_.edges):
            equal = (equal and edge == other_edge)
        return equal

    @classmethod
    def from_step(cls, arguments, object_dict):
        name = arguments[0][1:-1]
        raw_edges = []
        edge_ends = {}
        for ie, edge_id in enumerate(arguments[1]):
            edge = object_dict[int(edge_id[1:])]
            raw_edges.append(edge)

        if (len(raw_edges)) == 1:
            if isinstance(raw_edges[0], cls):
                # Case of a circle, ellipse...
                return raw_edges[0]
            else:
                return cls(raw_edges, name=name)

        # Making things right for first 2 primitives
        if raw_edges[0].end == raw_edges[1].start:
            edges = [raw_edges[0], raw_edges[1]]
        elif raw_edges[0].start == raw_edges[1].start:
            edges = [raw_edges[0].reverse(), raw_edges[1]]
        elif raw_edges[0].end == raw_edges[1].end:
            edges = [raw_edges[0], raw_edges[1].reverse()]
        elif raw_edges[0].start == raw_edges[1].end:
            edges = [raw_edges[0].reverse(), raw_edges[1].reverse()]
        else:
            raise NotImplementedError(
                'First 2 edges of contour not follwing each other')

        last_edge = edges[-1]
        for raw_edge in raw_edges[2:]:
            if raw_edge.start == last_edge.end:
                last_edge = raw_edge
            elif raw_edge.end == last_edge.end:
                last_edge = raw_edge.reverse()
            else:
                ax = last_edge.plot(color='b')
                ax = raw_edge.plot(ax=ax, color='r')
                raise NotImplementedError(
                    'Edges of contour not follwing each other')

            edges.append(last_edge)
        return cls(edges, name=name)

    def to_step(self, current_id, surface_id=None):

        content = ''
        edge_ids = []
        for primitive in self.primitives:
            if isinstance(primitive, volmdlr.edges.BSplineCurve3D):
                continue
            primitive_content, primitive_ids = primitive.to_step(current_id)
            content += primitive_content
            current_id = primitive_ids[-1] + 1
            for primitive_id in primitive_ids:
                content += "#{} = ORIENTED_EDGE('{}',*,*,#{},.T.);\n".format(
                    current_id,
                    primitive.name,
                    primitive_id)
                edge_ids.append(current_id)

                current_id += 1

        content += "#{} = EDGE_LOOP('{}',({}));\n".format(current_id,
                                                          self.name,
                                                          volmdlr.core.step_ids_to_str(
                                                              edge_ids))
        return content, current_id

    def average_center_point(self):
        nb = len(self.points)
        x = npy.sum([p[0] for p in self.points]) / nb
        y = npy.sum([p[1] for p in self.points]) / nb
        z = npy.sum([p[2] for p in self.points]) / nb

        return volmdlr.Point3D(x, y, z)

    def rotation(self, center, axis, angle, copy=True):
        if copy:
            new_edges = [edge.rotation(center, axis, angle, copy=True) for edge
                         in self.primitives]
            # new_points = [p.rotation(center, axis, copy=True) for p in self.points]
            return Contour3D(new_edges, None, self.name)
        else:
            for edge in self.primitives:
                edge.rotation(center, axis, angle, copy=False)
            for point in self.tessel_points:
                point.rotation(center, axis, angle, copy=False)

    def translation(self, offset, copy=True):
        if copy:
            new_edges = [edge.translation(offset, copy=True) for edge in
                         self.primitives]
            # new_points = [p.translation(offset, copy=True) for p in self.points]
            return Contour3D(new_edges, self.name)
        else:
            for edge in self.primitives:
                edge.translation(offset, copy=False)
            for point in self.tessel_points:
                point.translation(offset, copy=False)
    
    def order_contour(self):
        new_primitives = []
        points = self.ordering_contour()
        for p1, p2 in points:
            new_primitives.append(volmdlr.edges.LineSegment3D(p1, p2))
        self.primitives = new_primitives
        
    def point_belongs(self, point):
        belongs = False
        for primitive in self.primitives:
            if primitive.point_belongs(point):
                belongs = True
        return belongs
                

    def frame_mapping(self, frame, side, copy=True):
        """
        side = 'old' or 'new'
        """
        if copy:
            new_edges = [edge.frame_mapping(frame, side, copy=True) for edge in
                         self.primitives]
            # new_points = [p.frame_mapping(frame, side, copy=True) for p in self.points]
            return Contour3D(new_edges, None, self.name)
        else:
            for edge in self.primitives:
                edge.frame_mapping(frame, side, copy=False)
            for point in self.tessel_points:
                point.frame_mapping(frame, side, copy=False)


    def copy(self):
        new_edges = [edge.copy() for edge in self.primitives]
        if self.point_inside_contour is not None:
            new_point_inside_contour = self.point_inside_contour.copy()
        else:
            new_point_inside_contour = None
        return Contour3D(new_edges, new_point_inside_contour, self.name)

    def length(self):
        # TODO: this is duplicated code from Wire3D!
        length = 0.
        for edge in self.primitives:
            length += edge.length()
        return length

    def point_at_abscissa(self, curvilinear_abscissa):
        # TODO: this is duplicated code from Wire3D!
        length = 0.
        for primitive in self.primitives:
            primitive_length = primitive.length()
            if length + primitive_length > curvilinear_abscissa:
                return primitive.point_at_abscissa(
                    curvilinear_abscissa - length)
            length += primitive_length
        if math.isclose(curvilinear_abscissa, length, abs_tol=1e-6):
            return primitive.point_at_abscissa(primitive_length)
        raise ValueError('abscissa out of contour length')

    def plot(self, ax=None, color='k', alpha=1, edge_details=False):
        if ax is None:
            ax = Axes3D(plt.figure())

        for edge in self.primitives:
            edge.plot(ax=ax, color=color, alpha=alpha,
                      edge_ends=edge_details, edge_direction=edge_details)

        return ax

    def to_2d(self, plane_origin, x, y):
        z = x.cross(y)
        plane3d = volmdlr.faces.Plane3D(volmdlr.Frame3D(plane_origin, x, y, z))
        primitives2d = [plane3d.point3d_to_2d(p) for p in self.primitives]
        return Contour2D(primitives=primitives2d)

    def _bounding_box(self):
        
        """
        Flawed method, to be enforced by overloading
        """
        n = 50
        l = self.length()
        points = [self.point_at_abscissa(i / n * l) \
                  for i in range(n)]
        return volmdlr.core.BoundingBox.from_points(points)
    
    @classmethod
    def extract_contours(cls, contour, point1: volmdlr.Point3D, point2: volmdlr.Point3D, inter_points_contour = False):
        
        new_primitives = contour.extract_with_points(point1, point2, inter_points_contour)
        contours = [cls(new_primitives)]
        return contours 
    
    def contour_intersection(self, contour3d):
        dict_intersecting_points = {}
        for primitive1 in self.primitives:
            for primitive2 in contour3d.primitives:
                intersecting_point = primitive1.linesegment_intersection(primitive2)
                if intersecting_point != None:
                    dict_intersecting_points[primitive2] = intersecting_point
        if dict_intersecting_points:
            return dict_intersecting_points
        return None
                
    # def extract(self, contour2: volmdlr.wires.Countour3D):
    #     for primitive1 in self.primitives:
    #         for primitive2 in coutour2.primitives:
                
        

class Circle3D(Contour3D):
    _non_serializable_attributes = ['point', 'edges', 'point_inside_contour']
    _non_eq_attributes = ['name']
    _non_hash_attributes = ['name']
    _generic_eq = True

    def __init__(self, frame: volmdlr.Frame3D, radius: float,
                 name: str = ''):
        """
        frame.u, frame.v define the plane, frame.w the normal
        """
        self.radius = radius
        self.frame = frame
        self.angle = volmdlr.TWO_PI
        Contour3D.__init__(self, [self], name=name)

    @property
    def center(self):
        return self.frame.origin

    @property
    def normal(self):
        return self.frame.w

    def __hash__(self):
        return hash(self.frame.origin)

    def __eq__(self, other_circle):
        return self.frame.origin == other_circle.frame.origin \
               and self.frame.w.is_colinear(other_circle.frame.w) \
               and math.isclose(self.radius,
                                other_circle.radius, abs_tol=1e-06)

    def tessellation_points(self, resolution=20):

        tessellation_points_3D = [self.center
                                  + self.radius * math.cos(
            teta) * self.frame.u
                                  + self.radius * math.sin(
            teta) * self.frame.v \
                                  for teta in npy.linspace(0, volmdlr.TWO_PI,
                                                           resolution + 1)][
                                 :-1]
        return tessellation_points_3D

    def length(self):
        return volmdlr.TWO_PI * self.radius

    def FreeCADExport(self, name, ndigits=3):
        xc, yc, zc = round(1000 * self.center, ndigits)
        xn, yn, zn = round(self.normal, ndigits)
        return '{} = Part.Circle(fc.Vector({},{},{}),fc.Vector({},{},{}),{})\n'.format(
            name, xc, yc, zc, xn, yn, zn, 1000 * self.radius)

    def rotation(self, rot_center, axis, angle, copy=True):
        new_center = self.center.rotation(rot_center, axis, angle, True)
        new_normal = self.normal.rotation(rot_center, axis, angle, True)
        if copy:
            return Circle3D(new_center, self.radius, new_normal, self.name)
        else:
            self.center = new_center
            self.normal = new_normal

    def translation(self, offset, copy=True):
        new_frame = self.center.translation(offset, True)
        if copy:
            return Circle3D(new_frame, self.radius, self.frame,
                            self.name)
        else:
            self.frame = new_frame

    def plot(self, ax=None, color='k', alpha=1.):
        if ax is None:
            fig = plt.figure()
            ax = Axes3D(fig)
        else:
            fig = None

        x = []
        y = []
        z = []
        for px, py, pz in self.tessellation_points():
            x.append(px)
            y.append(py)
            z.append(pz)
        x.append(x[0])
        y.append(y[0])
        z.append(z[0])
        ax.plot(x, y, z, color=color, alpha=alpha)
        return ax

    def point_at_abscissa(self, curvilinear_abscissa):
        """
        start point is at intersection of frame.u axis
        """
        start = self.frame.origin + self.radius * self.frame.u
        return start.rotation(self.frame.origin, self.frame.w,
                              curvilinear_abscissa / self.radius,
                              copy=True)

    @classmethod
    def from_step(cls, arguments, object_dict):
        center = object_dict[arguments[1]].origin
        radius = float(arguments[2]) / 1000
        if object_dict[arguments[1]].u is not None:
            normal = object_dict[arguments[1]].u
            other_vec = object_dict[arguments[1]].v
            if other_vec is not None:
                other_vec.normalize()
        else:
            normal = object_dict[arguments[1]].v  ### ou w
            other_vec = None
        normal.normalize()
        return cls.from_center_normal(center, normal, radius,
                                      arguments[0][1:-1])

    def to_step(self, current_id, surface_id=None):
        circle_frame = volmdlr.Frame3D(self.center, self.frame.w, self.frame.u,
                                       self.frame.v)
        content, frame_id = circle_frame.to_step(current_id)
        curve_id = frame_id + 1
        content += "#{} = CIRCLE('{}',#{},{});\n".format(curve_id, self.name,
                                                         frame_id,
                                                         round(
                                                             self.radius * 1000,
                                                             3))

        if surface_id:
            content += "#{} = SURFACE_CURVE('',#{},(#{}),.PCURVE_S1.);\n".format(
                curve_id + 1, curve_id, surface_id)
            curve_id += 1

        p1 = self.frame.origin + self.frame.u * self.radius
        # p2 = self.frame.origin + self.frame.v*self.radius
        p3 = self.frame.origin - self.frame.u * self.radius
        # p4 = self.frame.origin - self.frame.v*self.radius

        p1_content, p1_id = p1.to_step(curve_id + 1, vertex=True)
        # p2_content, p2_id = p2.to_step(p1_id+1, vertex=True)
        p3_content, p3_id = p3.to_step(p1_id + 1, vertex=True)
        # p4_content, p4_id = p4.to_step(p3_id+1, vertex=True)
        content += p1_content + p3_content

        arc1_id = p3_id + 1
        content += "#{} = EDGE_CURVE('{}',#{},#{},#{},.T.);\n".format(arc1_id,
                                                                      self.name,
                                                                      p1_id,
                                                                      p3_id,
                                                                      curve_id)
        oriented_edge1_id = arc1_id + 1
        content += "#{} = ORIENTED_EDGE('',*,*,#{},.T.);\n".format(
            oriented_edge1_id,
            arc1_id)

        arc2_id = oriented_edge1_id + 1
        content += "#{} = EDGE_CURVE('{}',#{},#{},#{},.T.);\n".format(arc2_id,
                                                                      self.name,
                                                                      p3_id,
                                                                      p1_id,
                                                                      curve_id)
        oriented_edge2_id = arc2_id + 1
        content += "#{} = ORIENTED_EDGE('',*,*,#{},.T.);\n".format(
            oriented_edge2_id,
            arc2_id)

        current_id = oriented_edge2_id + 1
        content += "#{} = EDGE_LOOP('{}',(#{},#{}));\n".format(current_id,
                                                               self.name,
                                                               oriented_edge1_id,
                                                               oriented_edge2_id)

        return content, current_id

    def _bounding_box(self):
        """
        """
        u = self.normal.deterministic_unit_normal_vector()
        v = self.normal.cross(u)
        points = [self.frame.origin + self.radius * v \
                  for v in [self.frame.u,
                            -self.frame.u,
                            self.frame.v,
                            -self.frame.v]]
        return volmdlr.core.BoundingBox.from_points(points)

    def to_2d(self, plane_origin, x, y):
        z = x.cross(y)
        plane3d = volmdlr.faces.Plane3D(volmdlr.Frame3D(plane_origin, x, y, z))
        return Circle2D(plane3d.point3d_to_2d(self.center), self.radius)

    @classmethod
    def from_center_normal(cls, center: volmdlr.Point3D,
                           normal: volmdlr.Vector3D,
                           radius: float,
                           name: str = ''):
        u = normal.deterministic_unit_normal_vector()
        v = normal.cross(u)
        return cls(volmdlr.Frame3D(center, u, v, normal), radius, name)

    @classmethod
    def from_3_points(cls, point1, point2, point3):
        u1 = (point2 - point1)
        u2 = (point2 - point3)
        try:
            u1.normalize()
            u2.normalize()
        except ZeroDivisionError:
            raise ValueError(
                'the 3 points must be distincts')

        normal = u2.cross(u1)
        normal.normalize()

        if u1 == u2:
            u2 = normal.cross(u1)
            u2.normalize()

        v1 = normal.cross(u1)  # v1 is normal, equal u2
        v2 = normal.cross(u2)  # equal -u1

        p11 = 0.5 * (point1 + point2)  # Mid point of segment s,m
        p21 = 0.5 * (point2 + point3)  # Mid point of segment s,m

        l1 = volmdlr.edges.Line3D(p11, p11 + v1)
        l2 = volmdlr.edges.Line3D(p21, p21 + v2)

        try:
            center, _ = l1.minimum_distance_points(l2)
        except ZeroDivisionError:
            raise ValueError(
                'Start, end and interior points  of an arc must be distincts')

        radius = (center - point1).norm()
        return cls(frame=volmdlr.Frame3D(center, u1, normal.cross(u1), normal),
                   radius=radius)

    def extrusion(self, extrusion_vector):

        if self.normal.is_colinear_to(extrusion_vector):
            u = self.normal.deterministic_unit_normal_vector()
            v = self.normal.cross(u)
            w = extrusion_vector.copy()
            w.normalize()
            cylinder = volmdlr.faces.CylindricalSurface3D(volmdlr.Frame3D(self.center,
                                                                          u,
                                                                          v,
                                                                          w),
                                                          self.radius
                                                          )
            return [cylinder.rectangular_cut(0, volmdlr.TWO_PI,
                                             0, extrusion_vector.norm())]
        else:
            raise NotImplementedError(
                'Extrusion along vector not colinar to normal for circle not handled yet: dot={}'.format(
                    self.normal.dot(extrusion_vector)
                ))

    def revolution(self, axis_point: volmdlr.Point3D, axis: volmdlr.Vector3D,
                   angle: float):
        line3d = volmdlr.edges.Line3D(axis_point, axis_point + axis)
        tore_center, _ = line3d.point_projection(self.center)
        u = self.center - tore_center
        u.normalize()
        v = axis.cross(u)
        if not math.isclose(self.normal.dot(u), 0., abs_tol=1e-9):
            raise NotImplementedError(
                'Outside of plane revolution not supported')

        R = tore_center.point_distance(self.center)
        surface = volmdlr.faces.ToroidalSurface3D(volmdlr.Frame3D(tore_center, u, v, axis),
                                                  R, self.radius)
        return [surface.rectangular_cut(0, angle, 0, volmdlr.TWO_PI)]


class Ellipse3D(Contour3D):
    """
    :param major_axis: Largest radius of the ellipse
    :type major_axis: float
    :param minor_axis: Smallest radius of the ellipse
    :type minor_axis: float
    :param center: Ellipse's center
    :type center: Point3D
    :param normal: Ellipse's normal
    :type normal: Vector3D
    :param major_dir: Direction of the largest radius/major_axis
    :type major_dir: Vector3D
    """

    def __init__(self, major_axis, minor_axis, center, normal, major_dir,
                 name=''):

        self.major_axis = major_axis
        self.minor_axis = minor_axis
        self.center = center
        normal.normalize()
        self.normal = normal
        major_dir.normalize()
        self.major_dir = major_dir
        Contour3D.__init__(self, [self], name=name)

    def tessellation_points(self, resolution=20):
        # plane = Plane3D.from_normal(self.center, self.normal)
        tessellation_points_3D = [self.center + self.major_axis * math.cos(
            teta) * self.major_dir + self.minor_axis * math.sin(
            teta) * self.major_dir.cross(self.normal) \
                                  for teta in npy.linspace(0, volmdlr.TWO_PI,
                                                           resolution + 1)][
                                 :-1]
        return tessellation_points_3D

    def FreeCADExport(self, ip, ndigits=3):
        name = 'primitive{}'.format(ip)
        xc, yc, zc = npy.round(1000 * self.center.vector, ndigits)
        major_vector = self.center + self.major_axis / 2 * self.major_dir
        xmaj, ymaj, zmaj = npy.round(1000 * major_vector.vector, ndigits)
        minor_vector = self.center + self.minor_axis / 2 * self.normal.cross(
            self.major_dir)
        xmin, ymin, zmin = npy.round(1000 * minor_vector.vector, ndigits)
        return '{} = Part.Ellipse(fc.Vector({},{},{}), fc.Vector({},{},{}), fc.Vector({},{},{}))\n'.format(
            name, xmaj, ymaj, zmaj, xmin, ymin, zmin, xc, yc, zc)

    def rotation(self, rot_center, axis, angle, copy=True):
        new_center = self.center.rotation(rot_center, axis, angle, True)
        new_normal = self.normal.rotation(rot_center, axis, angle, True)
        new_major_dir = self.major_dir.rotation(rot_center, axis, angle, True)
        if copy:
            return Ellipse3D(self.major_axis, self.minor_axis, new_center,
                             new_normal, new_major_dir, self.name)
        else:
            self.center = new_center
            self.normal = new_normal
            self.major_dir = new_major_dir

    def translation(self, offset, copy=True):
        new_center = self.center.translation(offset, True)
        new_normal = self.normal.translation(offset, True)
        new_major_dir = self.major_dir.translation(offset, True)
        if copy:
            return Ellipse3D(self.major_axis, self.minor_axis, new_center,
                             new_normal, new_major_dir, self.name)
        else:
            self.center = new_center
            self.normal = new_normal
            self.major_dir = new_major_dir

    def plot(self, ax=None, color='k'):
        if ax is None:
            fig = plt.figure()
            ax = Axes3D(fig)
        else:
            fig = None

        x = []
        y = []
        z = []
        for px, py, pz in self.tessellation_points():
            x.append(px)
            y.append(py)
            z.append(pz)
        x.append(x[0])
        y.append(y[0])
        z.append(z[0])
        ax.plot(x, y, z, color)
        return ax

    @classmethod
    def from_step(cls, arguments, object_dict):
        center = object_dict[arguments[1]].origin
        normal = object_dict[arguments[1]].u  # ancien w
        major_dir = object_dict[arguments[1]].v  # ancien u
        major_axis = float(arguments[2]) / 1000
        minor_axis = float(arguments[3]) / 1000
        return cls(major_axis, minor_axis, center, normal, major_dir,
                   arguments[0][1:-1])


class ClosedPolygon3D(Contour3D, ClosedPolygon):

    def __init__(self, points: List[volmdlr.Point3D], name: str = ''):
        self.points = points
        self.line_segments = self._line_segments()

        Contour3D.__init__(self, self.line_segments, name)

    def _line_segments(self):
        lines = []
        if len(self.points) > 1:
            for p1, p2 in zip(self.points,
                              list(self.points[1:]) + [self.points[0]]):
                lines.append(volmdlr.edges.LineSegment3D(p1, p2))
        return lines

    def copy(self):
        points = [p.copy() for p in self.points]
        return ClosedPolygon2D(points, self.name)

    def __hash__(self):
        return sum([hash(p) for p in self.points])

    def __eq__(self, other_):
        if not isinstance(other_, self.__class__):
            return False
        equal = True
        for point, other_point in zip(self.points, other_.points):
            equal = (equal and point == other_point)
        return equal

    def plot(self, ax=None, color='k', alpha=1):
        for line_segment in self.line_segments:
            ax = line_segment.plot(ax=ax, color=color, alpha=alpha)
        return ax
    
    def rotation(self, center, axis,  angle, copy=True):
        if copy:
            return ClosedPolygon3D(
                [p.rotation(center, axis, angle, copy=True) for p in self.points])
        else:
            for p in self.points:
                p.rotation(center, axis, angle, copy=False)
                
    def translation(self, offset, copy=True):
        if copy:
            new_points = [point.translation(offset, copy=True) for point in
                          self.points]
            return ClosedPolygon3D(new_points, self.name)
        else:
            for point in self.points:
                point.translation(offset, copy=False)
            
    
    def to_2d(self, plane_origin, x, y):
        points2d = [point.to_2d(plane_origin, x, y) for point in self.points]
        return ClosedPolygon2D(points2d)
    
    def sewing_with(self, other_poly3d, x, y, normal, resolution = 20):
        self_center, other_center = self.average_center_point(), other_poly3d.average_center_point()
        
        self_poly2d, other_poly2d = self.to_2d(self_center, x, y), other_poly3d.to_2d(other_center, x, y)
        self_center2d, other_center2d = self_poly2d.center_of_mass(), other_poly2d.center_of_mass()
        self_poly2d.translation(-self_center2d,copy=False)
        other_poly2d.translation(-other_center2d,copy=False)
        
        
        bbox_self2d, bbox_other2d = self_poly2d.bounding_rectangle(), other_poly2d.bounding_rectangle()
        position = [abs(value) for value in bbox_self2d] + [abs(value) for value in bbox_other2d]
        max_scale = 2*max(position)
        
        lines = [volmdlr.edges.LineSegment2D(volmdlr.O2D, max_scale*(volmdlr.X2D*math.sin(n*2*math.pi/resolution) +
                                             volmdlr.Y2D*math.cos(n*2*math.pi/resolution))
                                             ) for n in range (resolution)]
        
        self_new_points, other_new_points = [], []
        for l in lines :
            for self_line in self_poly2d.line_segments:
                intersect = l.linesegment_intersections(self_line)
                if intersect :
                    self_new_points.extend(intersect)
                    break
                
            for other_line in other_poly2d.line_segments:
                intersect = l.linesegment_intersections(other_line)
                if intersect :
                    other_new_points.extend(intersect)
                    break
                
        new_self_poly2d, new_other_poly2d = ClosedPolygon2D(self_new_points), ClosedPolygon2D(other_new_points)
        new_self_poly2d.translation(self_center2d, copy=False)
        new_other_poly2d.translation(other_center2d, copy=False)
        
        new_poly1, new_poly2 = new_self_poly2d.to_3d(self_center, x, y), new_other_poly2d.to_3d(other_center, x, y)
        
            
        triangles = []
        for point1, point2, other_point in zip(new_poly1.points, 
                                               new_poly1.points[1:]+new_poly1.points[:1],
                                               new_poly2.points):
            triangles.append([point1, point2, other_point])
                
        for point1, point2, other_point in zip(new_poly2.points,
                                                new_poly2.points[1:]+new_poly2.points[:1],
                                                new_poly1.points[1:]+new_poly1.points[:1]):
            triangles.append([other_point, point2, point1])
           
        return triangles
    
    def simplify(self, min_distance:float = 0.01, max_distance:float=0.05):
        return ClosedPolygon3D(self.simplify_polygon(min_distance = min_distance, max_distance = max_distance).points)

    def sewing(self, polygon2):
        center1, center2 = self.average_center_point(), polygon2.average_center_point()
        center1, center2 = volmdlr.Point3D(center1.x, center1.y, 0), volmdlr.Point3D(center2.x, center2.y, 0)
        new_polygon1, new_polygon2 =self.translation(-center1), polygon2.translation(-center2)
        
        dict_closing_pairs = {}
        triangles = []
        list_closing_points = []
        for i, point_polygon1 in enumerate(new_polygon1.points+[new_polygon1.points[0]]):
            if i != 0:
                mean_point = 0.5*(point_polygon1 + new_polygon1.points[i-1])
                distances = [mean_point.point_distance(point_poly2) for point_poly2 in new_polygon2.points]
                closing_point = new_polygon2.points[distances.index(min(distances))]
                not_valid_point = True
                while not_valid_point:
                    
                    if closing_point in list_closing_points:
                        
                        if closing_point!=list_closing_points[-1] and closing_point!=list_closing_points[0]:
                            distances.remove(min(distances))
                            closing_point = new_polygon2.points[distances.index(min(distances))]
                            if new_polygon2.points.index(closing_point)<new_polygon2.points.index(list_closing_points[-1]):
                                # print("yes")
                                distances.remove(min(distances))
                                closing_point = new_polygon2.points[distances.index(min(distances))]
                                
                        # elif new_polygon2.points.index(closing_point)<new_polygon2.points.index(list_closing_points[-1]):
                        #         print("yes")
                        #         distances.remove(min(distances))
                        #         closing_point = new_polygon2.points[distances.index(min(distances))]
                        else:
                            not_valid_point = False
                    # elif new_polygon2.points.index(closing_point)<new_polygon2.points.index(list_closing_points[-1]):
                    #             print("yes")
                    #             distances.remove(min(distances))
                    #             closing_point = new_polygon2.points[distances.index(min(distances))]
                    else:
                        not_valid_point = False
                    
                    
                list_closing_points.append(closing_point)
                # print(new_polygon2.points.index(closing_point))
                real_closing_point = polygon2.points[distances.index(min(distances))]
                if i==1:
                    previous_closing_point = closing_point
                
                if closing_point != previous_closing_point:
                    dict_closing_pairs[self.points[i-1]] = (new_polygon2.points.index(previous_closing_point),
                                                            new_polygon2.points.index(closing_point))
                if point_polygon1 == new_polygon1.points[0]:
                # if i == len(new_polygon1.points+[new_polygon1.points[0]])-1:
                    if list(dict_closing_pairs.values())[-1][-1] != list(dict_closing_pairs.values())[0][0]:
                        dict_closing_pairs[self.points[0]] = (list(dict_closing_pairs.values())[-1][-1],
                                                              list(dict_closing_pairs.values())[0][0])

                triangles.append([self.points[new_polygon1.points.index(point_polygon1)],
                                  self.points[i-1], real_closing_point])
                previous_closing_point = closing_point
        
        for i, point_polygon2 in enumerate(new_polygon2.points+[new_polygon2.points[0]]):
            
            for j, index in enumerate(list(dict_closing_pairs.values())):
                if i != 0 :
                    if i-1 >= index[0] and i <= index[1]:
                        triangles.append([polygon2.points[i-1],
                                          polygon2.points[new_polygon2.points.index(point_polygon2)],
                                          list(dict_closing_pairs.keys())[j]])
                    else:
                        if index[0]>index[1]:
                            if ((i-1 <= index[0] and i <= index[1]) or ((i-1 >= index[0]) and i >= index[1])):
                                triangles.append([polygon2.points[i-1], 
                                                  polygon2.points[new_polygon2.points.index(point_polygon2)], 
                                                  list(dict_closing_pairs.keys())[j]])
                
        return triangles#, dict_closing_pairs, list_closing_points
    # def new_sewing(self, polygon2):
        
    #     center1, center2 = self.average_center_point(), polygon2.average_center_point()
    #     poly1_2d, poly2_2d = self.to_2d(center1, volmdlr.X3D, volmdlr.Y3D), polygon2.to_2d(center2, volmdlr.X3D, volmdlr.Y3D)
    #     center1_2d, center2_2d = poly1_2d.center_of_mass(), poly2_2d.center_of_mass()
    #     poly1_2d.translation(-center1_2d,copy=False)
    #     poly2_2d.translation(-center2_2d,copy=False)
        
        
    #     bbox1_2d, bbox2_2d = poly1_2d.bounding_rectangle(), poly2_2d.bounding_rectangle()
    #     position = [abs(value) for value in bbox1_2d] + [abs(value) for value in bbox2_2d]
    #     max_scale = 2*max(position)
        
    #     lines = [volmdlr.edges.LineSegment2D(volmdlr.O2D, max_scale*(volmdlr.X2D*math.sin(n*2*math.pi/4) +
    #                                          volmdlr.Y2D*math.cos(n*2*math.pi/4))
    #                                          ) for n in range (4)]
        
    #     # center1, center2 = volmdlr.Point3D(center1.x, center1.y, 0), volmdlr.Point3D(center2.x, center2.y, 0)
    #     # new_polygon1, new_polygon2 =self.translation(-center1), polygon2.translation(-center2)
    #     # center1, center2 = new_polygon1.average_center_point(), new_polygon2.average_center_point()
    #     # print(center1, center2)
        
    #     list_lines = [[volmdlr.edges.LineSegment3D(center, 0.05*(volmdlr.Vector3D(1, 0, center.z)*math.sin(n*2*math.pi/4) +
    #                                          volmdlr.Vector3D(0, 1, center.z)*math.cos(n*2*math.pi/4))
    #                                          ) for n in range (4)] for center in [center1, center2]]
    #     print(len(list_lines))
    #     polygon1_intersection_points = []
    #     polygon2_intersection_points = []
    #     for lines in list_lines:
    #         for line in lines:
    #             for line_segment in self.line_segments:
    #                 intersect = line.intersection(line_segment)
    #                 # print(intersect)
    #                 if intersect :
    #                     polygon1_intersection_points.extend(intersect)
    #                     break
                    
    #             for line_segment in polygon2.line_segments:
    #                 intersect = line.intersection(line_segment)
    #                 # print(intersect)
    #                 if intersect :
    #                     polygon2_intersection_points.extend(intersect)
    #                     break
        
    #     print(polygon1_intersection_points)
    #     print(polygon2_intersection_points)
    #     return list_lines<|MERGE_RESOLUTION|>--- conflicted
+++ resolved
@@ -444,15 +444,15 @@
         finished =  False
         # print('>>>>>>>>', len(list_point_pairs))
         
-        if len(list_point_pairs)==0:
-                finished = True
+        # if len(list_point_pairs)==0:
+        #         finished = True
                 
-        if len(list_point_pairs)>2 :
-            ax = list_point_pairs[0][0].plot()
-            list_point_pairs[0][1].plot(ax=ax)
-            for pt1, pt2 in list_point_pairs[1:] :
-                pt1.plot(ax=ax)
-                pt2.plot(ax=ax)
+        # if len(list_point_pairs)>2 :
+        #     ax = list_point_pairs[0][0].plot()
+        #     list_point_pairs[0][1].plot(ax=ax)
+        #     for pt1, pt2 in list_point_pairs[1:] :
+        #         pt1.plot(ax=ax)
+        #         pt2.plot(ax=ax)
         
         while not finished:
             for p1, p2 in list_point_pairs:
@@ -468,10 +468,10 @@
                 elif p2 == points[0][0]:
                     points = [(p1, p2)] + points
                     list_point_pairs.remove((p1, p2))
-                else :
-                    p1.plot(ax=ax, color='r')
-                    p2.plot(ax=ax, color='r')
-                    print(p1, p2)
+                # else :
+                #     p1.plot(ax=ax, color='r')
+                #     p2.plot(ax=ax, color='r')
+                #     print(p1, p2)
             if len(list_point_pairs)==0:
                 finished = True
     
@@ -1268,23 +1268,13 @@
             cutting_contour = contours[0]
            
             for base_contour in new_base_contours:
-<<<<<<< HEAD
-=======
-                # cutting_points = base_contour.contour_intersections(cutting_contour)
-                
-                # axc = cutting_contour.plot()
-                # base_contour.plot(ax=axc, color = 'b')
-                # for pt in cutting_points:
-                #     pt.plot(ax=axc)
-                
-                # base_contour.plot(ax=axc, color = 'b')
->>>>>>> d8e9eb80
+
                 cutting_points = base_contour.contour_intersections(cutting_contour)
                 # axc = cutting_contour.plot()
                 # base_contour.plot(ax=axc, color = 'b')
                 # for pt in cutting_points:
                 #     pt.plot(ax=axc)
-                if len(cutting_points)>2:
+                if cutting_points:
                     extracted_outerpoints_contour1 = volmdlr.wires.Contour2D.extract_contours(base_contour, cutting_points[0], cutting_points[1], inter_points_contour)[0]
                     extracted_innerpoints_contour1 = volmdlr.wires.Contour2D.extract_contours(base_contour, cutting_points[0], cutting_points[1], not inter_points_contour)[0]
                     extracted_contour2 = volmdlr.wires.Contour2D.extract_contours(cutting_contour, cutting_points[0], cutting_points[1], inter_points_contour = True)[0]
@@ -1296,14 +1286,14 @@
                     # cutting_points[0].plot(ax=axx)
                     # cutting_points[1].plot(ax=axx)
                     # extracted_contour2.plot(ax =axc, color='b')
-
+    
                     contour1  = volmdlr.wires.Contour2D(extracted_outerpoints_contour1.primitives + extracted_contour2.primitives)
                     contour1.order_contour()
                     contour2 = volmdlr.wires.Contour2D(extracted_innerpoints_contour1.primitives + extracted_contour2.primitives)
                     contour2.order_contour()
                     # contour2.plot(ax = axc, color = 'g')
                     for ct in [contour1, contour2]:
-#                         
+    #                         
                         new_contour_points = [point for prim in ct.primitives for point in prim]
                         valid = True
                         if list_contours:
@@ -1317,7 +1307,7 @@
                     for ct in list_contours:
                         if ct == base_contour:
                             list_contours.remove(ct)
-
+    
                     if new_base_contours[0] == self:
                         new_base_contours.remove(self)
                     new_base_contours.append(contour1)
@@ -1326,9 +1316,9 @@
                     contours.remove(cutting_contour)
                     break
 
-            # if len(contours) == 0:
-                # finished = True
-            finished = True
+            if len(contours) == 0:
+                finished = True
+            # finished = True
         return list_contours
         
     
