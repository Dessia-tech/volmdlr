#!/usr/bin/env python3
# -*- coding: utf-8 -*-
"""
Script checking offset and Curvilinear absissa of roundedline2D
"""

import math
from typing import List
import numpy as npy
import matplotlib.pyplot as plt
import matplotlib.patches
from mpl_toolkits.mplot3d import Axes3D
from typing import List

import volmdlr
import volmdlr.core
from volmdlr.core_compiled import polygon_point_belongs
<<<<<<< HEAD
import volmdlr.plot_data
from volmdlr.core_compiled import (
                            LineSegment2DPointDistance,
                            polygon_point_belongs, Matrix22
                            )
import volmdlr.edges 
import itertools
from typing import List, Tuple,Dict
from scipy.spatial import Delaunay
import plot_data.core as plot_data

=======
import volmdlr.edges
import plot_data.core as plot_data
>>>>>>> ae134712

class Wire:


    def length(self):
        length = 0.
        for primitive in self.primitives:
            length += primitive.length()
        return length

    def discretization_points(self, resolution:float):
        length = self.length()
        n = int(length/resolution)
        return [self.point_at_abscissa(i/n*length) for i in range(n+1)]

    def point_at_abscissa(self, curvilinear_abscissa: float):
        length = 0.
        for primitive in self.primitives:
            primitive_length = primitive.length()
            if length + primitive_length > curvilinear_abscissa:
                return primitive.point_at_abscissa(
                    curvilinear_abscissa - length)
            length += primitive_length
        return ValueError


    def extract_primitives(self, point1, primitive1, point2, primitive2):
        primitives = []
        ip1 = self.primitive_to_index[primitive1]
        ip2 = self.primitive_to_index[primitive2]

        if ip1 < ip2:
            primitives.append(primitive1.split(point1)[1])
            primitives.extend(self.primitives[ip1+1:ip2])
            primitives.append(primitive2.split(point2)[0])
        else:
            primitives.append(primitive2.split(point2)[1])
            primitives.extend(self.primitives[ip2 + 1:ip1])
            primitives.append(primitive2.split(point2)[0])

        return primitives
        
        

class Wire2D(volmdlr.core.CompositePrimitive2D, Wire):
    """
    A collection of simple primitives, following each other making a wire
    """
    

    def __init__(self, primitives, name=''):
        volmdlr.core.CompositePrimitive2D.__init__(self, primitives, name)


    def extract(self, point1, primitive1, point2, primitive2):
        return Wire2D(self.extract_primitives(self, point1, primitive1, point2, primitive2))        


    # TODO: method to check if it is a wire
    def offset(self,offset):
        offset_primitives=[]
        infinite_primitives=[]
        offset_intersections=[]
        ax=self.plot()
        for primitive in self.primitives:
            if isinstance(primitive,volmdlr.edges.LineSegment2D):
                infinite_primitive=volmdlr.edges.Line2D(primitive.start,primitive.end).translation(volmdlr.Vector2D(offset,-offset))
                infinite_primitives.append(infinite_primitive)
                infinite_primitive.plot(ax=ax)
            else :
                infinite_primitive=Circle2D(primitive.center,primitive.radius-offset)
                infinite_primitives.append(infinite_primitive)
                infinite_primitive.plot(ax=ax)
        nb=len(infinite_primitives)
        for i in range(nb-1):
            if infinite_primitives[i].__class__.__name__=='Line2D' and infinite_primitives[i+1].__class__.__name__=='Line2D':
                intersection=infinite_primitives[i].line_intersections(infinite_primitives[i+1])[0]
                offset_intersections.append(([intersection,intersection],'Line2D'))
            if infinite_primitives[i].__class__.__name__=='Line2D' and infinite_primitives[i+1].__class__.__name__=='Circle2D':   
                
                intersections=infinite_primitives[i+1].line_intersections(infinite_primitives[i])
                intersections.reverse()
                offset_intersections.append((intersections,'Circle2D',i+1))
            if infinite_primitives[i+1].__class__.__name__=='Line2D' and infinite_primitives[i].__class__.__name__=='Circle2D':  
                
                intersections=infinite_primitives[i].line_intersections(infinite_primitives[i+1])
                # intersections.reverse()
                intersections[0].plot(ax=ax,color='r')
                offset_intersections.append((intersections,'Line2D'))
            if infinite_primitives[i+1].__class__.__name__=='Circle2D' and infinite_primitives[i].__class__.__name__=='Circle2D':    
                intersections=infinite_primitives[i].circle_intersections(infinite_primitives[i+1])
                intersections.reverse()
                offset_intersections.append((intersections,'Circle2D',i+1)) 
                
                intersections[0].plot(ax=ax,color='g')
                intersections[1].plot(ax=ax,color='b')
        if self.primitives[0].__class__.__name__=='LineSegment2D':
            offset_primitives.append(volmdlr.edges.LineSegment2D(infinite_primitives[0].point1,offset_intersections[0][0][0]))
        else :
            new_arc=self.primitives[0].translation(volmdlr.Vector2D(offset,-offset))
            a=volmdlr.edges.Arc2D(new_arc.start,new_arc.interior,offset_intersections[0][0][0])
            offset_primitives.append(a)
        if self.primitives[-1].__class__.__name__=='LineSegment2D':
            offset_primitives.append(volmdlr.edges.LineSegment2D(offset_intersections[-1][0][1],infinite_primitives[-1].point2))
        else :
            new_arc=self.primitives[-1].translation(volmdlr.Vector2D(offset,-offset))
            a=volmdlr.edges.Arc2D(offset_intersections[-1][0][1],new_arc.interior,new_arc.end)  
            offset_primitives.append(a)
        for j in range(len(offset_intersections)-1):
            if offset_intersections[j][1]=='Line2D':
                offset_primitives.append(volmdlr.edges.LineSegment2D(offset_intersections[j][0][0],
                                                      offset_intersections[j+1][0][1]))
            else :
                
                interior=infinite_primitives[offset_intersections[j][2]].border_points()[0]
                a=volmdlr.edges.Arc2D(offset_intersections[j][0][0],interior,offset_intersections[j+1][0][1])
                offset_primitives.append(a)
        return Wire2D(offset_primitives)

    def plot_data(self, name: str = '', fill=None, color='black',
                  stroke_width: float = 1, opacity: float = 1):
        plot_data = {}
        plot_data['name'] = name
        plot_data['type'] = 'wire'
        plot_data['plot_data'] = []
        for item in self.primitives:
            plot_data['plot_data'].append(item.plot_data(color=color,
                                                         stroke_width=stroke_width,
                                                         opacity=opacity))
        return plot_data

    def line_intersections(self, line: 'volmdlr.edges.Line2D'):
        """
        Returns a list of intersection in ther form of a tuple (point, primitive)
        of the wire primitives intersecting with the line
        """
        intersection_points = []
        for primitive in self.primitives:
            for p in primitive.line_intersections(line):
                intersection_points.append((p, primitive))
        return intersection_points

    # def discretization_points(self):
    #     points = []
    #     for p in self.primitives:
    #         points.extend(p.tessellation_points())
    #     return points


class Wire3D(volmdlr.core.CompositePrimitive3D, Wire):
    """
    A collection of simple primitives, following each other making a wire
    """
    

    def __init__(self, primitives, name=''):
        volmdlr.core.CompositePrimitive3D.__init__(self, primitives, name)

    def extract(self, point1, primitive1, point2, primitive2):
        return Wire3D(self.extract_primitives(self, point1, primitive1, point2, primitive2))        


    # TODO: method to check if it is a wire
    def FreeCADExport(self, ip):
        name = 'primitive' + str(ip)

        s = 'E = []\n'
        for ip, primitive in enumerate(self.primitives):
            s += primitive.FreeCADExport('L{}'.format(ip))
            s += 'E.append(Part.Edge(L{}))\n'.format(ip)
        s += '{} = Part.Wire(E[:])\n'.format(name)

        return s

    def frame_mapping(self, frame, side, copy=True):
        new_wire = []
        if side == 'new':
            if copy:
                for primitive in self.primitives:
                    new_wire.append(primitive.frame_mapping(frame, side, copy))
                return Wire3D(new_wire)
            else:
                for primitive in self.primitives:
                    primitive.frame_mapping(frame, side, copy=False)

        if side == 'old':
            if copy:
                for primitive in self.primitives:
                    new_wire.append(primitive.frame_mapping(frame, side, copy))
                return Wire3D(new_wire)
            else:
                for primitive in self.primitives:
                    primitive.frame_mapping(frame, side, copy=False)

    def minimum_distance(self, wire2):
        distance = []
        for element in self.primitives:
            for element2 in wire2.primitives:
                distance.append(element.minimum_distance(element2))

        return min(distance)

    def copy(self):
        primitives_copy = []
        for primitive in self.primitives:
            primitives_copy.append(primitive.copy())
        return Wire3D(primitives_copy)

# TODO: define an edge as an opened polygon and allow to compute area from this reference

class Contour():

    def extract_primitives(self, point1, primitive1, point2, primitive2):
        primitives = []
        ip1 = self.primitive_to_index[primitive1]
        ip2 = self.primitive_to_index[primitive2]

        if ip1 < ip2:
            primitives.append(primitive1.split(point1)[1])
            primitives.extend(self.primitives[ip1+1:ip2])
            primitives.append(primitive2.split(point2)[0])
        else:
            primitives.append(primitive1.split(point1)[1])
            primitives.extend(self.primitives[ip1+1:])
            primitives.extend(self.primitives[:ip2])
            primitives.append(primitive2.split(point2)[0])

        return primitives

class Contour2D(Contour, Wire2D):
    """
    A collection of 2D primitives forming a closed wire2D
    TODO : center_of_mass and second_moment_area should be changed accordingly to
    area considering the triangle drawn by the arcs
    """
    _non_serializable_attributes = ['internal_arcs', 'external_arcs',
                                    'polygon', 'straight_line_contour_polygon']

    def __init__(self, primitives, name=''):
        Wire2D.__init__(self, primitives, name)
        self._utd_analysis = False
        # self.tessel_points = self.clean_points()

    def _primitives_analysis(self):
        """
        An internal arc is an arc that has his interior point inside the polygon
        """
        arcs = []
        internal_arcs = []
        external_arcs = []
        points_polygon = []
        points_straight_line_contour = []
        for primitive in self.primitives:
            if primitive.__class__.__name__ == 'LineSegment2D':
                points_polygon.append(primitive.start)
                points_straight_line_contour.append(primitive.start)
                points_straight_line_contour.append(primitive.end)
            elif primitive.__class__.__name__ == 'Arc2D':
                points_polygon.append(primitive.start)
                points_polygon.append(primitive.center)

                # points_polygon.append(primitive.end)
                arcs.append(primitive)
            elif primitive.__class__.__name__ == 'Circle2D':
                print(self.primitives)
                raise ValueError(
                    'Circle2D primitives should not be inserted in a contour, as a circle is already a contour. Use directcly the circle')
                # return None
            elif primitive.__class__.__name__ == 'OpenedRoundedLineSegments2D':
                for prim in primitive.primitives:
                    if prim.__class__.__name__ == 'LineSegment2D':
                        points_polygon.extend(prim.points)
                        points_straight_line_contour.extend(prim.points)
                    elif prim.__class__.__name__ == 'Arc2D':
                        #                points_polygon.append(primitive.center)
                        points_polygon.append(prim.start)
                        points_polygon.append(prim.end)
                        arcs.append(prim)
            elif primitive.__class__.__name__ == 'BSplineCurve2D':
                points_polygon.extend(primitive.control_points)
                points_straight_line_contour.extend(primitive.control_points)
            else:
                raise NotImplementedError(
                    'primitive of type {} is not handled'.format(primitive))

        # points_polygon = list(set(points_polygon))
        polygon = ClosedPolygon2D(points_polygon)
        points_straight_line_contour = list(set(points_straight_line_contour))
        straight_line_contour_polygon = ClosedPolygon2D(points_straight_line_contour)

        for arc in arcs:
            if polygon.point_belongs(arc.interior):
                internal_arcs.append(arc)
            else:
                external_arcs.append(arc)

        return internal_arcs, external_arcs, polygon, straight_line_contour_polygon

    def _get_internal_arcs(self):
        if not self._utd_analysis:
            (self._internal_arcs, self._external_arcs,
             self._polygon,
             self._straight_line_contour_polygon) = self._primitives_analysis()
            self._utd_analysis = True
        return self._internal_arcs

    internal_arcs = property(_get_internal_arcs)

    def _get_external_arcs(self):
        if not self._utd_analysis:
            (self._internal_arcs, self._external_arcs,
             self._polygon,
             self._straight_line_contour_polygon) = self._primitives_analysis()
            self._utd_analysis = True
        return self._external_arcs

    external_arcs = property(_get_external_arcs)

    def _get_polygon(self):
        if not self._utd_analysis:
            (self._internal_arcs, self._external_arcs,
             self._polygon,
             self._straight_line_contour_polygon) = self._primitives_analysis()
            self._utd_analysis = True
        return self._polygon

    polygon = property(_get_polygon)

    def _get_straight_line_contour_polygon(self):
        if not self._utd_analysis:
            (self._internal_arcs, self._external_arcs,
             self._polygon,
             self._straight_line_contour_polygon) = self._primitives_analysis()
            self._utd_analysis = True
        return self._straight_line_contour_polygon

    straight_line_contour_polygon = property(
        _get_straight_line_contour_polygon)

    def to_3d(self, plane_origin, x, y):
        p3d = []
        for edge in self.primitives:
            p3d.append(edge.to_3d(plane_origin, x, y))

        return Contour3D(p3d)

    def point_belongs(self, point):
        for arc in self.internal_arcs:
            if arc.point_belongs(point):
                return False
        if self.polygon.point_belongs(point):
            return True
        for arc in self.external_arcs:
            if arc.point_belongs(point):
                return True
        return False

    def point_distance(self, point):
        min_distance = self.primitives[0].point_distance(point)
        for primitive in self.primitives[1:]:
            distance = primitive.point_distance(point)
            if distance < min_distance:
                min_distance = distance
        return min_distance

    def bounding_points(self):
        points = self.straight_line_contour_polygon.points[:]
        for arc in self.internal_arcs + self.external_arcs:
            points.extend(arc.tessellation_points())
        xmin = min([p[0] for p in points])
        xmax = max([p[0] for p in points])
        ymin = min([p[1] for p in points])
        ymax = max([p[1] for p in points])
        return (volmdlr.Point2D((xmin, ymin)), volmdlr.Point2D((xmax, ymax)))


    # def To3D(self, plane_origin, x, y, name=None):
    #     if name is None:
    #         name = '3D of {}'.format(self.name)
    #     primitives3D = [p.To3D(plane_origin, x, y) for p in self.primitives]
    #     return Contour3D(primitives=primitives3D, name=name)

    def area(self):
        if len(self.primitives) == 1:
            return self.primitives[0].area()

        A = self.polygon.area()

        for arc in self.internal_arcs:
            triangle = ClosedPolygon2D([arc.start, arc.center, arc.end])
            A = A - arc.area() + triangle.area()
        for arc in self.external_arcs:
            triangle = ClosedPolygon2D([arc.start, arc.center, arc.end])
            A = A + arc.area() - triangle.area()

        return A

    def center_of_mass(self):
        if len(self.primitives) == 1:
            return self.primitives[0].center_of_mass()

        area = self.polygon.area()
        if area > 0.:
            c = area * self.polygon.center_of_mass()
        else:
            c = volmdlr.O2D

        for arc in self.internal_arcs:
            arc_area = arc.area()
            c -= arc_area * arc.center_of_mass()
            area -= arc_area
        for arc in self.external_arcs:
            arc_area = arc.area()
            c += arc_area * arc.center_of_mass()
            area += arc_area
        if area != 0:
            return c / area
        else:
            return False

    def second_moment_area(self, point):
        if len(self.primitives) == 1:
            return self.primitives[0].second_moment_area(point)

        A = self.polygon.second_moment_area(point)
        for arc in self.internal_arcs:
            A -= arc.second_moment_area(point)
        for arc in self.external_arcs:
            A += arc.second_moment_area(point)

        return A

    def plot_data(self, plot_data_states: List[plot_data.Settings] = None):
        if plot_data_states is None:
<<<<<<< HEAD
            plot_data_states = [volmdlr.plot_data.PlotDataState()]
        plot_data_primitives = [item.plot_data(plot_data_states=plot_data_states) for item in self.primitives]
        return volmdlr.plot_data.PlotDataContour2D(plot_data_primitives=plot_data_primitives,
                                            plot_data_states=plot_data_states,
                                            name=self.name)
=======
            plot_data_states = [plot_data.Settings()]
        plot_data_primitives = [item.plot_data(plot_data_states=plot_data_states) for item in self.primitives]
        return plot_data.Contour2D(plot_data_primitives=plot_data_primitives,
                                           plot_data_states=plot_data_states,
                                           name=self.name)
>>>>>>> ae134712

    def copy(self):
        primitives_copy = []
        for primitive in self.primitives:
            primitives_copy.append(primitive.copy())
        return Contour2D(primitives_copy)

    def average_center_point(self):
        nb = len(self.tessel_points)
        x = npy.sum([p[0] for p in self.tessel_points]) / nb
        y = npy.sum([p[1] for p in self.tessel_points]) / nb
        return volmdlr.Point2D((x, y))

    # def clean_points(self):
    #     """
    #     This method is copy from Contour3D, if changes are done there or here,
    #     please change both method
    #     Be aware about primitives = 2D, edges = 3D
    #     """
    #     if hasattr(self.primitives[0], 'endpoints'):
    #         points = self.primitives[0].endpoints[:]
    #     else:
    #         points = self.primitives[0].tessellation_points()
    #     for primitive in self.primitives[1:]:
    #         if hasattr(primitive, 'endpoints'):
    #             points_to_add = primitive.endpoints[:]
    #         else:
    #             points_to_add = primitive.tessellation_points()
    #         if points[0] == points[
    #             -1]:  # Dans le cas où le (dernier) edge relie deux fois le même point
    #             points.extend(points_to_add[::-1])
    #
    #         elif points_to_add[0] == points[-1]:
    #             points.extend(points_to_add[1:])
    #         elif points_to_add[-1] == points[-1]:
    #             points.extend(points_to_add[-2::-1])
    #         elif points_to_add[0] == points[0]:
    #             points = points[::-1]
    #             points.extend(points_to_add[1:])
    #         elif points_to_add[-1] == points[0]:
    #             points = points[::-1]
    #             points.extend(points_to_add[-2::-1])
    #         else:
    #             d1, d2 = (points_to_add[0] - points[0]).norm(), (
    #                         points_to_add[0] - points[-1]).norm()
    #             d3, d4 = (points_to_add[-1] - points[0]).norm(), (
    #                         points_to_add[-1] - points[-1]).norm()
    #             if math.isclose(d2, 0, abs_tol=1e-3):
    #                 points.extend(points_to_add[1:])
    #             elif math.isclose(d4, 0, abs_tol=1e-3):
    #                 points.extend(points_to_add[-2::-1])
    #             elif math.isclose(d1, 0, abs_tol=1e-3):
    #                 points = points[::-1]
    #                 points.extend(points_to_add[1:])
    #             elif math.isclose(d3, 0, abs_tol=1e-3):
    #                 points = points[::-1]
    #                 points.extend(points_to_add[-2::-1])
    #
    #     if len(points) > 1:
    #         if points[0] == points[-1]:
    #             points.pop()
    #     return points

    def bounding_rectangle(self):
        points = self.straight_line_contour_polygon.points[:]
        for arc in self.internal_arcs + self.external_arcs:
            points.extend(arc.tessellation_points())
        xmin = min([p[0] for p in points])
        xmax = max([p[0] for p in points])
        ymin = min([p[1] for p in points])
        ymax = max([p[1] for p in points])
        return xmin, xmax, ymin, ymax

    
 
    



    def random_point_inside(self):
        xmin, xmax, ymin, ymax = self.bounding_rectangle()
        for i in range(1000):
            p = volmdlr.Point2D.random(xmin, xmax, ymin, ymax)
            if self.point_belongs(p):
                return p
    # def line_intersections(self, line:Line2D) -> List[Tuple[volmdlr.Point2D, Primitive2D]]:
    #     """
    #     Returns a list of points and lines of intersection with the contour
    #     """
    #     intersection_points = Wire2D.line_intersections(self, line)
    #     if not intersection_points:
    #         return []
    #     elif len(intersection_points) == 2:
    #         return [LineSegment2D(*intersection_points)]
    #     else:
    #         raise NotImplementedError('Non convex contour not supported yet')

    def cut_by_linesegments(self, lines: List[volmdlr.edges.LineSegment2D]):
        for c in lines:
            if not isinstance(c, volmdlr.edges.LineSegment2D):
                raise KeyError('contour must be a list of LineSegment2D object')

        cut_lines = []
        for p in lines:
            cut_lines.append(p.to_line())

        contour_to_cut = [self]
        for l in cut_lines:
            new_contour_to_cut = []
            for c in contour_to_cut:
                cs = c.cut_by_line(l)
                new_contour_to_cut.extend(cs)
            contour_to_cut.extend(new_contour_to_cut)

        p1 = volmdlr.wires.Contour2D(lines).center_of_mass()
        dist_min = math.inf
        for c in contour_to_cut:
            if c.area() > 1e-10:
                p0 = c.center_of_mass()
                if p0.point_distance(p1) < dist_min:
                    c_opti = c
                    dist_min = p0.point_distance(p1)
        return c_opti

    def cut_by_line(self, line:volmdlr.edges.Line2D)->List['Contour2D']:
        """
        Cut a contours
        """
        # TODO: there are some copy/paste in this function but refactoring is not trivial
        intersections = self.line_intersections(line)
        n_inter = len(intersections)
        if not intersections:
            return [self]
        if n_inter < 2:
            return [self]
        elif n_inter % 2 == 0:

            contours =[]
            primitives_split = [primitive.split(point)\
                                for point, primitive in intersections]
            x = [(ip, line.abscissa(point))\
                  for ip, (point, _) in enumerate(intersections)]
            intersection_to_primitives_index = {i: self.primitives.index(primitive)\
                                                for i, (_, primitive) in enumerate(intersections)}
            sorted_inter_index = [x[0] for x in sorted(x, key=lambda x:x[1])]
            sorted_inter_index_dict = {i: ii for ii, i in enumerate(sorted_inter_index)}
            sorted_inter_index_dict[n_inter] = sorted_inter_index_dict[0]

            # Side 1: opposite side of begining of contour
            remaining_transitions1 = [i for i in range(n_inter//2)]
            enclosing_transitions = {}
            while len(remaining_transitions1) > 0:
                nb_max_enclosed_transitions = -1
                enclosed_transitions = {}
                for it in remaining_transitions1:
                    i1 = sorted_inter_index_dict[2*it]
                    i2 = sorted_inter_index_dict[2*it+1]
                    net = abs(i2-i1) -1
                    if net > nb_max_enclosed_transitions:
                        nb_max_enclosed_transitions = net
                        best_transition = it
                        if i1 < i2:
                            enclosed_transitions[it] = [(i+1)//2 for i in sorted_inter_index[i2-1:i1:-2]]
                        else:
                            enclosed_transitions[it] = [(i+1)//2 for i in sorted_inter_index[i2+1:i1:2]]

                            
                remaining_transitions1.remove(best_transition)
                point_start, primitive1 = intersections[2*best_transition]
                point2, primitive2 = intersections[2*best_transition+1]
                primitives = self.extract_primitives(point_start, primitive1, point2, primitive2)
                last_point = point2
                for transition in enclosed_transitions[best_transition]:
                    point1, primitive1 = intersections[2*transition]
                    point2, primitive2 = intersections[2*transition+1]
                    primitives.append(volmdlr.edges.LineSegment2D(last_point, point1))
                    primitives.extend(self.extract_primitives(point1, primitive1, point2, primitive2))
                    last_point = point2
                    remaining_transitions1.remove(transition)
                        
                primitives.append(volmdlr.edges.LineSegment2D(last_point, point_start))
                contour = Contour2D(primitives)                
                contours.append(contour)

            # Side 2: start of contour to first intersect (i=0) and  i odd to i+1 even
            intersections.append(intersections[0])

            remaining_transitions2 = [i for i in range(n_inter // 2)]
            while len(remaining_transitions2) > 0:
                nb_max_enclosed_transitions = -1
                enclosed_transitions = {}
                for it in remaining_transitions2:
                    i1 = sorted_inter_index_dict[2*it + 1]
                    i2 = sorted_inter_index_dict[2*it + 2]
                    net = abs(i2 - i1) - 1
                    if net > nb_max_enclosed_transitions:
                        nb_max_enclosed_transitions = net
                        best_transition = it
                        if i1 < i2:
                            enclosed_transitions[it] = [i// 2 for i in
                                                        sorted_inter_index[
                                                        i2 - 1:i1:-2]]
                        else:
                            enclosed_transitions[it] = [i// 2 for i in
                                                        sorted_inter_index[
                                                        i2+1:i1:2]]

                remaining_transitions2.remove(best_transition)
                point_start, primitive1 = intersections[2*best_transition+1]
                point2, primitive2 = intersections[2*best_transition+2]
                primitives = self.extract_primitives(point_start, primitive1,
                                                     point2, primitive2)
                last_point = point2
                for transition in enclosed_transitions[best_transition]:
                    point1, primitive1 = intersections[2 * transition+1]
                    point2, primitive2 = intersections[2 * transition+2]
                    primitives.append(
                        volmdlr.edges.LineSegment2D(last_point, point1))
                    primitives.extend(
                        self.extract_primitives(point1, primitive1, point2,
                                                primitive2))
                    last_point = point2
                    remaining_transitions2.remove(transition)

                primitives.append(
                    volmdlr.edges.LineSegment2D(last_point, point_start))
                contour = Contour2D(primitives)
                contours.append(contour)

            return contours

        raise NotImplementedError(

            '{} intersections not supported yet'.format(len(intersections)))
    def get_pattern(self):
        """ A pattern is portion of the contour from which the contour can be 
        reconstructed by rotations of this portion"""
        xmin, xmax, ymin, ymax = self.bounding_rectangle()
      
        
        ax=plt.subplot() 
        # line = Line2D(Point2D([xi, 0]),Point2D([xi,1])) 
        line = edges.Line2D(volmdlr.Point2D([0, -0.17]),volmdlr.Point2D([0,0.17])) 
        line_2=line.Rotation(self.center_of_mass(),0.26)
        line_3=line.Rotation(self.center_of_mass(),-0.26)
        
    
        intersections=[]
        
        intersections+= self.line_intersections(line_2)
        intersections+= self.line_intersections(line_3)
        if isinstance(intersections[0][0],volmdlr.Point2D) and \
                isinstance(intersections[1][0],volmdlr.Point2D):
            ip1, ip2 = sorted([self.primitives.index(intersections[0][1]),
                               self.primitives.index(intersections[1][1])])  
            
            ip3, ip4 = sorted([self.primitives.index(intersections[2][1]),
                               self.primitives.index(intersections[3][1])])  
            
            sp11, sp12 = intersections[1][1].split(intersections[1][0])
            sp22, sp21 = intersections[2][1].split(intersections[2][0])
         
      
            primitives=[]
           
            a=volmdlr.edges.Arc2D(sp12.end,sp12.interior,sp12.start)
            primitives.append(a)
            primitives.extend(self.primitives[:ip3])
            primitives.append(sp22) 
            l=volmdlr.edges.LineSegment2D(sp22.start,sp12.end)
            interior=l.PointAtCurvilinearAbscissa(l.Length()/2)
            primitives.append(volmdlr.edges.Arc2D(sp22.start,interior,sp12.end))
   
        return Contour2D(primitives)  
    
    def contour_from_pattern(self):
        pattern=self.get_pattern()
        pattern_rotations=[]
        # pattern_rotations.append(self)
        for k in range(1,13):
            new_pattern=pattern.Rotation(self.CenterOfMass(),k*math.pi/6)
            pattern_rotations.append(new_pattern)
   
        return pattern_rotations 


    def simple_triangulation(self):
        lpp = len(self.polygon.points)
        if lpp == 3:
            return self.polygon.points, [(0, 1, 2)]
        elif lpp == 4:
            return self.polygon.points, [(0, 1, 2), (0, 2, 3)]

        # Use delaunay triangulation
        tri = Delaunay([p.vector for p in self.polygon.points])
        indices = tri.simplices
        return self.polygon.points, tri.simplices

    def split_regularly(self, n):
        """
        Split in n slices
        """
        xmin, xmax, ymin, ymax = self.bounding_rectangle()
        cutted_contours = []
        iteration_contours = [self]
        for i in range(n - 1):
            # print(i)
            xi = xmin + (i + 1) * (xmax - xmin) / n
            # print(xi)
            cut_line = volmdlr.edges.Line2D(volmdlr.Point2D(xi, 0),
                                            volmdlr.Point2D(xi, 1))

            iteration_contours2 = []
            for c in iteration_contours:
                sc = c.cut_by_line(cut_line)
                lsc = len(sc)
                # print('lsc', lsc)
                if lsc == 1:
                    cutted_contours.append(c)
                else:
                    iteration_contours2.extend(sc)

            iteration_contours = iteration_contours2[:]
        cutted_contours.extend(iteration_contours)
        return cutted_contours

    def triangulation(self):
        return self.grid_triangulation(number_points_x=20,
                                       number_points_y=20)


    def to_polygon(self,n:float):
       
        polygon_points=[]
        # if self.primitives[0].__class__.__name__ == 'Circle2D':
        #     for point in self.discretise(n):
        #         if point not in polygon_points:
        #             polygon_points.append(point)
           
       
        for primitive in self.primitives:
            if isinstance(primitive,volmdlr.edges.LineSegment2D):
                
                if primitive.start not in polygon_points:
                    polygon_points.append(primitive.start)
                 
                if primitive.end not in polygon_points:
                    polygon_points.append(primitive.end)
               
            else :
                  for point in primitive.discretise(n):
                      if point not in polygon_points:
                          polygon_points.append(point)
              

        return ClosedPolygon2D(polygon_points)




        

    def grid_triangulation(self, x_density: float = None,
                           y_density: float = None,
                           min_points_x: int = 20,
                           min_points_y: int = 20,
                           number_points_x: int = None,
                           number_points_y: int = None):
        """
        Use a n by m grid to triangulize the contour
        """
        xmin, xmax, ymin, ymax = self.bounding_rectangle()
        dx = xmax - xmin
        dy = ymax - ymin
        if number_points_x is None:
            n = max(math.ceil(x_density * dx), min_points_x)
        else:
            n = number_points_x
        if number_points_y is None:
            m = max(math.ceil(y_density * dy), min_points_y)
        else:
            m = number_points_y

        x = [xmin + i * dx / n for i in range(n + 1)]
        y = [ymin + i * dy / m for i in range(m + 1)]

        point_is_inside = {}
        point_index = {}
        ip = 0
        points = []
        triangles = []
        for xi in x:
            for yi in y:
                p = volmdlr.Point2D((xi, yi))
                if self.point_belongs(p):
                    point_index[p] = ip
                    points.append(p)
                    ip += 1

        for i in range(n):
            for j in range(m):
                p1 = volmdlr.Point2D((x[i], y[j]))
                p2 = volmdlr.Point2D((x[i + 1], y[j]))
                p3 = volmdlr.Point2D((x[i + 1], y[j + 1]))
                p4 = volmdlr.Point2D((x[i], y[j + 1]))
                points_in = []
                for p in [p1, p2, p3, p4]:
                    if p in point_index:
                        points_in.append(p)
                if len(points_in) == 4:
                    triangles.append(
                        [point_index[p1], point_index[p2], point_index[p3]])
                    triangles.append(
                        [point_index[p1], point_index[p3], point_index[p4]])

                elif len(points_in) == 3:
                    triangles.append([point_index[p] for p in points_in])

        return volmdlr.display_mesh.DisplayMesh2D(points, triangles)



class ClosedPolygon2D(Contour2D):

    def __init__(self, points, name=''):
        self.points = points
        self.line_segments = self._line_segments()

        Contour2D.__init__(self, self.line_segments, name)

    def copy(self):
        points = [p.copy() for p in self.points]
        return ClosedPolygon2D(points, self.name)

    def __hash__(self):
        return sum([hash(p) for p in self.points])

    def __eq__(self, other_):
        equal = True
        for point, other_point in zip(self.points, other_.points):
            equal = (equal and point == other_point)
        return equal

    def area(self):

        x = [point.x for point in self.points]
        y = [point.y for point in self.points]

        return 0.5 * npy.abs(
            npy.dot(x, npy.roll(y, 1)) - npy.dot(y, npy.roll(x, 1)))

    def center_of_mass(self):

        x = [point.x for point in self.points]
        y = [point.y for point in self.points]

        xi_xi1 = x + npy.roll(x, -1)
        yi_yi1 = y + npy.roll(y, -1)
        xi_yi1 = npy.multiply(x, npy.roll(y, -1))
        xi1_yi = npy.multiply(npy.roll(x, -1), y)

        a = 0.5 * npy.sum(xi_yi1 - xi1_yi)  # signed area!
        #        a=self.area()
        if not math.isclose(a, 0, abs_tol=1e-08):
            cx = npy.sum(npy.multiply(xi_xi1, (xi_yi1 - xi1_yi))) / 6. / a
            cy = npy.sum(npy.multiply(yi_yi1, (xi_yi1 - xi1_yi))) / 6. / a
            return volmdlr.Point2D(cx, cy)

        else:
            raise NotImplementedError

    def point_belongs(self, point):
        """
        Ray casting algorithm copied from internet...
        """
        return polygon_point_belongs((point.x, point.y),
                                     [(p.x, p.y) for p in self.points])

    def second_moment_area(self, point):
        Ix, Iy, Ixy = 0, 0, 0
        for pi, pj in zip(self.points, self.points[1:] + [self.points[0]]):
            xi, yi = (pi - point).vector
            xj, yj = (pj - point).vector
            Ix += (yi ** 2 + yi * yj + yj ** 2) * (xi * yj - xj * yi)
            Iy += (xi ** 2 + xi * xj + xj ** 2) * (xi * yj - xj * yi)
            Ixy += (xi * yj + 2 * xi * yi + 2 * xj * yj + xj * yi) * (
                        xi * yj - xj * yi)
        if Ix < 0:
            Ix = - Ix
            Iy = - Iy
            Ixy = - Ixy
        return npy.array([[Ix / 12., Ixy / 24.], [Ixy / 24., Iy / 12.]])

    def _line_segments(self):
        lines = []
        for p1, p2 in zip(self.points, self.points[1:] + [self.points[0]]):
            lines.append(volmdlr.edges.LineSegment2D(p1, p2))
        return lines

    def rotation(self, center, angle, copy=True):
        if copy:
            return ClosedPolygon2D(
                [p.rotation(center, angle, copy=True) for p in self.points])
        else:
            for p in self.points:
                p.rotation(center, angle, copy=False)

    def translation(self, offset, copy=True):
        if copy:
            return ClosedPolygon2D(
                [p.translation(offset, copy=True) for p in self.points])
        else:
            for p in self.points:
                p.translation(offset, copy=False)

    def polygon_distance(self,polygon:'ClosedPolygon2D'):
        p=self.points[0]
        d=[]
        for point in polygon.points:
            d.append(p.point_distance(point))
        index=d.index(min(d))
        return d[index]  
    def min_length(self):
         L=[]
        
         for k in range(len(self.line_segments)):
             L.append(self.line_segments[k].length())
       
         return min(L)     
    def max_length(self):
         L=[]
        
         for k in range(len(self.line_segments)):
             L.append(self.line_segments[k].length())
       
         return max(L)            
    def delaunay_triangulation(self):
        points=self.points
        new_points=[]
        delaunay_triangles=[]
        # ax=plt.subplot()
        for point in points : 
            new_points.append([point[0],point[1]])
        
            
        delaunay=npy.array(new_points)  
        
        tri=Delaunay(delaunay)
        

      
        for simplice in delaunay[tri.simplices]:
        
            triangle=Triangle2D([volmdlr.Point2D(simplice[0]),volmdlr.Point2D(simplice[1]),volmdlr.Point2D(simplice[2])])
            delaunay_triangles.append(triangle)
           
     
            
            
            
        return delaunay_triangles         

    def offset(self, offset):
        xmin, xmax, ymin, ymax = self.bounding_rectangle()

        max_offset_len = min(xmax-xmin, ymax-ymin) / 2
        if offset <= -max_offset_len:
            print('Inadapted offset, '
                  'polygon might turn over. Offset must be greater than',
                  -max_offset_len)
            raise ValueError('inadapted offset')
        else:
            nb = len(self.points)
            vectors = []
            for i in range(nb - 1):
                v1 = self.points[i + 1] - self.points[i]
                v2 = self.points[i] - self.points[i + 1]
                v1.normalize()
                v2.normalize()
                vectors.append(v1)
                vectors.append(v2)

        v1 = self.points[0] - self.points[-1]
        v2 = self.points[-1] - self.points[0]
        v1.normalize()
        v2.normalize()
        vectors.append(v1)
        vectors.append(v2)

        offset_vectors = []
        offset_points = []

        for i in range(nb):

            check = False
            ni = vectors[2 * i - 1] + vectors[2 * i]
            if ni == volmdlr.Vector2D(0, 0):
                ni = vectors[2 * i]
                ni = ni.normalVector()
                offset_vectors.append(ni)
            else:
                ni.normalize()
                if ni.dot(vectors[2 * i - 1].normal_vector()) > 0:
                    ni = - ni
                    check = True
                offset_vectors.append(ni)

            normal_vector1 = - vectors[2 * i - 1].normal_vector()
            normal_vector2 = vectors[2 * i].normal_vector()
            normal_vector1.normalize()
            normal_vector2.normalize()
            alpha = math.acos(normal_vector1.dot(normal_vector2))

            offset_point = self.points[i] + offset / math.cos(alpha / 2) * \
                offset_vectors[i]
            offset_points.append(offset_point)

        return self.__class__(offset_points)

    def point_border_distance(self, point, return_other_point=False):
        """
        Compute the distance to the border distance of polygon
        Output is always positive, even if the point belongs to the polygon
        """
        d_min, other_point_min = self.line_segments[0].point_distance(point,
                                                                      return_other_point=True)
        for line in self.line_segments[1:]:
            d, other_point = line.point_distance(point,
                                                 return_other_point=True)
            if d < d_min:
                d_min = d
                other_point_min = other_point
        if return_other_point:
            return d_min, other_point_min
        return d_min

    def self_intersects(self):
        epsilon = 0
        # BENTLEY-OTTMANN ALGORITHM
        # Sort the points along ascending x for the Sweep Line method
        sorted_index = sorted(range(len(self.points)), key=lambda p: (
        self.points[p][0], self.points[p][1]))
        nb = len(sorted_index)
        segments = []
        deleted = []

        while len(
                sorted_index) != 0:  # While all the points haven't been swept
            # Stock the segments between 2 consecutive edges
            # Ex: for the ABCDE polygon, if Sweep Line is on C, the segments
            #   will be (C,B) and (C,D)
            if sorted_index[0] - 1 < 0:
                segments.append((sorted_index[0], nb - 1))
            else:
                segments.append((sorted_index[0], sorted_index[0] - 1))
            if sorted_index[0] >= len(self.points) - 1:
                segments.append((sorted_index[0], 0))
            else:
                segments.append((sorted_index[0], sorted_index[0] + 1))

            # Once two edges linked by a segment have been swept, delete the
            # segment from the list
            to_del = []
            for index in deleted:
                if abs(index - sorted_index[0]) == 1 or abs(
                        index - sorted_index[0]) == nb - 1:
                    to_del.append((index, sorted_index[0]))
                    to_del.append((sorted_index[0], index))

            # Keep track of which edges have been swept
            deleted.append(sorted_index[0])
            sorted_index.pop(0)

            # Delete the segments that have just been swept
            index_to_del = []
            for i, segment in enumerate(segments):
                for seg_to_del in to_del:
                    if segment == seg_to_del:
                        index_to_del.append(i)
            for index in index_to_del[::-1]:
                segments.pop(index)

            # Checks if two segments are intersecting each other, returns True
            # if yes, otherwise the algorithm continues at WHILE
            for segment1 in segments:
                for segment2 in segments:
                    if segment1[0] != segment2[0] and segment1[1] != segment2[
                        1] and segment1[0] != segment2[1] and segment1[1] != \
                            segment2[0]:
                        
                        line1 = volmdlr.edges.LineSegment2D(
                            self.points[segment1[0]],
                            self.points[segment1[1]])
                        line2 = volmdlr.edges.LineSegment2D(
                            self.points[segment2[0]],
                            self.points[segment2[1]])


                        p, a, b = volmdlr.Point2D.line_intersection(line1, line2, True)

                        if p is not None:
                            if a >= 0 + epsilon and a <= 1 - epsilon and b >= 0 + epsilon and b <= 1 - epsilon:
                                return True, line1, line2

        return False, None, None


    def plot_data(self, marker=None, color='black', stroke_width=1, opacity=1):
        data = []
        for nd in self.points:
            data.append({'x': nd.vector[0], 'y': nd.vector[1]})
        return {'type': 'wire',
                'data': data,
                'color': color,
                'size': stroke_width,
                'dash': None,
                'marker': marker,
                'opacity': opacity}

    @classmethod
    def points_convex_hull(cls, points):
        ymax, pos_ymax = volmdlr.max_pos([pt.vector[1] for pt in points])
        point_start = points[pos_ymax]
        hull, thetac = [point_start], 0  # thetac is the current theta

        barycenter = points[0]
        for pt in points[1:]:
            barycenter += pt
        barycenter = barycenter / (len(points))
        # second point of hull
        theta = []
        remaining_points = points
        del remaining_points[pos_ymax]

        vec1 = point_start - barycenter
        for pt in remaining_points:
            vec2 = pt - point_start
            theta_i = -volmdlr.core.clockwise_angle(vec1, vec2)
            theta.append(theta_i)

        min_theta, posmin_theta = volmdlr.core.min_pos(theta)
        thetac += min_theta
        next_point = remaining_points[posmin_theta]
        hull.append(next_point)
        del remaining_points[posmin_theta]
        # Adding first point to close the loop at the end
        remaining_points.append(hull[0])

        while next_point != point_start:
            vec1 = next_point - barycenter
            theta = []
            for pt in remaining_points:
                vec2 = pt - next_point
                theta_i = -volmdlr.core.clockwise_angle(vec1, vec2)
                theta.append(theta_i)

            min_theta, posmin_theta = volmdlr.core.min_pos(theta)
            thetac += min_theta
            next_point = remaining_points[posmin_theta]
            hull.append(next_point)
            del remaining_points[posmin_theta]

        hull.pop()

        return cls(hull)

    def plot(self, ax=None, color='k',
                plot_points=False, point_numbering=False,
                fill=False, fill_color='w'):
        if ax is None:
            fig, ax = plt.subplots()
            ax.set_aspect('equal')

        if fill:
            ax.fill([p[0] for p in self.points], [p[1] for p in self.points],
                    facecolor=fill_color)
        for ls in self.line_segments:
            ls.plot(ax=ax ,color=color)

        if plot_points or point_numbering:
            for point in self.points:
                point.plot(ax=ax, color=color)

        if point_numbering:
            for ip, point in enumerate(self.points):
                ax.text(*point, 'point {}'.format(ip+1),
                        ha='center', va='top')

        ax.margins(0.1)
        plt.show()

        return ax


class Triangle2D(ClosedPolygon2D):
    
    
    def __init__(self,points,name=''):
        self.points=points
        
        self.area = self._area()  
        
        ClosedPolygon2D.__init__(self, points=points, name=name)
        
    def _area(self):
        u = self.points[1] - self.points[0]
        v = self.points[2] - self.points[0]
        return abs(u.cross(v))/2
    
    def common_edge(self,nodes_0:List[volmdlr.Point2D],nodes_1:List[volmdlr.Point2D]):
        common_edge=None
        for point1 in nodes_0:
            for point2 in nodes_1:
                if point1==point2:
                     common_edge=point1
        if common_edge is not None :
            return common_edge
        else :
            return None
    def min_length(self):
         L=[]
        
         for k in range(len(self.line_segments)):
             L.append(self.line_segments[k].Length())
       
         return min(L)     
    def max_length(self):
         L=[]
        
         for k in range(len(self.line_segments)):
             L.append(self.line_segments[k].length())
       
         return max(L)              
    def line_equation(self,P0:volmdlr.Point2D,P1:volmdlr.Point2D,M:volmdlr.Point2D):
    
        return (P1.x-P0.x)*(M.y-P0.y)-(P1.y-P0.y)*(M.x-P0.x)
    
    def is_inside_triangle(self,M:volmdlr.Point2D):
        P0=self.points[0]
        P1=self.points[1]
        P2=self.points[2]
        return self.line_equation(P0,P1,M)> 0 and self.line_equation(P1,P2,M) > 0 and self.line_equation(P2,P0,M) > 0
    def aspect_ratio(self):
        
        H=[]
        for k in range(len(self.line_segments)):
            H.append(2*self.area/self.line_segments[k].length())
                                
        E=self.max_length()
        h=min(H)
        
        return E/h
    
    
    def mesh_triangle(self,segment_to_nodes:Dict[volmdlr.edges.LineSegment2D,List[volmdlr.Point2D]],n:float):
  
        segments=self.line_segments
        min_segment=None
        interior_segments=[]
        interior_segment_nodes={}
        all_triangles=[]
        all_aspect_ratios={}
       
        nodes_0=[]
        nodes_1=[]
    
        if len(segment_to_nodes[segments[1]])>= len(segment_to_nodes[segments[0]]):
            if len(segment_to_nodes[segments[0]])> len(segment_to_nodes[segments[2]]) :
              nodes_0=segment_to_nodes[segments[0]]
              nodes_1=segment_to_nodes[segments[1]]
              min_segment=segments[2]
           
            else :
                nodes_0=segment_to_nodes[segments[1]]
                nodes_1=segment_to_nodes[segments[2]]
                min_segment=segments[0]
                
        if len(segment_to_nodes[segments[0]])>= len(segment_to_nodes[segments[1]]):
          if len(segment_to_nodes[segments[2]])> len(segment_to_nodes[segments[1]]):
              nodes_0=segment_to_nodes[segments[0]]
              nodes_1=segment_to_nodes[segments[2]]
              min_segment=segments[1]
          else :
              nodes_0=segment_to_nodes[segments[0]]
              nodes_1=segment_to_nodes[segments[1]]
              min_segment=segments[2]
              
        if len(segment_to_nodes[segments[0]])>= len(segment_to_nodes[segments[2]]):
            if len(segment_to_nodes[segments[2]])> len(segment_to_nodes[segments[1]]):
                nodes_0=segment_to_nodes[segments[0]]
                nodes_1=segment_to_nodes[segments[2]]
                min_segment=segments[1]
            else :
                nodes_0=segment_to_nodes[segments[0]]
                nodes_1=segment_to_nodes[segments[1]]
                min_segment=segments[2]
            
        if len(segment_to_nodes[segments[2]])>= len(segment_to_nodes[segments[0]]):
          if len(segment_to_nodes[segments[0]])> len(segment_to_nodes[segments[1]]):
              nodes_0=segment_to_nodes[segments[0]]
              nodes_1=segment_to_nodes[segments[2]]
              min_segment=segments[1]
          else :
                nodes_0=segment_to_nodes[segments[1]]
                nodes_1=segment_to_nodes[segments[2]]
                min_segment=segments[0]
                                  
    
        # min_segment=min_segment[0]  
       
        edge=self.common_edge(nodes_0,nodes_1)   
      
        if edge!=None:
            if nodes_0[0]==edge:
                nodes_0.reverse()
            
            if nodes_1[0]==edge:
                nodes_1.reverse()

        l0=min(len(nodes_0),len(nodes_1))
     
        if len(nodes_0)>len(nodes_1):
          
         
            for k in range(0,len(nodes_1)-1):
              
                interior_segment=volmdlr.edges.LineSegment2D(nodes_0[k+1],nodes_1[k])
                interior_segments.append(interior_segment)
                
            for k in range(len(nodes_1),len(nodes_0)-1):
                interior_segment=volmdlr.edges.LineSegment2D(nodes_0[k],nodes_1[len(nodes_1)-2])
                interior_segments.append(interior_segment)  
        if len(nodes_1)>len(nodes_0):
            for k in range(0,len(nodes_0)-1):
                interior_segment=volmdlr.edges.LineSegment2D(nodes_1[k+1],nodes_0[k])
                interior_segments.append(interior_segment)
                
            for k in range(len(nodes_0),len(nodes_1)-1):
                interior_segment=volmdlr.edges.LineSegment2D(nodes_1[k],nodes_0[len(nodes_0)-2])
                interior_segments.append(interior_segment) 
           
               
        if len(nodes_0)==len(nodes_1):

            for k in range(1,len(nodes_0)-1):
             
                interior_segment=volmdlr.edges.LineSegment2D(nodes_1[k],nodes_0[k])
                interior_segments.append(interior_segment)
                
        if len(nodes_0)==2 and len(nodes_1)==2:
            all_aspect_ratios[self]=self.aspect_ratio()
            all_triangles.append(self)
            return [all_triangles,all_aspect_ratios]
      
        
        for seg in interior_segments:
         
            interior_segment_nodes[seg]=seg.discretise(n)
        
        if min_segment.point_distance(interior_segments[0].points[0]) < min_segment.point_distance(interior_segments[len(interior_segments)-1].points[0]):
           
            interior_segments.insert(0,min_segment)
            interior_segment_nodes[interior_segments[0]]=segment_to_nodes[interior_segments[0]]
       
       
        else :
           
            interior_segments.insert(len(interior_segments),min_segment)
            interior_segment_nodes[interior_segments[len(interior_segments)-1]]=segment_to_nodes[interior_segments[len(interior_segments)-1]]
   
                     
        for k in range(len(interior_segments)-1):
           
            u=len(interior_segment_nodes[interior_segments[k]])
            v=len(interior_segment_nodes[interior_segments[k+1]])
          
            line=volmdlr.edges.Line2D(interior_segment_nodes[interior_segments[k]][0],interior_segment_nodes[interior_segments[k+1]][0])
           
            projection, _= line.point_projection(edge)
            if projection !=edge:
                interior_segment_nodes[interior_segments[k]].reverse()
         
            if (u>=v and u>2): 
                
                if interior_segment_nodes[interior_segments[k]][0]!=interior_segment_nodes[interior_segments[k+1]][0]:
                    if interior_segment_nodes[interior_segments[k+1]][-1]!=interior_segment_nodes[interior_segments[k]][-1]: 
                        for j in range(v-1):
                            new_triangle_1=Triangle2D([interior_segment_nodes[interior_segments[k]][j+1],interior_segment_nodes[interior_segments[k]][j],interior_segment_nodes[interior_segments[k+1]][j]])
                            if new_triangle_1 not in all_triangles:
                                all_triangles.append(new_triangle_1)
                                all_aspect_ratios[new_triangle_1]=new_triangle_1.aspect_ratio()
                                
                            if interior_segment_nodes[interior_segments[k]][v-1]!=interior_segment_nodes[interior_segments[k+1]][v-1]:
                               
                                new_triangle_2=Triangle2D([interior_segment_nodes[interior_segments[k]][j+1],interior_segment_nodes[interior_segments[k+1]][j],interior_segment_nodes[interior_segments[k+1]][j+1]])
                               
                                if new_triangle_2 not in all_triangles:
                                    all_triangles.append(new_triangle_2)
                                    all_aspect_ratios[new_triangle_2]=new_triangle_2.aspect_ratio()
                                   
                        for  j in range(v-1,u-1):
                                
                                new_triangle_1=Triangle2D([interior_segment_nodes[interior_segments[k]][j],interior_segment_nodes[interior_segments[k+1]][v-1],interior_segment_nodes[interior_segments[k]][j+1]])
                               
                                if new_triangle_1 not in all_triangles:
                                           
                                    all_triangles.append(new_triangle_1)   
                                    all_aspect_ratios[new_triangle_1]=new_triangle_1.aspect_ratio()
                        
                    else :
                      
                        if u!=v :
                            
                            for j in range(v-1):
                                             
                                new_triangle_1=Triangle2D([interior_segment_nodes[interior_segments[k]][j],interior_segment_nodes[interior_segments[k+1]][j],interior_segment_nodes[interior_segments[k]][j+1]])
                        
                                if new_triangle_1 not in all_triangles:
                                    all_triangles.append(new_triangle_1)
                                    all_aspect_ratios[new_triangle_1]=new_triangle_1.aspect_ratio()
                                
                                   
                                new_triangle_2=Triangle2D([interior_segment_nodes[interior_segments[k+1]][j],interior_segment_nodes[interior_segments[k+1]][j+1],interior_segment_nodes[interior_segments[k]][j+1]])
                 
                                if new_triangle_2 not in all_triangles:
                                    all_triangles.append(new_triangle_2)
                                    all_aspect_ratios[new_triangle_2]=new_triangle_2.aspect_ratio()   
                                    
                                for j in range(v-1,u-1) :
                                  new_triangle_1=Triangle2D([interior_segment_nodes[interior_segments[k]][j],interior_segment_nodes[interior_segments[k+1]][v-2],interior_segment_nodes[interior_segments[k]][j+1]])
                        
                                  if new_triangle_1 not in all_triangles:
                                    all_triangles.append(new_triangle_1)
                                    all_aspect_ratios[new_triangle_1]=new_triangle_1.aspect_ratio()
                        else :
                             for j in range(v-2):
                                             
                                new_triangle_1=Triangle2D([interior_segment_nodes[interior_segments[k]][j],interior_segment_nodes[interior_segments[k+1]][j],interior_segment_nodes[interior_segments[k]][j+1]])
                        
                                if new_triangle_1 not in all_triangles:
                                    all_triangles.append(new_triangle_1)
                                    all_aspect_ratios[new_triangle_1]=new_triangle_1.aspect_ratio()
                                
                                   
                                new_triangle_2=Triangle2D([interior_segment_nodes[interior_segments[k+1]][j],interior_segment_nodes[interior_segments[k+1]][j+1],interior_segment_nodes[interior_segments[k]][j+1]])
                 
                                if new_triangle_2 not in all_triangles:
                                    all_triangles.append(new_triangle_2)
                                    all_aspect_ratios[new_triangle_2]=new_triangle_2.aspect_ratio()   
                                    
                                
                             new_triangle_1=Triangle2D([interior_segment_nodes[interior_segments[k]][v-1],interior_segment_nodes[interior_segments[k+1]][v-2],interior_segment_nodes[interior_segments[k]][v-2]])
                
                             if new_triangle_1 not in all_triangles:
                                all_triangles.append(new_triangle_1)
                                all_aspect_ratios[new_triangle_1]=new_triangle_1.aspect_ratio()  
                                
                else :
                    
                      for j in range(v-1):
                           
                        new_triangle_1=Triangle2D([interior_segment_nodes[interior_segments[k]][j+1],interior_segment_nodes[interior_segments[k+1]][j],interior_segment_nodes[interior_segments[k+1]][j+1]])                    
                        if new_triangle_1 not in all_triangles:
                     
                            all_triangles.append(new_triangle_1)
                            all_aspect_ratios[new_triangle_1]=new_triangle_1.aspect_ratio()
                        new_triangle_2=Triangle2D([interior_segment_nodes[interior_segments[k+1]][j+1],interior_segment_nodes[interior_segments[k]][j],interior_segment_nodes[interior_segments[k]][j+1]])
                        if new_triangle_2 not in all_triangles:
                                all_triangles.append(new_triangle_2)
                                all_aspect_ratios[new_triangle_2]=new_triangle_2.aspect_ratio()    
                      for j in range(v-1,u-1):
                        new_triangle=Triangle2D([interior_segment_nodes[interior_segments[k]][j+1],interior_segment_nodes[interior_segments[k+1]][v-1],interior_segment_nodes[interior_segments[k+1]][j]])
                        if new_triangle not in all_triangles:
                            all_triangles.append(new_triangle)
                            all_aspect_ratios[new_triangle]=new_triangle.aspect_ratio()
                          
            if (u<v and v>2):
                      
                      if interior_segment_nodes[interior_segments[k]][0]!=interior_segment_nodes[interior_segments[k+1]][0]:
                        if interior_segment_nodes[interior_segments[k+1]][-1]!=interior_segment_nodes[interior_segments[k]][-1]:       
                            for j in range(u-1):
                                
                                new_triangle_1=Triangle2D([interior_segment_nodes[interior_segments[k+1]][j],interior_segment_nodes[interior_segments[k]][j+1],interior_segment_nodes[interior_segments[k+1]][j+1]])
                        
                                if new_triangle_1 not in all_triangles:
                                    all_triangles.append(new_triangle_1)
                                    all_aspect_ratios[new_triangle_1]=new_triangle_1.aspect_ratio()
                                
                                   
                                new_triangle_2=Triangle2D([interior_segment_nodes[interior_segments[k+1]][j],interior_segment_nodes[interior_segments[k]][j],interior_segment_nodes[interior_segments[k]][j+1]])
                 
                                if new_triangle_2 not in all_triangles:
                                    all_triangles.append(new_triangle_2)
                                    all_aspect_ratios[new_triangle_2]=new_triangle_2.aspect_ratio() 
                                
                            for j in range(u-1,v-1):
                                
                                    new_triangle_2=Triangle2D([interior_segment_nodes[interior_segments[k+1]][j],interior_segment_nodes[interior_segments[k]][u-1],interior_segment_nodes[interior_segments[k+1]][j+1]])
                                    if new_triangle_2 not in all_triangles:
                                 
                                        all_triangles.append(new_triangle_2)
                                        all_aspect_ratios[new_triangle_2]=new_triangle_2.aspect_ratio()       
                               
                        else :
                             
                              for j in range(u-1):
                                             
                                new_triangle_1=Triangle2D([interior_segment_nodes[interior_segments[k+1]][j],interior_segment_nodes[interior_segments[k]][j],interior_segment_nodes[interior_segments[k+1]][j+1]])
                        
                                if new_triangle_1 not in all_triangles:
                                    all_triangles.append(new_triangle_1)
                                    all_aspect_ratios[new_triangle_1]=new_triangle_1.aspect_ratio()
                                
                                new_triangle_2=Triangle2D([interior_segment_nodes[interior_segments[k]][j],interior_segment_nodes[interior_segments[k]][j+1],interior_segment_nodes[interior_segments[k+1]][j+1]])
                 
                                if new_triangle_2 not in all_triangles:
                                    all_triangles.append(new_triangle_2)
                                    all_aspect_ratios[new_triangle_2]=new_triangle_2.aspect_ratio()   
                              for j in range(u-1,v-1) :
                                  new_triangle_1=Triangle2D([interior_segment_nodes[interior_segments[k+1]][j],interior_segment_nodes[interior_segments[k]][u-2],interior_segment_nodes[interior_segments[k+1]][j+1]])
                        
                                  if new_triangle_1 not in all_triangles:
                                    all_triangles.append(new_triangle_1)
                                    all_aspect_ratios[new_triangle_1]=new_triangle_1.aspect_ratio()
                      else :
                           
                            for j in range(u-1):
                           
                                new_triangle_1=Triangle2D([interior_segment_nodes[interior_segments[k]][j+1],interior_segment_nodes[interior_segments[k]][j],interior_segment_nodes[interior_segments[k+1]][j+1]])                    
                                if new_triangle_1 not in all_triangles:
                                    all_triangles.append(new_triangle_1)
                                    all_aspect_ratios[new_triangle_1]=new_triangle_1.aspect_ratio()
                                    
                                new_triangle_2=Triangle2D([interior_segment_nodes[interior_segments[k]][j],interior_segment_nodes[interior_segments[k+1]][j],interior_segment_nodes[interior_segments[k+1]][j+1]])
                                if new_triangle_2 not in all_triangles:
                                    all_triangles.append(new_triangle_2)
                                    all_aspect_ratios[new_triangle_2]=new_triangle_2.aspect_ratio()  
                                    
                            for j in range(u-1,v-1):
                                new_triangle=Triangle2D([interior_segment_nodes[interior_segments[k+1]][j+1],interior_segment_nodes[interior_segments[k]][u-1],interior_segment_nodes[interior_segments[k+1]][j]])
                                if new_triangle not in all_triangles:
                                    all_triangles.append(new_triangle)
                                    all_aspect_ratios[new_triangle]=new_triangle.aspect_ratio()
                    
            if (u==2 and v==2):
             
              if interior_segment_nodes[interior_segments[k]][0]!=interior_segment_nodes[interior_segments[k+1]][0]:
                  
                  if interior_segment_nodes[interior_segments[k]][1]!=interior_segment_nodes[interior_segments[k+1]][1] :  
                      new_triangle_1=Triangle2D([interior_segment_nodes[interior_segments[k+1]][0],interior_segment_nodes[interior_segments[k]][0],interior_segment_nodes[interior_segments[k]][1]])
                     
                      if new_triangle_1 not in all_triangles:    
                          
                         all_triangles.append(new_triangle_1)
                         all_aspect_ratios[new_triangle_1]=new_triangle_1.aspect_ratio()
                         
                      new_triangle_2=Triangle2D([interior_segment_nodes[interior_segments[k+1]][0],interior_segment_nodes[interior_segments[k+1]][1],interior_segment_nodes[interior_segments[k]][1]])
                     
                      if new_triangle_2 not in all_triangles:
                          
                         all_triangles.append(new_triangle_2)
                         all_aspect_ratios[new_triangle_2]=new_triangle_2.aspect_ratio()
                         
                  else :
                         
                        new_triangle_2=Triangle2D([interior_segment_nodes[interior_segments[k]][1],interior_segment_nodes[interior_segments[k+1]][0],interior_segment_nodes[interior_segments[k]][0]])
                       
                        if new_triangle_2 not in all_triangles :
                            
                            all_triangles.append(new_triangle_2)
                            all_aspect_ratios[new_triangle_2]=new_triangle_2.aspect_ratio()                              
                                          
              else : 
                    new_triangle=Triangle2D([interior_segment_nodes[interior_segments[k+1]][0],interior_segment_nodes[interior_segments[k+1]][1],interior_segment_nodes[interior_segments[k]][1]])
                    if new_triangle not in all_triangles:
                                   
                        all_triangles.append(new_triangle)
                        all_aspect_ratios[new_triangle]=new_triangle.aspect_ratio() 
   
              
       
        if len(nodes_0)>len(nodes_1):

            for k in range(l0-1,len(nodes_0)-1):
             
                new_triangle=Triangle2D([nodes_0[k],nodes_0[k+1],nodes_1[len(nodes_1)-2]])
                if new_triangle not in all_triangles:
          
                    all_triangles.append(new_triangle)
                    all_aspect_ratios[new_triangle]=new_triangle.aspect_ratio()
    
        if len(nodes_1)>len(nodes_0):
        
            for k in range(l0-1,len(nodes_1)-1):
                 
                new_triangle=Triangle2D([nodes_1[k],nodes_1[k+1],nodes_0[len(nodes_0)-2]])
                if new_triangle not in all_triangles:
       
                    all_triangles.append(new_triangle)
                    all_aspect_ratios[new_triangle]=new_triangle.aspect_ratio()
                                      
        if len(nodes_0)==len(nodes_1):
     
            new_triangle=Triangle2D([nodes_0[len(nodes_0)-2],nodes_1[len(nodes_1)-2],nodes_0[len(nodes_0)-1]])
            
            if new_triangle not in all_triangles:
                     
                all_triangles.append(new_triangle)
                all_aspect_ratios[new_triangle]=new_triangle.aspect_ratio()
      
        return [all_triangles,all_aspect_ratios]
    
    def plot(self, ax, color='k', width=None, plot_points=False, fill=False):
        if ax is None:
            fig, ax = plt.subplots()
            ax.set_aspect('equal')
        if fill:
            x = [p.x for p in self.points]
            y = [p.y for p in self.points]
            plt.fill(x, y, facecolor=color, edgecolor="k")
            return ax
        
        for p1, p2 in zip(self.points, self.points[1:]+[self.points[0]]):
            if width is None:
                width=1
            if plot_points:
                ax.plot([p1.x, p2.x], [p1.y, p2.y], color=color, marker='o', linewidth=width)
            else:
                ax.plot([p1.x, p2.x], [p1.y, p2.y], color=color, linewidth=width)
        return ax   

class Circle2D(Contour2D):
    _non_serializable_attributes = ['internal_arcs', 'external_arcs',
                                    'polygon', 'straight_line_contour_polygon',
                                    'primitives', 'basis_primitives']

    def __init__(self, center: volmdlr.Point2D, radius: float, name: str = ''):
        self.center = center
        self.radius = radius
        self.angle = volmdlr.TWO_PI

        # self.points = self.tessellation_points()

        Contour2D.__init__(self, [self], name=name)  # !!! this is dangerous

    def __hash__(self):
        return int(round(1e6 * (self.center.x + self.center.y + self.radius)))

    def __eq__(self, other_circle):
        return math.isclose(self.center.x,
                            other_circle.center.x, abs_tol=1e-06) \
               and math.isclose(self.center.y,
                                other_circle.center.y, abs_tol=1e-06) \
               and math.isclose(self.radius, other_circle.radius,
                                abs_tol=1e-06)
    def to_polygon(self,n:float):
        return ClosedPolygon2D(self.discretise(n))
        
    def polygonization(self):

        return ClosedPolygon2D(self.discretization_points())

    def tessellation_points(self, resolution=40):
        return [(self.center
                 + self.radius * math.cos(teta) * volmdlr.X2D
                 + self.radius * math.sin(teta) * volmdlr.Y2D)\
                for teta in npy.linspace(0, volmdlr.TWO_PI, resolution + 1)][:-1]

    def point_belongs(self, point, tolerance=1e-9):
        return point.point_distance(self.center) <= self.radius + tolerance

    def border_points(self):
        start=self.center-self.radius*volmdlr.Point2D(1,0)
        end=self.center+self.radius*volmdlr.Point2D(1,0)
        return[start,end]
   
    def bounding_rectangle(self):
        
        xmin = self.center.x-self.radius
        xmax =self.center.x+self.radius
        ymin = self.center.y-self.radius
        ymax = self.center.y+self.radius
        return xmin,xmax,ymin,ymax
    




    def line_intersections(self, line):

        Q = self.center
        if line.points[0] == self.center:
            P1 = line.points[1]
            V = line.points[0] - line.points[1]
        else:
            P1 = line.points[0]
            V = line.points[1] - line.points[0]
        a = V.dot(V)
        b = 2 * V.dot(P1 - Q)
        c = P1.dot(P1) + Q.dot(Q) - 2 * P1.dot(Q) - self.radius ** 2

        disc = b ** 2 - 4 * a * c
        if disc < 0:
            return []

        sqrt_disc = math.sqrt(disc)
        t1 = (-b + sqrt_disc) / (2 * a)
        t2 = (-b - sqrt_disc) / (2 * a)
        if line.__class__ is volmdlr.edges.Line2D:

            if t1 == t2:
                return [P1 + t1 * V]
            else:
                return [P1 + t1 * V,
                        P1 + t2 * V]
        else:
            if not 0 <= t1 <= 1 and not 0 <= t2 <= 1:
                return None
            elif 0 <= t1 <= 1 and not 0 <= t2 <= 1:
                return [P1 + t1 * V]
            elif not 0 <= t1 <= 1 and 0 <= t2 <= 1:
                return [P1 + t2 * V]
            else:
                [P1 + t1 * V, P1 + t2 * V]
    def circle_intersections(self,circle):
        x0,y0=self.center
        x1,y1=circle.center
        r0=self.radius
        r1=circle.radius
    
        d=math.sqrt((x1-x0)**2 + (y1-y0)**2)
        
        # non intersecting
        if d > r0 + r1 :
            return None
        # One circle within other
        if d < abs(r0-r1):
            return None
        # coincident circles
        if d == 0 and r0 == r1:
            return None
        else:
            a=(r0**2-r1**2+d**2)/(2*d)
            h=math.sqrt(r0**2-a**2)
            x2=x0+a*(x1-x0)/d   
            y2=y0+a*(y1-y0)/d   
            x3=x2+h*(y1-y0)/d     
            y3=y2-h*(x1-x0)/d 
    
            x4=x2-h*(y1-y0)/d
            y4=y2+h*(x1-x0)/d
            
        return [volmdlr.Point2D(x3, y3), volmdlr.Point2D(x4, y4)]  
         

    def length(self):
        return volmdlr.TWO_PI * self.radius

    def plot(self, ax=None, linestyle='-', color='k', linewidth=1):
        if ax is None:
            fig, ax = plt.subplots()
        # else:
        #     fig = ax.figure
        if self.radius > 0:
            ax.add_patch(matplotlib.patches.Arc((self.center.x, self.center.y),
                             2 * self.radius,
                             2 * self.radius,
                             angle=0,
                             theta1=0,
                             theta2=360,
                             color=color,
                             linestyle=linestyle,
                             linewidth=linewidth))
        return ax

    def to_3d(self, plane_origin, x, y):
        normal = x.cross(y)
        center3d = self.center.to_3d(plane_origin, x, y)
        return Circle3D(volmdlr.Frame3D(center3d, x, y, normal),
                        self.radius, self.name)

    def rotation(self, center, angle, copy=True):
        if copy:
            return Circle2D(self.center.rotation(center, angle, copy=True),
                            self.radius)
        else:
            self.center.rotation(center, angle, copy=False)

    def translation(self, offset, copy=True):
        if copy:
            return Circle2D(self.center.translation(offset, copy=True),
                            self.radius)
        else:
            self.center.translation(offset, copy=False)


    def frame_mapping(self, frame, side, copy=True):
        """
        side = 'old' or 'new'
        """
        if side == 'old':
            if copy:
                return Circle2D(frame.OldCoordinates(self.center), self.radius)
            else:
                self.center = frame.OldCoordinates(self.center)
        if side == 'new':
            if copy:
                return Circle2D(frame.NewCoordinates(self.center), self.radius)
            else:
                self.points = frame.NewCoordinates(self.center)

    def area(self):
        return math.pi * self.radius ** 2

    def second_moment_area(self, point):
        """
        Second moment area of part of disk
        """
        I = math.pi * self.radius ** 4 / 4
        Ic = npy.array([[I, 0], [0, I]])
        return volmdlr.geometry.Huygens2D(Ic, self.area(), self.center, point)

    def center_of_mass(self):
        return self.center

    def point_symmetric(self, point):
        center = 2 * point - self.center
        return Circle2D(center, self.radius)

    def plot_data(self, plot_data_states: List[plot_data.Settings] = None):
        return plot_data.Circle2D(cx=self.center.x,
                                          cy=self.center.y,
                                          r=self.radius,
                                          plot_data_states=plot_data_states)

    def copy(self):
        return Circle2D(self.center.copy(), self.radius)

    def point_at_abscissa(self, curvilinear_abscissa):
        start = self.center + self.radius * volmdlr.X3D
        return start.rotation(self.center,
                              curvilinear_abscissa / self.radius)

    def triangulation(self, n=35):
        l = self.length()
        points = [self.point_at_abscissa(l * i / n) for i in range(n)]
        points.append(self.center)
        triangles = [(i, i + 1, n) for i in range(n - 1)] + [(n - 1, 0, n)]

    def split(self, split_point1,split_point2):
        
        return [volmdlr.edges.Arc2D(split_point1,self.border_points()[0],split_point2),
                volmdlr.edges.Arc2D(split_point2,self.border_points()[1], split_point1)] 
    def PointAtCurvilinearAbscissa(self, curvilinear_abscissa):
        start = self.center + self.radius * volmdlr.X3D
        return start.rotation(self.center,
                              curvilinear_abscissa / self.radius)     
    def discretise(self,n:float):
         
        circle_to_nodes={}
        nodes=[]
        if n*self.length() < 1 :
            circle_to_nodes[self]=self.border_points
        else :
              n0= int(math.ceil(n*self.length()))
              l0=self.length()/n0
                    
   
              for k in range(n0):
                      
                             
                  node=self.point_at_abscissa(k*l0)
                   
                  nodes.append(node)
               
              circle_to_nodes[self]=nodes
       
               
            
        return circle_to_nodes[self]
    def polygon_points(self, points_per_radian=10, min_x_density=None,
                       min_y_density=None):
        return volmdlr.edges.Arc2D.polygon_points(self, points_per_radian=points_per_radian,
                                    min_x_density=min_x_density,
                                    min_y_density=min_y_density)




class Contour3D(Contour, Wire3D):

    _non_serializable_attributes = ['points']
    _non_eq_attributes = ['name']
    _non_hash_attributes = ['points', 'name']
    _generic_eq = True
    """
    A collection of 3D primitives forming a closed wire3D
    """

    def __init__(self, primitives, name=''):
        """

        """

        Wire3D.__init__(self, primitives=primitives, name=name)

    def __hash__(self):
        return sum([hash(e) for e in self.primitives]) + sum(
            [hash(p) for p in self.tessel_points])

    def __eq__(self, other_):
        equal = True
        for edge, other_edge in zip(self.primitives, other_.edges):
            equal = (equal and edge == other_edge)
        # for point, other_point in zip(self.points, other_.points):
        #     equal = (equal and point == other_point)
        #     print('contour', equal, point.vector, other_point.vector)
        return equal

    @classmethod
    def from_step(cls, arguments, object_dict):
        name = arguments[0][1:-1]
        raw_edges = []
        edge_ends = {}
        for ie, edge_id in enumerate(arguments[1]):
            # print(arguments[1])
            edge = object_dict[int(edge_id[1:])]
            raw_edges.append(edge)

        if (len(raw_edges)) == 1:  #
            if isinstance(raw_edges[0], cls):
            # Case of a circle, ellipse...
                return raw_edges[0]
            else:
                return cls(raw_edges, name=name)

        # Making things right for first 2 primitives
        if raw_edges[0].end == raw_edges[1].start:
            edges = [raw_edges[0], raw_edges[1]]
        elif raw_edges[0].start == raw_edges[1].start:
            edges = [raw_edges[0].reverse(), raw_edges[1]]
        elif raw_edges[0].end == raw_edges[1].end:
            edges = [raw_edges[0], raw_edges[1].reverse()]
        elif raw_edges[0].start == raw_edges[1].end:
            edges = [raw_edges[0].reverse(), raw_edges[1].reverse()]
        else:
            raise NotImplementedError('First 2 edges of contour not follwing each other')


        last_edge = edges[-1]
        for raw_edge in raw_edges[2:]:
            if raw_edge.start == last_edge.end:
                last_edge = raw_edge
            elif raw_edge.end == last_edge.end:
                last_edge = raw_edge.reverse()
            else:
                raise NotImplementedError(
                    'First 2 edges of contour not follwing each other')

            edges.append(last_edge)

        #     if edge.start in edge_ends:
        #         edge_ends[edge.start].append((ie, 0))
        #     else:
        #         edge_ends[edge.start] = [(ie, 0)]
        #
        #     if edge.end in edge_ends:
        #         edge_ends[edge.end].append((ie, 1))
        #     else:
        #         edge_ends[edge.end] = [(ie, 1)]
        #
        # print(edge_ends)
        # if (len(raw_edges)) == 1:#
        #     if not isinstance(raw_edges[0], cls):
        #         raise NotImplementedError(
        #             'A single primitive in a contour must inherit from contour: {}'.format(raw_edges[0]))
        #     # Case of a circle, ellipse...
        #     return raw_edges[0]
        #
        # edges = [raw_edges[0]]
        # last_edge = raw_edges[0]
        # last_edge_index = 0
        # last_edge_direction = 1
        # remaining_edges_indices = [i+1 for i in range(len(raw_edges)-1)]
        # while remaining_edges_indices:
        #     connected_points = edge_ends[last_edge.end]
        #     if len(connected_points) > 2:
        #         raise NotImplementedError('3 or more edges have a point in common')
        #     connected_points.remove((last_edge_index, last_edge_direction))
        #     new_edge_index, new_edge_direction = connected_points[0]
        #     edge = raw_edges[new_edge_index]
        #     if new_edge_direction:
        #         edge = edge.reverse()
        #     edges.append(edge)
        #
        #     last_edge_index = new_edge_index
        #     last_edge_direction = not new_edge_direction
        #     remaining_edges_indices.remove(new_edge_index)
        #     last_edge = edge


        return cls(edges, name=name)

    def clean_points(self):
        """
        TODO : verifier si le dernier point est toujours le meme que le premier point
        lors d'un import step par exemple
        """
        # print('!' , self.primitives)
        if hasattr(self.primitives[0], 'points'):
            points = self.primitives[0].points[:]
        else:
            points = self.primitives[0].tessellation_points()
        for edge in self.primitives[1:]:
            if hasattr(edge, 'points'):
                points_to_add = edge.points[:]
            else:
                points_to_add = edge.tessellation_points()
            if points[0] == points[
                -1]:  # Dans le cas où le (dernier) edge relie deux fois le même point
                points.extend(points_to_add[::-1])

            elif points_to_add[0] == points[-1]:
                points.extend(points_to_add[1:])
            elif points_to_add[-1] == points[-1]:
                points.extend(points_to_add[-2::-1])
            elif points_to_add[0] == points[0]:
                points = points[::-1]
                points.extend(points_to_add[1:])
            elif points_to_add[-1] == points[0]:
                points = points[::-1]
                points.extend(points_to_add[-2::-1])
            else:
                d1, d2 = (points_to_add[0] - points[0]).norm(), (
                            points_to_add[0] - points[-1]).norm()
                d3, d4 = (points_to_add[-1] - points[0]).norm(), (
                            points_to_add[-1] - points[-1]).norm()
                if math.isclose(d2, 0, abs_tol=1e-3):
                    points.extend(points_to_add[1:])
                elif math.isclose(d4, 0, abs_tol=1e-3):
                    points.extend(points_to_add[-2::-1])
                elif math.isclose(d1, 0, abs_tol=1e-3):
                    points = points[::-1]
                    points.extend(points_to_add[1:])
                elif math.isclose(d3, 0, abs_tol=1e-3):
                    points = points[::-1]
                    points.extend(points_to_add[-2::-1])

        if len(points) > 1:
            if points[0] == points[-1]:
                points.pop()

        return points

    def average_center_point(self):
        nb = len(self.tessel_points)
        x = npy.sum([p[0] for p in self.points]) / nb
        y = npy.sum([p[1] for p in self.points]) / nb
        z = npy.sum([p[2] for p in self.points]) / nb

    
        return volmdlr.Point3D(x, y, z)


    def rotation(self, center, axis, angle, copy=True):
        if copy:
            new_edges = [edge.rotation(center, axis, angle, copy=True) for edge
                         in self.primitives]
            # new_points = [p.rotation(center, axis, copy=True) for p in self.points]
            return Contour3D(new_edges, None, self.name)
        else:
            for edge in self.primitives:
                edge.rotation(center, axis, angle, copy=False)
            for point in self.tessel_points:
                point.rotation(center, axis, angle, copy=False)

    def translation(self, offset, copy=True):
        if copy:
            new_edges = [edge.translation(offset, copy=True) for edge in
                         self.primitives]
            # new_points = [p.translation(offset, copy=True) for p in self.points]
            return Contour3D(new_edges, None, self.name)
        else:
            for edge in self.primitives:
                edge.translation(offset, copy=False)
            for point in self.tessel_points:
                point.translation(offset, copy=False)

    def frame_mapping(self, frame, side, copy=True):
        """
        side = 'old' or 'new'
        """
        if copy:
            new_edges = [edge.frame_mapping(frame, side, copy=True) for edge in
                         self.primitives]
            # new_points = [p.frame_mapping(frame, side, copy=True) for p in self.points]
            return Contour3D(new_edges, None, self.name)
        else:
            for edge in self.primitives:
                edge.frame_mapping(frame, side, copy=False)
            for point in self.tessel_points:
                point.frame_mapping(frame, side, copy=False)

    def copy(self):
        new_edges = [edge.copy() for edge in self.primitives]
        if self.point_inside_contour is not None:
            new_point_inside_contour = self.point_inside_contour.copy()
        else:
            new_point_inside_contour = None
        return Contour3D(new_edges, new_point_inside_contour, self.name)

    def length(self):
        # TODO: this is duplicated code from Wire3D!
        length = 0.
        for edge in self.primitives:
            length += edge.length()
        return length

    def point_at_abscissa(self, curvilinear_abscissa):
        # TODO: this is duplicated code from Wire3D!
        length = 0.
        for primitive in self.primitives:
            primitive_length = primitive.length()
            if length + primitive_length > curvilinear_abscissa:
                return primitive.point_at_abscissa(
                    curvilinear_abscissa - length)
            length += primitive_length
        if math.isclose(curvilinear_abscissa, length, abs_tol=1e-6):
            return primitive.point_at_abscissa(primitive_length)
        raise ValueError('abscissa out of contour length')

    def plot(self, ax=None, color='k', alpha=1):
        if ax is None:
            ax = Axes3D(plt.figure())

        for edge in self.primitives:
            edge.plot(ax=ax, color=color, alpha=alpha)

        return ax

    def to_2d(self, plane_origin, x, y):
        z = x.cross(y)
        plane3d = volmdlr.faces.Plane3D(volmdlr.Frame3D(plane_origin, x, y, z))
        primitives2d = [plane3d.point3d_to_2d(p) for p in self.primitives]
        return Contour2D(primitives=primitives2d)

    def _bounding_box(self):
        """
        Flawed method, to be enforced by overloading
        """
        n = 50
        l = self.length()
        points = [self.point_at_abscissa(i/n*l)\
                  for i in range(n)]
        return volmdlr.core.BoundingBox.from_points(points)

class Circle3D(Contour3D):
    _non_serializable_attributes = ['point', 'edges', 'point_inside_contour']
    _non_eq_attributes = ['name']
    _non_hash_attributes = ['name']
    _generic_eq = True

    def __init__(self, frame: volmdlr.Frame3D, radius: float,
                 name: str = ''):
        """
        frame.u, frame.v define the plane, frame.w the normal
        """
        self.radius = radius
        self.frame = frame
        self.angle = volmdlr.TWO_PI
        Contour3D.__init__(self, [self], name=name)

    @property
    def center(self):
        return self.frame.origin

    @property
    def normal(self):
        return self.frame.w

    def __hash__(self):
        return hash(self.frame.origin)

    def __eq__(self, other_circle):
        return self.frame.origin == other_circle.frame.origin \
               and self.frame.w.is_colinear(other_circle.frame.w) \
               and math.isclose(self.radius,
                                other_circle.radius, abs_tol=1e-06)

    def tessellation_points(self, resolution=20):

        tessellation_points_3D = [self.center
                                  + self.radius * math.cos(
            teta) * self.frame.u
                                  + self.radius * math.sin(
            teta) * self.frame.v \
                                  for teta in npy.linspace(0, volmdlr.TWO_PI,
                                                           resolution + 1)][
                                 :-1]
        return tessellation_points_3D

    def length(self):
        return volmdlr.TWO_PI * self.radius

    def FreeCADExport(self, name, ndigits=3):
        xc, yc, zc = round(1000 * self.center, ndigits)
        xn, yn, zn = round(self.normal, ndigits)
        return '{} = Part.Circle(fc.Vector({},{},{}),fc.Vector({},{},{}),{})\n'.format(
            name, xc, yc, zc, xn, yn, zn, 1000 * self.radius)

    def rotation(self, rot_center, axis, angle, copy=True):
        new_center = self.center.rotation(rot_center, axis, angle, True)
        new_normal = self.normal.rotation(rot_center, axis, angle, True)
        if copy:
            return Circle3D(new_center, self.radius, new_normal, self.name)
        else:
            self.center = new_center
            self.normal = new_normal

    def translation(self, offset, copy=True):
        new_frame = self.center.translation(offset, True)
        if copy:
            return Circle3D(new_frame, self.radius, self.frame,
                            self.name)
        else:
            self.frame = new_frame

    def plot(self, ax=None, color='k'):
        if ax is None:
            fig = plt.figure()
            ax = Axes3D(fig)
        else:
            fig = None

        x = []
        y = []
        z = []
        for px, py, pz in self.tessellation_points():
            x.append(px)
            y.append(py)
            z.append(pz)
        x.append(x[0])
        y.append(y[0])
        z.append(z[0])
        ax.plot(x, y, z, color)
        return ax

    def point_at_abscissa(self, curvilinear_abscissa):
        """
        start point is at intersection of frame.u axis
        """
        start = self.frame.origin + self.radius * self.frame.u
        return start.rotation(self.frame.origin, self.frame.w,
                              curvilinear_abscissa / self.radius,
                              copy=True)

    @classmethod
    def from_step(cls, arguments, object_dict):
        center = object_dict[arguments[1]].origin
        radius = float(arguments[2]) / 1000
        if object_dict[arguments[1]].u is not None:
            normal = object_dict[arguments[1]].u
            other_vec = object_dict[arguments[1]].v
            if other_vec is not None:
                other_vec.normalize()
        else:
            normal = object_dict[arguments[1]].v  ### ou w
            other_vec = None
        normal.normalize()
        return cls.from_center_normal(center, normal, radius, arguments[0][1:-1])

    def _bounding_box(self):
        """
        """
        u = self.normal.deterministic_unit_normal_vector()
        v = self.normal.cross(u)
        points = [self.frame.origin + self.radius * v \
                  for v in [self.frame.u,
                            -self.frame.u,
                            self.frame.v,
                            -self.frame.v]]
        return volmdlr.core.BoundingBox.from_points(points)

    def to_2d(self, plane_origin, x, y):
        z = x.cross(y)
        plane3d = volmdlr.faces.Plane3D(volmdlr.Frame3D(plane_origin, x, y, z))
        return Circle2D(plane3d.point3d_to_2d(self.center), self.radius)

    @classmethod
    def from_center_normal(cls, center: volmdlr.Point3D,
                           normal: volmdlr.Vector3D,
                           radius: float,
                           name: str = ''):
        u = normal.deterministic_unit_normal_vector()
        v = normal.cross(u)
        return cls(volmdlr.Frame3D(center, u, v, normal), radius, name)

    @classmethod
    def from_3_points(cls, point1, point2, point3):
        u1 = (point2 - point1)
        u2 = (point2 - point3)
        try:
            u1.normalize()
            u2.normalize()
        except ZeroDivisionError:
            raise ValueError(
                'the 3 points must be distincts')

        normal = u2.cross(u1)
        normal.normalize()

        if u1 == u2:
            u2 = normal.cross(u1)
            u2.normalize()

        v1 = normal.cross(u1)  # v1 is normal, equal u2
        v2 = normal.cross(u2)  # equal -u1

        p11 = 0.5 * (point1 + point2)  # Mid point of segment s,m
        p21 = 0.5 * (point2 + point3)  # Mid point of segment s,m

        l1 = volmdlr.edges.Line3D(p11, p11 + v1)
        l2 = volmdlr.edges.Line3D(p21, p21 + v2)

        try:
            center, _ = l1.minimum_distance_points(l2)
        except ZeroDivisionError:
            raise ValueError(
                'Start, end and interior points  of an arc must be distincts')

        radius = (center - point1).norm()
        return cls(frame=volmdlr.Frame3D(center, u1, normal.cross(u1), normal),
                   radius=radius)

    def extrusion(self, extrusion_vector):
        if self.normal.is_colinear_to(extrusion_vector):
            u = self.normal.deterministic_unit_normal_vector()
            v = self.normal.cross(u)
            cylinder = volmdlr.faces.CylindricalSurface3D(volmdlr.Frame3D(self.center,
                                                    u,
                                                    v,
                                                    self.normal),
                                            self.radius
                                            )
            return cylinder.rectangular_cut(0, volmdlr.TWO_PI,
                                            0, extrusion_vector.norm())
        else:
            raise NotImplementedError('Elliptic faces not handled: dot={}'.format(
                self.normal.dot(extrusion_vector)
            ))

    def revolution(self, axis_point: volmdlr.Point3D, axis: volmdlr.Vector3D,
                   angle: float):
        line3d = volmdlr.edges.Line3D(axis_point, axis_point + axis)
        tore_center, _ = line3d.point_projection(self.center)
        u =  self.center - tore_center
        u.normalize()
        v = axis.cross(u)
        if not math.isclose(self.normal.dot(u), 0., abs_tol=1e-9):
            raise NotImplementedError(
                'Outside of plane revolution not supported')

        R = tore_center.point_distance(self.center)
        surface = volmdlr.faces.ToroidalSurface3D(volmdlr.Frame3D(tore_center, u, v, axis),
                                    R, self.radius)
        return surface.rectangular_cut(0, angle, 0, volmdlr.TWO_PI)


class Ellipse3D(Contour3D):
    """
    :param major_axis: Largest radius of the ellipse
    :type major_axis: float
    :param minor_axis: Smallest radius of the ellipse
    :type minor_axis: float
    :param center: Ellipse's center
    :type center: Point3D
    :param normal: Ellipse's normal
    :type normal: Vector3D
    :param major_dir: Direction of the largest radius/major_axis
    :type major_dir: Vector3D
    """

    def __init__(self, major_axis, minor_axis, center, normal, major_dir,
                 name=''):

        self.major_axis = major_axis
        self.minor_axis = minor_axis
        self.center = center
        normal.normalize()
        self.normal = normal
        major_dir.normalize()
        self.major_dir = major_dir
        Contour3D.__init__(self, [self], name=name)

    def tessellation_points(self, resolution=20):
        # plane = Plane3D.from_normal(self.center, self.normal)
        tessellation_points_3D = [self.center + self.major_axis * math.cos(
            teta) * self.major_dir + self.minor_axis * math.sin(
            teta) * self.major_dir.cross(self.normal) \
                                  for teta in npy.linspace(0, volmdlr.TWO_PI,
                                                           resolution + 1)][
                                 :-1]
        return tessellation_points_3D

    def FreeCADExport(self, ip, ndigits=3):
        name = 'primitive{}'.format(ip)
        xc, yc, zc = npy.round(1000 * self.center.vector, ndigits)
        major_vector = self.center + self.major_axis / 2 * self.major_dir
        xmaj, ymaj, zmaj = npy.round(1000 * major_vector.vector, ndigits)
        minor_vector = self.center + self.minor_axis / 2 * self.normal.cross(
            self.major_dir)
        xmin, ymin, zmin = npy.round(1000 * minor_vector.vector, ndigits)
        return '{} = Part.Ellipse(fc.Vector({},{},{}), fc.Vector({},{},{}), fc.Vector({},{},{}))\n'.format(
            name, xmaj, ymaj, zmaj, xmin, ymin, zmin, xc, yc, zc)

    def rotation(self, rot_center, axis, angle, copy=True):
        new_center = self.center.rotation(rot_center, axis, angle, True)
        new_normal = self.normal.rotation(rot_center, axis, angle, True)
        new_major_dir = self.major_dir.rotation(rot_center, axis, angle, True)
        if copy:
            return Ellipse3D(self.major_axis, self.minor_axis, new_center,
                             new_normal, new_major_dir, self.name)
        else:
            self.center = new_center
            self.normal = new_normal
            self.major_dir = new_major_dir

    def translation(self, offset, copy=True):
        new_center = self.center.translation(offset, True)
        new_normal = self.normal.translation(offset, True)
        new_major_dir = self.major_dir.translation(offset, True)
        if copy:
            return Ellipse3D(self.major_axis, self.minor_axis, new_center,
                             new_normal, new_major_dir, self.name)
        else:
            self.center = new_center
            self.normal = new_normal
            self.major_dir = new_major_dir

    def plot(self, ax=None, color='k'):
        if ax is None:
            fig = plt.figure()
            ax = Axes3D(fig)
        else:
            fig = None

        x = []
        y = []
        z = []
        for px, py, pz in self.tessellation_points():
            x.append(px)
            y.append(py)
            z.append(pz)
        x.append(x[0])
        y.append(y[0])
        z.append(z[0])
        ax.plot(x, y, z, color)
        return ax

    @classmethod
    def from_step(cls, arguments, object_dict):
        center = object_dict[arguments[1]].origin
        normal = object_dict[arguments[1]].u  # ancien w
        major_dir = object_dict[arguments[1]].v  # ancien u
        major_axis = float(arguments[2]) / 1000
        minor_axis = float(arguments[3]) / 1000
        return cls(major_axis, minor_axis, center, normal, major_dir,
                   arguments[0][1:-1])<|MERGE_RESOLUTION|>--- conflicted
+++ resolved
@@ -15,7 +15,7 @@
 import volmdlr
 import volmdlr.core
 from volmdlr.core_compiled import polygon_point_belongs
-<<<<<<< HEAD
+
 import volmdlr.plot_data
 from volmdlr.core_compiled import (
                             LineSegment2DPointDistance,
@@ -27,10 +27,10 @@
 from scipy.spatial import Delaunay
 import plot_data.core as plot_data
 
-=======
+
 import volmdlr.edges
 import plot_data.core as plot_data
->>>>>>> ae134712
+
 
 class Wire:
 
@@ -465,19 +465,13 @@
 
     def plot_data(self, plot_data_states: List[plot_data.Settings] = None):
         if plot_data_states is None:
-<<<<<<< HEAD
-            plot_data_states = [volmdlr.plot_data.PlotDataState()]
-        plot_data_primitives = [item.plot_data(plot_data_states=plot_data_states) for item in self.primitives]
-        return volmdlr.plot_data.PlotDataContour2D(plot_data_primitives=plot_data_primitives,
-                                            plot_data_states=plot_data_states,
-                                            name=self.name)
-=======
+
             plot_data_states = [plot_data.Settings()]
         plot_data_primitives = [item.plot_data(plot_data_states=plot_data_states) for item in self.primitives]
         return plot_data.Contour2D(plot_data_primitives=plot_data_primitives,
                                            plot_data_states=plot_data_states,
                                            name=self.name)
->>>>>>> ae134712
+
 
     def copy(self):
         primitives_copy = []
