--- conflicted
+++ resolved
@@ -3994,11 +3994,7 @@
 
     def discretization_points(self, *, number_points: int = None, angle_resolution: int = 40):
         """
-<<<<<<< HEAD
         Discretize the Contour to have "n" points.
-=======
-        Discretize a Contour to have "n" points.
->>>>>>> 5d1ea26c
 
         :param number_points: the number of points (including start and end points)
              if unset, only start and end will be returned
@@ -4744,12 +4740,8 @@
 
     def discretization_points(self, *, number_points: int = None, angle_resolution: int = 20):
         """
-<<<<<<< HEAD
         Discretize the Circle to have "n" points.
-=======
-        Discretize a Circle to have "n" points.
-
->>>>>>> 5d1ea26c
+
         :param number_points: the number of points (including start and end points)
              if unset, only start and end will be returned
         :param angle_resolution: if set, the sampling will be adapted to have a controlled angular distance. Usefull
