#!/usr/bin/env python3
# -*- coding: utf-8 -*-
"""
Module containing wires & contours
"""

import warnings
import itertools
import math
# import random
from collections import deque
from statistics import mean
from typing import List

import networkx as nx
import numpy as npy
from scipy.spatial import Delaunay, ConvexHull
<<<<<<< HEAD
from scipy import integrate as scipy_integrate
=======
import scipy.integrate as scipy_integrate
>>>>>>> 63c3fb6c

import matplotlib.pyplot as plt
import matplotlib.patches
from mpl_toolkits.mplot3d import Axes3D
import plot_data.core as plot_data

import volmdlr
from volmdlr.core_compiled import polygon_point_belongs
import volmdlr.core
import volmdlr.edges
import volmdlr.display as vmd


def bounding_rectangle_adjacent_contours(contours: List):
    """
    compute the bounding_box of a list of adjacent contours2d

    Parameters
    ----------
    contours : List[volmdlr.wires.Contour2D]

    Returns
    -------
    xmin : float
    xmax : float
    ymin : float
    ymax : float
    """
    xmin, xmax, ymin, ymax = contours[0].bounding_rectangle().bounds()

    for i in range(1, len(contours)):
        xmin_contour, xmax_contour, ymin_contour, ymax_contour = contours[i].bounding_rectangle().bounds()
        xmin = min(xmin, xmin_contour)
        xmax = max(xmax, xmax_contour)
        ymin = min(ymin, ymin_contour)
        ymax = max(ymax, ymax_contour)

    return volmdlr.core.BoundingRectangle(xmin, xmax, ymin, ymax)


class WireMixin:
    _non_data_hash_attributes = ['basis_primitives']
    _non_serializable_attributes = ['primitive_to_index',
                                    'basis_primitives']

    # def __init__(self):
    #     raise TypeError ('It cannot be instantiated directly, see Wire2D, Wire3D, Contour2D or Contour3D')

    def length(self):
        length = 0.
        for primitive in self.primitives:
            length += primitive.length()
        return length

    def discretization_points(self, resolution: float):
        """
        resolution: distance between two discretized points
        """

        length = self.length()
        n = int(length / resolution) + 1
        return [self.point_at_abscissa(i / n * length) for i in
                range(n + 1)]

    def point_at_abscissa(self, curvilinear_abscissa: float):
        length = 0.
        for primitive in self.primitives:
            primitive_length = primitive.length()
            if length + primitive_length > curvilinear_abscissa:
                return primitive.point_at_abscissa(
                    curvilinear_abscissa - length)
            length += primitive_length
        # In case we did not find yet, ask last primitive its end
        if math.isclose(curvilinear_abscissa, length, abs_tol=1e-6):
            return self.primitives[-1].end  # point_at_abscissa(primitive_length)
        raise ValueError('abscissa out of contour length')

    def extract_primitives(self, point1, primitive1, point2, primitive2,
                           inside: bool = True):
        """
        inside: extracted contour is between the two points if True and outside
        these points if False
        """

        primitives = []

        ip1 = self.primitive_to_index(primitive1)
        ip2 = self.primitive_to_index(primitive2)

        if ip1 < ip2:
            pass
        elif ip1 == ip2:
            if primitive1.abscissa(point1) < primitive1.abscissa(point2):
                pass
            else:
                primitive1, primitive2 = primitive2, primitive1
                point1, point2 = point2, point1
        else:
            primitive1, primitive2 = primitive2, primitive1
            point1, point2 = point2, point1

        if inside:
            if ip1 == ip2:
                prim = primitive1.split(point1)[1]
                if prim:
                    prim = prim.split(point2)[0]
                    if prim:
                        primitives.append(prim)
            else:
                prim = primitive1.split(point1)[1]
                if prim:
                    primitives.append(prim)
                primitives.extend(self.primitives[self.primitive_to_index(
                    primitive1) + 1:self.primitive_to_index(primitive2)])
                prim = primitive2.split(point2)[0]
                if prim:
                    primitives.append(prim)
        else:
            primitives.extend(self.primitives[0:self.primitive_to_index(primitive1)])
            if ip1 == ip2:
                prim = primitive1.split(point1)
                if prim[0]:
                    primitives.append(prim[0])
                if prim[1]:
                    prim = prim[1].split(point2)[1]
                    if prim:
                        primitives.append(prim)
            else:
                prim = primitive1.split(point1)[0]
                if prim:
                    primitives.append(prim)
                prim = primitive2.split(point2)[1]
                if prim:
                    primitives.append(prim)
            primitives.extend(self.primitives[self.primitive_to_index(primitive2) + 1::])

        return primitives

    def extract_without_primitives(self, point1, point2, inside: bool = True):
        """
        inside: extracted contour is between the two points if True and outside
        these points if False
        """
        primitives = self.primitives
        indices = []

        for i, point in enumerate([point1, point2]):
            ind = []
            for prim_index, primitive in enumerate(primitives):
                if primitive.point_belongs(point, 1e-6):
                    ind.append(prim_index)
            indices.append(ind)

        shared = list(set(indices[0]) & set(indices[1]))
        ind = []
        if shared == []:
            ind.append(indices[0][0])
            if len(indices[1]) == 2:
                ind.append(indices[1][1])
            else:
                ind.append(indices[1][0])
        else:
            for indice in indices:
                if len(indice) == 1:
                    ind.append(indice[0])
                else:
                    for i in indice:
                        if i != shared[0]:
                            ind.append(i)
        return self.extract_primitives(point1, primitives[ind[0]], point2,
                                       primitives[ind[1]], inside)

    def abscissa(self, point):
        """
        compute the curvilinear abscisse of a point on a wire
        """
        if self.point_over_wire(point, 1e-6):
            length = 0
            for primitive in self.primitives:
                if primitive.point_belongs(point, 1e-6):
                    length += primitive.abscissa(point)
                    break
                length += primitive.length()
            return length

        raise ValueError('Point is not on wire')

    def sort_points_along_wire(self, points):

        return sorted(points, key=lambda point: self.abscissa(point))

    def is_ordered(self, tol=1e-6):
        """
        check if the wire's primitives are ordered or not
        """

        for primitive_1, primitive_2 in zip(self.primitives, self.primitives[1:]):
            if primitive_1.end.point_distance(primitive_2.start) > tol:
                return False
        return True

    def order_wire(self, tol=1e-6):
        """
        order wire's primitives
        """

        if self.is_ordered(tol=tol):
            return self.__class__(self.primitives[:])

        new_primitives = [self.primitives[0]]
        primitives = self.primitives[1:]
        length_primitives = len(primitives) + 1

        while len(new_primitives) < length_primitives:
            for primitive in primitives:
                if new_primitives[0].start.point_distance(primitive.start) < tol:
                    new_primitives.insert(0, primitive.reverse())
                    primitives.remove(primitive)
                elif new_primitives[-1].end.point_distance(primitive.start) < tol:
                    new_primitives.append(primitive)
                    primitives.remove(primitive)
                elif new_primitives[0].start.point_distance(primitive.end) < tol:
                    new_primitives.insert(0, primitive)
                    primitives.remove(primitive)
                elif new_primitives[-1].end.point_distance(primitive.end) < tol:
                    new_primitives.append(primitive.reverse())
                    primitives.remove(primitive)

        return self.__class__(new_primitives)

    @classmethod
    def from_wires(cls, wires):
        """
        define a wire from successive wires
        """

        primitives = []
        for wire in wires:
            primitives.extend(wire.primitives)

        wire = cls(primitives)

        if not wire.is_ordered():
            return wire.order_wire()
        return wire

    def inverted_primitives(self):
        """
        invert wire's primitives
        """

        new_primitives = []
        for prim in self.primitives[::-1]:
            new_primitives.append(prim.reverse())
        return new_primitives

    def is_followed_by(self, wire_2, tol=1e-6):
        """
        check if the wire is followed by wire_2
        """
        return self.primitives[-1].end.point_distance(wire_2.primitives[0].start) < tol

    def point_over_wire(self, point, abs_tol=1e-6):

        belongs = False
        for primitive in self.primitives:
            if primitive.point_belongs(point, abs_tol):
                belongs = True
        return belongs

    def primitive_over_wire(self, primitive, tol: float = 1e-6):
        if isinstance(primitive, Contour2D):
            print(True)
        for prim in self.primitives:
            # if not hasattr(prim, 'unit_direction_vector') and \
            #         hasattr(prim, 'tangent'):
            #     vector1 = prim.tangent(0.5)
            # else:
            #     vector1 = prim.unit_direction_vector(0.5)
            #
            # if not hasattr(primitive, 'unit_direction_vector') and \
            #         hasattr(primitive, 'tangent'):
            #     vector2 = primitive.tangent(0.5)
            # else:
            #     vector2 = primitive.unit_direction_vector(0.5)
            # if vector1.is_colinear_to(vector2):
            points = primitive.discretization_points(number_points=10)
            if all(self.point_over_contour(point, tol) for point in points):
                return True
        return False


class Wire2D(volmdlr.core.CompositePrimitive2D, WireMixin):
    """
    A collection of simple primitives, following each other making a wire
    """

    def __init__(self, primitives: List[volmdlr.core.Primitive2D],
                 name: str = ''):
        volmdlr.core.CompositePrimitive2D.__init__(self, primitives, name)

    def to_3d(self, plane_origin, x, y):
        primitives3d = []
        for edge in self.primitives:
            primitives3d.append(edge.to_3d(plane_origin, x, y))

        return Wire3D(primitives3d)

    def extract(self, point1, primitive1, point2, primitive2,
                inside: bool = True):
        """
        inside: extracted contour is between the two points if True and outside these points if False
        """
        return Wire2D(
            self.extract_primitives(point1, primitive1, point2, primitive2,
                                    inside))

    def extract_with_points(self, point1: volmdlr.Point2D,
                            point2: volmdlr.Point2D, inside: bool = True):
        """
        inside: extracted contour is between the two points if True and outside these points if False
        """
        return self.extract_without_primitives(point1, point2, inside)

        # TODO: method to check if it is a wire

    def infinite_intersections(self, infinite_primitives):
        """
        returns a list  that contains:
        the intersections between a succession of infinite primitives (line,
        circle). There must be a method implemented to intersect the two
        infinite primitives.
        """
        offset_intersections = []

        for primitive_1, primitive_2 in zip(infinite_primitives,
                                            infinite_primitives[1:]):

            i = infinite_primitives.index(primitive_1)
            # k = infinite_primitives.index(primitive_2)

            primitive_name = primitive_1.__class__.__name__.lower().replace(
                '2d', '')
            intersection_method_name = '{}_intersections'.format(
                primitive_name)
            next_primitive_name = primitive_2.__class__.__name__.lower(). \
                replace('2d', '')
            next_intersection_method_name = '{}_intersections'.format(
                next_primitive_name)

            if hasattr(primitive_1, next_intersection_method_name):
                intersections = getattr(primitive_1,
                                        next_intersection_method_name)(
                    primitive_2)
                end = self.primitives[i].end

                if len(intersections) == 1:
                    offset_intersections.append(intersections[0])

                else:
                    end = self.primitives[i].end
                    if intersections[0].point_distance(end) > intersections[
                            1].point_distance(end):
                        intersections.reverse()
                    offset_intersections.append(intersections[0])

            elif hasattr(primitive_2, intersection_method_name):
                intersections = getattr(primitive_2, intersection_method_name)(
                    primitive_1)
                if len(intersections) == 1:
                    offset_intersections.append(intersections[0])
                else:
                    end = self.primitives[i].end
                    if intersections[0].point_distance(end) > intersections[
                            1].point_distance(end):
                        intersections.reverse()
                    offset_intersections.append(intersections[0])

            else:
                raise NotImplementedError(
                    'No intersection method between {} and {}. Define {} on {} or {} on {}'.format(
                        primitive_1.__class__.__name__,
                        primitive_2.__class__.__name__,
                        next_intersection_method_name,
                        primitive_1.__class__.__name__,
                        intersection_method_name,
                        primitive_2.__class__.__name__
                    ))

        return offset_intersections

    def offset(self, offset):
        """"
        generates an offset of a Wire2D

        """
        offset_primitives = []
        infinite_primitives = []
        offset_intersections = []
        # ax = self.plot()
        for primitive in self.primitives:
            infinite_primitive = primitive.infinite_primitive(offset)
            infinite_primitives.append(infinite_primitive)
            # infinite_primitive.plot(ax=ax, color='grey')

        offset_intersections += self.infinite_intersections(
            infinite_primitives)

        # [p.plot(ax=ax, color='r') for p in offset_intersections]

        # offset_primitives.append(
        #     self.primitives[0].border_primitive(infinite_primitives[0],
        #                                         offset_intersections[0], 0))

        # offset_primitives.append(
        #     self.primitives[-1].border_primitive(infinite_primitives[-1],
        #                                          offset_intersections[-1],
        #                                          -1))

        for j in range(len(offset_intersections) - 1):
            p1 = offset_intersections[j]
            p2 = offset_intersections[j + 1]
            cutted_primitive = infinite_primitives[
                j + 1].cut_between_two_points(p1, p2)
            offset_primitives.append(cutted_primitive)

        return Wire2D(offset_primitives)

    def plot_data(self, name: str = '', fill=None, color='black',
                  stroke_width: float = 1, opacity: float = 1):
        data = []
        for item in self.primitives:
            data.append(item.plot_data())
        return data

    def line_intersections(self, line: 'volmdlr.edges.Line2D'):
        """
        Returns a list of intersection in ther form of a tuple (point,
        primitive) of the wire primitives intersecting with the line
        """
        intersection_points = []
        for primitive in self.primitives:
            for point in primitive.line_intersections(line):
                intersection_points.append((point, primitive))
        return intersection_points

    def linesegment_intersections(self,
                                  linesegment: 'volmdlr.edges.LineSegment2D'):
        """
        Returns a list of intersection in ther form of a tuple (point,
        primitive) of the wire primitives intersecting with the line
        """
        intersection_points = []
        for primitive in self.primitives:
            for point in primitive.linesegment_intersections(linesegment):
                intersection_points.append((point, primitive))
        return intersection_points

    def is_start_end_crossings_valid(self, line, intersections, primitive):
        """
        :param line: crossing line
        :param intersections: intersections results
         for primitive line intersections
        :param primitive: intersecting primitive
        :return: None if intersection not a start or
        end point of a contours primitives, or a volmdlr.Point2D if it is.
        """
        primitive_index = self.primitives.index(primitive)
        point1, point2 = None, None
        if intersections[0] == primitive.start:
            point1 = primitive.point_at_abscissa(primitive.length() * 0.01)
            point2 = self.primitives[primitive_index - 1].point_at_abscissa(
                self.primitives[primitive_index - 1].length() * .99
            )

            # point2 = primitive.start + \
            #          self.primitives[primitive_index - 1].unit_direction_vector(0.5)
        elif intersections[0] == primitive.end and \
                primitive != self.primitives[-1]:
            point1 = primitive.point_at_abscissa(primitive.length() * 0.99)
            point2 = self.primitives[primitive_index + 1].point_at_abscissa(
                self.primitives[primitive_index + 1].length() * .01)

            # point2 = primitive.end + \
            #          self.primitives[primitive_index + 1].unit_direction_vector(0.5)
        if point1 is not None and point2 is not None:
            return line.is_between_points(point1, point2)
        return False

    @staticmethod
    def is_crossing_start_end_point(intersections, primitive):
        """
        :param intersections: intersections results
         for primitive line intersections
        :param primitive: intersecting primitive
        :return: False if intersection not a start or
        end point of a contours primitives, or True if it is.
        """
        if intersections[0] == primitive.start or intersections[0] == primitive.end:
            return True
        return False

    def line_crossings(self, line: volmdlr.edges.Line2D):
        """
        Calculates valid crossing intersections of a wire and an infinit line
        :param line: line crossing the wire
        :type line: volmdlr.edges.Line2D
        returns a list of Tuples (point, primitive)
        of the wire primitives intersecting with the line
        """
        intersection_points = []
        intersection_points_primitives = []
        for primitive in self.primitives:
            intersections = primitive.line_intersections(line)
            for intersection in intersections:
                if intersection not in intersection_points:
                    if not self.is_crossing_start_end_point(intersections,
                                                            primitive):
                        intersection_points.append(intersection)
                        intersection_points_primitives.append(
                            (intersection,
                             primitive))
                    elif self.is_start_end_crossings_valid(line, intersections,
                                                           primitive):
                        intersection_points.append(intersection)
                        intersection_points_primitives.append(
                            (intersection,
                             primitive))
        return intersection_points_primitives

    def wire_intersections(self, wire):
        """
        compute intersections between two wire2d.

        Parameters
        ----------
        wire : volmdlr.wires.Wire2D

        Returns
        -------
        intersections : List[(volmdlr.Point2D, volmdlr.Primitive2D)]

        """

        intersections, intersections_points = [], []
        for primitive in wire.primitives:
            method_name = f'{primitive.__class__.__name__.lower()[0:-2]}_intersections'

            if hasattr(self, method_name):
                a_points = getattr(self, method_name)(primitive)
                # a_points = self.linesegment_intersections(primitive)
                if a_points:
                    for point1, point2 in a_points:
                        if point1 not in intersections_points:
                            intersections.append([point1, point2])
                            intersections_points.append(point1)
            else:
                raise NotImplementedError(
                    f'Class {self.__class__.__name__} does not implement {method_name}')

        return intersections

    @classmethod
    def from_points(cls, points: List[volmdlr.Point2D]):
        """
        define a wire based on points2d with line_segments2d
        """

        edges = []
        for i in range(0, len(points) - 1):
            edges.append(volmdlr.edges.LineSegment2D(points[i], points[i + 1]))

        return cls(edges)

    def linesegment_crossings(self,
                              linesegment: 'volmdlr.edges.LineSegment2D'):
        """
        Returns a list of crossings in ther form of a tuple (point,
        primitive) of the wire primitives intersecting with the line
        """
        results = self.line_crossings(linesegment.to_line())
        crossings_points = []
        for result in results:
            if linesegment.point_belongs(result[0]):
                crossings_points.append(result)
        return crossings_points

    def wire_crossings(self, wire):
        """
        compute crossings between two wire2d

        Parameters
        ----------
        wire : volmdlr.wires.Wire2D

        Returns
        -------
        crossings : List[(volmdlr.Point2D, volmdlr.Primitive2D)]

        """

        crossings, crossings_points = [], []
        for primitive in wire.primitives:
            method_name = f'{primitive.__class__.__name__.lower()[0:-2]}_crossings'

            if hasattr(self, method_name):
                a_points = getattr(self, method_name)(primitive)
                # a_points = self.linesegment_crossings(primitive)
                if a_points:
                    for a in a_points:
                        if a[0] not in crossings_points:
                            crossings.append([a[0], a[1]])
                            crossings_points.append(a[0])
            else:
                raise NotImplementedError(
                    f'Class {self.__class__.__name__} does not implement {method_name}')

        return crossings

    def to_wire_with_linesegments(self):
        """
        convert a wire with different primitives to a wire with just linesegments
        """

        wires = []
        for primitive in self.primitives:
            if not isinstance(primitive, volmdlr.edges.LineSegment2D):
                wires.append(primitive.to_wire(10))
            else:
                wires.append(Wire2D([primitive]))

        return Wire2D.from_wires(wires)

    def invert(self):
        return Wire2D(self.inverted_primitives())

    def extend(self, point):
        """
        extend a wire by adding a linesegment connecting the given point to nearest wire's extremities
        """

        distances = [self.primitives[0].start.point_distance(point), self.primitives[-1].end.point_distance(point)]
        if distances.index(min(distances)) == 0:
            primitives = [volmdlr.edges.LineSegment2D(point, self.primitives[0].start)]
            primitives.extend(self.primitives)
        else:
            primitives = self.primitives
            primitives.append(volmdlr.edges.LineSegment2D(self.primitives[-1].end, point))

        return Wire2D(primitives)

    def point_distance(self, point):
        """
        copied from Contour2D
        """

        min_distance = self.primitives[0].point_distance(point)
        for primitive in self.primitives[1:]:
            distance = primitive.point_distance(point)
            if distance < min_distance:
                min_distance = distance
        return min_distance

    def nearest_primitive_to(self, point):
        """
        search for the nearest primitive for a point
        """

        # min_distance = self.primitives[0].middle_point().point_distance(point)
        # index = 0
        # for i, primitive in enumerate(self.primitives[1:]):
        #     distance = primitive.middle_point().point_distance(point)
        #     if distance < min_distance:
        #         min_distance = distance
        #         index = i
        # return self.primitives[index]

        primitives = self.primitives
        primitives_sorted = sorted(primitives, key=lambda primitive: primitive.point_distance(point))

        return primitives_sorted[0]

    def axial_symmetry(self, line):
        """
        finds out the symmetric wire2d according to a line
        """

        primitives_symmetry = []
        for primitive in self.primitives:
            try:
                primitives_symmetry.append(primitive.axial_symmetry(line))
            except NotImplementedError:
                print(f'Class {self.__class__.__name__} does not implement symmetry method')

        return self.__class__(primitives=primitives_symmetry)

    def symmetry(self):
        """
        TODO: code this
        """
        raise NotImplementedError('Not coded yet')

    def is_symmetric(self, wire2d, line):
        """
        checks if the two wires2d are symmetric or not according to line
        """

        c_symmetry_0 = self.symmetry(line)
        c_symmetry_1 = wire2d.symmetry(line)

        if wire2d.is_superposing(c_symmetry_0) and self.is_superposing(c_symmetry_1):
            return True
        return False

    def bsplinecurve_crossings(self,
                               bsplinecurve: 'volmdlr.edges.BSplineCurve2D'):
        """
        Returns a list of crossings in ther form of a tuple (point,
        primitive) of the wire primitives crossings with the bsplinecurve
        """

        linesegments = bsplinecurve.to_wire(25).primitives
        crossings_points = []
        for linesegment in linesegments:
            crossings_linesegment = self.linesegment_crossings(linesegment)
            if crossings_linesegment != []:
                crossings_points.extend(crossings_linesegment)
        return crossings_points

    def bsplinecurve_intersections(self,
                                   bsplinecurve: 'volmdlr.edges.BSplineCurve2D'):
        """
        Returns a list of intersections in ther form of a tuple (point,
        primitive) of the wire primitives intersections with the bsplinecurve
        """

        linesegments = bsplinecurve.to_wire(25).primitives
        intersections_points = []
        for linesegment in linesegments:
            intersections_linesegments = self.linesegment_intersections(linesegment)
            if intersections_linesegments != []:
                intersections_points.extend(intersections_linesegments)
        return intersections_points


class Wire3D(volmdlr.core.CompositePrimitive3D, WireMixin):
    """
    A collection of simple primitives, following each other making a wire
    """

    def __init__(self, primitives: List[volmdlr.core.Primitive3D],
                 name: str = ''):
        volmdlr.core.CompositePrimitive3D.__init__(self, primitives, name)

    def extract(self, point1, primitive1, point2, primitive2):
        return Wire3D(self.extract_primitives(self, point1, primitive1, point2,
                                              primitive2))

    def extract_with_points(self, point1: volmdlr.Point3D,
                            point2: volmdlr.Point3D, inside):
        return self.extract_without_primitives(point1, point2, inside)

    # TODO: method to check if it is a wire

    # def FreeCADExport(self, ip):
    #     name = 'primitive' + str(ip)

    #     s = 'E = []\n'
    #     for ip, primitive in enumerate(self.primitives):
    #         s += primitive.FreeCADExport('L{}'.format(ip))
    #         s += 'E.append(Part.Edge(L{}))\n'.format(ip)
    #     s += '{} = Part.Wire(E[:])\n'.format(name)

    #     return s

    def frame_mapping(self, frame: volmdlr.Frame3D, side: str):
        """
        Changes frame_mapping and return a new Wire3D
        side = 'old' or 'new'
        """
        new_wire = []
        for primitive in self.primitives:
            new_wire.append(primitive.frame_mapping(frame, side))
        return Wire3D(new_wire)

    def frame_mapping_inplace(self, frame: volmdlr.Frame3D, side: str):
        """
        Changes frame_mapping and the object is updated inplace
        side = 'old' or 'new'
        """
        for primitive in self.primitives:
            primitive.frame_mapping_inplace(frame, side)

    def minimum_distance(self, wire2):
        distance = []
        for element in self.primitives:
            for element2 in wire2.primitives:
                distance.append(element.minimum_distance(element2))

        return min(distance)

    def point_distance(self, point):
        distance, distance_point = math.inf, None
        for prim in self.primitives:
            prim_distance, prim_point = prim.point_distance(point)
            if prim_distance < distance:
                distance = prim_distance
                distance_point = prim_point
        return distance, distance_point

    def extrusion(self, extrusion_vector):
        faces = []
        for primitive in self.primitives:
            faces.extend(primitive.extrusion(extrusion_vector))
        return faces

    def to_bspline(self, discretization_parameter, degree):
        """
        convert a wire3d to a bspline curve3d
        """

        discretized_points = self.discretization_points(discretization_parameter)
        bspline_curve = volmdlr.edges.BSplineCurve3D.from_points_interpolation(discretized_points, degree)

        return bspline_curve

    # def copy(self, deep=True, memo=None):
    #     primitives_copy = []
    #     for primitive in self.primitives:
    #         primitives_copy.append(primitive.copy())
    #     return Wire3D(primitives_copy)

    def triangulation(self):
        return None

    def get_primitives_2d(self, plane_origin, x, y):
        """
        Pass primitives to 2d
        :param plane_origin: plane origin
        :param x: vector u
        :param y: vector v
        :return: list of 2d primitives
        """
        z = x.cross(y)
        plane3d = volmdlr.faces.Plane3D(volmdlr.Frame3D(plane_origin, x, y, z))
        primitives2d = []
        for primitive in self.primitives:
            primitive2d = plane3d.point3d_to_2d(primitive)
            if primitive2d is not None:
                primitives2d.append(primitive2d)
        return primitives2d

    def to_2d(self, plane_origin, x, y):
        primitives2d = self.get_primitives_2d(plane_origin, x, y)
        return Wire2D(primitives=primitives2d)


# TODO: define an edge as an opened polygon and allow to compute area from this reference

class ContourMixin(WireMixin):

    # def __init__(self):
    #     Wire.__init__(self)

    def is_ordered(self, tol=1e-6):
        for prim1, prim2 in zip(
                self.primitives, self.primitives[1:] + [self.primitives[0]]):
            if not prim1.end.is_close(prim2.start, tol):
                return False
        return True

    def ordering_contour(self, tol=1e-6):
        """
        returns the points of the contour ordered
        """
        list_point_pairs = [(prim.start, prim.end) for prim in self.primitives]
        length_list_points = len(list_point_pairs)
        points = [list_point_pairs[0]]
        primitives = self.primitives[:]
        new_primitives = [primitives[0]]
        primitives.remove(primitives[0])
        list_point_pairs.remove(
            (list_point_pairs[0][0], list_point_pairs[0][1]))
        finished = False
        counter = 0
        counter1 = 0

        while not finished:
            for i, (p1, p2) in enumerate(list_point_pairs):
                if p1.point_distance(p2) < tol:
                    list_point_pairs.remove((p1, p2))
                    primitives.remove(primitives[i])
                elif p1.point_distance(points[-1][-1]) < tol:
                    points.append((p1, p2))
                    new_primitives.append(primitives[i])
                    primitives.remove(primitives[i])
                    list_point_pairs.remove((p1, p2))
                elif p2.point_distance(points[-1][-1]) < tol:
                    points.append((p2, p1))
                    new_primitives.append(primitives[i].reverse())
                    primitives.remove(primitives[i])
                    list_point_pairs.remove((p1, p2))
                elif p1.point_distance(points[0][0]) < tol:
                    points = [(p2, p1)] + points
                    new_primitives = [primitives[i].reverse()] + new_primitives
                    primitives.remove(primitives[i])
                    list_point_pairs.remove((p1, p2))
                elif p2.point_distance(points[0][0]) < tol:
                    points = [(p1, p2)] + points
                    new_primitives = [primitives[i]] + new_primitives
                    primitives.remove(primitives[i])
                    list_point_pairs.remove((p1, p2))
            if len(list_point_pairs) == 0:
                finished = True
            counter1 += 1
            if counter1 >= 100 * length_list_points:
                self.plot()
                raise NotImplementedError
            if len(list_point_pairs) == 1:
                counter += 1
                if counter > 3:
                    # for point_pair in list_point_pairs:
                    if list_point_pairs[0][0] in points or list_point_pairs[0][::-1] in points:
                        finished = True
                        continue
                    warnings.warn('There may exist a problem with this'
                                  ' contour, it seems it cannot be reordered.'
                                  ' Please, verify its points')
                    finished = True
                    # ax = self.plot()
                    # for point_pair in list_point_pairs:
                    #     point_pair[0].plot(ax=ax, color='r')
                    #     point_pair[1].plot(ax=ax, color='r')
                    # raise NotImplementedError
        return new_primitives

    @staticmethod
    def touching_edges_pairs(edges):  # TO DO: move this to edges?
        touching_primitives = []
        for i, primitive1 in enumerate(edges):
            for j, primitive2 in enumerate(edges):
                if j > i:
                    if primitive2.end != primitive1.start != primitive2.start and \
                            primitive2.end != primitive1.end != primitive2.start:
                        if primitive1.unit_direction_vector(abscissa=0).is_colinear_to(
                                primitive2.unit_direction_vector(abscissa=0)):
                            continue
                        if primitive1.point_belongs(primitive2.start) or primitive1.point_belongs(primitive2.end):
                            touching_primitives.append([primitive2, primitive1])
                        elif primitive2.point_belongs(primitive1.start) or primitive2.point_belongs(primitive1.end):
                            touching_primitives.append([primitive1, primitive2])
        return touching_primitives

    @staticmethod
    def contours_primitives_touching_primitives(touching_primitives):
        contours_primitives_lists = []
        for prim1, prim2 in touching_primitives:
            if prim2.point_belongs(prim1.start):
                intersection = prim1.start
            elif prim2.point_belongs(prim1.end):
                intersection = prim1.end
            prim2_split = prim2.split(intersection)
            for prim in prim2_split:
                if prim1.start == prim.start or prim1.end == prim.end:
                    prim = prim.reverse()
                if [prim1, prim] not in contours_primitives_lists:
                    contours_primitives_lists.append([prim1, prim])
        return contours_primitives_lists

    @staticmethod
    def connected_to_splited_primitives(edge, contours_list):
        """
        Verifies if edge is connected to one of the primitives inside contours
        :param edge: edge for verification
        :param contours_list: contours lists
        :return: update contours_primitives_lists and a boolean to indicate if the edge should be removed or not
        """
        remove = False
        for i, contour in enumerate(contours_list):
            if not contour.primitive_over_contour(edge):
                if contour.primitives[0].start in (edge.end, edge.start):
                    contours_list[i].primitives = [edge.copy(deep=True)] + contour.primitives
                    remove = True
                elif contour.primitives[-1].end in (edge.start, edge.end):
                    contours_list[i].primitives = contour.primitives + [edge.copy(deep=True)]
                    remove = True
        return contours_list, remove

    @staticmethod
    def is_edge_connected(contour_primitives, edge, tol):
        """
        Verifies if edge is connected to one of the primitives inside contour_primitives
        :param contour_primitives: list of primitives to create a contour
        :param edge: edge for verification
        :param tol: tolerance use in verification
        :return: returns the edge if true, and None if not connected
        """
        edge_connected = None
        points = [p for prim in contour_primitives for p in prim]
        if (edge.start in points or edge.end in points) and edge not in contour_primitives:
            edge_connected = edge
            return edge_connected

        for point in points:
            if point.is_close(edge.start, tol=tol) and \
                    edge not in contour_primitives:
                edge.start = point
                edge_connected = edge
                return edge_connected
            if point.is_close(edge.end, tol=tol) and \
                    edge not in contour_primitives:
                edge.end = point
                edge_connected = edge
                return edge_connected
        return edge_connected

    @staticmethod
    def find_connected_edges(edges, contours_list, contour_primitives, tol):
        for line in edges:
            if contours_list:
                contours_list, remove = ContourMixin.connected_to_splited_primitives(line, contours_list)
                if remove:
                    edges.remove(line)
                    break
            if not contour_primitives:
                contour_primitives.append(line)
                edges.remove(line)
                break
            edge_connected = ContourMixin.is_edge_connected(contour_primitives, line, tol)
            if edge_connected is not None:
                contour_primitives.append(edge_connected)
                edges.remove(edge_connected)
                break
        return edges, contour_primitives, contours_list

    @staticmethod
    def get_edges_bifurcations(contour_primitives, edges, finished_loop):
        graph = nx.Graph()
        for prim in contour_primitives[:]:
            graph.add_edge(prim.start, prim.end)
        for node in graph.nodes:
            degree = graph.degree(node)
            if degree <= 2:
                continue
            for i, neihgbor in enumerate(graph.neighbors(node)):
                if graph.degree(neihgbor) == 1:
                    i_edge = volmdlr.edges.LineSegment2D(node, neihgbor)
                    if i_edge in contour_primitives:
                        contour_primitives.remove(i_edge)
                        edges.append(volmdlr.edges.LineSegment2D(node, neihgbor))
                        finished_loop = False
                        if i + 1 == degree - 2:
                            break
        return contour_primitives, edges, finished_loop

    @classmethod
    def contours_from_edges(cls, edges, tol=1e-7):
        if not edges:
            return []
        touching_primitives = cls.touching_edges_pairs(edges)
        for prims in touching_primitives:
            if prims[0] in edges:
                edges.remove(prims[0])
            if prims[1] in edges:
                edges.remove(prims[1])
        contours_primitives_lists = cls.contours_primitives_touching_primitives(touching_primitives)
        contours_list = [cls(primitives) for primitives in contours_primitives_lists]
        if not edges:
            return contours_list
        list_contours = []
        finished = False
        contour_primitives = []

        while not finished:
            len1 = len(edges)
            edges, contour_primitives, contours_list = cls.find_connected_edges(
                edges, contours_list, contour_primitives, tol)
            if not edges:
                finished = True
            valid = False

            if len(edges) != 0 and len(edges) == len1 and len(contour_primitives) != 0:
                valid = True
            elif len(edges) == 0 and len(contour_primitives) != 0:
                valid = True
                finished = True
            if valid:
                contour_primitives, edges, finished = cls.get_edges_bifurcations(contour_primitives,
                                                                                 edges, finished)
                if len(contour_primitives[:]) != 0:
                    contour_n = cls(contour_primitives[:])
                    contour_n.order_contour()
                    list_contours.append(contour_n)
                contour_primitives = []
        list_contours = list_contours + [cls(primitives).order_contour()
                                         for primitives
                                         in contours_primitives_lists]
        return list_contours

    def discretized_primitives(self, number_points: float):
        """
        discretize each contour's primitive and return a list of discretized primitives
        """
        edges = []
        for primitive in self.primitives:
            auto_nb_pts = min(number_points, max(2, int(primitive.length() / 1e-6)))
            points = primitive.discretization_points(number_points=auto_nb_pts)
            for p1, p2 in zip(points[:-1], points[1:]):
                edges.append(volmdlr.edges.LineSegment2D(p1, p2))
        return edges

    def shares_primitives(self, contour):
        """checks if two contour share primitives"""
        for prim1 in self.primitives:
            if contour.primitive_over_contour(prim1):
                return True
        return False

    def is_superposing(self, contour2):
        """
        check if the contours are superposing (one on the other without
        necessarily having an absolute equality)
        """

        for primitive_2 in contour2.primitives:
            if not self.primitive_over_contour(primitive_2):
                return False
        return True

    def is_overlapping(self, contour2, intersecting_points=None):
        """
        check if the contours are overlapping (a part of one is on the other)
        """

        if not intersecting_points:
            intersecting_points = self.contour_intersections(contour2)

        if len(intersecting_points) < 2:
            return False

        vec1_2 = volmdlr.edges.LineSegment2D(intersecting_points[0],
                                             intersecting_points[1])
        middle_point = vec1_2.middle_point()
        normal = vec1_2.normal_vector()
        point1 = middle_point + normal * 0.00001
        point2 = middle_point - normal * 0.00001
        if (self.point_belongs(point1) and contour2.point_belongs(point1)) or\
                (not self.point_belongs(point1) and not contour2.point_belongs(point1)) or\
                (self.point_belongs(point1) and self.point_belongs(point2)) or\
                (contour2.point_belongs(point1) and contour2.point_belongs(point2)):
            return True
        return False

    def is_sharing_primitives_with(self, contour):
        """
        check if two contour are sharing primitives
        "all_points" is by default False. Turn it True if you need to get
        points and edges used to find out shared primitives
        """

        list_p = []

        for edge_1, edge_2 in itertools.product(self.primitives,
                                                contour.primitives):
            edges = [edge_1, edge_2, edge_1]
            for edge1, edge2 in zip(edges, edges[1:]):
                for point in [edge2.start, edge2.end]:
                    if edge1.point_belongs(point, 1e-6):
                        # list_p.append(point)
                        # instead of point not in list_p (due to errors)
                        if list_p == []:
                            list_p.append(point)
                        if list_p != [] and point.point_distance(point.nearest_point(list_p)) > 1e-4:
                            list_p.append(point)

                    if len(list_p) == 2:
                        if isinstance(self, Contour2D):
                            linesegment = volmdlr.edges.LineSegment2D(list_p[0], list_p[1])
                        else:
                            linesegment = volmdlr.edges.LineSegment3D(list_p[0], list_p[1])
                        if self.primitive_over_contour(linesegment) and \
                                contour.primitive_over_contour(linesegment):
                            return True
                        return False
        return False

    def shared_primitives_extremities(self, contour):
        """
        extract shared primitives extremities between two adjacent contours
        """

        if self.is_superposing(contour):
            warnings.warn('The contours are superposing')
            return []

        list_p, edges1 = [], set()
        for edge_1, edge_2 in itertools.product(self.primitives,
                                                contour.primitives):
            edges = [edge_1, edge_2, edge_1]
            for edge1, edge2 in zip(edges, edges[1:]):
                for point in [edge2.start, edge2.end]:
                    if edge1.point_belongs(point, 1e-6):
                        if not list_p:
                            list_p.append(point)
                        if list_p != [] and point.point_distance(point.nearest_point(list_p)) > 1e-4:
                            list_p.append(point)
                        try:
                            self.primitive_to_index(edge1)
                            edges1.add(edge1)
                        except KeyError:
                            edges1.add(edge2)

        if len(list_p) < 2:
            warnings.warn('The contours are not adjacent')
            return []

        if len(list_p) == 2:
            return list_p

        contours = self.__class__.contours_from_edges(edges1)
        points = []
        for contour_i in contours:
            points.extend(contour_i.extremities_points(list_p))

        return points

    def shared_primitives_with(self, contour):
        """
        extract shared primitives between two adjacent contours
        """

        shared_primitives_1 = []
        shared_primitives_2 = []

        points = self.shared_primitives_extremities(contour)
        for i in range(0, len(points), 2):
            point1, point2 = points[i], points[i + 1]

            shared_primitives_prim = self.extract_without_primitives(point1,
                                                                     point2,
                                                                     False)
            if contour.point_over_contour(shared_primitives_prim[0].middle_point(), 1e-4) is False:
                shared_primitives_1.extend(self.extract_without_primitives(point1,
                                                                           point2,
                                                                           True))
            else:
                shared_primitives_1.extend(shared_primitives_prim)

            shared_primitives_prim = contour.extract_without_primitives(point1,
                                                                        point2,
                                                                        False)
            if self.point_over_contour(shared_primitives_prim[0].middle_point(), 1e-4) is False:
                shared_primitives_2.extend(contour.extract_without_primitives(point1,
                                                                              point2,
                                                                              True))
            else:
                shared_primitives_2.extend(shared_primitives_prim)

        return [shared_primitives_1, shared_primitives_2]

    def merge_primitives_with(self, contour):
        """
        extract not shared primitives between two adjacent contours, to be merged
        """

        points = self.shared_primitives_extremities(contour)
        merge_primitives = []

        for i in range(1, len(points) + 1, 2):
            if i == (len(points) - 1):
                point1, point2 = points[i], points[0]
            else:
                point1, point2 = points[i], points[i + 1]

            merge_primitives_prim = self.extract_without_primitives(point1,
                                                                    point2,
                                                                    False)
            if contour.point_over_contour(merge_primitives_prim[0].middle_point(), 1e-4) is True:
                merge_primitives_prim = self.extract_without_primitives(point1,
                                                                        point2,
                                                                        True)
                merge_primitives.extend(merge_primitives_prim)
            else:
                merge_primitives.extend(merge_primitives_prim)

            merge_primitives_prim = contour.extract_without_primitives(point1,
                                                                       point2,
                                                                       False)
            if self.point_over_contour(merge_primitives_prim[0].middle_point(), 1e-4) is True:
                merge_primitives_prim = contour.extract_without_primitives(point1,
                                                                           point2,
                                                                           True)
                merge_primitives.extend(merge_primitives_prim)
            else:
                merge_primitives.extend(merge_primitives_prim)

        return merge_primitives

    def edges_order_with_adjacent_contour(self, contour):
        """
        check if the shared edges between two adjacent contours are traversed with two
        different directions along each contour
        """

        contour1 = self
        contour2 = contour

        # shared_tuple = contour1.shared_edges_between2contours(contour2)
        shared_tuple = contour1.shared_primitives_with(contour2)
        # [shared_primitives_1, shared_primitives_2] = contour1.shared_primitives_with(contour2)

        # p1_start = contour1.primitives[shared_tuple[0][0]].start
        # p2_start = contour2.primitives[shared_tuple[0][1]].start
        # p2_end = contour2.primitives[shared_tuple[0][1]].end

        p1_start = shared_tuple[0][0].start
        p2_start = shared_tuple[1][-1].start
        p2_end = shared_tuple[1][-1].end

        if (p1_start.point_distance(p2_start)) < \
                (p1_start.point_distance(p2_end)):
            return False
        return True

    def extremities_points(self, list_p):
        """
        return extremitises points of a list of points on a contour
        """
        # TODO: rewrite this awfull code!
        points = []
        primitives = self.primitives
        for i in range(0, len(primitives)):
            pts = []
            for point in list_p:  # due to errors
                if primitives[i].point_belongs(point):
                    pts.append(point)
            if len(pts) == 1:
                points.append(pts[0])
                break
            elif len(pts) > 1:
                points.append(primitives[i].start.nearest_point(pts))
                break

        for i in range(len(primitives) - 1, -1, -1):
            pts = []
            for point in list_p:  # due to errors
                if primitives[i].point_belongs(point):
                    pts.append(point)
            if len(pts) == 1:
                if pts[0] not in points:
                    points.append(pts[0])
                    break
            elif len(pts) > 1:
                point = primitives[i].end.nearest_point(pts)
                if point not in points:
                    points.append(point)
                    break
        return points

    def primitive_over_contour(self, primitive, tol: float = 1e-6):
        return self.primitive_over_wire(primitive, tol)

    def point_over_contour(self, point, abs_tol=1e-6):
        return self.point_over_wire(point, abs_tol)


class Contour2D(ContourMixin, Wire2D):
    """
    A collection of 2D primitives forming a closed wire2D
    TODO : center_of_mass and second_moment_area should be changed accordingly
    to area considering the triangle drawn by the arcs
    """
    _non_data_hash_attributes = ['_internal_arcs', '_external_arcs',
                                 '_polygon', '_straight_line_contour_polygon',
                                 'primitive_to_index',
                                 'basis_primitives', '_utd_analysis']
    _non_serializable_attributes = ['_internal_arcs', '_external_arcs',
                                    '_polygon',
                                    '_straight_line_contour_polygon',
                                    'primitive_to_index',
                                    'basis_primitives', '_utd_analysis']

    def __init__(self, primitives: List[volmdlr.core.Primitive2D],
                 name: str = ''):
        Wire2D.__init__(self, primitives, name)
        self._utd_edge_polygon = False
        self._bounding_rectangle = None

    def __hash__(self):
        return sum(hash(e) for e in self.primitives)

    # def __eq__(self, other_):
    #     if other_.__class__.__name__ != self.__class__.__name__:
    #         return False
    #     if len(self.primitives) != len(other_.primitives):
    #         return False
    #     equal = True
    #     for prim1, prim2 in zip(self.primitives, other_.primitives):
    #         equal = (equal and prim1 == prim2)
    #     return equal

    def __eq__(self, other_):
        if other_.__class__.__name__ != self.__class__.__name__:
            return False
        if len(self.primitives) != len(other_.primitives):
            return False
        equal = 0
        for prim1 in self.primitives:
            reverse1 = prim1.reverse()
            found = False
            for prim2 in other_.primitives:
                reverse2 = prim2.reverse()
                if (prim1 == prim2 or reverse1 == prim2
                        or reverse2 == prim1 or reverse1 == reverse2):
                    equal += 1
                    found = True
            if not found:
                return False
        if equal == len(self.primitives):
            return True
        return False

    @property
    def edge_polygon(self):
        if not self._utd_edge_polygon:
            self._edge_polygon = self._get_edge_polygon()
            self._utd_edge_polygon = True
        return self._edge_polygon

    def _get_edge_polygon(self):
        points = []
        for edge in self.primitives:
            if points:
                if edge.start != points[-1]:
                    points.append(edge.start)
            else:
                points.append(edge.start)
        return ClosedPolygon2D(points)

    def to_3d(self, plane_origin, x, y):
        p3d = []
        for edge in self.primitives:
            p3d.append(edge.to_3d(plane_origin, x, y))

        return Contour3D(p3d)

    def point_belongs(self, point, abs_tol:float=1e-6):
        # TODO: This is incomplete!!!
        xmin, xmax, ymin, ymax = self.bounding_rectangle()
        if point.x < xmin or point.x > xmax or point.y < ymin or point.y > ymax:
            return False
        # if self.edge_polygon.point_belongs(point):
        #     return True
        # for edge in self.primitives:
        #     if hasattr(edge, 'straight_line_point_belongs'):
        #         if edge.straight_line_point_belongs(point):
        #             return True
        #     warnings.warn(f'{edge.__class__.__name__} does not implement straight_line_point_belongs yet')
        if self.to_polygon(100).point_belongs(point):
            return True
        return False

    def middle_point(self):
        return self.point_at_abscissa(cutting_contour.length() / 2)

    def point_distance(self, point):
        min_distance = self.primitives[0].point_distance(point)
        for primitive in self.primitives[1:]:
            distance = primitive.point_distance(point)
            if distance < min_distance:
                min_distance = distance
        return min_distance

    def bounding_points(self):
        points = self.edge_polygon.points[:]
        for primitive in self.primitives:
            if hasattr(primitive, 'discretization_points'):
                points.extend(primitive.discretization_points())
        xmin = min(p[0] for p in points)
        xmax = max(p[0] for p in points)
        ymin = min(p[1] for p in points)
        ymax = max(p[1] for p in points)
        return (volmdlr.Point2D(xmin, ymin), volmdlr.Point2D(xmax, ymax))

    def area(self):
        area = self.edge_polygon.area()
        if self.edge_polygon.is_trigo():
            trigo = 1
        else:
            trigo = -1
        for edge in self.primitives:
            area += trigo * edge.straight_line_area()

        return area

    def center_of_mass(self):
        center = self.edge_polygon.area() * self.edge_polygon.center_of_mass()
        # ax = self.plot()
        # self.edge_polygon.center_of_mass().plot(ax=ax, color='b')
        if self.edge_polygon.is_trigo():
            trigo = 1
        else:
            trigo = -1
        for edge in self.primitives:
            # edge.straight_line_center_of_mass().plot(ax=ax, color='g')
            center += trigo * edge.straight_line_area() \
                      * edge.straight_line_center_of_mass()

        return center / self.area()

    def second_moment_area(self, point):

        Ix, Iy, Ixy = self.edge_polygon.second_moment_area(point)
        for edge in self.primitives:
            Ix_e, Iy_e, Ixy_e = edge.straight_line_second_moment_area(point)
            if self.edge_polygon.is_trigo():
                Ix += Ix_e
                Iy += Iy_e
                Ixy += Ixy_e
            else:
                Ix -= Ix_e
                Iy -= Iy_e
                Ixy -= Ixy_e

        return Ix, Iy, Ixy

    def plot_data(self, edge_style: plot_data.EdgeStyle = None,
                  surface_style: plot_data.SurfaceStyle = None):
        plot_data_primitives = [item.plot_data() for item in self.primitives]
        return plot_data.Contour2D(plot_data_primitives=plot_data_primitives,
                                   edge_style=edge_style,
                                   surface_style=surface_style,
                                   name=self.name)

    def is_inside(self, contour2):
        """
        verifies if a contour is inside another contour perimiter,
        including the edges
        return True or False
        """
        points_contour2 = []
        for prim in contour2.primitives:
            if prim.start not in points_contour2:
                points_contour2.append(prim.start)
            if prim.end not in points_contour2:
                points_contour2.append(prim.end)
            points_contour2.extend(prim.discretization_points(number_points=10))
        for point in points_contour2:
            if not self.point_belongs(point) and not self.point_over_contour(point, abs_tol=1e-7):
                return False
        return True

    def bounding_rectangle(self):
        if not self._bounding_rectangle:
            self._bounding_rectangle = self.get_bouding_rectangle()
        return self._bounding_rectangle

    def get_bouding_rectangle(self):
        xmin, xmax, ymin, ymax = self.primitives[0].bounding_rectangle().bounds()
        for edge in self.primitives[1:]:
            xmin_edge, xmax_edge, ymin_edge, ymax_edge = \
                edge.bounding_rectangle().bounds()
            xmin = min(xmin, xmin_edge)
            xmax = max(xmax, xmax_edge)
            ymin = min(ymin, ymin_edge)
            ymax = max(ymax, ymax_edge)
        return volmdlr.core.BoundingRectangle(xmin, xmax, ymin, ymax)

    def inverted_primitives(self):
        new_primitives = []
        for prim in self.primitives[::-1]:
            new_primitives.append(prim.reverse())
        return new_primitives

    def invert(self):
        return Contour2D(self.inverted_primitives())

    def invert_inplace(self):
        self.primitives = self.inverted_primitives()

    def random_point_inside(self):
        xmin, xmax, ymin, ymax = self.bounding_rectangle().bounds()
        for _ in range(2000):
            p = volmdlr.Point2D.random(xmin, xmax, ymin, ymax)
            if self.point_belongs(p):
                return p
        raise ValueError('Could not find a point inside')

    def order_contour(self):
        if self.is_ordered() or len(self.primitives) < 2:
            return self
        new_primitives = self.ordering_contour()
        # initial_points = []
        # for primitive in self.primitives:
        #     initial_points.append((primitive.start, primitive.end))
        #
        # new_primitives = []
        # points = self.ordering_contour()
        # for point1, point2 in points:
        #     try:
        #         index = initial_points.index((point1, point2))
        #     except ValueError:
        #         index = initial_points.index((point2, point1))
        #
        #     if isinstance(self.primitives[index], volmdlr.edges.LineSegment2D):
        #         new_primitives.append(volmdlr.edges.LineSegment2D(point1, point2))
        #     elif isinstance(self.primitives[index], volmdlr.edges.Arc2D):
        #         new_primitives.append(volmdlr.edges.Arc2D(point1, self.primitives[index].interior, point2))
        #     elif isinstance(self.primitives[index], volmdlr.edges.BSplineCurve2D):
        #         if (point1, point2) == (self.primitives[index].start, self.primitives[index].end):
        #             new_primitives.append(self.primitives[index])
        #         else:
        #             new_primitives.append(self.primitives[index].reverse())

        self.primitives = new_primitives

        return self

    @classmethod
    def extract_contours(cls, contour, point1: volmdlr.Point3D,
                         point2: volmdlr.Point3D, inside=False):

        new_primitives = contour.extract_with_points(point1, point2, inside)
        contours = [cls(new_primitives)]
        return contours

    def cut_by_linesegments(self, lines: List[volmdlr.edges.LineSegment2D]):
        # for c in lines:
        #     if not isinstance(c, volmdlr.edges.LineSegment2D):
        #         raise KeyError(
        #             'contour must be a list of LineSegment2D object')

        cut_lines = []
        for cut_ls in lines:
            cut_lines.append(cut_ls.to_line())

        contour_to_cut = [self]
        for line in cut_lines:
            new_contour_to_cut = []
            for contour in contour_to_cut:
                cs = contour.cut_by_line(line)
                new_contour_to_cut.extend(cs)
            contour_to_cut.extend(new_contour_to_cut)

        p1 = Contour2D(lines).center_of_mass()
        dist_min = math.inf
        for contour in contour_to_cut:
            if contour.area() > 1e-10:
                p0 = contour.center_of_mass()
                if p0.point_distance(p1) < dist_min:
                    c_opti = contour
                    dist_min = p0.point_distance(p1)
        return c_opti

    def repair_cut_contour(self, n, intersections, line):
        """
        Choose:
        n=0 for Side 1: opposite side of begining of contour
        n=1 for Side 2: start of contour to first intersect (i=0) and
         i odd to i+1 even
        """
        if n not in [0, 1]:
            raise ValueError

        n_inter = len(intersections)
        contours = []
        # primitives_split = [primitive.split(point)
        #                     for point, primitive in intersections]
        x = [(ip, line.abscissa(point))
             for ip, (point, _) in enumerate(intersections)]
        # intersection_to_primitives_index = {
        #     i: self.primitives.index(primitive)
        #     for i, (_, primitive) in enumerate(intersections)}
        sorted_inter_index = [x[0] for x in sorted(x, key=lambda p: p[1])]
        sorted_inter_index_dict = {i: ii for ii, i in
                                   enumerate(sorted_inter_index)}
        sorted_inter_index_dict[n_inter] = sorted_inter_index_dict[0]
        if n == 1:
            intersections.append(intersections[0])

        remaining_transitions = list(range(n_inter // 2))
        # enclosing_transitions = {}
        while len(remaining_transitions) > 0:
            nb_max_enclosed_transitions = -1
            enclosed_transitions = {}
            for it in remaining_transitions:
                i1 = sorted_inter_index_dict[2 * it + n]
                i2 = sorted_inter_index_dict[2 * it + 1 + n]
                net = abs(i2 - i1) - 1
                if net > nb_max_enclosed_transitions:
                    nb_max_enclosed_transitions = net
                    best_transition = it
                    if i1 < i2:
                        enclosed_transitions[it] = [(i + abs(n - 1)) // 2 for i
                                                    in sorted_inter_index[
                                                    i2 - 1:i1:-2]]
                    else:
                        enclosed_transitions[it] = [(i + abs(n - 1)) // 2 for i
                                                    in sorted_inter_index[
                                                    i2 + 1:i1:2]]

            remaining_transitions.remove(best_transition)
            point_start, primitive1 = intersections[2 * best_transition + n]
            point2, primitive2 = intersections[2 * best_transition + 1 + n]
            primitives = self.extract_primitives(point_start, primitive1,
                                                 point2, primitive2,
                                                 inside=not n)
            last_point = point2
            for transition in enclosed_transitions[best_transition]:
                point1, primitive1 = intersections[2 * transition + n]
                point2, primitive2 = intersections[2 * transition + 1 + n]
                primitives.append(
                    volmdlr.edges.LineSegment2D(last_point, point1))
                primitives.extend(
                    self.extract_primitives(point1, primitive1, point2,
                                            primitive2, inside=not n))
                last_point = point2
                if transition in remaining_transitions:
                    remaining_transitions.remove(transition)

            primitives.append(
                volmdlr.edges.LineSegment2D(last_point, point_start))

            # points = (volmdlr.edges.LineSegment2D(last_point, point_start)).discretise(5)
            # line_segment=volmdlr.edges.LineSegment2D(last_point, point_start)
            # for p in points[1:-1]:
            #     r = line_segment.split(p)
            #     primitives.append(r[0])
            #     line_segment = r[1]
            #     if p == points[-2]:
            #         primitives.append(r[1])

            contour = Contour2D(primitives)
            contour.order_contour()
            contours.append(contour)
        return contours

    def cut_by_line(self, line: volmdlr.edges.Line2D) -> List['Contour2D']:
        """
        :param line: The line used to cut the contour
        :return: A list of resulting contours
        """
        intersections = self.line_crossings(line)
        if not intersections or len(intersections) < 2:
            return [self]
        if len(intersections) % 2 != 0:
            ax = self.plot()
            line.plot(ax=ax)
            for i in intersections:
                i[0].plot(ax=ax)
            self.save_to_file('/home/axel/Bureau/contour2d')
            line.save_to_file('/home/axel/Bureau/line2d')
            raise NotImplementedError(
                '{} intersections not supported yet'.format(
                    len(intersections)))

        points_intersections = [point for point, prim in intersections]
        sorted_points = line.sort_points_along_line(points_intersections)
        list_contours = []
        contour_to_cut = self
        cutting_points_counter = 0
        while cutting_points_counter != len(sorted_points):

            point1 = sorted_points[cutting_points_counter]
            point2 = sorted_points[cutting_points_counter + 1]
            closing_line = volmdlr.edges.LineSegment2D(point1, point2)
            closing_contour = Contour2D([closing_line])
            contour1, contour2 = contour_to_cut.get_divided_contours(point1,
                                                                     point2,
                                                                     closing_contour,
                                                                     True)
            if sorted_points.index(point1) + 2 < len(sorted_points) - 1:
                if contour1.point_over_contour(
                        sorted_points[sorted_points.index(point1) + 2]):
                    contour_to_cut = contour1
                    list_contours.append(contour2)
                elif contour2.point_over_contour(
                        sorted_points[sorted_points.index(point1) + 2]):
                    contour_to_cut = contour2
                    list_contours.append(contour1)
            else:
                list_contours.extend([contour1, contour2])
            cutting_points_counter += 2
        return list_contours

    def simple_triangulation(self):
        lpp = len(self.polygon.points)
        if lpp == 3:
            return self.polygon.points, [(0, 1, 2)]
        if lpp == 4:
            return self.polygon.points, [(0, 1, 2), (0, 2, 3)]

        # Use delaunay triangulation
        tri = Delaunay([p.vector for p in self.polygon.points])
        # indices = tri.simplices
        return self.polygon.points, tri.simplices

    def split_regularly(self, n):
        """
        Split in n slices
        """
        xmin, xmax, ymin, ymax = self.bounding_rectangle().bounds()
        cutted_contours = []
        iteration_contours = [self]
        for i in range(n - 1):
            xi = xmin + (i + 1) * (xmax - xmin) / n
            cut_line = volmdlr.edges.Line2D(volmdlr.Point2D(xi, 0),
                                            volmdlr.Point2D(xi, 1))

            iteration_contours2 = []
            for c in iteration_contours:
                sc = c.cut_by_line(cut_line)
                lsc = len(sc)
                if lsc == 1:
                    cutted_contours.append(c)
                else:
                    iteration_contours2.extend(sc)

            iteration_contours = iteration_contours2[:]
        cutted_contours.extend(iteration_contours)
        return cutted_contours

    def triangulation(self):
        return self.grid_triangulation(number_points_x=20,
                                       number_points_y=20)

    def to_polygon(self, angle_resolution):
        """
        Transform the contour to a polygon.
        :param angle_resolution: arcs are discretized with respect of an angle resolution in points per radians
        """

        polygon_points = []
        # print([(line.start, line.end) for line in self.primitives])

        for primitive in self.primitives:
            discretized_points = primitive.discretization_points(angle_resolution=angle_resolution)
            for point in discretized_points:
                if point not in polygon_points:
                    polygon_points.append(point)
        # polygon_points = self.sort_points_along_wire(polygon_points)
        return ClosedPolygon2D(polygon_points)

    def grid_triangulation(self, x_density: float = None,
                           y_density: float = None,
                           min_points_x: int = 20,
                           min_points_y: int = 20,
                           number_points_x: int = None,
                           number_points_y: int = None):
        """
        Use a n by m grid to triangulize the contour
        """
        bounding_rectangle = self.bounding_rectangle()
        # xmin, xmax, ymin, ymax = self.bounding_rectangle()
        dx = bounding_rectangle[1] - bounding_rectangle[0]  # xmax - xmin
        dy = bounding_rectangle[3] - bounding_rectangle[2]  # ymax - ymin
        if number_points_x is None:
            n = max(math.ceil(x_density * dx), min_points_x)
        else:
            n = number_points_x
        if number_points_y is None:
            m = max(math.ceil(y_density * dy), min_points_y)
        else:
            m = number_points_y
        x = [bounding_rectangle[0] + i * dx / n for i in range(n + 1)]
        y = [bounding_rectangle[2] + i * dy / m for i in range(m + 1)]

        point_index = {}
        number_points = 0
        points = []
        triangles = []
        for xi in x:
            for yi in y:
                point = volmdlr.Point2D(xi, yi)
                if self.point_belongs(point):
                    point_index[point] = number_points
                    points.append(point)
                    number_points += 1

        for i in range(n):
            for j in range(m):
                p1 = volmdlr.Point2D(x[i], y[j])
                p2 = volmdlr.Point2D(x[i + 1], y[j])
                p3 = volmdlr.Point2D(x[i + 1], y[j + 1])
                p4 = volmdlr.Point2D(x[i], y[j + 1])
                points_in = []
                for p in [p1, p2, p3, p4]:
                    if p in point_index:
                        points_in.append(p)
                if len(points_in) == 4:
                    triangles.append(
                        [point_index[p1], point_index[p2], point_index[p3]])
                    triangles.append(
                        [point_index[p1], point_index[p3], point_index[p4]])

                elif len(points_in) == 3:
                    triangles.append([point_index[p] for p in points_in])

        return vmd.DisplayMesh2D(points, triangles)

    # def extract_contours(self, point1: volmdlr.Point2D, point2: volmdlr.Point2D):
    #     split_primitives  = []
    #     # primitives = [p for p in contour.primitives]
    #     primitives = self.primitives
    #     for point in [point1, point2]:
    #         dist_min = math.inf
    #         for primitive in primitives:
    #             # print(point)
    #             dist = primitive.point_distance(point)
    #             if dist < dist_min:
    #                 dist_min = dist
    #                 prim_opt = primitive
    #         split_primitives.append(prim_opt)
    #     print(len(split_primitives))
    #     return self.extract_primitives(point1, split_primitives[0], point2, split_primitives[1])

    def contour_intersections(self, contour2d):
        intersecting_points = []
        for primitive1 in self.primitives:
            for primitive2 in contour2d.primitives:
                line_intersection = primitive1.linesegment_intersections(
                    primitive2)
                if line_intersection:
                    if line_intersection[0] not in intersecting_points:
                        intersecting_points.extend(line_intersection)
                else:
                    point1, point2 = contour2d.primitives[0].start, \
                                     contour2d.primitives[-1].end
                    if point1 not in intersecting_points and primitive1.point_belongs(point1):
                        intersecting_points.append(point1)
                    if point2 not in intersecting_points and primitive1.point_belongs(point2):
                        intersecting_points.append(point2)
            if len(intersecting_points) == 2:
                break
        return intersecting_points

    def get_divided_contours(self, cutting_point1: volmdlr.Point2D,
                             cutting_point2: volmdlr.Point2D,
                             closing_contour,
                             inside: bool):
        extracted_outerpoints_contour1 = \
            volmdlr.wires.Contour2D.extract_contours(self,
                                                     cutting_point1,
                                                     cutting_point2,
                                                     inside)[0]
        extracted_innerpoints_contour1 = \
            volmdlr.wires.Contour2D.extract_contours(self,
                                                     cutting_point1,
                                                     cutting_point2,
                                                     not inside)[0]
        primitives1 = extracted_outerpoints_contour1.primitives + closing_contour.primitives
        primitives2 = extracted_innerpoints_contour1.primitives + closing_contour.primitives
        if extracted_outerpoints_contour1.primitives[0].start == \
                closing_contour.primitives[0].start:
            cutting_contour_new = closing_contour.invert()
            primitives1 = cutting_contour_new.primitives + \
                extracted_outerpoints_contour1.primitives
        elif extracted_outerpoints_contour1.primitives[0].start == \
                closing_contour.primitives[-1].end:
            primitives1 = closing_contour.primitives + \
                          extracted_outerpoints_contour1.primitives

        if extracted_innerpoints_contour1.primitives[0].start == \
                closing_contour.primitives[0].start:
            cutting_contour_new = \
                closing_contour.invert()
            primitives2 = cutting_contour_new.primitives + \
                extracted_innerpoints_contour1.primitives
        elif extracted_innerpoints_contour1.primitives[
                0].start == closing_contour.primitives[-1].end:
            primitives2 = closing_contour.primitives + \
                          extracted_innerpoints_contour1.primitives
        contour1 = Contour2D(primitives1)
        contour1.order_contour()
        contour2 = Contour2D(primitives2)
        contour2.order_contour()
        return contour1, contour2

    def divide(self, contours, inside):
        """
        This method has a modified-iterating-list pylint error to be fixed
        """
        new_base_contours = [self]
        finished = False
        counter = 0
        list_contour = contours[:]
        list_cutting_contours = contours[:]
        list_valid_contours = []
        while not finished:
            cutting_contour = contours[0]
            for base_contour in new_base_contours:
                cutting_points = []
                point1, point2 = [cutting_contour.primitives[0].start,
                                  cutting_contour.primitives[-1].end]
                # middle_point = cutting_contour.point_at_abscissa(cutting_contour.length() / 2)
                if not any(base_contour.point_belongs(prim.middle_point()) for prim in cutting_contour.primitives):
                # for prim in cutting_contour.primitives:
                #     middle_point = prim.middle_point()
                #     if not base_contour.point_belongs(middle_point):
                #         break
                # else:
                    continue
                if base_contour.point_over_contour(point1) and base_contour.point_over_contour(point2):
                    cutting_points = [point1, point2]
                elif len(new_base_contours) == 1:
                    contours.remove(cutting_contour)
                    continue
                if cutting_points:
                    contour1, contour2 = base_contour.get_divided_contours(
                        cutting_points[0], cutting_points[1], cutting_contour, inside)

                    new_base_contours.remove(base_contour)
                    for cntr in [contour1, contour2]:
                        all_divided_contour = True
                        for cut_contour in list_cutting_contours:
                            # points_at_abs = cut_contour.discretization_points(cut_contour.length() / 5)
                            points_at_abs = [prim.middle_point() for prim in cut_contour.primitives]
                            for point_at_abs in points_at_abs:
                                n = cut_contour.point_over_contour(point_at_abs)
                                if cntr.point_belongs(point_at_abs) and \
                                        (not cntr.point_over_contour(point_at_abs) and
                                         True not in [cntr.primitive_over_contour(prim)
                                                      for prim in cut_contour.primitives]):
                                    all_divided_contour = False
                                    break
                            else:
                                continue
                            break
                        if all_divided_contour and cntr.area() != 0.0:
                            list_valid_contours.append(cntr)
                        else:
                            new_base_contours.append(cntr)
                    contours.remove(cutting_contour)
                    break
            if len(contours) == 0:
                finished = True
                continue
            if len(contours) == 1 and not new_base_contours:
                finished = True
                continue
            counter += 1
            if counter >= 100 * len(list_contour):
                # if base_contour.is_inside(contours[0]):
                #     contours.remove(cutting_contour)
                #     continue
                # list_valid_contours.append(base_contour)
                # finished = True
                contours = contours[::-1]
                if counter > 100 * len(list_contour) + len(contours):
                    print('new_base_contours:', len(new_base_contours))
                    print('len(contours):', len(contours))
                    ax = contours[0].plot()
                    base_contour.plot(ax=ax, color='b')
                    warnings.warn('There probably exists an open contour (two wires that could not be connected)')
                    finished = True

        return list_valid_contours

    def discretized_contour(self, n: float):
        """
        discretize each contour's primitive and return a new contour with teses discretized primitives
        """
        contour = Contour2D((self.discretized_primitives(n)))

        return contour.order_contour()

    @classmethod
    def from_bounding_rectangle(cls, xmin, xmax, ymin, ymax):
        """
        create a contour2d with bounding_box parameters, using linesegments2d
        """

        edge0 = volmdlr.edges.LineSegment2D(volmdlr.Point2D(xmin, ymin), volmdlr.Point2D(xmax, ymin))
        edge1 = volmdlr.edges.LineSegment2D(volmdlr.Point2D(xmax, ymin), volmdlr.Point2D(xmax, ymax))
        edge2 = volmdlr.edges.LineSegment2D(volmdlr.Point2D(xmax, ymax), volmdlr.Point2D(xmin, ymax))
        edge3 = volmdlr.edges.LineSegment2D(volmdlr.Point2D(xmin, ymax), volmdlr.Point2D(xmin, ymin))

        edges = [edge0, edge1, edge2, edge3]

        return Contour2D(edges)

    @classmethod
    def from_points(cls, points: List[volmdlr.Point2D]):
        """
        create a contour2d from points with line_segments2D
        """

        if len(points) < 3:
            raise ValueError('contour is defined at least with three points')
        else:
            edges = []
            for i in range(0, len(points) - 1):
                edges.append(volmdlr.edges.LineSegment2D(points[i], points[i + 1]))

            edges.append(volmdlr.edges.LineSegment2D(points[-1], points[0]))

            contour = cls(edges)

            return contour

    def cut_by_bspline_curve(self, bspline_curve2d: volmdlr.edges.BSplineCurve2D):
        """
        cut a contou2d with bspline_curve2d to define two different contours
        """
        # TODO: BsplineCurve is descretized and defined with a wire. To be improved!

        contours = self.cut_by_wire(bspline_curve2d.to_wire(20))

        return contours

    def clean_primitives(self):
        """
        delete primitives with start=end, and return a new contour
        """

        new_primitives = []
        for p in self.primitives:
            if p.start != p.end:
                new_primitives.append(p)

        return Contour2D(new_primitives)

    def merge_with(self, contour2d):
        """
        merge two adjacent contours, sharing primitives, and returns one outer
        contour and inner contours (if there are any)
        :param contour2d: contour to merge with
        :return: merged contours
        """
        is_sharing_primitive = self.is_sharing_primitives_with(contour2d)
        if self.is_inside(contour2d) and not is_sharing_primitive:
            return [self]
        if contour2d.is_inside(self) and not is_sharing_primitive:
            return [contour2d]

        merged_primitives = self.merge_primitives_with(contour2d)
        contours = Contour2D.contours_from_edges(merged_primitives)
        contours = sorted(contours, key=lambda contour: contour.area(),
                          reverse=True)
        return contours

    def union(self, contour2: 'Contour2D'):
        """
        Union two contours, if they adjacent, or overlap somehow
        """
        if self.is_inside(contour2):
            return [self]
        if contour2.is_inside(self):
            return [contour2]
        contours_intersections = self.contour_intersections(contour2)
        if not self.is_sharing_primitives_with(contour2) and contours_intersections:
            resulting_primitives = []
            primitives1_inside = self.extract_with_points(contours_intersections[0], contours_intersections[1], True)
            primitives1_outside = self.extract_with_points(contours_intersections[0], contours_intersections[1], False)
            primitives2_inside = contour2.extract_with_points(contours_intersections[0],
                                                              contours_intersections[1], True)
            primitives2_outside = contour2.extract_with_points(contours_intersections[0],
                                                               contours_intersections[1], False)
            if contour2.point_belongs(primitives1_inside[0].middle_point()):
                resulting_primitives.extend(primitives1_outside)
            else:
                resulting_primitives.extend(primitives1_inside)
            if self.point_belongs(primitives2_inside[0].middle_point()):
                resulting_primitives.extend(primitives2_outside)
            else:
                resulting_primitives.extend(primitives2_inside)
            return [Contour2D(resulting_primitives).order_contour()]

        return self.merge_with(contour2)

    def cut_by_wire(self, wire: Wire2D):
        """
        cut a contour2d with a wire2d and return a list of contours2d

        Parameters
        ----------
        wire : volmdlr.wires.Wire2D

        Returns
        -------
        contours2d : list[volmdlr.wires.Contour2D]

        """

        intersections = self.wire_crossings(wire)  # crossings OR intersections (?)
        if not intersections or len(intersections) < 2:
            return [self]
        if len(intersections) % 2 != 0:
            raise NotImplementedError(
                f'{len(intersections)} intersections not supported yet')

        points_intersections = [point for point, prim in intersections]

        sorted_points = wire.sort_points_along_wire(points_intersections)
        list_contours = []
        contour_to_cut = self
        cutting_points_counter = 0
        while cutting_points_counter != len(sorted_points):

            point1 = sorted_points[cutting_points_counter]
            point2 = sorted_points[cutting_points_counter + 1]

            closing_wire = wire.extract_without_primitives(point1, point2, True)

            for point in points_intersections:
                if point not in [point1, point2] and Wire2D(closing_wire).point_over_wire(point):
                    closing_wire = wire.extract_without_primitives(point1, point2, False)
                    break

            closing_wire_prim = []
            for closing_w in closing_wire:
                if closing_w:
                    closing_wire_prim.append(closing_w)
            closing_contour = Contour2D(closing_wire_prim)
            contour1, contour2 = contour_to_cut.get_divided_contours(point1,
                                                                     point2,
                                                                     closing_contour,
                                                                     True)

            if sorted_points.index(point1) + 2 < len(sorted_points) - 1:
                if contour1.point_over_contour(
                        sorted_points[sorted_points.index(point1) + 2]):
                    contour_to_cut = contour1
                    list_contours.append(contour2)
                elif contour2.point_over_contour(
                        sorted_points[sorted_points.index(point1) + 2]):
                    contour_to_cut = contour2
                    list_contours.append(contour1)
            else:
                list_contours.extend([contour1, contour2])
            cutting_points_counter += 2

        return list_contours


class ClosedPolygonMixin:

    def length(self):
        list_ = []
        for k in range(len(self.line_segments)):
            list_.append(self.line_segments[k].length())
        return sum(list_)

    def min_length(self):
        list_ = []
        for k in range(len(self.line_segments)):
            list_.append(self.line_segments[k].length())
        return min(list_)

    def max_length(self):
        list_ = []
        for k in range(len(self.line_segments)):
            list_.append(self.line_segments[k].length())
        return max(list_)

    def edge_statistics(self):
        distances = []
        for i, point in enumerate(self.points):
            if i != 0:
                distances.append(point.point_distance(self.points[i - 1]))
        mean_distance = mean(distances)
        std = npy.std(distances)
        return mean_distance, std

    def simplify_polygon(self, min_distance: float = 0.01,
                         max_distance: float = 0.05, angle: float = 15):
        points = [self.points[0]]
        previous_point = None
        for i, point in enumerate(self.points[1:]):
            distance = point.point_distance(points[-1])
            if distance > min_distance:
                if distance > max_distance:
                    number_segmnts = round(distance / max_distance) + 2
                    for n in range(number_segmnts):
                        new_point = points[-1] + (point - points[-1]) * (
                                n + 1) / number_segmnts
                        distance1 = new_point.point_distance(points[-1])
                        if distance1 > max_distance:
                            points.append(new_point)
                else:
                    if point not in points:
                        points.append(point)
            if len(points) > 1:
                vector1 = points[-1] - points[-2]
                vector2 = point - points[-2]
                cos = vector1.dot(vector2) / (vector1.norm() * vector2.norm())
                cos = math.degrees(math.acos(round(cos, 6)))
                if abs(cos) > angle:
                    if previous_point not in points:
                        points.append(previous_point)
                    if point not in points:
                        points.append(point)
            if len(points) > 2:
                distance2 = points[-3].point_distance(points[-2])
                vector1 = points[-2] - points[-3]
                vector2 = points[-1] - points[-3]
                cos = vector1.dot(vector2) / (vector1.norm() * vector2.norm())
                cos = math.degrees(math.acos(round(cos, 6)))
                if distance2 < min_distance and cos < angle:
                    points = points[:-2] + [points[-1]]
            previous_point = point
        distance = points[0].point_distance(points[-1])
        if distance < min_distance:
            points.remove(points[-1])

        if volmdlr.wires.ClosedPolygon2D(points).area() == 0.0:
            return self

        return self.__class__(points)

    @property
    def line_segments(self):
        if not self._line_segments:
            self._line_segments = self.get_line_segments()
        return self._line_segments

    def get_line_segments(self):
        raise NotImplementedError(
            f"get_line_segments method must be overloaded by {self.__class__.__name__}")


class ClosedPolygon2D(Contour2D, ClosedPolygonMixin):
    _non_serializable_attributes = ['line_segments', 'primitives',
                                    'basis_primitives']

    def __init__(self, points: List[volmdlr.Point2D], name: str = ''):
        self.points = points
        self._line_segments = None

        Contour2D.__init__(self, self.line_segments, name)

    def copy(self, *args, **kwargs):
        points = [p.copy() for p in self.points]
        return ClosedPolygon2D(points, self.name)

    def __hash__(self):
        return sum(hash(p) for p in self.points)

    def __eq__(self, other_):
        if not isinstance(other_, self.__class__):
            return False
        equal = True
        for point, other_point in zip(self.points, other_.points):
            equal = (equal and point == other_point)
        return equal

    def area(self):
        # TODO: perf: cache number of points
        if len(self.points) < 3:
            return 0.

        x = [point.x for point in self.points]
        y = [point.y for point in self.points]

        x1 = [x[-1]] + x[0:-1]
        y1 = [y[-1]] + y[0:-1]
        return 0.5 * abs(sum(i * j for i, j in zip(x, y1))
                         - sum(i * j for i, j in zip(y, x1)))
        # return 0.5 * npy.abs(
        #     npy.dot(x, npy.roll(y, 1)) - npy.dot(y, npy.roll(x, 1)))

    def center_of_mass(self):
        lp = len(self.points)
        if lp == 0:
            return volmdlr.O2D
        if lp == 1:
            return self.points[0]
        if lp == 2:
            return 0.5 * (self.points[0] + self.points[1])

        x = [point.x for point in self.points]
        y = [point.y for point in self.points]

        xi_xi1 = x + npy.roll(x, -1)
        yi_yi1 = y + npy.roll(y, -1)
        xi_yi1 = npy.multiply(x, npy.roll(y, -1))
        xi1_yi = npy.multiply(npy.roll(x, -1), y)

        a = 0.5 * npy.sum(xi_yi1 - xi1_yi)  # signed area!
        # print('a :', a)
        #        a=self.area()
        if not math.isclose(a, 0, abs_tol=1e-08):
            cx = npy.sum(npy.multiply(xi_xi1, (xi_yi1 - xi1_yi))) / 6. / a
            cy = npy.sum(npy.multiply(yi_yi1, (xi_yi1 - xi1_yi))) / 6. / a
            return volmdlr.Point2D(cx, cy)

        self.plot()
        raise NotImplementedError

    def barycenter(self):
        """
        calculates the geometric center of the polygon, which is the
        average position of all the points in it

        returns a Volmdlr.Point2D point
        """
        barycenter1_2d = self.points[0]
        for point in self.points[1:]:
            barycenter1_2d += point
        return barycenter1_2d / len(self.points)

    def point_belongs(self, point):
        """
        Ray casting algorithm copied from internet...
        """
        return polygon_point_belongs((point.x, point.y),
                                     [(p.x, p.y) for p in self.points])

    def second_moment_area(self, point):
        Ix, Iy, Ixy = 0., 0., 0.
        for pi, pj in zip(self.points, self.points[1:] + [self.points[0]]):
            xi, yi = (pi - point)
            xj, yj = (pj - point)
            Ix += (yi ** 2 + yi * yj + yj ** 2) * (xi * yj - xj * yi)
            Iy += (xi ** 2 + xi * xj + xj ** 2) * (xi * yj - xj * yi)
            Ixy += (xi * yj + 2 * xi * yi + 2 * xj * yj + xj * yi) * (
                    xi * yj - xj * yi)
        if Ix < 0:
            Ix = - Ix
            Iy = - Iy
            Ixy = - Ixy
        return Ix / 12., Iy / 12., Ixy / 24.

    def get_line_segments(self):
        lines = []
        if len(self.points) > 1:
            for p1, p2 in zip(self.points,
                              list(self.points[1:]) + [self.points[0]]):
                if p1 != p2:
                    lines.append(volmdlr.edges.LineSegment2D(p1, p2))
        return lines

    def rotation(self, center: volmdlr.Point2D, angle: float):
        """
        ClosedPolygon2D rotation
        :param center: rotation center
        :param angle: angle rotation
        :return: a new rotated ClosedPolygon2D
        """
        return ClosedPolygon2D(
            [point.rotation(center, angle) for point in self.points])

    def rotation_inplace(self, center: volmdlr.Point2D, angle: float):
        """
        Line2D rotation. Object is updated inplace
        :param center: rotation center
        :param angle: rotation angle
        """
        for point in self.points:
            point.rotation_inplace(center, angle)

    # @classmethod
    # def polygon_from_segments(cls, list_point_pairs):
    #     points = [list_point_pairs[0][0], list_point_pairs[0][1]]
    #     list_point_pairs.remove((list_point_pairs[0][0], list_point_pairs[0][1]))
    #     finished =  False

    #     while not finished:
    #         for p1, p2 in list_point_pairs:
    #             if p1 == points[-1]:
    #                 points.append(p2)
    #                 break
    #             elif p2 == points[-1]:
    #                 points.append(p1)
    #                 break
    #         list_point_pairs.remove((p1, p2))
    #         if len(list_point_pairs)==0:
    #             finished = True

    #     # for i, i_p1, i_p2 in enumerate(list_point_pairs):
    #     #     for j, j_p1, j_p2 in enumerate(list_point_pairs):
    #     #         if i != j:

    #     #             if p1 == points[-1]:
    #     #                 points.append(p2)
    #     #             elif p2 == points[-1]:
    #     #                 points.append(p1)
    #     # print('points : ', points)
    #     return cls(points)

    def translation(self, offset: volmdlr.Vector2D):
        """
        ClosedPolygon2D translation
        :param offset: translation vector
        :return: A new translated ClosedPolygon2D
        """
        return ClosedPolygon2D(
            [point.translation(offset) for point in self.points])

    def translation_inplace(self, offset: volmdlr.Vector2D):
        """
        ClosedPolygon2D translation. Object is updated inplace
        :param offset: translation vector
        """
        for point in self.points:
            point.translation_inplace(offset)

    def frame_mapping(self, frame: volmdlr.Frame2D, side: str):
        return self.__class__([point.frame_mapping(frame, side) for point in self.points])

    def frame_mapping_inplace(self, frame: volmdlr.Frame2D, side: str):
        for point in self.points:
            point.frame_mapping_inplace(frame, side)

    def polygon_distance(self,
                         polygon: 'volmdlr.wires.ClosedPolygon2D'):
        p = self.points[0]
        d = []
        for point in polygon.points:
            d.append(p.point_distance(point))
        index = d.index(min(d))
        return d[index]

    def is_trigo(self):
        if len(self.points) < 3:
            return True

        angle = 0.
        for ls1, ls2 in zip(self.line_segments,
                            self.line_segments[1:] + [self.line_segments[0]]):
            u = ls2.unit_direction_vector()
            x = u.dot(ls1.unit_direction_vector())
            y = u.dot(ls1.normal_vector())
            angle += math.atan2(y, x)
        return angle > 0

    def delaunay_triangulation(self):
        points = self.points
        new_points = []
        delaunay_triangles = []
        # ax=plt.subplot()
        for point in points:
            new_points.append([point[0], point[1]])

        delaunay = npy.array(new_points)

        tri = Delaunay(delaunay)

        for simplice in delaunay[tri.simplices]:
            triangle = Triangle2D(volmdlr.Point2D(simplice[0]),
                                  volmdlr.Point2D(simplice[1]),
                                  volmdlr.Point2D(simplice[2]))
            delaunay_triangles.append(triangle)

        return delaunay_triangles

    def offset(self, offset):
        xmin, xmax, ymin, ymax = self.bounding_rectangle().bounds()

        max_offset_len = min(xmax - xmin, ymax - ymin) / 2
        if offset <= -max_offset_len:
            print('Inadapted offset, '
                  'polygon might turn over. Offset must be greater than',
                  -max_offset_len)
            raise ValueError('inadapted offset')
        else:
            nb = len(self.points)
            vectors = []
            for i in range(nb - 1):
                v1 = self.points[i + 1] - self.points[i]
                v2 = self.points[i] - self.points[i + 1]
                v1.normalize()
                v2.normalize()
                vectors.append(v1)
                vectors.append(v2)

        v1 = self.points[0] - self.points[-1]
        v2 = self.points[-1] - self.points[0]
        v1.normalize()
        v2.normalize()
        vectors.append(v1)
        vectors.append(v2)

        offset_vectors = []
        offset_points = []

        for i in range(nb):

            # check = False
            ni = vectors[2 * i - 1] + vectors[2 * i]
            if ni == volmdlr.Vector2D(0, 0):
                ni = vectors[2 * i]
                ni = ni.normal_vector()
                offset_vectors.append(ni)
            else:
                ni.normalize()
                if ni.dot(vectors[2 * i - 1].normal_vector()) > 0:
                    ni = - ni
                    # check = True
                offset_vectors.append(ni)

            normal_vector1 = - vectors[2 * i - 1].normal_vector()
            normal_vector2 = vectors[2 * i].normal_vector()
            normal_vector1.normalize()
            normal_vector2.normalize()
            alpha = math.acos(normal_vector1.dot(normal_vector2))

            offset_point = self.points[i] + offset / math.cos(alpha / 2) * \
                (-offset_vectors[i])

            # ax=self.plot()
            # offset_point.plot(ax=ax, color='g')

            # if self.point_belongs(offset_point):
            #     offset_point = self.points[i] + offset / math.cos(alpha / 2) * \
            #                    (-offset_vectors[i])

            offset_points.append(offset_point)

            # self.points[i].plot(ax=ax, color='b')
            # offset_point.plot(ax=ax, color='r')

        return self.__class__(offset_points)

    def point_border_distance(self, point, return_other_point=False):
        """
        Compute the distance to the border distance of polygon
        Output is always positive, even if the point belongs to the polygon
        """
        d_min, other_point_min = self.line_segments[0].point_distance(
            point, return_other_point=True)
        for line in self.line_segments[1:]:
            d, other_point = line.point_distance(
                point, return_other_point=True)
            if d < d_min:
                d_min = d
                other_point_min = other_point
        if return_other_point:
            return d_min, other_point_min
        return d_min

    def to_polygon(self, angle_resolution=None):
        return self

    def self_intersects(self):
        epsilon = 0
        # BENTLEY-OTTMANN ALGORITHM
        # Sort the points along ascending x for the Sweep Line method
        sorted_index = sorted(range(len(self.points)), key=lambda p: (
            self.points[p][0], self.points[p][1]))
        nb = len(sorted_index)
        segments = []
        deleted = []

        while len(
                sorted_index) != 0:  # While all the points haven't been swept
            # Stock the segments between 2 consecutive edges
            # Ex: for the ABCDE polygon, if Sweep Line is on C, the segments
            #   will be (C,B) and (C,D)
            if sorted_index[0] - 1 < 0:
                segments.append((sorted_index[0], nb - 1))
            else:
                segments.append((sorted_index[0], sorted_index[0] - 1))
            if sorted_index[0] >= len(self.points) - 1:
                segments.append((sorted_index[0], 0))
            else:
                segments.append((sorted_index[0], sorted_index[0] + 1))

            # Once two edges linked by a segment have been swept, delete the
            # segment from the list
            to_del = []
            for index in deleted:
                if abs(index - sorted_index[0]) == 1 or abs(
                        index - sorted_index[0]) == nb - 1:
                    to_del.append((index, sorted_index[0]))
                    to_del.append((sorted_index[0], index))

            # Keep track of which edges have been swept
            deleted.append(sorted_index[0])
            sorted_index.pop(0)

            # Delete the segments that have just been swept
            index_to_del = []
            for i, segment in enumerate(segments):
                for seg_to_del in to_del:
                    if segment == seg_to_del:
                        index_to_del.append(i)
            for index in index_to_del[::-1]:
                segments.pop(index)

            # Checks if two segments are intersecting each other, returns True
            # if yes, otherwise the algorithm continues at WHILE
            for segment1 in segments:
                for segment2 in segments:
                    if segment1[0] != segment2[0] and segment1[1] != segment2[
                        1] and segment1[0] != segment2[1] and segment1[1] != \
                            segment2[0]:

                        line1 = volmdlr.edges.LineSegment2D(
                            self.points[segment1[0]],
                            self.points[segment1[1]])
                        line2 = volmdlr.edges.LineSegment2D(
                            self.points[segment2[0]],
                            self.points[segment2[1]])

                        p, a, b = volmdlr.Point2D.line_intersection(line1,
                                                                    line2,
                                                                    True)
                        if p is not None:
                            if 0 + epsilon <= a <= 1 - epsilon \
                                    and 0 + epsilon <= b <= 1 - epsilon:
                                return True, line1, line2

        return False, None, None

    @classmethod
    def points_convex_hull(cls, points):
        if len(points) < 3:
            return

        points_hull = [pt.copy() for pt in points]

        ymax, pos_ymax = volmdlr.core.max_pos([pt.y for pt in points_hull])
        point_start = points_hull[pos_ymax]
        hull = [point_start]

        barycenter = points_hull[0]
        for pt in points_hull[1:]:
            barycenter += pt
        barycenter = barycenter / (len(points_hull))
        # second point of hull
        theta = []
        remaining_points = points_hull
        del remaining_points[pos_ymax]

        vec1 = point_start - barycenter
        for pt in remaining_points:
            vec2 = pt - point_start
            theta_i = -volmdlr.core.clockwise_angle(vec1, vec2)
            theta.append(theta_i)

        min_theta, posmin_theta = volmdlr.core.min_pos(theta)
        next_point = remaining_points[posmin_theta]
        hull.append(next_point)
        del remaining_points[posmin_theta]
        # Adding first point to close the loop at the end
        remaining_points.append(hull[0])

        initial_vector = vec1.copy()
        total_angle = 0
        while next_point != point_start:
            vec1 = next_point - hull[-2]
            theta = []
            for pt in remaining_points:
                vec2 = pt - next_point
                theta_i = -volmdlr.core.clockwise_angle(vec1, vec2)
                theta.append(theta_i)

            min_theta, posmin_theta = volmdlr.core.min_pos(theta)
            if math.isclose(min_theta, -2 * math.pi, abs_tol=1e-6) \
                    or math.isclose(min_theta, 0, abs_tol=1e-6):
                if remaining_points[posmin_theta] == point_start:
                    break

            else:
                next_point = remaining_points[posmin_theta]

                vec_next_point = next_point - barycenter
                total_angle += (2 * math.pi - volmdlr.core.clockwise_angle(initial_vector, vec_next_point))

                if total_angle > 2 * math.pi:
                    break
                else:
                    initial_vector = vec_next_point

                hull.append(next_point)

            del remaining_points[posmin_theta]

        hull.pop()

        return cls(hull)

    @classmethod
    def concave_hull(cls, points, concavity, scale_factor):
        """
        Calculates the concave hull from a cloud of points, i.e., it Unites all points under the smallest possible area.

        :param points: list of points corresponding to the cloud of points
        :type points: class: 'volmdlr.Point2D'
        :param concavity: Sets how sharp the concave angles can be. It goes from -1 (not concave at all. in fact,
                          the hull will be left convex) up to +1 (very sharp angles can occur. Setting concavity to
                          +1 might result in 0º angles!) concavity is defined as the cosine of the concave angles.
        :type concavity: float
        :param scale_factor: Sets how big is the area where concavities are going to be searched.
                             The bigger, the more sharp the angles can be. Setting it to a very high value might
                             affect the performance of the program.
                             This value should be relative to how close to each other the points to be connected are.
        :type scale_factor: float

        """

        def get_nearby_points(line, points, scale_factor):
            points_hull = [pt.copy() for pt in points]

            # print('i enter here')
            nearby_points = []
            line_midpoint = 0.5 * (line.start + line.end)
            # print(line_midpoint)
            tries = 0
            n = 5
            bounding_box = [line_midpoint.x - line.length() / 2,
                            line_midpoint.x + line.length() / 2,
                            line_midpoint.y - line.length() / 2,
                            line_midpoint.y + line.length() / 2]
            boundary = [int(bounding / scale_factor) for bounding in
                        bounding_box]
            while tries < n and len(nearby_points) == 0:
                for point in points_hull:
                    if not ((
                                    point.x == line.start.x and point.y == line.start.y) or (
                                    point.x == line.end.x and point.y == line.end.y)):
                        point_x_rel_pos = int(point.x / scale_factor)
                        point_y_rel_pos = int(point.y / scale_factor)
                        if point_x_rel_pos >= boundary[
                                0] and point_x_rel_pos <= boundary[
                                1] and point_y_rel_pos >= boundary[
                                2] and point_y_rel_pos <= boundary[3]:
                            nearby_points.append(point)

                scale_factor *= 4 / 3
                tries += 1

            return nearby_points

        def line_colides_with_hull(line, concave_hull):
            for hull_line in concave_hull:
                if line.start != hull_line.start and line.start != hull_line.end and line.end != hull_line.start and\
                        line.end != hull_line.end:
                    if line.line_intersections(hull_line.to_line()):
                        return True
            return False

        def get_divided_line(line, nearby_points, hull_concave_edges,
                             concavity):
            divided_line = []
            ok_middle_points = []
            list_cossines = []
            for middle_point in nearby_points:
                vect1 = line.start - middle_point
                vect2 = line.end - middle_point
                if middle_point in (line.start, line.end):
                    continue
                cos = round(vect1.dot(vect2) / (vect1.norm() * vect2.norm()),
                            4)
                if cos < concavity:
                    new_line_A = volmdlr.edges.LineSegment2D(start=line.start, end=middle_point)
                    new_line_B = volmdlr.edges.LineSegment2D(start=middle_point, end=line.end)
                    if not (line_colides_with_hull(line=new_line_A,
                                                   concave_hull=hull_concave_edges) and line_colides_with_hull(
                            line=new_line_B, concave_hull=hull_concave_edges)):
                        ok_middle_points.append(middle_point)
                        list_cossines.append(cos)
            if len(ok_middle_points) > 0:
                #  We want the middlepoint to be the one with widest angle (smallest cossine)
                min_cossine_index = list_cossines.index(min(list_cossines))
                divided_line.append(volmdlr.edges.LineSegment2D(line.start,
                                                                ok_middle_points[
                                                                    min_cossine_index]))
                divided_line.append(volmdlr.edges.LineSegment2D(
                    ok_middle_points[min_cossine_index], line.end))
            return divided_line

        hull_convex_edges = cls.points_convex_hull(points).line_segments
        hull_convex_edges.sort(key=lambda x: x.length(), reverse=True)
        hull_concave_edges = []
        hull_concave_edges.extend(hull_convex_edges)
        hull_points = list({pt for line in hull_concave_edges for pt in [line[0], line[1]]})
        unused_points = []
        for point in points:
            if point not in hull_points:
                unused_points.append(point)

        a_line_was_divided_in_the_iteration = True
        while a_line_was_divided_in_the_iteration:
            a_line_was_divided_in_the_iteration = False
            for line_position_hull in range(len(hull_concave_edges)):

                line = hull_concave_edges[line_position_hull]
                nearby_points = get_nearby_points(line, unused_points,
                                                  scale_factor)
                divided_line = get_divided_line(line, nearby_points,
                                                hull_concave_edges, concavity)
                if len(divided_line) > 0:
                    a_line_was_divided_in_the_iteration = True
                    unused_points.remove(divided_line[0].end)
                    hull_concave_edges.remove(line)
                    hull_concave_edges.extend(divided_line)
                    break

            hull_concave_edges.sort(key=lambda x: x.length(), reverse=True)

        # line  = hull_concave_edges[0]
        # print('first line legth :', line.length())
        # nearby_points = get_nearby_points(line, unused_points, scale_factor)
        # print('points next the first line in the end: ', nearby_points)
        # divided_line = get_divided_line(line, nearby_points, hull_concave_edges, concavity)
        # print('len divided line :', len(divided_line))
        polygon_points = [(line.start, line.end) for line in hull_concave_edges]
        # polygon_points = [(line.start, line.end) for line in hull_concave_edges
        #                   if line.length() != 0]

        points = [polygon_points[0][0], polygon_points[0][1]]
        polygon_points.remove((polygon_points[0][0], polygon_points[0][1]))
        finished = False

        while not finished:
            for p1, p2 in polygon_points:
                if p1 == points[-1] and p2 not in points:
                    points.append(p2)
                    break
                elif p2 == points[-1] and p1 not in points:
                    points.append(p1)
                    break
            polygon_points.remove((p1, p2))
            if len(polygon_points) == 0:
                finished = True

        return cls(points)  # , nearby_points

    @classmethod
    def convex_hull_points(cls, points):
        """
        Uses the scipy method ConvexHull to calculate the convex hull from
        a cloud of points
        """

        points_hull = [pt.copy() for pt in points]

        numpy_points = npy.array([(p.x, p.y) for p in points_hull])
        hull = ConvexHull(numpy_points)
        polygon_points = []
        for simplex in hull.simplices:
            polygon_points.append((points_hull[simplex[0]], points_hull[simplex[1]]))

        points_hull = [polygon_points[0][0], polygon_points[0][1]]
        polygon_points.remove((polygon_points[0][0], polygon_points[0][1]))
        finished = False

        while not finished:
            for p1, p2 in polygon_points:
                if p1 == points_hull[-1]:
                    points_hull.append(p2)
                    break
                elif p2 == points_hull[-1]:
                    points_hull.append(p1)
                    break
            polygon_points.remove((p1, p2))
            if len(polygon_points) == 0:
                finished = True

        points_hull.pop(-1)

        # the first point is the one with the lowest x value
        i_min = 0
        min_x = points_hull[0].x
        for i, point in enumerate(points_hull):
            if point.x < min_x:
                min_x = point.x
                i_min = i

        points_hull = points_hull[i_min:] + points_hull[:i_min]

        # we make sure that the points are ordered in the trigonometric direction
        if points_hull[0].y < points_hull[1].y:
            points_hull.reverse()

        return cls(points_hull)

    def to_3d(self, plane_origin, x, y):
        points3d = [point.to_3d(plane_origin, x, y) for point in self.points]
        return ClosedPolygon3D(points3d)

    def plot(self, ax=None, color='k', alpha=1,
             plot_points=False, point_numbering=False,
             fill=False, fill_color='w', equal_aspect=True):
        if ax is None:
            fig, ax = plt.subplots()
            ax.set_aspect('equal')

        if fill:
            ax.fill([p[0] for p in self.points], [p[1] for p in self.points],
                    facecolor=fill_color)
        for line_segment in self.line_segments:
            line_segment.plot(ax=ax, color=color, alpha=alpha)

        if plot_points or point_numbering:
            for point in self.points:
                point.plot(ax=ax, color=color, alpha=alpha)

        if point_numbering:
            for ip, point in enumerate(self.points):
                ax.text(*point, 'point {}'.format(ip + 1),
                        ha='center', va='top')

        if equal_aspect:
            ax.set_aspect('equal')
        else:
            ax.set_aspect('auto')

        ax.margins(0.1)
        plt.show()

        return ax

    def triangulation(self):
        """
        Note: triangles have been inverted for a better rendering in babylonjs
        """
        # ear clipping
        points = self.points[:]
        initial_point_to_index = {p: i for i, p in enumerate(self.points)}
        triangles = []

        remaining_points = self.points[:]
        # ax = ClosedPolygon2D(remaining_points).plot()

        # inital_number_points = len(remaining_points)
        number_remaining_points = len(remaining_points)
        while number_remaining_points > 3:
            current_polygon = ClosedPolygon2D(remaining_points)

            found_ear = False
            for p1, p2, p3 in zip(remaining_points,
                                  remaining_points[1:] + remaining_points[0:1],
                                  remaining_points[2:] + remaining_points[
                                                         0:2]):
                if p1 != p3:
                    line_segment = volmdlr.edges.LineSegment2D(p1, p3)

                # Checking if intersections does not contrain the verticies
                # of line_segment
                intersect = False
                intersections = current_polygon.linesegment_intersections(
                    line_segment)
                if intersections:
                    for inter in intersections:
                        if inter[0] not in [line_segment.start,
                                            line_segment.end]:
                            intersect = True
                            break

                if not intersect:
                    if current_polygon.point_belongs(
                            line_segment.middle_point()):
                        # Confirmed as an ear
                        # print('ear!')

                        triangles.append((initial_point_to_index[p1],
                                          initial_point_to_index[p3],
                                          initial_point_to_index[p2]))
                        remaining_points.remove(p2)
                        number_remaining_points -= 1
                        found_ear = True

                        # Rolling the remaining list
                        if number_remaining_points > 4:
                            deq = deque(remaining_points)
                            # random.randint(1, number_remaining_points-1))
                            deq.rotate(int(0.3 * number_remaining_points))
                            remaining_points = list(deq)

                        break

            # Searching for a flat ear
            if not found_ear:
                remaining_polygon = ClosedPolygon2D(remaining_points)
                if remaining_polygon.area() > 0.:

                    found_flat_ear = False
                    for p1, p2, p3 in zip(remaining_points,
                                          remaining_points[
                                              1:] + remaining_points[0:1],
                                          remaining_points[
                                              2:] + remaining_points[0:2]):
                        triangle = Triangle2D(p1, p2, p3)
                        if triangle.area() == 0:
                            remaining_points.remove(p2)
                            found_flat_ear = True
                            break

                    if not found_flat_ear:
                        print(
                            'Warning : There are no ear in the polygon, it seems malformed: skipping triangulation')
                        return vmd.DisplayMesh2D(points, triangles)
                else:
                    return vmd.DisplayMesh2D(points, triangles)

        if len(remaining_points) == 3:
            p1, p2, p3 = remaining_points
            triangles.append((initial_point_to_index[p1],
                              initial_point_to_index[p3],
                              initial_point_to_index[p2]))

        return vmd.DisplayMesh2D(points, triangles)

    def simplify(self, min_distance: float = 0.01, max_distance: float = 0.05):
        return ClosedPolygon2D(self.simplify_polygon(min_distance=min_distance,
                                                     max_distance=max_distance).points)

    def line_intersecting_closing_point(self, crossing_point):
        """
        finds closing point for the sewing method using intersection of lines
        drawn from the barycenter
        returns the closing point
        """
        vec_dir = crossing_point.copy()
        vec_dir.normalize()

        line = volmdlr.edges.LineSegment2D(volmdlr.O2D,
                                           crossing_point + vec_dir * 5)
        # line.plot(ax=ax2d, color='b')

        point_intersections = {}
        for line_segment in self.line_segments:
            point_intersection = line_segment.linesegment_intersections(
                line)
            if point_intersection:
                point_intersections[line_segment] = point_intersection[
                    0]
            else:
                if line.point_belongs(line_segment.start):
                    point_intersections[line_segment] = line_segment.start
                if line.point_belongs(line_segment.end):
                    point_intersections[line_segment] = line_segment.end
        point_distance = list(point_intersections.values())[
            0].point_distance(crossing_point)
        point_intersection = list(point_intersections.values())[0]
        line_segment = list(point_intersections.keys())[0]
        for line, point in list(point_intersections.items())[1:]:
            dist = crossing_point.point_distance(point)
            if dist < point_distance:
                point_distance = dist
                point_intersection = point
                line_segment = line

        # point_intersection.plot(ax=ax2d)

        if point_intersection.point_distance(
                line_segment.start) < point_intersection.point_distance(
                                                            line_segment.end):
            closing_point = line_segment.start
        else:
            closing_point = line_segment.end

        return closing_point

    def point_in_polygon(self):
        """
        In case the barycenter of the polygon is outside, this method
        finds another point inside the polygon
        """
        intersetions1 = {}
        linex_pos = volmdlr.edges.LineSegment2D(volmdlr.O2D, volmdlr.X2D * 5)
        linex_neg = volmdlr.edges.LineSegment2D(volmdlr.O2D, -volmdlr.X2D * 5)
        liney_pos = volmdlr.edges.LineSegment2D(volmdlr.O2D, volmdlr.Y2D * 5)
        liney_neg = volmdlr.edges.LineSegment2D(volmdlr.O2D, -volmdlr.Y2D * 5)
        for line in [linex_pos, linex_neg, liney_pos, liney_neg]:
            intersections = []
            for line_segment in self.line_segments:
                point_intersection = line_segment.linesegment_intersections(
                    line)
                intersections.extend(point_intersection)
                if not point_intersection:
                    if line.point_belongs(line_segment.start):
                        intersections.append(line_segment.start)
                    if line.point_belongs(line_segment.end):
                        intersections.append(line_segment.end)
            intersetions1[line] = intersections[:]
        for i, value in enumerate(intersetions1.values()):
            if not value:
                if i % 2 == 0:
                    if len(list(intersetions1.values())[i + 1]) == 2:
                        translation1 = (list(intersetions1.values())[i + 1][0] +
                                        list(intersetions1.values())[
                                            i + 1][1]) * 0.5
                        break
                if i % 2 != 0:
                    if len(list(intersetions1.values())[i - 1]) == 2:
                        translation1 = (list(intersetions1.values())[i - 1][0]
                                        + list(intersetions1.values())[i - 1][1]) * 0.5
                        break

        return translation1

    def repositioned_polygon(self, x, y):
        linex = volmdlr.edges.LineSegment2D(-x.to_2d(volmdlr.O2D, x, y),
                                            x.to_2d(volmdlr.O2D, x, y))
        way_back = volmdlr.O3D
        barycenter = self.barycenter()
        if not self.point_belongs(barycenter):
            barycenter1_2d = self.point_in_polygon()
            self.translation(-barycenter1_2d, False)
            way_back = barycenter1_2d.to_3d(volmdlr.O3D, x, y)
        else:
            inters = self.linesegment_intersections(linex)
            distance = inters[0][0].point_distance(inters[-1][0])
            if distance / 2 > 3 * min(
                    self.point_distance(inters[0][0]),
                    self.point_distance(inters[-1][0])):
                mid_point = (inters[0][0] + inters[-1][0]) * 0.5
                self.translation(-mid_point, False)
                way_back = mid_point.to_3d(volmdlr.O3D, x, y)

        return self, way_back

    def get_possible_sewing_closing_points(self, polygon2, polygon_primitive,
                                           line_segment1: None, line_segment2: None):
        """
        Searches all possibles closing points available for the given primitive
        """
        middle_point = polygon_primitive.middle_point()
        if line_segment1 is None and line_segment2 is None:
            normal_vector = polygon_primitive.unit_normal_vector()
            line_segment1 = volmdlr.edges.LineSegment2D(middle_point,
                                                        middle_point - normal_vector)
            line_segment2 = volmdlr.edges.LineSegment2D(middle_point,
                                                        middle_point + normal_vector)

        line_intersections = {line_segment1: [], line_segment2: []}
        for ls in [line_segment1, line_segment2
                   ]:
            inter_points = []
            for prim in polygon2.line_segments + self.line_segments[
                                                 :self.line_segments.index(
                                                     polygon_primitive)] + self.line_segments[
                                                                           self.line_segments.index(
                                                                               polygon_primitive) + 1:]:
                inters = prim.linesegment_intersections(ls)
                if inters:
                    line_intersections[ls].append((inters[0], prim))
                    inter_points.append(inters[0])
                elif ls.point_belongs(prim.start, 1e-7):
                    if prim.start not in inter_points:
                        line_intersections[ls].append((prim.start, prim))
                        inter_points.append(prim.start)
                elif ls.point_belongs(prim.end, 1e-7):
                    if prim.end not in inter_points:
                        line_intersections[ls].append((prim.end, prim))
                        inter_points.append(prim.end)
                elif prim.point_belongs(middle_point, 1e-7):
                    line_intersections[ls].append((prim.middle_point(), prim))
                    inter_points.append(prim.middle_point())
        return line_intersections

    def select_farthest_sewing_closing_point(self,
                                             line_segment: volmdlr.edges.LineSegment2D,
                                             polygon_primitive,
                                             possible_closing_points):
        """
        Searches the closest sewing closing point available
        """
        closing_point = volmdlr.O2D
        middle_point = polygon_primitive.middle_point()
        distance = 0
        for intr_list in possible_closing_points:
            if intr_list[1] not in self.line_segments:
                dist = intr_list[0].point_distance(line_segment.start)
                if dist > distance:
                    distance = dist
                    closing_point = (intr_list[1].start if
                                     intr_list[0].point_distance(
                                         intr_list[1].start) <
                                     intr_list[0].point_distance(
                                         intr_list[1].end) else
                                     intr_list[1].end)

            elif intr_list[0] == middle_point and \
                    polygon_primitive.length() == intr_list[1].length():
                closing_point = intr_list[1].start
                distance = 0

        return closing_point

    def select_closest_sewing_closing_point(self,
                                            line_segment: volmdlr.edges.LineSegment2D,
                                            polygon_primitive,
                                            possible_closing_points):
        """
        Searches the closest sewing closing point available
        """
        closing_point = volmdlr.O2D
        middle_point = polygon_primitive.middle_point()
        distance = math.inf
        for intr_list in possible_closing_points:
            if intr_list[1] not in self.line_segments:
                dist = intr_list[0].point_distance(line_segment.start)
                if dist < distance:
                    distance = dist
                    closing_point = (intr_list[1].start if
                                     intr_list[0].point_distance(
                                         intr_list[1].start) <
                                     intr_list[0].point_distance(
                                         intr_list[1].end) else
                                     intr_list[1].end)

            elif intr_list[0] == middle_point and \
                    polygon_primitive.length() == intr_list[1].length():
                closing_point = intr_list[1].start
                distance = 0

        return closing_point

    def search_farthest(self, interseting_point, possible_closing_points):
        """
        While Sewing two Polygons, and searching a face\'s closing point, this
        method verifies it shoul the closest of the farthest available
        :return: True if to search the farthest of False if not
        """
        distance = math.inf
        target_prim = None
        for intersection_point, prim in possible_closing_points:
            dist = interseting_point.point_distance(intersection_point)
            if dist < distance:
                distance = dist
                target_prim = prim
        if target_prim in self.line_segments:
            return True
        return False

    def get_closing_point(self, polygon2_2d, primitive, ax=None):
        """Gets sewing closing points for given primitive points"""
        closing_point = volmdlr.O2D
        middle_point = primitive.middle_point()

        normal_vector = primitive.unit_normal_vector()
        line_segment1 = volmdlr.edges.LineSegment2D(middle_point,
                                                    middle_point - normal_vector)
        line_segment2 = volmdlr.edges.LineSegment2D(middle_point,
                                                    middle_point + normal_vector)

        possible_sewing_closing_points_in_linesegment =\
            self.get_possible_sewing_closing_points(polygon2_2d, primitive,
                                                    line_segment1,
                                                    line_segment2)
        if possible_sewing_closing_points_in_linesegment[line_segment1] and\
                not possible_sewing_closing_points_in_linesegment[line_segment2]:
            closing_point = self.select_closest_sewing_closing_point(
                line_segment1, primitive,
                possible_sewing_closing_points_in_linesegment[line_segment1])
            if ax is not None:
                closing_point.plot(ax=ax, color='g')
        if possible_sewing_closing_points_in_linesegment[line_segment2] and \
                not possible_sewing_closing_points_in_linesegment[
                    line_segment1]:
            closing_point = self.select_closest_sewing_closing_point(
                line_segment2, primitive,
                possible_sewing_closing_points_in_linesegment[line_segment2])

        else:
            if len(possible_sewing_closing_points_in_linesegment[line_segment1]) == 1:
                closing_point = self.select_closest_sewing_closing_point(
                    line_segment1, primitive,
                    possible_sewing_closing_points_in_linesegment[
                        line_segment1])
                if closing_point == volmdlr.O2D:
                    closing_point = self.select_farthest_sewing_closing_point(
                        line_segment2, primitive,
                        possible_sewing_closing_points_in_linesegment[
                            line_segment2])
                if ax is not None:
                    closing_point.plot(ax=ax, color='c')
            elif len(possible_sewing_closing_points_in_linesegment[line_segment2]) == 1:
                closing_point = self.select_closest_sewing_closing_point(
                    line_segment2, primitive,
                    possible_sewing_closing_points_in_linesegment[
                        line_segment2])
                if closing_point == volmdlr.O2D:
                    closing_point = self.select_farthest_sewing_closing_point(
                        line_segment1, primitive,
                        possible_sewing_closing_points_in_linesegment[
                            line_segment1])
            else:
                if possible_sewing_closing_points_in_linesegment[line_segment1]:
                    if self.search_farthest(
                            middle_point,
                            possible_sewing_closing_points_in_linesegment[
                                line_segment2]):
                        closing_point =\
                            self.select_farthest_sewing_closing_point(
                                line_segment1, primitive,
                                possible_sewing_closing_points_in_linesegment[
                                    line_segment1])
                    else:
                        closing_point =\
                            self.select_closest_sewing_closing_point(
                                line_segment1, primitive,
                                possible_sewing_closing_points_in_linesegment[
                                    line_segment1])

                elif possible_sewing_closing_points_in_linesegment[
                        line_segment2]:
                    closing_point = self.select_closest_sewing_closing_point(
                        line_segment2, primitive,
                        possible_sewing_closing_points_in_linesegment[
                            line_segment2])
        if ax is not None:
            middle_point.plot(ax=ax, color='r')
            line_segment1.plot(ax=ax, color='y')
            line_segment2.plot(ax=ax, color='b')
            closing_point.plot(ax=ax)
            raise NotImplementedError('There should not be a plot inside this method')

        return closing_point

    def get_valid_sewing_polygon_primitive(self, polygon2_2d):
        """Get valid primitive to start sewing two polygons"""
        for primitive1 in self.line_segments:
            middle_point = primitive1.middle_point()
            normal_vector = primitive1.unit_normal_vector()
            line_segment1 = volmdlr.edges.LineSegment2D(middle_point,
                                                        middle_point - normal_vector)
            line_segment2 = volmdlr.edges.LineSegment2D(middle_point,
                                                        middle_point + normal_vector)
            possible_closing_points = self.get_possible_sewing_closing_points(
                polygon2_2d, primitive1, line_segment1, line_segment2)
            if len(possible_closing_points[line_segment1]) == 1 and\
                    possible_closing_points[line_segment1][0][1] in polygon2_2d.line_segments:
                closing_point = (possible_closing_points[
                                     line_segment1][0][1].start if
                                 possible_closing_points[
                                     line_segment1][0][0].point_distance(
                                     possible_closing_points[
                                         line_segment1][0][1].start) <
                                 possible_closing_points[
                                     line_segment1][0][0].point_distance(
                                     possible_closing_points[
                                         line_segment1][0][1].end) else
                                 possible_closing_points[
                                     line_segment1][0][1].end)

                if polygon2_2d.points.index(closing_point) >= len(polygon2_2d.points) * 2 / 4:
                    return primitive1

            if len(possible_closing_points[line_segment2]) == 1 and\
                    possible_closing_points[line_segment2][0][1] in polygon2_2d.line_segments:
                closing_point = (possible_closing_points[
                                     line_segment2][0][1].start if
                                 possible_closing_points[
                                     line_segment2][0][0].point_distance(
                                     possible_closing_points[
                                         line_segment2][0][1].start) <
                                 possible_closing_points[
                                     line_segment2][0][0].point_distance(
                                     possible_closing_points[
                                         line_segment2][0][1].end) else
                                 possible_closing_points[
                                     line_segment2][0][1].end)

                if polygon2_2d.points.index(closing_point) >= len(polygon2_2d.points) * 2 / 4:
                    return primitive1

        for primitive1 in self.line_segments:
            closing_point = self.get_closing_point(polygon2_2d,
                                                   primitive1)
            if closing_point != volmdlr.O2D:
                return primitive1

        raise NotImplementedError('make sure the two polygons '
                                  'you are trying to sew are valid ones')

    def is_convex(self):
        """
        Verifies if a polygon is convex or Not
        """
        for prim1, prim2 in zip(self.line_segments, self.line_segments[1:] + [self.line_segments[0]]):
            vector1 = prim1.direction_vector()
            vector2 = prim2.direction_vector()
            angle = volmdlr.core.clockwise_angle(vector1, vector2)
            if self.is_trigo():
                if angle < math.pi and angle != 0:
                    return False
            elif angle > math.pi and angle != 2 * math.pi:
                return False
        return True

    def axial_symmetry(self, line):
        """
        finds out the symmetric closed_polygon2d according to a line
        """

        axial_points = [point.axial_symmetry(line) for point in self.points]

        return self.__class__(points=axial_points)


class Triangle(ClosedPolygonMixin):
    def __init__(self, point1, point2,
                 point3, name: str = ''):

        self.point1 = point1
        self.point2 = point2
        self.point3 = point3
        self.name = name
        self._line_segments = None


class Triangle2D(Triangle):
    def __init__(self, point1: volmdlr.Point2D, point2: volmdlr.Point2D,
                 point3: volmdlr.Point2D, name: str = ''):
        # self.point1 = point1
        # self.point2 = point2
        # self.point3 = point3
        # self.name = name

        # # ClosedPolygon2D.__init__(self, points=[point1, point2, point3],
        # # name=name)

        Triangle.__init__(self, point1,
                          point2,
                          point3,
                          name)

    def area(self):
        u = self.point2 - self.point1
        v = self.point3 - self.point1
        return abs(u.cross(v)) / 2

    def incircle_radius(self):
        a = self.point1.point_distance(self.point2)
        b = self.point1.point_distance(self.point3)
        c = self.point2.point_distance(self.point3)
        return 2 * self.area() / (a + b + c)

    def circumcircle_radius(self):
        a = self.point1.point_distance(self.point2)
        b = self.point1.point_distance(self.point3)
        c = self.point2.point_distance(self.point3)
        return a * b * c / (self.area() * 4.0)

    def ratio_circumr_length(self):
        return self.circumcircle_radius() / self.length()

    def ratio_incircler_length(self):
        return self.incircle_radius() / self.length()

    def aspect_ratio(self):
        a = self.point1.point_distance(self.point2)
        b = self.point1.point_distance(self.point3)
        c = self.point2.point_distance(self.point3)
        s = 0.5 * (a + b + c)
        try:
            return 0.125 * a * b * c / (s - a) / (s - b) / (s - c)
        except ZeroDivisionError:
            return 1000000.

    def axial_symmetry(self, line):
        """
        finds out the symmetric triangle2d according to a line
        """

        [point1, point2, point3] = [point.axial_symmetry(line)
                                    for point in [self.point1,
                                                  self.point2,
                                                  self.point3]]

        return self.__class__(point1, point2, point3)


class Circle2D(Contour2D):
    _non_serializable_attributes = ['internal_arcs', 'external_arcs',
                                    'polygon', 'straight_line_contour_polygon',
                                    'primitives', 'basis_primitives']

    def __init__(self, center: volmdlr.Point2D, radius: float, name: str = ''):
        self.center = center
        self.radius = radius
        self.angle = volmdlr.TWO_PI
        self.primitives = self._primitives()

        # self.points = self.tessellation_points()

        Contour2D.__init__(self, self.primitives, name=name)  # !!! this is dangerous

    def __hash__(self):
        return int(round(1e6 * (self.center.x + self.center.y + self.radius)))

    def __eq__(self, other_circle):
        if self.__class__.__name__ != other_circle.__class__.__name__:
            return False

        return math.isclose(self.center.x,
                            other_circle.center.x, abs_tol=1e-06) \
            and math.isclose(self.center.y,
                             other_circle.center.y, abs_tol=1e-06) \
            and math.isclose(self.radius, other_circle.radius,
                             abs_tol=1e-06)

    def _primitives(self):
        points = [
            self.center + volmdlr.Point2D(self.center.x + self.radius, self.center.y),
            self.center + volmdlr.Point2D(self.center.x, self.center.y - self.radius),
            self.center + volmdlr.Point2D(self.center.x - self.radius, self.center.y),
            self.center + volmdlr.Point2D(self.center.x, self.center.y + self.radius)]

        return [volmdlr.edges.Arc2D(points[0], points[1], points[2]),
                volmdlr.edges.Arc2D(points[2], points[3], points[0])]

    def to_polygon(self, angle_resolution: float):
        return ClosedPolygon2D(
            self.discretization_points(angle_resolution=angle_resolution))

    @classmethod
    def from_arc(cls, arc: volmdlr.edges.Arc2D):
        return cls(arc.center, arc.radius, arc.name + ' to circle')

    def discretization_points(self, *, number_points: int = None, angle_resolution: int = 40):
        """
        discretize a Contour to have "n" points
        :param number_points: the number of points (including start and end points)
             if unset, only start and end will be returned
        :param angle_resolution: if set, the sampling will be adapted to have a controlled angular distance. Usefull
            to mesh an arc
        :return: a list of sampled points
        """
        if number_points:
            angle_resolution = 360 / number_points
        return [(self.center
                 + self.radius * math.cos(teta) * volmdlr.X2D
                 + self.radius * math.sin(teta) * volmdlr.Y2D)
                for teta in npy.linspace(0, volmdlr.TWO_PI, resolution + 1)][
               :-1]

    def point_belongs(self, point, tolerance=1e-9):
        return point.point_distance(self.center) <= self.radius + tolerance

    # def border_points(self):
    #     start = self.center - self.radius * volmdlr.Point2D(1, 0)
    #     end = self.center + self.radius * volmdlr.Point2D(1, 0)
    #     return [start, end]

    def bounding_rectangle(self):

        xmin = self.center.x - self.radius
        xmax = self.center.x + self.radius
        ymin = self.center.y - self.radius
        ymax = self.center.y + self.radius
        return volmdlr.core.BoundingRectangle(xmin, xmax, ymin, ymax)

    def line_intersections(self, line: volmdlr.edges.Line2D, tol=1e-9):
        full_arc_2d = volmdlr.edges.FullArc2D(
            center=self.center, start_end=self.point_at_abscissa(0),
            name=self.name)
        return full_arc_2d.line_intersections(line, tol)

    def linesegment_intersections(self, linesegment: volmdlr.edges.LineSegment2D,
                                  tol=1e-9):
        full_arc_2d = volmdlr.edges.FullArc2D(
            center=self.center, start_end=self.point_at_abscissa(0),
            name=self.name)
        return full_arc_2d.linesegment_intersections(linesegment, tol)

    def cut_by_line(self, line: volmdlr.edges.Line2D):
        intersection_points = self.line_intersections(line)
        if not intersection_points:
            return [self]
        if len(intersection_points) == 1:
            raise NotImplementedError
        if len(intersection_points) == 2:
            linesegment = volmdlr.edges.LineSegment2D(intersection_points[0],
                                                      intersection_points[1])
            arc1, arc2 = self.split(intersection_points[0],
                                    intersection_points[1])
            contour1 = Contour2D([arc1, linesegment.copy()])
            contour2 = Contour2D([arc2, linesegment.copy()])
            return [contour1, contour2]
        raise ValueError

    def circle_intersections(self, circle: 'volmdlr.wires.Circle2D'):
        x0, y0 = self.center
        x1, y1 = circle.center
        # r0 = self.radius
        # r1 = circle.radius

        d = math.sqrt((x1 - x0) ** 2 + (y1 - y0) ** 2)

        # non intersecting
        if d > self.radius + circle.radius:
            return []
        # One circle within other
        if d < abs(self.radius - circle.radius):
            return []
        # coincident circles
        if d == 0 and self.radius == circle.radius:
            return []
        else:
            a = (self.radius ** 2 - circle.radius ** 2 + d ** 2) / (2 * d)
            h = math.sqrt(self.radius ** 2 - a ** 2)
            x2 = x0 + a * (x1 - x0) / d
            y2 = y0 + a * (y1 - y0) / d
            x3 = x2 + h * (y1 - y0) / d
            y3 = y2 - h * (x1 - x0) / d

            x4 = x2 - h * (y1 - y0) / d
            y4 = y2 + h * (x1 - x0) / d

        return [volmdlr.Point2D(x3, y3), volmdlr.Point2D(x4, y4)]

    def arc_intersections(self, arc2d: volmdlr.edges.Arc2D):
        circle = Circle2D(arc2d.center, arc2d.radius)
        intersections = []

        for inter in self.circle_intersections(circle):
            try:
                arc2d.abscissa(inter)  # I guess it is a test?
                intersections.append(inter)
            except ValueError:
                pass
        return intersections

    def length(self):
        return volmdlr.TWO_PI * self.radius

    def plot(self, ax=None, color='k', alpha=1,
             plot_points=False, equal_aspect=True, linestyle='-', linewidth=1):
        if ax is None:
            fig, ax = plt.subplots()
        # else:
        #     fig = ax.figure
        if self.radius > 0:
            ax.add_patch(matplotlib.patches.Arc((self.center.x, self.center.y),
                                                2 * self.radius,
                                                2 * self.radius,
                                                angle=0,
                                                theta1=0,
                                                theta2=360,
                                                color=color,
                                                alpha=alpha,
                                                linestyle=linestyle,
                                                linewidth=linewidth))
        if equal_aspect:
            ax.set_aspect('equal')
        return ax

    def to_3d(self, plane_origin, x, y):
        normal = x.cross(y)
        center3d = self.center.to_3d(plane_origin, x, y)
        return Circle3D(volmdlr.Frame3D(center3d, x, y, normal),
                        self.radius, self.name)

    def rotation(self, center: volmdlr.Point2D, angle: float):
        """
        Circle2D rotation
        :param center: rotation center
        :param angle: angle rotation
        :return: a new rotated Circle2D
        """
        return Circle2D(self.center.rotation(center, angle), self.radius)

    def rotation_inplace(self, center: volmdlr.Point2D, angle: float):
        """
        Circle2D rotation. Object is updated inplace
        :param center: rotation center
        :param angle: rotation angle
        """
        self.center.rotation_inplace(center, angle)

    def translation(self, offset: volmdlr.Vector2D):
        """
        Circle2D translation
        :param offset: translation vector
        :return: A new translated Circle2D
        """
        return Circle2D(self.center.translation(offset), self.radius)

    def translation_inplace(self, offset: volmdlr.Vector3D):
        """
        Circle2D translation. Object is updated inplace
        :param offset: translation vector
        """
        self.center.translation_inplace(offset)

    def frame_mapping(self, frame: volmdlr.Frame3D, side: str):
        """
        Changes frame_mapping and return a new Circle2D
        side = 'old' or 'new'
        """
        if side == 'old':
            return Circle2D(frame.old_coordinates(self.center),
                            self.radius)
        elif side == 'new':
            return Circle2D(frame.new_coordinates(self.center),
                            self.radius)
        else:
            raise ValueError('Side should be \'new\' \'old\'')

    def frame_mapping_inplace(self, frame: volmdlr.Frame3D, side: str):
        """
        Changes frame_mapping and the object is updated inplace
        side = 'old' or 'new'
        """
        if side == 'old':
            self.center = frame.old_coordinates(self.center)
        elif side == 'new':
            self.center = frame.new_coordinates(self.center)
        else:
            raise ValueError('Side should be \'new\' \'old\'')

    def area(self):
        return math.pi * self.radius ** 2

    def second_moment_area(self, point):
        """
        Second moment area of part of disk
        """
        I = math.pi * self.radius ** 4 / 4
        return volmdlr.geometry.huygens2d(I, I, 0, self.area(), self.center,
                                          point)

    def center_of_mass(self):
        return self.center

    def point_symmetric(self, point):
        center = 2 * point - self.center
        return Circle2D(center, self.radius)

    def plot_data(self, edge_style: plot_data.EdgeStyle = None,
                  surface_style: plot_data.SurfaceStyle = None):
        return plot_data.Circle2D(cx=self.center.x,
                                  cy=self.center.y,
                                  r=self.radius,
                                  edge_style=edge_style,
                                  surface_style=surface_style)

    def copy(self, *args, **kwargs):
        return Circle2D(self.center.copy(), self.radius)

    def point_at_abscissa(self, curvilinear_abscissa):
        start = self.center + self.radius * volmdlr.X3D
        return start.rotation(self.center,
                              curvilinear_abscissa / self.radius)

    # def triangulation(self, n=35):
    #     l = self.length()
    #     points = [self.point_at_abscissa(l * i / n) for i in range(n)]
    #     points.append(self.center)
    #     triangles = [(i, i + 1, n) for i in range(n - 1)] + [(n - 1, 0, n)]
    def split_by_line(self, line: volmdlr.edges.Line2D):
        """
        Split the Circle with a line into two Arc2D.
        """
        split_points = self.line_intersections(line)
        return self.split(split_points[0], split_points[1])

    def split(self, split_start, split_end):
        x1, y1 = split_start - self.center
        x2, y2 = split_end - self.center

        angle1 = math.atan2(y1, x1)
        angle2 = math.atan2(y2, x2)
        angle_i1 = 0.5 * (angle2 - angle1)
        angle_i2 = angle_i1 + math.pi
        interior_point1 = split_start.rotation(self.center, angle_i1)
        interior_point2 = split_start.rotation(self.center, angle_i2)

        return [volmdlr.edges.Arc2D(split_start, interior_point1,
                                    split_end),
                volmdlr.edges.Arc2D(split_start, interior_point2,
                                    split_end)]

    def axial_symmetry(self, line):
        """
        finds out the symmetric circle2d according to a line
        """

        return self.__class__(center=self.center.axial_symmetry(line),
                              radius=self.radius)

    def discretization_points(self, angle_resolution: float = 10):
        number_points = math.ceil(volmdlr.TWO_PI * angle_resolution) + 2
        step = self.length() / (number_points - 1)
        return [self.point_at_abscissa(i * step) for i in range(number_points)]

    def polygon_points(self, discretization_resolution: int):
        warnings.warn('polygon_points is deprecated,\
        please use discretization_points instead',
                      DeprecationWarning)
        return self.discretization_points(discretization_resolution)


class Ellipse2D(Contour2D):
<<<<<<< HEAD
=======
    """
    Defines an Ellipse in two-dimenssions.

    Ellipse2D defined by a major axis (A), minor axis (B), a center and a vector
    representing the direction of the major axis.

    :param major_axis: ellipse's major axis (A)
    :type major_axis: float
    :param minor_axis: ellipse's minor axis (B)
    :type minor_axis: float
    :param center: ellipse's center
    :type center: volmdlr.Point3D
    :param major_dir: direction vector for major axis
    :type major_dir: volmdlr.Vector3D

    :Example:
    >>> ellipse2d = wires.Ellipse2D(4, 2, volmdlr.O2D, volmdlr.Vector2D(1, 1))
    """

>>>>>>> 63c3fb6c
    def __init__(self, major_axis, minor_axis, center, major_dir, name=''):
        self.major_axis = major_axis
        self.minor_axis = minor_axis
        self.center = center
        self.major_dir = major_dir
<<<<<<< HEAD
        self.minor_dir = - self.major_dir.normal_vector()
        self.theta = volmdlr.core.clockwise_angle(self.major_dir, volmdlr.X2D)
        Contour2D.__init__(self, [self], name=name)

    def to_3d(self, origin, x, y):
        raise NotImplementedError

    def point_belongs(self, point):
        return math.isclose((point.x - self.center.x)**2 / self.major_axis**2 +
                            (point.y - self.center.y)**2 / self.minor_axis**2, 1, abs_tol=1e-6)

    def line_intersections(self, line: 'volmdlr.edges.Line2D'):
        if line.points[1].x == line.points[0].x:
            x1 = line.points[0].x
            x2 = x1
            y1 = self.minor_axis * math.sqrt((1 - x1 ** 2 / self.major_axis**2))
=======
        self.major_dir.normalize()
        self.minor_dir = - self.major_dir.normal_vector()
        self.theta = volmdlr.core.clockwise_angle(self.major_dir, volmdlr.X2D)
        if self.theta == math.pi * 2:
            self.theta = 0.0
        Contour2D.__init__(self, [self], name=name)

    def area(self):
        """
        Calculates the ellipe's area
        :return: ellipe's area, float
        """
        return math.pi * self.major_axis * self.minor_axis

    def length(self):
        """
        Calculates the ellipse's length
        :return: ellipe's length
        """
        mid_point = self.center - self.major_axis * self.major_dir
        if self.theta != 0.0:
            mid_point = self.center - volmdlr.Point2D(self.major_axis, 0)
            mid_point = mid_point.rotation(self.center, self.theta)
        length = 2 * self.abscissa(mid_point)
        return length

    def to_3d(self, plane_origin, x, y):
        raise NotImplementedError

    def point_over_ellipse(self, point, abs_tol=1e-6):
        """
        Verifies if a point is on the ellipse
        :param point: point to be verified
        :return: True or False
        """
        return math.isclose(
            ((point.x - self.center.x) * math.cos(self.theta) +
             (point.y - self.center.y) * math.sin(self.theta)) ** 2 / self.major_axis ** 2 +
            ((point.x - self.center.x) * math.sin(self.theta) -
             (point.y - self.center.y) * math.cos(self.theta)) ** 2 / self.minor_axis ** 2, 1, abs_tol=abs_tol)

    def point_over_contour(self, point, abs_tol=1e-6):
        return self.point_over_ellipse(point, abs_tol)

    def line_intersections(self, line: 'volmdlr.edges.Line2D'):
        """
        Calculates the intersections between a line and an ellipse
        :param line: line to calculate intersections
        :return: list of points intersections, if there are any
        """
        if self.theta != 0:
            frame = volmdlr.Frame2D(self.center, self.major_dir, self.minor_dir)
            frame_mapped_ellipse = self.frame_mapping(frame, 'new')
            frame_mapped_line = line.frame_mapping(frame, 'new')
            line_inters = frame_mapped_ellipse.line_intersections(frame_mapped_line)
            line_intersections = [frame.old_coordinates(point) for point in line_inters]
            return line_intersections

        if line.points[1].x == line.points[0].x:
            x1 = line.points[0].x
            x2 = x1
            y1 = self.minor_axis * math.sqrt((1 - x1 ** 2 / self.major_axis ** 2))
>>>>>>> 63c3fb6c
            y2 = -y1
            c = self.center.y + line.points[0].y
        else:
            m = (line.points[1].y - line.points[0].y) / (line.points[1].x - line.points[0].x)
            c = - m * (line.points[0].x + self.center.x) + line.points[0].y + self.center.y
            if self.major_axis ** 2 * m ** 2 + self.minor_axis ** 2 > c ** 2:
                x1 = - (2 * (self.major_axis ** 2) * m * c + math.sqrt(
<<<<<<< HEAD
                    (2 * (self.major_axis**2) * m * c )**2 - 4 * (self.major_axis** 2 * m**2 + self.minor_axis**2) *
                    self.major_axis**2 * (c ** 2- self.minor_axis**2))) / (2 * (self.major_axis ** 2 * (m ** 2) +
                                                                                self.minor_axis ** 2))

                x2 = - (2 * (self.major_axis ** 2) * m * c - math.sqrt(
                    (2 * (self.major_axis**2) * m * c )**2 - 4 * (self.major_axis** 2 * m**2 + self.minor_axis**2) *
                    self.major_axis**2 * (c ** 2- self.minor_axis**2))) / (2 * (self.major_axis ** 2 * (m ** 2) +
                                                                                self.minor_axis ** 2))
=======
                    (2 * (self.major_axis ** 2) * m * c) ** 2 - 4 * (
                                self.major_axis ** 2 * m ** 2 + self.minor_axis ** 2) *
                    self.major_axis ** 2 * (c ** 2 - self.minor_axis ** 2))) / (
                                 2 * (self.major_axis ** 2 * (m ** 2) +
                                      self.minor_axis ** 2))

                x2 = - (2 * (self.major_axis ** 2) * m * c - math.sqrt(
                    (2 * (self.major_axis ** 2) * m * c) ** 2 - 4 * (
                                self.major_axis ** 2 * m ** 2 + self.minor_axis ** 2) *
                    self.major_axis ** 2 * (c ** 2 - self.minor_axis ** 2))) / (
                                 2 * (self.major_axis ** 2 * (m ** 2) +
                                      self.minor_axis ** 2))
>>>>>>> 63c3fb6c
                y1 = m * x1 + c
                y2 = m * x2 + c
        point1 = volmdlr.Point2D(x1, y1)
        point2 = volmdlr.Point2D(x2, y2)
        if point1 == point2:
            return [point1]
        return [point1, point2]

    def linesegment_intersections(self,
                                  linesegment: 'volmdlr.edges.LineSegment2D'):
<<<<<<< HEAD
=======
        """
        Calculates the intersections between a linesegment and an ellipse
        :param linesegment: linesegment to calculate intersections
        :return: list of points intersections, if there are any
        """
>>>>>>> 63c3fb6c
        line_intersections = self.line_intersections(linesegment)
        intersections = []
        for intersection in line_intersections:
            if linesegment.point_belongs(intersection):
                intersections.append(intersection)
        return intersections

    def discretization_points(self, *, number_points: int = None, angle_resolution: int = 20):
<<<<<<< HEAD
        if number_points:
            angle_resolution = number_points
        discretization_points = [self.center + volmdlr.Point2D(self.major_axis * math.cos(theta + self.theta),
                                                 self.minor_axis * math.sin(theta + self.theta))
                                 for theta in npy.linspace(0, volmdlr.TWO_PI, angle_resolution + 1)]
        # discretization_points = [self.center + self.major_axis * math.cos(theta) * self.major_dir +
        #                          self.minor_axis * math.sin(theta) * self.minor_dir
        #                  for theta in npy.linspace(0, volmdlr.TWO_PI, angle_resolution + 1)]
        return discretization_points

    def abscissa(self, point: volmdlr.Point2D):
        if self.point_belongs(point):
            angle_abscissa = self.point_angle_with_major_dir(point)
            def arc_length(theta):
                return math.sqrt((self.major_axis**2) * math.sin(theta) ** 2 +
                                 (self.minor_axis**2) * math.cos(theta)**2)
            res, err = scipy_integrate.quad(arc_length, 0, angle_abscissa)
=======
        """
        Calculates the discretized points for the ellipse
        :param number_points: number of point to have in the discretized points
        :param angle_resolution: the angle resolution to be used to discretise points
        :return: discretized points
        """
        if number_points:
            angle_resolution = number_points
        discretization_points = [self.center + volmdlr.Point2D(self.major_axis * math.cos(theta),
                                                               self.minor_axis * math.sin(theta))
                                 for theta in npy.linspace(0, volmdlr.TWO_PI, angle_resolution + 1)]
        discretization_points = [point.rotation(self.center, self.theta) for point in discretization_points]
        return discretization_points

    def abscissa(self, point: volmdlr.Point2D):
        """
        Calculates the abscissa for a given point
        :param point: point to calculate the abcissa
        :return: the correspoding abscissa, 0 < abscissa < ellipse's length
        """
        if self.point_over_ellipse(point):
            angle_abscissa = self.point_angle_with_major_dir(point)

            def arc_length(theta):
                return math.sqrt((self.major_axis ** 2) * math.sin(theta) ** 2 +
                                 (self.minor_axis ** 2) * math.cos(theta) ** 2)

            res, _ = scipy_integrate.quad(arc_length, 0, angle_abscissa)
>>>>>>> 63c3fb6c
            return res
        raise ValueError(f'point {point} does not belong to ellipse')

    def point_angle_with_major_dir(self, point2d):
<<<<<<< HEAD
=======
        """
        given a point in the ellipse, calculates it angle with the major direction vector
        """
>>>>>>> 63c3fb6c
        center2d_point2d = point2d - self.center
        angle_abscissa = volmdlr.core.clockwise_angle(center2d_point2d, self.major_dir)
        return angle_abscissa

<<<<<<< HEAD
    def area(self):
        return math.pi * self.major_axis * self.minor_axis

    def plot(self, ax = None, linestyle='-', color='k', linewidth=1, alpha=1.0,):
=======
    def plot(self, ax=None, color='k', alpha=1, plot_points=False):
        """
        matplotlib plot for an ellipse
        """
>>>>>>> 63c3fb6c
        if ax is None:
            _, ax = plt.subplots()
        x = []
        y = []
<<<<<<< HEAD
        for px, py in self.discretization_points(number_points=50):
            x.append(px)
            y.append(py)
        plt.plot(x, y, color=color, alpha=alpha)
        return ax

=======
        for point_x, point_y in self.discretization_points(number_points=50):
            x.append(point_x)
            y.append(point_y)
        plt.plot(x, y, color=color, alpha=alpha)
        return ax

    def rotation(self, center: volmdlr.Point2D, angle: float):
        """
        Rotation of ellipse around a center and an angle
        :param center: center of the rotation
        :param angle: angle to rotated of
        :return: a rotationed new ellipse
        """
        rotationed_center = self.center.rotation(center, angle)
        point_major_dir = self.center + self.major_dir * self.major_axis
        rotationed_major_dir_point = point_major_dir.rotation(center, angle)
        major_dir = rotationed_major_dir_point - rotationed_center
        return Ellipse2D(self.major_axis, self.minor_axis, rotationed_center,
                         major_dir)

    def translation(self, offset: volmdlr.Vector2D):
        """
        Translation of ellipse from an offset vector
        :param offset: corresponding translation vector
        :return: translated new ellipse2d
        """
        return Ellipse2D(self.major_axis, self.minor_axis, self.center.translation(offset), self.major_dir)

    def frame_mapping(self, frame: volmdlr.Frame2D, side: str):
        """
        Changes frame_mapping and return a new Ellipse2D
        side = 'old' or 'new'
        """
        if side == 'old':
            return Ellipse2D(self.major_axis, self.minor_axis, frame.old_coordinates(self.center),
                             self.major_dir)
        elif side == 'new':
            point_major_dir = self.center + self.major_dir * self.major_axis
            major_dir = frame.new_coordinates(point_major_dir) - self.center
            return Ellipse2D(self.major_axis, self.minor_axis, frame.new_coordinates(self.center),
                             major_dir)
        else:
            raise ValueError('Side should be \'new\' \'old\'')

>>>>>>> 63c3fb6c

class Contour3D(ContourMixin, Wire3D):
    _non_serializable_attributes = ['points']
    _non_eq_attributes = ['name']
    _non_hash_attributes = ['points', 'name']
    _generic_eq = True
    """
    A collection of 3D primitives forming a closed wire3D
    """

    def __init__(self, primitives: List[volmdlr.core.Primitive3D],
                 name: str = ''):
        """

        """

        Wire3D.__init__(self, primitives=primitives, name=name)
        self._utd_edge_polygon = False
        self._utd_bounding_box = False

    def __hash__(self):
        return sum(hash(e) for e in self.primitives)

    def __eq__(self, other_):
        if other_.__class__.__name__ != self.__class__.__name__:
            return False
        if len(self.primitives) != len(other_.primitives):
            return False
        equal = 0
        for prim1 in self.primitives:
            reverse1 = prim1.reverse()
            found = False
            for prim2 in other_.primitives:
                reverse2 = prim2.reverse()
                if (prim1 == prim2 or reverse1 == prim2
                        or reverse2 == prim1 or reverse1 == reverse2):
                    equal += 1
                    found = True
            if not found:
                return False
        if equal == len(self.primitives):
            return True
        return False

    @property
    def edge_polygon(self):
        if not self._utd_edge_polygon:
            self._edge_polygon = self._get_edge_polygon()
            self._utd_edge_polygon = True
        return self._edge_polygon

    def _get_edge_polygon(self):
        points = []
        for edge in self.primitives:
            if points:
                if edge.start != points[-1]:
                    points.append(edge.start)
            else:
                points.append(edge.start)
        return ClosedPolygon3D(points)

    @classmethod
    def from_step(cls, arguments, object_dict):
        name = arguments[0][1:-1]
        raw_edges = []
        # edge_ends = {}
        for ie, edge_id in enumerate(arguments[1]):
            raw_edges.append(object_dict[int(edge_id[1:])])

        if (len(raw_edges)) == 1:
            if isinstance(raw_edges[0], cls):
                # Case of a circle, ellipse...
                return raw_edges[0]
            return cls(raw_edges, name=name)

        # Making things right for first 2 primitives
        distances = [raw_edges[0].end.point_distance(raw_edges[1].start),
                     raw_edges[0].start.point_distance(raw_edges[1].start),
                     raw_edges[0].end.point_distance(raw_edges[1].end),
                     raw_edges[0].start.point_distance(raw_edges[1].end)]
        index = distances.index(min(distances))
        if min(distances) > 6e-4:
            # Green color : well-placed and well-read
            ax = raw_edges[0].plot(color='g')
            # Red color : can't be connected to green edge
            raw_edges[1].plot(ax=ax, color='r')
            # Black color : to be placed
            for re in raw_edges[2:]:
                re.plot(ax=ax)
            # deltax1 = abs(raw_edges[0].start.x - raw_edges[1].end.x)
            # deltax2 = abs(raw_edges[0].end.x - raw_edges[1].end.x)
            # deltay1 = abs(raw_edges[0].start.y - raw_edges[1].end.y)
            # deltay2 = abs(raw_edges[0].end.y - raw_edges[1].end.y)
            # deltaz1 = abs(raw_edges[0].start.z - raw_edges[1].end.z)
            # deltaz2 = abs(raw_edges[0].end.z - raw_edges[1].end.z)
            raise NotImplementedError(
                f'Number of edges: {len(raw_edges)}',
                'First 2 edges of contour not follwing each other',
                f'delta_x = {abs(raw_edges[0].start.x - raw_edges[1].end.x)},'
                f' {abs(raw_edges[0].end.x - raw_edges[1].end.x)}',
                f'delta_y = {abs(raw_edges[0].start.y - raw_edges[1].end.y)},'
                f' {abs(raw_edges[0].end.y - raw_edges[1].end.y)}',
                f'delta_z = {abs(raw_edges[0].start.z - raw_edges[1].end.z)},'
                f' {abs(raw_edges[0].end.z - raw_edges[1].end.z)}',
                f'distance = {min(distances)}')

        if index == 0:
            edges = [raw_edges[0], raw_edges[1]]
        elif index == 1:
            edges = [raw_edges[0].reverse(), raw_edges[1]]
        elif index == 2:
            edges = [raw_edges[0], raw_edges[1].reverse()]
        elif index == 3:
            edges = [raw_edges[0].reverse(), raw_edges[1].reverse()]
        else:
            raise NotImplementedError

        # Connecting the next edges
        last_edge = edges[-1]
        for i, raw_edge in enumerate(raw_edges[2:]):
            distances = [raw_edge.start.point_distance(last_edge.end),
                         raw_edge.end.point_distance(last_edge.end)]
            index = distances.index(min(distances))
            if min(distances) > 6e-4:
                # Green color : well-placed and well-read
                ax = last_edge.plot(color='g')
                for re in raw_edges[:2 + i]:
                    re.plot(ax=ax, color='g')
                    re.start.plot(ax=ax, color='g')
                    re.end.plot(ax=ax, color='g')
                last_edge.end.plot(ax=ax, color='r')
                # Red color : can't be connected to red dot
                raw_edge.plot(ax=ax, color='r')
                # Black color : to be placed
                for re in raw_edges[2 + i + 1:]:
                    re.plot(ax=ax)
                    re.start.plot(ax=ax)
                    re.end.plot(ax=ax)
                # deltax1 = abs(raw_edge.start.x - last_edge.end.x)
                # deltax2 = abs(raw_edge.end.x - last_edge.end.x)
                # deltay1 = abs(raw_edge.start.y - last_edge.end.y)
                # deltay2 = abs(raw_edge.end.y - last_edge.end.y)
                # deltaz1 = abs(raw_edge.start.z - last_edge.end.z)
                # deltaz2 = abs(raw_edge.end.z - last_edge.end.z)
                raise NotImplementedError(
                    f'Number of edges: {len(raw_edges)}',
                    'Edges of contour not follwing each other',
                    f'delta_x = {abs(raw_edge.start.x - last_edge.end.x)},'
                    f' {abs(raw_edge.end.x - last_edge.end.x)}',
                    f'delta_y = {abs(raw_edge.start.y - last_edge.end.y)},'
                    f' {abs(raw_edge.end.y - last_edge.end.y)}',
                    f'delta_z = {abs(raw_edge.start.z - last_edge.end.z)},'
                    f' {abs(raw_edge.end.z - last_edge.end.z)}',
                    f'distance = {min(distances)}')
            if index == 0:
                last_edge = raw_edge
            elif index == 1:
                last_edge = raw_edge.reverse()

            edges.append(last_edge)
        return cls(edges, name=name)

    def to_step(self, current_id, surface_id=None, surface3d=None):
        content = ''
        edge_ids = []
        for primitive in self.primitives:
            if primitive.__class__.__name__ == 'BSplineCurve3D':
                method_name = f'{primitive.__class__.__name__.lower()}_to_2d'
                curve2d = getattr(surface3d, method_name)(primitive)[0]
                if curve2d.__class__.__name__ == 'LineSegment3D':
                    curve2d = curve2d.to_bspline_curve()
                primitive_content, primitive_ids = primitive.to_step(
                    current_id, surface_id=surface_id, curve2d=curve2d)
            else:
                primitive_content, primitive_ids = primitive.to_step(current_id, surface_id=surface_id)

            content += primitive_content
            current_id = primitive_ids[-1] + 1
            for primitive_id in primitive_ids:
                content += "#{} = ORIENTED_EDGE('{}',*,*,#{},.T.);\n".format(
                    current_id,
                    primitive.name,
                    primitive_id)
                edge_ids.append(current_id)

                current_id += 1

        content += "#{} = EDGE_LOOP('{}',({}));\n".format(
            current_id, self.name, volmdlr.core.step_ids_to_str(edge_ids))
        return content, current_id

    def average_center_point(self):
        nb = len(self.edge_polygon.points)
        x = sum(point[0] for point in self.edge_polygon.points) / nb
        y = sum(point[1] for point in self.edge_polygon.points) / nb
        z = sum(point[2] for point in self.edge_polygon.points) / nb

        return volmdlr.Point3D(x, y, z)

    def to_2d(self, plane_origin, x, y):
        primitives2d = self.get_primitives_2d(plane_origin, x, y)
        return Contour2D(primitives=primitives2d)

    def rotation(self, center: volmdlr.Point3D, axis: volmdlr.Vector3D,
                 angle: float):
        """
        Contour3D rotation
        :param center: rotation center
        :param axis: rotation axis
        :param angle: angle rotation
        :return: a new rotated Contour3D
        """
        new_edges = [edge.rotation(center, axis, angle) for edge
                     in self.primitives]
        return Contour3D(new_edges, self.name)

    def rotation_inplace(self, center: volmdlr.Point3D, axis: volmdlr.Vector3D,
                         angle: float):
        """
        Contour3D rotation. Object is updated inplace
        :param center: rotation center
        :param axis: rotation axis
        :param angle: rotation angle
        """
        for edge in self.primitives:
            edge.rotation_inplace(center, axis, angle)

    def translation(self, offset: volmdlr.Vector3D):
        """
        Contour3D translation
        :param offset: translation vector
        :return: A new translated Contour3D
        """
        new_edges = [edge.translation(offset) for edge in
                     self.primitives]
        return Contour3D(new_edges, self.name)

    def translation_inplace(self, offset: volmdlr.Vector3D):
        """
        Contour3D translation. Object is updated inplace
        :param offset: translation vector
        """
        for edge in self.primitives:
            edge.translation_inplace(offset)

    def order_contour(self):
        # new_primitives = []
        # points = self.ordering_contour()
        # for p1, p2 in points:
        #     new_primitives.append(volmdlr.edges.LineSegment3D(p1, p2))
        # self.primitives = new_primitives

        initial_points = []
        for primitive in self.primitives:
            initial_points.append((primitive.start, primitive.end))

        new_primitives = []
        if self.is_ordered():
            return self
        points = self.ordering_contour()
        for p1, p2 in points:
            try:
                index = initial_points.index((p1, p2))
            except ValueError:
                index = initial_points.index((p2, p1))

            if isinstance(self.primitives[index], volmdlr.edges.LineSegment3D):
                new_primitives.append(volmdlr.edges.LineSegment3D(p1, p2))
            elif isinstance(self.primitives[index], volmdlr.edges.Arc3D):
                new_primitives.append(volmdlr.edges.Arc3D(p1, self.primitives[index].interior, p2))
            elif isinstance(self.primitives[index], volmdlr.edges.BSplineCurve3D):
                if (self.primitives[index].start == p1 and self.primitives[index].end == p2):
                    new_primitives.append(self.primitives[index])
                else:
                    new_primitives.append(self.primitives[index].reverse())

        self.primitives = new_primitives

        return self

    # def point_over_contour(self, point, abs_tol=1e-7):
    #     belongs = False
    #     for primitive in self.primitives:
    #         if primitive.point_belongs(point, abs_tol):
    #             belongs = True
    #     return belongs

    def frame_mapping(self, frame: volmdlr.Frame3D, side: str):
        """
        Changes frame_mapping and return a new Contour3D
        side = 'old' or 'new'
        """
        new_edges = [edge.frame_mapping(frame, side) for edge in
                     self.primitives]
        return Contour3D(new_edges, self.name)

    def frame_mapping_inplace(self, frame: volmdlr.Frame3D, side: str):
        """
        Changes frame_mapping and the object is updated inplace
        side = 'old' or 'new'
        """
        for edge in self.primitives:
            edge.frame_mapping_inplace(frame, side)

    def copy(self, deep=True, memo=None):
        new_edges = [edge.copy(deep=deep, memo=memo) for edge in self.primitives]
        if self.point_inside_contour is not None:
            new_point_inside_contour = self.point_inside_contour.copy()
        else:
            new_point_inside_contour = None
        return Contour3D(new_edges, new_point_inside_contour, self.name)

    def plot(self, ax=None, color='k', alpha=1, edge_details=False):
        if ax is None:
            ax = Axes3D(plt.figure())

        for edge in self.primitives:
            edge.plot(ax=ax, color=color, alpha=alpha,
                      edge_ends=edge_details, edge_direction=edge_details)

        return ax

    def _bounding_box(self):
        """
        Flawed method, to be enforced by overloading
        """
        points = []
        for prim in self.primitives:
            n = 20
            length = prim.length()
            points_ = prim.discretization_points(number_points=n)
            for point in points_:
                if point not in points:
                    points.append(point)
        return volmdlr.core.BoundingBox.from_points(points)

    @property
    def bounding_box(self):
        if not self._utd_bounding_box:
            self._bbox = self._bounding_box()
            self._utd_bounding_box = True
        return self._bbox

    @classmethod
    def extract_contours(cls, contour, point1: volmdlr.Point3D,
                         point2: volmdlr.Point3D, inside=False):

        new_primitives = contour.extract_with_points(point1, point2, inside)
        contours = [cls(new_primitives)]
        return contours

    def line_intersections(self, line: volmdlr.edges.Line3D):
        intersections = []
        for primitive in self.primitives:
            prim_line_intersections = primitive.line_intersections(line)
            if prim_line_intersections is not None:
                # for inters in prim_line_intersections:
                if prim_line_intersections not in intersections:
                    intersections.append(prim_line_intersections)
        return intersections

    def linesegment_intersections(self, linesegment: volmdlr.edges.LineSegment3D):
        intersections = []
        for primitive in self.primitives:
            prim_line_intersections = primitive.linesegment_intersection(linesegment)
            if prim_line_intersections:
                for inters in prim_line_intersections:
                    if inters not in intersections:
                        intersections.append(inters)
        return intersections

    def contour_intersection(self, contour3d):
        dict_intersecting_points = {}
        for primitive in self.primitives:
            for primitive2 in contour3d.primitives:
                intersecting_point = primitive.linesegment_intersection(
                    primitive2)
                if intersecting_point is not None:
                    dict_intersecting_points[primitive2] = intersecting_point
        if dict_intersecting_points:
            return dict_intersecting_points
        return None

    @classmethod
    def from_points(cls, points: List[volmdlr.Point3D]):
        """
        create a contour3d from points with line_segments3D
        """

        if len(points) < 3:
            raise ValueError('contour is defined at least with three points')
        else:
            edges = []
            for i in range(0, len(points) - 1):
                edges.append(volmdlr.edges.LineSegment3D(points[i], points[i + 1]))

            edges.append(volmdlr.edges.LineSegment3D(points[-1], points[0]))

            contour = cls(edges)

            return contour

    def clean_primitives(self):
        """
        delete primitives with start=end, and return a new contour
        """

        new_primitives = []
        for primitive in self.primitives:
            if primitive.start != primitive.end:
                new_primitives.append(primitive)

        return Contour3D(new_primitives)

    def merge_with(self, contour3d):
        """
        merge two adjacent contours, sharing primitives, and returns one outer contour and inner
        contours (if there are any)
        """

        merged_primitives = self.merge_primitives_with(contour3d)
        contours = Contour3D.contours_from_edges(merged_primitives, tol=3e-4)
        # contours = sorted(contours, key=lambda contour: contour.area(), reverse=True)

        return contours

    # def primitive_over_contour(self, primitive):
    #     """
    #     copied from Contour2D
    #     """
    #     for prim in self.primitives:
    #         if not hasattr(prim, 'unit_direction_vector') and \
    #                 hasattr(prim, 'tangent'):
    #             vector1 = prim.tangent(0.5)
    #         else:
    #             vector1 = prim.unit_direction_vector(abscissa=0.)

    #         if not hasattr(primitive, 'unit_direction_vector') and \
    #                 hasattr(primitive, 'tangent'):
    #             vector2 = primitive.tangent(0.5)
    #         else:
    #             vector2 = primitive.unit_direction_vector(abscissa=0.)

    #         if vector1.is_colinear_to(vector2):
    #             mid_point = primitive.middle_point()
    #             if self.point_over_contour(mid_point):
    #                 return True
    #     return False


class Circle3D(Contour3D):
    _non_serializable_attributes = ['point', 'edges', 'point_inside_contour']
    _non_eq_attributes = ['name']
    _non_hash_attributes = ['name']
    _generic_eq = True

    def __init__(self, frame: volmdlr.Frame3D, radius: float,
                 name: str = ''):
        """
        frame.u, frame.v define the plane, frame.w the normal
        """
        self.radius = radius
        self.frame = frame
        self.angle = volmdlr.TWO_PI
        Contour3D.__init__(self, [self], name=name)

    @property
    def center(self):
        return self.frame.origin

    @property
    def normal(self):
        return self.frame.w

    def __hash__(self):
        return hash(self.frame.origin)

    def __eq__(self, other_circle):
        return self.frame.origin == other_circle.frame.origin \
               and self.frame.w.is_colinear(other_circle.frame.w) \
               and math.isclose(self.radius,
                                other_circle.radius, abs_tol=1e-06)

    def discretization_points(self, *, number_points: int = None, angle_resolution: int = 20):
        """
        discretize a Contour to have "n" points
        :param number_points: the number of points (including start and end points)
             if unset, only start and end will be returned
        :param angle_resolution: if set, the sampling will be adapted to have a controlled angular distance. Usefull
            to mesh an arc
        :return: a list of sampled points
        """
        if number_points:
            angle_resolution = number_points
        discretization_points_3d = [
                                     self.center + self.radius * math.cos(
                                         teta) * self.frame.u
                                     + self.radius * math.sin(
                                         teta) * self.frame.v
                                     for teta in
                                     npy.linspace(0, volmdlr.TWO_PI,
                                                  angle_resolution + 1)][:-1]
        return discretization_points_3d

    def abscissa(self, point3d: volmdlr.Point3D):
        x, y, _ = self.frame.new_coordinates(point3d)
        u1 = x / self.radius
        u2 = y / self.radius
        theta = volmdlr.core.sin_cos_angle(u1, u2)

        return self.radius * abs(theta)

    def length(self):
        return volmdlr.TWO_PI * self.radius

    # def FreeCADExport(self, name, ndigits=3):
    #     xc, yc, zc = round(1000 * self.center, ndigits)
    #     xn, yn, zn = round(self.normal, ndigits)
    #     return '{} = Part.Circle(fc.Vector({},{},{}),fc.Vector({},{},{}),{})\n'.format(
    #         name, xc, yc, zc, xn, yn, zn, 1000 * self.radius)

    def rotation(self, center: volmdlr.Point3D, axis: volmdlr.Vector3D, angle: float):
        """
        Circle3D rotation
        :param center: rotation center
        :param axis: rotation axis
        :param angle: angle rotation
        :return: a new rotated Circle3D
        """
        return Circle3D(self.frame.rotation(center, axis, angle),
                        self.radius, self.name)

    def rotation_inplace(self, center: volmdlr.Point3D, axis: volmdlr.Vector3D, angle: float):
        """
        Circle3D rotation. Object is updated inplace
        :param center: rotation center
        :param axis: rotation axis
        :param angle: rotation angle
        """
        self.frame.rotation_inplace(center, axis, angle)

    def translation(self, offset: volmdlr.Vector3D):
        """
        Circle3D translation
        :param offset: translation vector
        :return: A new translated Circle3D
        """
        return Circle3D(self.frame.translation(offset), self.radius, self.name)

    def translation_inplace(self, offset: volmdlr.Vector3D):
        """
        Circle3D translation. Object is updated inplace
        :param offset: translation vector
        """
        self.frame.translation_inplace(offset)

    def plot(self, ax=None, color='k', alpha=1., edge_details=False):
        if ax is None:
            fig = plt.figure()
            ax = Axes3D(fig)
        else:
            fig = None

        x = []
        y = []
        z = []
        for px, py, pz in self.discretization_points():
            x.append(px)
            y.append(py)
            z.append(pz)
        x.append(x[0])
        y.append(y[0])
        z.append(z[0])
        ax.plot(x, y, z, color=color, alpha=alpha)
        return ax

    def point_at_abscissa(self, curvilinear_abscissa):
        """
        start point is at intersection of frame.u axis
        """
        start = self.frame.origin + self.radius * self.frame.u
        return start.rotation(self.frame.origin, self.frame.w,
                              curvilinear_abscissa / self.radius)

    def linesegment_intersection(self, linesegment: volmdlr.edges.LineSegment3D):
        distance_center_lineseg = linesegment.point_distance(self.frame.origin)
        if distance_center_lineseg > self.radius:
            return []
        direction_vector = linesegment.direction_vector()
        if linesegment.start.z == linesegment.end.z == self.frame.origin.z:
            quadratic_equation_a = (1 + (direction_vector.y ** 2 / direction_vector.x**2))
            quadratic_equation_b = (-2 * (direction_vector.y ** 2 / direction_vector.x**2) * linesegment.start.x +
                     2 * (direction_vector.y / direction_vector.x) * linesegment.start.y)
            quadratic_equation_c = ((linesegment.start.y - (direction_vector.y / direction_vector.x) *
                                     linesegment.start.x)**2 - self.radius**2)
            delta = (quadratic_equation_b ** 2 - 4 * quadratic_equation_a * quadratic_equation_c)
            x1 = (- quadratic_equation_b + math.sqrt(delta)) / (2 * quadratic_equation_a)
            x2 = (- quadratic_equation_b - math.sqrt(delta)) / (2 * quadratic_equation_a)
            y1 = (direction_vector.y / direction_vector.x) * (x1 - linesegment.start.x) + linesegment.start.y
            y2 = (direction_vector.y / direction_vector.x) * (x2 - linesegment.start.x) + linesegment.start.y
            return [volmdlr.Point3D(x1, y1, self.frame.origin.z), volmdlr.Point3D(x2, y2, self.frame.origin.z)]
        z_constant = self.frame.origin.z
        constant = (z_constant - linesegment.start.z) / direction_vector.z
        x_coordinate = constant * direction_vector.x + linesegment.start.x
        y_coordinate = constant * direction_vector.y + linesegment.start.y
        if math.isclose((x_coordinate - self.frame.origin.x) ** 2 + (y_coordinate - self.frame.origin.y) ** 2,
                        self.radius**2, abs_tol=1e-6):
            return [volmdlr.Point3D(x_coordinate, y_coordinate, z_constant)]
        return []

    @classmethod
    def from_step(cls, arguments, object_dict):
        center = object_dict[arguments[1]].origin
        radius = float(arguments[2]) / 1000
        if object_dict[arguments[1]].u is not None:
            normal = object_dict[arguments[1]].u
            other_vec = object_dict[arguments[1]].v
            if other_vec is not None:
                other_vec.normalize()
        else:
            normal = object_dict[arguments[1]].v  # ou w
            other_vec = None
        normal.normalize()
        return cls.from_center_normal(center, normal, radius,
                                      arguments[0][1:-1])

    def to_step(self, current_id, surface_id=None, surface3d=None):
        circle_frame = volmdlr.Frame3D(self.center, self.frame.w, self.frame.u,
                                       self.frame.v)
        content, frame_id = circle_frame.to_step(current_id)
        curve_id = frame_id + 1
        content += "#{} = CIRCLE('{}',#{},{});\n".format(
            curve_id, self.name, frame_id, round(self.radius * 1000, 3))

        if surface_id:
            content += "#{} = SURFACE_CURVE('',#{},(#{}),.PCURVE_S1.);\n".format(
                curve_id + 1, curve_id, surface_id)
            curve_id += 1

        p1 = self.frame.origin + self.frame.u * self.radius
        # p2 = self.frame.origin + self.frame.v*self.radius
        p3 = self.frame.origin - self.frame.u * self.radius
        # p4 = self.frame.origin - self.frame.v*self.radius

        p1_content, p1_id = p1.to_step(curve_id + 1, vertex=True)
        # p2_content, p2_id = p2.to_step(p1_id+1, vertex=True)
        p3_content, p3_id = p3.to_step(p1_id + 1, vertex=True)
        # p4_content, p4_id = p4.to_step(p3_id+1, vertex=True)
        content += p1_content + p3_content

        arc1_id = p3_id + 1
        content += "#{} = EDGE_CURVE('{}',#{},#{},#{},.T.);\n".format(
            arc1_id, self.name, p1_id, p3_id, curve_id)
        oriented_edge1_id = arc1_id + 1
        content += "#{} = ORIENTED_EDGE('',*,*,#{},.T.);\n".format(
            oriented_edge1_id, arc1_id)

        arc2_id = oriented_edge1_id + 1
        content += "#{} = EDGE_CURVE('{}',#{},#{},#{},.T.);\n".format(
            arc2_id, self.name, p3_id, p1_id, curve_id)
        oriented_edge2_id = arc2_id + 1
        content += "#{} = ORIENTED_EDGE('',*,*,#{},.T.);\n".format(
            oriented_edge2_id, arc2_id)

        current_id = oriented_edge2_id + 1
        content += "#{} = EDGE_LOOP('{}',(#{},#{}));\n".format(
            current_id, self.name, oriented_edge1_id, oriented_edge2_id)

        return content, current_id

    def _bounding_box(self):
        """
        """
        # u = self.normal.deterministic_unit_normal_vector()
        # v = self.normal.cross(u)
        points = [self.frame.origin + self.radius * v
                  for v in [self.frame.u, -self.frame.u,
                            self.frame.v, -self.frame.v]]
        return volmdlr.core.BoundingBox.from_points(points)

    def to_2d(self, plane_origin, x, y):
        z = x.cross(y)
        plane3d = volmdlr.faces.Plane3D(volmdlr.Frame3D(plane_origin, x, y, z))
        return Circle2D(plane3d.point3d_to_2d(self.center), self.radius)

    @classmethod
    def from_center_normal(cls, center: volmdlr.Point3D,
                           normal: volmdlr.Vector3D,
                           radius: float,
                           name: str = ''):
        u = normal.deterministic_unit_normal_vector()
        v = normal.cross(u)
        return cls(volmdlr.Frame3D(center, u, v, normal), radius, name)

    @classmethod
    def from_3_points(cls, point1, point2, point3):
        u1 = (point2 - point1)
        u2 = (point2 - point3)
        try:
            u1.normalize()
            u2.normalize()
        except ZeroDivisionError:
            raise ValueError(
                'the 3 points must be distincts')

        normal = u2.cross(u1)
        normal.normalize()

        if u1 == u2:
            u2 = normal.cross(u1)
            u2.normalize()

        v1 = normal.cross(u1)  # v1 is normal, equal u2
        v2 = normal.cross(u2)  # equal -u1

        p11 = 0.5 * (point1 + point2)  # Mid point of segment s,m
        p21 = 0.5 * (point2 + point3)  # Mid point of segment s,m

        l1 = volmdlr.edges.Line3D(p11, p11 + v1)
        l2 = volmdlr.edges.Line3D(p21, p21 + v2)

        try:
            center, _ = l1.minimum_distance_points(l2)
        except ZeroDivisionError:
            raise ValueError(
                'Start, end and interior points  of an arc must be distincts')

        radius = (center - point1).norm()
        return cls(frame=volmdlr.Frame3D(center, u1, normal.cross(u1), normal),
                   radius=radius)

    def extrusion(self, extrusion_vector):

        if self.normal.is_colinear_to(extrusion_vector):
            u = self.normal.deterministic_unit_normal_vector()
            v = self.normal.cross(u)
            w = extrusion_vector.copy()
            w.normalize()
            cylinder = volmdlr.faces.CylindricalSurface3D(
                volmdlr.Frame3D(self.center, u, v, w), self.radius)
            return [cylinder.rectangular_cut(0, volmdlr.TWO_PI,
                                             0, extrusion_vector.norm())]
        else:
            raise NotImplementedError(
                'Extrusion along vector not colinar to normal for circle not handled yet: dot={}'.format(
                    self.normal.dot(extrusion_vector)))

    def revolution(self, axis_point: volmdlr.Point3D, axis: volmdlr.Vector3D,
                   angle: float):
        line3d = volmdlr.edges.Line3D(axis_point, axis_point + axis)
        tore_center, _ = line3d.point_projection(self.center)
        u = self.center - tore_center
        u.normalize()
        v = axis.cross(u)
        if not math.isclose(self.normal.dot(u), 0., abs_tol=1e-9):
            raise NotImplementedError(
                'Outside of plane revolution not supported')

        R = tore_center.point_distance(self.center)
        surface = volmdlr.faces.ToroidalSurface3D(
            volmdlr.Frame3D(tore_center, u, v, axis),
            R, self.radius)
        return [surface.rectangular_cut(0, angle, 0, volmdlr.TWO_PI)]

    def point_belongs(self, point: volmdlr.Point3D, abs_tol:float=1e-6):
        distance = point.point_distance(self.center)
        vec = volmdlr.Vector3D(*point - self.center)
        dot = self.normal.dot(vec)
        if math.isclose(distance, self.radius, abs_tol=abs_tol)\
                and math.isclose(dot, 0, abs_tol=abs_tol):
            return True
        return False

    def trim(self, point1: volmdlr.Point3D, point2: volmdlr.Point3D):
        if not self.point_belongs(point1)\
                or not self.point_belongs(point2):
            ax = self.plot()
            point1.plot(ax=ax, color='r')
            point2.plot(ax=ax, color='b')
            raise ValueError('Point not on circle for trim method')
        if point1 == point2:
            return volmdlr.edges.FullArc3D(self.frame.origin, point1,
                                           self.frame.w)
        interior = volmdlr.core.clockwise_interior_from_circle3d(
            point1, point2, self)
        return volmdlr.edges.Arc3D(point1, interior, point2)


class Ellipse3D(Contour3D):
    """
    :param major_axis: Largest radius of the ellipse
    :type major_axis: float
    :param minor_axis: Smallest radius of the ellipse
    :type minor_axis: float
    :param center: Ellipse's center
    :type center: Point3D
    :param normal: Ellipse's normal
    :type normal: Vector3D
    :param major_dir: Direction of the largest radius/major_axis
    :type major_dir: Vector3D
    """

    def __init__(self, major_axis: float, minor_axis: float,
                 center: volmdlr.Point3D, normal: volmdlr.Vector3D,
                 major_dir: volmdlr.Vector3D, name: str = ''):

        self.major_axis = major_axis
        self.minor_axis = minor_axis
        self.center = center
        normal.normalize()
        self.normal = normal
        major_dir.normalize()
        self.major_dir = major_dir
        self._frame = None
        Contour3D.__init__(self, [self], name=name)

    @property
    def frame(self):
        if not self._frame:
            self._frame = volmdlr.Frame3D(self.center, self.major_dir, self.normal.cross(self.major_dir), self.normal)
        return self._frame

    def point_belongs(self, point):
        new_point = self.frame.new_coordinates(point)
        new_center = self.frame.new_coordinates(self.center)
        return math.isclose((new_point.x - new_center.x) ** 2 / self.major_axis ** 2 +
                            (new_point.y - new_center.y) ** 2 / self.minor_axis ** 2, 1, abs_tol=1e-6)

    def length(self):
        """
        Ramanujan's approximation for the perimeter of the ellipse
        P = π (a + b) [ 1 + (3h) / (10 + √(4 - 3h) ) ], where h = (a - b)**2/(a + b)**2
        :return:
        """
        perimeter_formular_h = (self.major_axis - self.minor_axis)**2 / (self.major_axis + self.minor_axis)**2
        return math.pi * (self.major_axis + self.minor_axis) *\
               (1 + (3 * perimeter_formular_h / (10 + math.sqrt(4 - 3 * perimeter_formular_h))))


    def discretization_points(self, *, number_points: int = None, angle_resolution: int = 20):
        """
        discretize a Contour to have "n" points
        :param number_points: the number of points (including start and end points)
             if unset, only start and end will be returned
        :param angle_resolution: if set, the sampling will be adapted to have a controlled angular distance. Usefull
            to mesh an arc
        :return: a list of sampled points
        """
        # plane = Plane3D.from_normal(self.center, self.normal)
        if number_points:
            angle_resolution = number_points
        triangulation_points_3d = [
                                     self.center + self.major_axis * math.cos(
                                         teta) * self.major_dir
                                     + self.minor_axis * math.sin(
                                         teta) * self.major_dir.cross(
                                         self.normal) for teta in
                                     npy.linspace(0, volmdlr.TWO_PI,
                                                  angle_resolution + 1)][:-1]
        return triangulation_points_3d

    def to_2d(self, origin, x, y):
        center = self.center.to_2d(origin, x, y)
        major_dir_d2 = self.major_dir.to_2d(origin, x, y)
        return Ellipse2D(self.major_axis, self.minor_axis, center, major_dir_d2)

    def abscissa(self, point: volmdlr.Point3D):
        vector_2 = self.normal.cross(self.major_dir)
        ellipse_2d = self.to_2d(self.center, self.major_dir, vector_2)
        point2d = point.to_2d(self.center, self.major_dir, vector_2)
        return ellipse_2d.abscissa(point2d)
        # if ellipse_2d.point_belongs(point2d):
        #     angle_abscissa = ellipse_2d.point_angle_with_major_dir(point2d)
        #     def arc_length(theta):
        #         return math.sqrt((self.major_axis**2) * math.sin(theta) ** 2 + (self.minor_axis**2) * math.cos(theta)**2)
        #     res, err = scipy_integrate.quad(arc_length, 0, angle_abscissa)
        #     return res
        # raise ValueError(f'point {point} does not belong to ellipse')

    def trim(self, point1: volmdlr.Point3D, point2: volmdlr.Point3D):
        # minor_dir = self.normal.cross(self.major_dir)
        # frame = volmdlr.Frame3D(self.center, self.major_dir,
        #                         minor_dir, self.normal)
        frame = volmdlr.Frame3D(self.center, self.major_dir,
                                self.normal.cross(self.major_dir), self.normal)

        # Positionnement des points dans leur frame
        p1_new, p2_new = frame.new_coordinates(
            point1), frame.new_coordinates(point2)

        # Angle pour le p1
        # u1, u2 = p1_new.x / self.major_axis, p1_new.y / self.minor_axis
        # theta1 = volmdlr.core.sin_cos_angle(u1, u2)
        theta1 = volmdlr.core.sin_cos_angle(p1_new.x / self.major_axis, p1_new.y / self.minor_axis)

        # Angle pour le p2
        # u3, u4 = p2_new.x / self.major_axis, p2_new.y / self.minor_axis
        # theta2 = volmdlr.core.sin_cos_angle(u3, u4)
        theta2 = volmdlr.core.sin_cos_angle(p2_new.x / self.major_axis, p2_new.y / self.minor_axis)

        if theta1 > theta2:  # sens trigo
            angle = math.pi + (theta1 + theta2) / 2
        else:
            angle = (theta1 + theta2) / 2

        # p_3 = volmdlr.Point3D(self.major_axis * math.cos(angle),
        #                       self.minor_axis * math.sin(angle), 0)
        # p3 = frame.old_coordinates(p_3)
        p3 = frame.old_coordinates(volmdlr.Point3D(self.major_axis * math.cos(angle),
                                                   self.minor_axis * math.sin(angle), 0))

        return volmdlr.edges.ArcEllipse3D(point1, p3, point2, self.center,
                                          self.major_dir)

    # def FreeCADExport(self, ip, ndigits=3):
    #     name = 'primitive{}'.format(ip)
    #     xc, yc, zc = npy.round(1000 * self.center.vector, ndigits)
    #     major_vector = self.center + self.major_axis / 2 * self.major_dir
    #     xmaj, ymaj, zmaj = npy.round(1000 * major_vector.vector, ndigits)
    #     minor_vector = self.center + self.minor_axis / 2 * self.normal.cross(
    #         self.major_dir)
    #     xmin, ymin, zmin = npy.round(1000 * minor_vector.vector, ndigits)
    #     return '{} = Part.Ellipse(fc.Vector({},{},{}), fc.Vector({},{},{}), fc.Vector({},{},{}))\n'.format(
    #         name, xmaj, ymaj, zmaj, xmin, ymin, zmin, xc, yc, zc)

    def rotation(self, center: volmdlr.Point3D, axis: volmdlr.Vector3D, angle: float):
        """
        Ellipse3D rotation
        :param center: rotation center
        :param axis: rotation axis
        :param angle: angle rotation
        :return: a new rotated Ellipse3D
        """
        new_center = self.center.rotation(center, axis, angle)
        new_normal = self.normal.rotation(center, axis, angle)
        new_major_dir = self.major_dir.rotation(center, axis, angle)
        return Ellipse3D(self.major_axis, self.minor_axis, new_center,
                         new_normal, new_major_dir, self.name)

    def rotation_inplace(self, center: volmdlr.Point3D, axis: volmdlr.Vector3D, angle: float):
        """
        Ellipse3D rotation. Object is updated inplace
        :param center: rotation center
        :param axis: rotation axis
        :param angle: rotation angle
        """
        self.center.rotation_inplace(center, axis, angle)
        self.normal.rotation_inplace(center, axis, angle)
        self.major_dir.rotation_inplace(center, axis, angle)

    def translation(self, offset: volmdlr.Vector3D):
        """
        Ellipse3D translation
        :param offset: translation vector
        :return: A new translated Ellipse3D
        """
        new_center = self.center.translation(offset)
        new_normal = self.normal.translation(offset)
        new_major_dir = self.major_dir.translation(offset)
        return Ellipse3D(self.major_axis, self.minor_axis, new_center,
                         new_normal, new_major_dir, self.name)

    def translation_inplace(self, offset: volmdlr.Vector3D):
        """
        Ellipse3D translation. Object is updated inplace
        :param offset: translation vector
        """
        self.center.translation_inplace(offset)
        self.normal.translation_inplace(offset)
        self.major_dir.translation_inplace(offset)

    def plot(self, ax=None, color='k', alpha=1, edge_details=False):
        if ax is None:
            fig = plt.figure()
            ax = Axes3D(fig)
        else:
            fig = None

        x = []
        y = []
        z = []
        for px, py, pz in self.discretization_points():
            x.append(px)
            y.append(py)
            z.append(pz)
        x.append(x[0])
        y.append(y[0])
        z.append(z[0])
        ax.plot(x, y, z, color)
        return ax

    @classmethod
    def from_step(cls, arguments, object_dict):
        center = object_dict[arguments[1]].origin
        normal = object_dict[arguments[1]].u  # ancien w
        major_dir = object_dict[arguments[1]].v  # ancien u
        major_axis = float(arguments[2]) / 1000
        minor_axis = float(arguments[3]) / 1000
        return cls(major_axis, minor_axis, center, normal, major_dir,
                   arguments[0][1:-1])


class ClosedPolygon3D(Contour3D, ClosedPolygonMixin):
    _non_serializable_attributes = ['line_segments', 'primitives']
    _non_eq_attributes = ['line_segments', 'primitives']

    def __init__(self, points: List[volmdlr.Point3D], name: str = ''):
        self.points = points
        self._line_segments = None

        Contour3D.__init__(self, self.line_segments, name)

    def get_line_segments(self):
        lines = []
        if len(self.points) > 1:
            for p1, p2 in zip(self.points,
                              list(self.points[1:]) + [self.points[0]]):
                lines.append(volmdlr.edges.LineSegment3D(p1, p2))
        return lines

    def copy(self, *args, **kwargs):
        points = [point.copy() for point in self.points]
        return ClosedPolygon3D(points, self.name)

    def __hash__(self):
        return sum(hash(point) for point in self.points)

    def __eq__(self, other_):
        if not isinstance(other_, self.__class__):
            return False
        equal = True
        for point, other_point in zip(self.points, other_.points):
            equal = (equal and point == other_point)
        return equal

    def plot(self, ax=None, color='k', alpha=1, edge_details=False):
        for line_segment in self.line_segments:
            ax = line_segment.plot(ax=ax, color=color, alpha=alpha,
                                   edge_ends=True, edge_direction=edge_details)
        return ax

    def rotation(self, center: volmdlr.Point3D, axis: volmdlr.Vector3D,
                 angle: float):
        """
        ClosedPolygon3D rotation
        :param center: rotation center
        :param axis: rotation axis
        :param angle: angle rotation
        :return: a new rotated ClosedPolygon3D
        """
        return ClosedPolygon3D(
            [point.rotation(center, axis, angle) for point in
             self.points])

    def rotation_inplace(self, center: volmdlr.Point3D, axis: volmdlr.Vector3D,
                         angle: float):
        """
        ClosedPolygon3D rotation. Object is updated inplace
        :param center: rotation center
        :param axis: rotation axis
        :param angle: rotation angle
        """
        for point in self.points:
            point.rotation_inplace(center, axis, angle)

    def translation(self, offset: volmdlr.Vector3D):
        """
        ClosedPolygon3D translation
        :param offset: translation vector
        :return: A new translated ClosedPolygon3D
        """
        new_points = [point.translation(offset) for point in
                      self.points]
        return ClosedPolygon3D(new_points, self.name)

    def translation_inplace(self, offset: volmdlr.Vector3D):
        """
        ClosedPolygon3D translation. Object is updated inplace
        :param offset: translation vector
        """
        for point in self.points:
            point.translation_inplace(offset)

    def to_2d(self, plane_origin, x, y):
        points2d = [point.to_2d(plane_origin, x, y) for point in self.points]
        return ClosedPolygon2D(points2d)

    def sewing_with(self, other_poly3d, x, y, resolution=20):
        self_center, other_center = self.average_center_point(), \
                                    other_poly3d.average_center_point()

        self_poly2d, other_poly2d = self.to_2d(self_center, x, y), \
            other_poly3d.to_2d(other_center, x, y)
        self_center2d, other_center2d = self_poly2d.center_of_mass(), \
            other_poly2d.center_of_mass()
        self_poly2d.translation_inplace(-self_center2d)
        other_poly2d.translation_inplace(-other_center2d)

        bbox_self2d, bbox_other2d = self_poly2d.bounding_rectangle().bounds(), \
            other_poly2d.bounding_rectangle().bounds()
        position = [abs(value) for value in bbox_self2d] \
            + [abs(value) for value in bbox_other2d]
        max_scale = 2 * max(position)

        lines = [volmdlr.edges.LineSegment2D(volmdlr.O2D, max_scale * (
                volmdlr.X2D * math.sin(n * 2 * math.pi / resolution) +
                volmdlr.Y2D * math.cos(n * 2 * math.pi / resolution))
                                             ) for n in range(resolution)]

        self_new_points, other_new_points = [], []
        for line in lines:
            for self_line in self_poly2d.line_segments:
                intersect = line.linesegment_intersections(self_line)
                if intersect:
                    self_new_points.extend(intersect)
                    break

            for other_line in other_poly2d.line_segments:
                intersect = line.linesegment_intersections(other_line)
                if intersect:
                    other_new_points.extend(intersect)
                    break

        new_self_poly2d, new_other_poly2d = ClosedPolygon2D(
            self_new_points), ClosedPolygon2D(other_new_points)
        new_self_poly2d.translation_inplace(self_center2d)
        new_other_poly2d.translation_inplace(other_center2d)

        new_poly1, new_poly2 = new_self_poly2d.to_3d(self_center, x, y), \
            new_other_poly2d.to_3d(other_center, x, y)

        triangles = []
        for point1, point2, other_point in zip(new_poly1.points,
                                               new_poly1.points[
                                                   1:] + new_poly1.points[:1],
                                               new_poly2.points):
            triangles.append([point1, point2, other_point])

        for point1, point2, other_point in zip(
                new_poly2.points, new_poly2.points[1:] + new_poly2.points[:1],
                new_poly1.points[1:] + new_poly1.points[:1]):
            triangles.append([other_point, point2, point1])

        return triangles

    def simplify(self, min_distance: float = 0.01, max_distance: float = 0.05):
        return ClosedPolygon3D(self.simplify_polygon(
            min_distance=min_distance, max_distance=max_distance).points)

    def convex_sewing(self, polygon2, x, y):
        """
        x and y are used for plane projection to make
        sure it is being projected in the right plane
        """
        center1, center2 = self.average_center_point(), polygon2.average_center_point()
        center1_, center2_ = volmdlr.Point3D(center1.x, center1.y, 0), volmdlr.Point3D(center2.x, center2.y, 0)
        new_polygon1, new_polygon2 = self.translation(-center1_), polygon2.translation(-center2_)
        new_center1, new_center2 = new_polygon1.average_center_point(), new_polygon2.average_center_point()

        new_polygon1_2d, new_polygon2_2d =\
            new_polygon1.to_2d(new_center1, x, y), new_polygon2.to_2d(new_center2, x, y)

        dict_closing_pairs = {}
        triangles = []
        list_closing_point_indexes = []
        new_polygon1_2d_points = new_polygon1_2d.points + [
            new_polygon1_2d.points[0]]
        for i, point_polygon1 in enumerate(
                new_polygon1.points + [new_polygon1.points[0]]):
            if i != 0:
                mean_point2d = 0.5 * (
                        new_polygon1_2d_points[i] + new_polygon1_2d_points[
                            i - 1])
                closing_point = new_polygon2_2d.line_intersecting_closing_point(
                    mean_point2d)
                closing_point_index = new_polygon2_2d.points.index(
                    closing_point)

                if i == 1:
                    previous_closing_point_index = closing_point_index
                if closing_point_index != previous_closing_point_index:
                    if closing_point_index in list_closing_point_indexes:
                        closing_point_index = previous_closing_point_index
                    else:
                        dict_closing_pairs[self.points[i - 1]] = (
                            previous_closing_point_index,
                            closing_point_index)

                if point_polygon1 == new_polygon1.points[0]:
                    if list(dict_closing_pairs.values())[-1][-1] != \
                            list(dict_closing_pairs.values())[0][0]:
                        dict_closing_pairs[self.points[0]] = (
                            list(dict_closing_pairs.values())[-1][-1],
                            list(dict_closing_pairs.values())[0][0])

                real_closing_point = polygon2.points[closing_point_index]

                face_points = [self.points[new_polygon1.points.index(
                    point_polygon1)], self.points[i - 1],
                                  real_closing_point]
                triangles.append(face_points)

                list_closing_point_indexes.append(closing_point_index)
                previous_closing_point_index = closing_point_index
        triangles += polygon2.close_sewing(dict_closing_pairs)

        return triangles

    def get_valid_concave_sewing_polygon(self, polygon1_2d, polygon2_2d):
        polygon1_2d_valid__primitive =\
            polygon1_2d.get_valid_sewing_polygon_primitive(polygon2_2d)
        if polygon1_2d_valid__primitive == polygon1_2d.line_segments[0]:
            return self
        new_polygon_primitives = \
            self.line_segments[polygon1_2d.line_segments.index(polygon1_2d_valid__primitive):] + \
            self.line_segments[:polygon1_2d.line_segments.index(polygon1_2d_valid__primitive)]
        polygon1_3d_points = []
        for prim in new_polygon_primitives:
            if prim.start not in polygon1_3d_points:
                polygon1_3d_points.append(prim.start)
            if prim.end not in polygon1_3d_points:
                polygon1_3d_points.append(prim.end)
        return ClosedPolygon3D(polygon1_3d_points)

    def close_sewing(self, dict_closing_pairs):
        triangles_points = []
        for i, point_polygon2 in enumerate(
                self.points + [self.points[0]]):
            for j, index in enumerate(list(dict_closing_pairs.values())):
                if i != 0:
                    if i - 1 >= index[0] and i <= index[1]:
                        face_points = [self.points[i - 1],
                                       point_polygon2,
                                       list(dict_closing_pairs.keys())[j]]
                        triangles_points.append(face_points)
                    elif index[0] > index[1]:
                        if (i - 1 <= index[0] and i <= index[1]) or (
                                (i - 1 >= index[0]) and i >= index[1]):
                            face_points = [self.points[i - 1],
                                           point_polygon2,
                                           list(dict_closing_pairs.keys())[j]]
                            triangles_points.append(face_points)
        return triangles_points

    def check_sewing(self, polygon2, sewing_faces):
        if not len(self.line_segments) + len(polygon2.line_segments) == len(sewing_faces):
            return False
        return True

    def redefine_sewing_triangles_points(self, triangles_points,
                                         passed_by_zero_index,
                                         closing_point_index,
                                         previous_closing_point_index):
        for n, triangle_points in enumerate(triangles_points[::-1]):
            if (not passed_by_zero_index and
                self.points.index(
                    triangle_points[2]) > closing_point_index) or \
                    (passed_by_zero_index and
                     0 <= self.points.index(triangle_points[
                                                       2]) <= previous_closing_point_index and
                     self.points.index(
                         triangle_points[2]) > closing_point_index):
                new_face_points = [triangles_points[-(n + 1)][0],
                                   triangles_points[-(n + 1)][1],
                                   self.points[
                                       closing_point_index]]
                triangles_points[-(n + 1)] = new_face_points

        return triangles_points

    @staticmethod
    def clean_sewing_closing_pairs_dictionary(dict_closing_pairs,
                                              closing_point_index,
                                              passed_by_zero_index):
        """
        Cleans the dictionnary containing the sewing closing pairs informations
        in case it needs to be recalculated due to changing closing points
        """
        dict_closing_pairs_values = list(dict_closing_pairs.values())
        dict_closing_pairs_keys = list(dict_closing_pairs.keys())
        previous_closing_point_index = dict_closing_pairs_values[-1][1]
        last_dict_value = previous_closing_point_index
        for i, key in enumerate(dict_closing_pairs_keys[::-1]):
            if (not passed_by_zero_index and
                last_dict_value > closing_point_index) or \
                    (passed_by_zero_index and
                     0 <= last_dict_value <= previous_closing_point_index and
                     last_dict_value > closing_point_index):
                lower_bounddary_closing_point = key
                del dict_closing_pairs[key]
                if not dict_closing_pairs:
                    break
                last_dict_value = dict_closing_pairs_values[-i - 2][1]

        return dict_closing_pairs, lower_bounddary_closing_point

    @staticmethod
    def is_sewing_forward(closing_point_index, list_closing_point_indexes) -> bool:
        if closing_point_index < list_closing_point_indexes[-1]:
            return False
        return True

    @staticmethod
    def sewing_closing_points_to_remove(closing_point_index, list_closing_point_indexes, passed_by_zero_index):
        list_remove_closing_points = []
        for idx in list_closing_point_indexes[::-1]:
            if not passed_by_zero_index:
                if idx > closing_point_index:
                    list_remove_closing_points.append(idx)
                else:
                    break
            else:
                if 0 < idx <= list_closing_point_indexes[-1] and \
                        idx > closing_point_index:
                    list_remove_closing_points.append(idx)
                else:
                    break
        return list_remove_closing_points

    @staticmethod
    def sewing_closing_point_past_point0(closing_point_index, list_closing_point_indexes,
                                         passed_by_zero_index, ratio_denominator):
        last_to_new_point_index_ratio = (list_closing_point_indexes[-1] -
                                         closing_point_index) / ratio_denominator
        if passed_by_zero_index:
            ratio = (list_closing_point_indexes[0] - closing_point_index) / ratio_denominator
            if math.isclose(ratio, 1, abs_tol=0.3):
                closing_point_index = list_closing_point_indexes[0]
            else:
                closing_point_index = list_closing_point_indexes[-1]
        else:
            if closing_point_index > list_closing_point_indexes[0]:
                ratio1 = (closing_point_index -
                          list_closing_point_indexes[0]) / ratio_denominator
                if math.isclose(ratio1, 0, abs_tol=0.3) and \
                        math.isclose(last_to_new_point_index_ratio, 1, abs_tol=0.3):
                    passed_by_zero_index = True
                    closing_point_index = list_closing_point_indexes[0]
                else:
                    closing_point_index = list_closing_point_indexes[-1]
            else:
                if closing_point_index < ratio_denominator / 4:
                    passed_by_zero_index = True
                elif ratio_denominator - list_closing_point_indexes[-1] >= 6:
                    closing_point_index = list_closing_point_indexes[-1] + 5
                else:
                    closing_point_index = list_closing_point_indexes[-1]
        return closing_point_index, passed_by_zero_index

    @staticmethod
    def validate_concave_closing_point(closing_point_index,
                                       list_closing_point_indexes,
                                       passed_by_zero_index,
                                       ratio_denominator, polygons_points_ratio):
        if closing_point_index == list_closing_point_indexes[-1]:
            return closing_point_index, [], passed_by_zero_index

        list_remove_closing_points = []
        ratio = (list_closing_point_indexes[-1] - closing_point_index) / ratio_denominator
        if not ClosedPolygon3D.is_sewing_forward(closing_point_index, list_closing_point_indexes):
            if closing_point_index > list_closing_point_indexes[-1] - 10 and\
                    closing_point_index != list_closing_point_indexes[-1] - 1:
                if closing_point_index - 1 in list_closing_point_indexes and\
                        closing_point_index + 1 in list_closing_point_indexes:
                    closing_point_index = list_closing_point_indexes[-1]
                    return closing_point_index, list_remove_closing_points, passed_by_zero_index

                list_remove_closing_points = ClosedPolygon3D.sewing_closing_points_to_remove(
                    closing_point_index, list_closing_point_indexes, passed_by_zero_index)

            elif closing_point_index in list_closing_point_indexes:
                closing_point_index = list_closing_point_indexes[-1]
            elif math.isclose(ratio, 0, abs_tol=0.3):
                closing_point_index = list_closing_point_indexes[-1]
            else:
                closing_point_index, passed_by_zero_index = ClosedPolygon3D.sewing_closing_point_past_point0(
                    closing_point_index, list_closing_point_indexes, passed_by_zero_index, ratio_denominator)

        elif closing_point_index in list_closing_point_indexes:
            closing_point_index = list_closing_point_indexes[-1]
        elif len(list_closing_point_indexes) > 2 and \
                list_closing_point_indexes[0] < closing_point_index < \
                list_closing_point_indexes[-1]:
            closing_point_index = list_closing_point_indexes[-1]
        elif passed_by_zero_index and closing_point_index > \
                list_closing_point_indexes[0]:
            closing_point_index = list_closing_point_indexes[-1]
        elif list_closing_point_indexes[0] == 0 and math.isclose(ratio, -1,
                                                                 abs_tol=0.3):
            closing_point_index = list_closing_point_indexes[-1]
        elif math.isclose(ratio, -1, abs_tol=0.3):
            closing_point_index = list_closing_point_indexes[-1]
        elif closing_point_index - list_closing_point_indexes[-1] > 5 and \
            list_closing_point_indexes[-1] + 4 <= ratio_denominator - 1 and\
                polygons_points_ratio > 0.95:
            closing_point_index = list_closing_point_indexes[-1] + 4

        return closing_point_index, list_remove_closing_points, passed_by_zero_index

    def concave_sewing(self, polygon2, x, y):
        polygon1_2d = self.to_2d(volmdlr.O2D, x, y)
        polygon2_2d = polygon2.to_2d(volmdlr.O2D, x, y)
        polygon1_3d = self
        polygon2_3d = polygon2
        if polygon2_2d.area() < polygon1_2d.area():
            polygon1_2d, polygon2_2d = polygon2_2d, polygon1_2d
            polygon1_3d = polygon2
            polygon2_3d = self
        polygon1_3d = polygon1_3d.get_valid_concave_sewing_polygon(
            polygon1_2d, polygon2_2d)
        polygon1_2d = polygon1_3d.to_2d(volmdlr.O2D, x, y)

        # ax=polygon1_2d.plot()
        # polygon2_2d.plot(ax=ax, color='r')

        dict_closing_pairs = {}
        triangles_points = []
        list_closing_point_indexes = []
        passed_by_zero_index = False
        ratio_denom = len(polygon2_2d.points)
        polygons_points_ratio = len(polygon1_2d.points) / ratio_denom
        previous_closing_point_index = None
        for i, primitive1 in enumerate(polygon1_2d.line_segments):
            list_remove_closing_points = []
            closing_point = polygon1_2d.get_closing_point(polygon2_2d,
                                                          primitive1)
            if closing_point == volmdlr.O2D:
                if previous_closing_point_index is not None:
                    closing_point_index = previous_closing_point_index
                else:
                    raise NotImplementedError(
                        'None of the normal lines intersect polygon2, '
                        'certify projection plane given is correct')
            else:
                closing_point_index = polygon2_2d.points.index(closing_point)

            if i == 0:
                previous_closing_point_index = closing_point_index
            else:
                closing_point_index, list_remove_closing_points,\
                    passed_by_zero_index = self.validate_concave_closing_point(
                        closing_point_index, list_closing_point_indexes,
                        passed_by_zero_index, ratio_denom, polygons_points_ratio)

            if list_remove_closing_points:
                new_list_closing_point_indexes = list(
                    dict.fromkeys(list_closing_point_indexes))
                new_list_remove_closing_indexes = list(
                    dict.fromkeys(list_remove_closing_points))

                # print('closing_point_index:', closing_point_index)
                # print('list_remove_closing_points:',
                #       list_remove_closing_points)
                # print('list_closing_point_indexes:',
                #       list_closing_point_indexes)
                # print('new_list_closing_point_indexes:',
                #       new_list_closing_point_indexes)
                # print('new_list_remove_closing_indexes:',
                #       new_list_remove_closing_indexes)
                # print('dict_closing_pairs before:', dict_closing_pairs)
                if len(list_remove_closing_points) == len(triangles_points):
                    triangles_points = \
                        polygon2_3d.redefine_sewing_triangles_points(
                            triangles_points, passed_by_zero_index,
                            closing_point_index, previous_closing_point_index)
                    if dict_closing_pairs:
                        dict_closing_pairs, lower_bounddary_closing_point = \
                            self.clean_sewing_closing_pairs_dictionary(
                                dict_closing_pairs,
                                closing_point_index,
                                passed_by_zero_index)

                        if len(new_list_remove_closing_indexes) <\
                                len(new_list_closing_point_indexes):
                            dict_closing_pairs[
                                lower_bounddary_closing_point] = (
                                new_list_closing_point_indexes[
                                    -(len(new_list_remove_closing_indexes) + 1)],
                                closing_point_index)
                    for pt_index in list_remove_closing_points:
                        list_closing_point_indexes.remove(pt_index)
                    list_closing_point_indexes.append(closing_point_index)

                elif (not passed_by_zero_index and
                      closing_point_index > polygon2_3d.points.index(
                        triangles_points[-len(list_remove_closing_points) - 1][2])) or\
                        (passed_by_zero_index and closing_point_index >= 0):
                    triangles_points =\
                        polygon2_3d.redefine_sewing_triangles_points(
                            triangles_points, passed_by_zero_index,
                            closing_point_index, previous_closing_point_index)
                    dict_closing_pairs, lower_bounddary_closing_point =\
                        self.clean_sewing_closing_pairs_dictionary(
                            dict_closing_pairs, closing_point_index, passed_by_zero_index)

                    if not list(dict_closing_pairs.keys()) or dict_closing_pairs[
                            list(dict_closing_pairs.keys())[-1]][1] !=\
                            closing_point_index:
                        dict_closing_pairs[lower_bounddary_closing_point] =\
                            (new_list_closing_point_indexes[
                                 -(len(new_list_remove_closing_indexes) + 1)],
                             closing_point_index)

                    for pt_index in list_remove_closing_points:
                        list_closing_point_indexes.remove(pt_index)
                    list_closing_point_indexes.append(closing_point_index)
                else:
                    closing_point_index = previous_closing_point_index

            elif closing_point_index != previous_closing_point_index:
                dict_closing_pairs[polygon1_3d.line_segments[i].start] =\
                    (previous_closing_point_index, closing_point_index)
            face_points = [polygon1_3d.line_segments[i].start,
                           polygon1_3d.line_segments[i].end,
                           polygon2_3d.points[closing_point_index]]
            triangles_points.append(face_points)
            list_closing_point_indexes.append(closing_point_index)
            previous_closing_point_index = closing_point_index
            if primitive1 == polygon1_2d.line_segments[-1]:
                if list_closing_point_indexes[-1] != \
                        list_closing_point_indexes[0]:
                    ratio = (list_closing_point_indexes[-1] -
                             list_closing_point_indexes[0]) / len(
                        polygon2_2d.points)
                    if math.isclose(ratio, -1,
                                    abs_tol=0.2) and passed_by_zero_index:
                        dict_closing_pairs[
                            polygon1_3d.points[0]] = (
                            list_closing_point_indexes[-2],
                            list_closing_point_indexes[0])
                        new_face_points = [triangles_points[-1][0],
                                           triangles_points[-1][1],
                                           polygon2_3d.points[
                                               list_closing_point_indexes[-2]]]
                        triangles_points.remove(triangles_points[-1])
                        triangles_points.append(new_face_points)
                    else:
                        dict_closing_pairs[polygon1_3d.points[0]] = (
                            list(dict_closing_pairs.values())[-1][-1],
                            list(dict_closing_pairs.values())[0][0])

        triangles_points += polygon2_3d.close_sewing(dict_closing_pairs)

        # print('list closing indexes :', list_closing_point_indexes)
        # # print('length polygon2 points: ', len(polygon2_3d.points))
        # print('dict_closing_pairs :', dict_closing_pairs)

        # volum = volmdlr.core.VolumeModel(triangles)
        # volum.babylonjs()
        # print('p1 3d points :', self.points)
        # print('p2 3d points :', polygon2.points)
        return triangles_points

    def sewing(self, polygon2, x, y):
        polygon1_2d = self.to_2d(volmdlr.O2D, x, y)
        polygon2_2d = polygon2.to_2d(volmdlr.O2D, x, y)
        if polygon1_2d.is_convex() and polygon2_2d.is_convex():
            return self.convex_sewing(polygon2, x, y)
        return self.concave_sewing(polygon2, x, y)


class Triangle3D(Triangle):
    def __init__(self, point1: volmdlr.Point3D, point2: volmdlr.Point3D,
                 point3: volmdlr.Point3D, name: str = ''):
        # self.point1 = point1
        # self.point2 = point2
        # self.point3 = point3
        # self.name = name

        # # ClosedPolygon2D.__init__(self, points=[point1, point2, point3],
        # # name=name)

        Triangle.__init__(self, point1,
                          point2,
                          point3,
                          name)<|MERGE_RESOLUTION|>--- conflicted
+++ resolved
@@ -15,11 +15,7 @@
 import networkx as nx
 import numpy as npy
 from scipy.spatial import Delaunay, ConvexHull
-<<<<<<< HEAD
-from scipy import integrate as scipy_integrate
-=======
 import scipy.integrate as scipy_integrate
->>>>>>> 63c3fb6c
 
 import matplotlib.pyplot as plt
 import matplotlib.patches
@@ -474,7 +470,8 @@
         """
         intersection_points = []
         for primitive in self.primitives:
-            for point in primitive.linesegment_intersections(linesegment):
+            inters = primitive.linesegment_intersections(linesegment)
+            for point in inters:
                 intersection_points.append((point, primitive))
         return intersection_points
 
@@ -1483,7 +1480,7 @@
         return False
 
     def middle_point(self):
-        return self.point_at_abscissa(cutting_contour.length() / 2)
+        return self.point_at_abscissa(self.length() / 2)
 
     def point_distance(self, point):
         min_distance = self.primitives[0].point_distance(point)
@@ -1578,10 +1575,10 @@
         return self._bounding_rectangle
 
     def get_bouding_rectangle(self):
-        xmin, xmax, ymin, ymax = self.primitives[0].bounding_rectangle().bounds()
+        xmin, xmax, ymin, ymax = self.primitives[0].bounding_rectangle.bounds()
         for edge in self.primitives[1:]:
             xmin_edge, xmax_edge, ymin_edge, ymax_edge = \
-                edge.bounding_rectangle().bounds()
+                edge.bounding_rectangle.bounds()
             xmin = min(xmin, xmin_edge)
             xmax = max(xmax, xmax_edge)
             ymin = min(ymin, ymin_edge)
@@ -3626,23 +3623,6 @@
     def from_arc(cls, arc: volmdlr.edges.Arc2D):
         return cls(arc.center, arc.radius, arc.name + ' to circle')
 
-    def discretization_points(self, *, number_points: int = None, angle_resolution: int = 40):
-        """
-        discretize a Contour to have "n" points
-        :param number_points: the number of points (including start and end points)
-             if unset, only start and end will be returned
-        :param angle_resolution: if set, the sampling will be adapted to have a controlled angular distance. Usefull
-            to mesh an arc
-        :return: a list of sampled points
-        """
-        if number_points:
-            angle_resolution = 360 / number_points
-        return [(self.center
-                 + self.radius * math.cos(teta) * volmdlr.X2D
-                 + self.radius * math.sin(teta) * volmdlr.Y2D)
-                for teta in npy.linspace(0, volmdlr.TWO_PI, resolution + 1)][
-               :-1]
-
     def point_belongs(self, point, tolerance=1e-9):
         return point.point_distance(self.center) <= self.radius + tolerance
 
@@ -3888,7 +3868,15 @@
         return self.__class__(center=self.center.axial_symmetry(line),
                               radius=self.radius)
 
-    def discretization_points(self, angle_resolution: float = 10):
+    def discretization_points(self, *, number_points: int = None, angle_resolution: int = 40):
+        """
+        discretize a Contour to have "n" points
+        :param number_points: the number of points (including start and end points)
+             if unset, only start and end will be returned
+        :param angle_resolution: if set, the sampling will be adapted to have a controlled angular distance. Usefull
+            to mesh an arc
+        :return: a list of sampled points
+        """
         number_points = math.ceil(volmdlr.TWO_PI * angle_resolution) + 2
         step = self.length() / (number_points - 1)
         return [self.point_at_abscissa(i * step) for i in range(number_points)]
@@ -3897,12 +3885,10 @@
         warnings.warn('polygon_points is deprecated,\
         please use discretization_points instead',
                       DeprecationWarning)
-        return self.discretization_points(discretization_resolution)
+        return self.discretization_points(angle_resolution=discretization_resolution)
 
 
 class Ellipse2D(Contour2D):
-<<<<<<< HEAD
-=======
     """
     Defines an Ellipse in two-dimenssions.
 
@@ -3921,31 +3907,11 @@
     :Example:
     >>> ellipse2d = wires.Ellipse2D(4, 2, volmdlr.O2D, volmdlr.Vector2D(1, 1))
     """
-
->>>>>>> 63c3fb6c
     def __init__(self, major_axis, minor_axis, center, major_dir, name=''):
         self.major_axis = major_axis
         self.minor_axis = minor_axis
         self.center = center
         self.major_dir = major_dir
-<<<<<<< HEAD
-        self.minor_dir = - self.major_dir.normal_vector()
-        self.theta = volmdlr.core.clockwise_angle(self.major_dir, volmdlr.X2D)
-        Contour2D.__init__(self, [self], name=name)
-
-    def to_3d(self, origin, x, y):
-        raise NotImplementedError
-
-    def point_belongs(self, point):
-        return math.isclose((point.x - self.center.x)**2 / self.major_axis**2 +
-                            (point.y - self.center.y)**2 / self.minor_axis**2, 1, abs_tol=1e-6)
-
-    def line_intersections(self, line: 'volmdlr.edges.Line2D'):
-        if line.points[1].x == line.points[0].x:
-            x1 = line.points[0].x
-            x2 = x1
-            y1 = self.minor_axis * math.sqrt((1 - x1 ** 2 / self.major_axis**2))
-=======
         self.major_dir.normalize()
         self.minor_dir = - self.major_dir.normal_vector()
         self.theta = volmdlr.core.clockwise_angle(self.major_dir, volmdlr.X2D)
@@ -4008,7 +3974,6 @@
             x1 = line.points[0].x
             x2 = x1
             y1 = self.minor_axis * math.sqrt((1 - x1 ** 2 / self.major_axis ** 2))
->>>>>>> 63c3fb6c
             y2 = -y1
             c = self.center.y + line.points[0].y
         else:
@@ -4016,16 +3981,6 @@
             c = - m * (line.points[0].x + self.center.x) + line.points[0].y + self.center.y
             if self.major_axis ** 2 * m ** 2 + self.minor_axis ** 2 > c ** 2:
                 x1 = - (2 * (self.major_axis ** 2) * m * c + math.sqrt(
-<<<<<<< HEAD
-                    (2 * (self.major_axis**2) * m * c )**2 - 4 * (self.major_axis** 2 * m**2 + self.minor_axis**2) *
-                    self.major_axis**2 * (c ** 2- self.minor_axis**2))) / (2 * (self.major_axis ** 2 * (m ** 2) +
-                                                                                self.minor_axis ** 2))
-
-                x2 = - (2 * (self.major_axis ** 2) * m * c - math.sqrt(
-                    (2 * (self.major_axis**2) * m * c )**2 - 4 * (self.major_axis** 2 * m**2 + self.minor_axis**2) *
-                    self.major_axis**2 * (c ** 2- self.minor_axis**2))) / (2 * (self.major_axis ** 2 * (m ** 2) +
-                                                                                self.minor_axis ** 2))
-=======
                     (2 * (self.major_axis ** 2) * m * c) ** 2 - 4 * (
                                 self.major_axis ** 2 * m ** 2 + self.minor_axis ** 2) *
                     self.major_axis ** 2 * (c ** 2 - self.minor_axis ** 2))) / (
@@ -4038,7 +3993,6 @@
                     self.major_axis ** 2 * (c ** 2 - self.minor_axis ** 2))) / (
                                  2 * (self.major_axis ** 2 * (m ** 2) +
                                       self.minor_axis ** 2))
->>>>>>> 63c3fb6c
                 y1 = m * x1 + c
                 y2 = m * x2 + c
         point1 = volmdlr.Point2D(x1, y1)
@@ -4049,14 +4003,11 @@
 
     def linesegment_intersections(self,
                                   linesegment: 'volmdlr.edges.LineSegment2D'):
-<<<<<<< HEAD
-=======
         """
         Calculates the intersections between a linesegment and an ellipse
         :param linesegment: linesegment to calculate intersections
         :return: list of points intersections, if there are any
         """
->>>>>>> 63c3fb6c
         line_intersections = self.line_intersections(linesegment)
         intersections = []
         for intersection in line_intersections:
@@ -4065,25 +4016,6 @@
         return intersections
 
     def discretization_points(self, *, number_points: int = None, angle_resolution: int = 20):
-<<<<<<< HEAD
-        if number_points:
-            angle_resolution = number_points
-        discretization_points = [self.center + volmdlr.Point2D(self.major_axis * math.cos(theta + self.theta),
-                                                 self.minor_axis * math.sin(theta + self.theta))
-                                 for theta in npy.linspace(0, volmdlr.TWO_PI, angle_resolution + 1)]
-        # discretization_points = [self.center + self.major_axis * math.cos(theta) * self.major_dir +
-        #                          self.minor_axis * math.sin(theta) * self.minor_dir
-        #                  for theta in npy.linspace(0, volmdlr.TWO_PI, angle_resolution + 1)]
-        return discretization_points
-
-    def abscissa(self, point: volmdlr.Point2D):
-        if self.point_belongs(point):
-            angle_abscissa = self.point_angle_with_major_dir(point)
-            def arc_length(theta):
-                return math.sqrt((self.major_axis**2) * math.sin(theta) ** 2 +
-                                 (self.minor_axis**2) * math.cos(theta)**2)
-            res, err = scipy_integrate.quad(arc_length, 0, angle_abscissa)
-=======
         """
         Calculates the discretized points for the ellipse
         :param number_points: number of point to have in the discretized points
@@ -4112,44 +4044,25 @@
                                  (self.minor_axis ** 2) * math.cos(theta) ** 2)
 
             res, _ = scipy_integrate.quad(arc_length, 0, angle_abscissa)
->>>>>>> 63c3fb6c
             return res
         raise ValueError(f'point {point} does not belong to ellipse')
 
     def point_angle_with_major_dir(self, point2d):
-<<<<<<< HEAD
-=======
         """
         given a point in the ellipse, calculates it angle with the major direction vector
         """
->>>>>>> 63c3fb6c
         center2d_point2d = point2d - self.center
         angle_abscissa = volmdlr.core.clockwise_angle(center2d_point2d, self.major_dir)
         return angle_abscissa
 
-<<<<<<< HEAD
-    def area(self):
-        return math.pi * self.major_axis * self.minor_axis
-
-    def plot(self, ax = None, linestyle='-', color='k', linewidth=1, alpha=1.0,):
-=======
     def plot(self, ax=None, color='k', alpha=1, plot_points=False):
         """
         matplotlib plot for an ellipse
         """
->>>>>>> 63c3fb6c
         if ax is None:
             _, ax = plt.subplots()
         x = []
         y = []
-<<<<<<< HEAD
-        for px, py in self.discretization_points(number_points=50):
-            x.append(px)
-            y.append(py)
-        plt.plot(x, y, color=color, alpha=alpha)
-        return ax
-
-=======
         for point_x, point_y in self.discretization_points(number_points=50):
             x.append(point_x)
             y.append(point_y)
@@ -4194,7 +4107,6 @@
         else:
             raise ValueError('Side should be \'new\' \'old\'')
 
->>>>>>> 63c3fb6c
 
 class Contour3D(ContourMixin, Wire3D):
     _non_serializable_attributes = ['points']
