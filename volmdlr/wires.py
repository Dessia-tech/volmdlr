--- conflicted
+++ resolved
@@ -336,27 +336,17 @@
     @classmethod
     def from_points(cls, points):
         """
-<<<<<<< HEAD
         Define a wire based on points2d with line_segments2d.
 
         :param points: points to define wire 2d.
         """
+
         class_name = 'LineSegment' + points[0].__class__.__name__[-2:]
         linesegment_class_ = getattr(volmdlr.edges, class_name)
         edges = []
         for i in range(0, len(points) - 1):
             edges.append(linesegment_class_(points[i], points[i + 1]))
         return cls(edges)
-=======
-        Create a contour from points with line_segments.
-
-        """
-        linesegment_name = 'LineSegment' + points[0].__class__.__name__[-2:]
-        edges = []
-        for i in range(0, len(points) - 1):
-            edges.append(getattr(volmdlr.edges, linesegment_name)(points[i], points[i + 1]))
-        contour = cls(edges)
-        return contour
 
 
 class EdgeCollection3D(WireMixin):
@@ -437,7 +427,6 @@
         babylon_mesh.update(self.babylon_param())
         return [babylon_mesh]
 
->>>>>>> 7a38b04e
 
 class Wire2D(volmdlr.core.CompositePrimitive2D, WireMixin):
     """
@@ -699,7 +688,6 @@
 
         return intersections
 
-<<<<<<< HEAD
     # @classmethod
     # def from_points(cls, points: List[volmdlr.Point2D]):
     #     """
@@ -713,20 +701,6 @@
     #         edges.append(volmdlr.edges.LineSegment2D(points[i], points[i + 1]))
     #
     #     return cls(edges)
-=======
-    @classmethod
-    def from_points(cls, points: List[volmdlr.Point2D]):
-        """
-        Define a wire based on points2d with line_segments2d.
-
-        :param points: points to define wire 2d.
-        """
-        edges = []
-        for i in range(0, len(points) - 1):
-            edges.append(volmdlr.edges.LineSegment2D(points[i], points[i + 1]))
-
-        return cls(edges)
->>>>>>> 7a38b04e
 
     def linesegment_crossings(self,
                               linesegment: 'volmdlr.edges.LineSegment2D'):
