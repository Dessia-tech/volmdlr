#!/usr/bin/env python3
# -*- coding: utf-8 -*-
"""
Module containing wires & contours.
"""

import itertools
import math
import sys
import warnings
# import random
from collections import deque
from statistics import mean
from typing import List

import matplotlib.patches
import matplotlib.pyplot as plt
import networkx as nx
import numpy as npy
import scipy.integrate as scipy_integrate
from mpl_toolkits.mplot3d import Axes3D
from scipy.spatial import Delaunay, ConvexHull
from triangle import triangulate

import plot_data.core as plot_data
from volmdlr.core_compiled import polygon_point_belongs
import volmdlr
import volmdlr.core
import volmdlr.display as vmd
import volmdlr.edges
import volmdlr.utils.intersections as vm_utils_intersections


def argmax(list_of_float):
    """
    Returns the max value and the argmax.
    """
    pos_max, max_float = 0, list_of_float[0]
    for pos, fl in enumerate(list_of_float):
        if pos == 0:
            continue
        else:
            if fl > max_float:
                max_float = fl
                pos_max = pos
    return max_float, pos_max


def argmin(list_of_float):
    """
    Returns the min value and the argmin.
    """
    pos_min, min_float = 0, list_of_float[0]
    for pos, fl in enumerate(list_of_float):
        if pos == 0:
            continue
        else:
            if fl < min_float:
                min_float = fl
                pos_min = pos
    return min_float, pos_min


def bounding_rectangle_adjacent_contours(contours: List):
    """
    Compute the bounding box of a list of adjacent contours2d.

    :param contours: A list of adjacent contours
    :type contours: List[:class:`volmdlr.wires.Contour2D`]
    :return: The bounding box
    :rtype: :class:`volmdlr.core.BoundingRectangle`
    """
    xmin, xmax, ymin, ymax = contours[0].bounding_rectangle().bounds()

    for i in range(1, len(contours)):
        xmin_contour, xmax_contour, ymin_contour, ymax_contour = contours[i].bounding_rectangle().bounds()
        xmin = min(xmin, xmin_contour)
        xmax = max(xmax, xmax_contour)
        ymin = min(ymin, ymin_contour)
        ymax = max(ymax, ymax_contour)

    return volmdlr.core.BoundingRectangle(xmin, xmax, ymin, ymax)


class WireMixin:
    """
    Abstract class for Wire, storing methods and atributs used by many classes in this module.

    """
    _non_data_hash_attributes = ['basis_primitives']
    _non_serializable_attributes = ['primitive_to_index',
                                    'basis_primitives']

    # def __init__(self):
    #     raise TypeError ('It cannot be instantiated directly, see Wire2D, Wire3D, Contour2D or Contour3D')

    def length(self):
        length = 0.
        for primitive in self.primitives:
            length += primitive.length()
        return length

    def discretization_points(self, *, number_points: int = None, angle_resolution: int = 20):
        """

        :param angle_resolution: distance between two discretized points.
        """
        if number_points:
            n = number_points - 1
        elif angle_resolution:
            length = self.length()
            n = int(length / angle_resolution) + 1

        return [self.point_at_abscissa(i / n * length) for i in
                range(n + 1)]

    def point_at_abscissa(self, curvilinear_abscissa: float):
        length = 0.
        for primitive in self.primitives:
            primitive_length = primitive.length()
            if length + primitive_length > curvilinear_abscissa:
                return primitive.point_at_abscissa(
                    curvilinear_abscissa - length)
            length += primitive_length
        # In case we did not find yet, ask last primitive its end
        if math.isclose(curvilinear_abscissa, length, abs_tol=1e-6):
            return self.primitives[-1].end  # point_at_abscissa(primitive_length)
        raise ValueError('abscissa out of contour length')

    def extract_primitives(self, point1, primitive1, point2, primitive2,
                           inside: bool = True):
        """

        :param inside: extracted contour is between the two points if True and outside
        these points if False.
        """

        primitives = []

        ip1 = self.primitive_to_index(primitive1)
        ip2 = self.primitive_to_index(primitive2)

        if ip1 < ip2:
            pass
        elif ip1 == ip2:
            if primitive1.abscissa(point1) < primitive1.abscissa(point2):
                pass
            else:
                primitive1, primitive2 = primitive2, primitive1
                point1, point2 = point2, point1
        else:
            primitive1, primitive2 = primitive2, primitive1
            point1, point2 = point2, point1

        if inside:
            if ip1 == ip2:
                prim = primitive1.split(point1)[1]
                if prim:
                    prim = prim.split(point2)[0]
                    if prim:
                        primitives.append(prim)
            else:
                prim = primitive1.split(point1)[1]
                if prim:
                    primitives.append(prim)
                primitives.extend(self.primitives[self.primitive_to_index(
                    primitive1) + 1:self.primitive_to_index(primitive2)])
                prim = primitive2.split(point2)[0]
                if prim:
                    primitives.append(prim)
        else:
            primitives.extend(self.primitives[0:self.primitive_to_index(primitive1)])
            if ip1 == ip2:
                prim = primitive1.split(point1)
                if prim[0]:
                    primitives.append(prim[0])
                if prim[1]:
                    prim = prim[1].split(point2)[1]
                    if prim:
                        primitives.append(prim)
            else:
                prim = primitive1.split(point1)[0]
                if prim:
                    primitives.append(prim)
                prim = primitive2.split(point2)[1]
                if prim:
                    primitives.append(prim)
            primitives.extend(self.primitives[self.primitive_to_index(primitive2) + 1::])

        return primitives

    def extract_without_primitives(self, point1, point2, inside: bool = True):
        """

        :param inside: extracted contour is between the two points if True and outside
        these points if False.
        """
        primitives = self.primitives
        indices = []

        for i, point in enumerate([point1, point2]):
            ind = []
            for prim_index, primitive in enumerate(primitives):
                if primitive.point_belongs(point, 1e-6):
                    ind.append(prim_index)
            indices.append(ind)

        shared = list(set(indices[0]) & set(indices[1]))
        ind = []
        if shared == []:
            ind.append(indices[0][0])
            if len(indices[1]) == 2:
                ind.append(indices[1][1])
            else:
                ind.append(indices[1][0])
        else:
            for indice in indices:
                if len(indice) == 1:
                    ind.append(indice[0])
                else:
                    for i in indice:
                        if i != shared[0]:
                            ind.append(i)
        return self.extract_primitives(point1, primitives[ind[0]], point2,
                                       primitives[ind[1]], inside)

    def abscissa(self, point):
        """
        Compute the curvilinear abscisse of a point on a wire.

        """
        if self.point_over_wire(point, 1e-6):
            length = 0
            for primitive in self.primitives:
                if primitive.point_belongs(point, 1e-6):
                    length += primitive.abscissa(point)
                    break
                length += primitive.length()
            return length

        raise ValueError('Point is not on wire')

    def sort_points_along_wire(self, points):

        return sorted(points, key=lambda point: self.abscissa(point))

    def is_ordered(self, tol=1e-6):
        """
        Check if the wire's primitives are ordered or not.

        """

        for primitive_1, primitive_2 in zip(self.primitives, self.primitives[1:]):
            if primitive_1.end.point_distance(primitive_2.start) > tol:
                return False
        return True

    def order_wire(self, tol=1e-6):
        """
        Order wire's primitives.

        """

        if self.is_ordered(tol=tol):
            return self.__class__(self.primitives[:])

        new_primitives = [self.primitives[0]]
        primitives = self.primitives[1:]
        length_primitives = len(primitives) + 1

        while len(new_primitives) < length_primitives:
            for primitive in primitives:
                if new_primitives[0].start.point_distance(primitive.start) < tol:
                    new_primitives.insert(0, primitive.reverse())
                    primitives.remove(primitive)
                elif new_primitives[-1].end.point_distance(primitive.start) < tol:
                    new_primitives.append(primitive)
                    primitives.remove(primitive)
                elif new_primitives[0].start.point_distance(primitive.end) < tol:
                    new_primitives.insert(0, primitive)
                    primitives.remove(primitive)
                elif new_primitives[-1].end.point_distance(primitive.end) < tol:
                    new_primitives.append(primitive.reverse())
                    primitives.remove(primitive)

        return self.__class__(new_primitives)

    @classmethod
    def from_wires(cls, wires):
        """
        Define a wire from successive wires.

        """

        primitives = []
        for wire in wires:
            primitives.extend(wire.primitives)

        wire = cls(primitives)

        if not wire.is_ordered():
            return wire.order_wire()
        return wire

    def inverted_primitives(self):
        """
        Invert wire's primitives.

        """

        new_primitives = []
        for prim in self.primitives[::-1]:
            new_primitives.append(prim.reverse())
        return new_primitives

    def is_followed_by(self, wire_2, tol=1e-6):
        """
        Check if the wire is followed by wire_2.

        """
        return self.primitives[-1].end.point_distance(wire_2.primitives[0].start) < tol

    def point_over_wire(self, point, abs_tol=1e-6):

        belongs = False
        for primitive in self.primitives:
            if primitive.point_belongs(point, abs_tol):
                belongs = True
        return belongs

    def primitive_over_wire(self, primitive, tol: float = 1e-6):
        points = primitive.discretization_points(number_points=10)
        if all(self.point_over_contour(point, tol) for point in points):
            return True
        return False


class Wire2D(volmdlr.core.CompositePrimitive2D, WireMixin):
    """
    A collection of simple primitives, following each other making a wire.

    """

    def __init__(self, primitives: List[volmdlr.core.Primitive2D],
                 name: str = ''):
        volmdlr.core.CompositePrimitive2D.__init__(self, primitives, name)

    def to_3d(self, plane_origin, x, y):
        """
        Tranforms a Wire2D into an Wire3D, given a plane origin and an u and v plane vector.

        :param plane_origin: plane origin.
        :param x: plane u vector.
        :param y: plane v vector.
        :return: Wire3D.
        """
        primitives3d = []
        for edge in self.primitives:
            primitives3d.append(edge.to_3d(plane_origin, x, y))

        return Wire3D(primitives3d)

    def extract(self, point1, primitive1, point2, primitive2,
                inside: bool = True):
        """

        :param inside: extracted contour is between the two points if True and outside these points if False.
        """
        return Wire2D(
            self.extract_primitives(point1, primitive1, point2, primitive2,
                                    inside))

    def extract_with_points(self, point1: volmdlr.Point2D,
                            point2: volmdlr.Point2D, inside: bool = True):
        """

        :param inside: extracted contour is between the two points if True and outside these points if False.
        """
        return self.extract_without_primitives(point1, point2, inside)

        # TODO: method to check if it is a wire

    def infinite_intersections(self, infinite_primitives):
        """
        Returns a list  that contains:
        the intersections between a succession of infinite primitives (line,
        circle). There must be a method implemented to intersect the two
        infinite primitives.

        """
        offset_intersections = []

        for primitive_1, primitive_2 in zip(infinite_primitives,
                                            infinite_primitives[1:] + [infinite_primitives[0]]):

            i = infinite_primitives.index(primitive_1)
            # k = infinite_primitives.index(primitive_2)

            primitive_name = primitive_1.__class__.__name__.lower().replace('2d', '')
            intersection_method_name = '{}_intersections'.format(primitive_name)
            next_primitive_name = primitive_2.__class__.__name__.lower().replace('2d', '')
            next_intersection_method_name = '{}_intersections'.format(next_primitive_name)

            if hasattr(primitive_1, next_intersection_method_name):
                intersections = getattr(primitive_1, next_intersection_method_name)(
                    primitive_2)
                end = self.primitives[i].end
                if not intersections:
                    continue

                if len(intersections) == 1:
                    offset_intersections.append(intersections[0])

                else:
                    end = self.primitives[i].end
                    if intersections[0].point_distance(end) > intersections[1].point_distance(end):
                        intersections.reverse()
                    offset_intersections.append(intersections[0])

            elif hasattr(primitive_2, intersection_method_name):
                intersections = getattr(primitive_2, intersection_method_name)(primitive_1)
                if not intersections:
                    continue
                if len(intersections) == 1:
                    offset_intersections.append(intersections[0])
                else:
                    end = self.primitives[i].end
                    if intersections[0].point_distance(end) > intersections[
                            1].point_distance(end):
                        intersections.reverse()
                    offset_intersections.append(intersections[0])

            else:
                raise NotImplementedError(
                    'No intersection method between {} and {}. Define {} on {} or {} on {}'.format(
                        primitive_1.__class__.__name__,
                        primitive_2.__class__.__name__,
                        next_intersection_method_name,
                        primitive_1.__class__.__name__,
                        intersection_method_name,
                        primitive_2.__class__.__name__
                    ))

        return offset_intersections

    def offset(self, offset):
        """
        Generates an offset of a Wire2D.

        """
        offset_primitives = []
        infinite_primitives = []
        offset_intersections = []
        # ax = self.plot()
        for primitive in self.primitives:
            infinite_primitive = primitive.infinite_primitive(offset)
            if infinite_primitive is not None:
                infinite_primitives.append(infinite_primitive)
        offset_intersections += self.infinite_intersections(infinite_primitives)
        for i, (point1, point2) in enumerate(zip(offset_intersections,
                                                 offset_intersections[1:] + [offset_intersections[0]])):
            if i + 1 == len(offset_intersections):
                cutted_primitive = infinite_primitives[0].cut_between_two_points(point1, point2)
            else:
                cutted_primitive = infinite_primitives[i + 1].cut_between_two_points(point1, point2)
            offset_primitives.append(cutted_primitive)

        return self.__class__(offset_primitives)

    def plot_data(self, name: str = '', fill=None, color='black',
                  stroke_width: float = 1, opacity: float = 1):
        data = []
        for item in self.primitives:
            data.append(item.plot_data())
        return data

    def line_intersections(self, line: 'volmdlr.edges.Line2D'):
        """
        Returns a list of intersection in ther form of a tuple (point,
        primitive) of the wire primitives intersecting with the line.

        """
        intersection_points = []
        for primitive in self.primitives:
            for point in primitive.line_intersections(line):
                intersection_points.append((point, primitive))
        return intersection_points

    def linesegment_intersections(self,
                                  linesegment: 'volmdlr.edges.LineSegment2D'):
        """
        Returns a list of intersection in ther form of a tuple (point,
        primitive) of the wire primitives intersecting with the line.

        """
        intersection_points = []
        for primitive in self.primitives:
            inters = primitive.linesegment_intersections(linesegment)
            for point in inters:
                intersection_points.append((point, primitive))
        return intersection_points

    def is_start_end_crossings_valid(self, line, intersections, primitive):
        """
        :param line: crossing line
        :param intersections: intersections results
         for primitive line intersections
        :param primitive: intersecting primitive
        :return: None if intersection not a start or
        end point of a contours primitives, or a volmdlr.Point2D if it is.
        """
        primitive_index = self.primitives.index(primitive)
        point1, point2 = None, None
        if intersections[0] == primitive.start:
            point1 = primitive.point_at_abscissa(primitive.length() * 0.01)
            point2 = self.primitives[primitive_index - 1].point_at_abscissa(
                self.primitives[primitive_index - 1].length() * .99
            )

            # point2 = primitive.start + \
            #          self.primitives[primitive_index - 1].unit_direction_vector(0.5)
        elif intersections[0] == primitive.end and \
                primitive != self.primitives[-1]:
            point1 = primitive.point_at_abscissa(primitive.length() * 0.99)
            point2 = self.primitives[primitive_index + 1].point_at_abscissa(
                self.primitives[primitive_index + 1].length() * .01)

            # point2 = primitive.end + \
            #          self.primitives[primitive_index + 1].unit_direction_vector(0.5)
        if point1 is not None and point2 is not None:
            return line.is_between_points(point1, point2)
        return False

    @staticmethod
    def is_crossing_start_end_point(intersections, primitive):
        """
        Returns True if the crossings provided arestart or end of the Wire2D.

        :param intersections: intersections results
         for primitive line intersections
        :param primitive: intersecting primitive
        :return: False if intersection not a start or
        end point of a contours primitives, or True if it is.
        """
        if intersections[0] == primitive.start or intersections[0] == primitive.end:
            return True
        return False

    def line_crossings(self, line: volmdlr.edges.Line2D):
        """
        Calculates valid crossing intersections of a wire and an infinit line.

        :param line: line crossing the wire
        :type line: volmdlr.edges.Line2D
        returns a list of Tuples (point, primitive)
        of the wire primitives intersecting with the line
        """
        intersection_points = []
        intersection_points_primitives = []
        for primitive in self.primitives:
            intersections = primitive.line_intersections(line)
            for intersection in intersections:
                if intersection not in intersection_points:
                    if not self.is_crossing_start_end_point(intersections, primitive):
                        intersection_points.append(intersection)
                        intersection_points_primitives.append((intersection, primitive))
                    elif self.is_start_end_crossings_valid(line, intersections, primitive):
                        intersection_points.append(intersection)
                        intersection_points_primitives.append((intersection, primitive))
        return intersection_points_primitives

    def wire_intersections(self, wire):
        """
        Compute intersections between two wire 2d.

        :param wire : volmdlr.wires.Wire2D.
        :return: intersections : List[(volmdlr.Point2D, volmdlr.Primitive2D)]
        """
        intersections, intersections_points = [], []
        for primitive in wire.primitives:
            method_name = f'{primitive.__class__.__name__.lower()[0:-2]}_intersections'

            if hasattr(self, method_name):
                a_points = getattr(self, method_name)(primitive)
                # a_points = self.linesegment_intersections(primitive)
                if a_points:
                    for point1, point2 in a_points:
                        if point1 not in intersections_points:
                            intersections.append([point1, point2])
                            intersections_points.append(point1)
            else:
                raise NotImplementedError(
                    f'Class {self.__class__.__name__} does not implement {method_name}')

        return intersections

    @classmethod
    def from_points(cls, points: List[volmdlr.Point2D]):
        """
        Define a wire based on points2d with line_segments2d.

        :param points: points to define wire 2d.
        """
        edges = []
        for i in range(0, len(points) - 1):
            edges.append(volmdlr.edges.LineSegment2D(points[i], points[i + 1]))

        return cls(edges)

    def linesegment_crossings(self,
                              linesegment: 'volmdlr.edges.LineSegment2D'):
        """
        Returns a list of crossings in ther form of a tuple.

        Tupole is (point, primitive) of the wire primitives
        intersecting with the line.
        """
        results = self.line_crossings(linesegment.to_line())
        crossings_points = []
        for result in results:
            if linesegment.point_belongs(result[0]):
                crossings_points.append(result)
        return crossings_points

    def wire_crossings(self, wire):
        """
        Compute crossings between two wire 2d.

        :param wire: volmdlr.wires.Wire2D
        :type crossings: List[(volmdlr.Point2D, volmdlr.Primitive2D)]
        """
        crossings, crossings_points = [], []
        for primitive in wire.primitives:
            method_name = f'{primitive.__class__.__name__.lower()[0:-2]}_crossings'

            if hasattr(self, method_name):
                a_points = getattr(self, method_name)(primitive)
                # a_points = self.linesegment_crossings(primitive)
                if a_points:
                    for a in a_points:
                        if a[0] not in crossings_points:
                            crossings.append([a[0], a[1]])
                            crossings_points.append(a[0])
            else:
                raise NotImplementedError(
                    f'Class {self.__class__.__name__} does not implement {method_name}')

        return crossings

    def to_wire_with_linesegments(self):
        """
        Convert a wire with different primitives to a wire with just linesegments.
        """

        wires = []
        for primitive in self.primitives:
            if not isinstance(primitive, volmdlr.edges.LineSegment2D):
                wires.append(primitive.to_wire(10))
            else:
                wires.append(Wire2D([primitive]))

        return Wire2D.from_wires(wires)

    def invert(self):
        return Wire2D(self.inverted_primitives())

    def extend(self, point):
        """
        Extend a wire by adding a linesegment connecting the given point to nearest wire's extremities.
        """

        distances = [self.primitives[0].start.point_distance(point), self.primitives[-1].end.point_distance(point)]
        if distances.index(min(distances)) == 0:
            primitives = [volmdlr.edges.LineSegment2D(point, self.primitives[0].start)]
            primitives.extend(self.primitives)
        else:
            primitives = self.primitives
            primitives.append(volmdlr.edges.LineSegment2D(self.primitives[-1].end, point))

        return Wire2D(primitives)

    def point_distance(self, point):
        """
        Copied from Contour2D.

        """

        min_distance = self.primitives[0].point_distance(point)
        for primitive in self.primitives[1:]:
            distance = primitive.point_distance(point)
            if distance < min_distance:
                min_distance = distance
        return min_distance

    def nearest_primitive_to(self, point):
        """
        Search for the nearest primitive for a point.

        """

        primitives = self.primitives
        primitives_sorted = sorted(primitives, key=lambda primitive: primitive.point_distance(point))

        return primitives_sorted[0]

    def axial_symmetry(self, line):
        """
        Finds out the symmetric wire2d according to a line.

        """

        primitives_symmetry = []
        for primitive in self.primitives:
            try:
                primitives_symmetry.append(primitive.axial_symmetry(line))
            except NotImplementedError:
                print(f'Class {self.__class__.__name__} does not implement symmetry method')

        return self.__class__(primitives=primitives_symmetry)

    def symmetry(self, line):
        """
        TODO: code this
        """
        raise NotImplementedError('Not coded yet')

    def is_symmetric(self, wire2d, line):
        """
        Checks if the two wires2d are symmetric or not according to line.

        """

        c_symmetry_0 = self.symmetry(line)
        c_symmetry_1 = wire2d.symmetry(line)

        if wire2d.is_superposing(c_symmetry_0) and self.is_superposing(c_symmetry_1):
            return True
        return False

    def bsplinecurve_crossings(self,
                               bsplinecurve: 'volmdlr.edges.BSplineCurve2D'):
        """
        Returns a list of crossings in ther form of a tuple (point,
        primitive) of the wire primitives crossings with the bsplinecurve.

        """

        linesegments = bsplinecurve.to_wire(25).primitives
        crossings_points = []
        for linesegment in linesegments:
            crossings_linesegment = self.linesegment_crossings(linesegment)
            if crossings_linesegment != []:
                crossings_points.extend(crossings_linesegment)
        return crossings_points

    def bsplinecurve_intersections(self,
                                   bsplinecurve: 'volmdlr.edges.BSplineCurve2D'):
        """
        Returns a list of intersections in ther form of a tuple (point,
        primitive) of the wire primitives intersections with the bsplinecurve.

        """

        linesegments = bsplinecurve.to_wire(25).primitives
        intersections_points = []
        for linesegment in linesegments:
            intersections_linesegments = self.linesegment_intersections(linesegment)
            if intersections_linesegments != []:
                intersections_points.extend(intersections_linesegments)
        return intersections_points


class Wire3D(volmdlr.core.CompositePrimitive3D, WireMixin):
    """
    A collection of simple primitives, following each other making a wire.

    """

    def __init__(self, primitives: List[volmdlr.core.Primitive3D],
                 name: str = ''):
        self._bbox = None
        volmdlr.core.CompositePrimitive3D.__init__(self, primitives=primitives, name=name)

    def _bounding_box(self):
        """
        Flawed method, to be enforced by overloading
        """
        n = 20
        points = []
        for prim in self.primitives:
            points_ = prim.discretization_points(number_points=n)
            for point in points_:
                if point not in points:
                    points.append(point)
        return volmdlr.core.BoundingBox.from_points(points)

    @property
    def bounding_box(self):
        if not self._bbox:
            self._bbox = self._bounding_box()
        return self._bbox

    def extract(self, point1, primitive1, point2, primitive2):
        return Wire3D(self.extract_primitives(self, point1, primitive1, point2,
                                              primitive2))

    def extract_with_points(self, point1: volmdlr.Point3D,
                            point2: volmdlr.Point3D, inside):
        return self.extract_without_primitives(point1, point2, inside)

    def frame_mapping(self, frame: volmdlr.Frame3D, side: str):
        """
        Changes frame_mapping and return a new Wire3D.

        :param side: 'old' or 'new'
        """
        new_wire = []
        for primitive in self.primitives:
            new_wire.append(primitive.frame_mapping(frame, side))
        return Wire3D(new_wire)

    def frame_mapping_inplace(self, frame: volmdlr.Frame3D, side: str):
        """
        Changes frame_mapping and the object is updated inplace.

        :param side: 'old' or 'new'
        """
        for primitive in self.primitives:
            primitive.frame_mapping_inplace(frame, side)

    def minimum_distance(self, wire2):
        distance = []
        for element in self.primitives:
            for element2 in wire2.primitives:
                distance.append(element.minimum_distance(element2))

        return min(distance)

    def point_distance(self, point):
        distance, distance_point = math.inf, None
        for prim in self.primitives:
            prim_distance, prim_point = prim.point_distance(point)
            if prim_distance < distance:
                distance = prim_distance
                distance_point = prim_point
        return distance, distance_point

    def extrusion(self, extrusion_vector):
        faces = []
        for primitive in self.primitives:
            faces.extend(primitive.extrusion(extrusion_vector))
        return faces

    def to_bspline(self, discretization_parameter, degree):
        """
        Convert a wire3d to a bspline curve3d.

        """

        discretized_points = self.discretization_points(discretization_parameter)
        bspline_curve = volmdlr.edges.BSplineCurve3D.from_points_interpolation(discretized_points, degree)

        return bspline_curve

    # def copy(self, deep=True, memo=None):
    #     primitives_copy = []
    #     for primitive in self.primitives:
    #         primitives_copy.append(primitive.copy())
    #     return Wire3D(primitives_copy)

    def triangulation(self):
        return None

    def get_primitives_2d(self, plane_origin, x, y):
        """
        Pass primitives to 2d
        :param plane_origin: plane origin
        :param x: vector u
        :param y: vector v
        :return: list of 2d primitives
        """
        z = x.cross(y)
        plane3d = volmdlr.faces.Plane3D(volmdlr.Frame3D(plane_origin, x, y, z))
        primitives2d = []
        for primitive in self.primitives:
            primitive2d = plane3d.point3d_to_2d(primitive)
            if primitive2d is not None:
                primitives2d.append(primitive2d)
        return primitives2d

    def to_2d(self, plane_origin, x, y):
        primitives2d = self.get_primitives_2d(plane_origin, x, y)
        return Wire2D(primitives=primitives2d)


# TODO: define an edge as an opened polygon and allow to compute area from this reference

class ContourMixin(WireMixin):
    """
    Abstract class for Contour, storing methods and attributs used by Contour2D and Contour3D.

    """

    def is_ordered(self, tol=1e-6):
        for prim1, prim2 in zip(
                self.primitives, self.primitives[1:] + [self.primitives[0]]):
            if not prim1.end.is_close(prim2.start, tol):
                return False
        return True

    def ordering_contour(self, tol=1e-6):
        """
        Returns the points of the contour ordered.

        """
        list_point_pairs = [(prim.start, prim.end) for prim in self.primitives]
        length_list_points = len(list_point_pairs)
        points = [list_point_pairs[0]]
        primitives = self.primitives[:]
        new_primitives = [primitives[0]]
        primitives.remove(primitives[0])
        list_point_pairs.remove(
            (list_point_pairs[0][0], list_point_pairs[0][1]))
        finished = False
        counter = 0
        counter1 = 0

        while not finished:
            for i, (p1, p2) in enumerate(list_point_pairs):
                if p1.point_distance(p2) < tol:
                    list_point_pairs.remove((p1, p2))
                    primitives.remove(primitives[i])
                elif p1.point_distance(points[-1][-1]) < tol:
                    points.append((p1, p2))
                    new_primitives.append(primitives[i])
                    primitives.remove(primitives[i])
                    list_point_pairs.remove((p1, p2))
                elif p2.point_distance(points[-1][-1]) < tol:
                    points.append((p2, p1))
                    new_primitives.append(primitives[i].reverse())
                    primitives.remove(primitives[i])
                    list_point_pairs.remove((p1, p2))
                elif p1.point_distance(points[0][0]) < tol:
                    points = [(p2, p1)] + points
                    new_primitives = [primitives[i].reverse()] + new_primitives
                    primitives.remove(primitives[i])
                    list_point_pairs.remove((p1, p2))
                elif p2.point_distance(points[0][0]) < tol:
                    points = [(p1, p2)] + points
                    new_primitives = [primitives[i]] + new_primitives
                    primitives.remove(primitives[i])
                    list_point_pairs.remove((p1, p2))
            if len(list_point_pairs) == 0:
                finished = True
            counter1 += 1
            if counter1 >= 100 * length_list_points:
                self.plot()
                raise NotImplementedError
            if len(list_point_pairs) == 1:
                counter += 1
                if counter > 3:
                    # for point_pair in list_point_pairs:
                    if list_point_pairs[0][0] in points or list_point_pairs[0][::-1] in points:
                        finished = True
                        continue
                    warnings.warn('There may exist a problem with this'
                                  ' contour, it seems it cannot be reordered.'
                                  ' Please, verify its points')
                    finished = True
                    # ax = self.plot()
                    # for point_pair in list_point_pairs:
                    #     point_pair[0].plot(ax=ax, color='r')
                    #     point_pair[1].plot(ax=ax, color='r')
                    # raise NotImplementedError
        return new_primitives

    @staticmethod
    def touching_edges_pairs(edges):  # TO DO: move this to edges?
        touching_primitives = []
        for i, primitive1 in enumerate(edges):
            for j, primitive2 in enumerate(edges):
                if j > i:
                    if primitive2.end != primitive1.start != primitive2.start and \
                            primitive2.end != primitive1.end != primitive2.start:
                        if primitive1.unit_direction_vector(abscissa=0).is_colinear_to(
                                primitive2.unit_direction_vector(abscissa=0)):
                            continue
                        if primitive1.point_belongs(primitive2.start) or primitive1.point_belongs(primitive2.end):
                            touching_primitives.append([primitive2, primitive1])
                        elif primitive2.point_belongs(primitive1.start) or primitive2.point_belongs(primitive1.end):
                            touching_primitives.append([primitive1, primitive2])
        return touching_primitives

    @staticmethod
    def contours_primitives_touching_primitives(touching_primitives):
        contours_primitives_lists = []
        for prim1, prim2 in touching_primitives:
            if prim2.point_belongs(prim1.start):
                intersection = prim1.start
            elif prim2.point_belongs(prim1.end):
                intersection = prim1.end
            prim2_split = prim2.split(intersection)
            for prim in prim2_split:
                if prim1.start == prim.start or prim1.end == prim.end:
                    prim = prim.reverse()
                if [prim1, prim] not in contours_primitives_lists:
                    contours_primitives_lists.append([prim1, prim])
        return contours_primitives_lists

    @staticmethod
    def connected_to_splited_primitives(edge, contours_list):
        """
        Verifies if edge is connected to one of the primitives inside contours.

        :param edge: edge for verification.
        :param contours_list: contours lists.
        :return: update contours_primitives_lists and a boolean to indicate if the edge should be removed or not.
        """
        remove = False
        for i, contour in enumerate(contours_list):
            if not contour.primitive_over_contour(edge):
                if contour.primitives[0].start in (edge.end, edge.start):
                    contours_list[i].primitives = [edge.copy(deep=True)] + contour.primitives
                    remove = True
                elif contour.primitives[-1].end in (edge.start, edge.end):
                    contours_list[i].primitives = contour.primitives + [edge.copy(deep=True)]
                    remove = True
        return contours_list, remove

    @staticmethod
    def is_edge_connected(contour_primitives, edge, tol):
        """
        Verifies if edge is connected to one of the primitives inside contour_primitives.

        :param contour_primitives: list of primitives to create a contour.
        :param edge: edge for verification.
        :param tol: tolerance use in verification.
        :return: returns the edge if true, and None if not connected.
        """
        edge_connected = None
        points = [p for prim in contour_primitives for p in prim]
        if (edge.start in points or edge.end in points) and edge not in contour_primitives:
            edge_connected = edge
            return edge_connected

        for point in points:
            if point.is_close(edge.start, tol=tol) and \
                    edge not in contour_primitives:
                edge.start = point
                edge_connected = edge
                return edge_connected
            if point.is_close(edge.end, tol=tol) and \
                    edge not in contour_primitives:
                edge.end = point
                edge_connected = edge
                return edge_connected
        return edge_connected

    @staticmethod
    def find_connected_edges(edges, contours_list, contour_primitives, tol):
        for line in edges:
            if contours_list:
                contours_list, remove = ContourMixin.connected_to_splited_primitives(line, contours_list)
                if remove:
                    edges.remove(line)
                    break
            if not contour_primitives:
                contour_primitives.append(line)
                edges.remove(line)
                break
            edge_connected = ContourMixin.is_edge_connected(contour_primitives, line, tol)
            if edge_connected is not None:
                contour_primitives.append(edge_connected)
                edges.remove(edge_connected)
                break
        return edges, contour_primitives, contours_list

    @staticmethod
    def get_edges_bifurcations(contour_primitives, edges, finished_loop):
        graph = nx.Graph()
        for prim in contour_primitives[:]:
            graph.add_edge(prim.start, prim.end)
        for node in graph.nodes:
            degree = graph.degree(node)
            if degree <= 2:
                continue
            for i, neihgbor in enumerate(graph.neighbors(node)):
                if graph.degree(neihgbor) == 1:
                    i_edge = volmdlr.edges.LineSegment2D(node, neihgbor)
                    if i_edge in contour_primitives:
                        contour_primitives.remove(i_edge)
                        edges.append(volmdlr.edges.LineSegment2D(node, neihgbor))
                        finished_loop = False
                        if i + 1 == degree - 2:
                            break
        return contour_primitives, edges, finished_loop

    @classmethod
    def contours_from_edges(cls, edges, tol=1e-7):
        if not edges:
            return []
        if len(edges) == 1:
            return [cls(edges)]
        touching_primitives = cls.touching_edges_pairs(edges)
        for prims in touching_primitives:
            if prims[0] in edges:
                edges.remove(prims[0])
            if prims[1] in edges:
                edges.remove(prims[1])
        contours_primitives_lists = cls.contours_primitives_touching_primitives(touching_primitives)
        contours_list = [cls(primitives) for primitives in contours_primitives_lists]
        if not edges:
            return contours_list
        list_contours = []
        finished = False
        contour_primitives = []

        while not finished:
            len1 = len(edges)
            edges, contour_primitives, contours_list = cls.find_connected_edges(
                edges, contours_list, contour_primitives, tol)
            if not edges:
                finished = True
            valid = False

            if len(edges) != 0 and len(edges) == len1 and len(contour_primitives) != 0:
                valid = True
            elif len(edges) == 0 and len(contour_primitives) != 0:
                valid = True
                finished = True
            if valid:
                contour_primitives, edges, finished = cls.get_edges_bifurcations(contour_primitives,
                                                                                 edges, finished)
                if len(contour_primitives[:]) != 0:
                    contour_n = cls(contour_primitives[:])
                    contour_n.order_contour()
                    list_contours.append(contour_n)
                contour_primitives = []
        list_contours = list_contours + [cls(primitives).order_contour()
                                         for primitives
                                         in contours_primitives_lists]
        valid_contours = [list_contours[0]]
        list_contours.remove(list_contours[0])
        for contour in list_contours:
            for contour2 in valid_contours:
                if contour.is_superposing(contour2):
                    break
            else:
                valid_contours.append(contour)
        return valid_contours

    def discretized_primitives(self, number_points: float):
        """
        Discretize each contour's primitive and return a list of discretized primitives.

        """
        edges = []
        for primitive in self.primitives:
            auto_nb_pts = min(number_points, max(2, int(primitive.length() / 1e-6)))
            points = primitive.discretization_points(number_points=auto_nb_pts)
            for p1, p2 in zip(points[:-1], points[1:]):
                edges.append(volmdlr.edges.LineSegment2D(p1, p2))
        return edges

    def shares_primitives(self, contour):
        """
        Checks if two contour share primitives.

        """
        for prim1 in self.primitives:
            if contour.primitive_over_contour(prim1):
                return True
        return False

    def is_superposing(self, contour2):
        """
        Check if the contours are superposing (one on the other without
        necessarily having an absolute equality).

        """

        for primitive_2 in contour2.primitives:
            if not self.primitive_over_contour(primitive_2):
                return False
        return True

    def is_overlapping(self, contour2, intersecting_points=None):
        """
        Check if the contours are overlapping (a part of one is on the other).

        """

        if not intersecting_points:
            intersecting_points = self.contour_intersections(contour2)

        if len(intersecting_points) < 2:
            return False

        vec1_2 = volmdlr.edges.LineSegment2D(intersecting_points[0],
                                             intersecting_points[1])
        middle_point = vec1_2.middle_point()
        normal = vec1_2.normal_vector()
        point1 = middle_point + normal * 0.00001
        point2 = middle_point - normal * 0.00001
        if (self.point_belongs(point1) and contour2.point_belongs(point1)) or\
                (not self.point_belongs(point1) and not contour2.point_belongs(point1)) or\
                (self.point_belongs(point1) and self.point_belongs(point2)) or\
                (contour2.point_belongs(point1) and contour2.point_belongs(point2)):
            return True
        return False

    def is_sharing_primitives_with(self, contour):
        """
        Check if two contour are sharing primitives.

        "all_points" is by default False. Turn it True if you need to get
        points and edges used to find out shared primitives.
        """

        list_p = []

        for edge_1, edge_2 in itertools.product(self.primitives,
                                                contour.primitives):
            edges = [edge_1, edge_2, edge_1]
            for edge1, edge2 in zip(edges, edges[1:]):
                for point in [edge2.start, edge2.end]:
                    if edge1.point_belongs(point, 1e-6):
                        # list_p.append(point)
                        # instead of point not in list_p (due to errors)
                        if list_p == []:
                            list_p.append(point)
                        if list_p != [] and point.point_distance(point.nearest_point(list_p)) > 1e-4:
                            list_p.append(point)

                    if len(list_p) == 2:
                        if isinstance(self, Contour2D):
                            linesegment = volmdlr.edges.LineSegment2D(list_p[0], list_p[1])
                        else:
                            linesegment = volmdlr.edges.LineSegment3D(list_p[0], list_p[1])
                        if self.primitive_over_contour(linesegment) and \
                                contour.primitive_over_contour(linesegment):
                            return True
                        return False
        return False

    def shared_primitives_extremities(self, contour):
        """
        #todo: is this discription correct?
        Extract shared primitives extremities between two adjacent contours.

        """

        if self.is_superposing(contour):
            warnings.warn('The contours are superposing')
            return []

        list_p, edges1 = [], set()
        for edge_1, edge_2 in itertools.product(self.primitives, contour.primitives):
            edges = [edge_1, edge_2, edge_1]
            for edge1, edge2 in zip(edges, edges[1:]):
                for point in [edge2.start, edge2.end]:
                    if edge1.point_belongs(point, 1e-6):
                        if not list_p:
                            list_p.append(point)
                        if list_p != [] and point.point_distance(point.nearest_point(list_p)) > 1e-4:
                            list_p.append(point)
                        try:
                            self.primitive_to_index(edge1)
                            edges1.add(edge1)
                        except KeyError:
                            edges1.add(edge2)

        if len(list_p) < 2:
            warnings.warn('The contours are not adjacent')
            return []

        if len(list_p) == 2:
            return list_p

        contours = self.__class__.contours_from_edges(edges1)
        points = []
        for contour_i in contours:
            points.extend(contour_i.extremities_points(list_p))

        return points

    def shared_primitives_with(self, contour):
        """
        Extract shared primitives between two adjacent contours.

        """

        shared_primitives_1 = []
        shared_primitives_2 = []

        points = self.shared_primitives_extremities(contour)
        for i in range(0, len(points), 2):
            point1, point2 = points[i], points[i + 1]

            shared_primitives_prim = self.extract_without_primitives(point1, point2, False)
            if any(not contour.point_over_contour(prim.middle_point(), 1e-4) for prim in shared_primitives_prim):
                shared_primitives_1.extend(self.extract_without_primitives(point1, point2, True))
            else:
                shared_primitives_1.extend(shared_primitives_prim)

            shared_primitives_prim = contour.extract_without_primitives(point1, point2, False)
            if any(not self.point_over_contour(prim.middle_point(), 1e-4) for prim in shared_primitives_prim):
                shared_primitives_2.extend(contour.extract_without_primitives(point1, point2, True))
            else:
                shared_primitives_2.extend(shared_primitives_prim)

        return [shared_primitives_1, shared_primitives_2]

    def merge_primitives_with(self, contour):
        """
        Extract not shared primitives between two adjacent contours, to be merged.

        """
        contour1 = self
        contour2 = contour
        points = self.shared_primitives_extremities(contour)
        points = self.sort_points_along_wire(points)
        merge_primitives1 = []
        merge_primitives2 = []
        for point1, point2 in zip(points[:-1], points[1:]):
            merge_primitives_prim1 = contour1.extract_without_primitives(point1, point2, False)
            merge_primitives_prim2 = contour1.extract_without_primitives(point1, point2, True)
            for prims in [merge_primitives_prim1, merge_primitives_prim2]:
                if all(contour.point_over_contour(prim.middle_point(), 1e-4) for prim in prims):
                    continue
                if not all(not contour.point_over_contour(prim.middle_point(), 1e-4) for prim in prims):
                    contour1 = getattr(sys.modules[__name__], 'Contour' + self.__class__.__name__[-2:])(prims)
                elif all(not contour.point_over_contour(prim.middle_point(), 1e-4) for prim in prims):
                    merge_primitives1.extend(prims)
            merge_primitives_prim3 = contour2.extract_without_primitives(point1, point2, False)
            merge_primitives_prim4 = contour2.extract_without_primitives(point1, point2, True)
            for prims in [merge_primitives_prim3, merge_primitives_prim4]:
                if all(self.point_over_contour(prim.middle_point(), 1e-4) for prim in prims):
                    continue
                if not all(not self.point_over_contour(prim.middle_point(), 1e-4) for prim in prims):
                    contour2 = getattr(sys.modules[__name__], 'Contour' + self.__class__.__name__[-2:])(prims)
                elif all(not self.point_over_contour(prim.middle_point(), 1e-4) for prim in prims):
                    merge_primitives2.extend(prims)
        merge_primitives = merge_primitives1 + merge_primitives2
        return merge_primitives

    def edges_order_with_adjacent_contour(self, contour):
        """
        Check if the shared edges between two adjacent contours are traversed with two
        different directions along each contour.

        """

        contour1 = self
        contour2 = contour

        # shared_tuple = contour1.shared_edges_between2contours(contour2)
        shared_tuple = contour1.shared_primitives_with(contour2)
        # [shared_primitives_1, shared_primitives_2] = contour1.shared_primitives_with(contour2)

        # p1_start = contour1.primitives[shared_tuple[0][0]].start
        # p2_start = contour2.primitives[shared_tuple[0][1]].start
        # p2_end = contour2.primitives[shared_tuple[0][1]].end

        p1_start = shared_tuple[0][0].start
        p2_start = shared_tuple[1][-1].start
        p2_end = shared_tuple[1][-1].end

        if (p1_start.point_distance(p2_start)) < \
                (p1_start.point_distance(p2_end)):
            return False
        return True

    def extremities_points(self, list_p):
        """
        Return extremitises points of a list of points on a contour.

        """
        # TODO: rewrite this awfull code!
        points = []
        primitives = self.primitives
        for i in range(0, len(primitives)):
            pts = []
            for point in list_p:  # due to errors
                if primitives[i].point_belongs(point):
                    pts.append(point)
            if len(pts) == 1:
                points.append(pts[0])
                break
            elif len(pts) > 1:
                points.append(primitives[i].start.nearest_point(pts))
                break

        for i in range(len(primitives) - 1, -1, -1):
            pts = []
            for point in list_p:  # due to errors
                if primitives[i].point_belongs(point):
                    pts.append(point)
            if len(pts) == 1:
                if pts[0] not in points:
                    points.append(pts[0])
                    break
            elif len(pts) > 1:
                point = primitives[i].end.nearest_point(pts)
                if point not in points:
                    points.append(point)
                    break
        return points

    def primitive_over_contour(self, primitive, tol: float = 1e-6):
        return self.primitive_over_wire(primitive, tol)

    def point_over_contour(self, point, abs_tol=1e-6):
        return self.point_over_wire(point, abs_tol)


class Contour2D(ContourMixin, Wire2D):
    """
    A collection of 2D primitives forming a closed wire2D.

    TODO : center_of_mass and second_moment_area should be changed accordingly
    to area considering the triangle drawn by the arcs
    """
    _non_data_hash_attributes = ['_internal_arcs', '_external_arcs',
                                 '_polygon', '_straight_line_contour_polygon',
                                 'primitive_to_index',
                                 'basis_primitives', '_utd_analysis']
    _non_serializable_attributes = ['_internal_arcs', '_external_arcs',
                                    '_polygon',
                                    '_straight_line_contour_polygon',
                                    'primitive_to_index',
                                    'basis_primitives', '_utd_analysis']

    def __init__(self, primitives: List[volmdlr.core.Primitive2D],
                 name: str = ''):
        Wire2D.__init__(self, primitives, name)
        self._utd_edge_polygon = False
        self._polygon_100_points = None
        self._bounding_rectangle = None

    def __hash__(self):
        return sum(hash(e) for e in self.primitives)

    # def __eq__(self, other_):
    #     if other_.__class__.__name__ != self.__class__.__name__:
    #         return False
    #     if len(self.primitives) != len(other_.primitives):
    #         return False
    #     equal = True
    #     for prim1, prim2 in zip(self.primitives, other_.primitives):
    #         equal = (equal and prim1 == prim2)
    #     return equal

    def __eq__(self, other_):
        if other_.__class__.__name__ != self.__class__.__name__:
            return False
        if len(self.primitives) != len(other_.primitives):
            return False
        equal = 0
        for prim1 in self.primitives:
            reverse1 = prim1.reverse()
            found = False
            for prim2 in other_.primitives:
                reverse2 = prim2.reverse()
                if (prim1 == prim2 or reverse1 == prim2
                        or reverse2 == prim1 or reverse1 == reverse2):
                    equal += 1
                    found = True
            if not found:
                return False
        if equal == len(self.primitives):
            return True
        return False

    @property
    def edge_polygon(self):
        if not self._utd_edge_polygon:
            self._edge_polygon = self._get_edge_polygon()
            self._utd_edge_polygon = True
        return self._edge_polygon

    def _get_edge_polygon(self):
        points = []
        for edge in self.primitives:
            if points:
                if edge.start != points[-1]:
                    points.append(edge.start)
            else:
                points.append(edge.start)
        return ClosedPolygon2D(points)

    def to_3d(self, plane_origin, x, y):
        """
        Tranforms a Contour2D into an Contour3D, given a plane origin and an u and v plane vector.

        :param plane_origin: plane origin.
        :param x: plane u vector.
        :param y: plane v vector.
        :return: Contour3D.
        """
        p3d = []
        for edge in self.primitives:
            p3d.append(edge.to_3d(plane_origin, x, y))

        return Contour3D(p3d)

    def point_belongs(self, point, include_edge_points: bool = False):
        # TODO: This is incomplete!!!
        xmin, xmax, ymin, ymax = self.bounding_rectangle()
        if point.x < xmin or point.x > xmax or point.y < ymin or point.y > ymax:
            return False
        # if self.edge_polygon.point_belongs(point):
        #     return True
        # for edge in self.primitives:
        #     if hasattr(edge, 'straight_line_point_belongs'):
        #         if edge.straight_line_point_belongs(point):
        #             return True
        #     warnings.warn(f'{edge.__class__.__name__} does not implement straight_line_point_belongs yet')
        if not self._polygon_100_points:
            self._polygon_100_points = self.to_polygon(100)
        if self._polygon_100_points.point_belongs(point):
            return True
        return False

    def middle_point(self):
        return self.point_at_abscissa(self.length() / 2)

    def point_distance(self, point):
        min_distance = self.primitives[0].point_distance(point)
        for primitive in self.primitives[1:]:
            distance = primitive.point_distance(point)
            if distance < min_distance:
                min_distance = distance
        return min_distance

    def bounding_points(self):
        points = self.edge_polygon.points[:]
        for primitive in self.primitives:
            if hasattr(primitive, 'discretization_points'):
                points.extend(primitive.discretization_points(number_points=10))
        xmin = min(p[0] for p in points)
        xmax = max(p[0] for p in points)
        ymin = min(p[1] for p in points)
        ymax = max(p[1] for p in points)
        return (volmdlr.Point2D(xmin, ymin), volmdlr.Point2D(xmax, ymax))

    def area(self):
        area = self.edge_polygon.area()
        if self.edge_polygon.is_trigo():
            trigo = 1
        else:
            trigo = -1
        for edge in self.primitives:
            area += trigo * edge.straight_line_area()

        return area

    def center_of_mass(self):
        """
        Calculates the center of mass of the Contour2D.

        :return: Contour's center of mass.
        """
        center = self.edge_polygon.area() * self.edge_polygon.center_of_mass()
        # ax = self.plot()
        # self.edge_polygon.center_of_mass().plot(ax=ax, color='b')
        if self.edge_polygon.is_trigo():
            trigo = 1
        else:
            trigo = -1
        for edge in self.primitives:
            # edge.straight_line_center_of_mass().plot(ax=ax, color='g')
            center += trigo * edge.straight_line_area() \
                      * edge.straight_line_center_of_mass()

        return center / self.area()

    def second_moment_area(self, point):

        Ix, Iy, Ixy = self.edge_polygon.second_moment_area(point)
        for edge in self.primitives:
            Ix_e, Iy_e, Ixy_e = edge.straight_line_second_moment_area(point)
            if self.edge_polygon.is_trigo():
                Ix += Ix_e
                Iy += Iy_e
                Ixy += Ixy_e
            else:
                Ix -= Ix_e
                Iy -= Iy_e
                Ixy -= Ixy_e

        return Ix, Iy, Ixy

    def plot_data(self, edge_style: plot_data.EdgeStyle = None,
                  surface_style: plot_data.SurfaceStyle = None):
        plot_data_primitives = [item.plot_data() for item in self.primitives]
        return plot_data.Contour2D(plot_data_primitives=plot_data_primitives,
                                   edge_style=edge_style,
                                   surface_style=surface_style,
                                   name=self.name)

    def is_inside(self, contour2):
        """
        Verifies if a contour is inside another contour perimiter, including the edges.

        :returns: True or False
        """
        points_contour2 = []
        for prim in contour2.primitives:
            if prim.start not in points_contour2:
                points_contour2.append(prim.start)
            if prim.end not in points_contour2:
                points_contour2.append(prim.end)
            points_contour2.extend(prim.discretization_points(number_points=10))
        for point in points_contour2:
            if not self.point_belongs(point) and not self.point_over_contour(point, abs_tol=1e-7):
                return False
        return True

    def bounding_rectangle(self):
        if not self._bounding_rectangle:
            self._bounding_rectangle = self.get_bouding_rectangle()
        return self._bounding_rectangle

    def get_bouding_rectangle(self):
        xmin, xmax, ymin, ymax = self.primitives[0].bounding_rectangle.bounds()
        for edge in self.primitives[1:]:
            xmin_edge, xmax_edge, ymin_edge, ymax_edge = \
                edge.bounding_rectangle.bounds()
            xmin = min(xmin, xmin_edge)
            xmax = max(xmax, xmax_edge)
            ymin = min(ymin, ymin_edge)
            ymax = max(ymax, ymax_edge)
        return volmdlr.core.BoundingRectangle(xmin, xmax, ymin, ymax)

    def inverted_primitives(self):
        new_primitives = []
        for prim in self.primitives[::-1]:
            new_primitives.append(prim.reverse())
        return new_primitives

    def invert(self):
        return Contour2D(self.inverted_primitives())

    def invert_inplace(self):
        self.primitives = self.inverted_primitives()

    def random_point_inside(self, include_edge_points: bool = False):
        """
        Finds a random point inside the polygon.

        :param include_edge_points: Choose True if you want to consider a point on the polygon bord inside.
        :type include_edge_points: bool
        :return: A random point inside the polygon
        :rtype: `volmdlr.Point2D`
        """
        xmin, xmax, ymin, ymax = self.bounding_rectangle().bounds()
        for _ in range(2000):
            p = volmdlr.Point2D.random(xmin, xmax, ymin, ymax)
            if self.point_belongs(p, include_edge_points):
                return p
        print(True)
        raise ValueError('Could not find a point inside')

    def order_contour(self):
        if self.is_ordered() or len(self.primitives) < 2:
            return self
        new_primitives = self.ordering_contour()
        self.primitives = new_primitives

        return self

    @classmethod
    def extract_contours(cls, contour, point1: volmdlr.Point3D,
                         point2: volmdlr.Point3D, inside=False):

        new_primitives = contour.extract_with_points(point1, point2, inside)
        contours = [cls(new_primitives)]
        return contours

    def cut_by_linesegments(self, lines: List[volmdlr.edges.LineSegment2D]):
        # for c in lines:
        #     if not isinstance(c, volmdlr.edges.LineSegment2D):
        #         raise KeyError(
        #             'contour must be a list of LineSegment2D object')

        cut_lines = []
        for cut_ls in lines:
            cut_lines.append(cut_ls.to_line())

        contour_to_cut = [self]
        for line in cut_lines:
            new_contour_to_cut = []
            for contour in contour_to_cut:
                cs = contour.cut_by_line(line)
                new_contour_to_cut.extend(cs)
            contour_to_cut.extend(new_contour_to_cut)

        p1 = Contour2D(lines).center_of_mass()
        dist_min = math.inf
        for contour in contour_to_cut:
            if contour.area() > 1e-10:
                p0 = contour.center_of_mass()
                if p0.point_distance(p1) < dist_min:
                    c_opti = contour
                    dist_min = p0.point_distance(p1)
        return c_opti

    def repair_cut_contour(self, n, intersections, line):
        """
        Choose:
        n=0 for Side 1: opposite side of begining of contour
        n=1 for Side 2: start of contour to first intersect (i=0) and
         i odd to i+1 even
        """
        if n not in [0, 1]:
            raise ValueError

        n_inter = len(intersections)
        contours = []
        # primitives_split = [primitive.split(point)
        #                     for point, primitive in intersections]
        x = [(ip, line.abscissa(point))
             for ip, (point, _) in enumerate(intersections)]
        # intersection_to_primitives_index = {
        #     i: self.primitives.index(primitive)
        #     for i, (_, primitive) in enumerate(intersections)}
        sorted_inter_index = [x[0] for x in sorted(x, key=lambda p: p[1])]
        sorted_inter_index_dict = {i: ii for ii, i in
                                   enumerate(sorted_inter_index)}
        sorted_inter_index_dict[n_inter] = sorted_inter_index_dict[0]
        if n == 1:
            intersections.append(intersections[0])

        remaining_transitions = list(range(n_inter // 2))
        # enclosing_transitions = {}
        while len(remaining_transitions) > 0:
            nb_max_enclosed_transitions = -1
            enclosed_transitions = {}
            for it in remaining_transitions:
                i1 = sorted_inter_index_dict[2 * it + n]
                i2 = sorted_inter_index_dict[2 * it + 1 + n]
                net = abs(i2 - i1) - 1
                if net > nb_max_enclosed_transitions:
                    nb_max_enclosed_transitions = net
                    best_transition = it
                    if i1 < i2:
                        enclosed_transitions[it] = [(i + abs(n - 1)) // 2 for i
                                                    in sorted_inter_index[
                                                    i2 - 1:i1:-2]]
                    else:
                        enclosed_transitions[it] = [(i + abs(n - 1)) // 2 for i
                                                    in sorted_inter_index[
                                                    i2 + 1:i1:2]]

            remaining_transitions.remove(best_transition)
            point_start, primitive1 = intersections[2 * best_transition + n]
            point2, primitive2 = intersections[2 * best_transition + 1 + n]
            primitives = self.extract_primitives(point_start, primitive1,
                                                 point2, primitive2,
                                                 inside=not n)
            last_point = point2
            for transition in enclosed_transitions[best_transition]:
                point1, primitive1 = intersections[2 * transition + n]
                point2, primitive2 = intersections[2 * transition + 1 + n]
                primitives.append(
                    volmdlr.edges.LineSegment2D(last_point, point1))
                primitives.extend(
                    self.extract_primitives(point1, primitive1, point2,
                                            primitive2, inside=not n))
                last_point = point2
                if transition in remaining_transitions:
                    remaining_transitions.remove(transition)

            primitives.append(
                volmdlr.edges.LineSegment2D(last_point, point_start))

            # points = (volmdlr.edges.LineSegment2D(last_point, point_start)).discretise(5)
            # line_segment=volmdlr.edges.LineSegment2D(last_point, point_start)
            # for p in points[1:-1]:
            #     r = line_segment.split(p)
            #     primitives.append(r[0])
            #     line_segment = r[1]
            #     if p == points[-2]:
            #         primitives.append(r[1])

            contour = Contour2D(primitives)
            contour.order_contour()
            contours.append(contour)
        return contours

    def cut_by_line(self, line: volmdlr.edges.Line2D) -> List['Contour2D']:
        """
        :param line: The line used to cut the contour.

        :return: A list of resulting contours
        """
        intersections = self.line_crossings(line)
        if not intersections or len(intersections) < 2:
            return [self]
        points_intersections = [point for point, prim in intersections]
        sorted_points = line.sort_points_along_line(points_intersections)
        list_contours = []
        contour_to_cut = self

        for point1, point2 in zip(sorted_points[:-1], sorted_points[1:]):
            closing_line = volmdlr.edges.LineSegment2D(point1, point2)
            if not contour_to_cut.point_belongs(closing_line.middle_point()):
                continue
            closing_contour = Contour2D([closing_line])
            contour1, contour2 = contour_to_cut.get_divided_contours(point1, point2, closing_contour, True)
            if sorted_points.index(point1) + 2 <= len(sorted_points) - 1:
                if contour1.point_over_contour(sorted_points[sorted_points.index(point1) + 2]):
                    contour_to_cut = contour1
                    list_contours.append(contour2)
                elif contour2.point_over_contour(sorted_points[sorted_points.index(point1) + 2]):
                    contour_to_cut = contour2
                    list_contours.append(contour1)
            else:
                list_contours.extend([contour1, contour2])
        return list_contours

    def split_regularly(self, n):
        """
        Split in n slices.

        """
        xmin, xmax, _, _ = self.bounding_rectangle().bounds()
        cutted_contours = []
        iteration_contours = [self]
        for i in range(n - 1):
            xi = xmin + (i + 1) * (xmax - xmin) / n
            cut_line = volmdlr.edges.Line2D(volmdlr.Point2D(xi, 0),
                                            volmdlr.Point2D(xi, 1))

            iteration_contours2 = []
            for c in iteration_contours:
                sc = c.cut_by_line(cut_line)
                lsc = len(sc)
                if lsc == 1:
                    cutted_contours.append(c)
                else:
                    iteration_contours2.extend(sc)

            iteration_contours = iteration_contours2[:]
        cutted_contours.extend(iteration_contours)
        return cutted_contours

    def triangulation(self):
        return self.grid_triangulation(number_points_x=20,
                                       number_points_y=20)

    def to_polygon(self, angle_resolution, discretize_line: bool = False):
        """
        Transform the contour to a polygon.

        :param angle_resolution: Number of points per radians.
        :type angle_resolution: float
        :param discretize_line: Boolean indicating whether the line segments should be discretized or not.
        :type discretize_line: bool
        :return: The discretized version of the contour.
        :rtype: ClosedPolygon2D
        """

        polygon_points = []

        for primitive in self.primitives:
            if isinstance(primitive, volmdlr.edges.LineSegment2D) and not discretize_line:
                polygon_points.append(primitive.start)
            else:
                polygon_points.extend(primitive.discretization_points(angle_resolution=angle_resolution)[:-1])
        return ClosedPolygon2D(polygon_points)

    def grid_triangulation(self, x_density: float = None,
                           y_density: float = None,
                           min_points_x: int = 20,
                           min_points_y: int = 20,
                           number_points_x: int = None,
                           number_points_y: int = None):
        """
        Compute a triangulation using a n-by-m grid to triangulize the contour.
        """
        bounding_rectangle = self.bounding_rectangle()
        # xmin, xmax, ymin, ymax = self.bounding_rectangle()
        dx = bounding_rectangle[1] - bounding_rectangle[0]  # xmax - xmin
        dy = bounding_rectangle[3] - bounding_rectangle[2]  # ymax - ymin
        if number_points_x is None:
            n = max(math.ceil(x_density * dx), min_points_x)
        else:
            n = number_points_x
        if number_points_y is None:
            m = max(math.ceil(y_density * dy), min_points_y)
        else:
            m = number_points_y
        x = [bounding_rectangle[0] + i * dx / n for i in range(n + 1)]
        y = [bounding_rectangle[2] + i * dy / m for i in range(m + 1)]

        point_index = {}
        number_points = 0
        points = []
        triangles = []
        for xi in x:
            for yi in y:
                point = volmdlr.Point2D(xi, yi)
                if self.point_belongs(point):
                    point_index[point] = number_points
                    points.append(point)
                    number_points += 1

        for i in range(n):
            for j in range(m):
                p1 = volmdlr.Point2D(x[i], y[j])
                p2 = volmdlr.Point2D(x[i + 1], y[j])
                p3 = volmdlr.Point2D(x[i + 1], y[j + 1])
                p4 = volmdlr.Point2D(x[i], y[j + 1])
                points_in = []
                for p in [p1, p2, p3, p4]:
                    if p in point_index:
                        points_in.append(p)
                if len(points_in) == 4:
                    triangles.append(
                        [point_index[p1], point_index[p2], point_index[p3]])
                    triangles.append(
                        [point_index[p1], point_index[p3], point_index[p4]])

                elif len(points_in) == 3:
                    triangles.append([point_index[p] for p in points_in])

        return vmd.DisplayMesh2D(points, triangles)

    # def extract_contours(self, point1: volmdlr.Point2D, point2: volmdlr.Point2D):
    #     split_primitives  = []
    #     # primitives = [p for p in contour.primitives]
    #     primitives = self.primitives
    #     for point in [point1, point2]:
    #         dist_min = math.inf
    #         for primitive in primitives:
    #             # print(point)
    #             dist = primitive.point_distance(point)
    #             if dist < dist_min:
    #                 dist_min = dist
    #                 prim_opt = primitive
    #         split_primitives.append(prim_opt)
    #     print(len(split_primitives))
    #     return self.extract_primitives(point1, split_primitives[0], point2, split_primitives[1])

    def contour_intersections(self, contour2d):
        intersecting_points = []
        for primitive1 in self.primitives:
            for primitive2 in contour2d.primitives:
                line_intersection = primitive1.linesegment_intersections(primitive2)
                if line_intersection:
                    if line_intersection[0] not in intersecting_points:
                        intersecting_points.extend(line_intersection)
                else:
                    touching_points = primitive1.touching_points(primitive2)
                    for point in touching_points:
                        if point not in intersecting_points:
                            intersecting_points.append(point)
            if len(intersecting_points) == 2:
                break
        return intersecting_points

    def get_divided_contours(self, cutting_point1: volmdlr.Point2D,
                             cutting_point2: volmdlr.Point2D,
                             closing_contour,
                             inside: bool):
        extracted_outerpoints_contour1 = \
            volmdlr.wires.Contour2D.extract_contours(self,
                                                     cutting_point1,
                                                     cutting_point2,
                                                     inside)[0]
        extracted_innerpoints_contour1 = \
            volmdlr.wires.Contour2D.extract_contours(self,
                                                     cutting_point1,
                                                     cutting_point2,
                                                     not inside)[0]
        primitives1 = extracted_outerpoints_contour1.primitives + closing_contour.primitives
        primitives2 = extracted_innerpoints_contour1.primitives + closing_contour.primitives
        if extracted_outerpoints_contour1.primitives[0].start == \
                closing_contour.primitives[0].start:
            cutting_contour_new = closing_contour.invert()
            primitives1 = cutting_contour_new.primitives + \
                extracted_outerpoints_contour1.primitives
        elif extracted_outerpoints_contour1.primitives[0].start == \
                closing_contour.primitives[-1].end:
            primitives1 = closing_contour.primitives + \
                          extracted_outerpoints_contour1.primitives

        if extracted_innerpoints_contour1.primitives[0].start == \
                closing_contour.primitives[0].start:
            cutting_contour_new = \
                closing_contour.invert()
            primitives2 = cutting_contour_new.primitives + \
                extracted_innerpoints_contour1.primitives
        elif extracted_innerpoints_contour1.primitives[
                0].start == closing_contour.primitives[-1].end:
            primitives2 = closing_contour.primitives + \
                          extracted_innerpoints_contour1.primitives
        contour1 = Contour2D(primitives1)
        contour1.order_contour()
        contour2 = Contour2D(primitives2)
        contour2.order_contour()
        return contour1, contour2

    def divide(self, contours, inside):
        # TODO: This method has a modified-iterating-list pylint error to be fixed
        new_base_contours = [self]
        finished = False
        counter = 0
        list_contour = contours[:]
        list_cutting_contours = contours[:]
        list_valid_contours = []
        while not finished:
            cutting_contour = contours[0]
            for base_contour in new_base_contours:
                cutting_points = []
                point1, point2 = [cutting_contour.primitives[0].start,
                                  cutting_contour.primitives[-1].end]
                if not any(base_contour.point_belongs(prim.middle_point()) for prim in cutting_contour.primitives):
                    continue
                if base_contour.point_over_contour(point1) and base_contour.point_over_contour(point2):
                    cutting_points = [point1, point2]
                elif len(new_base_contours) == 1:
                    contours.remove(cutting_contour)
                    continue
                if cutting_points:
                    contour1, contour2 = base_contour.get_divided_contours(
                        cutting_points[0], cutting_points[1], cutting_contour, inside)

                    new_base_contours.remove(base_contour)
                    for cntr in [contour1, contour2]:
                        all_divided_contour = True
                        for cut_contour in list_cutting_contours:
                            points_at_abs = [prim.middle_point() for prim in cut_contour.primitives]
                            for point_at_abs in points_at_abs:
                                if cntr.point_belongs(point_at_abs) and \
                                        (not cntr.point_over_contour(point_at_abs) and
                                         True not in [cntr.primitive_over_contour(prim)
                                                      for prim in cut_contour.primitives]):
                                    all_divided_contour = False
                                    break
                            else:
                                continue
                            break
                        if all_divided_contour and cntr.area() != 0.0:
                            list_valid_contours.append(cntr)
                        else:
                            new_base_contours.append(cntr)
                    contours.remove(cutting_contour)
                    break
            if len(contours) == 0:
                finished = True
                continue
            if len(contours) == 1 and not new_base_contours:
                finished = True
                continue
            counter += 1
            if counter >= 100 * len(list_contour):
                # if base_contour.is_inside(contours[0]):
                #     contours.remove(cutting_contour)
                #     continue
                # list_valid_contours.append(base_contour)
                # finished = True
                contours = contours[::-1]
                if counter > 100 * len(list_contour) + len(contours):
                    # print('new_base_contours:', len(new_base_contours))
                    # print('len(contours):', len(contours))
                    # ax = contours[0].plot()
                    # base_contour.plot(ax=ax, color='b')
                    warnings.warn('There probably exists an open contour (two wires that could not be connected)')
                    finished = True

        return list_valid_contours

    def discretized_contour(self, n: float):
        """
        Discretize each contour's primitive and return a new contour with teses discretized primitives.
        """
        contour = Contour2D((self.discretized_primitives(n)))

        return contour.order_contour()

    @classmethod
    def from_bounding_rectangle(cls, xmin, xmax, ymin, ymax):
        """
        Create a contour2d with bounding_box parameters, using linesegments2d.
        """

        edge0 = volmdlr.edges.LineSegment2D(volmdlr.Point2D(xmin, ymin), volmdlr.Point2D(xmax, ymin))
        edge1 = volmdlr.edges.LineSegment2D(volmdlr.Point2D(xmax, ymin), volmdlr.Point2D(xmax, ymax))
        edge2 = volmdlr.edges.LineSegment2D(volmdlr.Point2D(xmax, ymax), volmdlr.Point2D(xmin, ymax))
        edge3 = volmdlr.edges.LineSegment2D(volmdlr.Point2D(xmin, ymax), volmdlr.Point2D(xmin, ymin))

        edges = [edge0, edge1, edge2, edge3]

        return Contour2D(edges)

    @classmethod
    def from_points(cls, points: List[volmdlr.Point2D]):
        """
        Create a contour2d from points with line_segments2D.
        """

        if len(points) < 3:
            raise ValueError('contour is defined at least with three points')

        edges = []
        for i in range(0, len(points) - 1):
            edges.append(volmdlr.edges.LineSegment2D(points[i], points[i + 1]))

        edges.append(volmdlr.edges.LineSegment2D(points[-1], points[0]))

        contour = cls(edges)

        return contour

    def cut_by_bspline_curve(self, bspline_curve2d: volmdlr.edges.BSplineCurve2D):
        """
        Cut a contou2d with bspline_curve2d to define two different contours.
        """
        # TODO: BsplineCurve is descretized and defined with a wire. To be improved!

        contours = self.cut_by_wire(bspline_curve2d.to_wire(20))

        return contours

    def clean_primitives(self):
        """
        Delete primitives with start=end, and return a new contour.
        """

        new_primitives = []
        for p in self.primitives:
            if p.start != p.end:
                new_primitives.append(p)

        return Contour2D(new_primitives)

    def merge_with(self, contour2d):
        """
        Merge two adjacent contours, sharing primitives, and returns one outer contour and inner contours
        (if there are any).

        :param contour2d: contour to merge with
        :return: merged contours
        """
        is_sharing_primitive = self.is_sharing_primitives_with(contour2d)
        if self.is_inside(contour2d) and not is_sharing_primitive:
            return [self]
        if contour2d.is_inside(self) and not is_sharing_primitive:
            return [contour2d]

        merged_primitives = self.merge_primitives_with(contour2d)
        contours = Contour2D.contours_from_edges(merged_primitives)
        contours = sorted(contours, key=lambda contour: contour.area(),
                          reverse=True)
        return contours

    def union(self, contour2: 'Contour2D'):
        """
        Union two contours, if they adjacent, or overlap somehow
        """
        if self.is_inside(contour2):
            return [self]
        if contour2.is_inside(self):
            return [contour2]
        contours_intersections = self.contour_intersections(contour2)
        if not self.is_sharing_primitives_with(contour2) and contours_intersections:
            resulting_primitives = []
            primitives1_inside = self.extract_with_points(contours_intersections[0], contours_intersections[1], True)
            primitives1_outside = self.extract_with_points(contours_intersections[0], contours_intersections[1], False)
            primitives2_inside = contour2.extract_with_points(contours_intersections[0],
                                                              contours_intersections[1], True)
            primitives2_outside = contour2.extract_with_points(contours_intersections[0],
                                                               contours_intersections[1], False)
            if contour2.point_belongs(primitives1_inside[0].middle_point()):
                resulting_primitives.extend(primitives1_outside)
            else:
                resulting_primitives.extend(primitives1_inside)
            if self.point_belongs(primitives2_inside[0].middle_point()):
                resulting_primitives.extend(primitives2_outside)
            else:
                resulting_primitives.extend(primitives2_inside)
            return [Contour2D(resulting_primitives).order_contour()]

        return self.merge_with(contour2)

    def cut_by_wire(self, wire: Wire2D):
        """
        Cut a contour2d with a wire2d and return a list of contours 2d.

        :param wire: volmdlr.wires.Wire2D
        :rtype: list[volmdlr.wires.Contour2D]

        :param wire: volmdlr.wires.Wire2D.
        :return: contours2d : list[volmdlr.wires.Contour2D].
        """

        intersections = self.wire_crossings(wire)  # crossings OR intersections (?)
        if not intersections or len(intersections) < 2:
            return [self]
        if len(intersections) % 2 != 0:
            raise NotImplementedError(
                f'{len(intersections)} intersections not supported yet')

        points_intersections = [point for point, prim in intersections]

        sorted_points = wire.sort_points_along_wire(points_intersections)
        list_contours = []
        contour_to_cut = self
        cutting_points_counter = 0
        while cutting_points_counter != len(sorted_points):

            point1 = sorted_points[cutting_points_counter]
            point2 = sorted_points[cutting_points_counter + 1]

            closing_wire = wire.extract_without_primitives(point1, point2, True)

            for point in points_intersections:
                if point not in [point1, point2] and Wire2D(closing_wire).point_over_wire(point):
                    closing_wire = wire.extract_without_primitives(point1, point2, False)
                    break

            closing_wire_prim = []
            for closing_w in closing_wire:
                if closing_w:
                    closing_wire_prim.append(closing_w)
            closing_contour = Contour2D(closing_wire_prim)
            contour1, contour2 = contour_to_cut.get_divided_contours(point1,
                                                                     point2,
                                                                     closing_contour,
                                                                     True)

            if sorted_points.index(point1) + 2 < len(sorted_points) - 1:
                if contour1.point_over_contour(
                        sorted_points[sorted_points.index(point1) + 2]):
                    contour_to_cut = contour1
                    list_contours.append(contour2)
                elif contour2.point_over_contour(
                        sorted_points[sorted_points.index(point1) + 2]):
                    contour_to_cut = contour2
                    list_contours.append(contour1)
            else:
                list_contours.extend([contour1, contour2])
            cutting_points_counter += 2

        return list_contours


class ClosedPolygonMixin:
    """
    Abstract class for ClosedPolygon, storing methods used by ClosedPolygon2D and ClosedPolygon3D.

    """

    def length(self):
        list_ = []
        for k in range(len(self.line_segments)):
            list_.append(self.line_segments[k].length())
        return sum(list_)

    def min_length(self):
        list_ = []
        for k in range(len(self.line_segments)):
            list_.append(self.line_segments[k].length())
        return min(list_)

    def max_length(self):
        list_ = []
        for k in range(len(self.line_segments)):
            list_.append(self.line_segments[k].length())
        return max(list_)

    def edge_statistics(self):
        distances = []
        for i, point in enumerate(self.points):
            if i != 0:
                distances.append(point.point_distance(self.points[i - 1]))
        mean_distance = mean(distances)
        std = npy.std(distances)
        return mean_distance, std

    def simplify_polygon(self, min_distance: float = 0.01,
                         max_distance: float = 0.05, angle: float = 15):
        points = [self.points[0]]
        previous_point = None
        for point in self.points[1:]:
            distance = point.point_distance(points[-1])
            if distance > min_distance:
                if distance > max_distance:
                    number_segmnts = round(distance / max_distance) + 2
                    for n in range(number_segmnts):
                        new_point = points[-1] + (point - points[-1]) * (
                                n + 1) / number_segmnts
                        if new_point.point_distance(points[-1]) > max_distance:
                            points.append(new_point)
                else:
                    if point not in points:
                        points.append(point)
            if len(points) > 1:
                vector1 = points[-1] - points[-2]
                vector2 = point - points[-2]
                cos = vector1.dot(vector2) / (vector1.norm() * vector2.norm())
                cos = math.degrees(math.acos(round(cos, 6)))
                if abs(cos) > angle:
                    if previous_point not in points:
                        points.append(previous_point)
                    if point not in points:
                        points.append(point)
            if len(points) > 2:
                vector1 = points[-2] - points[-3]
                vector2 = points[-1] - points[-3]
                cos = vector1.dot(vector2) / (vector1.norm() * vector2.norm())
                cos = math.degrees(math.acos(round(cos, 6)))
                if points[-3].point_distance(points[-2]) < min_distance and cos < angle:
                    points = points[:-2] + [points[-1]]
            previous_point = point
        if points[0].point_distance(points[-1]) < min_distance:
            points.remove(points[-1])

        if volmdlr.wires.ClosedPolygon2D(points).area() == 0.0:
            return self

        return self.__class__(points)

    @property
    def line_segments(self):
        if not self._line_segments:
            self._line_segments = self.get_line_segments()
        return self._line_segments

    def get_line_segments(self):
        raise NotImplementedError(
            f"get_line_segments method must be overloaded by {self.__class__.__name__}")


class ClosedPolygon2D(Contour2D, ClosedPolygonMixin):
    """
    A collection of points, connected by linesegments, following each other.

    """
    _non_serializable_attributes = ['line_segments', 'primitives',
                                    'basis_primitives']

    def __init__(self, points: List[volmdlr.Point2D], name: str = ''):
        self.points = points
        self._line_segments = None

        Contour2D.__init__(self, self.line_segments, name)

    def copy(self, *args, **kwargs):
        points = [p.copy() for p in self.points]
        return ClosedPolygon2D(points, self.name)

    def __hash__(self):
        return sum(hash(p) for p in self.points)

    def __eq__(self, other_):
        if not isinstance(other_, self.__class__):
            return False
        equal = True
        for point, other_point in zip(self.points, other_.points):
            equal = (equal and point == other_point)
        return equal

    def area(self):
        # TODO: perf: cache number of points
        if len(self.points) < 3:
            return 0.

        x = [point.x for point in self.points]
        y = [point.y for point in self.points]

        x1 = [x[-1]] + x[0:-1]
        y1 = [y[-1]] + y[0:-1]
        return 0.5 * abs(sum(i * j for i, j in zip(x, y1))
                         - sum(i * j for i, j in zip(y, x1)))
        # return 0.5 * npy.abs(
        #     npy.dot(x, npy.roll(y, 1)) - npy.dot(y, npy.roll(x, 1)))

    def center_of_mass(self):
        lp = len(self.points)
        if lp == 0:
            return volmdlr.O2D
        if lp == 1:
            return self.points[0]
        if lp == 2:
            return 0.5 * (self.points[0] + self.points[1])

        x = [point.x for point in self.points]
        y = [point.y for point in self.points]

        xi_xi1 = x + npy.roll(x, -1)
        yi_yi1 = y + npy.roll(y, -1)
        xi_yi1 = npy.multiply(x, npy.roll(y, -1))
        xi1_yi = npy.multiply(npy.roll(x, -1), y)

        a = 0.5 * npy.sum(xi_yi1 - xi1_yi)  # signed area!
        # print('a :', a)
        #        a=self.area()
        if not math.isclose(a, 0, abs_tol=1e-08):
            cx = npy.sum(npy.multiply(xi_xi1, (xi_yi1 - xi1_yi))) / 6. / a
            cy = npy.sum(npy.multiply(yi_yi1, (xi_yi1 - xi1_yi))) / 6. / a
            return volmdlr.Point2D(cx, cy)

        self.plot()
        raise NotImplementedError

    def barycenter(self):
        """
        Calculates the geometric center of the polygon, which is the average position of all the points in it.

        :rtype: volmdlr.Point2D
        """
        barycenter1_2d = self.points[0]
        for point in self.points[1:]:
            barycenter1_2d += point
        return barycenter1_2d / len(self.points)

    def point_belongs(self, point, include_edge_points: bool = False):
        """
        Ray casting algorithm copied from internet.
        """
        return polygon_point_belongs((point.x, point.y),
                                     [(p.x, p.y) for p in self.points], include_edge_points=include_edge_points)

    def second_moment_area(self, point):
        Ix, Iy, Ixy = 0., 0., 0.
        for pi, pj in zip(self.points, self.points[1:] + [self.points[0]]):
            xi, yi = (pi - point)
            xj, yj = (pj - point)
            Ix += (yi ** 2 + yi * yj + yj ** 2) * (xi * yj - xj * yi)
            Iy += (xi ** 2 + xi * xj + xj ** 2) * (xi * yj - xj * yi)
            Ixy += (xi * yj + 2 * xi * yi + 2 * xj * yj + xj * yi) * (
                    xi * yj - xj * yi)
        if Ix < 0:
            Ix = - Ix
            Iy = - Iy
            Ixy = - Ixy
        return Ix / 12., Iy / 12., Ixy / 24.

    def get_line_segments(self):
        lines = []
        if len(self.points) > 1:
            for p1, p2 in zip(self.points,
                              list(self.points[1:]) + [self.points[0]]):
                if p1 != p2:
                    lines.append(volmdlr.edges.LineSegment2D(p1, p2))
        return lines

    def rotation(self, center: volmdlr.Point2D, angle: float):
        """
        ClosedPolygon2D rotation.

        :param center: rotation center
        :param angle: angle rotation
        :return: a new rotated ClosedPolygon2D
        """
        return ClosedPolygon2D(
            [point.rotation(center, angle) for point in self.points])

    def rotation_inplace(self, center: volmdlr.Point2D, angle: float):
        """
        Line2D rotation, Object is updated inplace.

        :param center: rotation center
        :param angle: rotation angle
        """
        for point in self.points:
            point.rotation_inplace(center, angle)

    # @classmethod
    # def polygon_from_segments(cls, list_point_pairs):
    #     points = [list_point_pairs[0][0], list_point_pairs[0][1]]
    #     list_point_pairs.remove((list_point_pairs[0][0], list_point_pairs[0][1]))
    #     finished =  False

    #     while not finished:
    #         for p1, p2 in list_point_pairs:
    #             if p1 == points[-1]:
    #                 points.append(p2)
    #                 break
    #             elif p2 == points[-1]:
    #                 points.append(p1)
    #                 break
    #         list_point_pairs.remove((p1, p2))
    #         if len(list_point_pairs)==0:
    #             finished = True

    #     # for i, i_p1, i_p2 in enumerate(list_point_pairs):
    #     #     for j, j_p1, j_p2 in enumerate(list_point_pairs):
    #     #         if i != j:

    #     #             if p1 == points[-1]:
    #     #                 points.append(p2)
    #     #             elif p2 == points[-1]:
    #     #                 points.append(p1)
    #     # print('points : ', points)
    #     return cls(points)

    def translation(self, offset: volmdlr.Vector2D):
        """
        ClosedPolygon2D translation.

        :param offset: translation vector
        :return: A new translated ClosedPolygon2D
        """
        return ClosedPolygon2D(
            [point.translation(offset) for point in self.points])

    def translation_inplace(self, offset: volmdlr.Vector2D):
        """
        ClosedPolygon2D translation. Object is updated inplace.

        :param offset: translation vector
        """
        for point in self.points:
            point.translation_inplace(offset)

    def frame_mapping(self, frame: volmdlr.Frame2D, side: str):
        return self.__class__([point.frame_mapping(frame, side) for point in self.points])

    def frame_mapping_inplace(self, frame: volmdlr.Frame2D, side: str):
        for point in self.points:
            point.frame_mapping_inplace(frame, side)

    def polygon_distance(self,
                         polygon: 'volmdlr.wires.ClosedPolygon2D'):
        p = self.points[0]
        d = []
        for point in polygon.points:
            d.append(p.point_distance(point))
        index = d.index(min(d))
        return d[index]

    def is_trigo(self):
        if len(self.points) < 3:
            return True

        angle = 0.
        for ls1, ls2 in zip(self.line_segments,
                            self.line_segments[1:] + [self.line_segments[0]]):
            u = ls2.unit_direction_vector()
            x = u.dot(ls1.unit_direction_vector())
            y = u.dot(ls1.normal_vector())
            angle += math.atan2(y, x)
        return angle > 0

    def delaunay_triangulation(self):
        points = self.points
        new_points = []
        delaunay_triangles = []
        # ax=plt.subplot()
        for point in points:
            new_points.append([point[0], point[1]])

        delaunay = npy.array(new_points)

        tri = Delaunay(delaunay)

        for simplice in delaunay[tri.simplices]:
            triangle = Triangle2D(volmdlr.Point2D(simplice[0]),
                                  volmdlr.Point2D(simplice[1]),
                                  volmdlr.Point2D(simplice[2]))
            delaunay_triangles.append(triangle)

        return delaunay_triangles

    def offset(self, offset):
        xmin, xmax, ymin, ymax = self.bounding_rectangle().bounds()

        max_offset_len = min(xmax - xmin, ymax - ymin) / 2
        if offset <= -max_offset_len:
            print('Inadapted offset, '
                  'polygon might turn over. Offset must be greater than',
                  -max_offset_len)
            raise ValueError('inadapted offset')
        else:
            nb = len(self.points)
            vectors = []
            for i in range(nb - 1):
                v1 = self.points[i + 1] - self.points[i]
                v2 = self.points[i] - self.points[i + 1]
                v1.normalize()
                v2.normalize()
                vectors.append(v1)
                vectors.append(v2)

        v1 = self.points[0] - self.points[-1]
        v2 = self.points[-1] - self.points[0]
        v1.normalize()
        v2.normalize()
        vectors.append(v1)
        vectors.append(v2)

        offset_vectors = []
        offset_points = []

        for i in range(nb):

            # check = False
            ni = vectors[2 * i - 1] + vectors[2 * i]
            if ni == volmdlr.Vector2D(0, 0):
                ni = vectors[2 * i]
                ni = ni.normal_vector()
                offset_vectors.append(ni)
            else:
                ni.normalize()
                if ni.dot(vectors[2 * i - 1].normal_vector()) > 0:
                    ni = - ni
                    # check = True
                offset_vectors.append(ni)

            normal_vector1 = - vectors[2 * i - 1].normal_vector()
            normal_vector2 = vectors[2 * i].normal_vector()
            normal_vector1.normalize()
            normal_vector2.normalize()
            alpha = math.acos(normal_vector1.dot(normal_vector2))

            offset_point = self.points[i] + offset / math.cos(alpha / 2) * \
                (-offset_vectors[i])

            # ax=self.plot()
            # offset_point.plot(ax=ax, color='g')

            # if self.point_belongs(offset_point):
            #     offset_point = self.points[i] + offset / math.cos(alpha / 2) * \
            #                    (-offset_vectors[i])

            offset_points.append(offset_point)

            # self.points[i].plot(ax=ax, color='b')
            # offset_point.plot(ax=ax, color='r')

        return self.__class__(offset_points)

    def point_border_distance(self, point, return_other_point=False):
        """
        Compute the distance to the border distance of polygon.
        Output is always positive, even if the point belongs to the polygon.
        """
        d_min, other_point_min = self.line_segments[0].point_distance(
            point, return_other_point=True)
        for line in self.line_segments[1:]:
            d, other_point = line.point_distance(
                point, return_other_point=True)
            if d < d_min:
                d_min = d
                other_point_min = other_point
        if return_other_point:
            return d_min, other_point_min
        return d_min

    def self_intersects(self):
        epsilon = 0
        # BENTLEY-OTTMANN ALGORITHM
        # Sort the points along ascending x for the Sweep Line method
        sorted_index = sorted(range(len(self.points)), key=lambda p: (
            self.points[p][0], self.points[p][1]))
        nb = len(sorted_index)
        segments = []
        deleted = []

        while len(
                sorted_index) != 0:  # While all the points haven't been swept
            # Stock the segments between 2 consecutive edges
            # Ex: for the ABCDE polygon, if Sweep Line is on C, the segments
            #   will be (C,B) and (C,D)
            if sorted_index[0] - 1 < 0:
                segments.append((sorted_index[0], nb - 1))
            else:
                segments.append((sorted_index[0], sorted_index[0] - 1))
            if sorted_index[0] >= len(self.points) - 1:
                segments.append((sorted_index[0], 0))
            else:
                segments.append((sorted_index[0], sorted_index[0] + 1))

            # Once two edges linked by a segment have been swept, delete the
            # segment from the list
            to_del = []
            for index in deleted:
                if abs(index - sorted_index[0]) == 1 or abs(
                        index - sorted_index[0]) == nb - 1:
                    to_del.append((index, sorted_index[0]))
                    to_del.append((sorted_index[0], index))

            # Keep track of which edges have been swept
            deleted.append(sorted_index[0])
            sorted_index.pop(0)

            # Delete the segments that have just been swept
            index_to_del = []
            for i, segment in enumerate(segments):
                for seg_to_del in to_del:
                    if segment == seg_to_del:
                        index_to_del.append(i)
            for index in index_to_del[::-1]:
                segments.pop(index)

            # Checks if two segments are intersecting each other, returns True
            # if yes, otherwise the algorithm continues at WHILE
            for segment1 in segments:
                for segment2 in segments:
                    if segment1[0] != segment2[0] and segment1[1] != segment2[
                        1] and segment1[0] != segment2[1] and segment1[1] != \
                            segment2[0]:

                        line1 = volmdlr.edges.LineSegment2D(
                            self.points[segment1[0]],
                            self.points[segment1[1]])
                        line2 = volmdlr.edges.LineSegment2D(
                            self.points[segment2[0]],
                            self.points[segment2[1]])

                        p, a, b = volmdlr.Point2D.line_intersection(line1,
                                                                    line2,
                                                                    True)
                        if p is not None:
                            if 0 + epsilon <= a <= 1 - epsilon \
                                    and 0 + epsilon <= b <= 1 - epsilon:
                                return True, line1, line2

        return False, None, None

    @classmethod
    def points_convex_hull(cls, points):
        if len(points) < 3:
            return

        points_hull = [pt.copy() for pt in points]

        _, pos_ymax = argmax([pt.y for pt in points_hull])
        point_start = points_hull[pos_ymax]
        hull = [point_start]

        barycenter = points_hull[0]
        for pt in points_hull[1:]:
            barycenter += pt
        barycenter = barycenter / (len(points_hull))
        # second point of hull
        theta = []
        remaining_points = points_hull
        del remaining_points[pos_ymax]

        vec1 = point_start - barycenter
        for pt in remaining_points:
            vec2 = pt - point_start
            theta_i = -volmdlr.geometry.clockwise_angle(vec1, vec2)
            theta.append(theta_i)

        min_theta, posmin_theta = argmin(theta)
        next_point = remaining_points[posmin_theta]
        hull.append(next_point)
        del remaining_points[posmin_theta]
        # Adding first point to close the loop at the end
        remaining_points.append(hull[0])

        initial_vector = vec1.copy()
        total_angle = 0
        while next_point != point_start:
            vec1 = next_point - hull[-2]
            theta = []
            for pt in remaining_points:
                vec2 = pt - next_point
                theta_i = -volmdlr.geometry.clockwise_angle(vec1, vec2)
                theta.append(theta_i)

            min_theta, posmin_theta = argmin(theta)
            if math.isclose(min_theta, -2 * math.pi, abs_tol=1e-6) \
                    or math.isclose(min_theta, 0, abs_tol=1e-6):
                if remaining_points[posmin_theta] == point_start:
                    break

            else:
                next_point = remaining_points[posmin_theta]

                vec_next_point = next_point - barycenter
                total_angle += (2 * math.pi - volmdlr.geometry.clockwise_angle(initial_vector, vec_next_point))

                if total_angle > 2 * math.pi:
                    break
                else:
                    initial_vector = vec_next_point

                hull.append(next_point)

            del remaining_points[posmin_theta]

        hull.pop()

        return cls(hull)

    @classmethod
    def concave_hull(cls, points, concavity, scale_factor):
        """
        Calculates the concave hull from a cloud of points, i.e., it Unites all points under the smallest possible area.

        :param points: list of points corresponding to the cloud of points
        :type points: class: 'volmdlr.Point2D'
        :param concavity: Sets how sharp the concave angles can be. It goes from -1 (not concave at all. in fact,
                          the hull will be left convex) up to +1 (very sharp angles can occur. Setting concavity to
                          +1 might result in 0º angles!) concavity is defined as the cosine of the concave angles.
        :type concavity: float
        :param scale_factor: Sets how big is the area where concavities are going to be searched.
                             The bigger, the more sharp the angles can be. Setting it to a very high value might
                             affect the performance of the program.
                             This value should be relative to how close to each other the points to be connected are.
        :type scale_factor: float

        """

        def get_nearby_points(line, points, scale_factor):
            points_hull = [pt.copy() for pt in points]

            # print('i enter here')
            nearby_points = []
            line_midpoint = 0.5 * (line.start + line.end)
            # print(line_midpoint)
            tries = 0
            n = 5
            bounding_box = [line_midpoint.x - line.length() / 2,
                            line_midpoint.x + line.length() / 2,
                            line_midpoint.y - line.length() / 2,
                            line_midpoint.y + line.length() / 2]
            boundary = [int(bounding / scale_factor) for bounding in
                        bounding_box]
            while tries < n and len(nearby_points) == 0:
                for point in points_hull:
                    if not ((
                                    point.x == line.start.x and point.y == line.start.y) or (
                                    point.x == line.end.x and point.y == line.end.y)):
                        point_x_rel_pos = int(point.x / scale_factor)
                        point_y_rel_pos = int(point.y / scale_factor)
                        if point_x_rel_pos >= boundary[
                                0] and point_x_rel_pos <= boundary[
                                1] and point_y_rel_pos >= boundary[
                                2] and point_y_rel_pos <= boundary[3]:
                            nearby_points.append(point)

                scale_factor *= 4 / 3
                tries += 1

            return nearby_points

        def line_colides_with_hull(line, concave_hull):
            for hull_line in concave_hull:
                if line.start != hull_line.start and line.start != hull_line.end and line.end != hull_line.start and\
                        line.end != hull_line.end:
                    if line.line_intersections(hull_line.to_line()):
                        return True
            return False

        def get_divided_line(line, nearby_points, hull_concave_edges,
                             concavity):
            divided_line = []
            ok_middle_points = []
            list_cossines = []
            for middle_point in nearby_points:
                vect1 = line.start - middle_point
                vect2 = line.end - middle_point
                if middle_point in (line.start, line.end):
                    continue
                cos = round(vect1.dot(vect2) / (vect1.norm() * vect2.norm()),
                            4)
                if cos < concavity:
                    new_line_A = volmdlr.edges.LineSegment2D(start=line.start, end=middle_point)
                    new_line_B = volmdlr.edges.LineSegment2D(start=middle_point, end=line.end)
                    if not (line_colides_with_hull(line=new_line_A,
                                                   concave_hull=hull_concave_edges) and line_colides_with_hull(
                            line=new_line_B, concave_hull=hull_concave_edges)):
                        ok_middle_points.append(middle_point)
                        list_cossines.append(cos)
            if len(ok_middle_points) > 0:
                #  We want the middlepoint to be the one with widest angle (smallest cossine)
                min_cossine_index = list_cossines.index(min(list_cossines))
                divided_line.append(volmdlr.edges.LineSegment2D(line.start,
                                                                ok_middle_points[
                                                                    min_cossine_index]))
                divided_line.append(volmdlr.edges.LineSegment2D(
                    ok_middle_points[min_cossine_index], line.end))
            return divided_line

        hull_convex_edges = cls.points_convex_hull(points).line_segments
        hull_convex_edges.sort(key=lambda x: x.length(), reverse=True)
        hull_concave_edges = []
        hull_concave_edges.extend(hull_convex_edges)
        hull_points = list({pt for line in hull_concave_edges for pt in [line[0], line[1]]})
        unused_points = []
        for point in points:
            if point not in hull_points:
                unused_points.append(point)

        a_line_was_divided_in_the_iteration = True
        while a_line_was_divided_in_the_iteration:
            a_line_was_divided_in_the_iteration = False
            for line_position_hull in range(len(hull_concave_edges)):

                line = hull_concave_edges[line_position_hull]
                nearby_points = get_nearby_points(line, unused_points,
                                                  scale_factor)
                divided_line = get_divided_line(line, nearby_points,
                                                hull_concave_edges, concavity)
                if len(divided_line) > 0:
                    a_line_was_divided_in_the_iteration = True
                    unused_points.remove(divided_line[0].end)
                    hull_concave_edges.remove(line)
                    hull_concave_edges.extend(divided_line)
                    break

            hull_concave_edges.sort(key=lambda x: x.length(), reverse=True)

        # line  = hull_concave_edges[0]
        # print('first line legth :', line.length())
        # nearby_points = get_nearby_points(line, unused_points, scale_factor)
        # print('points next the first line in the end: ', nearby_points)
        # divided_line = get_divided_line(line, nearby_points, hull_concave_edges, concavity)
        # print('len divided line :', len(divided_line))
        polygon_points = [(line.start, line.end) for line in hull_concave_edges]
        # polygon_points = [(line.start, line.end) for line in hull_concave_edges
        #                   if line.length() != 0]

        points = [polygon_points[0][0], polygon_points[0][1]]
        polygon_points.remove((polygon_points[0][0], polygon_points[0][1]))
        finished = False

        while not finished:
            for p1, p2 in polygon_points:
                if p1 == points[-1] and p2 not in points:
                    points.append(p2)
                    break
                elif p2 == points[-1] and p1 not in points:
                    points.append(p1)
                    break
            polygon_points.remove((p1, p2))
            if len(polygon_points) == 0:
                finished = True

        return cls(points)  # , nearby_points

    @classmethod
    def convex_hull_points(cls, points):
        """
        Uses the scipy method ConvexHull to calculate the convex hull from
        a cloud of points
        """

        points_hull = [pt.copy() for pt in points]

        numpy_points = npy.array([(p.x, p.y) for p in points_hull])
        hull = ConvexHull(numpy_points)
        polygon_points = []
        for simplex in hull.simplices:
            polygon_points.append((points_hull[simplex[0]], points_hull[simplex[1]]))

        points_hull = [polygon_points[0][0], polygon_points[0][1]]
        polygon_points.remove((polygon_points[0][0], polygon_points[0][1]))
        finished = False

        while not finished:
            for p1, p2 in polygon_points:
                if p1 == points_hull[-1]:
                    points_hull.append(p2)
                    break
                elif p2 == points_hull[-1]:
                    points_hull.append(p1)
                    break
            polygon_points.remove((p1, p2))
            if len(polygon_points) == 0:
                finished = True

        points_hull.pop(-1)

        # the first point is the one with the lowest x value
        i_min = 0
        min_x = points_hull[0].x
        for i, point in enumerate(points_hull):
            if point.x < min_x:
                min_x = point.x
                i_min = i

        points_hull = points_hull[i_min:] + points_hull[:i_min]

        # we make sure that the points are ordered in the trigonometric direction
        if points_hull[0].y < points_hull[1].y:
            points_hull.reverse()

        return cls(points_hull)

    def to_3d(self, plane_origin, x, y):
        """
        Tranforms a ClosedPolygon2D into an ClosedPolygon3D, given a plane origin and an u and v plane vector.

        :param plane_origin: plane origin.
        :param x: plane u vector.
        :param y: plane v vector.
        :return: ClosedPolygon3D.
        """
        points3d = [point.to_3d(plane_origin, x, y) for point in self.points]
        return ClosedPolygon3D(points3d)

    def plot(self, ax=None, color='k', alpha=1,
             plot_points=False, point_numbering=False, arrow=False,
             fill=False, fill_color='w', equal_aspect=True):
        if ax is None:
            _, ax = plt.subplots()
            ax.set_aspect('equal')

        if fill:
            ax.fill([p[0] for p in self.points], [p[1] for p in self.points],
                    facecolor=fill_color)
        for line_segment in self.line_segments:
            line_segment.plot(ax=ax, color=color, alpha=alpha, arrow=arrow)

        if plot_points or point_numbering:
            for point in self.points:
                point.plot(ax=ax, color=color, alpha=alpha)

        if point_numbering:
            for ip, point in enumerate(self.points):
                ax.text(*point, 'point {}'.format(ip + 1),
                        ha='center', va='top')

        if equal_aspect:
            ax.set_aspect('equal')
        else:
            ax.set_aspect('auto')

        ax.margins(0.1)
        plt.show()

        return ax

    def triangulation(self, tri_opt: str = 'p'):
        """
        Perform triangulation on the polygon.

        To detail documentation, please refer to https://rufat.be/triangle/API.html

        :param tri_opt: (Optional) Triangulation preferences.
        :type tri_opt: str
        :return: A 2D mesh.
        :rtype: :class:`vmd.DisplayMesh2D`
        """
        # Converting points to nodes for performance
        nodes = [vmd.Node2D.from_point(p) for p in self.points]
        vertices = [(p.x, p.y) for p in nodes]
        n = len(nodes)
        segments = [(i, i + 1) for i in range(n - 1)]
        segments.append((n - 1, 0))

        tri = {'vertices': npy.array(vertices).reshape((-1, 2)),
               'segments': npy.array(segments).reshape((-1, 2)),
               }
        t = triangulate(tri, tri_opt)
        triangles = t['triangles'].tolist()
        np = t['vertices'].shape[0]
        points = [vmd.Node2D(*t['vertices'][i, :]) for i in range(np)]
        return vmd.DisplayMesh2D(points, triangles=triangles, edges=None)

    def grid_triangulation_points(self, number_points_x: int = 25, number_points_y: int = 25):
        """
        Use a n by m grid to triangulize the contour.

        :param number_points_x: Number of discretization points in x direction.
        :type number_points_x: int
        :param number_points_y: Number of discretization points in y direction.
        :type number_points_y: int
        :return: Discretization data.
        :rtype: list
        """
        xmin, xmax, ymin, ymax = self.bounding_rectangle().bounds()

        n = number_points_x + 2
        m = number_points_y + 2

        x = npy.linspace(xmin, xmax, num=n)
        y = npy.linspace(ymin, ymax, num=m)

        grid_point_index = {}

        polygon_points = {vmd.Node2D.from_point(p) for p in self.points}
        points = []
        for i, xi in enumerate(x):
            for j, yi in enumerate(y):
                point = vmd.Node2D(xi, yi)
                if self.point_belongs(point, include_edge_points=True) and point not in polygon_points:
                    grid_point_index[(i, j)] = point
                    points.append(point)

        return points, x, y, grid_point_index

    def ear_clipping_triangulation(self):
        """
        Computes the triangulation of the polygon using ear clipping algorithm.
        Note: triangles have been inverted for a better rendering in babylonjs
        """
        # Converting to nodes for performance
        nodes = [vmd.Node2D.from_point(p) for p in self.points]

        initial_point_to_index = {p: i for i, p in enumerate(nodes)}
        triangles = []

        remaining_points = nodes[:]

        number_remaining_points = len(remaining_points)
        while number_remaining_points > 3:
            current_polygon = ClosedPolygon2D(remaining_points)

            found_ear = False
            for p1, p2, p3 in zip(remaining_points,
                                  remaining_points[1:] + remaining_points[0:1],
                                  remaining_points[2:] + remaining_points[0:2]):
                if p1 != p3:
                    line_segment = volmdlr.edges.LineSegment2D(p1, p3)

                # Checking if intersections does not contrain the verticies
                # of line_segment
                intersect = False
                intersections = current_polygon.linesegment_intersections(line_segment)
                if intersections:
                    for inter in intersections:
                        if inter[0] not in [line_segment.start,
                                            line_segment.end]:
                            intersect = True
                            break

                if not intersect:
                    if current_polygon.point_belongs(line_segment.middle_point()):

                        triangles.append((initial_point_to_index[p1],
                                          initial_point_to_index[p3],
                                          initial_point_to_index[p2]))
                        remaining_points.remove(p2)
                        number_remaining_points -= 1
                        found_ear = True

                        # Rolling the remaining list
                        if number_remaining_points > 4:
                            deq = deque(remaining_points)
                            # random.randint(1, number_remaining_points-1))
                            deq.rotate(int(0.3 * number_remaining_points))
                            remaining_points = list(deq)

                        break

            # Searching for a flat ear
            if not found_ear:
                remaining_polygon = ClosedPolygon2D(remaining_points)
                if remaining_polygon.area() > 0.:

                    found_flat_ear = False
                    for p1, p2, p3 in zip(remaining_points,
                                          remaining_points[1:] + remaining_points[0:1],
                                          remaining_points[2:] + remaining_points[0:2]):
                        triangle = Triangle2D(p1, p2, p3)
                        if triangle.area() == 0:
                            remaining_points.remove(p2)
                            found_flat_ear = True
                            break

                    if not found_flat_ear:
                        print('Warning : There are no ear in the polygon, it seems malformed: skipping triangulation')
                        return vmd.DisplayMesh2D(nodes, triangles)
                else:
                    return vmd.DisplayMesh2D(nodes, triangles)

        if len(remaining_points) == 3:
            p1, p2, p3 = remaining_points
            triangles.append((initial_point_to_index[p1],
                              initial_point_to_index[p3],
                              initial_point_to_index[p2]))

        return vmd.DisplayMesh2D(nodes, triangles)

    def simplify(self, min_distance: float = 0.01, max_distance: float = 0.05):
        return ClosedPolygon2D(self.simplify_polygon(min_distance=min_distance,
                                                     max_distance=max_distance).points)

    def line_intersecting_closing_point(self, crossing_point):
        """
        Finds closing point for the sewing method using intersection of lines
        drawn from the barycenter.

        returns the closing point
        """
        vec_dir = crossing_point.copy()
        vec_dir.normalize()

        line = volmdlr.edges.LineSegment2D(volmdlr.O2D,
                                           crossing_point + vec_dir * 5)
        # line.plot(ax=ax2d, color='b')

        point_intersections = {}
        for line_segment in self.line_segments:
            point_intersection = line_segment.linesegment_intersections(
                line)
            if point_intersection:
                point_intersections[line_segment] = point_intersection[
                    0]
            else:
                if line.point_belongs(line_segment.start):
                    point_intersections[line_segment] = line_segment.start
                if line.point_belongs(line_segment.end):
                    point_intersections[line_segment] = line_segment.end
        point_distance = list(point_intersections.values())[
            0].point_distance(crossing_point)
        point_intersection = list(point_intersections.values())[0]
        line_segment = list(point_intersections.keys())[0]
        for line, point in list(point_intersections.items())[1:]:
            dist = crossing_point.point_distance(point)
            if dist < point_distance:
                point_distance = dist
                point_intersection = point
                line_segment = line

        # point_intersection.plot(ax=ax2d)

        if point_intersection.point_distance(
                line_segment.start) < point_intersection.point_distance(
                                                            line_segment.end):
            closing_point = line_segment.start
        else:
            closing_point = line_segment.end

        return closing_point

    def point_in_polygon(self):
        """
        In case the barycenter of the polygon is outside, this method
        finds another point inside the polygon.

        """
        barycenter = self.barycenter()
        if self.point_belongs(barycenter):
            return barycenter
        intersetions1 = {}
        linex_pos = volmdlr.edges.LineSegment2D(volmdlr.O2D, volmdlr.X2D * 5)
        linex_neg = volmdlr.edges.LineSegment2D(volmdlr.O2D, -volmdlr.X2D * 5)
        liney_pos = volmdlr.edges.LineSegment2D(volmdlr.O2D, volmdlr.Y2D * 5)
        liney_neg = volmdlr.edges.LineSegment2D(volmdlr.O2D, -volmdlr.Y2D * 5)
        for line in [linex_pos, linex_neg, liney_pos, liney_neg]:
            intersections = []
            for line_segment in self.line_segments:
                point_intersection = line_segment.linesegment_intersections(
                    line)
                intersections.extend(point_intersection)
                if not point_intersection:
                    if line.point_belongs(line_segment.start):
                        intersections.append(line_segment.start)
                    if line.point_belongs(line_segment.end):
                        intersections.append(line_segment.end)
            intersetions1[line] = intersections[:]
        for i, value in enumerate(intersetions1.values()):
            if not value:
                if i % 2 == 0:
                    if len(list(intersetions1.values())[i + 1]) == 2:
                        translation1 = (list(intersetions1.values())[i + 1][0] +
                                        list(intersetions1.values())[
                                            i + 1][1]) * 0.5
                        break
                if i % 2 != 0:
                    if len(list(intersetions1.values())[i - 1]) == 2:
                        translation1 = (list(intersetions1.values())[i - 1][0]
                                        + list(intersetions1.values())[i - 1][1]) * 0.5
                        break

        return translation1

    def repositioned_polygon(self, x, y):
        linex = volmdlr.edges.LineSegment2D(-x.to_2d(volmdlr.O2D, x, y),
                                            x.to_2d(volmdlr.O2D, x, y))
        way_back = volmdlr.O3D
        barycenter = self.barycenter()
        if not self.point_belongs(barycenter):
            barycenter1_2d = self.point_in_polygon()
            self.translation(-barycenter1_2d, False)
            way_back = barycenter1_2d.to_3d(volmdlr.O3D, x, y)
        else:
            inters = self.linesegment_intersections(linex)
            distance = inters[0][0].point_distance(inters[-1][0])
            if distance / 2 > 3 * min(
                    self.point_distance(inters[0][0]),
                    self.point_distance(inters[-1][0])):
                mid_point = (inters[0][0] + inters[-1][0]) * 0.5
                self.translation(-mid_point)
                way_back = mid_point.to_3d(volmdlr.O3D, x, y)

        return self, way_back

    def get_possible_sewing_closing_points(self, polygon2, polygon_primitive,
                                           line_segment1: None, line_segment2: None):
        """
        Searches all possibles closing points available for the given primitive
        """
        middle_point = polygon_primitive.middle_point()
        if line_segment1 is None and line_segment2 is None:
            normal_vector = polygon_primitive.unit_normal_vector()
            line_segment1 = volmdlr.edges.LineSegment2D(middle_point,
                                                        middle_point - normal_vector)
            line_segment2 = volmdlr.edges.LineSegment2D(middle_point,
                                                        middle_point + normal_vector)

        line_intersections = {line_segment1: [], line_segment2: []}
        for ls in [line_segment1, line_segment2
                   ]:
            inter_points = []
            for prim in polygon2.line_segments + self.line_segments[
                                                 :self.line_segments.index(
                                                     polygon_primitive)] + self.line_segments[
                                                                           self.line_segments.index(
                                                                               polygon_primitive) + 1:]:
                inters = prim.linesegment_intersections(ls)
                if inters:
                    line_intersections[ls].append((inters[0], prim))
                    inter_points.append(inters[0])
                elif ls.point_belongs(prim.start, 1e-7):
                    if prim.start not in inter_points:
                        line_intersections[ls].append((prim.start, prim))
                        inter_points.append(prim.start)
                elif ls.point_belongs(prim.end, 1e-7):
                    if prim.end not in inter_points:
                        line_intersections[ls].append((prim.end, prim))
                        inter_points.append(prim.end)
                elif prim.point_belongs(middle_point, 1e-7):
                    line_intersections[ls].append((prim.middle_point(), prim))
                    inter_points.append(prim.middle_point())
        return line_intersections

    def select_farthest_sewing_closing_point(self,
                                             line_segment: volmdlr.edges.LineSegment2D,
                                             polygon_primitive,
                                             possible_closing_points):
        """
        Searches the closest sewing closing point available
        """
        closing_point = volmdlr.O2D
        middle_point = polygon_primitive.middle_point()
        distance = 0
        for intr_list in possible_closing_points:
            if intr_list[1] not in self.line_segments:
                dist = intr_list[0].point_distance(line_segment.start)
                if dist > distance:
                    distance = dist
                    closing_point = (intr_list[1].start if
                                     intr_list[0].point_distance(
                                         intr_list[1].start) <
                                     intr_list[0].point_distance(
                                         intr_list[1].end) else
                                     intr_list[1].end)

            elif intr_list[0] == middle_point and \
                    polygon_primitive.length() == intr_list[1].length():
                closing_point = intr_list[1].start
                distance = 0

        return closing_point

    def select_closest_sewing_closing_point(self,
                                            line_segment: volmdlr.edges.LineSegment2D,
                                            polygon_primitive,
                                            possible_closing_points):
        """
        Searches the closest sewing closing point available
        """
        closing_point = volmdlr.O2D
        middle_point = polygon_primitive.middle_point()
        distance = math.inf
        for intr_list in possible_closing_points:
            if intr_list[1] not in self.line_segments:
                dist = intr_list[0].point_distance(line_segment.start)
                if dist < distance:
                    distance = dist
                    closing_point = (intr_list[1].start if
                                     intr_list[0].point_distance(
                                         intr_list[1].start) <
                                     intr_list[0].point_distance(
                                         intr_list[1].end) else
                                     intr_list[1].end)

            elif intr_list[0] == middle_point and \
                    polygon_primitive.length() == intr_list[1].length():
                closing_point = intr_list[1].start
                distance = 0

        return closing_point

    def search_farthest(self, interseting_point, possible_closing_points):
        """
        While Sewing two Polygons, and searching a face\'s closing point, this
        method verifies it shoul the closest of the farthest available
        :return: True if to search the farthest of False if not
        """
        distance = math.inf
        target_prim = None
        for intersection_point, prim in possible_closing_points:
            dist = interseting_point.point_distance(intersection_point)
            if dist < distance:
                distance = dist
                target_prim = prim
        if target_prim in self.line_segments:
            return True
        return False

    def get_closing_point(self, polygon2_2d, primitive, ax=None):
        """Gets sewing closing points for given primitive points"""
        closing_point = volmdlr.O2D
        middle_point = primitive.middle_point()

        normal_vector = primitive.unit_normal_vector()
        line_segment1 = volmdlr.edges.LineSegment2D(middle_point,
                                                    middle_point - normal_vector)
        line_segment2 = volmdlr.edges.LineSegment2D(middle_point,
                                                    middle_point + normal_vector)

        possible_sewing_closing_points_in_linesegment =\
            self.get_possible_sewing_closing_points(polygon2_2d, primitive,
                                                    line_segment1,
                                                    line_segment2)
        if possible_sewing_closing_points_in_linesegment[line_segment1] and\
                not possible_sewing_closing_points_in_linesegment[line_segment2]:
            closing_point = self.select_closest_sewing_closing_point(
                line_segment1, primitive,
                possible_sewing_closing_points_in_linesegment[line_segment1])
            if ax is not None:
                closing_point.plot(ax=ax, color='g')
        if possible_sewing_closing_points_in_linesegment[line_segment2] and \
                not possible_sewing_closing_points_in_linesegment[
                    line_segment1]:
            closing_point = self.select_closest_sewing_closing_point(
                line_segment2, primitive,
                possible_sewing_closing_points_in_linesegment[line_segment2])

        else:
            if len(possible_sewing_closing_points_in_linesegment[line_segment1]) == 1:
                closing_point = self.select_closest_sewing_closing_point(
                    line_segment1, primitive,
                    possible_sewing_closing_points_in_linesegment[
                        line_segment1])
                if closing_point == volmdlr.O2D:
                    closing_point = self.select_farthest_sewing_closing_point(
                        line_segment2, primitive,
                        possible_sewing_closing_points_in_linesegment[
                            line_segment2])
                if ax is not None:
                    closing_point.plot(ax=ax, color='c')
            elif len(possible_sewing_closing_points_in_linesegment[line_segment2]) == 1:
                closing_point = self.select_closest_sewing_closing_point(
                    line_segment2, primitive,
                    possible_sewing_closing_points_in_linesegment[
                        line_segment2])
                if closing_point == volmdlr.O2D:
                    closing_point = self.select_farthest_sewing_closing_point(
                        line_segment1, primitive,
                        possible_sewing_closing_points_in_linesegment[
                            line_segment1])
            else:
                if possible_sewing_closing_points_in_linesegment[line_segment1]:
                    if self.search_farthest(
                            middle_point,
                            possible_sewing_closing_points_in_linesegment[
                                line_segment2]):
                        closing_point =\
                            self.select_farthest_sewing_closing_point(
                                line_segment1, primitive,
                                possible_sewing_closing_points_in_linesegment[
                                    line_segment1])
                    else:
                        closing_point =\
                            self.select_closest_sewing_closing_point(
                                line_segment1, primitive,
                                possible_sewing_closing_points_in_linesegment[
                                    line_segment1])

                elif possible_sewing_closing_points_in_linesegment[
                        line_segment2]:
                    closing_point = self.select_closest_sewing_closing_point(
                        line_segment2, primitive,
                        possible_sewing_closing_points_in_linesegment[
                            line_segment2])
        if ax is not None:
            middle_point.plot(ax=ax, color='r')
            line_segment1.plot(ax=ax, color='y')
            line_segment2.plot(ax=ax, color='b')
            closing_point.plot(ax=ax)
            raise NotImplementedError('There should not be a plot inside this method')

        return closing_point

    def get_valid_sewing_polygon_primitive(self, polygon2_2d):
        """Get valid primitive to start sewing two polygons"""
        for primitive1 in self.line_segments:
            middle_point = primitive1.middle_point()
            normal_vector = primitive1.unit_normal_vector()
            line_segment1 = volmdlr.edges.LineSegment2D(middle_point,
                                                        middle_point - normal_vector)
            line_segment2 = volmdlr.edges.LineSegment2D(middle_point,
                                                        middle_point + normal_vector)
            possible_closing_points = self.get_possible_sewing_closing_points(
                polygon2_2d, primitive1, line_segment1, line_segment2)
            if len(possible_closing_points[line_segment1]) == 1 and\
                    possible_closing_points[line_segment1][0][1] in polygon2_2d.line_segments:
                closing_point = (possible_closing_points[
                                     line_segment1][0][1].start if
                                 possible_closing_points[
                                     line_segment1][0][0].point_distance(
                                     possible_closing_points[
                                         line_segment1][0][1].start) <
                                 possible_closing_points[
                                     line_segment1][0][0].point_distance(
                                     possible_closing_points[
                                         line_segment1][0][1].end) else
                                 possible_closing_points[
                                     line_segment1][0][1].end)

                if polygon2_2d.points.index(closing_point) >= len(polygon2_2d.points) * 2 / 4:
                    return primitive1

            if len(possible_closing_points[line_segment2]) == 1 and\
                    possible_closing_points[line_segment2][0][1] in polygon2_2d.line_segments:
                closing_point = (possible_closing_points[
                                     line_segment2][0][1].start if
                                 possible_closing_points[
                                     line_segment2][0][0].point_distance(
                                     possible_closing_points[
                                         line_segment2][0][1].start) <
                                 possible_closing_points[
                                     line_segment2][0][0].point_distance(
                                     possible_closing_points[
                                         line_segment2][0][1].end) else
                                 possible_closing_points[
                                     line_segment2][0][1].end)

                if polygon2_2d.points.index(closing_point) >= len(polygon2_2d.points) * 2 / 4:
                    return primitive1

        for primitive1 in self.line_segments:
            closing_point = self.get_closing_point(polygon2_2d,
                                                   primitive1)
            if closing_point != volmdlr.O2D:
                return primitive1

        raise NotImplementedError('make sure the two polygons '
                                  'you are trying to sew are valid ones')

    def is_convex(self):
        """
        Verifies if a polygon is convex or Not
        """
        for prim1, prim2 in zip(self.line_segments, self.line_segments[1:] + [self.line_segments[0]]):
            vector1 = prim1.direction_vector()
            vector2 = prim2.direction_vector()
            angle = volmdlr.geometry.clockwise_angle(vector1, vector2)
            if self.is_trigo():
                if angle < math.pi and angle != 0:
                    return False
            elif angle > math.pi and angle != 2 * math.pi:
                return False
        return True

    def axial_symmetry(self, line):
        """
        Finds out the symmetric closed_polygon2d according to a line.

        """

        axial_points = [point.axial_symmetry(line) for point in self.points]

        return self.__class__(points=axial_points)


class Triangle(ClosedPolygonMixin):
    """
    Defines a triangle from 3 points. It is a Super Class for Triangle2D and Triangle3D,
    storing their main attribut and methods.


    """

    def __init__(self, point1, point2,
                 point3, name: str = ''):

        self.point1 = point1
        self.point2 = point2
        self.point3 = point3
        self.name = name
        self._line_segments = None


class Triangle2D(Triangle):
    """
    Defines a triangle 2D.

    :param point1: triangle point 1.
    :param point2: triangle point 2.
    :param point3: triangle point3.
    """

    def __init__(self, point1: volmdlr.Point2D, point2: volmdlr.Point2D,
                 point3: volmdlr.Point2D, name: str = ''):
        # self.point1 = point1
        # self.point2 = point2
        # self.point3 = point3
        # self.name = name

        # # ClosedPolygon2D.__init__(self, points=[point1, point2, point3],
        # # name=name)

        Triangle.__init__(self, point1,
                          point2,
                          point3,
                          name)

    def area(self):
        u = self.point2 - self.point1
        v = self.point3 - self.point1
        return abs(u.cross(v)) / 2

    def incircle_radius(self):
        a = self.point1.point_distance(self.point2)
        b = self.point1.point_distance(self.point3)
        c = self.point2.point_distance(self.point3)
        return 2 * self.area() / (a + b + c)

    def circumcircle_radius(self):
        a = self.point1.point_distance(self.point2)
        b = self.point1.point_distance(self.point3)
        c = self.point2.point_distance(self.point3)
        return a * b * c / (self.area() * 4.0)

    def ratio_circumr_length(self):
        return self.circumcircle_radius() / self.length()

    def ratio_incircler_length(self):
        return self.incircle_radius() / self.length()

    def aspect_ratio(self):
        a = self.point1.point_distance(self.point2)
        b = self.point1.point_distance(self.point3)
        c = self.point2.point_distance(self.point3)
        s = 0.5 * (a + b + c)
        try:
            return 0.125 * a * b * c / (s - a) / (s - b) / (s - c)
        except ZeroDivisionError:
            return 1000000.

    def axial_symmetry(self, line):
        """
        Finds out the symmetric triangle2d according to a line.

        """

        [point1, point2, point3] = [point.axial_symmetry(line)
                                    for point in [self.point1,
                                                  self.point2,
                                                  self.point3]]

        return self.__class__(point1, point2, point3)


class Circle2D(Contour2D):
    """
    Defines a Circle in two dimensions, with a center and a radius.

    """
    _non_serializable_attributes = ['internal_arcs', 'external_arcs',
                                    'polygon', 'straight_line_contour_polygon',
                                    'primitives', 'basis_primitives']

    def __init__(self, center: volmdlr.Point2D, radius: float, name: str = ''):
        self.center = center
        self.radius = radius
        self.angle = volmdlr.TWO_PI
        self.primitives = self._primitives()

        # self.points = self.tessellation_points()

        Contour2D.__init__(self, self.primitives, name=name)  # !!! this is dangerous

    def __hash__(self):
        return int(round(1e6 * (self.center.x + self.center.y + self.radius)))

    def __eq__(self, other_circle):
        if self.__class__.__name__ != other_circle.__class__.__name__:
            return False

        return math.isclose(self.center.x,
                            other_circle.center.x, abs_tol=1e-06) \
            and math.isclose(self.center.y,
                             other_circle.center.y, abs_tol=1e-06) \
            and math.isclose(self.radius, other_circle.radius,
                             abs_tol=1e-06)

    def _primitives(self):
        points = [
            volmdlr.Point2D(self.center.x + self.radius, self.center.y),
            volmdlr.Point2D(self.center.x, self.center.y - self.radius),
            volmdlr.Point2D(self.center.x - self.radius, self.center.y),
            volmdlr.Point2D(self.center.x, self.center.y + self.radius)]

        return [volmdlr.edges.Arc2D(points[0], points[1], points[2]),
                volmdlr.edges.Arc2D(points[2], points[3], points[0])]

    @classmethod
    def from_arc(cls, arc: volmdlr.edges.Arc2D):
        return cls(arc.center, arc.radius, arc.name + ' to circle')

    def point_belongs(self, point, include_edge_points: bool = False):
        """
        Verifies if a point is inside the Circle2D.

        :param point: A 2D point to check if it is inside the Circle2D.
        :type point: `volmdlr.Point2D`
        :param include_edge_points: A boolean indicating whether points on the edge of the Circle2D
            should be considered inside the circle.
        :type include_edge_points: bool
        :return: True if point inside the circle or false otherwise.
        :rtype: bool
        """

        if include_edge_points:
            return point.point_distance(self.center) <= self.radius
        return point.point_distance(self.center) < self.radius

    def bounding_rectangle(self):

        xmin = self.center.x - self.radius
        xmax = self.center.x + self.radius
        ymin = self.center.y - self.radius
        ymax = self.center.y + self.radius
        return volmdlr.core.BoundingRectangle(xmin, xmax, ymin, ymax)

    def line_intersections(self, line: volmdlr.edges.Line2D, tol=1e-9):
        """
        Calculates the intersections between a circle 2D and Line 2D.

        :param line: line to calculate intersections
        :param tol: tolerence to consider in calculations.
        :return: circle and line intersections.
        """
        full_arc_2d = volmdlr.edges.FullArc2D(
            center=self.center, start_end=self.point_at_abscissa(0),
            name=self.name)
        return full_arc_2d.line_intersections(line, tol)

    def linesegment_intersections(self, linesegment: volmdlr.edges.LineSegment2D, tol=1e-9):
        """
        Calculates the intersections between a circle 2D and LineSegment 2D.

        :param linesegment: linesegment to calculate intersections
        :param tol: tolerence to consider in calculations.
        :return: circle and linesegment intersections.
        """
        full_arc_2d = volmdlr.edges.FullArc2D(
            center=self.center, start_end=self.point_at_abscissa(0),
            name=self.name)
        return full_arc_2d.linesegment_intersections(linesegment, tol)

    def cut_by_line(self, line: volmdlr.edges.Line2D):
        intersection_points = self.line_intersections(line)
        if not intersection_points:
            return [self]
        if len(intersection_points) == 1:
            raise NotImplementedError
        if len(intersection_points) == 2:
            linesegment = volmdlr.edges.LineSegment2D(intersection_points[0],
                                                      intersection_points[1])
            arc1, arc2 = self.split(intersection_points[0],
                                    intersection_points[1])
            contour1 = Contour2D([arc1, linesegment.copy()])
            contour2 = Contour2D([arc2, linesegment.copy()])
            return [contour1, contour2]
        raise ValueError

    def circle_intersections(self, circle: 'volmdlr.wires.Circle2D'):
        x0, y0 = self.center
        x1, y1 = circle.center
        # r0 = self.radius
        # r1 = circle.radius

        d = math.sqrt((x1 - x0) ** 2 + (y1 - y0) ** 2)

        # non intersecting
        if d > self.radius + circle.radius:
            return []
        # One circle within other
        if d < abs(self.radius - circle.radius):
            return []
        # coincident circles
        if d == 0 and self.radius == circle.radius:
            return []
        else:
            a = (self.radius ** 2 - circle.radius ** 2 + d ** 2) / (2 * d)
            h = math.sqrt(self.radius ** 2 - a ** 2)
            x2 = x0 + a * (x1 - x0) / d
            y2 = y0 + a * (y1 - y0) / d
            x3 = x2 + h * (y1 - y0) / d
            y3 = y2 - h * (x1 - x0) / d

            x4 = x2 - h * (y1 - y0) / d
            y4 = y2 + h * (x1 - x0) / d

        return [volmdlr.Point2D(x3, y3), volmdlr.Point2D(x4, y4)]

    def arc_intersections(self, arc2d: volmdlr.edges.Arc2D):
        circle = Circle2D(arc2d.center, arc2d.radius)
        intersections = []

        for inter in self.circle_intersections(circle):
            try:
                arc2d.abscissa(inter)  # I guess it is a test?
                intersections.append(inter)
            except ValueError:
                pass
        return intersections

    def length(self):
        """
        Calculates the length of the Circle 2D.

        :return: the circle's length.
        """

        return volmdlr.TWO_PI * self.radius

    def plot(self, ax=None, color='k', alpha=1,
             plot_points=False, equal_aspect=True, linestyle='-', linewidth=1):
        if ax is None:
            _, ax = plt.subplots()
        # else:
        #     fig = ax.figure
        if self.radius > 0:
            ax.add_patch(matplotlib.patches.Arc((self.center.x, self.center.y),
                                                2 * self.radius,
                                                2 * self.radius,
                                                angle=0,
                                                theta1=0,
                                                theta2=360,
                                                color=color,
                                                alpha=alpha,
                                                linestyle=linestyle,
                                                linewidth=linewidth))
        if equal_aspect:
            ax.set_aspect('equal')
        return ax

    def to_3d(self, plane_origin, x, y):
        """
        Tranforms a Circle2D into an Circle3D, given a plane origin and an u and v plane vector.

        :param plane_origin: plane origin.
        :param x: plane u vector.
        :param y: plane v vector.
        :return: Circle3D.
        """
        normal = x.cross(y)
        center3d = self.center.to_3d(plane_origin, x, y)
        return Circle3D(volmdlr.Frame3D(center3d, x, y, normal),
                        self.radius, self.name)

    def rotation(self, center: volmdlr.Point2D, angle: float):
        """
        Circle2D rotation.

        :param center: rotation center.
        :param angle: angle rotation.
        :return: a new rotated Circle2D.
        """
        return Circle2D(self.center.rotation(center, angle), self.radius)

    def rotation_inplace(self, center: volmdlr.Point2D, angle: float):
        """
        Circle2D rotation. Object is updated inplace.

        :param center: rotation center
        :param angle: rotation angle
        """
        self.center.rotation_inplace(center, angle)

    def translation(self, offset: volmdlr.Vector2D):
        """
        Circle2D translation.

        :param offset: translation vector
        :return: A new translated Circle2D
        """
        return Circle2D(self.center.translation(offset), self.radius)

    def translation_inplace(self, offset: volmdlr.Vector3D):
        """
        Circle2D translation. Object is updated inplace.

        :param offset: translation vector
        """
        self.center.translation_inplace(offset)

    def frame_mapping(self, frame: volmdlr.Frame3D, side: str):
        """
        Changes frame_mapping and return a new Circle2D
        side = 'old' or 'new'
        """
        if side == 'old':
            return Circle2D(frame.old_coordinates(self.center),
                            self.radius)
        elif side == 'new':
            return Circle2D(frame.new_coordinates(self.center),
                            self.radius)
        else:
            raise ValueError('Side should be \'new\' \'old\'')

    def frame_mapping_inplace(self, frame: volmdlr.Frame3D, side: str):
        """
        Changes frame_mapping and the object is updated inplace
        side = 'old' or 'new'
        """
        if side == 'old':
            self.center = frame.old_coordinates(self.center)
        elif side == 'new':
            self.center = frame.new_coordinates(self.center)
        else:
            raise ValueError('Side should be \'new\' \'old\'')

    def area(self):
        return math.pi * self.radius ** 2

    def second_moment_area(self, point):
        """
        Second moment area of part of disk
        """
        sma = math.pi * self.radius ** 4 / 4
        return volmdlr.geometry.huygens2d(sma, sma, 0, self.area(), self.center, point)

    def center_of_mass(self):
        return self.center

    def point_symmetric(self, point):
        center = 2 * point - self.center
        return Circle2D(center, self.radius)

    def plot_data(self, edge_style: plot_data.EdgeStyle = None,
                  surface_style: plot_data.SurfaceStyle = None):
        return plot_data.Circle2D(cx=self.center.x, cy=self.center.y,
                                  r=self.radius,
                                  edge_style=edge_style,
                                  surface_style=surface_style)

    def copy(self, *args, **kwargs):
        return Circle2D(self.center.copy(), self.radius)

    def point_at_abscissa(self, curvilinear_abscissa):
        start = self.center + self.radius * volmdlr.X3D
        return start.rotation(self.center,
                              curvilinear_abscissa / self.radius)

    # def triangulation(self, n=35):
    #     l = self.length()
    #     points = [self.point_at_abscissa(l * i / n) for i in range(n)]
    #     points.append(self.center)
    #     triangles = [(i, i + 1, n) for i in range(n - 1)] + [(n - 1, 0, n)]
    def split_by_line(self, line: volmdlr.edges.Line2D):
        """
        Split the Circle with a line into two Arc2D.
        """
        split_points = self.line_intersections(line)
        return self.split(split_points[0], split_points[1])

    def split(self, split_start, split_end):
        x1, y1 = split_start - self.center
        x2, y2 = split_end - self.center

        angle1 = math.atan2(y1, x1)
        angle2 = math.atan2(y2, x2)
        angle_i1 = 0.5 * (angle2 - angle1)
        angle_i2 = angle_i1 + math.pi
        interior_point1 = split_start.rotation(self.center, angle_i1)
        interior_point2 = split_start.rotation(self.center, angle_i2)

        return [volmdlr.edges.Arc2D(split_start, interior_point1,
                                    split_end),
                volmdlr.edges.Arc2D(split_start, interior_point2,
                                    split_end)]

    def axial_symmetry(self, line):
        """
        Finds out the symmetric circle2d according to a line.
        """
        return self.__class__(center=self.center.axial_symmetry(line),
                              radius=self.radius)

    def discretization_points(self, *, number_points: int = None, angle_resolution: int = 40):
        """
        Discretize a Contour to have "n" points.

        :param number_points: the number of points (including start and end points)
             if unset, only start and end will be returned
        :param angle_resolution: if set, the sampling will be adapted to have a controlled angular distance. Usefull
            to mesh an arc
        :return: a list of sampled points
        """
        if not number_points and angle_resolution:
            number_points = math.ceil(math.pi * angle_resolution) + 2
        step = self.length() / (number_points - 1)
        return [self.point_at_abscissa(i * step) for i in range(number_points)]

    def polygon_points(self, discretization_resolution: int):
        warnings.warn('polygon_points is deprecated,\
        please use discretization_points instead',
                      DeprecationWarning)
        return self.discretization_points(angle_resolution=discretization_resolution)


class Ellipse2D(Contour2D):
    """
    Defines an Ellipse in two-dimenssions.

    Ellipse2D defined by a major axis (A), minor axis (B), a center and a vector
    representing the direction of the major axis.

    :param major_axis: ellipse's major axis (A)
    :type major_axis: float
    :param minor_axis: ellipse's minor axis (B)
    :type minor_axis: float
    :param center: ellipse's center
    :type center: volmdlr.Point3D
    :param major_dir: direction vector for major axis
    :type major_dir: volmdlr.Vector3D

    :Example:
    >>> ellipse2d = wires.Ellipse2D(4, 2, volmdlr.O2D, volmdlr.Vector2D(1, 1))
    """

    def __init__(self, major_axis, minor_axis, center, major_dir, name=''):
        self.major_axis = major_axis
        self.minor_axis = minor_axis
        self.center = center
        self.major_dir = major_dir
        self.major_dir.normalize()
        self.minor_dir = - self.major_dir.normal_vector()
        self.theta = volmdlr.geometry.clockwise_angle(self.major_dir, volmdlr.X2D)
        if self.theta == math.pi * 2:
            self.theta = 0.0
        Contour2D.__init__(self, [self], name=name)

    def __hash__(self):
        return int(round(1e6 * (self.center.x + self.center.y + self.major_axis + self.minor_axis)))

    def area(self):
        """
        Calculates the ellipe's area.

        :return: ellipe's area, float.
        """
        return math.pi * self.major_axis * self.minor_axis

    def length(self):
        """
        Calculates the ellipse's length.

        :return: ellipe's length.
        """
        mid_point = self.center - self.major_axis * self.major_dir
        if self.theta != 0.0:
            mid_point = self.center - volmdlr.Point2D(self.major_axis, 0)
            mid_point = mid_point.rotation(self.center, self.theta)
        length = 2 * self.abscissa(mid_point)
        return length

    def to_3d(self, plane_origin, x, y):
        """
        Tranforms a Ellipse2D into an Ellipse3D, given a plane origin and an u and v plane vector.

        :param plane_origin: plane origin.
        :param x: plane u vector.
        :param y: plane v vector.
        :return: Ellipse3D.
        """
        raise NotImplementedError

    def point_over_ellipse(self, point, abs_tol=1e-6):
        """
        Verifies if a point is on the ellipse.

        :param point: point to be verified.
         :param abs_tol: tolerance.
        :return: True or False.
        """
        return math.isclose(
            ((point.x - self.center.x) * math.cos(self.theta) +
             (point.y - self.center.y) * math.sin(self.theta)) ** 2 / self.major_axis ** 2 +
            ((point.x - self.center.x) * math.sin(self.theta) -
             (point.y - self.center.y) * math.cos(self.theta)) ** 2 / self.minor_axis ** 2, 1, abs_tol=abs_tol)

    def point_over_contour(self, point, abs_tol=1e-6):
        """
        Verifies if a point is on the ellipse.

        :param point: point to be verified.
        :param abs_tol: tolerance.
        :return: True or False.
        """
        return self.point_over_ellipse(point, abs_tol)

    def line_intersections(self, line: 'volmdlr.edges.Line2D'):
        """
        Calculates the intersections between a line and an ellipse.

        :param line: line to calculate intersections
        :return: list of points intersections, if there are any
        """
        intersections = vm_utils_intersections.ellipse2d_line_intersections(self, line)
        return intersections

    def linesegment_intersections(self, linesegment: 'volmdlr.edges.LineSegment2D'):
        """
        Calculates the intersections between a linesegment and an ellipse.

        :param linesegment: linesegment to calculate intersections.
        :return: list of points intersections, if there are any.
        """
        line_intersections = self.line_intersections(linesegment)
        intersections = []
        for intersection in line_intersections:
            if linesegment.point_belongs(intersection):
                intersections.append(intersection)
        return intersections

    def discretization_points(self, *, number_points: int = None, angle_resolution: int = 20):
        """
        Calculates the discretized points for the ellipse.

        :param number_points: number of point to have in the discretized points.
        :param angle_resolution: the angle resolution to be used to discretise points.
        :return: discretized points.
        """
        if number_points:
            angle_resolution = number_points
        discretization_points = [self.center + volmdlr.Point2D(self.major_axis * math.cos(theta),
                                                               self.minor_axis * math.sin(theta))
                                 for theta in npy.linspace(0, volmdlr.TWO_PI, angle_resolution + 1)]
        discretization_points = [point.rotation(self.center, self.theta) for point in discretization_points]
        return discretization_points

    def abscissa(self, point: volmdlr.Point2D):
        """
        Calculates the abscissa for a given point.

        :param point: point to calculate the abcissa.
        :return: the correspoding abscissa, 0 < abscissa < ellipse's length.
        """
        if self.point_over_ellipse(point):
            angle_abscissa = self.point_angle_with_major_dir(point)

            def arc_length(theta):
                return math.sqrt((self.major_axis ** 2) * math.sin(theta) ** 2 +
                                 (self.minor_axis ** 2) * math.cos(theta) ** 2)

            res, _ = scipy_integrate.quad(arc_length, 0, angle_abscissa)
            return res
        raise ValueError(f'point {point} does not belong to ellipse')

    def point_angle_with_major_dir(self, point2d):
        """
        Given a point in the ellipse, calculates it angle with the major direction vector.

        """
        center2d_point2d = point2d - self.center
        angle_abscissa = volmdlr.geometry.clockwise_angle(center2d_point2d, self.major_dir)
        return angle_abscissa

    def plot(self, ax=None, color='k', alpha=1, plot_points=False, equal_aspect=True):
        """
        Matplotlib plot for an ellipse.

        """
        if ax is None:
            _, ax = plt.subplots()
        x = []
        y = []
        for point_x, point_y in self.discretization_points(number_points=50):
            x.append(point_x)
            y.append(point_y)
        plt.plot(x, y, color=color, alpha=alpha)
        if equal_aspect:
            ax.set_aspect('equal')
        return ax

    def rotation(self, center: volmdlr.Point2D, angle: float):
        """
        Rotation of ellipse around a center and an angle.

        :param center: center of the rotation.
        :param angle: angle to rotated of.
        :return: a rotationed new ellipse.
        """
        rotationed_center = self.center.rotation(center, angle)
        point_major_dir = self.center + self.major_dir * self.major_axis
        rotationed_major_dir_point = point_major_dir.rotation(center, angle)
        major_dir = rotationed_major_dir_point - rotationed_center
        return Ellipse2D(self.major_axis, self.minor_axis, rotationed_center,
                         major_dir)

    def translation(self, offset: volmdlr.Vector2D):
        """
        Translation of ellipse from an offset vector.

        :param offset: corresponding translation vector.
        :return: translated new ellipse2d.
        """
        return Ellipse2D(self.major_axis, self.minor_axis, self.center.translation(offset), self.major_dir)

    def frame_mapping(self, frame: volmdlr.Frame2D, side: str):
        """
        Changes frame_mapping and return a new Ellipse2D.
        side = 'old' or 'new'
        """
        if side == 'old':
            return Ellipse2D(self.major_axis, self.minor_axis, frame.local_to_global_coordinates(self.center),
                             self.major_dir)
        if side == 'new':
            point_major_dir = self.center + self.major_dir * self.major_axis
            major_dir = frame.new_coordinates(point_major_dir) - self.center
            return Ellipse2D(self.major_axis, self.minor_axis, frame.global_to_local_coordinates(self.center),
                             major_dir)
        raise ValueError('Side should be \'new\' \'old\'')


class Contour3D(ContourMixin, Wire3D):
    """
    A collection of 3D primitives forming a closed wire3D.

    """
    _non_serializable_attributes = ['points']
    _non_eq_attributes = ['name']
    _non_hash_attributes = ['points', 'name']
    _generic_eq = True

    def __init__(self, primitives: List[volmdlr.core.Primitive3D],
                 name: str = ''):
        """
        Defines a contour3D from a collection of edges following each other stored in primitives list.
        """

        Wire3D.__init__(self, primitives=primitives, name=name)
        self._utd_edge_polygon = False
        self._utd_bounding_box = False

    def __hash__(self):
        return sum(hash(e) for e in self.primitives)

    def __eq__(self, other_):
        if other_.__class__.__name__ != self.__class__.__name__:
            return False
        if len(self.primitives) != len(other_.primitives):
            return False
        equal = 0
        for prim1 in self.primitives:
            reverse1 = prim1.reverse()
            found = False
            for prim2 in other_.primitives:
                reverse2 = prim2.reverse()
                if (prim1 == prim2 or reverse1 == prim2
                        or reverse2 == prim1 or reverse1 == reverse2):
                    equal += 1
                    found = True
            if not found:
                return False
        if equal == len(self.primitives):
            return True
        return False

    @property
    def edge_polygon(self):
        if not self._utd_edge_polygon:
            self._edge_polygon = self._get_edge_polygon()
            self._utd_edge_polygon = True
        return self._edge_polygon

    def _get_edge_polygon(self):
        points = []
        for edge in self.primitives:
            if points:
                if edge.start != points[-1]:
                    points.append(edge.start)
            else:
                points.append(edge.start)
        return ClosedPolygon3D(points)

    @classmethod
    def from_step(cls, arguments, object_dict):
        name = arguments[0][1:-1]
        raw_edges = []
        # edge_ends = {}
        for edge_id in arguments[1]:
            raw_edges.append(object_dict[int(edge_id[1:])])

        if (len(raw_edges)) == 1:
            if isinstance(raw_edges[0], cls):
                # Case of a circle, ellipse...
                return raw_edges[0]
            return cls(raw_edges, name=name)

        # Making things right for first 2 primitives
        distances = [raw_edges[0].end.point_distance(raw_edges[1].start),
                     raw_edges[0].start.point_distance(raw_edges[1].start),
                     raw_edges[0].end.point_distance(raw_edges[1].end),
                     raw_edges[0].start.point_distance(raw_edges[1].end)]
        index = distances.index(min(distances))
        if min(distances) > 6e-4:
            # Green color : well-placed and well-read
            ax = raw_edges[0].plot(color='g')
            # Red color : can't be connected to green edge
            raw_edges[1].plot(ax=ax, color='r')
            # Black color : to be placed
            for re in raw_edges[2:]:
                re.plot(ax=ax)
            # deltax1 = abs(raw_edges[0].start.x - raw_edges[1].end.x)
            # deltax2 = abs(raw_edges[0].end.x - raw_edges[1].end.x)
            # deltay1 = abs(raw_edges[0].start.y - raw_edges[1].end.y)
            # deltay2 = abs(raw_edges[0].end.y - raw_edges[1].end.y)
            # deltaz1 = abs(raw_edges[0].start.z - raw_edges[1].end.z)
            # deltaz2 = abs(raw_edges[0].end.z - raw_edges[1].end.z)
            raise NotImplementedError(
                f'Number of edges: {len(raw_edges)}',
                'First 2 edges of contour not follwing each other',
                f'delta_x = {abs(raw_edges[0].start.x - raw_edges[1].end.x)},'
                f' {abs(raw_edges[0].end.x - raw_edges[1].end.x)}',
                f'delta_y = {abs(raw_edges[0].start.y - raw_edges[1].end.y)},'
                f' {abs(raw_edges[0].end.y - raw_edges[1].end.y)}',
                f'delta_z = {abs(raw_edges[0].start.z - raw_edges[1].end.z)},'
                f' {abs(raw_edges[0].end.z - raw_edges[1].end.z)}',
                f'distance = {min(distances)}')

        if index == 0:
            edges = [raw_edges[0], raw_edges[1]]
        elif index == 1:
            edges = [raw_edges[0].reverse(), raw_edges[1]]
        elif index == 2:
            edges = [raw_edges[0], raw_edges[1].reverse()]
        elif index == 3:
            edges = [raw_edges[0].reverse(), raw_edges[1].reverse()]
        else:
            raise NotImplementedError

        # Connecting the next edges
        last_edge = edges[-1]
        for i, raw_edge in enumerate(raw_edges[2:]):
            distances = [raw_edge.start.point_distance(last_edge.end),
                         raw_edge.end.point_distance(last_edge.end)]
            index = distances.index(min(distances))
            if min(distances) > 6e-4:
                # Green color : well-placed and well-read
                ax = last_edge.plot(color='g')
                for re in raw_edges[:2 + i]:
                    re.plot(ax=ax, color='g')
                    re.start.plot(ax=ax, color='g')
                    re.end.plot(ax=ax, color='g')
                last_edge.end.plot(ax=ax, color='r')
                # Red color : can't be connected to red dot
                raw_edge.plot(ax=ax, color='r')
                # Black color : to be placed
                for re in raw_edges[2 + i + 1:]:
                    re.plot(ax=ax)
                    re.start.plot(ax=ax)
                    re.end.plot(ax=ax)
                # deltax1 = abs(raw_edge.start.x - last_edge.end.x)
                # deltax2 = abs(raw_edge.end.x - last_edge.end.x)
                # deltay1 = abs(raw_edge.start.y - last_edge.end.y)
                # deltay2 = abs(raw_edge.end.y - last_edge.end.y)
                # deltaz1 = abs(raw_edge.start.z - last_edge.end.z)
                # deltaz2 = abs(raw_edge.end.z - last_edge.end.z)
                raise NotImplementedError(
                    f'Number of edges: {len(raw_edges)}',
                    'Edges of contour not follwing each other',
                    f'delta_x = {abs(raw_edge.start.x - last_edge.end.x)},'
                    f' {abs(raw_edge.end.x - last_edge.end.x)}',
                    f'delta_y = {abs(raw_edge.start.y - last_edge.end.y)},'
                    f' {abs(raw_edge.end.y - last_edge.end.y)}',
                    f'delta_z = {abs(raw_edge.start.z - last_edge.end.z)},'
                    f' {abs(raw_edge.end.z - last_edge.end.z)}',
                    f'distance = {min(distances)}')
            if index == 0:
                last_edge = raw_edge
            elif index == 1:
                last_edge = raw_edge.reverse()

            edges.append(last_edge)
        return cls(edges, name=name)

    def to_step(self, current_id, surface_id=None, surface3d=None):
        """
        Create a Circle3D step object.

        """
        content = ''
        edge_ids = []
        for primitive in self.primitives:
            if primitive.__class__.__name__ == 'BSplineCurve3D':
                method_name = f'{primitive.__class__.__name__.lower()}_to_2d'
                curve2d = getattr(surface3d, method_name)(primitive)[0]
                if curve2d.__class__.__name__ == 'LineSegment3D':
                    curve2d = curve2d.to_bspline_curve()
                primitive_content, primitive_ids = primitive.to_step(
                    current_id, surface_id=surface_id, curve2d=curve2d)
            else:
                primitive_content, primitive_ids = primitive.to_step(current_id, surface_id=surface_id)

            content += primitive_content
            current_id = primitive_ids[-1] + 1
            for primitive_id in primitive_ids:
                content += "#{} = ORIENTED_EDGE('{}',*,*,#{},.T.);\n".format(
                    current_id,
                    primitive.name,
                    primitive_id)
                edge_ids.append(current_id)

                current_id += 1

        content += "#{} = EDGE_LOOP('{}',({}));\n".format(
            current_id, self.name, volmdlr.core.step_ids_to_str(edge_ids))
        return content, current_id

    def average_center_point(self):
        nb = len(self.edge_polygon.points)
        x = sum(point[0] for point in self.edge_polygon.points) / nb
        y = sum(point[1] for point in self.edge_polygon.points) / nb
        z = sum(point[2] for point in self.edge_polygon.points) / nb

        return volmdlr.Point3D(x, y, z)

    def to_2d(self, plane_origin, x, y):
        primitives2d = self.get_primitives_2d(plane_origin, x, y)
        return Contour2D(primitives=primitives2d)

    def rotation(self, center: volmdlr.Point3D, axis: volmdlr.Vector3D,
                 angle: float):
        """
        Contour3D rotation.

        :param center: rotation center.
        :param axis: rotation axis.
        :param angle: angle rotation.
        :return: a new rotated Contour3D.
        """
        new_edges = [edge.rotation(center, axis, angle) for edge
                     in self.primitives]
        return Contour3D(new_edges, self.name)

    def rotation_inplace(self, center: volmdlr.Point3D, axis: volmdlr.Vector3D,
                         angle: float):
        """
        Contour3D rotation. Object is updated inplace.

        :param center: rotation center.
        :param axis: rotation axis.
        :param angle: rotation angle.
        """
        for edge in self.primitives:
            edge.rotation_inplace(center, axis, angle)

    def translation(self, offset: volmdlr.Vector3D):
        """
        Contour3D translation.

        :param offset: translation vector.
        :return: A new translated Contour3D.
        """
        new_edges = [edge.translation(offset) for edge in
                     self.primitives]
        return Contour3D(new_edges, self.name)

    def translation_inplace(self, offset: volmdlr.Vector3D):
        """
        Contour3D translation. Object is updated inplace.

        :param offset: translation vector.
        """
        for edge in self.primitives:
            edge.translation_inplace(offset)

    def order_contour(self):
        # new_primitives = []
        # points = self.ordering_contour()
        # for p1, p2 in points:
        #     new_primitives.append(volmdlr.edges.LineSegment3D(p1, p2))
        # self.primitives = new_primitives

        initial_points = []
        for primitive in self.primitives:
            initial_points.append((primitive.start, primitive.end))

        new_primitives = []
        if self.is_ordered():
            return self
        points = self.ordering_contour()
        for p1, p2 in points:
            try:
                index = initial_points.index((p1, p2))
            except ValueError:
                index = initial_points.index((p2, p1))

            if isinstance(self.primitives[index], volmdlr.edges.LineSegment3D):
                new_primitives.append(volmdlr.edges.LineSegment3D(p1, p2))
            elif isinstance(self.primitives[index], volmdlr.edges.Arc3D):
                new_primitives.append(volmdlr.edges.Arc3D(p1, self.primitives[index].interior, p2))
            elif isinstance(self.primitives[index], volmdlr.edges.BSplineCurve3D):
                if (self.primitives[index].start == p1 and self.primitives[index].end == p2):
                    new_primitives.append(self.primitives[index])
                else:
                    new_primitives.append(self.primitives[index].reverse())

        self.primitives = new_primitives

        return self

    # def point_over_contour(self, point, abs_tol=1e-7):
    #     belongs = False
    #     for primitive in self.primitives:
    #         if primitive.point_belongs(point, abs_tol):
    #             belongs = True
    #     return belongs

    def frame_mapping(self, frame: volmdlr.Frame3D, side: str):
        """
        Changes frame_mapping and return a new Contour3D
        side = 'old' or 'new'
        """
        new_edges = [edge.frame_mapping(frame, side) for edge in
                     self.primitives]
        return Contour3D(new_edges, self.name)

    def frame_mapping_inplace(self, frame: volmdlr.Frame3D, side: str):
        """
        Changes frame_mapping and the object is updated inplace.

        :param side: 'old' or 'new'
        """
        for edge in self.primitives:
            edge.frame_mapping_inplace(frame, side)

    def copy(self, deep=True, memo=None):
        """
        Copies the Contour3D.
        """
        new_edges = [edge.copy(deep=deep, memo=memo) for edge in self.primitives]
        # if self.point_inside_contour is not None:
        #     new_point_inside_contour = self.point_inside_contour.copy()
        # else:
        #     new_point_inside_contour = None
        return Contour3D(new_edges, self.name)

    def plot(self, ax=None, color='k', alpha=1, edge_details=False):
        if ax is None:
            # ax = Axes3D(plt.figure())
            fig = plt.figure()
            ax = fig.add_subplot(111, projection='3d')

        for edge in self.primitives:
            edge.plot(ax=ax, color=color, alpha=alpha,
                      edge_ends=edge_details, edge_direction=edge_details)

        return ax

    def _bounding_box(self):
        """
        Computes the bounding box ot the contour3D.

        """
        return volmdlr.core.BoundingBox.from_bounding_boxes([p.bounding_box for p in self.primitives])

    @property
    def bounding_box(self):
        if not self._utd_bounding_box:
            self._bbox = self._bounding_box()
            self._utd_bounding_box = True
        return self._bbox

    @classmethod
    def extract_contours(cls, contour, point1: volmdlr.Point3D,
                         point2: volmdlr.Point3D, inside=False):

        new_primitives = contour.extract_with_points(point1, point2, inside)
        contours = [cls(new_primitives)]
        return contours

    def line_intersections(self, line: volmdlr.edges.Line3D):
        """
        Calculates intersections between a contour3d and Line3d.

        :param line: Line3D to verify intersections.
        :return: list with the contour intersections with line
        """
        intersections = []
        for primitive in self.primitives:
            prim_line_intersections = primitive.line_intersections(line)
            if prim_line_intersections:
                for inters in prim_line_intersections:
                    if inters not in intersections:
                        intersections.append(inters)
        return intersections

    def linesegment_intersections(self, linesegment: volmdlr.edges.LineSegment3D):
        """
        Calculates intersections between a contour 3d and LineSegment3D.

        :param linesegment: LineSegment3D to verify intersections.
        :return: list with the contour intersections with line
        """
        intersections = []
        for primitive in self.primitives:
            prim_line_intersections = primitive.linesegment_intersections(linesegment)
            if prim_line_intersections:
                for inters in prim_line_intersections:
                    if inters not in intersections:
                        intersections.append(inters)
        return intersections

    def contour_intersection(self, contour3d):
        """
        Calculates intersections between two Contour3D.

        :param contour3d: second contour
        :return: list of points
        """
        dict_intersecting_points = {}
        for primitive in self.primitives:
            for primitive2 in contour3d.primitives:
                intersecting_point = primitive.linesegment_intersection(
                    primitive2)
                if intersecting_point is not None:
                    dict_intersecting_points[primitive2] = intersecting_point
        if dict_intersecting_points:
            return dict_intersecting_points
        return None

    @classmethod
    def from_points(cls, points: List[volmdlr.Point3D]):
        """
        Create a contour3d from points with line_segments3D.

        """

        if len(points) < 3:
            raise ValueError('contour is defined at least with three points')
        else:
            edges = []
            for i in range(0, len(points) - 1):
                edges.append(volmdlr.edges.LineSegment3D(points[i], points[i + 1]))

            edges.append(volmdlr.edges.LineSegment3D(points[-1], points[0]))

            contour = cls(edges)

            return contour

    def clean_primitives(self):
        """
        Delete primitives with start=end, and return a new contour.

        """

        new_primitives = []
        for primitive in self.primitives:
            if primitive.start != primitive.end:
                new_primitives.append(primitive)

        return Contour3D(new_primitives)

    def merge_with(self, contour3d):
        """
        Merge two adjacent contours, sharing primitives, and returns one outer contour and inner
        contours (if there are any),

        """

        merged_primitives = self.merge_primitives_with(contour3d)
        contours = Contour3D.contours_from_edges(merged_primitives, tol=3e-4)

        return contours


class Circle3D(Contour3D):
    """
    Defines a Circle in three dimensions, with a center and a radius.

    """
    _non_serializable_attributes = ['point', 'edges', 'point_inside_contour']
    _non_eq_attributes = ['name']
    _non_hash_attributes = ['name']
    _generic_eq = True

    def __init__(self, frame: volmdlr.Frame3D, radius: float,
                 name: str = ''):
        """
        frame.u, frame.v define the plane, frame.w the normal
        """
        self.radius = radius
        self.frame = frame
        self.angle = volmdlr.TWO_PI
        self._primitives = None
        self.primitives = self.get_primitives()
        Contour3D.__init__(self, self.primitives, name=name)

    @property
    def center(self):
        return self.frame.origin

    @property
    def normal(self):
        return self.frame.w

    def __hash__(self):
        return hash(self.frame.origin)

    def __eq__(self, other_circle):
        return self.frame.origin == other_circle.frame.origin \
               and self.frame.w.is_colinear(other_circle.frame.w) \
               and math.isclose(self.radius,
                                other_circle.radius, abs_tol=1e-06)

    def get_primitives(self):
        """
        Calculates primitives to compose Circle: 2 Arc3D.

        :return: list containing two Arc3D
        """
        if not self._primitives:
            points = [self.center + self.frame.u * self.radius,
                      self.center - self.frame.v * self.radius,
                      self.center - self.frame.u * self.radius,
                      self.center + self.frame.v * self.radius]
            self._primitives = [volmdlr.edges.Arc3D(points[0], points[1], points[2]),
                                volmdlr.edges.Arc3D(points[2], points[3], points[0])]

        return self._primitives

    def discretization_points(self, *, number_points: int = None, angle_resolution: int = 20):
        """
        Discretize a Circle to have "n" points.

        :param number_points: the number of points (including start and end points)
             if unset, only start and end will be returned
        :param angle_resolution: if set, the sampling will be adapted to have a controlled angular distance. Usefull
            to mesh an arc
        :return: a list of sampled points
        """
        if number_points:
            angle_resolution = number_points
        discretization_points_3d = [self.center + self.radius * math.cos(teta) * self.frame.u +
                                    self.radius * math.sin(teta) * self.frame.v for teta in
                                    npy.linspace(0, volmdlr.TWO_PI, angle_resolution + 1)][:-1]
        return discretization_points_3d

    def abscissa(self, point: volmdlr.Point3D):
        """
        Calculates the abscissa a given point.

        :param point: point to calculate abscissa.
        :return: abscissa
        """
        x, y, _ = self.frame.new_coordinates(point)
        u1 = x / self.radius
        u2 = y / self.radius
        theta = volmdlr.geometry.sin_cos_angle(u1, u2)

        return self.radius * abs(theta)

    def length(self):
        return volmdlr.TWO_PI * self.radius

    # def FreeCADExport(self, name, ndigits=3):
    #     xc, yc, zc = round(1000 * self.center, ndigits)
    #     xn, yn, zn = round(self.normal, ndigits)
    #     return '{} = Part.Circle(fc.Vector({},{},{}),fc.Vector({},{},{}),{})\n'.format(
    #         name, xc, yc, zc, xn, yn, zn, 1000 * self.radius)

    def rotation(self, center: volmdlr.Point3D, axis: volmdlr.Vector3D, angle: float):
        """
        Circle3D rotation.

        :param center: rotation center
        :param axis: rotation axis
        :param angle: angle rotation
        :return: a new rotated Circle3D
        """
        return Circle3D(self.frame.rotation(center, axis, angle),
                        self.radius, self.name)

    def rotation_inplace(self, center: volmdlr.Point3D, axis: volmdlr.Vector3D, angle: float):
        """
        Circle3D rotation. Object is updated inplace.

        :param center: rotation center
        :param axis: rotation axis
        :param angle: rotation angle
        """
        self.frame.rotation_inplace(center, axis, angle)

    def translation(self, offset: volmdlr.Vector3D):
        """
        Circle3D translation.

        :param offset: translation vector
        :return: A new translated Circle3D
        """
        return Circle3D(self.frame.translation(offset), self.radius, self.name)

    def translation_inplace(self, offset: volmdlr.Vector3D):
        """
        Circle3D translation. Object is updated inplace.

        :param offset: translation vector
        """
        self.frame.translation_inplace(offset)

    def plot(self, ax=None, color='k', alpha=1., edge_details=False):
        if ax is None:
            fig = plt.figure()
            ax = fig.add_subplot(111, projection='3d')
        else:
            fig = None

        x = []
        y = []
        z = []
        for point_x, point_y, point_z in self.discretization_points():
            x.append(point_x)
            y.append(point_y)
            z.append(point_z)
        x.append(x[0])
        y.append(y[0])
        z.append(z[0])
        ax.plot(x, y, z, color=color, alpha=alpha)
        return ax

    def point_at_abscissa(self, curvilinear_abscissa):
        """
        Start point is at intersection of frame.u axis.
<<<<<<< HEAD
=======

>>>>>>> 38d4849d
        """
        start = self.frame.origin + self.radius * self.frame.u
        return start.rotation(self.frame.origin, self.frame.w,
                              curvilinear_abscissa / self.radius)

    def linesegment_intersections(self, linesegment: volmdlr.edges.LineSegment3D):
        """
        Calculates the intersections between the Circle3D and a LineSegment3D.

        :param linesegment: LineSegment3D to verify intersections
        :return: list of points intersecting Circle
        """
        intersections = vm_utils_intersections.circle_3d_linesegment_intersections(self, linesegment)
        return intersections

    @classmethod
    def from_step(cls, arguments, object_dict):
        center = object_dict[arguments[1]].origin
        radius = float(arguments[2]) / 1000
        if object_dict[arguments[1]].u is not None:
            normal = object_dict[arguments[1]].u
            other_vec = object_dict[arguments[1]].v
            if other_vec is not None:
                other_vec.normalize()
        else:
            normal = object_dict[arguments[1]].v  # ou w
            other_vec = None
        normal.normalize()
        return cls.from_center_normal(center, normal, radius,
                                      arguments[0][1:-1])

    def to_step(self, current_id, surface_id=None, surface3d=None):
        circle_frame = volmdlr.Frame3D(self.center, self.frame.w, self.frame.u,
                                       self.frame.v)
        content, frame_id = circle_frame.to_step(current_id)
        curve_id = frame_id + 1
        content += "#{} = CIRCLE('{}',#{},{});\n".format(
            curve_id, self.name, frame_id, round(self.radius * 1000, 3))

        if surface_id:
            content += "#{} = SURFACE_CURVE('',#{},(#{}),.PCURVE_S1.);\n".format(
                curve_id + 1, curve_id, surface_id)
            curve_id += 1

        p1 = self.frame.origin + self.frame.u * self.radius
        # p2 = self.frame.origin + self.frame.v*self.radius
        p3 = self.frame.origin - self.frame.u * self.radius
        # p4 = self.frame.origin - self.frame.v*self.radius

        p1_content, p1_id = p1.to_step(curve_id + 1, vertex=True)
        # p2_content, p2_id = p2.to_step(p1_id+1, vertex=True)
        p3_content, p3_id = p3.to_step(p1_id + 1, vertex=True)
        # p4_content, p4_id = p4.to_step(p3_id+1, vertex=True)
        content += p1_content + p3_content

        arc1_id = p3_id + 1
        content += "#{} = EDGE_CURVE('{}',#{},#{},#{},.T.);\n".format(
            arc1_id, self.name, p1_id, p3_id, curve_id)
        oriented_edge1_id = arc1_id + 1
        content += "#{} = ORIENTED_EDGE('',*,*,#{},.T.);\n".format(
            oriented_edge1_id, arc1_id)

        arc2_id = oriented_edge1_id + 1
        content += "#{} = EDGE_CURVE('{}',#{},#{},#{},.T.);\n".format(
            arc2_id, self.name, p3_id, p1_id, curve_id)
        oriented_edge2_id = arc2_id + 1
        content += "#{} = ORIENTED_EDGE('',*,*,#{},.T.);\n".format(
            oriented_edge2_id, arc2_id)

        current_id = oriented_edge2_id + 1
        content += "#{} = EDGE_LOOP('{}',(#{},#{}));\n".format(
            current_id, self.name, oriented_edge1_id, oriented_edge2_id)

        return content, current_id

    def _bounding_box(self):
        """
        Computes the bounding box.

        """
        points = [self.frame.origin + self.radius * v
                  for v in [self.frame.u, -self.frame.u,
                            self.frame.v, -self.frame.v]]
        return volmdlr.core.BoundingBox.from_points(points)

    def to_2d(self, plane_origin, x, y):
        """
        Tranforms a Circle3D into an Circle2D, given a plane origin and an u and v plane vector.

        :param plane_origin: plane origin.
        :param x: plane u vector.
        :param y: plane v vector.
        :return: Circle2D.
        """
        z = x.cross(y)
        plane3d = volmdlr.faces.Plane3D(volmdlr.Frame3D(plane_origin, x, y, z))
        return Circle2D(plane3d.point3d_to_2d(self.center), self.radius)

    @classmethod
    def from_center_normal(cls, center: volmdlr.Point3D,
                           normal: volmdlr.Vector3D,
                           radius: float,
                           name: str = ''):
        u = normal.deterministic_unit_normal_vector()
        v = normal.cross(u)
        return cls(volmdlr.Frame3D(center, u, v, normal), radius, name)

    @classmethod
    def from_3_points(cls, point1, point2, point3):
        u1 = (point2 - point1)
        u2 = (point2 - point3)
        try:
            u1.normalize()
            u2.normalize()
        except ZeroDivisionError:
            raise ValueError(
                'the 3 points must be distincts')

        normal = u2.cross(u1)
        normal.normalize()

        if u1 == u2:
            u2 = normal.cross(u1)
            u2.normalize()

        v1 = normal.cross(u1)  # v1 is normal, equal u2
        v2 = normal.cross(u2)  # equal -u1

        p11 = 0.5 * (point1 + point2)  # Mid point of segment s,m
        p21 = 0.5 * (point2 + point3)  # Mid point of segment s,m

        l1 = volmdlr.edges.Line3D(p11, p11 + v1)
        l2 = volmdlr.edges.Line3D(p21, p21 + v2)

        try:
            center, _ = l1.minimum_distance_points(l2)
        except ZeroDivisionError:
            raise ValueError(
                'Start, end and interior points  of an arc must be distincts')

        radius = (center - point1).norm()
        return cls(frame=volmdlr.Frame3D(center, u1, normal.cross(u1), normal),
                   radius=radius)

    def extrusion(self, extrusion_vector):
        """
        Returns the cylindrical face generated by extrusion of the circle.
        """
        if self.normal.is_colinear_to(extrusion_vector):
            u = self.normal.deterministic_unit_normal_vector()
            v = self.normal.cross(u)
            w = extrusion_vector.copy()
            w.normalize()
            cylinder = volmdlr.faces.CylindricalSurface3D(
                volmdlr.Frame3D(self.center, u, v, w), self.radius)
            return [cylinder.rectangular_cut(0, volmdlr.TWO_PI,
                                             0, extrusion_vector.norm())]
        else:
            raise NotImplementedError(
                'Extrusion along vector not colinar to normal for circle not handled yet: dot={}'.format(
                    self.normal.dot(extrusion_vector)))

    def revolution(self, axis_point: volmdlr.Point3D, axis: volmdlr.Vector3D,
                   angle: float):
        """
        Return the Toroidal face generated by the revolution of the circle.
        """
        line3d = volmdlr.edges.Line3D(axis_point, axis_point + axis)
        tore_center, _ = line3d.point_projection(self.center)
        u = self.center - tore_center
        u.normalize()
        v = axis.cross(u)
        if not math.isclose(self.normal.dot(u), 0., abs_tol=1e-9):
            raise NotImplementedError(
                'Outside of plane revolution not supported')

        R = tore_center.point_distance(self.center)
        surface = volmdlr.faces.ToroidalSurface3D(
            volmdlr.Frame3D(tore_center, u, v, axis),
            R, self.radius)
        return [surface.rectangular_cut(0, angle, 0, volmdlr.TWO_PI)]

    def point_belongs(self, point: volmdlr.Point3D, abs_tol: float = 1e-6):
        """
        Returns if given point belongs to the Circle3D.
        """
        distance = point.point_distance(self.center)
        vec = volmdlr.Vector3D(*point - self.center)
        dot = self.normal.dot(vec)
        if math.isclose(distance, self.radius, abs_tol=abs_tol) \
                and math.isclose(dot, 0, abs_tol=abs_tol):
            return True
        return False

    def trim(self, point1: volmdlr.Point3D, point2: volmdlr.Point3D):
        if not self.point_belongs(point1) or not self.point_belongs(point2):
            ax = self.plot()
            point1.plot(ax=ax, color='r')
            point2.plot(ax=ax, color='b')
            raise ValueError('Point not on circle for trim method')
        if point1 == point2:
            return volmdlr.edges.FullArc3D(self.frame.origin, point1,
                                           self.frame.w)
        interior = volmdlr.geometry.clockwise_interior_from_circle3d(
            point1, point2, self)
        return volmdlr.edges.Arc3D(point1, interior, point2)


class Ellipse3D(Contour3D):
    """
    Defines a 3D ellipse.

    :param major_axis: Largest radius of the ellipse
    :type major_axis: float
    :param minor_axis: Smallest radius of the ellipse
    :type minor_axis: float
    :param center: Ellipse's center
    :type center: Point3D
    :param normal: Ellipse's normal
    :type normal: Vector3D
    :param major_dir: Direction of the largest radius/major_axis
    :type major_dir: Vector3D
    """

    def __init__(self, major_axis: float, minor_axis: float,
                 center: volmdlr.Point3D, normal: volmdlr.Vector3D,
                 major_dir: volmdlr.Vector3D, name: str = ''):

        self.major_axis = major_axis
        self.minor_axis = minor_axis
        self.center = center
        normal.normalize()
        self.normal = normal
        major_dir.normalize()
        self.major_dir = major_dir
        self._frame = None
        Contour3D.__init__(self, [self], name=name)

    @property
    def frame(self):
        """
        Gets the Ellipse's Frame3D.

        :return: Frame3D.
        """
        if not self._frame:
            self._frame = volmdlr.Frame3D(self.center, self.major_dir, self.normal.cross(self.major_dir), self.normal)
        return self._frame

    def point_belongs(self, point):
        """
        Verifies if a given point lies on the Ellipse3D.

        :param point: point to be verified.
        :return: True is point lies on the Ellipse, False otherwise
        """
        new_point = self.frame.new_coordinates(point)
        return math.isclose(new_point.x ** 2 / self.major_axis ** 2 +
                            new_point.y ** 2 / self.minor_axis ** 2, 1, abs_tol=1e-6)

    def length(self):
        """
        Calculates the length of the ellipse.

        Ramanujan's approximation for the perimeter of the ellipse.
        P = π (a + b) [ 1 + (3h) / (10 + √(4 - 3h) ) ], where h = (a - b)**2/(a + b)**2
        :return:
        """
        perimeter_formular_h = (self.major_axis - self.minor_axis) ** 2 / (self.major_axis + self.minor_axis) ** 2
        return math.pi * (self.major_axis + self.minor_axis) *\
            (1 + (3 * perimeter_formular_h / (10 + math.sqrt(4 - 3 * perimeter_formular_h))))

    def discretization_points(self, *, number_points: int = None, angle_resolution: int = 20):
        """
        Discretize a Contour to have "n" points.

        :param number_points: the number of points (including start and end points)
             if unset, only start and end will be returned.
        :param angle_resolution: if set, the sampling will be adapted to have a controlled angular distance. Usefull
            to mesh an arc.
        :return: a list of sampled points.
        """
        if number_points:
            angle_resolution = number_points
        discretization_points_3d = [
                                      self.center + self.major_axis * math.cos(
                                          teta) * self.major_dir
                                      + self.minor_axis * math.sin(
                                          teta) * self.major_dir.cross(
                                          self.normal) for teta in
                                      npy.linspace(0, volmdlr.TWO_PI,
                                                   angle_resolution + 1)][:-1]
        return discretization_points_3d

    def to_2d(self, plane_origin, x, y):
        """
        Tranforms a Ellipse3D into an EllipseD, given a plane origin and an u and v plane vector.

        :param plane_origin: plane origin.
        :param x: plane u vector.
        :param y: plane v vector.
        :return: Ellipse2D.
        """
        center = self.center.to_2d(plane_origin, x, y)
        major_dir_d2 = self.major_dir.to_2d(plane_origin, x, y)
        return Ellipse2D(self.major_axis, self.minor_axis, center, major_dir_d2)

    def abscissa(self, point: volmdlr.Point3D):
        """
        Calculates the abscissa a given point.

        :param point: point to calculate abscissa.
        :return: abscissa
        """
        vector_2 = self.normal.cross(self.major_dir)
        ellipse_2d = self.to_2d(self.center, self.major_dir, vector_2)
        point2d = point.to_2d(self.center, self.major_dir, vector_2)
        return ellipse_2d.abscissa(point2d)

    def trim(self, point1: volmdlr.Point3D, point2: volmdlr.Point3D):
        frame = volmdlr.Frame3D(self.center, self.major_dir,
                                self.normal.cross(self.major_dir), self.normal)

        p1_new, p2_new = frame.new_coordinates(point1), frame.new_coordinates(point2)

        theta1 = volmdlr.geometry.sin_cos_angle(p1_new.x / self.major_axis, p1_new.y / self.minor_axis)

        theta2 = volmdlr.geometry.sin_cos_angle(p2_new.x / self.major_axis, p2_new.y / self.minor_axis)

        if theta1 > theta2:  # sens trigo
            angle = math.pi + (theta1 + theta2) / 2
        else:
            angle = (theta1 + theta2) / 2

        p3 = frame.old_coordinates(volmdlr.Point3D(self.major_axis * math.cos(angle),
                                                   self.minor_axis * math.sin(angle), 0))

        return volmdlr.edges.ArcEllipse3D(point1, p3, point2, self.center,
                                          self.major_dir)

    # def FreeCADExport(self, ip, ndigits=3):
    #     name = 'primitive{}'.format(ip)
    #     xc, yc, zc = npy.round(1000 * self.center.vector, ndigits)
    #     major_vector = self.center + self.major_axis / 2 * self.major_dir
    #     xmaj, ymaj, zmaj = npy.round(1000 * major_vector.vector, ndigits)
    #     minor_vector = self.center + self.minor_axis / 2 * self.normal.cross(
    #         self.major_dir)
    #     xmin, ymin, zmin = npy.round(1000 * minor_vector.vector, ndigits)
    #     return '{} = Part.Ellipse(fc.Vector({},{},{}), fc.Vector({},{},{}), fc.Vector({},{},{}))\n'.format(
    #         name, xmaj, ymaj, zmaj, xmin, ymin, zmin, xc, yc, zc)

    def rotation(self, center: volmdlr.Point3D, axis: volmdlr.Vector3D, angle: float):
        """
        Ellipse3D rotation.

        :param center: rotation center.
        :param axis: rotation axis.
        :param angle: angle rotation.
        :return: a new rotated Ellipse3D.
        """
        new_center = self.center.rotation(center, axis, angle)
        new_normal = self.normal.rotation(center, axis, angle)
        new_major_dir = self.major_dir.rotation(center, axis, angle)
        return Ellipse3D(self.major_axis, self.minor_axis, new_center,
                         new_normal, new_major_dir, self.name)

    def rotation_inplace(self, center: volmdlr.Point3D, axis: volmdlr.Vector3D, angle: float):
        """
        Ellipse3D rotation. Object is updated inplace.

        :param center: rotation center
        :param axis: rotation axis
        :param angle: rotation angle
        """
        self.center.rotation_inplace(center, axis, angle)
        self.normal.rotation_inplace(center, axis, angle)
        self.major_dir.rotation_inplace(center, axis, angle)

    def translation(self, offset: volmdlr.Vector3D):
        """
        Ellipse3D translation
        :param offset: translation vector
        :return: A new translated Ellipse3D
        """
        new_center = self.center.translation(offset)
        new_normal = self.normal.translation(offset)
        new_major_dir = self.major_dir.translation(offset)
        return Ellipse3D(self.major_axis, self.minor_axis, new_center,
                         new_normal, new_major_dir, self.name)

    def translation_inplace(self, offset: volmdlr.Vector3D):
        """
        Ellipse3D translation. Object is updated inplace.

        :param offset: translation vector
        """
        self.center.translation_inplace(offset)
        self.normal.translation_inplace(offset)
        self.major_dir.translation_inplace(offset)

    def plot(self, ax=None, color='k', alpha=1, edge_details=False):
        if ax is None:
            fig = plt.figure()
            ax = Axes3D(fig)
        else:
            fig = None

        x = []
        y = []
        z = []
        for px, py, pz in self.discretization_points():
            x.append(px)
            y.append(py)
            z.append(pz)
        x.append(x[0])
        y.append(y[0])
        z.append(z[0])
        ax.plot(x, y, z, color)
        return ax

    @classmethod
    def from_step(cls, arguments, object_dict):
        center = object_dict[arguments[1]].origin
        normal = object_dict[arguments[1]].u  # ancien w
        major_dir = object_dict[arguments[1]].v  # ancien u
        major_axis = float(arguments[2]) / 1000
        minor_axis = float(arguments[3]) / 1000
        return cls(major_axis, minor_axis, center, normal, major_dir,
                   arguments[0][1:-1])


class ClosedPolygon3D(Contour3D, ClosedPolygonMixin):
    """
    A collection of points, connected by linesegments, following each other.

    """
    _non_serializable_attributes = ['line_segments', 'primitives']
    _non_eq_attributes = ['line_segments', 'primitives']

    def __init__(self, points: List[volmdlr.Point3D], name: str = ''):
        self.points = points
        self._line_segments = None

        Contour3D.__init__(self, self.line_segments, name)

    def get_line_segments(self):
        lines = []
        if len(self.points) > 1:
            for p1, p2 in zip(self.points,
                              list(self.points[1:]) + [self.points[0]]):
                lines.append(volmdlr.edges.LineSegment3D(p1, p2))
        return lines

    def copy(self, *args, **kwargs):
        points = [point.copy() for point in self.points]
        return ClosedPolygon3D(points, self.name)

    def __hash__(self):
        return sum(hash(point) for point in self.points)

    def __eq__(self, other_):
        if not isinstance(other_, self.__class__):
            return False
        equal = True
        for point, other_point in zip(self.points, other_.points):
            equal = (equal and point == other_point)
        return equal

    def plot(self, ax=None, color='k', alpha=1, edge_details=False):
        for line_segment in self.line_segments:
            ax = line_segment.plot(ax=ax, color=color, alpha=alpha,
                                   edge_ends=True, edge_direction=edge_details)
        return ax

    def rotation(self, center: volmdlr.Point3D, axis: volmdlr.Vector3D,
                 angle: float):
        """
        ClosedPolygon3D rotation.

        :param center: rotation center.
        :param axis: rotation axis.
        :param angle: angle rotation.
        :return: a new rotated ClosedPolygon3D.
        """
        return ClosedPolygon3D(
            [point.rotation(center, axis, angle) for point in
             self.points])

    def rotation_inplace(self, center: volmdlr.Point3D, axis: volmdlr.Vector3D,
                         angle: float):
        """
        ClosedPolygon3D rotation. Object is updated inplace.

        :param center: rotation center.
        :param axis: rotation axis.
        :param angle: rotation angle.
        """
        for point in self.points:
            point.rotation_inplace(center, axis, angle)

    def translation(self, offset: volmdlr.Vector3D):
        """
        ClosedPolygon3D translation.

        :param offset: translation vector.
        :return: A new translated ClosedPolygon3D.
        """
        new_points = [point.translation(offset) for point in
                      self.points]
        return ClosedPolygon3D(new_points, self.name)

    def translation_inplace(self, offset: volmdlr.Vector3D):
        """
        ClosedPolygon3D translation. Object is updated inplace.

        :param offset: translation vector.
        """
        for point in self.points:
            point.translation_inplace(offset)

    def to_2d(self, plane_origin, x, y):
        """
        Tranforms a ClosedPolygon3D into an ClosedPolygon2D, given a plane origin and an u and v plane vector.

        :param plane_origin: plane origin.
        :param x: plane u vector.
        :param y: plane v vector.
        :return: ClosedPolygon2D.
        """
        points2d = [point.to_2d(plane_origin, x, y) for point in self.points]
        return ClosedPolygon2D(points2d)

    def sewing_with(self, other_poly3d, x, y, resolution=20):
        self_center, other_center = self.average_center_point(), \
                                    other_poly3d.average_center_point()

        self_poly2d, other_poly2d = self.to_2d(self_center, x, y), \
            other_poly3d.to_2d(other_center, x, y)
        self_center2d, other_center2d = self_poly2d.center_of_mass(), \
            other_poly2d.center_of_mass()
        self_poly2d.translation_inplace(-self_center2d)
        other_poly2d.translation_inplace(-other_center2d)

        bbox_self2d, bbox_other2d = self_poly2d.bounding_rectangle().bounds(), \
            other_poly2d.bounding_rectangle().bounds()
        position = [abs(value) for value in bbox_self2d] \
            + [abs(value) for value in bbox_other2d]
        max_scale = 2 * max(position)

        lines = [volmdlr.edges.LineSegment2D(volmdlr.O2D, max_scale * (
                volmdlr.X2D * math.sin(n * 2 * math.pi / resolution) +
                volmdlr.Y2D * math.cos(n * 2 * math.pi / resolution))
                                             ) for n in range(resolution)]

        self_new_points, other_new_points = [], []
        for line in lines:
            for self_line in self_poly2d.line_segments:
                intersect = line.linesegment_intersections(self_line)
                if intersect:
                    self_new_points.extend(intersect)
                    break

            for other_line in other_poly2d.line_segments:
                intersect = line.linesegment_intersections(other_line)
                if intersect:
                    other_new_points.extend(intersect)
                    break

        new_self_poly2d, new_other_poly2d = ClosedPolygon2D(
            self_new_points), ClosedPolygon2D(other_new_points)
        new_self_poly2d.translation_inplace(self_center2d)
        new_other_poly2d.translation_inplace(other_center2d)

        new_poly1, new_poly2 = new_self_poly2d.to_3d(self_center, x, y), \
            new_other_poly2d.to_3d(other_center, x, y)

        triangles = []
        for point1, point2, other_point in zip(new_poly1.points,
                                               new_poly1.points[
                                                   1:] + new_poly1.points[:1],
                                               new_poly2.points):
            triangles.append([point1, point2, other_point])

        for point1, point2, other_point in zip(
                new_poly2.points, new_poly2.points[1:] + new_poly2.points[:1],
                new_poly1.points[1:] + new_poly1.points[:1]):
            triangles.append([other_point, point2, point1])

        return triangles

    def simplify(self, min_distance: float = 0.01, max_distance: float = 0.05):
        """
        Simnplify polygon3d.

        :param min_distance: minimal allowed distance.
        :param max_distance: maximal allowed distance.
        :return: Simplified closed polygon 3d.
        """
        return ClosedPolygon3D(self.simplify_polygon(
            min_distance=min_distance, max_distance=max_distance).points)

    def convex_sewing(self, polygon2, x, y):
        """
        Sew to Convex Polygon.

        :param polygon2: other polygon to sew with.
        :param x: u vector for plane projection.
        :param y: v vector for plane projection.
        """
        center1, center2 = self.average_center_point(), polygon2.average_center_point()
        center1_, center2_ = volmdlr.Point3D(center1.x, center1.y, 0), volmdlr.Point3D(center2.x, center2.y, 0)
        new_polygon1, new_polygon2 = self.translation(-center1_), polygon2.translation(-center2_)
        new_center1, new_center2 = new_polygon1.average_center_point(), new_polygon2.average_center_point()

        new_polygon1_2d, new_polygon2_2d =\
            new_polygon1.to_2d(new_center1, x, y), new_polygon2.to_2d(new_center2, x, y)

        dict_closing_pairs = {}
        triangles = []
        list_closing_point_indexes = []
        new_polygon1_2d_points = new_polygon1_2d.points + [
            new_polygon1_2d.points[0]]
        for i, point_polygon1 in enumerate(
                new_polygon1.points + [new_polygon1.points[0]]):
            if i != 0:
                mean_point2d = 0.5 * (
                        new_polygon1_2d_points[i] + new_polygon1_2d_points[
                            i - 1])
                closing_point = new_polygon2_2d.line_intersecting_closing_point(
                    mean_point2d)
                closing_point_index = new_polygon2_2d.points.index(
                    closing_point)

                if i == 1:
                    previous_closing_point_index = closing_point_index
                if closing_point_index != previous_closing_point_index:
                    if closing_point_index in list_closing_point_indexes:
                        closing_point_index = previous_closing_point_index
                    else:
                        dict_closing_pairs[self.points[i - 1]] = (
                            previous_closing_point_index,
                            closing_point_index)

                if point_polygon1 == new_polygon1.points[0]:
                    if list(dict_closing_pairs.values())[-1][-1] != \
                            list(dict_closing_pairs.values())[0][0]:
                        dict_closing_pairs[self.points[0]] = (
                            list(dict_closing_pairs.values())[-1][-1],
                            list(dict_closing_pairs.values())[0][0])

                real_closing_point = polygon2.points[closing_point_index]

                face_points = [self.points[new_polygon1.points.index(
                    point_polygon1)], self.points[i - 1],
                                  real_closing_point]
                triangles.append(face_points)

                list_closing_point_indexes.append(closing_point_index)
                previous_closing_point_index = closing_point_index
        triangles += polygon2.close_sewing(dict_closing_pairs)

        return triangles

    def get_valid_concave_sewing_polygon(self, polygon1_2d, polygon2_2d):
        polygon1_2d_valid__primitive =\
            polygon1_2d.get_valid_sewing_polygon_primitive(polygon2_2d)
        if polygon1_2d_valid__primitive == polygon1_2d.line_segments[0]:
            return self
        new_polygon_primitives = \
            self.line_segments[polygon1_2d.line_segments.index(polygon1_2d_valid__primitive):] + \
            self.line_segments[:polygon1_2d.line_segments.index(polygon1_2d_valid__primitive)]
        polygon1_3d_points = []
        for prim in new_polygon_primitives:
            if prim.start not in polygon1_3d_points:
                polygon1_3d_points.append(prim.start)
            if prim.end not in polygon1_3d_points:
                polygon1_3d_points.append(prim.end)
        return ClosedPolygon3D(polygon1_3d_points)

    def close_sewing(self, dict_closing_pairs):
        triangles_points = []
        for i, point_polygon2 in enumerate(
                self.points + [self.points[0]]):
            for j, index in enumerate(list(dict_closing_pairs.values())):
                if i != 0:
                    if i - 1 >= index[0] and i <= index[1]:
                        face_points = [self.points[i - 1],
                                       point_polygon2,
                                       list(dict_closing_pairs.keys())[j]]
                        triangles_points.append(face_points)
                    elif index[0] > index[1]:
                        if (i - 1 <= index[0] and i <= index[1]) or (
                                (i - 1 >= index[0]) and i >= index[1]):
                            face_points = [self.points[i - 1],
                                           point_polygon2,
                                           list(dict_closing_pairs.keys())[j]]
                            triangles_points.append(face_points)
        return triangles_points

    def check_sewing(self, polygon2, sewing_faces):
        if not len(self.line_segments) + len(polygon2.line_segments) == len(sewing_faces):
            return False
        return True

    def redefine_sewing_triangles_points(self, triangles_points,
                                         passed_by_zero_index,
                                         closing_point_index,
                                         previous_closing_point_index):
        for n, triangle_points in enumerate(triangles_points[::-1]):
            if (not passed_by_zero_index and
                self.points.index(
                    triangle_points[2]) > closing_point_index) or \
                    (passed_by_zero_index and
                     0 <= self.points.index(triangle_points[
                                                       2]) <= previous_closing_point_index and
                     self.points.index(
                         triangle_points[2]) > closing_point_index):
                new_face_points = [triangles_points[-(n + 1)][0],
                                   triangles_points[-(n + 1)][1],
                                   self.points[
                                       closing_point_index]]
                triangles_points[-(n + 1)] = new_face_points

        return triangles_points

    @staticmethod
    def clean_sewing_closing_pairs_dictionary(dict_closing_pairs,
                                              closing_point_index,
                                              passed_by_zero_index):
        """
        Cleans the dictionnary containing the sewing closing pairs informations
        in case it needs to be recalculated due to changing closing points.

        """
        dict_closing_pairs_values = list(dict_closing_pairs.values())
        dict_closing_pairs_keys = list(dict_closing_pairs.keys())
        previous_closing_point_index = dict_closing_pairs_values[-1][1]
        last_dict_value = previous_closing_point_index
        for i, key in enumerate(dict_closing_pairs_keys[::-1]):
            if (not passed_by_zero_index and
                last_dict_value > closing_point_index) or \
                    (passed_by_zero_index and
                     0 <= last_dict_value <= previous_closing_point_index and
                     last_dict_value > closing_point_index):
                lower_bounddary_closing_point = key
                del dict_closing_pairs[key]
                if not dict_closing_pairs:
                    break
                last_dict_value = dict_closing_pairs_values[-i - 2][1]

        return dict_closing_pairs, lower_bounddary_closing_point

    @staticmethod
    def is_sewing_forward(closing_point_index, list_closing_point_indexes) -> bool:
        if closing_point_index < list_closing_point_indexes[-1]:
            return False
        return True

    @staticmethod
    def sewing_closing_points_to_remove(closing_point_index, list_closing_point_indexes, passed_by_zero_index):
        list_remove_closing_points = []
        for idx in list_closing_point_indexes[::-1]:
            if not passed_by_zero_index:
                if idx > closing_point_index:
                    list_remove_closing_points.append(idx)
                else:
                    break
            else:
                if 0 < idx <= list_closing_point_indexes[-1] and \
                        idx > closing_point_index:
                    list_remove_closing_points.append(idx)
                else:
                    break
        return list_remove_closing_points

    @staticmethod
    def sewing_closing_point_past_point0(closing_point_index, list_closing_point_indexes,
                                         passed_by_zero_index, ratio_denominator):
        last_to_new_point_index_ratio = (list_closing_point_indexes[-1] -
                                         closing_point_index) / ratio_denominator
        if passed_by_zero_index:
            ratio = (list_closing_point_indexes[0] - closing_point_index) / ratio_denominator
            if math.isclose(ratio, 1, abs_tol=0.3):
                closing_point_index = list_closing_point_indexes[0]
            else:
                closing_point_index = list_closing_point_indexes[-1]
        else:
            if closing_point_index > list_closing_point_indexes[0]:
                ratio1 = (closing_point_index -
                          list_closing_point_indexes[0]) / ratio_denominator
                if math.isclose(ratio1, 0, abs_tol=0.3) and \
                        math.isclose(last_to_new_point_index_ratio, 1, abs_tol=0.3):
                    passed_by_zero_index = True
                    closing_point_index = list_closing_point_indexes[0]
                else:
                    closing_point_index = list_closing_point_indexes[-1]
            else:
                if closing_point_index < ratio_denominator / 4:
                    passed_by_zero_index = True
                elif ratio_denominator - list_closing_point_indexes[-1] >= 6:
                    closing_point_index = list_closing_point_indexes[-1] + 5
                else:
                    closing_point_index = list_closing_point_indexes[-1]
        return closing_point_index, passed_by_zero_index

    @staticmethod
    def validate_concave_closing_point(closing_point_index,
                                       list_closing_point_indexes,
                                       passed_by_zero_index,
                                       ratio_denominator, polygons_points_ratio):
        if closing_point_index == list_closing_point_indexes[-1]:
            return closing_point_index, [], passed_by_zero_index

        list_remove_closing_points = []
        ratio = (list_closing_point_indexes[-1] - closing_point_index) / ratio_denominator
        if not ClosedPolygon3D.is_sewing_forward(closing_point_index, list_closing_point_indexes):
            if closing_point_index > list_closing_point_indexes[-1] - 10 and\
                    closing_point_index != list_closing_point_indexes[-1] - 1:
                if closing_point_index - 1 in list_closing_point_indexes and\
                        closing_point_index + 1 in list_closing_point_indexes:
                    closing_point_index = list_closing_point_indexes[-1]
                    return closing_point_index, list_remove_closing_points, passed_by_zero_index

                list_remove_closing_points = ClosedPolygon3D.sewing_closing_points_to_remove(
                    closing_point_index, list_closing_point_indexes, passed_by_zero_index)

            elif closing_point_index in list_closing_point_indexes:
                closing_point_index = list_closing_point_indexes[-1]
            elif math.isclose(ratio, 0, abs_tol=0.3):
                closing_point_index = list_closing_point_indexes[-1]
            else:
                closing_point_index, passed_by_zero_index = ClosedPolygon3D.sewing_closing_point_past_point0(
                    closing_point_index, list_closing_point_indexes, passed_by_zero_index, ratio_denominator)

        elif closing_point_index in list_closing_point_indexes:
            closing_point_index = list_closing_point_indexes[-1]
        elif len(list_closing_point_indexes) > 2 and \
                list_closing_point_indexes[0] < closing_point_index < \
                list_closing_point_indexes[-1]:
            closing_point_index = list_closing_point_indexes[-1]
        elif passed_by_zero_index and closing_point_index > \
                list_closing_point_indexes[0]:
            closing_point_index = list_closing_point_indexes[-1]
        elif list_closing_point_indexes[0] == 0 and math.isclose(ratio, -1,
                                                                 abs_tol=0.3):
            closing_point_index = list_closing_point_indexes[-1]
        elif math.isclose(ratio, -1, abs_tol=0.3):
            closing_point_index = list_closing_point_indexes[-1]
        elif closing_point_index - list_closing_point_indexes[-1] > 5 and \
            list_closing_point_indexes[-1] + 4 <= ratio_denominator - 1 and\
                polygons_points_ratio > 0.95:
            closing_point_index = list_closing_point_indexes[-1] + 4

        return closing_point_index, list_remove_closing_points, passed_by_zero_index

    def concave_sewing(self, polygon2, x, y):
        polygon1_2d = self.to_2d(volmdlr.O2D, x, y)
        polygon2_2d = polygon2.to_2d(volmdlr.O2D, x, y)
        polygon1_3d = self
        polygon2_3d = polygon2
        if polygon2_2d.area() < polygon1_2d.area():
            polygon1_2d, polygon2_2d = polygon2_2d, polygon1_2d
            polygon1_3d = polygon2
            polygon2_3d = self
        polygon1_3d = polygon1_3d.get_valid_concave_sewing_polygon(
            polygon1_2d, polygon2_2d)
        polygon1_2d = polygon1_3d.to_2d(volmdlr.O2D, x, y)

        # ax=polygon1_2d.plot()
        # polygon2_2d.plot(ax=ax, color='r')

        dict_closing_pairs = {}
        triangles_points = []
        list_closing_point_indexes = []
        passed_by_zero_index = False
        ratio_denom = len(polygon2_2d.points)
        polygons_points_ratio = len(polygon1_2d.points) / ratio_denom
        previous_closing_point_index = None
        for i, primitive1 in enumerate(polygon1_2d.line_segments):
            list_remove_closing_points = []
            closing_point = polygon1_2d.get_closing_point(polygon2_2d,
                                                          primitive1)
            if closing_point == volmdlr.O2D:
                if previous_closing_point_index is not None:
                    closing_point_index = previous_closing_point_index
                else:
                    raise NotImplementedError(
                        'None of the normal lines intersect polygon2, '
                        'certify projection plane given is correct')
            else:
                closing_point_index = polygon2_2d.points.index(closing_point)

            if i == 0:
                previous_closing_point_index = closing_point_index
            else:
                closing_point_index, list_remove_closing_points,\
                    passed_by_zero_index = self.validate_concave_closing_point(
                        closing_point_index, list_closing_point_indexes,
                        passed_by_zero_index, ratio_denom, polygons_points_ratio)

            if list_remove_closing_points:
                new_list_closing_point_indexes = list(
                    dict.fromkeys(list_closing_point_indexes))
                new_list_remove_closing_indexes = list(
                    dict.fromkeys(list_remove_closing_points))

                # print('closing_point_index:', closing_point_index)
                # print('list_remove_closing_points:',
                #       list_remove_closing_points)
                # print('list_closing_point_indexes:',
                #       list_closing_point_indexes)
                # print('new_list_closing_point_indexes:',
                #       new_list_closing_point_indexes)
                # print('new_list_remove_closing_indexes:',
                #       new_list_remove_closing_indexes)
                # print('dict_closing_pairs before:', dict_closing_pairs)
                if len(list_remove_closing_points) == len(triangles_points):
                    triangles_points = \
                        polygon2_3d.redefine_sewing_triangles_points(
                            triangles_points, passed_by_zero_index,
                            closing_point_index, previous_closing_point_index)
                    if dict_closing_pairs:
                        dict_closing_pairs, lower_bounddary_closing_point = \
                            self.clean_sewing_closing_pairs_dictionary(
                                dict_closing_pairs,
                                closing_point_index,
                                passed_by_zero_index)

                        if len(new_list_remove_closing_indexes) <\
                                len(new_list_closing_point_indexes):
                            dict_closing_pairs[
                                lower_bounddary_closing_point] = (
                                new_list_closing_point_indexes[
                                    -(len(new_list_remove_closing_indexes) + 1)],
                                closing_point_index)
                    for pt_index in list_remove_closing_points:
                        list_closing_point_indexes.remove(pt_index)
                    list_closing_point_indexes.append(closing_point_index)

                elif (not passed_by_zero_index and
                      closing_point_index > polygon2_3d.points.index(
                        triangles_points[-len(list_remove_closing_points) - 1][2])) or\
                        (passed_by_zero_index and closing_point_index >= 0):
                    triangles_points =\
                        polygon2_3d.redefine_sewing_triangles_points(
                            triangles_points, passed_by_zero_index,
                            closing_point_index, previous_closing_point_index)
                    dict_closing_pairs, lower_bounddary_closing_point =\
                        self.clean_sewing_closing_pairs_dictionary(
                            dict_closing_pairs, closing_point_index, passed_by_zero_index)

                    if not list(dict_closing_pairs.keys()) or dict_closing_pairs[
                            list(dict_closing_pairs.keys())[-1]][1] !=\
                            closing_point_index:
                        dict_closing_pairs[lower_bounddary_closing_point] =\
                            (new_list_closing_point_indexes[
                                 -(len(new_list_remove_closing_indexes) + 1)],
                             closing_point_index)

                    for pt_index in list_remove_closing_points:
                        list_closing_point_indexes.remove(pt_index)
                    list_closing_point_indexes.append(closing_point_index)
                else:
                    closing_point_index = previous_closing_point_index

            elif closing_point_index != previous_closing_point_index:
                dict_closing_pairs[polygon1_3d.line_segments[i].start] =\
                    (previous_closing_point_index, closing_point_index)
            face_points = [polygon1_3d.line_segments[i].start,
                           polygon1_3d.line_segments[i].end,
                           polygon2_3d.points[closing_point_index]]
            triangles_points.append(face_points)
            list_closing_point_indexes.append(closing_point_index)
            previous_closing_point_index = closing_point_index
            if primitive1 == polygon1_2d.line_segments[-1]:
                if list_closing_point_indexes[-1] != \
                        list_closing_point_indexes[0]:
                    ratio = (list_closing_point_indexes[-1] -
                             list_closing_point_indexes[0]) / len(
                        polygon2_2d.points)
                    if math.isclose(ratio, -1,
                                    abs_tol=0.2) and passed_by_zero_index:
                        dict_closing_pairs[
                            polygon1_3d.points[0]] = (
                            list_closing_point_indexes[-2],
                            list_closing_point_indexes[0])
                        new_face_points = [triangles_points[-1][0],
                                           triangles_points[-1][1],
                                           polygon2_3d.points[
                                               list_closing_point_indexes[-2]]]
                        triangles_points.remove(triangles_points[-1])
                        triangles_points.append(new_face_points)
                    else:
                        dict_closing_pairs[polygon1_3d.points[0]] = (
                            list(dict_closing_pairs.values())[-1][-1],
                            list(dict_closing_pairs.values())[0][0])

        triangles_points += polygon2_3d.close_sewing(dict_closing_pairs)

        # print('list closing indexes :', list_closing_point_indexes)
        # # print('length polygon2 points: ', len(polygon2_3d.points))
        # print('dict_closing_pairs :', dict_closing_pairs)

        # volum = volmdlr.core.VolumeModel(triangles)
        # volum.babylonjs()
        # print('p1 3d points :', self.points)
        # print('p2 3d points :', polygon2.points)
        return triangles_points

    def sewing(self, polygon2, x, y):
        polygon1_2d = self.to_2d(volmdlr.O2D, x, y)
        polygon2_2d = polygon2.to_2d(volmdlr.O2D, x, y)
        if polygon1_2d.is_convex() and polygon2_2d.is_convex():
            return self.convex_sewing(polygon2, x, y)
        return self.concave_sewing(polygon2, x, y)


class Triangle3D(Triangle):
    """
    Defines a triangle 2D.

    :param point1: triangle point 1.
    :param point2: triangle point 2.
    :param point3: triangle point3.
    """

    def __init__(self, point1: volmdlr.Point3D, point2: volmdlr.Point3D,
                 point3: volmdlr.Point3D, name: str = ''):
        # self.point1 = point1
        # self.point2 = point2
        # self.point3 = point3
        # self.name = name

        # # ClosedPolygon2D.__init__(self, points=[point1, point2, point3],
        # # name=name)

        Triangle.__init__(self, point1,
                          point2,
                          point3,
                          name)<|MERGE_RESOLUTION|>--- conflicted
+++ resolved
@@ -4835,10 +4835,6 @@
     def point_at_abscissa(self, curvilinear_abscissa):
         """
         Start point is at intersection of frame.u axis.
-<<<<<<< HEAD
-=======
-
->>>>>>> 38d4849d
         """
         start = self.frame.origin + self.radius * self.frame.u
         return start.rotation(self.frame.origin, self.frame.w,
