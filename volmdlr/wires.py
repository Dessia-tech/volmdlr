#!/usr/bin/env python3
# -*- coding: utf-8 -*-
"""
Module containing wires & contours
"""

import warnings
import itertools
import math
# import random
from collections import deque
from statistics import mean
from typing import List

import networkx as nx
import numpy as npy
from scipy.spatial import Delaunay, ConvexHull

import matplotlib.pyplot as plt
import matplotlib.patches
from mpl_toolkits.mplot3d import Axes3D
import plot_data.core as plot_data

import volmdlr
from volmdlr.core_compiled import polygon_point_belongs
import volmdlr.core
import volmdlr.edges
import volmdlr.display as vmd


def bounding_rectangle_adjacent_contours(contours: List):
    """
    compute the bounding_box of a list of adjacent contours2d

    Parameters
    ----------
    contours : List[volmdlr.wires.Contour2D]

    Returns
    -------
    xmin : float
    xmax : float
    ymin : float
    ymax : float
    """
    xmin, xmax, ymin, ymax = contours[0].bounding_rectangle().bounds()

    for i in range(1, len(contours)):
        xmin_contour, xmax_contour, ymin_contour, ymax_contour = contours[i].bounding_rectangle().bounds()
        xmin = min(xmin, xmin_contour)
        xmax = max(xmax, xmax_contour)
        ymin = min(ymin, ymin_contour)
        ymax = max(ymax, ymax_contour)

    return volmdlr.core.BoundingRectangle(xmin, xmax, ymin, ymax)


class WireMixin:
    _non_data_hash_attributes = ['basis_primitives']
    _non_serializable_attributes = ['primitive_to_index',
                                    'basis_primitives']

    # def __init__(self):
    #     raise TypeError ('It cannot be instantiated directly, see Wire2D, Wire3D, Contour2D or Contour3D')

    def length(self):
        length = 0.
        for primitive in self.primitives:
            length += primitive.length()
        return length

    def discretization_points(self, resolution: float):
        """
        resolution: distance between two discretized points
        """

        length = self.length()
        n = int(length / resolution) + 1
        return [self.point_at_abscissa(i / n * length) for i in
                range(n + 1)]

    def point_at_abscissa(self, curvilinear_abscissa: float):
        length = 0.
        for primitive in self.primitives:
            primitive_length = primitive.length()
            if length + primitive_length > curvilinear_abscissa:
                return primitive.point_at_abscissa(
                    curvilinear_abscissa - length)
            length += primitive_length
        # In case we did not find yet, ask last primitive its end
        if math.isclose(curvilinear_abscissa, length, abs_tol=1e-6):
            return self.primitives[-1].end  # point_at_abscissa(primitive_length)
        raise ValueError('abscissa out of contour length')

    def extract_primitives(self, point1, primitive1, point2, primitive2,
                           inside: bool = True):
        """
        inside: extracted contour is between the two points if True and outside
        these points if False
        """

        primitives = []

        ip1 = self.primitive_to_index(primitive1)
        ip2 = self.primitive_to_index(primitive2)

        if ip1 < ip2:
            pass
        elif ip1 == ip2:
            if primitive1.abscissa(point1) < primitive1.abscissa(point2):
                pass
            else:
                primitive1, primitive2 = primitive2, primitive1
                point1, point2 = point2, point1
        else:
            primitive1, primitive2 = primitive2, primitive1
            point1, point2 = point2, point1

        if inside:
            if ip1 == ip2:
                prim = primitive1.split(point1)[1]
                if prim:
                    prim = prim.split(point2)[0]
                    if prim:
                        primitives.append(prim)
            else:
                prim = primitive1.split(point1)[1]
                if prim:
                    primitives.append(prim)
                primitives.extend(self.primitives[self.primitive_to_index(
                    primitive1) + 1:self.primitive_to_index(primitive2)])
                prim = primitive2.split(point2)[0]
                if prim:
                    primitives.append(prim)
        else:
            primitives.extend(self.primitives[0:self.primitive_to_index(primitive1)])
            if ip1 == ip2:
                prim = primitive1.split(point1)
                if prim[0]:
                    primitives.append(prim[0])
                if prim[1]:
                    prim = prim[1].split(point2)[1]
                    if prim:
                        primitives.append(prim)
            else:
                prim = primitive1.split(point1)[0]
                if prim:
                    primitives.append(prim)
                prim = primitive2.split(point2)[1]
                if prim:
                    primitives.append(prim)
            primitives.extend(self.primitives[self.primitive_to_index(primitive2) + 1::])

        return primitives

    def extract_without_primitives(self, point1, point2, inside: bool = True):
        """
        inside: extracted contour is between the two points if True and outside
        these points if False
        """
        primitives = self.primitives
        indices = []

        for i, point in enumerate([point1, point2]):
            ind = []
            for prim_index, primitive in enumerate(primitives):
                if primitive.point_belongs(point, 1e-6):
                    ind.append(prim_index)
            indices.append(ind)

        shared = list(set(indices[0]) & set(indices[1]))
        ind = []
        if shared == []:
            ind.append(indices[0][0])
            if len(indices[1]) == 2:
                ind.append(indices[1][1])
            else:
                ind.append(indices[1][0])
        else:
            for indice in indices:
                if len(indice) == 1:
                    ind.append(indice[0])
                else:
                    for i in indice:
                        if i != shared[0]:
                            ind.append(i)
        return self.extract_primitives(point1, primitives[ind[0]], point2,
                                       primitives[ind[1]], inside)

    def point_belongs(self, point, abs_tol=1e-7):  # TOdo diplicate with point_over_contour?
        """
        find out if a point is on the wire or not. If it belongs, we return the primitive's index
        """

        for primitive in self.primitives:
            if primitive.point_belongs(point, abs_tol):
                return True
        return False

    def abscissa(self, point):
        """
        compute the curvilinear abscisse of a point on a wire
        """
        if self.point_over_wire(point, 1e-6):
            length = 0
            for primitive in self.primitives:
                if primitive.point_belongs(point, 1e-6):
                    length += primitive.abscissa(point)
                    break
                length += primitive.length()
            return length

        raise ValueError('Point is not on wire')

    def sort_points_along_wire(self, points):

        return sorted(points, key=lambda point: self.abscissa(point))

    def is_ordered(self, tol=1e-6):
        """
        check if the wire's primitives are ordered or not
        """

        for primitive_1, primitive_2 in zip(self.primitives, self.primitives[1:]):
            if primitive_1.end.point_distance(primitive_2.start) > tol:
                return False
        return True

    def order_wire(self, tol=1e-6):
        """
        order wire's primitives
        """

        if self.is_ordered(tol=tol):
            return self.__class__(self.primitives[:])

        new_primitives = [self.primitives[0]]
        primitives = self.primitives[1:]
        length_primitives = len(primitives) + 1

        while len(new_primitives) < length_primitives:
            for primitive in primitives:
                if new_primitives[0].start.point_distance(primitive.start) < tol:
                    new_primitives.insert(0, primitive.reverse())
                    primitives.remove(primitive)
                elif new_primitives[-1].end.point_distance(primitive.start) < tol:
                    new_primitives.append(primitive)
                    primitives.remove(primitive)
                elif new_primitives[0].start.point_distance(primitive.end) < tol:
                    new_primitives.insert(0, primitive)
                    primitives.remove(primitive)
                elif new_primitives[-1].end.point_distance(primitive.end) < tol:
                    new_primitives.append(primitive.reverse())
                    primitives.remove(primitive)

        return self.__class__(new_primitives)

    @classmethod
    def from_wires(cls, wires):
        """
        define a wire from successive wires
        """

        primitives = []
        for wire in wires:
            primitives.extend(wire.primitives)

        wire = cls(primitives)

        if not wire.is_ordered():
            return wire.order_wire()
        return wire

    def inverted_primitives(self):
        """
        invert wire's primitives
        """

        new_primitives = []
        for prim in self.primitives[::-1]:
            new_primitives.append(prim.reverse())
        return new_primitives

    def is_followed_by(self, wire_2, tol=1e-6):
        """
        check if the wire is followed by wire_2
        """
        return self.primitives[-1].end.point_distance(wire_2.primitives[0].start) < tol

    def point_over_wire(self, point, abs_tol=1e-6):

        belongs = False
        for primitive in self.primitives:
            if primitive.point_belongs(point, abs_tol):
                belongs = True
        return belongs

    def primitive_over_wire(self, primitive, tol: float = 1e-6):

        for prim in self.primitives:
            if not hasattr(prim, 'unit_direction_vector') and \
                    hasattr(prim, 'tangent'):
                vector1 = prim.tangent(0.5)
            else:
                vector1 = prim.unit_direction_vector(0.5)

            if not hasattr(primitive, 'unit_direction_vector') and \
                    hasattr(primitive, 'tangent'):
                vector2 = primitive.tangent(0.5)
            else:
                vector2 = primitive.unit_direction_vector(0.5)
            if vector1.is_colinear_to(vector2):
                points = primitive.discretization_points(number_points=10)
                if all(self.point_over_contour(point, tol) for point in points):
                    return True
        return False


class Wire2D(volmdlr.core.CompositePrimitive2D, WireMixin):
    """
    A collection of simple primitives, following each other making a wire
    """

    def __init__(self, primitives: List[volmdlr.core.Primitive2D],
                 name: str = ''):
        volmdlr.core.CompositePrimitive2D.__init__(self, primitives, name)

    def to_3d(self, plane_origin, x, y):
        primitives3d = []
        for edge in self.primitives:
            primitives3d.append(edge.to_3d(plane_origin, x, y))

        return Wire3D(primitives3d)

    def extract(self, point1, primitive1, point2, primitive2,
                inside: bool = True):
        """
        inside: extracted contour is between the two points if True and outside these points if False
        """
        return Wire2D(
            self.extract_primitives(point1, primitive1, point2, primitive2,
                                    inside))

    def extract_with_points(self, point1: volmdlr.Point2D,
                            point2: volmdlr.Point2D, inside: bool = True):
        """
        inside: extracted contour is between the two points if True and outside these points if False
        """
        return self.extract_without_primitives(point1, point2, inside)

        # TODO: method to check if it is a wire

    def infinite_intersections(self, infinite_primitives):
        """
        returns a list  that contains:
        the intersections between a succession of infinite primitives (line,
        circle). There must be a method implemented to intersect the two
        infinite primitives.
        """
        offset_intersections = []

        for primitive_1, primitive_2 in zip(infinite_primitives,
                                            infinite_primitives[1:]):

            i = infinite_primitives.index(primitive_1)
            # k = infinite_primitives.index(primitive_2)

            primitive_name = primitive_1.__class__.__name__.lower().replace(
                '2d', '')
            intersection_method_name = '{}_intersections'.format(
                primitive_name)
            next_primitive_name = primitive_2.__class__.__name__.lower(). \
                replace('2d', '')
            next_intersection_method_name = '{}_intersections'.format(
                next_primitive_name)

            if hasattr(primitive_1, next_intersection_method_name):
                intersections = getattr(primitive_1,
                                        next_intersection_method_name)(
                    primitive_2)
                end = self.primitives[i].end

                if len(intersections) == 1:
                    offset_intersections.append(intersections[0])

                else:
                    end = self.primitives[i].end
                    if intersections[0].point_distance(end) > intersections[
                            1].point_distance(end):
                        intersections.reverse()
                    offset_intersections.append(intersections[0])

            elif hasattr(primitive_2, intersection_method_name):
                intersections = getattr(primitive_2, intersection_method_name)(
                    primitive_1)
                if len(intersections) == 1:
                    offset_intersections.append(intersections[0])
                else:
                    end = self.primitives[i].end
                    if intersections[0].point_distance(end) > intersections[
                            1].point_distance(end):
                        intersections.reverse()
                    offset_intersections.append(intersections[0])

            else:
                raise NotImplementedError(
                    'No intersection method between {} and {}. Define {} on {} or {} on {}'.format(
                        primitive_1.__class__.__name__,
                        primitive_2.__class__.__name__,
                        next_intersection_method_name,
                        primitive_1.__class__.__name__,
                        intersection_method_name,
                        primitive_2.__class__.__name__
                    ))

        return offset_intersections

    def offset(self, offset):
        """"
        generates an offset of a Wire2D

        """
        offset_primitives = []
        infinite_primitives = []
        offset_intersections = []
        # ax = self.plot()
        for primitive in self.primitives:
            infinite_primitive = primitive.infinite_primitive(offset)
            infinite_primitives.append(infinite_primitive)
            # infinite_primitive.plot(ax=ax, color='grey')

        offset_intersections += self.infinite_intersections(
            infinite_primitives)

        # [p.plot(ax=ax, color='r') for p in offset_intersections]

        # offset_primitives.append(
        #     self.primitives[0].border_primitive(infinite_primitives[0],
        #                                         offset_intersections[0], 0))

        # offset_primitives.append(
        #     self.primitives[-1].border_primitive(infinite_primitives[-1],
        #                                          offset_intersections[-1],
        #                                          -1))

        for j in range(len(offset_intersections) - 1):
            p1 = offset_intersections[j]
            p2 = offset_intersections[j + 1]
            cutted_primitive = infinite_primitives[
                j + 1].cut_between_two_points(p1, p2)
            offset_primitives.append(cutted_primitive)

        return Wire2D(offset_primitives)

    def plot_data(self, name: str = '', fill=None, color='black',
                  stroke_width: float = 1, opacity: float = 1):
        data = []
        for item in self.primitives:
            data.append(item.plot_data())
        return data

    def line_intersections(self, line: 'volmdlr.edges.Line2D'):
        """
        Returns a list of intersection in ther form of a tuple (point,
        primitive) of the wire primitives intersecting with the line
        """
        intersection_points = []
        for primitive in self.primitives:
            for point in primitive.line_intersections(line):
                intersection_points.append((point, primitive))
        return intersection_points

    def linesegment_intersections(self,
                                  linesegment: 'volmdlr.edges.LineSegment2D'):
        """
        Returns a list of intersection in ther form of a tuple (point,
        primitive) of the wire primitives intersecting with the line
        """
        intersection_points = []
        for primitive in self.primitives:
            for point in primitive.linesegment_intersections(linesegment):
                intersection_points.append((point, primitive))
        return intersection_points

    def is_start_end_crossings_valid(self, line, intersections, primitive):
        """
        :param line: crossing line
        :param intersections: intersections results
         for primitive line intersections
        :param primitive: intersecting primitive
        :return: None if intersection not a start or
        end point of a contours primitives, or a volmdlr.Point2D if it is.
        """
        primitive_index = self.primitives.index(primitive)
        point1, point2 = None, None
        if intersections[0] == primitive.start:
            point1 = primitive.point_at_abscissa(primitive.length() * 0.01)
            point2 = self.primitives[primitive_index - 1].point_at_abscissa(
                self.primitives[primitive_index - 1].length() * .99
            )

            # point2 = primitive.start + \
            #          self.primitives[primitive_index - 1].unit_direction_vector(0.5)
        elif intersections[0] == primitive.end and \
                primitive != self.primitives[-1]:
            point1 = primitive.point_at_abscissa(primitive.length() * 0.99)
            point2 = self.primitives[primitive_index + 1].point_at_abscissa(
                self.primitives[primitive_index + 1].length() * .01)

            # point2 = primitive.end + \
            #          self.primitives[primitive_index + 1].unit_direction_vector(0.5)
        if point1 is not None and point2 is not None:
            return line.is_between_points(point1, point2)
        return False

    @staticmethod
    def is_crossing_start_end_point(intersections, primitive):
        """
        :param intersections: intersections results
         for primitive line intersections
        :param primitive: intersecting primitive
        :return: False if intersection not a start or
        end point of a contours primitives, or True if it is.
        """
        if intersections[0] == primitive.start or intersections[0] == primitive.end:
            return True
        return False

    def line_crossings(self, line: volmdlr.edges.Line2D):
        """
        Calculates valid crossing intersections of a wire and an infinit line
        :param line: line crossing the wire
        :type line: volmdlr.edges.Line2D
        returns a list of Tuples (point, primitive)
        of the wire primitives intersecting with the line
        """
        intersection_points = []
        intersection_points_primitives = []
        for primitive in self.primitives:
            intersections = primitive.line_intersections(line)
            for intersection in intersections:
                if intersection not in intersection_points:
                    if not self.is_crossing_start_end_point(intersections,
                                                            primitive):
                        intersection_points.append(intersection)
                        intersection_points_primitives.append(
                            (intersection,
                             primitive))
                    elif self.is_start_end_crossings_valid(line, intersections,
                                                           primitive):
                        intersection_points.append(intersection)
                        intersection_points_primitives.append(
                            (intersection,
                             primitive))
        return intersection_points_primitives

    def wire_intersections(self, wire):
        """
        compute intersections between two wire2d.

        Parameters
        ----------
        wire : volmdlr.wires.Wire2D

        Returns
        -------
        intersections : List[(volmdlr.Point2D, volmdlr.Primitive2D)]

        """

        intersections, intersections_points = [], []
        for primitive in wire.primitives:
            method_name = f'{primitive.__class__.__name__.lower()[0:-2]}_intersections'

            if hasattr(self, method_name):
                a_points = getattr(self, method_name)(primitive)
                # a_points = self.linesegment_intersections(primitive)
                if a_points:
                    for point1, point2 in a_points:
                        if point1 not in intersections_points:
                            intersections.append([point1, point2])
                            intersections_points.append(point1)
            else:
                raise NotImplementedError(
                    f'Class {self.__class__.__name__} does not implement {method_name}')

        return intersections

    @classmethod
    def from_points(cls, points: List[volmdlr.Point2D]):
        """
        define a wire based on points2d with line_segments2d
        """

        edges = []
        for i in range(0, len(points) - 1):
            edges.append(volmdlr.edges.LineSegment2D(points[i], points[i + 1]))

        return cls(edges)

    def linesegment_crossings(self,
                              linesegment: 'volmdlr.edges.LineSegment2D'):
        """
        Returns a list of crossings in ther form of a tuple (point,
        primitive) of the wire primitives intersecting with the line
        """
        results = self.line_crossings(linesegment.to_line())
        crossings_points = []
        for result in results:
            if linesegment.point_belongs(result[0]):
                crossings_points.append(result)
        return crossings_points

    def wire_crossings(self, wire):
        """
        compute crossings between two wire2d

        Parameters
        ----------
        wire : volmdlr.wires.Wire2D

        Returns
        -------
        crossings : List[(volmdlr.Point2D, volmdlr.Primitive2D)]

        """

        crossings, crossings_points = [], []
        for primitive in wire.primitives:
            method_name = f'{primitive.__class__.__name__.lower()[0:-2]}_crossings'

            if hasattr(self, method_name):
                a_points = getattr(self, method_name)(primitive)
                # a_points = self.linesegment_crossings(primitive)
                if a_points:
                    for a in a_points:
                        if a[0] not in crossings_points:
                            crossings.append([a[0], a[1]])
                            crossings_points.append(a[0])
            else:
                raise NotImplementedError(
                    f'Class {self.__class__.__name__} does not implement {method_name}')

        return crossings

    def to_wire_with_linesegments(self):
        """
        convert a wire with different primitives to a wire with just linesegments
        """

        wires = []
        for primitive in self.primitives:
            if not isinstance(primitive, volmdlr.edges.LineSegment2D):
                wires.append(primitive.to_wire(10))
            else:
                wires.append(Wire2D([primitive]))

        return Wire2D.from_wires(wires)

    def invert(self):
        return Wire2D(self.inverted_primitives())

    def extend(self, point):
        """
        extend a wire by adding a linesegment connecting the given point to nearest wire's extremities
        """

        distances = [self.primitives[0].start.point_distance(point), self.primitives[-1].end.point_distance(point)]
        if distances.index(min(distances)) == 0:
            primitives = [volmdlr.edges.LineSegment2D(point, self.primitives[0].start)]
            primitives.extend(self.primitives)
        else:
            primitives = self.primitives
            primitives.append(volmdlr.edges.LineSegment2D(self.primitives[-1].end, point))

        return Wire2D(primitives)

    def point_distance(self, point):
        """
        copied from Contour2D
        """

        min_distance = self.primitives[0].point_distance(point)
        for primitive in self.primitives[1:]:
            distance = primitive.point_distance(point)
            if distance < min_distance:
                min_distance = distance
        return min_distance

    def nearest_primitive_to(self, point):
        """
        search for the nearest primitive for a point
        """

        # min_distance = self.primitives[0].middle_point().point_distance(point)
        # index = 0
        # for i, primitive in enumerate(self.primitives[1:]):
        #     distance = primitive.middle_point().point_distance(point)
        #     if distance < min_distance:
        #         min_distance = distance
        #         index = i
        # return self.primitives[index]

        primitives = self.primitives
        primitives_sorted = sorted(primitives, key=lambda primitive: primitive.point_distance(point))

        return primitives_sorted[0]

    def axial_symmetry(self, line):
        """
        finds out the symmetric wire2d according to a line
        """

        primitives_symmetry = []
        for primitive in self.primitives:
            try:
                primitives_symmetry.append(primitive.axial_symmetry(line))
            except NotImplementedError:
                print(f'Class {self.__class__.__name__} does not implement symmetry method')

        return self.__class__(primitives=primitives_symmetry)

    def symmetry(self):
        """
        TODO: code this
        """
        raise NotImplementedError('Not coded yet')

    def is_symmetric(self, wire2d, line):
        """
        checks if the two wires2d are symmetric or not according to line
        """

        c_symmetry_0 = self.symmetry(line)
        c_symmetry_1 = wire2d.symmetry(line)

        if wire2d.is_superposing(c_symmetry_0) and self.is_superposing(c_symmetry_1):
            return True
        return False

    def bsplinecurve_crossings(self,
                               bsplinecurve: 'volmdlr.edges.BSplineCurve2D'):
        """
        Returns a list of crossings in ther form of a tuple (point,
        primitive) of the wire primitives crossings with the bsplinecurve
        """

        linesegments = bsplinecurve.to_wire(25).primitives
        crossings_points = []
        for linesegment in linesegments:
            crossings_linesegment = self.linesegment_crossings(linesegment)
            if crossings_linesegment != []:
                crossings_points.extend(crossings_linesegment)
        return crossings_points

    def bsplinecurve_intersections(self,
                                   bsplinecurve: 'volmdlr.edges.BSplineCurve2D'):
        """
        Returns a list of intersections in ther form of a tuple (point,
        primitive) of the wire primitives intersections with the bsplinecurve
        """

        linesegments = bsplinecurve.to_wire(25).primitives
        intersections_points = []
        for linesegment in linesegments:
            intersections_linesegments = self.linesegment_intersections(linesegment)
            if intersections_linesegments != []:
                intersections_points.extend(intersections_linesegments)
        return intersections_points


class Wire3D(volmdlr.core.CompositePrimitive3D, WireMixin):
    """
    A collection of simple primitives, following each other making a wire
    """

    def __init__(self, primitives: List[volmdlr.core.Primitive3D],
                 name: str = ''):
        volmdlr.core.CompositePrimitive3D.__init__(self, primitives, name)

    def extract(self, point1, primitive1, point2, primitive2):
        return Wire3D(self.extract_primitives(self, point1, primitive1, point2,
                                              primitive2))

    def extract_with_points(self, point1: volmdlr.Point3D,
                            point2: volmdlr.Point3D, inside):
        return self.extract_without_primitives(point1, point2, inside)

    # TODO: method to check if it is a wire

    # def FreeCADExport(self, ip):
    #     name = 'primitive' + str(ip)

    #     s = 'E = []\n'
    #     for ip, primitive in enumerate(self.primitives):
    #         s += primitive.FreeCADExport('L{}'.format(ip))
    #         s += 'E.append(Part.Edge(L{}))\n'.format(ip)
    #     s += '{} = Part.Wire(E[:])\n'.format(name)

    #     return s

    def frame_mapping(self, frame: volmdlr.Frame3D, side: str):
        """
        Changes frame_mapping and return a new Wire3D
        side = 'old' or 'new'
        """
        new_wire = []
        for primitive in self.primitives:
            new_wire.append(primitive.frame_mapping(frame, side))
        return Wire3D(new_wire)

    def frame_mapping_inplace(self, frame: volmdlr.Frame3D, side: str):
        """
        Changes frame_mapping and the object is updated inplace
        side = 'old' or 'new'
        """
        for primitive in self.primitives:
            primitive.frame_mapping_inplace(frame, side)

    def minimum_distance(self, wire2):
        distance = []
        for element in self.primitives:
            for element2 in wire2.primitives:
                distance.append(element.minimum_distance(element2))

        return min(distance)

    def point_distance(self, point):
        distance, distance_point = math.inf, None
        for prim in self.primitives:
            prim_distance, prim_point = prim.point_distance(point)
            if prim_distance < distance:
                distance = prim_distance
                distance_point = prim_point
        return distance, distance_point

    def extrusion(self, extrusion_vector):
        faces = []
        for primitive in self.primitives:
            faces.extend(primitive.extrusion(extrusion_vector))
        return faces

    def to_bspline(self, discretization_parameter, degree):
        """
        convert a wire3d to a bspline curve3d
        """

        discretized_points = self.discretization_points(discretization_parameter)
        bspline_curve = volmdlr.edges.BSplineCurve3D.from_points_interpolation(discretized_points, degree)

        return bspline_curve

    # def copy(self, deep=True, memo=None):
    #     primitives_copy = []
    #     for primitive in self.primitives:
    #         primitives_copy.append(primitive.copy())
    #     return Wire3D(primitives_copy)

    def triangulation(self):
        return None


# TODO: define an edge as an opened polygon and allow to compute area from this reference

class ContourMixin(WireMixin):

    # def __init__(self):
    #     Wire.__init__(self)

    def is_ordered(self, tol=1e-6):
        for prim1, prim2 in zip(
                self.primitives, self.primitives[1:] + [self.primitives[0]]):
            if not prim1.end.is_close(prim2.start, tol):
                return False
        return True

    def ordering_contour(self, tol=1e-6):
        """
        returns the points of the contour ordered
        """
        list_point_pairs = [(prim.start, prim.end) for prim in self.primitives]
        length_list_points = len(list_point_pairs)
        points = [list_point_pairs[0]]
        list_point_pairs.remove(
            (list_point_pairs[0][0], list_point_pairs[0][1]))
        finished = False
        counter = 0
        counter1 = 0
        while not finished:
            for p1, p2 in list_point_pairs:
                if p1.point_distance(p2) < tol:
                    list_point_pairs.remove((p1, p2))
                elif p1.point_distance(points[-1][-1]) < tol:
                    points.append((p1, p2))
                    list_point_pairs.remove((p1, p2))
                elif p2.point_distance(points[-1][-1]) < tol:
                    points.append((p2, p1))
                    list_point_pairs.remove((p1, p2))
                elif p1.point_distance(points[0][0]) < tol:
                    points = [(p2, p1)] + points
                    list_point_pairs.remove((p1, p2))
                elif p2.point_distance(points[0][0]) < tol:
                    points = [(p1, p2)] + points
                    list_point_pairs.remove((p1, p2))
            if len(list_point_pairs) == 0:
                finished = True
            counter1 += 1
            if counter1 >= 100 * length_list_points:
                ax = self.plot()
                ax.set_aspect('auto')
                raise NotImplementedError
            if len(list_point_pairs) == 1:
                counter += 1
                if counter > 3:
                    # for point_pair in list_point_pairs:
                    if list_point_pairs[0][0] in points or list_point_pairs[0][::-1] in points:
                        finished = True
                        continue
                    warnings.warn('There may exist a problem with this'
                                  ' contour, it seems it cannot be reordered.'
                                  ' Please, verify its points')
                    finished = True
                    # ax = self.plot()
                    # for point_pair in list_point_pairs:
                    #     point_pair[0].plot(ax=ax, color='r')
                    #     point_pair[1].plot(ax=ax, color='r')
                    # raise NotImplementedError

        return points

    @staticmethod
    def touching_edges_pairs(edges):  # TO DO: move this to edges?
        touching_primitives = []
        for i, primitive1 in enumerate(edges):
            for j, primitive2 in enumerate(edges):
                if j > i:
                    if primitive2.end != primitive1.start != primitive2.start and \
                            primitive2.end != primitive1.end != primitive2.start:
                        if primitive1.unit_direction_vector(abscissa=0).is_colinear_to(
                                primitive2.unit_direction_vector(abscissa=0)):
                            continue
                        if primitive1.point_belongs(primitive2.start) or primitive1.point_belongs(primitive2.end):
                            touching_primitives.append([primitive2, primitive1])
                        elif primitive2.point_belongs(primitive1.start) or primitive2.point_belongs(primitive1.end):
                            touching_primitives.append([primitive1, primitive2])
        return touching_primitives

    @staticmethod
    def contours_primitives_touching_primitives(touching_primitives):
        contours_primitives_lists = []
        for prim1, prim2 in touching_primitives:
            if prim2.point_belongs(prim1.start):
                intersection = prim1.start
            elif prim2.point_belongs(prim1.end):
                intersection = prim1.end
            prim2_split = prim2.split(intersection)
            for prim in prim2_split:
                if prim1.start == prim.start or prim1.end == prim.end:
                    prim = prim.reverse()
                if [prim1, prim] not in contours_primitives_lists:
                    contours_primitives_lists.append([prim1, prim])
        return contours_primitives_lists

    @staticmethod
    def connected_to_splited_primitives(edge, contours_list):
        """
        Verifies if edge is connected to one of the primitives inside contours
        :param edge: edge for verification
        :param contours_list: contours lists
        :return: update contours_primitives_lists and a boolean to indicate if the edge should be removed or not
        """
        remove = False
        for i, contour in enumerate(contours_list):
            if not contour.primitive_over_contour(edge):
                if contour.primitives[0].start in (edge.end, edge.start):
                    contours_list[i].primitives = [edge.copy(deep=True)] + contour.primitives
                    remove = True
                elif contour.primitives[-1].end in (edge.start, edge.end):
                    contours_list[i].primitives = contour.primitives + [edge.copy(deep=True)]
                    remove = True
        return contours_list, remove

    @staticmethod
    def is_edge_connected(contour_primitives, edge, tol):
        """
        Verifies if edge is connected to one of the primitives inside contour_primitives
        :param contour_primitives: list of primitives to create a contour
        :param edge: edge for verification
        :param tol: tolerance use in verification
        :return: returns the edge if true, and None if not connected
        """
        edge_connected = None
        points = [p for prim in contour_primitives for p in prim]
        if (edge.start in points or edge.end in points) and edge not in contour_primitives:
            edge_connected = edge
            return edge_connected

        for point in points:
            if point.is_close(edge.start, tol=tol) and \
                    edge not in contour_primitives:
                edge.start = point
                edge_connected = edge
                return edge_connected
            if point.is_close(edge.end, tol=tol) and \
                    edge not in contour_primitives:
                edge.end = point
                edge_connected = edge
                return edge_connected
        return edge_connected

    @staticmethod
    def find_connected_edges(edges, contours_list, contour_primitives, tol):
        for line in edges:
            if contours_list:
                contours_list, remove = ContourMixin.connected_to_splited_primitives(line, contours_list)
                if remove:
                    edges.remove(line)
                    break
            if not contour_primitives:
                contour_primitives.append(line)
                edges.remove(line)
                break
            edge_connected = ContourMixin.is_edge_connected(contour_primitives, line, tol)
            if edge_connected is not None:
                contour_primitives.append(edge_connected)
                edges.remove(edge_connected)
                break
        return edges, contour_primitives, contours_list

    @staticmethod
    def get_edges_bifurcations(contour_primitives, edges, finished_loop):
        graph = nx.Graph()
        for prim in contour_primitives[:]:
            graph.add_edge(prim.start, prim.end)
        for node in graph.nodes:
            degree = graph.degree(node)
            if degree <= 2:
                continue
            for i, neihgbor in enumerate(graph.neighbors(node)):
                if graph.degree(neihgbor) == 1:
                    i_edge = volmdlr.edges.LineSegment2D(node, neihgbor)
                    if i_edge in contour_primitives:
                        contour_primitives.remove(i_edge)
                        edges.append(volmdlr.edges.LineSegment2D(node, neihgbor))
                        finished_loop = False
                        if i + 1 == degree - 2:
                            break
        return contour_primitives, edges, finished_loop

    @classmethod
    def contours_from_edges(cls, edges, tol=1e-7):
        if not edges:
            return []
        touching_primitives = cls.touching_edges_pairs(edges)
        for prims in touching_primitives:
            if prims[0] in edges:
                edges.remove(prims[0])
            if prims[1] in edges:
                edges.remove(prims[1])
        contours_primitives_lists = cls.contours_primitives_touching_primitives(touching_primitives)
        contours_list = [cls(primitives) for primitives in contours_primitives_lists]
        if not edges:
            return contours_list
        list_contours = []
        finished = False
        contour_primitives = []

        while not finished:
            len1 = len(edges)
            edges, contour_primitives, contours_list = cls.find_connected_edges(
                edges, contours_list, contour_primitives, tol)
            if not edges:
                finished = True
            valid = False

            if len(edges) != 0 and len(edges) == len1 and len(contour_primitives) != 0:
                valid = True
            elif len(edges) == 0 and len(contour_primitives) != 0:
                valid = True
                finished = True
            if valid:
                contour_primitives, edges, finished = cls.get_edges_bifurcations(contour_primitives,
                                                                                 edges, finished)
                if len(contour_primitives[:]) != 0:
                    contour_n = cls(contour_primitives[:])
                    contour_n.order_contour()
                    list_contours.append(contour_n)
                contour_primitives = []
        list_contours = list_contours + [cls(primitives).order_contour()
                                         for primitives
                                         in contours_primitives_lists]
        return list_contours

    def discretized_primitives(self, number_points: float):
        """
        discretize each contour's primitive and return a list of discretized primitives
        """
        edges = []
        for primitive in self.primitives:
            auto_nb_pts = min(number_points, max(2, int(primitive.length() / 1e-6)))
            points = primitive.discretization_points(number_points=auto_nb_pts)
            for p1, p2 in zip(points[:-1], points[1:]):
                edges.append(volmdlr.edges.LineSegment2D(p1, p2))
        return edges

    def shares_primitives(self, contour):
        """checks if two contour share primitives"""
        for prim1 in self.primitives:
            if contour.primitive_over_contour(prim1):
                return True
        return False

    def is_superposing(self, contour2):
        """
        check if the contours are superposing (one on the other without
        necessarily having an absolute equality)
        """

        for primitive_2 in contour2.primitives:
            if not self.primitive_over_contour(primitive_2):
                return False
        return True

    def is_overlapping(self, contour2, intersecting_points=None):
        """
        check if the contours are overlapping (a part of one is on the other)
        """

        if not intersecting_points:
            intersecting_points = self.contour_intersections(contour2)

        vec1_2 = volmdlr.edges.LineSegment2D(intersecting_points[0],
                                             intersecting_points[1])
        middle_point = vec1_2.middle_point()
        normal = vec1_2.normal_vector()
        point1 = middle_point + normal * 0.00001
        point2 = middle_point - normal * 0.00001
        if (self.point_belongs(point1) and contour2.point_belongs(point1)) or\
                (not self.point_belongs(point1) and not contour2.point_belongs(point1)) or\
                (self.point_belongs(point1) and self.point_belongs(point2)) or\
                (contour2.point_belongs(point1) and contour2.point_belongs(point2)):
            return True
        return False

    def is_sharing_primitives_with(self, contour):
        """
        check if two contour are sharing primitives
        "all_points" is by default False. Turn it True if you need to get
        points and edges used to find out shared primitives
        """

        list_p = []

        for edge_1, edge_2 in itertools.product(self.primitives,
                                                contour.primitives):
            edges = [edge_1, edge_2, edge_1]
            for edge1, edge2 in zip(edges, edges[1:]):
                for point in [edge2.start, edge2.end]:
                    if edge1.point_belongs(point, 1e-6):
                        # list_p.append(point)
                        # instead of point not in list_p (due to errors)
                        if list_p == []:
                            list_p.append(point)
                        if list_p != [] and point.point_distance(point.nearest_point(list_p)) > 1e-4:
                            list_p.append(point)

                    if len(list_p) == 2:
                        if isinstance(self, Contour2D):
                            linesegment = volmdlr.edges.LineSegment2D(list_p[0], list_p[1])
                        else:
                            linesegment = volmdlr.edges.LineSegment3D(list_p[0], list_p[1])
                        if self.primitive_over_contour(linesegment) and \
                                contour.primitive_over_contour(linesegment):
                            return True
                        return False
        return False

    def shared_primitives_extremities(self, contour):
        """
        extract shared primitives extremities between two adjacent contours
        """

        if self.is_superposing(contour):
            warnings.warn('The contours are superposing')
            return []

        list_p, edges1 = [], set()
        for edge_1, edge_2 in itertools.product(self.primitives,
                                                contour.primitives):
            edges = [edge_1, edge_2, edge_1]
            for edge1, edge2 in zip(edges, edges[1:]):
                for point in [edge2.start, edge2.end]:
                    if edge1.point_belongs(point, 1e-6):
                        if not list_p:
                            list_p.append(point)
                        if list_p != [] and point.point_distance(point.nearest_point(list_p)) > 1e-4:
                            list_p.append(point)
                        try:
                            self.primitive_to_index(edge1)
                            edges1.add(edge1)
                        except KeyError:
                            edges1.add(edge2)

        if len(list_p) < 2:
            warnings.warn('The contours are not adjacent')
            return []

        if len(list_p) == 2:
            return list_p

        contours = self.__class__.contours_from_edges(edges1)
        points = []
        for contour_i in contours:
            points.extend(contour_i.extremities_points(list_p))

        return points

    def shared_primitives_with(self, contour):
        """
        extract shared primitives between two adjacent contours
        """

        shared_primitives_1 = []
        shared_primitives_2 = []

        points = self.shared_primitives_extremities(contour)
        for i in range(0, len(points), 2):
            point1, point2 = points[i], points[i + 1]

            shared_primitives_prim = self.extract_without_primitives(point1,
                                                                     point2,
                                                                     False)
            if contour.point_over_contour(shared_primitives_prim[0].middle_point(), 1e-4) is False:
                shared_primitives_1.extend(self.extract_without_primitives(point1,
                                                                           point2,
                                                                           True))
            else:
                shared_primitives_1.extend(shared_primitives_prim)

            shared_primitives_prim = contour.extract_without_primitives(point1,
                                                                        point2,
                                                                        False)
            if self.point_over_contour(shared_primitives_prim[0].middle_point(), 1e-4) is False:
                shared_primitives_2.extend(contour.extract_without_primitives(point1,
                                                                              point2,
                                                                              True))
            else:
                shared_primitives_2.extend(shared_primitives_prim)

        return [shared_primitives_1, shared_primitives_2]

    def merge_primitives_with(self, contour):
        """
        extract not shared primitives between two adjacent contours, to be merged
        """

        points = self.shared_primitives_extremities(contour)
        merge_primitives = []

        for i in range(1, len(points) + 1, 2):
            if i == (len(points) - 1):
                point1, point2 = points[i], points[0]
            else:
                point1, point2 = points[i], points[i + 1]

            merge_primitives_prim = self.extract_without_primitives(point1,
                                                                    point2,
                                                                    False)
            if contour.point_over_contour(merge_primitives_prim[0].middle_point(), 1e-4) is True:
                merge_primitives_prim = self.extract_without_primitives(point1,
                                                                        point2,
                                                                        True)
                merge_primitives.extend(merge_primitives_prim)
            else:
                merge_primitives.extend(merge_primitives_prim)

            merge_primitives_prim = contour.extract_without_primitives(point1,
                                                                       point2,
                                                                       False)
            if self.point_over_contour(merge_primitives_prim[0].middle_point(), 1e-4) is True:
                merge_primitives_prim = contour.extract_without_primitives(point1,
                                                                           point2,
                                                                           True)
                merge_primitives.extend(merge_primitives_prim)
            else:
                merge_primitives.extend(merge_primitives_prim)

        return merge_primitives

    def edges_order_with_adjacent_contour(self, contour):
        """
        check if the shared edges between two adjacent contours are traversed with two
        different directions along each contour
        """

        contour1 = self
        contour2 = contour

        # shared_tuple = contour1.shared_edges_between2contours(contour2)
        shared_tuple = contour1.shared_primitives_with(contour2)
        # [shared_primitives_1, shared_primitives_2] = contour1.shared_primitives_with(contour2)

        # p1_start = contour1.primitives[shared_tuple[0][0]].start
        # p2_start = contour2.primitives[shared_tuple[0][1]].start
        # p2_end = contour2.primitives[shared_tuple[0][1]].end

        p1_start = shared_tuple[0][0].start
        p2_start = shared_tuple[1][-1].start
        p2_end = shared_tuple[1][-1].end

        if (p1_start.point_distance(p2_start)) < \
                (p1_start.point_distance(p2_end)):
            return False
        return True

    def extremities_points(self, list_p):
        """
        return extremitises points of a list of points on a contour
        """
        # TODO: rewrite this awfull code!
        points = []
        primitives = self.primitives
        for i in range(0, len(primitives)):
            pts = []
            for point in list_p:  # due to errors
                if primitives[i].point_belongs(point):
                    pts.append(point)
            if len(pts) == 1:
                points.append(pts[0])
                break
            elif len(pts) > 1:
                points.append(primitives[i].start.nearest_point(pts))
                break

        for i in range(len(primitives) - 1, -1, -1):
            pts = []
            for point in list_p:  # due to errors
                if primitives[i].point_belongs(point):
                    pts.append(point)
            if len(pts) == 1:
                if pts[0] not in points:
                    points.append(pts[0])
                    break
            elif len(pts) > 1:
                point = primitives[i].end.nearest_point(pts)
                if point not in points:
                    points.append(point)
                    break
        return points

    def primitive_over_contour(self, primitive, tol: float = 1e-6):
        return self.primitive_over_wire(primitive, tol)

    def point_over_contour(self, point, abs_tol=1e-6):
        return self.point_over_wire(point, abs_tol)


class Contour2D(ContourMixin, Wire2D):
    """
    A collection of 2D primitives forming a closed wire2D
    TODO : center_of_mass and second_moment_area should be changed accordingly
    to area considering the triangle drawn by the arcs
    """
    _non_data_hash_attributes = ['_internal_arcs', '_external_arcs',
                                 '_polygon', '_straight_line_contour_polygon',
                                 'primitive_to_index',
                                 'basis_primitives', '_utd_analysis']
    _non_serializable_attributes = ['_internal_arcs', '_external_arcs',
                                    '_polygon',
                                    '_straight_line_contour_polygon',
                                    'primitive_to_index',
                                    'basis_primitives', '_utd_analysis']

    def __init__(self, primitives: List[volmdlr.core.Primitive2D],
                 name: str = ''):
        Wire2D.__init__(self, primitives, name)
        self._utd_edge_polygon = False
        self._bounding_rectangle = None

    def __hash__(self):
        return sum(hash(e) for e in self.primitives)

    # def __eq__(self, other_):
    #     if other_.__class__.__name__ != self.__class__.__name__:
    #         return False
    #     if len(self.primitives) != len(other_.primitives):
    #         return False
    #     equal = True
    #     for prim1, prim2 in zip(self.primitives, other_.primitives):
    #         equal = (equal and prim1 == prim2)
    #     return equal

    def __eq__(self, other_):
        if other_.__class__.__name__ != self.__class__.__name__:
            return False
        if len(self.primitives) != len(other_.primitives):
            return False
        equal = 0
        for prim1 in self.primitives:
            reverse1 = prim1.reverse()
            found = False
            for prim2 in other_.primitives:
                reverse2 = prim2.reverse()
                if (prim1 == prim2 or reverse1 == prim2
                        or reverse2 == prim1 or reverse1 == reverse2):
                    equal += 1
                    found = True
            if not found:
                return False
        if equal == len(self.primitives):
            return True
        return False

    @property
    def edge_polygon(self):
        if not self._utd_edge_polygon:
            self._edge_polygon = self._get_edge_polygon()
            self._utd_edge_polygon = True
        return self._edge_polygon

    def _get_edge_polygon(self):
        points = []
        for edge in self.primitives:
            if isinstance(edge, volmdlr.edges.Arc):
                arc_points = edge.discretization_points(number_points=100)
                points.extend(arc_points[:-1])
            elif points:
                if edge.start != points[-1]:
                    points.append(edge.start)
            else:
                points.append(edge.start)
        return ClosedPolygon2D(points)

    def to_3d(self, plane_origin, x, y):
        p3d = []
        for edge in self.primitives:
            p3d.append(edge.to_3d(plane_origin, x, y))

        return Contour3D(p3d)

    def point_belongs(self, point):
        # TODO: This is incomplete!!!
        xmin, xmax, ymin, ymax = self.bounding_rectangle()
        if point.x < xmin or point.x > xmax or point.y < ymin or point.y > ymax:
            return False
        return self.edge_polygon.point_belongs(point)

    # def point_over_contour(self, point, abs_tol=1e-6):
    #     belongs = False
    #     for primitive in self.primitives:
    #         if primitive.point_belongs(point, abs_tol):
    #             belongs = True
    #     return belongs

    # def primitive_over_contour(self, primitive, tol: float = 1e-6):
    #     for prim in self.primitives:
    #         if not hasattr(prim, 'unit_direction_vector') and \
    #                 hasattr(prim, 'tangent'):
    #             vector1 = prim.tangent(0.5)
    #         else:
    #             vector1 = prim.unit_direction_vector(0.5)

    #         if not hasattr(primitive, 'unit_direction_vector') and \
    #                 hasattr(primitive, 'tangent'):
    #             vector2 = primitive.tangent(0.5)
    #         else:
    #             vector2 = primitive.unit_direction_vector(0.5)
    #         if vector1.is_colinear_to(vector2):
    #             mid_point = primitive.middle_point()
    #             if self.point_over_contour(mid_point, tol):
    #                 return True
    #     return False

    def point_distance(self, point):
        min_distance = self.primitives[0].point_distance(point)
        for primitive in self.primitives[1:]:
            distance = primitive.point_distance(point)
            if distance < min_distance:
                min_distance = distance
        return min_distance

    def bounding_points(self):
        points = self.edge_polygon.points[:]
        for primitive in self.primitives:
            if hasattr(primitive, 'discretization_points'):
                points.extend(primitive.discretization_points())
        xmin = min(p[0] for p in points)
        xmax = max(p[0] for p in points)
        ymin = min(p[1] for p in points)
        ymax = max(p[1] for p in points)
        return (volmdlr.Point2D(xmin, ymin), volmdlr.Point2D(xmax, ymax))

    def area(self):
        area = self.edge_polygon.area()
        if self.edge_polygon.is_trigo():
            trigo = 1
        else:
            trigo = -1
        for edge in self.primitives:
            area += trigo * edge.straight_line_area()

        return area

    def center_of_mass(self):
        center = self.edge_polygon.area() * self.edge_polygon.center_of_mass()
        # ax = self.plot()
        # self.edge_polygon.center_of_mass().plot(ax=ax, color='b')
        if self.edge_polygon.is_trigo():
            trigo = 1
        else:
            trigo = -1
        for edge in self.primitives:
            # edge.straight_line_center_of_mass().plot(ax=ax, color='g')
            center += trigo * edge.straight_line_area() \
                      * edge.straight_line_center_of_mass()

        return center / self.area()

    def second_moment_area(self, point):

        Ix, Iy, Ixy = self.edge_polygon.second_moment_area(point)
        for edge in self.primitives:
            Ix_e, Iy_e, Ixy_e = edge.straight_line_second_moment_area(point)
            if self.edge_polygon.is_trigo():
                Ix += Ix_e
                Iy += Iy_e
                Ixy += Ixy_e
            else:
                Ix -= Ix_e
                Iy -= Iy_e
                Ixy -= Ixy_e

        return Ix, Iy, Ixy

    def plot_data(self, edge_style: plot_data.EdgeStyle = None,
                  surface_style: plot_data.SurfaceStyle = None):
        plot_data_primitives = [item.plot_data() for item in self.primitives]
        return plot_data.Contour2D(plot_data_primitives=plot_data_primitives,
                                   edge_style=edge_style,
                                   surface_style=surface_style,
                                   name=self.name)

    def is_inside(self, contour2):
        """
        verifies if a contour is inside another contour perimiter,
        including the edges
        return True or False
        """
        points_contour2 = []
        for prim in contour2.primitives:
            if prim.start not in points_contour2:
                points_contour2.append(prim.start)
            if prim.end not in points_contour2:
                points_contour2.append(prim.end)
            points_contour2.extend(prim.discretization_points(number_points=10))
        for point in points_contour2:
            if not self.point_belongs(point) and not self.point_over_contour(point, abs_tol=1e-7):
                return False
        return True

    def bounding_rectangle(self):
        if not self._bounding_rectangle:
            self._bounding_rectangle = self.get_bouding_rectangle()
        return self._bounding_rectangle

    def get_bouding_rectangle(self):
        xmin, xmax, ymin, ymax = self.primitives[0].bounding_rectangle().bounds()
        for edge in self.primitives[1:]:
            xmin_edge, xmax_edge, ymin_edge, ymax_edge = \
                edge.bounding_rectangle().bounds()
            xmin = min(xmin, xmin_edge)
            xmax = max(xmax, xmax_edge)
            ymin = min(ymin, ymin_edge)
            ymax = max(ymax, ymax_edge)
        return volmdlr.core.BoundingRectangle(xmin, xmax, ymin, ymax)

    def inverted_primitives(self):
        new_primitives = []
        for prim in self.primitives[::-1]:
            new_primitives.append(
                volmdlr.edges.LineSegment2D(prim.end, prim.start))
        return new_primitives

    def invert(self):
        return Contour2D(self.inverted_primitives())

    def invert_inplace(self):
        self.primitives = self.inverted_primitives()

    def random_point_inside(self):
        xmin, xmax, ymin, ymax = self.bounding_rectangle().bounds()
        for _ in range(2000):
            p = volmdlr.Point2D.random(xmin, xmax, ymin, ymax)
            if self.point_belongs(p):
                return p
        raise ValueError('Could not find a point inside')

    def order_contour(self, tol=1e-6):
        if self.is_ordered() or len(self.primitives) < 2:
            return self

        initial_points = []
        for primitive in self.primitives:
            initial_points.append((primitive.start, primitive.end))

        new_primitives = []
        points = self.ordering_contour(tol)
        for point1, point2 in points:
            try:
                index = initial_points.index((point1, point2))
            except ValueError:
                index = initial_points.index((point2, point1))

            if isinstance(self.primitives[index], volmdlr.edges.LineSegment2D):
                new_primitives.append(volmdlr.edges.LineSegment2D(point1, point2))
            elif isinstance(self.primitives[index], volmdlr.edges.Arc2D):
                new_primitives.append(volmdlr.edges.Arc2D(point1, self.primitives[index].interior, point2))
            elif isinstance(self.primitives[index], volmdlr.edges.BSplineCurve2D):
                if (point1, point2) == (self.primitives[index].start, self.primitives[index].end):
                    new_primitives.append(self.primitives[index])
                else:
                    new_primitives.append(self.primitives[index].reverse())

        self.primitives = new_primitives

        return self

    @classmethod
    def extract_contours(cls, contour, point1: volmdlr.Point3D,
                         point2: volmdlr.Point3D, inside=False):

        new_primitives = contour.extract_with_points(point1, point2, inside)
        contours = [cls(new_primitives)]
        return contours

    def cut_by_linesegments(self, lines: List[volmdlr.edges.LineSegment2D]):
        # for c in lines:
        #     if not isinstance(c, volmdlr.edges.LineSegment2D):
        #         raise KeyError(
        #             'contour must be a list of LineSegment2D object')

        cut_lines = []
        for cut_ls in lines:
            cut_lines.append(cut_ls.to_line())

        contour_to_cut = [self]
        for line in cut_lines:
            new_contour_to_cut = []
            for contour in contour_to_cut:
                cs = contour.cut_by_line(line)
                new_contour_to_cut.extend(cs)
            contour_to_cut.extend(new_contour_to_cut)

        p1 = Contour2D(lines).center_of_mass()
        dist_min = math.inf
        for contour in contour_to_cut:
            if contour.area() > 1e-10:
                p0 = contour.center_of_mass()
                if p0.point_distance(p1) < dist_min:
                    c_opti = contour
                    dist_min = p0.point_distance(p1)
        return c_opti

    def repair_cut_contour(self, n, intersections, line):
        """
        Choose:
        n=0 for Side 1: opposite side of begining of contour
        n=1 for Side 2: start of contour to first intersect (i=0) and
         i odd to i+1 even
        """
        if n not in [0, 1]:
            raise ValueError

        n_inter = len(intersections)
        contours = []
        # primitives_split = [primitive.split(point)
        #                     for point, primitive in intersections]
        x = [(ip, line.abscissa(point))
             for ip, (point, _) in enumerate(intersections)]
        # intersection_to_primitives_index = {
        #     i: self.primitives.index(primitive)
        #     for i, (_, primitive) in enumerate(intersections)}
        sorted_inter_index = [x[0] for x in sorted(x, key=lambda p: p[1])]
        sorted_inter_index_dict = {i: ii for ii, i in
                                   enumerate(sorted_inter_index)}
        sorted_inter_index_dict[n_inter] = sorted_inter_index_dict[0]
        if n == 1:
            intersections.append(intersections[0])

        remaining_transitions = list(range(n_inter // 2))
        # enclosing_transitions = {}
        while len(remaining_transitions) > 0:
            nb_max_enclosed_transitions = -1
            enclosed_transitions = {}
            for it in remaining_transitions:
                i1 = sorted_inter_index_dict[2 * it + n]
                i2 = sorted_inter_index_dict[2 * it + 1 + n]
                net = abs(i2 - i1) - 1
                if net > nb_max_enclosed_transitions:
                    nb_max_enclosed_transitions = net
                    best_transition = it
                    if i1 < i2:
                        enclosed_transitions[it] = [(i + abs(n - 1)) // 2 for i
                                                    in sorted_inter_index[
                                                    i2 - 1:i1:-2]]
                    else:
                        enclosed_transitions[it] = [(i + abs(n - 1)) // 2 for i
                                                    in sorted_inter_index[
                                                    i2 + 1:i1:2]]

            remaining_transitions.remove(best_transition)
            point_start, primitive1 = intersections[2 * best_transition + n]
            point2, primitive2 = intersections[2 * best_transition + 1 + n]
            primitives = self.extract_primitives(point_start, primitive1,
                                                 point2, primitive2,
                                                 inside=not n)
            last_point = point2
            for transition in enclosed_transitions[best_transition]:
                point1, primitive1 = intersections[2 * transition + n]
                point2, primitive2 = intersections[2 * transition + 1 + n]
                primitives.append(
                    volmdlr.edges.LineSegment2D(last_point, point1))
                primitives.extend(
                    self.extract_primitives(point1, primitive1, point2,
                                            primitive2, inside=not n))
                last_point = point2
                if transition in remaining_transitions:
                    remaining_transitions.remove(transition)

            primitives.append(
                volmdlr.edges.LineSegment2D(last_point, point_start))

            # points = (volmdlr.edges.LineSegment2D(last_point, point_start)).discretise(5)
            # line_segment=volmdlr.edges.LineSegment2D(last_point, point_start)
            # for p in points[1:-1]:
            #     r = line_segment.split(p)
            #     primitives.append(r[0])
            #     line_segment = r[1]
            #     if p == points[-2]:
            #         primitives.append(r[1])

            contour = Contour2D(primitives)
            contour.order_contour()
            contours.append(contour)
        return contours

    def cut_by_line(self, line: volmdlr.edges.Line2D) -> List['Contour2D']:
        """
        :param line: The line used to cut the contour
        :return: A list of resulting contours
        """
        intersections = self.line_crossings(line)
        if not intersections or len(intersections) < 2:
            return [self]
        if len(intersections) % 2 != 0:
            ax = self.plot()
            line.plot(ax=ax)
<<<<<<< HEAD
            [i[0].plot(ax=ax) for i in intersections]
            self.save_to_file(r'C:\Users\gabri\Documents\dessia\GitHub\volmdlr\scripts\intersection_contour.json')
            line.save_to_file(r'C:\Users\gabri\Documents\dessia\GitHub\volmdlr\scripts\intersection_line.json')
=======
            for i in intersections:
                i[0].plot(ax=ax)
            self.save_to_file('/home/axel/Bureau/contour2d')
            line.save_to_file('/home/axel/Bureau/line2d')
>>>>>>> b7395317
            raise NotImplementedError(
                '{} intersections not supported yet'.format(
                    len(intersections)))

        points_intersections = [point for point, prim in intersections]
        sorted_points = line.sort_points_along_line(points_intersections)
        list_contours = []
        contour_to_cut = self
        cutting_points_counter = 0
        while cutting_points_counter != len(sorted_points):

            point1 = sorted_points[cutting_points_counter]
            point2 = sorted_points[cutting_points_counter + 1]
            closing_line = volmdlr.edges.LineSegment2D(point1, point2)
            closing_contour = Contour2D([closing_line])
            contour1, contour2 = contour_to_cut.get_divided_contours(point1,
                                                                     point2,
                                                                     closing_contour,
                                                                     True)
            if sorted_points.index(point1) + 2 < len(sorted_points) - 1:
                if contour1.point_over_contour(
                        sorted_points[sorted_points.index(point1) + 2]):
                    contour_to_cut = contour1
                    list_contours.append(contour2)
                elif contour2.point_over_contour(
                        sorted_points[sorted_points.index(point1) + 2]):
                    contour_to_cut = contour2
                    list_contours.append(contour1)
            else:
                list_contours.extend([contour1, contour2])
            cutting_points_counter += 2
        return list_contours

    def simple_triangulation(self):
        lpp = len(self.polygon.points)
        if lpp == 3:
            return self.polygon.points, [(0, 1, 2)]
        if lpp == 4:
            return self.polygon.points, [(0, 1, 2), (0, 2, 3)]

        # Use delaunay triangulation
        tri = Delaunay([p.vector for p in self.polygon.points])
        # indices = tri.simplices
        return self.polygon.points, tri.simplices

    def split_regularly(self, n):
        """
        Split in n slices
        """
        xmin, xmax, ymin, ymax = self.bounding_rectangle().bounds()
        cutted_contours = []
        iteration_contours = [self]
        for i in range(n - 1):
            xi = xmin + (i + 1) * (xmax - xmin) / n
            cut_line = volmdlr.edges.Line2D(volmdlr.Point2D(xi, 0),
                                            volmdlr.Point2D(xi, 1))

            iteration_contours2 = []
            for c in iteration_contours:
                sc = c.cut_by_line(cut_line)
                lsc = len(sc)
                if lsc == 1:
                    cutted_contours.append(c)
                else:
                    iteration_contours2.extend(sc)

            iteration_contours = iteration_contours2[:]
        cutted_contours.extend(iteration_contours)
        return cutted_contours

    def triangulation(self):
        return self.grid_triangulation(number_points_x=20,
                                       number_points_y=20)

    def to_polygon(self, angle_resolution):
        """
        Transform the contour to a polygon.
        :param angle_resolution: arcs are discretized with respect of an angle resolution in points per radians
        """

        polygon_points = []
        # print([(line.start, line.end) for line in self.primitives])

        for primitive in self.primitives:
            polygon_points.extend(primitive.discretization_points(angle_resolution=angle_resolution)[:-1])
        return ClosedPolygon2D(polygon_points)

    def grid_triangulation(self, x_density: float = None,
                           y_density: float = None,
                           min_points_x: int = 20,
                           min_points_y: int = 20,
                           number_points_x: int = None,
                           number_points_y: int = None):
        """
        Use a n by m grid to triangulize the contour
        """
        bounding_rectangle = self.bounding_rectangle()
        # xmin, xmax, ymin, ymax = self.bounding_rectangle()
        dx = bounding_rectangle[1] - bounding_rectangle[0]  # xmax - xmin
        dy = bounding_rectangle[3] - bounding_rectangle[2]  # ymax - ymin
        if number_points_x is None:
            n = max(math.ceil(x_density * dx), min_points_x)
        else:
            n = number_points_x
        if number_points_y is None:
            m = max(math.ceil(y_density * dy), min_points_y)
        else:
            m = number_points_y
        x = [bounding_rectangle[0] + i * dx / n for i in range(n + 1)]
        y = [bounding_rectangle[2] + i * dy / m for i in range(m + 1)]

        point_index = {}
        number_points = 0
        points = []
        triangles = []
        for xi in x:
            for yi in y:
                point = volmdlr.Point2D(xi, yi)
                if self.point_belongs(point):
                    point_index[point] = number_points
                    points.append(point)
                    number_points += 1

        for i in range(n):
            for j in range(m):
                p1 = volmdlr.Point2D(x[i], y[j])
                p2 = volmdlr.Point2D(x[i + 1], y[j])
                p3 = volmdlr.Point2D(x[i + 1], y[j + 1])
                p4 = volmdlr.Point2D(x[i], y[j + 1])
                points_in = []
                for p in [p1, p2, p3, p4]:
                    if p in point_index:
                        points_in.append(p)
                if len(points_in) == 4:
                    triangles.append(
                        [point_index[p1], point_index[p2], point_index[p3]])
                    triangles.append(
                        [point_index[p1], point_index[p3], point_index[p4]])

                elif len(points_in) == 3:
                    triangles.append([point_index[p] for p in points_in])

        return vmd.DisplayMesh2D(points, triangles)

    # def extract_contours(self, point1: volmdlr.Point2D, point2: volmdlr.Point2D):
    #     split_primitives  = []
    #     # primitives = [p for p in contour.primitives]
    #     primitives = self.primitives
    #     for point in [point1, point2]:
    #         dist_min = math.inf
    #         for primitive in primitives:
    #             # print(point)
    #             dist = primitive.point_distance(point)
    #             if dist < dist_min:
    #                 dist_min = dist
    #                 prim_opt = primitive
    #         split_primitives.append(prim_opt)
    #     print(len(split_primitives))
    #     return self.extract_primitives(point1, split_primitives[0], point2, split_primitives[1])

    def contour_intersections(self, contour2d):
        intersecting_points = []
        for primitive1 in self.primitives:
            for primitive2 in contour2d.primitives:
                line_intersection = primitive1.linesegment_intersections(
                    primitive2)
                if line_intersection:
                    if line_intersection[0] not in intersecting_points:
                        intersecting_points.extend(line_intersection)
                else:
                    point1, point2 = contour2d.primitives[0].start, \
                                     contour2d.primitives[-1].end
                    if point1 not in intersecting_points and primitive1.point_belongs(point1):
                        intersecting_points.append(point1)
                    if point2 not in intersecting_points and primitive1.point_belongs(point2):
                        intersecting_points.append(point2)
            if len(intersecting_points) == 2:
                break
        return intersecting_points

    def get_divided_contours(self, cutting_point1: volmdlr.Point2D,
                             cutting_point2: volmdlr.Point2D,
                             closing_contour,
                             inside: bool):
        extracted_outerpoints_contour1 = \
            volmdlr.wires.Contour2D.extract_contours(self,
                                                     cutting_point1,
                                                     cutting_point2,
                                                     inside)[0]
        extracted_innerpoints_contour1 = \
            volmdlr.wires.Contour2D.extract_contours(self,
                                                     cutting_point1,
                                                     cutting_point2,
                                                     not inside)[0]
        primitives1 = extracted_outerpoints_contour1.primitives + closing_contour.primitives
        primitives2 = extracted_innerpoints_contour1.primitives + closing_contour.primitives
        if extracted_outerpoints_contour1.primitives[0].start == \
                closing_contour.primitives[0].start:
            cutting_contour_new = closing_contour.invert()
            primitives1 = cutting_contour_new.primitives + \
                extracted_outerpoints_contour1.primitives
        elif extracted_outerpoints_contour1.primitives[0].start == \
                closing_contour.primitives[-1].end:
            primitives1 = closing_contour.primitives + \
                          extracted_outerpoints_contour1.primitives

        if extracted_innerpoints_contour1.primitives[0].start == \
                closing_contour.primitives[0].start:
            cutting_contour_new = \
                closing_contour.invert()
            primitives2 = cutting_contour_new.primitives + \
                extracted_innerpoints_contour1.primitives
        elif extracted_innerpoints_contour1.primitives[
                0].start == closing_contour.primitives[-1].end:
            primitives2 = closing_contour.primitives + \
                          extracted_innerpoints_contour1.primitives
<<<<<<< HEAD
        contour1 = volmdlr.wires.Contour2D(primitives1)
        contour1.order_contour(tol=1e-5)
        contour2 = volmdlr.wires.Contour2D(primitives2)
        contour2.order_contour(tol=1e-5)
=======
        contour1 = Contour2D(primitives1)
        contour1.order_contour()
        contour2 = Contour2D(primitives2)
        contour2.order_contour()
>>>>>>> b7395317
        return contour1, contour2

    def divide(self, contours, inside):
        """
        This method has a modified-iterating-list pylint error to be fixed
        """
        new_base_contours = [self]
        finished = False
        counter = 0
        list_contour = contours[:]
        list_cutting_contours = contours[:]
        list_valid_contours = []
        while not finished:
            cutting_contour = contours[0]
            for base_contour in new_base_contours:
                cutting_points = []
                point1, point2 = [cutting_contour.primitives[0].start,
                                  cutting_contour.primitives[-1].end]
                middle_point = cutting_contour.point_at_abscissa(cutting_contour.length() / 2)
                if not base_contour.point_belongs(middle_point):
                    continue
                if base_contour.point_over_contour(point1) and base_contour.point_over_contour(point2):
                    cutting_points = [point1, point2]
                elif len(new_base_contours) == 1:
                    contours.remove(cutting_contour)
                    continue
                if cutting_points:
                    contour1, contour2 = base_contour.get_divided_contours(
                        cutting_points[0], cutting_points[1], cutting_contour, inside)

                    new_base_contours.remove(base_contour)
                    for cntr in [contour1, contour2]:
                        all_divided_contour = True
                        for cut_contour in list_cutting_contours:
                            points_at_abs = cut_contour.discretization_points(cut_contour.length() / 5)
                            for point_at_abs in points_at_abs[1:-1]:
                                if cntr.point_belongs(point_at_abs) and \
                                        (not cntr.point_over_contour(point_at_abs) and
                                         True not in [cntr.primitive_over_contour(prim)
                                                      for prim in cut_contour.primitives]):
                                    all_divided_contour = False
                                    break
                            else:
                                continue
                            break
                        if all_divided_contour and cntr.area() != 0.0:
                            list_valid_contours.append(cntr)
                        else:
                            new_base_contours.append(cntr)
                    contours.remove(cutting_contour)
                    break
            if len(contours) == 0:
                finished = True
            if len(contours) == 1 and not new_base_contours:
                finished = True
            counter += 1
            if counter >= 100 * len(list_contour):
                # if base_contour.is_inside(contours[0]):
                #     contours.remove(cutting_contour)
                #     continue
                # list_valid_contours.append(base_contour)
                # finished = True
                contours = contours[::-1]
                if counter > 100 * len(list_contour) + len(contours):
                    print('new_base_contours:', len(new_base_contours))
                    print('len(contours):', len(contours))
                    ax = contours[0].plot()
                    base_contour.plot(ax=ax, color='b')
                    warnings.warn('There probably exists an open contour (two wires that could not be connected)')
                    finished = True

        return list_valid_contours

    def discretized_contour(self, n: float):
        """
        discretize each contour's primitive and return a new contour with teses discretized primitives
        """
        contour = Contour2D((self.discretized_primitives(n)))

        return contour.order_contour()

    @classmethod
    def from_bounding_rectangle(cls, xmin, xmax, ymin, ymax):
        """
        create a contour2d with bounding_box parameters, using linesegments2d
        """

        edge0 = volmdlr.edges.LineSegment2D(volmdlr.Point2D(xmin, ymin), volmdlr.Point2D(xmax, ymin))
        edge1 = volmdlr.edges.LineSegment2D(volmdlr.Point2D(xmax, ymin), volmdlr.Point2D(xmax, ymax))
        edge2 = volmdlr.edges.LineSegment2D(volmdlr.Point2D(xmax, ymax), volmdlr.Point2D(xmin, ymax))
        edge3 = volmdlr.edges.LineSegment2D(volmdlr.Point2D(xmin, ymax), volmdlr.Point2D(xmin, ymin))

        edges = [edge0, edge1, edge2, edge3]

        return Contour2D(edges)

    @classmethod
    def from_points(cls, points: List[volmdlr.Point2D]):
        """
        create a contour2d from points with line_segments2D
        """

        if len(points) < 3:
            raise ValueError('contour is defined at least with three points')
        else:
            edges = []
            for i in range(0, len(points) - 1):
                edges.append(volmdlr.edges.LineSegment2D(points[i], points[i + 1]))

            edges.append(volmdlr.edges.LineSegment2D(points[-1], points[0]))

            contour = cls(edges)

            return contour

    def cut_by_bspline_curve(self, bspline_curve2d: volmdlr.edges.BSplineCurve2D):
        """
        cut a contou2d with bspline_curve2d to define two different contours
        """
        # TODO: BsplineCurve is descretized and defined with a wire. To be improved!

        contours = self.cut_by_wire(bspline_curve2d.to_wire(20))

        return contours

    def clean_primitives(self):
        """
        delete primitives with start=end, and return a new contour
        """

        new_primitives = []
        for p in self.primitives:
            if p.start != p.end:
                new_primitives.append(p)

        return Contour2D(new_primitives)

    def merge_with(self, contour2d):
        """
        merge two adjacent contours, sharing primitives, and returns one outer
        contour and inner contours (if there are any)
        :param contour2d: contour to merge with
        :return: merged contours
        """
        is_sharing_primitive = self.is_sharing_primitives_with(contour2d)
        if self.is_inside(contour2d) and not is_sharing_primitive:
            return [self]
        if contour2d.is_inside(self) and not is_sharing_primitive:
            return [contour2d]

        merged_primitives = self.merge_primitives_with(contour2d)
<<<<<<< HEAD
        contours = volmdlr.wires.Contour2D.contours_from_edges(
            merged_primitives)
=======
        contours = Contour2D.contours_from_edges(merged_primitives)
>>>>>>> b7395317
        contours = sorted(contours, key=lambda contour: contour.area(),
                          reverse=True)
        return contours

    def union(self, contour2: 'Contour2D'):
        """
        Union two contours, if they adjacent, or overlap somehow
        """
        if self.is_inside(contour2):
            return [self]
        if contour2.is_inside(self):
            return [contour2]
        contours_intersections = self.contour_intersections(contour2)
        if not self.is_sharing_primitives_with(contour2) and contours_intersections:
            resulting_primitives = []
            primitives1_inside = self.extract_with_points(contours_intersections[0], contours_intersections[1], True)
            primitives1_outside = self.extract_with_points(contours_intersections[0], contours_intersections[1], False)
            primitives2_inside = contour2.extract_with_points(contours_intersections[0],
                                                              contours_intersections[1], True)
            primitives2_outside = contour2.extract_with_points(contours_intersections[0],
                                                               contours_intersections[1], False)
            if contour2.point_belongs(primitives1_inside[0].middle_point()):
                resulting_primitives.extend(primitives1_outside)
            else:
                resulting_primitives.extend(primitives1_inside)
            if self.point_belongs(primitives2_inside[0].middle_point()):
                resulting_primitives.extend(primitives2_outside)
            else:
                resulting_primitives.extend(primitives2_inside)
            return [Contour2D(resulting_primitives).order_contour()]

        return self.merge_with(contour2)

    def cut_by_wire(self, wire: Wire2D):
        """
        cut a contour2d with a wire2d and return a list of contours2d

        Parameters
        ----------
        wire : volmdlr.wires.Wire2D

        Returns
        -------
        contours2d : list[volmdlr.wires.Contour2D]

        """

        intersections = self.wire_crossings(wire)  # crossings OR intersections (?)
        if not intersections or len(intersections) < 2:
            return [self]
        if len(intersections) % 2 != 0:
            raise NotImplementedError(
                f'{len(intersections)} intersections not supported yet')

        points_intersections = [point for point, prim in intersections]

        sorted_points = wire.sort_points_along_wire(points_intersections)
        list_contours = []
        contour_to_cut = self
        cutting_points_counter = 0
        while cutting_points_counter != len(sorted_points):

            point1 = sorted_points[cutting_points_counter]
            point2 = sorted_points[cutting_points_counter + 1]

            closing_wire = wire.extract_without_primitives(point1, point2, True)

            for point in points_intersections:
                if point not in [point1, point2] and Wire2D(closing_wire).point_over_wire(point):
                    closing_wire = wire.extract_without_primitives(point1, point2, False)
                    break

            closing_wire_prim = []
            for closing_w in closing_wire:
                if closing_w:
                    closing_wire_prim.append(closing_w)
            closing_contour = Contour2D(closing_wire_prim)
            contour1, contour2 = contour_to_cut.get_divided_contours(point1,
                                                                     point2,
                                                                     closing_contour,
                                                                     True)

            if sorted_points.index(point1) + 2 < len(sorted_points) - 1:
                if contour1.point_over_contour(
                        sorted_points[sorted_points.index(point1) + 2]):
                    contour_to_cut = contour1
                    list_contours.append(contour2)
                elif contour2.point_over_contour(
                        sorted_points[sorted_points.index(point1) + 2]):
                    contour_to_cut = contour2
                    list_contours.append(contour1)
            else:
                list_contours.extend([contour1, contour2])
            cutting_points_counter += 2

        return list_contours


class ClosedPolygonMixin:

    def length(self):
        list_ = []
        for k in range(len(self.line_segments)):
            list_.append(self.line_segments[k].length())
        return sum(list_)

    def min_length(self):
        list_ = []
        for k in range(len(self.line_segments)):
            list_.append(self.line_segments[k].length())
        return min(list_)

    def max_length(self):
        list_ = []
        for k in range(len(self.line_segments)):
            list_.append(self.line_segments[k].length())
        return max(list_)

    def edge_statistics(self):
        distances = []
        for i, point in enumerate(self.points):
            if i != 0:
                distances.append(point.point_distance(self.points[i - 1]))
        mean_distance = mean(distances)
        std = npy.std(distances)
        return mean_distance, std

    def simplify_polygon(self, min_distance: float = 0.01,
                         max_distance: float = 0.05, angle: float = 15):
        points = [self.points[0]]
        previous_point = None
        for i, point in enumerate(self.points[1:]):
            distance = point.point_distance(points[-1])
            if distance > min_distance:
                if distance > max_distance:
                    number_segmnts = round(distance / max_distance) + 2
                    for n in range(number_segmnts):
                        new_point = points[-1] + (point - points[-1]) * (
                                n + 1) / number_segmnts
                        distance1 = new_point.point_distance(points[-1])
                        if distance1 > max_distance:
                            points.append(new_point)
                else:
                    if point not in points:
                        points.append(point)
            if len(points) > 1:
                vector1 = points[-1] - points[-2]
                vector2 = point - points[-2]
                cos = vector1.dot(vector2) / (vector1.norm() * vector2.norm())
                cos = math.degrees(math.acos(round(cos, 6)))
                if abs(cos) > angle:
                    if previous_point not in points:
                        points.append(previous_point)
                    if point not in points:
                        points.append(point)
            if len(points) > 2:
                distance2 = points[-3].point_distance(points[-2])
                vector1 = points[-2] - points[-3]
                vector2 = points[-1] - points[-3]
                cos = vector1.dot(vector2) / (vector1.norm() * vector2.norm())
                cos = math.degrees(math.acos(round(cos, 6)))
                if distance2 < min_distance and cos < angle:
                    points = points[:-2] + [points[-1]]
            previous_point = point
        distance = points[0].point_distance(points[-1])
        if distance < min_distance:
            points.remove(points[-1])

        if volmdlr.wires.ClosedPolygon2D(points).area() == 0.0:
            return self

        return self.__class__(points)

    @property
    def line_segments(self):
        if not self._line_segments:
            self._line_segments = self.get_line_segments()
        return self._line_segments

    def get_line_segments(self):
        raise NotImplementedError(
            f"get_line_segments method must be overloaded by {self.__class__.__name__}")


class ClosedPolygon2D(Contour2D, ClosedPolygonMixin):
    _non_serializable_attributes = ['line_segments', 'primitives',
                                    'basis_primitives']

    def __init__(self, points: List[volmdlr.Point2D], name: str = ''):
        self.points = points
        self._line_segments = None

        Contour2D.__init__(self, self.line_segments, name)

    def copy(self, *args, **kwargs):
        points = [p.copy() for p in self.points]
        return ClosedPolygon2D(points, self.name)

    def __hash__(self):
        return sum(hash(p) for p in self.points)

    def __eq__(self, other_):
        if not isinstance(other_, self.__class__):
            return False
        equal = True
        for point, other_point in zip(self.points, other_.points):
            equal = (equal and point == other_point)
        return equal

    def area(self):
        # TODO: perf: cache number of points
        if len(self.points) < 3:
            return 0.

        x = [point.x for point in self.points]
        y = [point.y for point in self.points]

        x1 = [x[-1]] + x[0:-1]
        y1 = [y[-1]] + y[0:-1]
        return 0.5 * abs(sum(i * j for i, j in zip(x, y1))
                         - sum(i * j for i, j in zip(y, x1)))
        # return 0.5 * npy.abs(
        #     npy.dot(x, npy.roll(y, 1)) - npy.dot(y, npy.roll(x, 1)))

    def center_of_mass(self):
        lp = len(self.points)
        if lp == 0:
            return volmdlr.O2D
        if lp == 1:
            return self.points[0]
        if lp == 2:
            return 0.5 * (self.points[0] + self.points[1])

        x = [point.x for point in self.points]
        y = [point.y for point in self.points]

        xi_xi1 = x + npy.roll(x, -1)
        yi_yi1 = y + npy.roll(y, -1)
        xi_yi1 = npy.multiply(x, npy.roll(y, -1))
        xi1_yi = npy.multiply(npy.roll(x, -1), y)

        a = 0.5 * npy.sum(xi_yi1 - xi1_yi)  # signed area!
        # print('a :', a)
        #        a=self.area()
        if not math.isclose(a, 0, abs_tol=1e-08):
            cx = npy.sum(npy.multiply(xi_xi1, (xi_yi1 - xi1_yi))) / 6. / a
            cy = npy.sum(npy.multiply(yi_yi1, (xi_yi1 - xi1_yi))) / 6. / a
            return volmdlr.Point2D(cx, cy)

        self.plot()
        raise NotImplementedError

    def barycenter(self):
        """
        calculates the geometric center of the polygon, which is the
        average position of all the points in it

        returns a Volmdlr.Point2D point
        """
        barycenter1_2d = self.points[0]
        for point in self.points[1:]:
            barycenter1_2d += point
        return barycenter1_2d / len(self.points)

    def point_belongs(self, point):
        """
        Ray casting algorithm copied from internet...
        """
        return polygon_point_belongs((point.x, point.y),
                                     [(p.x, p.y) for p in self.points])

    def second_moment_area(self, point):
        Ix, Iy, Ixy = 0., 0., 0.
        for pi, pj in zip(self.points, self.points[1:] + [self.points[0]]):
            xi, yi = (pi - point)
            xj, yj = (pj - point)
            Ix += (yi ** 2 + yi * yj + yj ** 2) * (xi * yj - xj * yi)
            Iy += (xi ** 2 + xi * xj + xj ** 2) * (xi * yj - xj * yi)
            Ixy += (xi * yj + 2 * xi * yi + 2 * xj * yj + xj * yi) * (
                    xi * yj - xj * yi)
        if Ix < 0:
            Ix = - Ix
            Iy = - Iy
            Ixy = - Ixy
        return Ix / 12., Iy / 12., Ixy / 24.

    def get_line_segments(self):
        lines = []
        if len(self.points) > 1:
            for p1, p2 in zip(self.points,
                              list(self.points[1:]) + [self.points[0]]):
                if p1 != p2:
                    lines.append(volmdlr.edges.LineSegment2D(p1, p2))
        return lines

    def rotation(self, center: volmdlr.Point2D, angle: float):
        """
        ClosedPolygon2D rotation
        :param center: rotation center
        :param angle: angle rotation
        :return: a new rotated ClosedPolygon2D
        """
        return ClosedPolygon2D(
            [point.rotation(center, angle) for point in self.points])

    def rotation_inplace(self, center: volmdlr.Point2D, angle: float):
        """
        Line2D rotation. Object is updated inplace
        :param center: rotation center
        :param angle: rotation angle
        """
        for point in self.points:
            point.rotation_inplace(center, angle)

    # @classmethod
    # def polygon_from_segments(cls, list_point_pairs):
    #     points = [list_point_pairs[0][0], list_point_pairs[0][1]]
    #     list_point_pairs.remove((list_point_pairs[0][0], list_point_pairs[0][1]))
    #     finished =  False

    #     while not finished:
    #         for p1, p2 in list_point_pairs:
    #             if p1 == points[-1]:
    #                 points.append(p2)
    #                 break
    #             elif p2 == points[-1]:
    #                 points.append(p1)
    #                 break
    #         list_point_pairs.remove((p1, p2))
    #         if len(list_point_pairs)==0:
    #             finished = True

    #     # for i, i_p1, i_p2 in enumerate(list_point_pairs):
    #     #     for j, j_p1, j_p2 in enumerate(list_point_pairs):
    #     #         if i != j:

    #     #             if p1 == points[-1]:
    #     #                 points.append(p2)
    #     #             elif p2 == points[-1]:
    #     #                 points.append(p1)
    #     # print('points : ', points)
    #     return cls(points)

    def translation(self, offset: volmdlr.Vector2D):
        """
        ClosedPolygon2D translation
        :param offset: translation vector
        :return: A new translated ClosedPolygon2D
        """
        return ClosedPolygon2D(
            [point.translation(offset) for point in self.points])

    def translation_inplace(self, offset: volmdlr.Vector2D):
        """
        ClosedPolygon2D translation. Object is updated inplace
        :param offset: translation vector
        """
        for point in self.points:
            point.translation_inplace(offset)

    def frame_mapping(self, frame: volmdlr.Frame2D, side: str):
        return self.__class__([point.frame_mapping(frame, side) for point in self.points])

    def frame_mapping_inplace(self, frame: volmdlr.Frame2D, side: str):
        for point in self.points:
            point.frame_mapping_inplace(frame, side)

    def polygon_distance(self,
                         polygon: 'volmdlr.wires.ClosedPolygon2D'):
        p = self.points[0]
        d = []
        for point in polygon.points:
            d.append(p.point_distance(point))
        index = d.index(min(d))
        return d[index]

    def is_trigo(self):
        if len(self.points) < 3:
            return True

        angle = 0.
        for ls1, ls2 in zip(self.line_segments,
                            self.line_segments[1:] + [self.line_segments[0]]):
            u = ls2.unit_direction_vector()
            x = u.dot(ls1.unit_direction_vector())
            y = u.dot(ls1.normal_vector())
            angle += math.atan2(y, x)
        return angle > 0

    def delaunay_triangulation(self):
        points = self.points
        new_points = []
        delaunay_triangles = []
        # ax=plt.subplot()
        for point in points:
            new_points.append([point[0], point[1]])

        delaunay = npy.array(new_points)

        tri = Delaunay(delaunay)

        for simplice in delaunay[tri.simplices]:
            triangle = Triangle2D(volmdlr.Point2D(simplice[0]),
                                  volmdlr.Point2D(simplice[1]),
                                  volmdlr.Point2D(simplice[2]))
            delaunay_triangles.append(triangle)

        return delaunay_triangles

    def offset(self, offset):
        xmin, xmax, ymin, ymax = self.bounding_rectangle().bounds()

        max_offset_len = min(xmax - xmin, ymax - ymin) / 2
        if offset <= -max_offset_len:
            print('Inadapted offset, '
                  'polygon might turn over. Offset must be greater than',
                  -max_offset_len)
            raise ValueError('inadapted offset')
        else:
            nb = len(self.points)
            vectors = []
            for i in range(nb - 1):
                v1 = self.points[i + 1] - self.points[i]
                v2 = self.points[i] - self.points[i + 1]
                v1.normalize()
                v2.normalize()
                vectors.append(v1)
                vectors.append(v2)

        v1 = self.points[0] - self.points[-1]
        v2 = self.points[-1] - self.points[0]
        v1.normalize()
        v2.normalize()
        vectors.append(v1)
        vectors.append(v2)

        offset_vectors = []
        offset_points = []

        for i in range(nb):

            # check = False
            ni = vectors[2 * i - 1] + vectors[2 * i]
            if ni == volmdlr.Vector2D(0, 0):
                ni = vectors[2 * i]
                ni = ni.normal_vector()
                offset_vectors.append(ni)
            else:
                ni.normalize()
                if ni.dot(vectors[2 * i - 1].normal_vector()) > 0:
                    ni = - ni
                    # check = True
                offset_vectors.append(ni)

            normal_vector1 = - vectors[2 * i - 1].normal_vector()
            normal_vector2 = vectors[2 * i].normal_vector()
            normal_vector1.normalize()
            normal_vector2.normalize()
            alpha = math.acos(normal_vector1.dot(normal_vector2))

            offset_point = self.points[i] + offset / math.cos(alpha / 2) * \
                (-offset_vectors[i])

            # ax=self.plot()
            # offset_point.plot(ax=ax, color='g')

            # if self.point_belongs(offset_point):
            #     offset_point = self.points[i] + offset / math.cos(alpha / 2) * \
            #                    (-offset_vectors[i])

            offset_points.append(offset_point)

            # self.points[i].plot(ax=ax, color='b')
            # offset_point.plot(ax=ax, color='r')

        return self.__class__(offset_points)

    def point_border_distance(self, point, return_other_point=False):
        """
        Compute the distance to the border distance of polygon
        Output is always positive, even if the point belongs to the polygon
        """
        d_min, other_point_min = self.line_segments[0].point_distance(
            point, return_other_point=True)
        for line in self.line_segments[1:]:
            d, other_point = line.point_distance(
                point, return_other_point=True)
            if d < d_min:
                d_min = d
                other_point_min = other_point
        if return_other_point:
            return d_min, other_point_min
        return d_min

    def to_polygon(self, angle_resolution=None):
        return self

    def self_intersects(self):
        epsilon = 0
        # BENTLEY-OTTMANN ALGORITHM
        # Sort the points along ascending x for the Sweep Line method
        sorted_index = sorted(range(len(self.points)), key=lambda p: (
            self.points[p][0], self.points[p][1]))
        nb = len(sorted_index)
        segments = []
        deleted = []

        while len(
                sorted_index) != 0:  # While all the points haven't been swept
            # Stock the segments between 2 consecutive edges
            # Ex: for the ABCDE polygon, if Sweep Line is on C, the segments
            #   will be (C,B) and (C,D)
            if sorted_index[0] - 1 < 0:
                segments.append((sorted_index[0], nb - 1))
            else:
                segments.append((sorted_index[0], sorted_index[0] - 1))
            if sorted_index[0] >= len(self.points) - 1:
                segments.append((sorted_index[0], 0))
            else:
                segments.append((sorted_index[0], sorted_index[0] + 1))

            # Once two edges linked by a segment have been swept, delete the
            # segment from the list
            to_del = []
            for index in deleted:
                if abs(index - sorted_index[0]) == 1 or abs(
                        index - sorted_index[0]) == nb - 1:
                    to_del.append((index, sorted_index[0]))
                    to_del.append((sorted_index[0], index))

            # Keep track of which edges have been swept
            deleted.append(sorted_index[0])
            sorted_index.pop(0)

            # Delete the segments that have just been swept
            index_to_del = []
            for i, segment in enumerate(segments):
                for seg_to_del in to_del:
                    if segment == seg_to_del:
                        index_to_del.append(i)
            for index in index_to_del[::-1]:
                segments.pop(index)

            # Checks if two segments are intersecting each other, returns True
            # if yes, otherwise the algorithm continues at WHILE
            for segment1 in segments:
                for segment2 in segments:
                    if segment1[0] != segment2[0] and segment1[1] != segment2[
                        1] and segment1[0] != segment2[1] and segment1[1] != \
                            segment2[0]:

                        line1 = volmdlr.edges.LineSegment2D(
                            self.points[segment1[0]],
                            self.points[segment1[1]])
                        line2 = volmdlr.edges.LineSegment2D(
                            self.points[segment2[0]],
                            self.points[segment2[1]])

                        p, a, b = volmdlr.Point2D.line_intersection(line1,
                                                                    line2,
                                                                    True)
                        if p is not None:
                            if 0 + epsilon <= a <= 1 - epsilon \
                                    and 0 + epsilon <= b <= 1 - epsilon:
                                return True, line1, line2

        return False, None, None

    @classmethod
    def points_convex_hull(cls, points):
        if len(points) < 3:
            return

        points_hull = [pt.copy() for pt in points]

        ymax, pos_ymax = volmdlr.core.max_pos([pt.y for pt in points_hull])
        point_start = points_hull[pos_ymax]
        hull = [point_start]

        barycenter = points_hull[0]
        for pt in points_hull[1:]:
            barycenter += pt
        barycenter = barycenter / (len(points_hull))
        # second point of hull
        theta = []
        remaining_points = points_hull
        del remaining_points[pos_ymax]

        vec1 = point_start - barycenter
        for pt in remaining_points:
            vec2 = pt - point_start
            theta_i = -volmdlr.core.clockwise_angle(vec1, vec2)
            theta.append(theta_i)

        min_theta, posmin_theta = volmdlr.core.min_pos(theta)
        next_point = remaining_points[posmin_theta]
        hull.append(next_point)
        del remaining_points[posmin_theta]
        # Adding first point to close the loop at the end
        remaining_points.append(hull[0])

        initial_vector = vec1.copy()
        total_angle = 0
        while next_point != point_start:
            vec1 = next_point - hull[-2]
            theta = []
            for pt in remaining_points:
                vec2 = pt - next_point
                theta_i = -volmdlr.core.clockwise_angle(vec1, vec2)
                theta.append(theta_i)

            min_theta, posmin_theta = volmdlr.core.min_pos(theta)
            if math.isclose(min_theta, -2 * math.pi, abs_tol=1e-6) \
                    or math.isclose(min_theta, 0, abs_tol=1e-6):
                if remaining_points[posmin_theta] == point_start:
                    break

            else:
                next_point = remaining_points[posmin_theta]

                vec_next_point = next_point - barycenter
                total_angle += (2 * math.pi - volmdlr.core.clockwise_angle(initial_vector, vec_next_point))

                if total_angle > 2 * math.pi:
                    break
                else:
                    initial_vector = vec_next_point

                hull.append(next_point)

            del remaining_points[posmin_theta]

        hull.pop()

        return cls(hull)

    @classmethod
    def concave_hull(cls, points, concavity, scale_factor):
        """
        Calculates the concave hull from a cloud of points, i.e., it Unites all points under the smallest possible area.

        :param points: list of points corresponding to the cloud of points
        :type points: class: 'volmdlr.Point2D'
        :param concavity: Sets how sharp the concave angles can be. It goes from -1 (not concave at all. in fact,
                          the hull will be left convex) up to +1 (very sharp angles can occur. Setting concavity to
                          +1 might result in 0º angles!) concavity is defined as the cosine of the concave angles.
        :type concavity: float
        :param scale_factor: Sets how big is the area where concavities are going to be searched.
                             The bigger, the more sharp the angles can be. Setting it to a very high value might
                             affect the performance of the program.
                             This value should be relative to how close to each other the points to be connected are.
        :type scale_factor: float

        """

        def get_nearby_points(line, points, scale_factor):
            points_hull = [pt.copy() for pt in points]

            # print('i enter here')
            nearby_points = []
            line_midpoint = 0.5 * (line.start + line.end)
            # print(line_midpoint)
            tries = 0
            n = 5
            bounding_box = [line_midpoint.x - line.length() / 2,
                            line_midpoint.x + line.length() / 2,
                            line_midpoint.y - line.length() / 2,
                            line_midpoint.y + line.length() / 2]
            boundary = [int(bounding / scale_factor) for bounding in
                        bounding_box]
            while tries < n and len(nearby_points) == 0:
                for point in points_hull:
                    if not ((
                                    point.x == line.start.x and point.y == line.start.y) or (
                                    point.x == line.end.x and point.y == line.end.y)):
                        point_x_rel_pos = int(point.x / scale_factor)
                        point_y_rel_pos = int(point.y / scale_factor)
                        if point_x_rel_pos >= boundary[
                                0] and point_x_rel_pos <= boundary[
                                1] and point_y_rel_pos >= boundary[
                                2] and point_y_rel_pos <= boundary[3]:
                            nearby_points.append(point)

                scale_factor *= 4 / 3
                tries += 1

            return nearby_points

        def line_colides_with_hull(line, concave_hull):
            for hull_line in concave_hull:
                if line.start != hull_line.start and line.start != hull_line.end and line.end != hull_line.start and\
                        line.end != hull_line.end:
                    if line.line_intersections(hull_line.to_line()):
                        return True
            return False

        def get_divided_line(line, nearby_points, hull_concave_edges,
                             concavity):
            divided_line = []
            ok_middle_points = []
            list_cossines = []
            for middle_point in nearby_points:
                vect1 = line.start - middle_point
                vect2 = line.end - middle_point
                if middle_point in (line.start, line.end):
                    continue
                cos = round(vect1.dot(vect2) / (vect1.norm() * vect2.norm()),
                            4)
                if cos < concavity:
                    new_line_A = volmdlr.edges.LineSegment2D(start=line.start, end=middle_point)
                    new_line_B = volmdlr.edges.LineSegment2D(start=middle_point, end=line.end)
                    if not (line_colides_with_hull(line=new_line_A,
                                                   concave_hull=hull_concave_edges) and line_colides_with_hull(
                            line=new_line_B, concave_hull=hull_concave_edges)):
                        ok_middle_points.append(middle_point)
                        list_cossines.append(cos)
            if len(ok_middle_points) > 0:
                #  We want the middlepoint to be the one with widest angle (smallest cossine)
                min_cossine_index = list_cossines.index(min(list_cossines))
                divided_line.append(volmdlr.edges.LineSegment2D(line.start,
                                                                ok_middle_points[
                                                                    min_cossine_index]))
                divided_line.append(volmdlr.edges.LineSegment2D(
                    ok_middle_points[min_cossine_index], line.end))
            return divided_line

        hull_convex_edges = cls.points_convex_hull(points).line_segments
        hull_convex_edges.sort(key=lambda x: x.length(), reverse=True)
        hull_concave_edges = []
        hull_concave_edges.extend(hull_convex_edges)
        hull_points = list({pt for line in hull_concave_edges for pt in [line[0], line[1]]})
        unused_points = []
        for point in points:
            if point not in hull_points:
                unused_points.append(point)

        a_line_was_divided_in_the_iteration = True
        while a_line_was_divided_in_the_iteration:
            a_line_was_divided_in_the_iteration = False
            for line_position_hull in range(len(hull_concave_edges)):

                line = hull_concave_edges[line_position_hull]
                nearby_points = get_nearby_points(line, unused_points,
                                                  scale_factor)
                divided_line = get_divided_line(line, nearby_points,
                                                hull_concave_edges, concavity)
                if len(divided_line) > 0:
                    a_line_was_divided_in_the_iteration = True
                    unused_points.remove(divided_line[0].end)
                    hull_concave_edges.remove(line)
                    hull_concave_edges.extend(divided_line)
                    break

            hull_concave_edges.sort(key=lambda x: x.length(), reverse=True)

        # line  = hull_concave_edges[0]
        # print('first line legth :', line.length())
        # nearby_points = get_nearby_points(line, unused_points, scale_factor)
        # print('points next the first line in the end: ', nearby_points)
        # divided_line = get_divided_line(line, nearby_points, hull_concave_edges, concavity)
        # print('len divided line :', len(divided_line))
        polygon_points = [(line.start, line.end) for line in hull_concave_edges]
        # polygon_points = [(line.start, line.end) for line in hull_concave_edges
        #                   if line.length() != 0]

        points = [polygon_points[0][0], polygon_points[0][1]]
        polygon_points.remove((polygon_points[0][0], polygon_points[0][1]))
        finished = False

        while not finished:
            for p1, p2 in polygon_points:
                if p1 == points[-1] and p2 not in points:
                    points.append(p2)
                    break
                elif p2 == points[-1] and p1 not in points:
                    points.append(p1)
                    break
            polygon_points.remove((p1, p2))
            if len(polygon_points) == 0:
                finished = True

        return cls(points)  # , nearby_points

    @classmethod
    def convex_hull_points(cls, points):
        """
        Uses the scipy method ConvexHull to calculate the convex hull from
        a cloud of points
        """

        points_hull = [pt.copy() for pt in points]

        numpy_points = npy.array([(p.x, p.y) for p in points_hull])
        hull = ConvexHull(numpy_points)
        polygon_points = []
        for simplex in hull.simplices:
            polygon_points.append((points_hull[simplex[0]], points_hull[simplex[1]]))

        points_hull = [polygon_points[0][0], polygon_points[0][1]]
        polygon_points.remove((polygon_points[0][0], polygon_points[0][1]))
        finished = False

        while not finished:
            for p1, p2 in polygon_points:
                if p1 == points_hull[-1]:
                    points_hull.append(p2)
                    break
                elif p2 == points_hull[-1]:
                    points_hull.append(p1)
                    break
            polygon_points.remove((p1, p2))
            if len(polygon_points) == 0:
                finished = True

        points_hull.pop(-1)

        # the first point is the one with the lowest x value
        i_min = 0
        min_x = points_hull[0].x
        for i, point in enumerate(points_hull):
            if point.x < min_x:
                min_x = point.x
                i_min = i

        points_hull = points_hull[i_min:] + points_hull[:i_min]

        # we make sure that the points are ordered in the trigonometric direction
        if points_hull[0].y < points_hull[1].y:
            points_hull.reverse()

        return cls(points_hull)

    def to_3d(self, plane_origin, x, y):
        points3d = [point.to_3d(plane_origin, x, y) for point in self.points]
        return ClosedPolygon3D(points3d)

    def plot(self, ax=None, color='k', alpha=1,
             plot_points=False, point_numbering=False,
             fill=False, fill_color='w', equal_aspect=True):
        if ax is None:
            fig, ax = plt.subplots()
            ax.set_aspect('equal')

        if fill:
            ax.fill([p[0] for p in self.points], [p[1] for p in self.points],
                    facecolor=fill_color)
        for line_segment in self.line_segments:
            line_segment.plot(ax=ax, color=color, alpha=alpha)

        if plot_points or point_numbering:
            for point in self.points:
                point.plot(ax=ax, color=color, alpha=alpha)

        if point_numbering:
            for ip, point in enumerate(self.points):
                ax.text(*point, 'point {}'.format(ip + 1),
                        ha='center', va='top')

        if equal_aspect:
            ax.set_aspect('equal')
        else:
            ax.set_aspect('auto')

        ax.margins(0.1)
        plt.show()

        return ax

    def triangulation(self):
        """
        Note: triangles have been inverted for a better rendering in babylonjs
        """
        # ear clipping
        points = self.points[:]
        initial_point_to_index = {p: i for i, p in enumerate(self.points)}
        triangles = []

        remaining_points = self.points[:]
        # ax = ClosedPolygon2D(remaining_points).plot()

        # inital_number_points = len(remaining_points)
        number_remaining_points = len(remaining_points)
        while number_remaining_points > 3:
            current_polygon = ClosedPolygon2D(remaining_points)

            found_ear = False
            for p1, p2, p3 in zip(remaining_points,
                                  remaining_points[1:] + remaining_points[0:1],
                                  remaining_points[2:] + remaining_points[
                                                         0:2]):
                if p1 != p3:
                    line_segment = volmdlr.edges.LineSegment2D(p1, p3)

                # Checking if intersections does not contrain the verticies
                # of line_segment
                intersect = False
                intersections = current_polygon.linesegment_intersections(
                    line_segment)
                if intersections:
                    for inter in intersections:
                        if inter[0] not in [line_segment.start,
                                            line_segment.end]:
                            intersect = True
                            break

                if not intersect:
                    if current_polygon.point_belongs(
                            line_segment.middle_point()):
                        # Confirmed as an ear
                        # print('ear!')

                        triangles.append((initial_point_to_index[p1],
                                          initial_point_to_index[p3],
                                          initial_point_to_index[p2]))
                        remaining_points.remove(p2)
                        number_remaining_points -= 1
                        found_ear = True

                        # Rolling the remaining list
                        if number_remaining_points > 4:
                            deq = deque(remaining_points)
                            # random.randint(1, number_remaining_points-1))
                            deq.rotate(int(0.3 * number_remaining_points))
                            remaining_points = list(deq)

                        break

            # Searching for a flat ear
            if not found_ear:
                remaining_polygon = ClosedPolygon2D(remaining_points)
                if remaining_polygon.area() > 0.:

                    found_flat_ear = False
                    for p1, p2, p3 in zip(remaining_points,
                                          remaining_points[
                                              1:] + remaining_points[0:1],
                                          remaining_points[
                                              2:] + remaining_points[0:2]):
                        triangle = Triangle2D(p1, p2, p3)
                        if triangle.area() == 0:
                            remaining_points.remove(p2)
                            found_flat_ear = True
                            break

                    if not found_flat_ear:
                        print(
                            'Warning : There are no ear in the polygon, it seems malformed: skipping triangulation')
                        return vmd.DisplayMesh2D(points, triangles)
                else:
                    return vmd.DisplayMesh2D(points, triangles)

        if len(remaining_points) == 3:
            p1, p2, p3 = remaining_points
            triangles.append((initial_point_to_index[p1],
                              initial_point_to_index[p3],
                              initial_point_to_index[p2]))

        return vmd.DisplayMesh2D(points, triangles)

    def simplify(self, min_distance: float = 0.01, max_distance: float = 0.05):
        return ClosedPolygon2D(self.simplify_polygon(min_distance=min_distance,
                                                     max_distance=max_distance).points)

    def line_intersecting_closing_point(self, crossing_point):
        """
        finds closing point for the sewing method using intersection of lines
        drawn from the barycenter
        returns the closing point
        """
        vec_dir = crossing_point.copy()
        vec_dir.normalize()

        line = volmdlr.edges.LineSegment2D(volmdlr.O2D,
                                           crossing_point + vec_dir * 5)
        # line.plot(ax=ax2d, color='b')

        point_intersections = {}
        for line_segment in self.line_segments:
            point_intersection = line_segment.linesegment_intersections(
                line)
            if point_intersection:
                point_intersections[line_segment] = point_intersection[
                    0]
            else:
                if line.point_belongs(line_segment.start):
                    point_intersections[line_segment] = line_segment.start
                if line.point_belongs(line_segment.end):
                    point_intersections[line_segment] = line_segment.end
        point_distance = list(point_intersections.values())[
            0].point_distance(crossing_point)
        point_intersection = list(point_intersections.values())[0]
        line_segment = list(point_intersections.keys())[0]
        for line, point in list(point_intersections.items())[1:]:
            dist = crossing_point.point_distance(point)
            if dist < point_distance:
                point_distance = dist
                point_intersection = point
                line_segment = line

        # point_intersection.plot(ax=ax2d)

        if point_intersection.point_distance(
                line_segment.start) < point_intersection.point_distance(
                                                            line_segment.end):
            closing_point = line_segment.start
        else:
            closing_point = line_segment.end

        return closing_point

    def point_in_polygon(self):
        """
        In case the barycenter of the polygon is outside, this method
        finds another point inside the polygon
        """
        intersetions1 = {}
        linex_pos = volmdlr.edges.LineSegment2D(volmdlr.O2D, volmdlr.X2D * 5)
        linex_neg = volmdlr.edges.LineSegment2D(volmdlr.O2D, -volmdlr.X2D * 5)
        liney_pos = volmdlr.edges.LineSegment2D(volmdlr.O2D, volmdlr.Y2D * 5)
        liney_neg = volmdlr.edges.LineSegment2D(volmdlr.O2D, -volmdlr.Y2D * 5)
        for line in [linex_pos, linex_neg, liney_pos, liney_neg]:
            intersections = []
            for line_segment in self.line_segments:
                point_intersection = line_segment.linesegment_intersections(
                    line)
                intersections.extend(point_intersection)
                if not point_intersection:
                    if line.point_belongs(line_segment.start):
                        intersections.append(line_segment.start)
                    if line.point_belongs(line_segment.end):
                        intersections.append(line_segment.end)
            intersetions1[line] = intersections[:]
        for i, value in enumerate(intersetions1.values()):
            if not value:
                if i % 2 == 0:
                    if len(list(intersetions1.values())[i + 1]) == 2:
                        translation1 = (list(intersetions1.values())[i + 1][0] +
                                        list(intersetions1.values())[
                                            i + 1][1]) * 0.5
                        break
                if i % 2 != 0:
                    if len(list(intersetions1.values())[i - 1]) == 2:
                        translation1 = (list(intersetions1.values())[i - 1][0]
                                        + list(intersetions1.values())[i - 1][1]) * 0.5
                        break

        return translation1

    def repositioned_polygon(self, x, y):
        linex = volmdlr.edges.LineSegment2D(-x.to_2d(volmdlr.O2D, x, y),
                                            x.to_2d(volmdlr.O2D, x, y))
        way_back = volmdlr.O3D
        barycenter = self.barycenter()
        if not self.point_belongs(barycenter):
            barycenter1_2d = self.point_in_polygon()
            self.translation(-barycenter1_2d, False)
            way_back = barycenter1_2d.to_3d(volmdlr.O3D, x, y)
        else:
            inters = self.linesegment_intersections(linex)
            distance = inters[0][0].point_distance(inters[-1][0])
            if distance / 2 > 3 * min(
                    self.point_distance(inters[0][0]),
                    self.point_distance(inters[-1][0])):
                mid_point = (inters[0][0] + inters[-1][0]) * 0.5
                self.translation(-mid_point, False)
                way_back = mid_point.to_3d(volmdlr.O3D, x, y)

        return self, way_back

    def get_possible_sewing_closing_points(self, polygon2, polygon_primitive,
                                           line_segment1: None, line_segment2: None):
        """
        Searches all possibles closing points available for the given primitive
        """
        middle_point = polygon_primitive.middle_point()
        if line_segment1 is None and line_segment2 is None:
            normal_vector = polygon_primitive.unit_normal_vector()
            line_segment1 = volmdlr.edges.LineSegment2D(middle_point,
                                                        middle_point - normal_vector)
            line_segment2 = volmdlr.edges.LineSegment2D(middle_point,
                                                        middle_point + normal_vector)

        line_intersections = {line_segment1: [], line_segment2: []}
        for ls in [line_segment1, line_segment2
                   ]:
            inter_points = []
            for prim in polygon2.line_segments + self.line_segments[
                                                 :self.line_segments.index(
                                                     polygon_primitive)] + self.line_segments[
                                                                           self.line_segments.index(
                                                                               polygon_primitive) + 1:]:
                inters = prim.linesegment_intersections(ls)
                if inters:
                    line_intersections[ls].append((inters[0], prim))
                    inter_points.append(inters[0])
                elif ls.point_belongs(prim.start, 1e-7):
                    if prim.start not in inter_points:
                        line_intersections[ls].append((prim.start, prim))
                        inter_points.append(prim.start)
                elif ls.point_belongs(prim.end, 1e-7):
                    if prim.end not in inter_points:
                        line_intersections[ls].append((prim.end, prim))
                        inter_points.append(prim.end)
                elif prim.point_belongs(middle_point, 1e-7):
                    line_intersections[ls].append((prim.middle_point(), prim))
                    inter_points.append(prim.middle_point())
        return line_intersections

    def select_farthest_sewing_closing_point(self,
                                             line_segment: volmdlr.edges.LineSegment2D,
                                             polygon_primitive,
                                             possible_closing_points):
        """
        Searches the closest sewing closing point available
        """
        closing_point = volmdlr.O2D
        middle_point = polygon_primitive.middle_point()
        distance = 0
        for intr_list in possible_closing_points:
            if intr_list[1] not in self.line_segments:
                dist = intr_list[0].point_distance(line_segment.start)
                if dist > distance:
                    distance = dist
                    closing_point = (intr_list[1].start if
                                     intr_list[0].point_distance(
                                         intr_list[1].start) <
                                     intr_list[0].point_distance(
                                         intr_list[1].end) else
                                     intr_list[1].end)

            elif intr_list[0] == middle_point and \
                    polygon_primitive.length() == intr_list[1].length():
                closing_point = intr_list[1].start
                distance = 0

        return closing_point

    def select_closest_sewing_closing_point(self,
                                            line_segment: volmdlr.edges.LineSegment2D,
                                            polygon_primitive,
                                            possible_closing_points):
        """
        Searches the closest sewing closing point available
        """
        closing_point = volmdlr.O2D
        middle_point = polygon_primitive.middle_point()
        distance = math.inf
        for intr_list in possible_closing_points:
            if intr_list[1] not in self.line_segments:
                dist = intr_list[0].point_distance(line_segment.start)
                if dist < distance:
                    distance = dist
                    closing_point = (intr_list[1].start if
                                     intr_list[0].point_distance(
                                         intr_list[1].start) <
                                     intr_list[0].point_distance(
                                         intr_list[1].end) else
                                     intr_list[1].end)

            elif intr_list[0] == middle_point and \
                    polygon_primitive.length() == intr_list[1].length():
                closing_point = intr_list[1].start
                distance = 0

        return closing_point

    def search_farthest(self, interseting_point, possible_closing_points):
        """
        While Sewing two Polygons, and searching a face\'s closing point, this
        method verifies it shoul the closest of the farthest available
        :return: True if to search the farthest of False if not
        """
        distance = math.inf
        target_prim = None
        for intersection_point, prim in possible_closing_points:
            dist = interseting_point.point_distance(intersection_point)
            if dist < distance:
                distance = dist
                target_prim = prim
        if target_prim in self.line_segments:
            return True
        return False

    def get_closing_point(self, polygon2_2d, primitive, ax=None):
        """Gets sewing closing points for given primitive points"""
        closing_point = volmdlr.O2D
        middle_point = primitive.middle_point()

        normal_vector = primitive.unit_normal_vector()
        line_segment1 = volmdlr.edges.LineSegment2D(middle_point,
                                                    middle_point - normal_vector)
        line_segment2 = volmdlr.edges.LineSegment2D(middle_point,
                                                    middle_point + normal_vector)

        possible_sewing_closing_points_in_linesegment =\
            self.get_possible_sewing_closing_points(polygon2_2d, primitive,
                                                    line_segment1,
                                                    line_segment2)
        if possible_sewing_closing_points_in_linesegment[line_segment1] and\
                not possible_sewing_closing_points_in_linesegment[line_segment2]:
            closing_point = self.select_closest_sewing_closing_point(
                line_segment1, primitive,
                possible_sewing_closing_points_in_linesegment[line_segment1])
            if ax is not None:
                closing_point.plot(ax=ax, color='g')
        if possible_sewing_closing_points_in_linesegment[line_segment2] and \
                not possible_sewing_closing_points_in_linesegment[
                    line_segment1]:
            closing_point = self.select_closest_sewing_closing_point(
                line_segment2, primitive,
                possible_sewing_closing_points_in_linesegment[line_segment2])

        else:
            if len(possible_sewing_closing_points_in_linesegment[line_segment1]) == 1:
                closing_point = self.select_closest_sewing_closing_point(
                    line_segment1, primitive,
                    possible_sewing_closing_points_in_linesegment[
                        line_segment1])
                if closing_point == volmdlr.O2D:
                    closing_point = self.select_farthest_sewing_closing_point(
                        line_segment2, primitive,
                        possible_sewing_closing_points_in_linesegment[
                            line_segment2])
                if ax is not None:
                    closing_point.plot(ax=ax, color='c')
            elif len(possible_sewing_closing_points_in_linesegment[line_segment2]) == 1:
                closing_point = self.select_closest_sewing_closing_point(
                    line_segment2, primitive,
                    possible_sewing_closing_points_in_linesegment[
                        line_segment2])
                if closing_point == volmdlr.O2D:
                    closing_point = self.select_farthest_sewing_closing_point(
                        line_segment1, primitive,
                        possible_sewing_closing_points_in_linesegment[
                            line_segment1])
            else:
                if possible_sewing_closing_points_in_linesegment[line_segment1]:
                    if self.search_farthest(
                            middle_point,
                            possible_sewing_closing_points_in_linesegment[
                                line_segment2]):
                        closing_point =\
                            self.select_farthest_sewing_closing_point(
                                line_segment1, primitive,
                                possible_sewing_closing_points_in_linesegment[
                                    line_segment1])
                    else:
                        closing_point =\
                            self.select_closest_sewing_closing_point(
                                line_segment1, primitive,
                                possible_sewing_closing_points_in_linesegment[
                                    line_segment1])

                elif possible_sewing_closing_points_in_linesegment[
                        line_segment2]:
                    closing_point = self.select_closest_sewing_closing_point(
                        line_segment2, primitive,
                        possible_sewing_closing_points_in_linesegment[
                            line_segment2])
        if ax is not None:
            middle_point.plot(ax=ax, color='r')
            line_segment1.plot(ax=ax, color='y')
            line_segment2.plot(ax=ax, color='b')
            closing_point.plot(ax=ax)
            raise NotImplementedError('There should not be a plot inside this method')

        return closing_point

    def get_valid_sewing_polygon_primitive(self, polygon2_2d):
        """Get valid primitive to start sewing two polygons"""
        for primitive1 in self.line_segments:
            middle_point = primitive1.middle_point()
            normal_vector = primitive1.unit_normal_vector()
            line_segment1 = volmdlr.edges.LineSegment2D(middle_point,
                                                        middle_point - normal_vector)
            line_segment2 = volmdlr.edges.LineSegment2D(middle_point,
                                                        middle_point + normal_vector)
            possible_closing_points = self.get_possible_sewing_closing_points(
                polygon2_2d, primitive1, line_segment1, line_segment2)
            if len(possible_closing_points[line_segment1]) == 1 and\
                    possible_closing_points[line_segment1][0][1] in polygon2_2d.line_segments:
                closing_point = (possible_closing_points[
                                     line_segment1][0][1].start if
                                 possible_closing_points[
                                     line_segment1][0][0].point_distance(
                                     possible_closing_points[
                                         line_segment1][0][1].start) <
                                 possible_closing_points[
                                     line_segment1][0][0].point_distance(
                                     possible_closing_points[
                                         line_segment1][0][1].end) else
                                 possible_closing_points[
                                     line_segment1][0][1].end)

                if polygon2_2d.points.index(closing_point) >= len(polygon2_2d.points) * 2 / 4:
                    return primitive1

            if len(possible_closing_points[line_segment2]) == 1 and\
                    possible_closing_points[line_segment2][0][1] in polygon2_2d.line_segments:
                closing_point = (possible_closing_points[
                                     line_segment2][0][1].start if
                                 possible_closing_points[
                                     line_segment2][0][0].point_distance(
                                     possible_closing_points[
                                         line_segment2][0][1].start) <
                                 possible_closing_points[
                                     line_segment2][0][0].point_distance(
                                     possible_closing_points[
                                         line_segment2][0][1].end) else
                                 possible_closing_points[
                                     line_segment2][0][1].end)

                if polygon2_2d.points.index(closing_point) >= len(polygon2_2d.points) * 2 / 4:
                    return primitive1

        for primitive1 in self.line_segments:
            closing_point = self.get_closing_point(polygon2_2d,
                                                   primitive1)
            if closing_point != volmdlr.O2D:
                return primitive1

        raise NotImplementedError('make sure the two polygons '
                                  'you are trying to sew are valid ones')

    def is_convex(self):
        """
        Verifies if a polygon is convex or Not
        """
        for prim1, prim2 in zip(self.line_segments, self.line_segments[1:] + [self.line_segments[0]]):
            vector1 = prim1.direction_vector()
            vector2 = prim2.direction_vector()
            angle = volmdlr.core.clockwise_angle(vector1, vector2)
            if self.is_trigo():
                if angle < math.pi and angle != 0:
                    return False
            elif angle > math.pi and angle != 2 * math.pi:
                return False
        return True

    def axial_symmetry(self, line):
        """
        finds out the symmetric closed_polygon2d according to a line
        """

        axial_points = [point.axial_symmetry(line) for point in self.points]

        return self.__class__(points=axial_points)


class Triangle(ClosedPolygonMixin):
    def __init__(self, point1, point2,
                 point3, name: str = ''):

        self.point1 = point1
        self.point2 = point2
        self.point3 = point3
        self.name = name
        self._line_segments = None


class Triangle2D(Triangle):
    def __init__(self, point1: volmdlr.Point2D, point2: volmdlr.Point2D,
                 point3: volmdlr.Point2D, name: str = ''):
        # self.point1 = point1
        # self.point2 = point2
        # self.point3 = point3
        # self.name = name

        # # ClosedPolygon2D.__init__(self, points=[point1, point2, point3],
        # # name=name)

        Triangle.__init__(self, point1,
                          point2,
                          point3,
                          name)

    def area(self):
        u = self.point2 - self.point1
        v = self.point3 - self.point1
        return abs(u.cross(v)) / 2

    def incircle_radius(self):
        a = self.point1.point_distance(self.point2)
        b = self.point1.point_distance(self.point3)
        c = self.point2.point_distance(self.point3)
        return 2 * self.area() / (a + b + c)

    def circumcircle_radius(self):
        a = self.point1.point_distance(self.point2)
        b = self.point1.point_distance(self.point3)
        c = self.point2.point_distance(self.point3)
        return a * b * c / (self.area() * 4.0)

    def ratio_circumr_length(self):
        return self.circumcircle_radius() / self.length()

    def ratio_incircler_length(self):
        return self.incircle_radius() / self.length()

    def aspect_ratio(self):
        a = self.point1.point_distance(self.point2)
        b = self.point1.point_distance(self.point3)
        c = self.point2.point_distance(self.point3)
        s = 0.5 * (a + b + c)
        try:
            return 0.125 * a * b * c / (s - a) / (s - b) / (s - c)
        except ZeroDivisionError:
            return 1000000.

    def axial_symmetry(self, line):
        """
        finds out the symmetric triangle2d according to a line
        """

        [point1, point2, point3] = [point.axial_symmetry(line)
                                    for point in [self.point1,
                                                  self.point2,
                                                  self.point3]]

        return self.__class__(point1, point2, point3)


class Circle2D(Contour2D):
    _non_serializable_attributes = ['internal_arcs', 'external_arcs',
                                    'polygon', 'straight_line_contour_polygon',
                                    'primitives', 'basis_primitives']

    def __init__(self, center: volmdlr.Point2D, radius: float, name: str = ''):
        self.center = center
        self.radius = radius
        self.angle = volmdlr.TWO_PI
        self.primitives = self._primitives()

        # self.points = self.tessellation_points()

        Contour2D.__init__(self, self.primitives, name=name)  # !!! this is dangerous

    def __hash__(self):
        return int(round(1e6 * (self.center.x + self.center.y + self.radius)))

    def __eq__(self, other_circle):
        if self.__class__.__name__ != other_circle.__class__.__name__:
            return False

        return math.isclose(self.center.x,
                            other_circle.center.x, abs_tol=1e-06) \
            and math.isclose(self.center.y,
                             other_circle.center.y, abs_tol=1e-06) \
            and math.isclose(self.radius, other_circle.radius,
                             abs_tol=1e-06)

    def _primitives(self):
        points = [
            self.center + volmdlr.Point2D(self.center.x + self.radius, self.center.y),
            self.center + volmdlr.Point2D(self.center.x, self.center.y - self.radius),
            self.center + volmdlr.Point2D(self.center.x - self.radius, self.center.y),
            self.center + volmdlr.Point2D(self.center.x, self.center.y + self.radius)]

        return [volmdlr.edges.Arc2D(points[0], points[1], points[2]),
                volmdlr.edges.Arc2D(points[2], points[3], points[0])]

    def to_polygon(self, angle_resolution: float):
        return ClosedPolygon2D(
            self.discretization_points(angle_resolution=angle_resolution))

    @classmethod
    def from_arc(cls, arc: volmdlr.edges.Arc2D):
        return cls(arc.center, arc.radius, arc.name + ' to circle')

    def tessellation_points(self, resolution=40):
        return [(self.center
                 + self.radius * math.cos(teta) * volmdlr.X2D
                 + self.radius * math.sin(teta) * volmdlr.Y2D)
                for teta in npy.linspace(0, volmdlr.TWO_PI, resolution + 1)][
               :-1]

    def point_belongs(self, point, tolerance=1e-9):
        return point.point_distance(self.center) <= self.radius + tolerance

    # def border_points(self):
    #     start = self.center - self.radius * volmdlr.Point2D(1, 0)
    #     end = self.center + self.radius * volmdlr.Point2D(1, 0)
    #     return [start, end]

    def bounding_rectangle(self):

        xmin = self.center.x - self.radius
        xmax = self.center.x + self.radius
        ymin = self.center.y - self.radius
        ymax = self.center.y + self.radius
        return volmdlr.core.BoundingRectangle(xmin, xmax, ymin, ymax)

    def line_intersections(self, line2d: volmdlr.edges.Line2D, tol=1e-9):
        full_arc_2d = volmdlr.edges.FullArc2D(
            center=self.center, start_end=self.point_at_abscissa(0),
            name=self.name)
        return full_arc_2d.line_intersections(line2d, tol)

    def linesegment_intersections(self, lineseg2d: volmdlr.edges.LineSegment2D,
                                  tol=1e-9):
        full_arc_2d = volmdlr.edges.FullArc2D(
            center=self.center, start_end=self.point_at_abscissa(0),
            name=self.name)
        return full_arc_2d.linesegment_intersections(lineseg2d, tol)

    def cut_by_line(self, line: volmdlr.edges.Line2D):
        intersection_points = self.line_intersections(line)
        if not intersection_points:
            return [self]
        if len(intersection_points) == 1:
            raise NotImplementedError
        if len(intersection_points) == 2:
            linesegment = volmdlr.edges.LineSegment2D(intersection_points[0],
                                                      intersection_points[1])
            arc1, arc2 = self.split(intersection_points[0],
                                    intersection_points[1])
            contour1 = Contour2D([arc1, linesegment.copy()])
            contour2 = Contour2D([arc2, linesegment.copy()])
            return [contour1, contour2]
        raise ValueError

    def circle_intersections(self, circle: 'volmdlr.wires.Circle2D'):
        x0, y0 = self.center
        x1, y1 = circle.center
        # r0 = self.radius
        # r1 = circle.radius

        d = math.sqrt((x1 - x0) ** 2 + (y1 - y0) ** 2)

        # non intersecting
        if d > self.radius + circle.radius:
            return []
        # One circle within other
        if d < abs(self.radius - circle.radius):
            return []
        # coincident circles
        if d == 0 and self.radius == circle.radius:
            return []
        else:
            a = (self.radius ** 2 - circle.radius ** 2 + d ** 2) / (2 * d)
            h = math.sqrt(self.radius ** 2 - a ** 2)
            x2 = x0 + a * (x1 - x0) / d
            y2 = y0 + a * (y1 - y0) / d
            x3 = x2 + h * (y1 - y0) / d
            y3 = y2 - h * (x1 - x0) / d

            x4 = x2 - h * (y1 - y0) / d
            y4 = y2 + h * (x1 - x0) / d

        return [volmdlr.Point2D(x3, y3), volmdlr.Point2D(x4, y4)]

    def arc_intersections(self, arc2d: volmdlr.edges.Arc2D):
        circle = Circle2D(arc2d.center, arc2d.radius)
        intersections = []

        for inter in self.circle_intersections(circle):
            try:
                arc2d.abscissa(inter)  # I guess it is a test?
                intersections.append(inter)
            except ValueError:
                pass
        return intersections

    def length(self):
        return volmdlr.TWO_PI * self.radius

    def plot(self, ax=None, linestyle='-', color='k', linewidth=1, alpha=1.,
             equal_aspect=True):
        if ax is None:
            fig, ax = plt.subplots()
        # else:
        #     fig = ax.figure
        if self.radius > 0:
            ax.add_patch(matplotlib.patches.Arc((self.center.x, self.center.y),
                                                2 * self.radius,
                                                2 * self.radius,
                                                angle=0,
                                                theta1=0,
                                                theta2=360,
                                                color=color,
                                                alpha=alpha,
                                                linestyle=linestyle,
                                                linewidth=linewidth))
        if equal_aspect:
            ax.set_aspect('equal')
        return ax

    def to_3d(self, plane_origin, x, y):
        normal = x.cross(y)
        center3d = self.center.to_3d(plane_origin, x, y)
        return Circle3D(volmdlr.Frame3D(center3d, x, y, normal),
                        self.radius, self.name)

    def rotation(self, center: volmdlr.Point2D, angle: float):
        """
        Circle2D rotation
        :param center: rotation center
        :param angle: angle rotation
        :return: a new rotated Circle2D
        """
        return Circle2D(self.center.rotation(center, angle), self.radius)

    def rotation_inplace(self, center: volmdlr.Point2D, angle: float):
        """
        Circle2D rotation. Object is updated inplace
        :param center: rotation center
        :param angle: rotation angle
        """
        self.center.rotation_inplace(center, angle)

    def translation(self, offset: volmdlr.Vector2D):
        """
        Circle2D translation
        :param offset: translation vector
        :return: A new translated Circle2D
        """
        return Circle2D(self.center.translation(offset), self.radius)

    def translation_inplace(self, offset: volmdlr.Vector3D):
        """
        Circle2D translation. Object is updated inplace
        :param offset: translation vector
        """
        self.center.translation_inplace(offset)

    def frame_mapping(self, frame: volmdlr.Frame3D, side: str):
        """
        Changes frame_mapping and return a new Circle2D
        side = 'old' or 'new'
        """
        if side == 'old':
            return Circle2D(frame.old_coordinates(self.center),
                            self.radius)
        elif side == 'new':
            return Circle2D(frame.new_coordinates(self.center),
                            self.radius)
        else:
            raise ValueError('Side should be \'new\' \'old\'')

    def frame_mapping_inplace(self, frame: volmdlr.Frame3D, side: str):
        """
        Changes frame_mapping and the object is updated inplace
        side = 'old' or 'new'
        """
        if side == 'old':
            self.center = frame.old_coordinates(self.center)
        elif side == 'new':
            self.center = frame.new_coordinates(self.center)
        else:
            raise ValueError('Side should be \'new\' \'old\'')

    def area(self):
        return math.pi * self.radius ** 2

    def second_moment_area(self, point):
        """
        Second moment area of part of disk
        """
        I = math.pi * self.radius ** 4 / 4
        return volmdlr.geometry.huygens2d(I, I, 0, self.area(), self.center,
                                          point)

    def center_of_mass(self):
        return self.center

    def point_symmetric(self, point):
        center = 2 * point - self.center
        return Circle2D(center, self.radius)

    def plot_data(self, edge_style: plot_data.EdgeStyle = None,
                  surface_style: plot_data.SurfaceStyle = None):
        return plot_data.Circle2D(cx=self.center.x,
                                  cy=self.center.y,
                                  r=self.radius,
                                  edge_style=edge_style,
                                  surface_style=surface_style)

    def copy(self, *args, **kwargs):
        return Circle2D(self.center.copy(), self.radius)

    def point_at_abscissa(self, curvilinear_abscissa):
        start = self.center + self.radius * volmdlr.X3D
        return start.rotation(self.center,
                              curvilinear_abscissa / self.radius)

    # def triangulation(self, n=35):
    #     l = self.length()
    #     points = [self.point_at_abscissa(l * i / n) for i in range(n)]
    #     points.append(self.center)
    #     triangles = [(i, i + 1, n) for i in range(n - 1)] + [(n - 1, 0, n)]
    def split_by_line(self, line: volmdlr.edges.Line2D):
        """
        Split the Circle with a line into two Arc2D.
        """
        split_points = self.line_intersections(line)
        return self.split(split_points[0], split_points[1])

    def split(self, split_start, split_end):
        x1, y1 = split_start - self.center
        x2, y2 = split_end - self.center

        angle1 = math.atan2(y1, x1)
        angle2 = math.atan2(y2, x2)
        angle_i1 = 0.5 * (angle2 - angle1)
        angle_i2 = angle_i1 + math.pi
        interior_point1 = split_start.rotation(self.center, angle_i1)
        interior_point2 = split_start.rotation(self.center, angle_i2)

        return [volmdlr.edges.Arc2D(split_start, interior_point1,
                                    split_end),
                volmdlr.edges.Arc2D(split_start, interior_point2,
                                    split_end)]

    def axial_symmetry(self, line):
        """
        finds out the symmetric circle2d according to a line
        """

        return self.__class__(center=self.center.axial_symmetry(line),
                              radius=self.radius)

    def discretization_points(self, angle_resolution: float = 10):
        number_points = math.ceil(volmdlr.TWO_PI * angle_resolution) + 2
        step = self.length() / (number_points - 1)
        return [self.point_at_abscissa(i * step) for i in range(number_points)]

    def polygon_points(self, discretization_resolution: int):
        warnings.warn('polygon_points is deprecated,\
        please use discretization_points instead',
                      DeprecationWarning)
        return self.discretization_points(discretization_resolution)


class Contour3D(ContourMixin, Wire3D):
    _non_serializable_attributes = ['points']
    _non_eq_attributes = ['name']
    _non_hash_attributes = ['points', 'name']
    _generic_eq = True
    """
    A collection of 3D primitives forming a closed wire3D
    """

    def __init__(self, primitives: List[volmdlr.core.Primitive3D],
                 name: str = ''):
        """

        """

        Wire3D.__init__(self, primitives=primitives, name=name)
        self._utd_edge_polygon = False
        self._utd_bounding_box = False

    def __hash__(self):
        return sum(hash(e) for e in self.primitives)

    def __eq__(self, other_):
        if other_.__class__.__name__ != self.__class__.__name__:
            return False
        if len(self.primitives) != len(other_.primitives):
            return False
        equal = 0
        for prim1 in self.primitives:
            reverse1 = prim1.reverse()
            found = False
            for prim2 in other_.primitives:
                reverse2 = prim2.reverse()
                if (prim1 == prim2 or reverse1 == prim2
                        or reverse2 == prim1 or reverse1 == reverse2):
                    equal += 1
                    found = True
            if not found:
                return False
        if equal == len(self.primitives):
            return True
        return False

    @property
    def edge_polygon(self):
        if not self._utd_edge_polygon:
            self._edge_polygon = self._get_edge_polygon()
            self._utd_edge_polygon = True
        return self._edge_polygon

    def _get_edge_polygon(self):
        points = []
        for edge in self.primitives:
            if points:
                if edge.start != points[-1]:
                    points.append(edge.start)
            else:
                points.append(edge.start)
        return ClosedPolygon3D(points)

    @classmethod
    def from_step(cls, arguments, object_dict):
        name = arguments[0][1:-1]
        raw_edges = []
        # edge_ends = {}
        for ie, edge_id in enumerate(arguments[1]):
            raw_edges.append(object_dict[int(edge_id[1:])])

        if (len(raw_edges)) == 1:
            if isinstance(raw_edges[0], cls):
                # Case of a circle, ellipse...
                return raw_edges[0]
            return cls(raw_edges, name=name)

        # Making things right for first 2 primitives
        distances = [raw_edges[0].end.point_distance(raw_edges[1].start),
                     raw_edges[0].start.point_distance(raw_edges[1].start),
                     raw_edges[0].end.point_distance(raw_edges[1].end),
                     raw_edges[0].start.point_distance(raw_edges[1].end)]
        index = distances.index(min(distances))
        if min(distances) > 6e-4:
            # Green color : well-placed and well-read
            ax = raw_edges[0].plot(color='g')
            # Red color : can't be connected to green edge
            raw_edges[1].plot(ax=ax, color='r')
            # Black color : to be placed
<<<<<<< HEAD
            [re.plot(ax=ax) for re in raw_edges[2:]]
=======
            for re in raw_edges[2:]:
                re.plot(ax=ax)
>>>>>>> b7395317
            # deltax1 = abs(raw_edges[0].start.x - raw_edges[1].end.x)
            # deltax2 = abs(raw_edges[0].end.x - raw_edges[1].end.x)
            # deltay1 = abs(raw_edges[0].start.y - raw_edges[1].end.y)
            # deltay2 = abs(raw_edges[0].end.y - raw_edges[1].end.y)
            # deltaz1 = abs(raw_edges[0].start.z - raw_edges[1].end.z)
            # deltaz2 = abs(raw_edges[0].end.z - raw_edges[1].end.z)
            raise NotImplementedError(
                f'Number of edges: {len(raw_edges)}',
                'First 2 edges of contour not follwing each other',
                f'delta_x = {abs(raw_edges[0].start.x - raw_edges[1].end.x)},'
                f' {abs(raw_edges[0].end.x - raw_edges[1].end.x)}',
                f'delta_y = {abs(raw_edges[0].start.y - raw_edges[1].end.y)},'
                f' {abs(raw_edges[0].end.y - raw_edges[1].end.y)}',
                f'delta_z = {abs(raw_edges[0].start.z - raw_edges[1].end.z)},'
                f' {abs(raw_edges[0].end.z - raw_edges[1].end.z)}',
                f'distance = {min(distances)}')

        if index == 0:
            edges = [raw_edges[0], raw_edges[1]]
        elif index == 1:
            edges = [raw_edges[0].reverse(), raw_edges[1]]
        elif index == 2:
            edges = [raw_edges[0], raw_edges[1].reverse()]
        elif index == 3:
            edges = [raw_edges[0].reverse(), raw_edges[1].reverse()]
        else:
            raise NotImplementedError

        # Connecting the next edges
        last_edge = edges[-1]
        for i, raw_edge in enumerate(raw_edges[2:]):
            distances = [raw_edge.start.point_distance(last_edge.end),
                         raw_edge.end.point_distance(last_edge.end)]
            index = distances.index(min(distances))
            if min(distances) > 6e-4:
                # Green color : well-placed and well-read
                ax = last_edge.plot(color='g')
                for re in raw_edges[:2 + i]:
                    re.plot(ax=ax, color='g')
                    re.start.plot(ax=ax, color='g')
                    re.end.plot(ax=ax, color='g')
                last_edge.end.plot(ax=ax, color='r')
                # Red color : can't be connected to red dot
                raw_edge.plot(ax=ax, color='r')
                # Black color : to be placed
<<<<<<< HEAD
                [re.plot(ax=ax) for re in raw_edges[2 + i + 1:]]
                [re.start.plot(ax=ax) for re in raw_edges[2 + i + 1:]]
                [re.end.plot(ax=ax) for re in raw_edges[2 + i + 1:]]
=======
                for re in raw_edges[2 + i + 1:]:
                    re.plot(ax=ax)
                    re.start.plot(ax=ax)
                    re.end.plot(ax=ax)
>>>>>>> b7395317
                # deltax1 = abs(raw_edge.start.x - last_edge.end.x)
                # deltax2 = abs(raw_edge.end.x - last_edge.end.x)
                # deltay1 = abs(raw_edge.start.y - last_edge.end.y)
                # deltay2 = abs(raw_edge.end.y - last_edge.end.y)
                # deltaz1 = abs(raw_edge.start.z - last_edge.end.z)
                # deltaz2 = abs(raw_edge.end.z - last_edge.end.z)
                raise NotImplementedError(
                    f'Number of edges: {len(raw_edges)}',
                    'Edges of contour not follwing each other',
                    f'delta_x = {abs(raw_edge.start.x - last_edge.end.x)},'
                    f' {abs(raw_edge.end.x - last_edge.end.x)}',
                    f'delta_y = {abs(raw_edge.start.y - last_edge.end.y)},'
                    f' {abs(raw_edge.end.y - last_edge.end.y)}',
                    f'delta_z = {abs(raw_edge.start.z - last_edge.end.z)},'
                    f' {abs(raw_edge.end.z - last_edge.end.z)}',
                    f'distance = {min(distances)}')
            if index == 0:
                last_edge = raw_edge
            elif index == 1:
                last_edge = raw_edge.reverse()

            edges.append(last_edge)
        return cls(edges, name=name)

    def to_step(self, current_id, surface_id=None, surface3d=None):
        content = ''
        edge_ids = []
        for primitive in self.primitives:
<<<<<<< HEAD

=======
>>>>>>> b7395317
            if primitive.__class__.__name__ == 'BSplineCurve3D':
                method_name = f'{primitive.__class__.__name__.lower()}_to_2d'
                curve2d = getattr(surface3d, method_name)(primitive)[0]
                if curve2d.__class__.__name__ == 'LineSegment3D':
                    curve2d = curve2d.to_bspline_curve()
                primitive_content, primitive_ids = primitive.to_step(
<<<<<<< HEAD
                    current_id, surface_id, curve2d)
            else:
                primitive_content, primitive_ids = primitive.to_step(current_id, surface_id)
=======
                    current_id, surface_id=surface_id, curve2d=curve2d)
            else:
                primitive_content, primitive_ids = primitive.to_step(current_id, surface_id=surface_id)
>>>>>>> b7395317

            content += primitive_content
            current_id = primitive_ids[-1] + 1
            for primitive_id in primitive_ids:
                content += "#{} = ORIENTED_EDGE('{}',*,*,#{},.T.);\n".format(
                    current_id,
                    primitive.name,
                    primitive_id)
                edge_ids.append(current_id)

                current_id += 1

        content += "#{} = EDGE_LOOP('{}',({}));\n".format(
            current_id, self.name, volmdlr.core.step_ids_to_str(edge_ids))
        return content, current_id

    def average_center_point(self):
        nb = len(self.edge_polygon.points)
        x = sum(point[0] for point in self.edge_polygon.points) / nb
        y = sum(point[1] for point in self.edge_polygon.points) / nb
        z = sum(point[2] for point in self.edge_polygon.points) / nb

        return volmdlr.Point3D(x, y, z)

    def rotation(self, center: volmdlr.Point3D, axis: volmdlr.Vector3D,
                 angle: float):
        """
        Contour3D rotation
        :param center: rotation center
        :param axis: rotation axis
        :param angle: angle rotation
        :return: a new rotated Contour3D
        """
        new_edges = [edge.rotation(center, axis, angle) for edge
                     in self.primitives]
        return Contour3D(new_edges, self.name)

    def rotation_inplace(self, center: volmdlr.Point3D, axis: volmdlr.Vector3D,
                         angle: float):
        """
        Contour3D rotation. Object is updated inplace
        :param center: rotation center
        :param axis: rotation axis
        :param angle: rotation angle
        """
        for edge in self.primitives:
            edge.rotation_inplace(center, axis, angle)

    def translation(self, offset: volmdlr.Vector3D):
        """
        Contour3D translation
        :param offset: translation vector
        :return: A new translated Contour3D
        """
        new_edges = [edge.translation(offset) for edge in
                     self.primitives]
        return Contour3D(new_edges, self.name)

    def translation_inplace(self, offset: volmdlr.Vector3D):
        """
        Contour3D translation. Object is updated inplace
        :param offset: translation vector
        """
        for edge in self.primitives:
            edge.translation_inplace(offset)

    def order_contour(self):
        # new_primitives = []
        # points = self.ordering_contour()
        # for p1, p2 in points:
        #     new_primitives.append(volmdlr.edges.LineSegment3D(p1, p2))
        # self.primitives = new_primitives

        initial_points = []
        for primitive in self.primitives:
            initial_points.append((primitive.start, primitive.end))

        new_primitives = []
        if self.is_ordered():
            return self
        points = self.ordering_contour()
        for p1, p2 in points:
            try:
                index = initial_points.index((p1, p2))
            except ValueError:
                index = initial_points.index((p2, p1))

            if isinstance(self.primitives[index], volmdlr.edges.LineSegment3D):
                new_primitives.append(volmdlr.edges.LineSegment3D(p1, p2))
            elif isinstance(self.primitives[index], volmdlr.edges.Arc3D):
                new_primitives.append(volmdlr.edges.Arc3D(p1, self.primitives[index].interior, p2))
            elif isinstance(self.primitives[index], volmdlr.edges.BSplineCurve3D):
                if (self.primitives[index].start == p1 and self.primitives[index].end == p2):
                    new_primitives.append(self.primitives[index])
                else:
                    new_primitives.append(self.primitives[index].reverse())

        self.primitives = new_primitives

        return self

    # def point_over_contour(self, point, abs_tol=1e-7):
    #     belongs = False
    #     for primitive in self.primitives:
    #         if primitive.point_belongs(point, abs_tol):
    #             belongs = True
    #     return belongs

    def frame_mapping(self, frame: volmdlr.Frame3D, side: str):
        """
        Changes frame_mapping and return a new Contour3D
        side = 'old' or 'new'
        """
        new_edges = [edge.frame_mapping(frame, side) for edge in
                     self.primitives]
        return Contour3D(new_edges, self.name)

    def frame_mapping_inplace(self, frame: volmdlr.Frame3D, side: str):
        """
        Changes frame_mapping and the object is updated inplace
        side = 'old' or 'new'
        """
        for edge in self.primitives:
            edge.frame_mapping_inplace(frame, side)

    def copy(self, deep=True, memo=None):
        new_edges = [edge.copy(deep=deep, memo=memo) for edge in self.primitives]
        if self.point_inside_contour is not None:
            new_point_inside_contour = self.point_inside_contour.copy()
        else:
            new_point_inside_contour = None
        return Contour3D(new_edges, new_point_inside_contour, self.name)

    def plot(self, ax=None, color='k', alpha=1, edge_details=False):
        if ax is None:
            ax = Axes3D(plt.figure())

        for edge in self.primitives:
            edge.plot(ax=ax, color=color, alpha=alpha,
                      edge_ends=edge_details, edge_direction=edge_details)

        return ax

    def to_2d(self, plane_origin, x, y):
        primitives2d = []
        for primitive in self.primitives:
            primitive2d = primitive.to_2d(plane_origin, x, y)
            if primitive2d is not None:
                primitives2d.append(primitive2d)
        return Contour2D(primitives=primitives2d)

    def _bounding_box(self):
        """
        Flawed method, to be enforced by overloading
        """
        points = []
        for prim in self.primitives:
            n = 20
            length = prim.length()
            points_ = [prim.point_at_abscissa(i / n * length)
                       for i in range(n)]
            for point in points_:
                if point not in points:
                    points.append(point)
        return volmdlr.core.BoundingBox.from_points(points)

    @property
    def bounding_box(self):
        if not self._utd_bounding_box:
            self._bbox = self._bounding_box()
            self._utd_bounding_box = True
        return self._bbox

    @classmethod
    def extract_contours(cls, contour, point1: volmdlr.Point3D,
                         point2: volmdlr.Point3D, inside=False):

        new_primitives = contour.extract_with_points(point1, point2, inside)
        contours = [cls(new_primitives)]
        return contours

    def contour_intersection(self, contour3d):
        dict_intersecting_points = {}
        for primitive in self.primitives:
            for primitive2 in contour3d.primitives:
                intersecting_point = primitive.linesegment_intersection(
                    primitive2)
                if intersecting_point is not None:
                    dict_intersecting_points[primitive2] = intersecting_point
        if dict_intersecting_points:
            return dict_intersecting_points
        return None

    @classmethod
    def from_points(cls, points: List[volmdlr.Point3D]):
        """
        create a contour3d from points with line_segments3D
        """

        if len(points) < 3:
            raise ValueError('contour is defined at least with three points')
        else:
            edges = []
            for i in range(0, len(points) - 1):
                edges.append(volmdlr.edges.LineSegment3D(points[i], points[i + 1]))

            edges.append(volmdlr.edges.LineSegment3D(points[-1], points[0]))

            contour = cls(edges)

            return contour

    def clean_primitives(self):
        """
        delete primitives with start=end, and return a new contour
        """

        new_primitives = []
        for primitive in self.primitives:
            if primitive.start != primitive.end:
                new_primitives.append(primitive)

        return Contour3D(new_primitives)

    def merge_with(self, contour3d):
        """
        merge two adjacent contours, sharing primitives, and returns one outer contour and inner
        contours (if there are any)
        """

        merged_primitives = self.merge_primitives_with(contour3d)
        contours = Contour3D.contours_from_edges(merged_primitives, tol=3e-4)
        # contours = sorted(contours, key=lambda contour: contour.area(), reverse=True)

        return contours

    # def primitive_over_contour(self, primitive):
    #     """
    #     copied from Contour2D
    #     """
    #     for prim in self.primitives:
    #         if not hasattr(prim, 'unit_direction_vector') and \
    #                 hasattr(prim, 'tangent'):
    #             vector1 = prim.tangent(0.5)
    #         else:
    #             vector1 = prim.unit_direction_vector(abscissa=0.)

    #         if not hasattr(primitive, 'unit_direction_vector') and \
    #                 hasattr(primitive, 'tangent'):
    #             vector2 = primitive.tangent(0.5)
    #         else:
    #             vector2 = primitive.unit_direction_vector(abscissa=0.)

    #         if vector1.is_colinear_to(vector2):
    #             mid_point = primitive.middle_point()
    #             if self.point_over_contour(mid_point):
    #                 return True
    #     return False


class Circle3D(Contour3D):
    _non_serializable_attributes = ['point', 'edges', 'point_inside_contour']
    _non_eq_attributes = ['name']
    _non_hash_attributes = ['name']
    _generic_eq = True

    def __init__(self, frame: volmdlr.Frame3D, radius: float,
                 name: str = ''):
        """
        frame.u, frame.v define the plane, frame.w the normal
        """
        self.radius = radius
        self.frame = frame
        self.angle = volmdlr.TWO_PI
        Contour3D.__init__(self, [self], name=name)

    @property
    def center(self):
        return self.frame.origin

    @property
    def normal(self):
        return self.frame.w

    def __hash__(self):
        return hash(self.frame.origin)

    def __eq__(self, other_circle):
        return self.frame.origin == other_circle.frame.origin \
               and self.frame.w.is_colinear(other_circle.frame.w) \
               and math.isclose(self.radius,
                                other_circle.radius, abs_tol=1e-06)

    def tessellation_points(self, resolution=20):

        tessellation_points_3d = [
                                     self.center + self.radius * math.cos(
                                         teta) * self.frame.u
                                     + self.radius * math.sin(
                                         teta) * self.frame.v
                                     for teta in
                                     npy.linspace(0, volmdlr.TWO_PI,
                                                  resolution + 1)][:-1]
        return tessellation_points_3d

    def length(self):
        return volmdlr.TWO_PI * self.radius

    # def FreeCADExport(self, name, ndigits=3):
    #     xc, yc, zc = round(1000 * self.center, ndigits)
    #     xn, yn, zn = round(self.normal, ndigits)
    #     return '{} = Part.Circle(fc.Vector({},{},{}),fc.Vector({},{},{}),{})\n'.format(
    #         name, xc, yc, zc, xn, yn, zn, 1000 * self.radius)

    def rotation(self, center: volmdlr.Point3D, axis: volmdlr.Vector3D, angle: float):
        """
        Circle3D rotation
        :param center: rotation center
        :param axis: rotation axis
        :param angle: angle rotation
        :return: a new rotated Circle3D
        """
        return Circle3D(self.frame.rotation(center, axis, angle),
                        self.radius, self.name)

    def rotation_inplace(self, center: volmdlr.Point3D, axis: volmdlr.Vector3D, angle: float):
        """
        Circle3D rotation. Object is updated inplace
        :param center: rotation center
        :param axis: rotation axis
        :param angle: rotation angle
        """
        self.frame.rotation_inplace(center, axis, angle)

    def translation(self, offset: volmdlr.Vector3D):
        """
        Circle3D translation
        :param offset: translation vector
        :return: A new translated Circle3D
        """
        return Circle3D(self.frame.translation(offset), self.radius, self.name)

    def translation_inplace(self, offset: volmdlr.Vector3D):
        """
        Circle3D translation. Object is updated inplace
        :param offset: translation vector
        """
        self.frame.translation_inplace(offset)

    def plot(self, ax=None, color='k', alpha=1., edge_details=False):
        if ax is None:
            fig = plt.figure()
            ax = Axes3D(fig)
        else:
            fig = None

        x = []
        y = []
        z = []
        for px, py, pz in self.tessellation_points():
            x.append(px)
            y.append(py)
            z.append(pz)
        x.append(x[0])
        y.append(y[0])
        z.append(z[0])
        ax.plot(x, y, z, color=color, alpha=alpha)
        return ax

    def point_at_abscissa(self, curvilinear_abscissa):
        """
        start point is at intersection of frame.u axis
        """
        start = self.frame.origin + self.radius * self.frame.u
        return start.rotation(self.frame.origin, self.frame.w,
                              curvilinear_abscissa / self.radius)

    @classmethod
    def from_step(cls, arguments, object_dict):
        center = object_dict[arguments[1]].origin
        radius = float(arguments[2]) / 1000
        if object_dict[arguments[1]].u is not None:
            normal = object_dict[arguments[1]].u
            other_vec = object_dict[arguments[1]].v
            if other_vec is not None:
                other_vec.normalize()
        else:
            normal = object_dict[arguments[1]].v  # ou w
            other_vec = None
        normal.normalize()
        return cls.from_center_normal(center, normal, radius,
                                      arguments[0][1:-1])

    def to_step(self, current_id, surface_id=None, surface3d=None):
        circle_frame = volmdlr.Frame3D(self.center, self.frame.w, self.frame.u,
                                       self.frame.v)
        content, frame_id = circle_frame.to_step(current_id)
        curve_id = frame_id + 1
        content += "#{} = CIRCLE('{}',#{},{});\n".format(
            curve_id, self.name, frame_id, round(self.radius * 1000, 3))

        if surface_id:
            content += "#{} = SURFACE_CURVE('',#{},(#{}),.PCURVE_S1.);\n".format(
                curve_id + 1, curve_id, surface_id)
            curve_id += 1

        p1 = self.frame.origin + self.frame.u * self.radius
        # p2 = self.frame.origin + self.frame.v*self.radius
        p3 = self.frame.origin - self.frame.u * self.radius
        # p4 = self.frame.origin - self.frame.v*self.radius

        p1_content, p1_id = p1.to_step(curve_id + 1, vertex=True)
        # p2_content, p2_id = p2.to_step(p1_id+1, vertex=True)
        p3_content, p3_id = p3.to_step(p1_id + 1, vertex=True)
        # p4_content, p4_id = p4.to_step(p3_id+1, vertex=True)
        content += p1_content + p3_content

        arc1_id = p3_id + 1
        content += "#{} = EDGE_CURVE('{}',#{},#{},#{},.T.);\n".format(
            arc1_id, self.name, p1_id, p3_id, curve_id)
        oriented_edge1_id = arc1_id + 1
        content += "#{} = ORIENTED_EDGE('',*,*,#{},.T.);\n".format(
            oriented_edge1_id, arc1_id)

        arc2_id = oriented_edge1_id + 1
        content += "#{} = EDGE_CURVE('{}',#{},#{},#{},.T.);\n".format(
            arc2_id, self.name, p3_id, p1_id, curve_id)
        oriented_edge2_id = arc2_id + 1
        content += "#{} = ORIENTED_EDGE('',*,*,#{},.T.);\n".format(
            oriented_edge2_id, arc2_id)

        current_id = oriented_edge2_id + 1
        content += "#{} = EDGE_LOOP('{}',(#{},#{}));\n".format(
            current_id, self.name, oriented_edge1_id, oriented_edge2_id)

        return content, current_id

    def _bounding_box(self):
        """
        """
        # u = self.normal.deterministic_unit_normal_vector()
        # v = self.normal.cross(u)
        points = [self.frame.origin + self.radius * v
                  for v in [self.frame.u, -self.frame.u,
                            self.frame.v, -self.frame.v]]
        return volmdlr.core.BoundingBox.from_points(points)

    def to_2d(self, plane_origin, x, y):
        z = x.cross(y)
        plane3d = volmdlr.faces.Plane3D(volmdlr.Frame3D(plane_origin, x, y, z))
        return Circle2D(plane3d.point3d_to_2d(self.center), self.radius)

    @classmethod
    def from_center_normal(cls, center: volmdlr.Point3D,
                           normal: volmdlr.Vector3D,
                           radius: float,
                           name: str = ''):
        u = normal.deterministic_unit_normal_vector()
        v = normal.cross(u)
        return cls(volmdlr.Frame3D(center, u, v, normal), radius, name)

    @classmethod
    def from_3_points(cls, point1, point2, point3):
        u1 = (point2 - point1)
        u2 = (point2 - point3)
        try:
            u1.normalize()
            u2.normalize()
        except ZeroDivisionError:
            raise ValueError(
                'the 3 points must be distincts')

        normal = u2.cross(u1)
        normal.normalize()

        if u1 == u2:
            u2 = normal.cross(u1)
            u2.normalize()

        v1 = normal.cross(u1)  # v1 is normal, equal u2
        v2 = normal.cross(u2)  # equal -u1

        p11 = 0.5 * (point1 + point2)  # Mid point of segment s,m
        p21 = 0.5 * (point2 + point3)  # Mid point of segment s,m

        l1 = volmdlr.edges.Line3D(p11, p11 + v1)
        l2 = volmdlr.edges.Line3D(p21, p21 + v2)

        try:
            center, _ = l1.minimum_distance_points(l2)
        except ZeroDivisionError:
            raise ValueError(
                'Start, end and interior points  of an arc must be distincts')

        radius = (center - point1).norm()
        return cls(frame=volmdlr.Frame3D(center, u1, normal.cross(u1), normal),
                   radius=radius)

    def extrusion(self, extrusion_vector):

        if self.normal.is_colinear_to(extrusion_vector):
            u = self.normal.deterministic_unit_normal_vector()
            v = self.normal.cross(u)
            w = extrusion_vector.copy()
            w.normalize()
            cylinder = volmdlr.faces.CylindricalSurface3D(
                volmdlr.Frame3D(self.center, u, v, w), self.radius)
            return [cylinder.rectangular_cut(0, volmdlr.TWO_PI,
                                             0, extrusion_vector.norm())]
        else:
            raise NotImplementedError(
                'Extrusion along vector not colinar to normal for circle not handled yet: dot={}'.format(
                    self.normal.dot(extrusion_vector)))

    def revolution(self, axis_point: volmdlr.Point3D, axis: volmdlr.Vector3D,
                   angle: float):
        line3d = volmdlr.edges.Line3D(axis_point, axis_point + axis)
        tore_center, _ = line3d.point_projection(self.center)
        u = self.center - tore_center
        u.normalize()
        v = axis.cross(u)
        if not math.isclose(self.normal.dot(u), 0., abs_tol=1e-9):
            raise NotImplementedError(
                'Outside of plane revolution not supported')

        R = tore_center.point_distance(self.center)
        surface = volmdlr.faces.ToroidalSurface3D(
            volmdlr.Frame3D(tore_center, u, v, axis),
            R, self.radius)
        return [surface.rectangular_cut(0, angle, 0, volmdlr.TWO_PI)]

    def point_on_circle(self, point: volmdlr.Point3D):
        distance = point.point_distance(self.center)
        vec = volmdlr.Vector3D(*point - self.center)
        dot = self.normal.dot(vec)
        if math.isclose(distance, self.radius, abs_tol=1e-6)\
                and math.isclose(dot, 0, abs_tol=5e-6):
            return True
        return False

    def trim(self, point1: volmdlr.Point3D, point2: volmdlr.Point3D):
        if not self.point_on_circle(point1)\
                or not self.point_on_circle(point2):
            ax = self.plot()
            point1.plot(ax=ax, color='r')
            point2.plot(ax=ax, color='b')
            raise ValueError('Point not on circle for trim method')
        if point1 == point2:
            return volmdlr.edges.FullArc3D(self.frame.origin, point1,
                                           self.frame.w)
        interior = volmdlr.core.clockwise_interior_from_circle3d(
            point1, point2, self)
        return volmdlr.edges.Arc3D(point1, interior, point2)


class Ellipse3D(Contour3D):
    """
    :param major_axis: Largest radius of the ellipse
    :type major_axis: float
    :param minor_axis: Smallest radius of the ellipse
    :type minor_axis: float
    :param center: Ellipse's center
    :type center: Point3D
    :param normal: Ellipse's normal
    :type normal: Vector3D
    :param major_dir: Direction of the largest radius/major_axis
    :type major_dir: Vector3D
    """

    def __init__(self, major_axis: float, minor_axis: float,
                 center: volmdlr.Point3D, normal: volmdlr.Vector3D,
                 major_dir: volmdlr.Vector3D, name: str = ''):

        self.major_axis = major_axis
        self.minor_axis = minor_axis
        self.center = center
        normal.normalize()
        self.normal = normal
        major_dir.normalize()
        self.major_dir = major_dir
        Contour3D.__init__(self, [self], name=name)

    def tessellation_points(self, resolution=20):
        # plane = Plane3D.from_normal(self.center, self.normal)
        tessellation_points_3d = [
                                     self.center + self.major_axis * math.cos(
                                         teta) * self.major_dir
                                     + self.minor_axis * math.sin(
                                         teta) * self.major_dir.cross(
                                         self.normal) for teta in
                                     npy.linspace(0, volmdlr.TWO_PI,
                                                  resolution + 1)][:-1]
        return tessellation_points_3d

    def trim(self, point1: volmdlr.Point3D, point2: volmdlr.Point3D):
        # minor_dir = self.normal.cross(self.major_dir)
        # frame = volmdlr.Frame3D(self.center, self.major_dir,
        #                         minor_dir, self.normal)
        frame = volmdlr.Frame3D(self.center, self.major_dir,
                                self.normal.cross(self.major_dir), self.normal)

        # Positionnement des points dans leur frame
        p1_new, p2_new = frame.new_coordinates(
            point1), frame.new_coordinates(point2)

        # Angle pour le p1
        # u1, u2 = p1_new.x / self.major_axis, p1_new.y / self.minor_axis
        # theta1 = volmdlr.core.sin_cos_angle(u1, u2)
        theta1 = volmdlr.core.sin_cos_angle(p1_new.x / self.major_axis, p1_new.y / self.minor_axis)

        # Angle pour le p2
        # u3, u4 = p2_new.x / self.major_axis, p2_new.y / self.minor_axis
        # theta2 = volmdlr.core.sin_cos_angle(u3, u4)
        theta2 = volmdlr.core.sin_cos_angle(p2_new.x / self.major_axis, p2_new.y / self.minor_axis)

        if theta1 > theta2:  # sens trigo
            angle = math.pi + (theta1 + theta2) / 2
        else:
            angle = (theta1 + theta2) / 2

        # p_3 = volmdlr.Point3D(self.major_axis * math.cos(angle),
        #                       self.minor_axis * math.sin(angle), 0)
        # p3 = frame.old_coordinates(p_3)
        p3 = frame.old_coordinates(volmdlr.Point3D(self.major_axis * math.cos(angle),
                                                   self.minor_axis * math.sin(angle), 0))

        return volmdlr.edges.ArcEllipse3D(point1, p3, point2, self.center,
                                          self.major_dir)

    # def FreeCADExport(self, ip, ndigits=3):
    #     name = 'primitive{}'.format(ip)
    #     xc, yc, zc = npy.round(1000 * self.center.vector, ndigits)
    #     major_vector = self.center + self.major_axis / 2 * self.major_dir
    #     xmaj, ymaj, zmaj = npy.round(1000 * major_vector.vector, ndigits)
    #     minor_vector = self.center + self.minor_axis / 2 * self.normal.cross(
    #         self.major_dir)
    #     xmin, ymin, zmin = npy.round(1000 * minor_vector.vector, ndigits)
    #     return '{} = Part.Ellipse(fc.Vector({},{},{}), fc.Vector({},{},{}), fc.Vector({},{},{}))\n'.format(
    #         name, xmaj, ymaj, zmaj, xmin, ymin, zmin, xc, yc, zc)

    def rotation(self, center: volmdlr.Point3D, axis: volmdlr.Vector3D, angle: float):
        """
        Ellipse3D rotation
        :param center: rotation center
        :param axis: rotation axis
        :param angle: angle rotation
        :return: a new rotated Ellipse3D
        """
        new_center = self.center.rotation(center, axis, angle)
        new_normal = self.normal.rotation(center, axis, angle)
        new_major_dir = self.major_dir.rotation(center, axis, angle)
        return Ellipse3D(self.major_axis, self.minor_axis, new_center,
                         new_normal, new_major_dir, self.name)

    def rotation_inplace(self, center: volmdlr.Point3D, axis: volmdlr.Vector3D, angle: float):
        """
        Ellipse3D rotation. Object is updated inplace
        :param center: rotation center
        :param axis: rotation axis
        :param angle: rotation angle
        """
        self.center.rotation_inplace(center, axis, angle)
        self.normal.rotation_inplace(center, axis, angle)
        self.major_dir.rotation_inplace(center, axis, angle)

    def translation(self, offset: volmdlr.Vector3D):
        """
        Ellipse3D translation
        :param offset: translation vector
        :return: A new translated Ellipse3D
        """
        new_center = self.center.translation(offset)
        new_normal = self.normal.translation(offset)
        new_major_dir = self.major_dir.translation(offset)
        return Ellipse3D(self.major_axis, self.minor_axis, new_center,
                         new_normal, new_major_dir, self.name)

    def translation_inplace(self, offset: volmdlr.Vector3D):
        """
        Ellipse3D translation. Object is updated inplace
        :param offset: translation vector
        """
        self.center.translation_inplace(offset)
        self.normal.translation_inplace(offset)
        self.major_dir.translation_inplace(offset)

    def plot(self, ax=None, color='k', alpha=1, edge_details=False):
        if ax is None:
            fig = plt.figure()
            ax = Axes3D(fig)
        else:
            fig = None

        x = []
        y = []
        z = []
        for px, py, pz in self.tessellation_points():
            x.append(px)
            y.append(py)
            z.append(pz)
        x.append(x[0])
        y.append(y[0])
        z.append(z[0])
        ax.plot(x, y, z, color)
        return ax

    @classmethod
    def from_step(cls, arguments, object_dict):
        center = object_dict[arguments[1]].origin
        normal = object_dict[arguments[1]].u  # ancien w
        major_dir = object_dict[arguments[1]].v  # ancien u
        major_axis = float(arguments[2]) / 1000
        minor_axis = float(arguments[3]) / 1000
        return cls(major_axis, minor_axis, center, normal, major_dir,
                   arguments[0][1:-1])


class ClosedPolygon3D(Contour3D, ClosedPolygonMixin):
    _non_serializable_attributes = ['line_segments', 'primitives']
    _non_eq_attributes = ['line_segments', 'primitives']

    def __init__(self, points: List[volmdlr.Point3D], name: str = ''):
        self.points = points
        self._line_segments = None

        Contour3D.__init__(self, self.line_segments, name)

    def get_line_segments(self):
        lines = []
        if len(self.points) > 1:
            for p1, p2 in zip(self.points,
                              list(self.points[1:]) + [self.points[0]]):
                lines.append(volmdlr.edges.LineSegment3D(p1, p2))
        return lines

    def copy(self, *args, **kwargs):
        points = [point.copy() for point in self.points]
        return ClosedPolygon3D(points, self.name)

    def __hash__(self):
        return sum(hash(point) for point in self.points)

    def __eq__(self, other_):
        if not isinstance(other_, self.__class__):
            return False
        equal = True
        for point, other_point in zip(self.points, other_.points):
            equal = (equal and point == other_point)
        return equal

    def plot(self, ax=None, color='k', alpha=1, edge_details=False):
        for line_segment in self.line_segments:
            ax = line_segment.plot(ax=ax, color=color, alpha=alpha,
                                   edge_ends=True, edge_direction=True)
        return ax

    def rotation(self, center: volmdlr.Point3D, axis: volmdlr.Vector3D,
                 angle: float):
        """
        ClosedPolygon3D rotation
        :param center: rotation center
        :param axis: rotation axis
        :param angle: angle rotation
        :return: a new rotated ClosedPolygon3D
        """
        return ClosedPolygon3D(
            [point.rotation(center, axis, angle) for point in
             self.points])

    def rotation_inplace(self, center: volmdlr.Point3D, axis: volmdlr.Vector3D,
                         angle: float):
        """
        ClosedPolygon3D rotation. Object is updated inplace
        :param center: rotation center
        :param axis: rotation axis
        :param angle: rotation angle
        """
        for point in self.points:
            point.rotation_inplace(center, axis, angle)

    def translation(self, offset: volmdlr.Vector3D):
        """
        ClosedPolygon3D translation
        :param offset: translation vector
        :return: A new translated ClosedPolygon3D
        """
        new_points = [point.translation(offset) for point in
                      self.points]
        return ClosedPolygon3D(new_points, self.name)

    def translation_inplace(self, offset: volmdlr.Vector3D):
        """
        ClosedPolygon3D translation. Object is updated inplace
        :param offset: translation vector
        """
        for point in self.points:
            point.translation_inplace(offset)

    def to_2d(self, plane_origin, x, y):
        points2d = [point.to_2d(plane_origin, x, y) for point in self.points]
        return ClosedPolygon2D(points2d)

    def sewing_with(self, other_poly3d, x, y, resolution=20):
        self_center, other_center = self.average_center_point(), \
                                    other_poly3d.average_center_point()

        self_poly2d, other_poly2d = self.to_2d(self_center, x, y), \
            other_poly3d.to_2d(other_center, x, y)
        self_center2d, other_center2d = self_poly2d.center_of_mass(), \
            other_poly2d.center_of_mass()
        self_poly2d.translation_inplace(-self_center2d)
        other_poly2d.translation_inplace(-other_center2d)

        bbox_self2d, bbox_other2d = self_poly2d.bounding_rectangle().bounds(), \
            other_poly2d.bounding_rectangle().bounds()
        position = [abs(value) for value in bbox_self2d] \
            + [abs(value) for value in bbox_other2d]
        max_scale = 2 * max(position)

        lines = [volmdlr.edges.LineSegment2D(volmdlr.O2D, max_scale * (
                volmdlr.X2D * math.sin(n * 2 * math.pi / resolution) +
                volmdlr.Y2D * math.cos(n * 2 * math.pi / resolution))
                                             ) for n in range(resolution)]

        self_new_points, other_new_points = [], []
        for line in lines:
            for self_line in self_poly2d.line_segments:
                intersect = line.linesegment_intersections(self_line)
                if intersect:
                    self_new_points.extend(intersect)
                    break

            for other_line in other_poly2d.line_segments:
                intersect = line.linesegment_intersections(other_line)
                if intersect:
                    other_new_points.extend(intersect)
                    break

        new_self_poly2d, new_other_poly2d = ClosedPolygon2D(
            self_new_points), ClosedPolygon2D(other_new_points)
        new_self_poly2d.translation_inplace(self_center2d)
        new_other_poly2d.translation_inplace(other_center2d)

        new_poly1, new_poly2 = new_self_poly2d.to_3d(self_center, x, y), \
            new_other_poly2d.to_3d(other_center, x, y)

        triangles = []
        for point1, point2, other_point in zip(new_poly1.points,
                                               new_poly1.points[
                                                   1:] + new_poly1.points[:1],
                                               new_poly2.points):
            triangles.append([point1, point2, other_point])

        for point1, point2, other_point in zip(
                new_poly2.points, new_poly2.points[1:] + new_poly2.points[:1],
                new_poly1.points[1:] + new_poly1.points[:1]):
            triangles.append([other_point, point2, point1])

        return triangles

    def simplify(self, min_distance: float = 0.01, max_distance: float = 0.05):
        return ClosedPolygon3D(self.simplify_polygon(
            min_distance=min_distance, max_distance=max_distance).points)

    def convex_sewing(self, polygon2, x, y):
        """
        x and y are used for plane projection to make
        sure it is being projected in the right plane
        """
        center1, center2 = self.average_center_point(), polygon2.average_center_point()
        center1_, center2_ = volmdlr.Point3D(center1.x, center1.y, 0), volmdlr.Point3D(center2.x, center2.y, 0)
        new_polygon1, new_polygon2 = self.translation(-center1_), polygon2.translation(-center2_)
        new_center1, new_center2 = new_polygon1.average_center_point(), new_polygon2.average_center_point()

        new_polygon1_2d, new_polygon2_2d =\
            new_polygon1.to_2d(new_center1, x, y), new_polygon2.to_2d(new_center2, x, y)

        dict_closing_pairs = {}
        triangles = []
        list_closing_point_indexes = []
        new_polygon1_2d_points = new_polygon1_2d.points + [
            new_polygon1_2d.points[0]]
        for i, point_polygon1 in enumerate(
                new_polygon1.points + [new_polygon1.points[0]]):
            if i != 0:
                mean_point2d = 0.5 * (
                        new_polygon1_2d_points[i] + new_polygon1_2d_points[
                            i - 1])
                closing_point = new_polygon2_2d.line_intersecting_closing_point(
                    mean_point2d)
                closing_point_index = new_polygon2_2d.points.index(
                    closing_point)

                if i == 1:
                    previous_closing_point_index = closing_point_index
                if closing_point_index != previous_closing_point_index:
                    if closing_point_index in list_closing_point_indexes:
                        closing_point_index = previous_closing_point_index
                    else:
                        dict_closing_pairs[self.points[i - 1]] = (
                            previous_closing_point_index,
                            closing_point_index)

                if point_polygon1 == new_polygon1.points[0]:
                    if list(dict_closing_pairs.values())[-1][-1] != \
                            list(dict_closing_pairs.values())[0][0]:
                        dict_closing_pairs[self.points[0]] = (
                            list(dict_closing_pairs.values())[-1][-1],
                            list(dict_closing_pairs.values())[0][0])

                real_closing_point = polygon2.points[closing_point_index]

                face_points = [self.points[new_polygon1.points.index(
                    point_polygon1)], self.points[i - 1],
                                  real_closing_point]
                triangles.append(face_points)

                list_closing_point_indexes.append(closing_point_index)
                previous_closing_point_index = closing_point_index
        triangles += polygon2.close_sewing(dict_closing_pairs)

        return triangles

    def get_valid_concave_sewing_polygon(self, polygon1_2d, polygon2_2d):
        polygon1_2d_valid__primitive =\
            polygon1_2d.get_valid_sewing_polygon_primitive(polygon2_2d)
        if polygon1_2d_valid__primitive == polygon1_2d.line_segments[0]:
            return self
        new_polygon_primitives = \
            self.line_segments[polygon1_2d.line_segments.index(polygon1_2d_valid__primitive):] + \
            self.line_segments[:polygon1_2d.line_segments.index(polygon1_2d_valid__primitive)]
        polygon1_3d_points = []
        for prim in new_polygon_primitives:
            if prim.start not in polygon1_3d_points:
                polygon1_3d_points.append(prim.start)
            if prim.end not in polygon1_3d_points:
                polygon1_3d_points.append(prim.end)
        return ClosedPolygon3D(polygon1_3d_points)

    def close_sewing(self, dict_closing_pairs):
        triangles_points = []
        for i, point_polygon2 in enumerate(
                self.points + [self.points[0]]):
            for j, index in enumerate(list(dict_closing_pairs.values())):
                if i != 0:
                    if i - 1 >= index[0] and i <= index[1]:
                        face_points = [self.points[i - 1],
                                       point_polygon2,
                                       list(dict_closing_pairs.keys())[j]]
                        triangles_points.append(face_points)
                    elif index[0] > index[1]:
                        if (i - 1 <= index[0] and i <= index[1]) or (
                                (i - 1 >= index[0]) and i >= index[1]):
                            face_points = [self.points[i - 1],
                                           point_polygon2,
                                           list(dict_closing_pairs.keys())[j]]
                            triangles_points.append(face_points)
        return triangles_points

    def check_sewing(self, polygon2, sewing_faces):
        if not len(self.line_segments) + len(polygon2.line_segments) == len(sewing_faces):
            return False
        return True

    def redefine_sewing_triangles_points(self, triangles_points,
                                         passed_by_zero_index,
                                         closing_point_index,
                                         previous_closing_point_index):
        for n, triangle_points in enumerate(triangles_points[::-1]):
            if (not passed_by_zero_index and
                self.points.index(
                    triangle_points[2]) > closing_point_index) or \
                    (passed_by_zero_index and
                     0 <= self.points.index(triangle_points[
                                                       2]) <= previous_closing_point_index and
                     self.points.index(
                         triangle_points[2]) > closing_point_index):
                new_face_points = [triangles_points[-(n + 1)][0],
                                   triangles_points[-(n + 1)][1],
                                   self.points[
                                       closing_point_index]]
                triangles_points[-(n + 1)] = new_face_points

        return triangles_points

    @staticmethod
    def clean_sewing_closing_pairs_dictionary(dict_closing_pairs,
                                              closing_point_index,
                                              passed_by_zero_index):
        """
        Cleans the dictionnary containing the sewing closing pairs informations
        in case it needs to be recalculated due to changing closing points
        """
        dict_closing_pairs_values = list(dict_closing_pairs.values())
        dict_closing_pairs_keys = list(dict_closing_pairs.keys())
        previous_closing_point_index = dict_closing_pairs_values[-1][1]
        last_dict_value = previous_closing_point_index
        for i, key in enumerate(dict_closing_pairs_keys[::-1]):
            if (not passed_by_zero_index and
                last_dict_value > closing_point_index) or \
                    (passed_by_zero_index and
                     0 <= last_dict_value <= previous_closing_point_index and
                     last_dict_value > closing_point_index):
                lower_bounddary_closing_point = key
                del dict_closing_pairs[key]
                if not dict_closing_pairs:
                    break
                last_dict_value = dict_closing_pairs_values[-i - 2][1]

        return dict_closing_pairs, lower_bounddary_closing_point

    @staticmethod
    def is_sewing_forward(closing_point_index, list_closing_point_indexes) -> bool:
        if closing_point_index < list_closing_point_indexes[-1]:
            return False
        return True

    @staticmethod
    def sewing_closing_points_to_remove(closing_point_index, list_closing_point_indexes, passed_by_zero_index):
        list_remove_closing_points = []
        for idx in list_closing_point_indexes[::-1]:
            if not passed_by_zero_index:
                if idx > closing_point_index:
                    list_remove_closing_points.append(idx)
                else:
                    break
            else:
                if 0 < idx <= list_closing_point_indexes[-1] and \
                        idx > closing_point_index:
                    list_remove_closing_points.append(idx)
                else:
                    break
        return list_remove_closing_points

    @staticmethod
    def sewing_closing_point_past_point0(closing_point_index, list_closing_point_indexes,
                                         passed_by_zero_index, ratio_denominator):
        last_to_new_point_index_ratio = (list_closing_point_indexes[-1] -
                                         closing_point_index) / ratio_denominator
        if passed_by_zero_index:
            ratio = (list_closing_point_indexes[0] - closing_point_index) / ratio_denominator
            if math.isclose(ratio, 1, abs_tol=0.3):
                closing_point_index = list_closing_point_indexes[0]
            else:
                closing_point_index = list_closing_point_indexes[-1]
        else:
            if closing_point_index > list_closing_point_indexes[0]:
                ratio1 = (closing_point_index -
                          list_closing_point_indexes[0]) / ratio_denominator
                if math.isclose(ratio1, 0, abs_tol=0.3) and \
                        math.isclose(last_to_new_point_index_ratio, 1, abs_tol=0.3):
                    passed_by_zero_index = True
                    closing_point_index = list_closing_point_indexes[0]
                else:
                    closing_point_index = list_closing_point_indexes[-1]
            else:
                if closing_point_index < ratio_denominator / 4:
                    passed_by_zero_index = True
                elif ratio_denominator - list_closing_point_indexes[-1] >= 6:
                    closing_point_index = list_closing_point_indexes[-1] + 5
                else:
                    closing_point_index = list_closing_point_indexes[-1]
        return closing_point_index, passed_by_zero_index

    @staticmethod
    def validate_concave_closing_point(closing_point_index,
                                       list_closing_point_indexes,
                                       passed_by_zero_index,
                                       ratio_denominator, polygons_points_ratio):
        if closing_point_index == list_closing_point_indexes[-1]:
            return closing_point_index, [], passed_by_zero_index

        list_remove_closing_points = []
        ratio = (list_closing_point_indexes[-1] - closing_point_index) / ratio_denominator
        if not ClosedPolygon3D.is_sewing_forward(closing_point_index, list_closing_point_indexes):
            if closing_point_index > list_closing_point_indexes[-1] - 10 and\
                    closing_point_index != list_closing_point_indexes[-1] - 1:
                if closing_point_index - 1 in list_closing_point_indexes and\
                        closing_point_index + 1 in list_closing_point_indexes:
                    closing_point_index = list_closing_point_indexes[-1]
                    return closing_point_index, list_remove_closing_points, passed_by_zero_index

                list_remove_closing_points = ClosedPolygon3D.sewing_closing_points_to_remove(
                    closing_point_index, list_closing_point_indexes, passed_by_zero_index)

            elif closing_point_index in list_closing_point_indexes:
                closing_point_index = list_closing_point_indexes[-1]
            elif math.isclose(ratio, 0, abs_tol=0.3):
                closing_point_index = list_closing_point_indexes[-1]
            else:
                closing_point_index, passed_by_zero_index = ClosedPolygon3D.sewing_closing_point_past_point0(
                    closing_point_index, list_closing_point_indexes, passed_by_zero_index, ratio_denominator)

        elif closing_point_index in list_closing_point_indexes:
            closing_point_index = list_closing_point_indexes[-1]
        elif len(list_closing_point_indexes) > 2 and \
                list_closing_point_indexes[0] < closing_point_index < \
                list_closing_point_indexes[-1]:
            closing_point_index = list_closing_point_indexes[-1]
        elif passed_by_zero_index and closing_point_index > \
                list_closing_point_indexes[0]:
            closing_point_index = list_closing_point_indexes[-1]
        elif list_closing_point_indexes[0] == 0 and math.isclose(ratio, -1,
                                                                 abs_tol=0.3):
            closing_point_index = list_closing_point_indexes[-1]
        elif math.isclose(ratio, -1, abs_tol=0.3):
            closing_point_index = list_closing_point_indexes[-1]
        elif closing_point_index - list_closing_point_indexes[-1] > 5 and \
            list_closing_point_indexes[-1] + 4 <= ratio_denominator - 1 and\
                polygons_points_ratio > 0.95:
            closing_point_index = list_closing_point_indexes[-1] + 4

        return closing_point_index, list_remove_closing_points, passed_by_zero_index

    def concave_sewing(self, polygon2, x, y):
        polygon1_2d = self.to_2d(volmdlr.O2D, x, y)
        polygon2_2d = polygon2.to_2d(volmdlr.O2D, x, y)
        polygon1_3d = self
        polygon2_3d = polygon2
        if polygon2_2d.area() < polygon1_2d.area():
            polygon1_2d, polygon2_2d = polygon2_2d, polygon1_2d
            polygon1_3d = polygon2
            polygon2_3d = self
        polygon1_3d = polygon1_3d.get_valid_concave_sewing_polygon(
            polygon1_2d, polygon2_2d)
        polygon1_2d = polygon1_3d.to_2d(volmdlr.O2D, x, y)

        # ax=polygon1_2d.plot()
        # polygon2_2d.plot(ax=ax, color='r')

        dict_closing_pairs = {}
        triangles_points = []
        list_closing_point_indexes = []
        passed_by_zero_index = False
        ratio_denom = len(polygon2_2d.points)
        polygons_points_ratio = len(polygon1_2d.points) / ratio_denom
        previous_closing_point_index = None
        for i, primitive1 in enumerate(polygon1_2d.line_segments):
            list_remove_closing_points = []
            closing_point = polygon1_2d.get_closing_point(polygon2_2d,
                                                          primitive1)
            if closing_point == volmdlr.O2D:
                if previous_closing_point_index is not None:
                    closing_point_index = previous_closing_point_index
                else:
                    raise NotImplementedError(
                        'None of the normal lines intersect polygon2, '
                        'certify projection plane given is correct')
            else:
                closing_point_index = polygon2_2d.points.index(closing_point)

            if i == 0:
                previous_closing_point_index = closing_point_index
            else:
                closing_point_index, list_remove_closing_points,\
                    passed_by_zero_index = self.validate_concave_closing_point(
                        closing_point_index, list_closing_point_indexes,
                        passed_by_zero_index, ratio_denom, polygons_points_ratio)

            if list_remove_closing_points:
                new_list_closing_point_indexes = list(
                    dict.fromkeys(list_closing_point_indexes))
                new_list_remove_closing_indexes = list(
                    dict.fromkeys(list_remove_closing_points))

                # print('closing_point_index:', closing_point_index)
                # print('list_remove_closing_points:',
                #       list_remove_closing_points)
                # print('list_closing_point_indexes:',
                #       list_closing_point_indexes)
                # print('new_list_closing_point_indexes:',
                #       new_list_closing_point_indexes)
                # print('new_list_remove_closing_indexes:',
                #       new_list_remove_closing_indexes)
                # print('dict_closing_pairs before:', dict_closing_pairs)
                if len(list_remove_closing_points) == len(triangles_points):
                    triangles_points = \
                        polygon2_3d.redefine_sewing_triangles_points(
                            triangles_points, passed_by_zero_index,
                            closing_point_index, previous_closing_point_index)
                    if dict_closing_pairs:
                        dict_closing_pairs, lower_bounddary_closing_point = \
                            self.clean_sewing_closing_pairs_dictionary(
                                dict_closing_pairs,
                                closing_point_index,
                                passed_by_zero_index)

                        if len(new_list_remove_closing_indexes) <\
                                len(new_list_closing_point_indexes):
                            dict_closing_pairs[
                                lower_bounddary_closing_point] = (
                                new_list_closing_point_indexes[
                                    -(len(new_list_remove_closing_indexes) + 1)],
                                closing_point_index)
                    for pt_index in list_remove_closing_points:
                        list_closing_point_indexes.remove(pt_index)
                    list_closing_point_indexes.append(closing_point_index)

                elif (not passed_by_zero_index and
                      closing_point_index > polygon2_3d.points.index(
                        triangles_points[-len(list_remove_closing_points) - 1][2])) or\
                        (passed_by_zero_index and closing_point_index >= 0):
                    triangles_points =\
                        polygon2_3d.redefine_sewing_triangles_points(
                            triangles_points, passed_by_zero_index,
                            closing_point_index, previous_closing_point_index)
                    dict_closing_pairs, lower_bounddary_closing_point =\
                        self.clean_sewing_closing_pairs_dictionary(
                            dict_closing_pairs, closing_point_index, passed_by_zero_index)

                    if not list(dict_closing_pairs.keys()) or dict_closing_pairs[
                            list(dict_closing_pairs.keys())[-1]][1] !=\
                            closing_point_index:
                        dict_closing_pairs[lower_bounddary_closing_point] =\
                            (new_list_closing_point_indexes[
                                 -(len(new_list_remove_closing_indexes) + 1)],
                             closing_point_index)

                    for pt_index in list_remove_closing_points:
                        list_closing_point_indexes.remove(pt_index)
                    list_closing_point_indexes.append(closing_point_index)
                else:
                    closing_point_index = previous_closing_point_index

            elif closing_point_index != previous_closing_point_index:
                dict_closing_pairs[polygon1_3d.line_segments[i].start] =\
                    (previous_closing_point_index, closing_point_index)
            face_points = [polygon1_3d.line_segments[i].start,
                           polygon1_3d.line_segments[i].end,
                           polygon2_3d.points[closing_point_index]]
            triangles_points.append(face_points)
            list_closing_point_indexes.append(closing_point_index)
            previous_closing_point_index = closing_point_index
            if primitive1 == polygon1_2d.line_segments[-1]:
                if list_closing_point_indexes[-1] != \
                        list_closing_point_indexes[0]:
                    ratio = (list_closing_point_indexes[-1] -
                             list_closing_point_indexes[0]) / len(
                        polygon2_2d.points)
                    if math.isclose(ratio, -1,
                                    abs_tol=0.2) and passed_by_zero_index:
                        dict_closing_pairs[
                            polygon1_3d.points[0]] = (
                            list_closing_point_indexes[-2],
                            list_closing_point_indexes[0])
                        new_face_points = [triangles_points[-1][0],
                                           triangles_points[-1][1],
                                           polygon2_3d.points[
                                               list_closing_point_indexes[-2]]]
                        triangles_points.remove(triangles_points[-1])
                        triangles_points.append(new_face_points)
                    else:
                        dict_closing_pairs[polygon1_3d.points[0]] = (
                            list(dict_closing_pairs.values())[-1][-1],
                            list(dict_closing_pairs.values())[0][0])

        triangles_points += polygon2_3d.close_sewing(dict_closing_pairs)

        # print('list closing indexes :', list_closing_point_indexes)
        # # print('length polygon2 points: ', len(polygon2_3d.points))
        # print('dict_closing_pairs :', dict_closing_pairs)

        # volum = volmdlr.core.VolumeModel(triangles)
        # volum.babylonjs()
        # print('p1 3d points :', self.points)
        # print('p2 3d points :', polygon2.points)
        return triangles_points

    def sewing(self, polygon2, x, y):
        polygon1_2d = self.to_2d(volmdlr.O2D, x, y)
        polygon2_2d = polygon2.to_2d(volmdlr.O2D, x, y)
        if polygon1_2d.is_convex() and polygon2_2d.is_convex():
            return self.convex_sewing(polygon2, x, y)
        return self.concave_sewing(polygon2, x, y)


class Triangle3D(Triangle):
    def __init__(self, point1: volmdlr.Point3D, point2: volmdlr.Point3D,
                 point3: volmdlr.Point3D, name: str = ''):
        # self.point1 = point1
        # self.point2 = point2
        # self.point3 = point3
        # self.name = name

        # # ClosedPolygon2D.__init__(self, points=[point1, point2, point3],
        # # name=name)

        Triangle.__init__(self, point1,
                          point2,
                          point3,
                          name)<|MERGE_RESOLUTION|>--- conflicted
+++ resolved
@@ -1755,19 +1755,11 @@
         if len(intersections) % 2 != 0:
             ax = self.plot()
             line.plot(ax=ax)
-<<<<<<< HEAD
             [i[0].plot(ax=ax) for i in intersections]
             self.save_to_file(r'C:\Users\gabri\Documents\dessia\GitHub\volmdlr\scripts\intersection_contour.json')
             line.save_to_file(r'C:\Users\gabri\Documents\dessia\GitHub\volmdlr\scripts\intersection_line.json')
-=======
-            for i in intersections:
-                i[0].plot(ax=ax)
-            self.save_to_file('/home/axel/Bureau/contour2d')
-            line.save_to_file('/home/axel/Bureau/line2d')
->>>>>>> b7395317
-            raise NotImplementedError(
-                '{} intersections not supported yet'.format(
-                    len(intersections)))
+
+            raise NotImplementedError(f'{len(intersections)} intersections not supported yet')
 
         points_intersections = [point for point, prim in intersections]
         sorted_points = line.sort_points_along_line(points_intersections)
@@ -1981,17 +1973,11 @@
                 0].start == closing_contour.primitives[-1].end:
             primitives2 = closing_contour.primitives + \
                           extracted_innerpoints_contour1.primitives
-<<<<<<< HEAD
+
         contour1 = volmdlr.wires.Contour2D(primitives1)
         contour1.order_contour(tol=1e-5)
         contour2 = volmdlr.wires.Contour2D(primitives2)
         contour2.order_contour(tol=1e-5)
-=======
-        contour1 = Contour2D(primitives1)
-        contour1.order_contour()
-        contour2 = Contour2D(primitives2)
-        contour2.order_contour()
->>>>>>> b7395317
         return contour1, contour2
 
     def divide(self, contours, inside):
@@ -2143,12 +2129,7 @@
             return [contour2d]
 
         merged_primitives = self.merge_primitives_with(contour2d)
-<<<<<<< HEAD
-        contours = volmdlr.wires.Contour2D.contours_from_edges(
-            merged_primitives)
-=======
         contours = Contour2D.contours_from_edges(merged_primitives)
->>>>>>> b7395317
         contours = sorted(contours, key=lambda contour: contour.area(),
                           reverse=True)
         return contours
@@ -3968,12 +3949,8 @@
             # Red color : can't be connected to green edge
             raw_edges[1].plot(ax=ax, color='r')
             # Black color : to be placed
-<<<<<<< HEAD
-            [re.plot(ax=ax) for re in raw_edges[2:]]
-=======
             for re in raw_edges[2:]:
                 re.plot(ax=ax)
->>>>>>> b7395317
             # deltax1 = abs(raw_edges[0].start.x - raw_edges[1].end.x)
             # deltax2 = abs(raw_edges[0].end.x - raw_edges[1].end.x)
             # deltay1 = abs(raw_edges[0].start.y - raw_edges[1].end.y)
@@ -4019,16 +3996,10 @@
                 # Red color : can't be connected to red dot
                 raw_edge.plot(ax=ax, color='r')
                 # Black color : to be placed
-<<<<<<< HEAD
-                [re.plot(ax=ax) for re in raw_edges[2 + i + 1:]]
-                [re.start.plot(ax=ax) for re in raw_edges[2 + i + 1:]]
-                [re.end.plot(ax=ax) for re in raw_edges[2 + i + 1:]]
-=======
                 for re in raw_edges[2 + i + 1:]:
                     re.plot(ax=ax)
                     re.start.plot(ax=ax)
                     re.end.plot(ax=ax)
->>>>>>> b7395317
                 # deltax1 = abs(raw_edge.start.x - last_edge.end.x)
                 # deltax2 = abs(raw_edge.end.x - last_edge.end.x)
                 # deltay1 = abs(raw_edge.start.y - last_edge.end.y)
@@ -4057,25 +4028,15 @@
         content = ''
         edge_ids = []
         for primitive in self.primitives:
-<<<<<<< HEAD
-
-=======
->>>>>>> b7395317
             if primitive.__class__.__name__ == 'BSplineCurve3D':
                 method_name = f'{primitive.__class__.__name__.lower()}_to_2d'
                 curve2d = getattr(surface3d, method_name)(primitive)[0]
                 if curve2d.__class__.__name__ == 'LineSegment3D':
                     curve2d = curve2d.to_bspline_curve()
                 primitive_content, primitive_ids = primitive.to_step(
-<<<<<<< HEAD
-                    current_id, surface_id, curve2d)
-            else:
-                primitive_content, primitive_ids = primitive.to_step(current_id, surface_id)
-=======
                     current_id, surface_id=surface_id, curve2d=curve2d)
             else:
                 primitive_content, primitive_ids = primitive.to_step(current_id, surface_id=surface_id)
->>>>>>> b7395317
 
             content += primitive_content
             current_id = primitive_ids[-1] + 1
