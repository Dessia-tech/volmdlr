#!/usr/bin/env python3
# -*- coding: utf-8 -*-
"""
Module containing wires & contours
"""

import warnings
import itertools
import math
from statistics import mean
from typing import List
import numpy as npy
from scipy.spatial import Delaunay, ConvexHull
import scipy as scp

import matplotlib.pyplot as plt
import matplotlib.patches
from mpl_toolkits.mplot3d import Axes3D
import plot_data.core as plot_data

import volmdlr
from volmdlr.core_compiled import polygon_point_belongs
import volmdlr.core
import volmdlr.edges
import volmdlr.display as vmd


def bounding_rectangle_adjacent_contours(contours: List):
    '''
    compute the bounding_box of a list of adjacent contours2d

    Parameters
    ----------
    contours : List[volmdlr.wires.Contour2D]

    Returns
    -------
    xmin : float
    xmax : float
    ymin : float
    ymax : float

    '''
    xmin, xmax, ymin, ymax = contours[0].bounding_rectangle()

    for i in range(1, len(contours)):
        xmin_contour, xmax_contour, ymin_contour, ymax_contour = contours[i].bounding_rectangle()
        xmin = min(xmin, xmin_contour)
        xmax = max(xmax, xmax_contour)
        ymin = min(ymin, ymin_contour)
        ymax = max(ymax, ymax_contour)

    return xmin, xmax, ymin, ymax


class Wire:
    _non_data_hash_attributes = ['basis_primitives']
    _non_serializable_attributes = ['primitive_to_index',
                                    'basis_primitives']

    # def __init__(self):
    #     raise TypeError ('It cannot be instantiated directly, see Wire2D, Wire3D, Contour2D or Contour3D')

    def length(self):
        length = 0.
        for primitive in self.primitives:
            length += primitive.length()
        return length

    def discretization_points(self, resolution: float):
        '''
        resolution: distance between two discretized points
        '''

        length = self.length()
        n = int(length / resolution) + 1
        return [self.point_at_abscissa(i / n * length) for i in
                range(n + 1)]

    def point_at_abscissa(self, curvilinear_abscissa: float):
        length = 0.
        for primitive in self.primitives:
            primitive_length = primitive.length()
            if length + primitive_length > curvilinear_abscissa:
                return primitive.point_at_abscissa(
                    curvilinear_abscissa - length)
            length += primitive_length

        if curvilinear_abscissa < length + 1e-9:
            return self.primitives[-1].end
        raise ValueError(
            'abscissa over length: {}>{}'.format(curvilinear_abscissa, length))

    def extract_primitives(self, point1, primitive1, point2, primitive2,
                           inside: bool = True):
        """
        inside: extracted contour is between the two points if True and outside
        these points if False
        """
        primitives = []

        # TODO: Check if it is: self.primitive_to_index[primitive1] OR self.primitive_to_index(primitive1)
        ip1 = self.primitive_to_index(primitive1)
        ip2 = self.primitive_to_index(primitive2)

        if inside:
            if ip1 < ip2:
                pass
            elif ip1 == ip2:  # primitive1 == primitive2
                if point1.point_distance(
                            primitive1.start) < point2.point_distance(
                        primitive1.start):
                    pass
                else:
                    primitive1, primitive2 = primitive2, primitive1
                    point1, point2 = point2, point1

            else:
                primitive1, primitive2 = primitive2, primitive1
                point1, point2 = point2, point1
        else:
            if ip1 > ip2:
                pass
            elif ip1 == ip2:  # primitive1 == primitive2
                if point1.point_distance(
                            primitive1.start) > point2.point_distance(
                        primitive1.start):
                    pass
                else:
                    primitive1, primitive2 = primitive2, primitive1
                    point1, point2 = point2, point1
            else:
                primitive1, primitive2 = primitive2, primitive1
                point1, point2 = point2, point1

        if ip1 < ip2:
            prim = primitive1.split(point1)[1]
            if prim:
                primitives.append(prim)
            primitives.extend(self.primitives[ip1 + 1:ip2])
            prim = primitive2.split(point2)[0]
            if prim:
                primitives.append(prim)

        elif ip1 == ip2:
<<<<<<< HEAD
            # ax=self.plot()
            # primitive1.plot(ax, 'b')
            # point1.plot(ax)
            # print(primitive1.point_belongs(point1, 1e-4))
=======
>>>>>>> de3c1e0e
            prim = primitive1.split(point1)[1]
            if prim:
                prim = prim.split(point2)[0]
                if prim:
                    primitives.append(prim)

        else:
            prim = primitive2.split(point2)[1]
            if prim:
                primitives.append(prim)
            primitives.extend(self.primitives[ip2 + 1:ip1])
            prim = primitive2.split(point2)[0]
            if prim:
                primitives.append(prim)

        return primitives

    def extract_without_primitives(self, point1, point2, inside: bool = True):
        """
        inside: extracted contour is between the two points if True and outside
        these points if False
        """

        primitives = self.primitives
        indices = []
        for i, point in enumerate([point1, point2]):
            ind = []
            for p, primitive in enumerate(primitives):
<<<<<<< HEAD
                if primitive.point_belongs(point, 1e-5):
=======
                if primitive.point_belongs(point, 1e-6):
>>>>>>> de3c1e0e
                    ind.append(p)
            indices.append(ind)

        shared = list(set(indices[0]) & set(indices[1]))
        ind = []
        if shared == []:
            ind.append(indices[0][0])
            if len(indices[1]) == 2:
                ind.append(indices[1][1])
            else:
                ind.append(indices[1][0])
        else:
            for indice in indices:
                if len(indice) == 1:
                    ind.append(indice[0])
                else:
                    for i in indice:
                        if i != shared[0]:
                            ind.append(i)

        return self.extract_primitives(point1, primitives[ind[0]], point2,
                                       primitives[ind[1]], inside)

<<<<<<< HEAD
    def point_belongs(self, point, abs_tol=1e-5):
=======
    def point_belongs(self, point, abs_tol=1e-7):
>>>>>>> de3c1e0e
        '''
        find out if a point is on the wire or not
        '''

<<<<<<< HEAD
        for i, primitive in enumerate(self.primitives):
            belongs = primitive.point_belongs(point, abs_tol=abs_tol)
            if belongs:
=======
        for primitive in self.primitives:
            if primitive.point_belongs(point, abs_tol):
>>>>>>> de3c1e0e
                return True
        return False

    def abscissa(self, point):
        '''
        compute the curvilinear abscisse of a point on a wire
        '''

<<<<<<< HEAD
        if self.point_belongs(point, 1e-5):
            length = 0
            for primitive in self.primitives:
                if primitive.point_belongs(point, 1e-5):
=======
        if self.point_belongs(point, 1e-6):
            length = 0
            for primitive in self.primitives:
                if primitive.point_belongs(point, 1e-6):
>>>>>>> de3c1e0e
                    length += primitive.abscissa(point)
                    break
                length += primitive.length()
            return length

        raise ValueError('Point is not on wire')

    def sort_points_along_wire(self, points):

        return sorted(points, key=lambda point: self.abscissa(point))

<<<<<<< HEAD
    @classmethod
    def from_wires(cls, wires):
        '''
        define a wire from successive wires
        '''

        primitives = []
        for wire in wires:
            primitives.extend(wire.primitives)

        wire = cls(primitives)

        if not wire.is_ordered():
            return wire.order_wire()
        return wire

    def inverted_primitives(self):
        '''
        invert wire's primitives
        '''

        new_primitives = []
        for prim in self.primitives[::-1]:
            new_primitives.append(prim.reverse())
        return new_primitives
=======
    def is_ordered(self, tol=1e-6):
        '''
        check if the wire's primitives are ordered or not
        '''

        for primitive_1, primitive_2 in zip(self.primitives, self.primitives[1:]):
            if primitive_1.end.point_distance(primitive_2.start) > tol:
                return False
        return True
>>>>>>> de3c1e0e

    def order_wire(self, tol=1e-6):
        '''
        order wire's primitives
        '''

        if self.is_ordered(tol=tol):
            return self.__class__(self.primitives[:])

        new_primitives = [self.primitives[0]]
        primitives = self.primitives[1:]
        length_primitives = len(primitives) + 1

        while len(new_primitives) < length_primitives:
            for primitive in primitives:
                if new_primitives[0].start.point_distance(primitive.start) < tol:
                    new_primitives.insert(0, primitive.reverse())
                    primitives.remove(primitive)
                elif new_primitives[-1].end.point_distance(primitive.start) < tol:
                    new_primitives.append(primitive)
                    primitives.remove(primitive)
                elif new_primitives[0].start.point_distance(primitive.end) < tol:
                    new_primitives.insert(0, primitive)
                    primitives.remove(primitive)
                elif new_primitives[-1].end.point_distance(primitive.end) < tol:
                    new_primitives.append(primitive.reverse())
                    primitives.remove(primitive)

        return self.__class__(new_primitives)

<<<<<<< HEAD
=======
    @classmethod
    def from_wires(cls, wires):
        '''
        define a wire from successive wires
        '''

        primitives = []
        for wire in wires:
            primitives.extend(wire.primitives)

        wire = cls(primitives)

        if not wire.is_ordered():
            return wire.order_wire()
        return wire

    def inverted_primitives(self):
        '''
        invert wire's primitives
        '''

        new_primitives = []
        for prim in self.primitives[::-1]:
            new_primitives.append(prim.reverse())
        return new_primitives

>>>>>>> de3c1e0e
    def is_followed_by(self, wire_2, tol=1e-6):
        '''
        check if the wire is followed by wire_2
        '''

        if self.primitives[-1].end.point_distance(wire_2.primitives[0].start) < tol:
            return True
        else:
            return False

<<<<<<< HEAD
    def is_ordered(self, tol=1e-6):
        '''
        check if the wire's primitives are ordered or not
        '''

        for primitive_1, primitive_2 in zip(self.primitives, self.primitives[1:]):
            if primitive_1.end.point_distance(primitive_2.start) < tol:
                continue
            else:
                return False
        return True
=======
    def point_over_wire(self, point, abs_tol=1e-6):

        belongs = False
        for primitive in self.primitives:
            if primitive.point_belongs(point, abs_tol):
                belongs = True
        return belongs

    def primitive_over_wire(self, primitive, tol: float = 1e-6):

        for prim in self.primitives:
            if not hasattr(prim, 'unit_direction_vector') and \
                    hasattr(prim, 'tangent'):
                vector1 = prim.tangent(0.5)
            else:
                vector1 = prim.unit_direction_vector(0.5)

            if not hasattr(primitive, 'unit_direction_vector') and \
                    hasattr(primitive, 'tangent'):
                vector2 = primitive.tangent(0.5)
            else:
                vector2 = primitive.unit_direction_vector(0.5)
            if vector1.is_colinear_to(vector2):
                mid_point = primitive.middle_point()
                if self.point_over_contour(mid_point, tol):
                    return True
        return False
>>>>>>> de3c1e0e


class Wire2D(volmdlr.core.CompositePrimitive2D, Wire):
    """
    A collection of simple primitives, following each other making a wire
    """

    def __init__(self, primitives: List[volmdlr.core.Primitive2D],
                 name: str = ''):
        volmdlr.core.CompositePrimitive2D.__init__(self, primitives, name)

    def to_3d(self, plane_origin, x, y):
        primitives3d = []
        for edge in self.primitives:
            primitives3d.append(edge.to_3d(plane_origin, x, y))

        return Wire3D(primitives3d)

    def extract(self, point1, primitive1, point2, primitive2,
                inside: bool = True):
        """
        inside: extracted contour is between the two points if True and outside these points if False
        """
        return Wire2D(
            self.extract_primitives(point1, primitive1, point2, primitive2,
                                    inside))

    def extract_with_points(self, point1: volmdlr.Point2D,
                            point2: volmdlr.Point2D, inside: bool = True):
        """
        inside: extracted contour is between the two points if True and outside these points if False
        """
        return self.extract_without_primitives(point1, point2, inside)

        # TODO: method to check if it is a wire

    def infinite_intersections(self, infinite_primitives):
        """
        returns a list  that contains:
        the intersections between a succession of infinite primitives (line,
        circle). There must be a method implemented to intersect the two
        infinite primitives.
        """
        offset_intersections = []

        for primitive_1, primitive_2 in zip(infinite_primitives,
                                            infinite_primitives[1:]):

            i = infinite_primitives.index(primitive_1)
            # k = infinite_primitives.index(primitive_2)

            primitive_name = primitive_1.__class__.__name__.lower().replace(
                '2d', '')
            intersection_method_name = '{}_intersections'.format(
                primitive_name)
            next_primitive_name = primitive_2.__class__.__name__.lower(). \
                replace('2d', '')
            next_intersection_method_name = '{}_intersections'.format(
                next_primitive_name)

            if hasattr(primitive_1, next_intersection_method_name):
                intersections = getattr(primitive_1,
                                        next_intersection_method_name)(
                    primitive_2)
                end = self.primitives[i].end

                if len(intersections) == 1:
                    offset_intersections.append(intersections[0])

                else:
                    end = self.primitives[i].end
                    if intersections[0].point_distance(end) > intersections[
                            1].point_distance(end):
                        intersections.reverse()
                    offset_intersections.append(intersections[0])

            elif hasattr(primitive_2, intersection_method_name):
                intersections = getattr(primitive_2, intersection_method_name)(
                    primitive_1)
                if len(intersections) == 1:
                    offset_intersections.append(intersections[0])
                else:
                    end = self.primitives[i].end
                    if intersections[0].point_distance(end) > intersections[
                            1].point_distance(end):
                        intersections.reverse()
                    offset_intersections.append(intersections[0])

            else:
                raise NotImplementedError(
                    'No intersection method between {} and {}. Define {} on {} or {} on {}'.format(
                        primitive_1.__class__.__name__,
                        primitive_2.__class__.__name__,
                        next_intersection_method_name,
                        primitive_1.__class__.__name__,
                        intersection_method_name,
                        primitive_2.__class__.__name__
                    ))

        return offset_intersections

    def offset(self, offset):
        """"
        generates an offset of a Wire2D

        """
        offset_primitives = []
        infinite_primitives = []
        offset_intersections = []
        # ax = self.plot()
        for primitive in self.primitives:
            infinite_primitive = primitive.infinite_primitive(offset)
            infinite_primitives.append(infinite_primitive)
            # infinite_primitive.plot(ax=ax, color='grey')

        offset_intersections += self.infinite_intersections(
            infinite_primitives)

        # [p.plot(ax=ax, color='r') for p in offset_intersections]

        # offset_primitives.append(
        #     self.primitives[0].border_primitive(infinite_primitives[0],
        #                                         offset_intersections[0], 0))

        # offset_primitives.append(
        #     self.primitives[-1].border_primitive(infinite_primitives[-1],
        #                                          offset_intersections[-1],
        #                                          -1))

        for j in range(len(offset_intersections) - 1):
            p1 = offset_intersections[j]
            p2 = offset_intersections[j + 1]
            cutted_primitive = infinite_primitives[
                j + 1].cut_between_two_points(p1, p2)
            offset_primitives.append(cutted_primitive)

        return Wire2D(offset_primitives)

    def plot_data(self, name: str = '', fill=None, color='black',
                  stroke_width: float = 1, opacity: float = 1):
        data = []
        for item in self.primitives:
            data.append(item.plot_data())
        return data

    def line_intersections(self, line: 'volmdlr.edges.Line2D'):
        """
        Returns a list of intersection in ther form of a tuple (point,
        primitive) of the wire primitives intersecting with the line
        """
        intersection_points = []
        for primitive in self.primitives:
            for p in primitive.line_intersections(line):
                intersection_points.append((p, primitive))
        return intersection_points

    def linesegment_intersections(self,
                                  linesegment: 'volmdlr.edges.LineSegment2D'):
        """
        Returns a list of intersection in ther form of a tuple (point,
        primitive) of the wire primitives intersecting with the line
        """
        intersection_points = []
        for primitive in self.primitives:
            for p in primitive.linesegment_intersections(linesegment):
                intersection_points.append((p, primitive))
        return intersection_points

    def is_start_end_crossings_valid(self, line, intersections, primitive):
        """
        :param line: crossing line
        :param intersections: intersections results
         for primitive line intersections
        :param primitive: intersecting primitive
        :return: None if intersection not a start or
        end point of a contours primitives, or a volmdlr.Point2D if it is.
        """
        primitive_index = self.primitives.index(primitive)
        point1, point2 = None, None
        if intersections[0] == primitive.start:
            point1 = primitive.point_at_abscissa(primitive.length() * 0.01)
            point2 = self.primitives[primitive_index - 1].point_at_abscissa(
                self.primitives[primitive_index - 1].length() * .99
            )

            # point2 = primitive.start + \
            #          self.primitives[primitive_index - 1].unit_direction_vector(0.5)
        elif intersections[0] == primitive.end and \
                primitive != self.primitives[-1]:
            point1 = primitive.point_at_abscissa(primitive.length() * 0.99)
            point2 = self.primitives[primitive_index + 1].point_at_abscissa(
                self.primitives[primitive_index + 1].length() * .01)

            # point2 = primitive.end + \
            #          self.primitives[primitive_index + 1].unit_direction_vector(0.5)
        if point1 is not None and point2 is not None:
            return line.is_between_points(point1, point2)
        return False

    @staticmethod
    def is_crossing_start_end_point(intersections, primitive):
        """
        :param intersections: intersections results
         for primitive line intersections
        :param primitive: intersecting primitive
        :return: False if intersection not a start or
        end point of a contours primitives, or True if it is.
        """
        if intersections[0] == primitive.start or intersections[0] == primitive.end:
            return True
        return False

    def line_crossings(self, line: volmdlr.edges.Line2D):
        """
        Calculates valid crossing intersections of a wire and an infinit line
        :param line: line crossing the wire
        :type line: volmdlr.edges.Line2D
        returns a list of Tuples (point, primitive)
        of the wire primitives intersecting with the line
        """
        intersection_points = []
        intersection_points_primitives = []
        for primitive in self.primitives:
            intersections = primitive.line_intersections(line) #intersections/crossings
            if intersections and intersections[0] not in intersection_points:
                if not self.is_crossing_start_end_point(intersections,
                                                        primitive):
                    intersection_points.append(intersections[0])
                    intersection_points_primitives.append(
                        (intersections[0],
                         primitive))
                elif self.is_start_end_crossings_valid(line, intersections,
                                                       primitive):
                    intersection_points.append(intersections[0])
                    intersection_points_primitives.append(
                        (intersections[0],
                         primitive))
        return intersection_points_primitives

    def wire_intersections(self, wire):
        '''
        compute intersections between two wire2d.

        Parameters
        ----------
        wire : volmdlr.wires.Wire2D

        Returns
        -------
        intersections : List[(volmdlr.Point2D, volmdlr.Primitive2D)]

        '''

        intersections, intersections_points = [], []
        for primitive in wire.primitives:
            method_name = f'{primitive.__class__.__name__.lower()[0:-2]}_intersections'

            if hasattr(self, method_name):
                a_points = getattr(self, method_name)(primitive)
                # a_points = self.linesegment_intersections(primitive)
                if a_points:
                    for a in a_points:
                        if a[0] not in intersections_points:
                            intersections.append([a[0], a[1]])
                            intersections_points.append(a[0])
            else:
                raise NotImplementedError(
                    f'Class {self.__class__.__name__} does not implement {method_name}')

        return intersections

    @classmethod
    def from_points(cls, points: List[volmdlr.Point2D]):
        '''
        define a wire based on points2d with line_segments2d
        '''

        edges = []
        for i in range(0, len(points) - 1):
            edges.append(volmdlr.edges.LineSegment2D(points[i], points[i + 1]))

        return cls(edges)

    def linesegment_crossings(self,
                              linesegment: 'volmdlr.edges.LineSegment2D'):
        """
        Returns a list of crossings in ther form of a tuple (point,
        primitive) of the wire primitives intersecting with the line
        """
        results = self.line_crossings(linesegment.to_line())
        crossings_points = []
        for result in results:
            if linesegment.point_belongs(result[0], 1e-6):
                crossings_points.append(result)
        return crossings_points

    def wire_crossings(self, wire):
        '''
        compute crossings between two wire2d

        Parameters
        ----------
        wire : volmdlr.wires.Wire2D

        Returns
        -------
        crossings : List[(volmdlr.Point2D, volmdlr.Primitive2D)]

        '''

        crossings, crossings_points = [], []
        for primitive in wire.primitives:
            method_name = f'{primitive.__class__.__name__.lower()[0:-2]}_crossings'

            if hasattr(self, method_name):
                a_points = getattr(self, method_name)(primitive)
                # a_points = self.linesegment_crossings(primitive)
                if a_points:
                    for a in a_points:
                        if a[0] not in crossings_points:
                            crossings.append([a[0], a[1]])
                            crossings_points.append(a[0])
            else:
                raise NotImplementedError(
                    f'Class {self.__class__.__name__} does not implement {method_name}')

        return crossings

    def to_wire_with_linesegments(self):
        '''
        convert a wire with different primitives to a wire with just linesegments
        '''

        wires = []
        for primitive in self.primitives:
            if not isinstance(primitive, volmdlr.edges.LineSegment2D):
                wires.append(primitive.to_wire(10))
            else:
                wires.append(Wire2D([primitive]))

        return Wire2D.from_wires(wires)

    def invert(self):
        return Wire2D(self.inverted_primitives())

    def extend(self, point):
        '''
        extend a wire by adding a linesegment connecting the given point to nearest wire's extremities
        '''

        distances = [self.primitives[0].start.point_distance(point), self.primitives[-1].end.point_distance(point)]
        if distances.index(min(distances)) == 0:
            primitives = [volmdlr.edges.LineSegment2D(point, self.primitives[0].start)]
            primitives.extend(self.primitives)
        else:
            primitives = self.primitives
            primitives.append(volmdlr.edges.LineSegment2D(self.primitives[-1].end, point))

        return Wire2D(primitives)

    def point_distance(self, point):
<<<<<<< HEAD
=======
        '''
        copied from Contour2D
        '''

>>>>>>> de3c1e0e
        min_distance = self.primitives[0].point_distance(point)
        for primitive in self.primitives[1:]:
            distance = primitive.point_distance(point)
            if distance < min_distance:
                min_distance = distance
        return min_distance

    def nearest_primitive_to(self, point):
<<<<<<< HEAD
=======
        '''
        search for the nearest primitive for a point
        '''

>>>>>>> de3c1e0e
        # min_distance = self.primitives[0].middle_point().point_distance(point)
        # index = 0
        # for i, primitive in enumerate(self.primitives[1:]):
        #     distance = primitive.middle_point().point_distance(point)
        #     if distance < min_distance:
        #         min_distance = distance
        #         index = i
        # return self.primitives[index]

        primitives = self.primitives
        primitives_sorted = sorted(primitives, key=lambda primitive: primitive.point_distance(point))

        return primitives_sorted[0]

<<<<<<< HEAD
    def bsplinecurve_crossings(self,
                              bsplinecurve: 'volmdlr.edges.BSplineCurve2D'):
        """
        Returns a list of crossings in ther form of a tuple (point,
        primitive) of the wire primitives crossings with the bsplinecurve
        """

        linesegments = bsplinecurve.to_wire(25).primitives
        crossings_points = []
        for linesegment in linesegments:
            crossings_linesegment = self.linesegment_crossings(linesegment)
            if crossings_linesegment != []:
                crossings_points.extend(crossings_linesegment)
        return crossings_points

    def bsplinecurve_intersections(self,
                                   bsplinecurve: 'volmdlr.edges.BSplineCurve2D'):
        """
        Returns a list of intersections in ther form of a tuple (point,
        primitive) of the wire primitives intersections with the bsplinecurve
        """

        linesegments = bsplinecurve.to_wire(10).primitives
        intersections_points = []
        for linesegment in linesegments:
            intersections_linesegments = self.linesegment_intersections(linesegment)
            if intersections_linesegments != []:
                intersections_points.extend(intersections_linesegments)
        return intersections_points

    def point_over_wire(self, point, abs_tol=1e-6):
        belongs = False
        for primitive in self.primitives:
            if primitive.point_belongs(point, abs_tol):
                belongs = True
        return belongs

    def primitive_over_wire(self, primitive, tol: float = 1e-6):
        for prim in self.primitives:

            vector1 = prim.unit_direction_vector(0.5)
            vector2 = primitive.unit_direction_vector(0.5)

            if vector1.is_colinear_to(vector2):
                mid_point = primitive.middle_point()
                if self.point_over_wire(mid_point, tol):
                    return True
        return False
=======
    def axial_symmetry(self, line):
        '''
        finds out the symmetric wire2d according to a line
        '''

        primitives_symmetry = []
        for primitive in self.primitives:
            try:
                primitives_symmetry.append(primitive.axial_symmetry(line))
            except NotImplementedError:
                print(f'Class {self.__class__.__name__} does not implement symmetry method')

        return self.__class__(primitives=primitives_symmetry)

    def is_symmetric(self, wire2d, line):
        '''
        checks if the two wires2d are symmetric or not according to line
        '''

        c_symmetry_0 = self.symmetry(line)
        c_symmetry_1 = wire2d.symmetry(line)

        if wire2d.is_superposing(c_symmetry_0) and self.is_superposing(c_symmetry_1):
            return True
        return False

>>>>>>> de3c1e0e

class Wire3D(volmdlr.core.CompositePrimitive3D, Wire):
    """
    A collection of simple primitives, following each other making a wire
    """

    def __init__(self, primitives: List[volmdlr.core.Primitive3D],
                 name: str = ''):
        volmdlr.core.CompositePrimitive3D.__init__(self, primitives, name)

    def extract(self, point1, primitive1, point2, primitive2):
        return Wire3D(self.extract_primitives(self, point1, primitive1, point2,
                                              primitive2))

    def extract_with_points(self, point1: volmdlr.Point3D,
                            point2: volmdlr.Point3D, inside):
        return self.extract_without_primitives(point1, point2, inside)

    # TODO: method to check if it is a wire

    def FreeCADExport(self, ip):
        name = 'primitive' + str(ip)

        s = 'E = []\n'
        for ip, primitive in enumerate(self.primitives):
            s += primitive.FreeCADExport('L{}'.format(ip))
            s += 'E.append(Part.Edge(L{}))\n'.format(ip)
        s += '{} = Part.Wire(E[:])\n'.format(name)

        return s

    def frame_mapping(self, frame: volmdlr.Frame3D, side: str):
        """
        Changes frame_mapping and return a new Wire3D
        side = 'old' or 'new'
        """
        new_wire = []
        for primitive in self.primitives:
            new_wire.append(primitive.frame_mapping(frame, side))
        return Wire3D(new_wire)

    def frame_mapping_inplace(self, frame: volmdlr.Frame3D, side: str):
        """
        Changes frame_mapping and the object is updated inplace
        side = 'old' or 'new'
        """
        for primitive in self.primitives:
            primitive.frame_mapping_inplace(frame, side)

    def minimum_distance(self, wire2):
        distance = []
        for element in self.primitives:
            for element2 in wire2.primitives:
                distance.append(element.minimum_distance(element2))

        return min(distance)

    def extrusion(self, extrusion_vector):
        faces = []
        for primitive in self.primitives:
            faces.extend(primitive.extrusion(extrusion_vector))
        return faces

    def to_bspline(self, discretization_parameter, degree):
        '''
        convert a wire3d to a bspline curve3d
        '''

        discretized_points = self.discretization_points(discretization_parameter)
        bspline_curve = volmdlr.edges.BSplineCurve3D.from_points_interpolation(discretized_points, degree)

        return bspline_curve

    # def copy(self, deep=True, memo=None):
    #     primitives_copy = []
    #     for primitive in self.primitives:
    #         primitives_copy.append(primitive.copy())
    #     return Wire3D(primitives_copy)

    def triangulation(self):
        return None


# TODO: define an edge as an opened polygon and allow to compute area from this reference

class Contour(Wire):

    # def __init__(self):
    #     Wire.__init__(self)

    def __eq__(self, other_):
        if other_.__class__.__name__ != self.__class__.__name__:
            return False
        if len(self.primitives) != len(other_.primitives):
            return False
        for prim1, prim2 in zip(self.primitives, other_.primitives):
            if prim1 != prim2:
                return False
        return True

    def extract_primitives(self, point1, primitive1, point2, primitive2, inside: bool = True):
        """
        inside: extracted contour is between the two points if True and outside these points if False
        """
        primitives = []
        ip1 = self.primitive_to_index(primitive1)
        ip2 = self.primitive_to_index(primitive2)
        if inside:
            if ip1 < ip2:
                pass
            elif ip1 == ip2:  # primitive1 == primitive2
                if point1.point_distance(
                            primitive1.start) < point2.point_distance(
                        primitive1.start):
                    pass
                else:
                    primitive1, primitive2 = primitive2, primitive1
                    point1, point2 = point2, point1

            else:
                primitive1, primitive2 = primitive2, primitive1
                point1, point2 = point2, point1
        else:
            if ip1 > ip2:
                pass
            elif ip1 == ip2:  # primitive1 == primitive2
                if point1.point_distance(
                            primitive1.start) > point2.point_distance(
                        primitive1.start):
                    pass
                else:
                    primitive1, primitive2 = primitive2, primitive1
                    point1, point2 = point2, point1
            else:
                primitive1, primitive2 = primitive2, primitive1
                point1, point2 = point2, point1

        ip1 = self.primitive_to_index(primitive1)
        ip2 = self.primitive_to_index(primitive2)

        if ip1 < ip2:
            if primitive1.start.point_distance(point1) < 1e-4:  # primitive1.start == point1:
                primitives.append(primitive1)
            elif primitive1.end.point_distance(point1) < 1e-4:  # primitive1.end == point1:
                pass
            else:
                primitives.append(primitive1.split(point1)[1])
            primitives.extend(self.primitives[ip1 + 1:ip2])
            if primitive2.start.point_distance(point2) < 1e-4:  # primitive2.start == point2:
                pass
            elif primitive2.end.point_distance(point2) < 1e-4:  # primitive2.end == point2:
                primitives.append(primitive2)
            else:
                primitives.append(primitive2.split(point2)[0])
        elif ip1 > ip2 or (ip1 == ip2 and point1.point_distance(
                primitive1.start) > point2.point_distance(primitive1.start)):
            if primitive1.start.point_distance(point1) < 1e-4:  # primitive1.start == point1:
                primitives.append(primitive1)
            elif primitive1.end.point_distance(point1) < 1e-4:  # primitive1.end == point1:
                pass
            else:
                primitives.append(primitive1.split(point1)[1])
            # primitives.append(primitive1.split(point1)[1])
            primitives.extend(self.primitives[ip1 + 1:])
            primitives.extend(self.primitives[:ip2])
            if primitive2.start.point_distance(point2) < 1e-4:  # primitive2.start == point2:
                pass
            elif primitive2.end.point_distance(point2) < 1e-4:  # primitive2.end == point2:
                primitives.append(primitive2)
            else:
                primitives.append(primitive2.split(point2)[0])
        elif (ip1 == ip2 and point1.point_distance(
                primitive1.start) < point2.point_distance(primitive1.start)):
            if primitive1.start != point1:
                primitive = primitive1.split(point1)[1]
                primitive = primitive.split(point2)[0]
                primitives.append(primitive)
            elif primitive1.end != point2:
                primitive = primitive1.split(point2)[0]
                primitives.append(primitive)
            else:
                primitives.append(primitive2)

        return primitives

    def is_ordered(self):
        for prim1, prim2 in zip(
                self.primitives, self.primitives[1:] + [self.primitives[0]]):
            if prim1.end != prim2.start:
                return False
        return True

    def ordering_contour(self, tol=1e-3):
        """
        returns the points of the contour ordered
        """
        list_point_pairs = [(prim.start, prim.end) for prim in self.primitives]
        length_list_points = len(list_point_pairs)
        points = [list_point_pairs[0]]
        list_point_pairs.remove(
            (list_point_pairs[0][0], list_point_pairs[0][1]))
        finished = False
        counter = 0
        counter1 = 0
        while not finished:
            for p1, p2 in list_point_pairs:
                if p1.point_distance(p2) < tol:
                    list_point_pairs.remove((p1, p2))
                elif p1.point_distance(points[-1][-1]) < tol:
                    points.append((p1, p2))
                    list_point_pairs.remove((p1, p2))
                elif p2.point_distance(points[-1][-1]) < tol:
                    points.append((p2, p1))
                    list_point_pairs.remove((p1, p2))
                elif p1.point_distance(points[0][0]) < tol:
                    points = [(p2, p1)] + points
                    list_point_pairs.remove((p1, p2))
                elif p2.point_distance(points[0][0]) < tol:
                    points = [(p1, p2)] + points
                    list_point_pairs.remove((p1, p2))
            if len(list_point_pairs) == 0:
                finished = True
            counter1 += 1
            if counter1 >= 100 * length_list_points:
                self.plot()
                raise NotImplementedError
            if len(list_point_pairs) == 1:
                counter += 1
                if counter > 3:
                    warnings.warn('There may exist a problem with this'
                                  ' contour, it seems it cannot be reordered.'
                                  ' Please, verify its points')
                    finished = True
                    # ax = self.plot()
                    #                     # for point_pair in list_point_pairs:
                    #                     #     point_pair[0].plot(ax=ax, color='r')
                    #                     #     point_pair[1].plot(ax=ax, color='r')
                    # raise NotImplementedError

        return points

    def identify_primitives_groups(self):
        """
        For a contour with invalid primitives (for example: three
        primitives meeting at one point), it identifies each branch and separates
        the fisrt primitive of each branch in a diferent list
        :param contour_primitives:
        :return: A list of all lists representing a branch of the contour
        """
        points = [p for prim in self.primitives for p in prim]
        list_groups_primitives = []
        for primitive in self.primitives:
            for primitive_point in [primitive.start, primitive.end]:
                if points.count(primitive_point) == 3:
                    if [primitive] not in list_groups_primitives:
                        list_groups_primitives.append([primitive])
        return list_groups_primitives

    def regroup_primitives(self, list_groups_primitives):
        """
        Having the list of primitives_groups, This method is responsable
        for realocating all the remaining primitives
        in these diferent primitives_groups
        :param contour_primitives:
        :param list_groups_primitives:
        :return: list of groups primitives complete
        """
        groups_primitives =\
            [group_prim[0] for group_prim in list_groups_primitives]
        contour_primitives =\
            [prim for prim in self.primitives if
             prim not in groups_primitives]
        finished = False
        while not finished:
            for primitive in contour_primitives:
                for group in list_groups_primitives:
                    group_points = [p for prim in group for p in prim]
                    if primitive.start in group_points or \
                            primitive.end in group_points:
                        group.append(primitive)
                        contour_primitives.remove(primitive)
                        break
                if not contour_primitives:
                    finished = True
        return list_groups_primitives

    @staticmethod
    def delete_smallest_primitives_groups(list_groups_primitives):
        """
        Deletes the smallest branch in the list of the groups_primitives,
        leaving only the groups of primitives that could make a valid contour
        :param list_groups_primitives:
        :return: valid groups_primitives
        """
        dict_groups_lengths = {}
        for group in list_groups_primitives:
            length = 0
            for prim in group:
                length += prim.length()
            dict_groups_lengths[length] = group
        dict_groups_lengths = dict(sorted(dict_groups_lengths.items(),
                                          key=lambda item: item[0]))
        longest = list(dict_groups_lengths.keys())[-1]
        new_groups_primitives = []
        for key, value in dict_groups_lengths.items():
            if key / longest > 0.003:
                new_groups_primitives.append(value)
        return new_groups_primitives

    def validate_contour_primitives(self):
        """
        Verifies if the contour\'s are valid, that is, if there are not three
        primitives meeting at the same point. If not valid, it treats it deletes
        not valid primitives
        :param contour_primitives:
        :return:
        """
        list_groups_primitives = self.identify_primitives_groups()
        if not list_groups_primitives:
            return

        contour_primitives = self.primitives[:]
        if len(contour_primitives) == len(list_groups_primitives):
            list_lengths = [prim.length() for prim in contour_primitives]
            index = list_lengths.index(min(list_lengths))
            contour_primitives.remove(contour_primitives[index])
            self.primitives = contour_primitives
            return

        list_groups_primitives = self.regroup_primitives(list_groups_primitives)
        new_primitives_groups = Contour.delete_smallest_primitives_groups(
            list_groups_primitives)
        new_primitives_contour = []
        for group in new_primitives_groups:
            new_primitives_contour.extend(group)

        self.primitives = new_primitives_contour

    @classmethod
    def contours_from_edges(cls, edges, tol=5e-5):
        list_contours = []
        finished = False
        contour_primitives = []

        while not finished:
            len1 = len(edges)
            for line in edges:
                points = [p for prim in contour_primitives for p in prim]
                if not contour_primitives:
                    contour_primitives.append(line)
                    edges.remove(line)
                    break

                if (line.start in points or line.end in points) and\
                        line not in contour_primitives:
                    contour_primitives.append(line)
                    edges.remove(line)
                    break

                for point in points:
                    if point.is_close(line.start, tol=tol) and\
                            line not in contour_primitives:
                        line.start = point
                        contour_primitives.append(line)
                        edges.remove(line)
                        break
                    if point.is_close(line.end, tol=tol) and\
                            line not in contour_primitives:
                        line.end = point
                        contour_primitives.append(line)
                        edges.remove(line)
                        break

            if len(edges) != 0 and len(edges) == len1 and len(contour_primitives) != 0:
                contour_n = cls(contour_primitives[:])
                contour_n.validate_contour_primitives()
                contour_n.order_contour()
                list_contours.append(contour_n)
                contour_primitives = []
            elif len(edges) == 0 and len(contour_primitives) != 0:
                contour_n = cls(contour_primitives[:])
                contour_n.validate_contour_primitives()
                contour_n.order_contour()
                list_contours.append(contour_n)
                finished = True

        return list_contours

    def discretized_primitives(self, n: float):
        """
        discretize each contour's primitive and return a list of discretized primitives
        """

        # edges = []
        # for primitive in self.primitives:
        #     points = primitive.discretise(n)
        #     print(primitive.__dict__)
        #     print(n, points)
        #     line_segment = primitive
        #     for p in points[1:-1]:
        #         r = line_segment.split(p)
        #         edges.append(r[0])
        #         line_segment = r[1]
        #         if p == points[-2]:
        #             edges.append(r[1])

        edges = []
        for primitive in self.primitives:
            points = primitive.discretise(n)
            for p1, p2 in zip(points[:-1], points[1:]):
                edges.append(volmdlr.edges.LineSegment2D(p1, p2))

        return

    def is_superposing(self, contour2):
        '''
        check if the contours are superposing (one on the other without
        necessarily having an absolute equality)
        '''

<<<<<<< HEAD
=======
        for primitive_2 in contour2.primitives:
            if not self.primitive_over_contour(primitive_2):
                return False
        return True

>>>>>>> de3c1e0e
    def is_overlapping(self, contour2, intersecting_points=None):
        '''
        check if the contours are overlapping (a part of one is on the other)
        '''

        if not intersecting_points:
            intersecting_points = self.contour_intersections(contour2)
<<<<<<< HEAD

=======
        if len(intersecting_points) < 2:
            return False
>>>>>>> de3c1e0e
        vec1_2 = volmdlr.edges.LineSegment2D(intersecting_points[0],
                                             intersecting_points[1])
        middle_point = vec1_2.middle_point()
        normal = vec1_2.normal_vector()
        point1 = middle_point + normal * 0.00001
        point2 = middle_point - normal * 0.00001
        if (self.point_belongs(point1) and contour2.point_belongs(point1)) or\
                (not self.point_belongs(point1) and
                 not contour2.point_belongs(point1)) or\
                (self.point_belongs(point1) and self.point_belongs(point2)) or\
                (contour2.point_belongs(point1) and
                 contour2.point_belongs(point2)):
            return True
        return False

<<<<<<< HEAD
    def is_superposing(self, contour2):
        '''
        check if the contours are superposing (one on the other without
        necessarily having an absolute equality)
        '''
        if self.area() != contour2.area():
            return False
        for primitive_2 in contour2.primitives:
            if not self.primitive_over_contour(primitive_2):
                return False
        return True

    def is_sharing_primitives_with(self, contour, all_points=False):
=======
    def is_sharing_primitives_with(self, contour):
>>>>>>> de3c1e0e
        '''
        check if two contours are sharing primitives
        '''

        list_p = []
        for edge_1, edge_2 in itertools.product(self.primitives,
                                                contour.primitives):
            edges = [edge_1, edge_2, edge_1]
            for edge1, edge2 in zip(edges, edges[1:]):
                for point in [edge2.start, edge2.end]:
                    if edge1.point_belongs(point, 1e-6):  # 1e-5
                        # list_p.append(point)
                        # instead of point not in list_p (due to errors)
                        if list_p == []:
                            list_p.append(point)
                        if list_p != [] and point.point_distance(point.nearest_point(list_p)) > 1e-4:
                            list_p.append(point)

                    if len(list_p) == 2:
                        return True
        return False

    def shared_primitives_extremities(self, contour):
        '''
        extract shared primitives extremities between two adjacent contours
        '''

        if self.is_superposing(contour):
            warnings.warn('The contours are superposing')
            return []

        list_p, edges1 = [], set()
        for edge_1, edge_2 in itertools.product(self.primitives,
                                                contour.primitives):
            edges = [edge_1, edge_2, edge_1]
            for edge1, edge2 in zip(edges, edges[1:]):
                for point in [edge2.start, edge2.end]:
                    if edge1.point_belongs(point, 1e-6):
                        if list_p == []:
                            list_p.append(point)
                        if list_p != [] and point.point_distance(point.nearest_point(list_p)) > 1e-4:
                            list_p.append(point)

                        try:
                            self.primitive_to_index(edge1)
                            edges1.add(edge1)
                        except KeyError:
                            edges1.add(edge2)

<<<<<<< HEAD
                    if len(list_p) == 2 and all_points is False:
                        # if self.is_superposing(contour, list_p):
                        #     return False
                        return True
        if len(list_p) < 2:
            return False
        if len(list_p) >= 2 and all_points is True:
            # if len(list_p) == 2 and self.is_superposing(contour, list_p):
            #     return False
            return (edges1, list_p)
        else:
            return False

    def shared_primitives_extremities(self, contour):
        '''
        extract shared primitives extremities between two adjacent contours
        '''
=======
        if len(list_p) < 2:
            warnings.warn('The contours are not adjacent')
            return []
>>>>>>> de3c1e0e

        if len(list_p) == 2:
            return list_p

        contours = self.__class__.contours_from_edges(edges1)
        points = []
        for contour_i in contours:
            points.extend(contour_i.extremities_points(list_p))

        return points

    def shared_primitives_with(self, contour):
        '''
        extract shared primitives between two adjacent contours
        '''

        if self.is_superposing(contour):
            warnings.warn('The contours are superposing')
            return [self.primitives, contour.primitives]

        points = self.shared_primitives_extremities(contour)

        if points == []:
            return [[], []]

        shared_primitives_1, shared_primitives_2 = [], []

        for i in range(0, len(points), 2):
            point1, point2 = points[i], points[i + 1]

            shared_primitives_prim = self.extract_without_primitives(point1,
                                                                     point2,
                                                                     False)
            if contour.point_over_contour(shared_primitives_prim[0].middle_point(), 1e-4) is False:
                shared_primitives_1.extend(self.extract_without_primitives(point1,
                                                                           point2,
                                                                           True))
            else:
                shared_primitives_1.extend(shared_primitives_prim)

            shared_primitives_prim = contour.extract_without_primitives(point1,
                                                                        point2,
                                                                        False)
            if self.point_over_contour(shared_primitives_prim[0].middle_point(), 1e-4) is False:
                shared_primitives_2.extend(contour.extract_without_primitives(point1,
                                                                              point2,
                                                                              True))
            else:
                shared_primitives_2.extend(shared_primitives_prim)

        return [shared_primitives_1, shared_primitives_2]

    def merge_primitives_with(self, contour):
        '''
        extract not shared primitives between two adjacent contours, to be merged
        '''

<<<<<<< HEAD
        [shared_primitives_1, shared_primitives_2] = self.shared_primitives_with(contour)
=======
        if self.is_superposing(contour):
            warnings.warn('The contours are superposing')
            return self.primitives

>>>>>>> de3c1e0e
        points = self.shared_primitives_extremities(contour)
        if points == []:
            return []

        [shared_primitives_1, shared_primitives_2] = self.shared_primitives_with(contour)
        merge_primitives = []

        for i in range(1, len(points) + 1, 2):
            if i == (len(points) - 1):
                point1, point2 = points[i], points[0]
            else:
                point1, point2 = points[i], points[i + 1]

            merge_primitives_prim = self.extract_without_primitives(point1,
                                                                    point2,
                                                                    False)
            if contour.point_over_contour(merge_primitives_prim[0].middle_point(), 1e-4) is True:
                merge_primitives_prim = self.extract_without_primitives(point1,
                                                                        point2,
                                                                        True)
<<<<<<< HEAD
                for p in merge_primitives_prim:
                    # if contour.primitive_over_contour(p) == False:
                    #     merge_primitives.append(p)
                    if p not in shared_primitives_1:
                        merge_primitives.append(p)
                # merge_primitives.extend(merge_primitives_prim)
            else:
                # merge_primitives.extend(merge_primitives_prim)
                for p in merge_primitives_prim:
                    # if contour.primitive_over_contour(p) == False:
                    #     merge_primitives.append(p)
                    if p not in shared_primitives_1:
                        merge_primitives.append(p)
=======
            for p in merge_primitives_prim:
                if p not in shared_primitives_1:
                    merge_primitives.append(p)
>>>>>>> de3c1e0e

            merge_primitives_prim = contour.extract_without_primitives(point1,
                                                                       point2,
                                                                       False)
            if self.point_over_contour(merge_primitives_prim[0].middle_point(), 1e-4) is True:
                merge_primitives_prim = contour.extract_without_primitives(point1,
                                                                           point2,
                                                                           True)
<<<<<<< HEAD
                # merge_primitives.extend(merge_primitives_prim)
                for p in merge_primitives_prim:
                    # if contour.primitive_over_contour(p) == False:
                    #     merge_primitives.append(p)
                    if p not in shared_primitives_2:
                        merge_primitives.append(p)
            else:
                # merge_primitives.extend(merge_primitives_prim)
                for p in merge_primitives_prim:
                    # if contour.primitive_over_contour(p) == False:
                    #     merge_primitives.append(p)
                    if p not in shared_primitives_2:
                        merge_primitives.append(p)
=======
            for p in merge_primitives_prim:
                if p not in shared_primitives_2:
                    merge_primitives.append(p)
>>>>>>> de3c1e0e

        return merge_primitives

    def edges_order_with_adjacent_contour(self, contour):
        """
        check if the shared edges between two adjacent contours are traversed with two different directions along each contour
        """

        contour1 = self
        contour2 = contour

        # shared_tuple = contour1.shared_edges_between2contours(contour2)
        shared_tuple = contour1.shared_primitives_with(contour2)
        # [shared_primitives_1, shared_primitives_2] = contour1.shared_primitives_with(contour2)

        p1_start = contour1.primitives[shared_tuple[0][0]].start
        p2_start = contour2.primitives[shared_tuple[0][1]].start
        p2_end = contour2.primitives[shared_tuple[0][1]].end

        if (p1_start.point_distance(p2_start)) < (p1_start.point_distance(p2_end)):
            return False
        else:
            return True

    def extremities_points(self, list_p):
        '''
        return extremitises points of a list of points on a contour
        '''
        points = []
        primitives = self.primitives
        for i in range(0, len(primitives)):
            pts = []
            for p in list_p:  # due to errors
                if primitives[i].point_belongs(p):
                    pts.append(p)
            if len(pts) == 1:
                points.append(pts[0])
                break
            elif len(pts) > 1:
                points.append(primitives[i].start.nearest_point(pts))
                break

        for i in range(len(primitives) - 1, -1, -1):
            pts = []
            for p in list_p:  # due to errors
                if primitives[i].point_belongs(p):
                    pts.append(p)
            if len(pts) == 1:
                if pts[0] not in points:
                    points.append(pts[0])
                    break
            elif len(pts) > 1:
                point = primitives[i].end.nearest_point(pts)
                if point not in points:
                    points.append(point)
                    break
        return points

    def primitive_over_contour(self, primitive, tol: float = 1e-6):
        return self.primitive_over_wire(primitive, tol)

    def point_over_contour(self, point, abs_tol=1e-6):
        return self.point_over_wire(point, abs_tol)


class Contour2D(Contour, Wire2D):
    """
    A collection of 2D primitives forming a closed wire2D
    TODO : center_of_mass and second_moment_area should be changed accordingly
    to area considering the triangle drawn by the arcs
    """
    _non_data_hash_attributes = ['_internal_arcs', '_external_arcs',
                                 '_polygon', '_straight_line_contour_polygon',
                                 'primitive_to_index',
                                 'basis_primitives', '_utd_analysis']
    _non_serializable_attributes = ['_internal_arcs', '_external_arcs',
                                    '_polygon',
                                    '_straight_line_contour_polygon',
                                    'primitive_to_index',
                                    'basis_primitives', '_utd_analysis']

    def __init__(self, primitives: List[volmdlr.core.Primitive2D],
                 name: str = ''):
        Wire2D.__init__(self, primitives, name)
        self._utd_edge_polygon = False
        self._bounding_rectangle = None

    def __eq__(self, other_):
        if other_.__class__.__name__ != self.__class__.__name__:
            return False
        if len(self.primitives) != len(other_.primitives):
            return False
        equal = 0
        for prim1 in self.primitives:
            for prim2 in other_.primitives:
                if (prim1 == prim2 or prim1.reverse() == prim2
                        or prim2.reverse() == prim1 or prim1.reverse() == prim2.reverse()):
                    equal += 1
        if equal == len(self.primitives) and equal == len(other_.primitives):
            return True

    def __hash__(self):
        return sum([hash(e) for e in self.primitives])
<<<<<<< HEAD
=======

    # def __eq__(self, other_):
    #     if other_.__class__.__name__ != self.__class__.__name__:
    #         return False
    #     if len(self.primitives) != len(other_.primitives):
    #         return False
    #     equal = True
    #     for prim1, prim2 in zip(self.primitives, other_.primitives):
    #         equal = (equal and prim1 == prim2)
    #     return equal
>>>>>>> de3c1e0e

    @property
    def edge_polygon(self):
        if not self._utd_edge_polygon:
            self._edge_polygon = self._get_edge_polygon()
            self._utd_edge_polygon = True
        return self._edge_polygon

    def _get_edge_polygon(self):
        points = []
        for edge in self.primitives:

            if points:
                if edge.start not in points:  # if edge.start != points[-1]:
                    points.append(edge.start)
            else:
                points.append(edge.start)
        return ClosedPolygon2D(points)

    def to_3d(self, plane_origin, x, y):
        p3d = []
        for edge in self.primitives:
            p3d.append(edge.to_3d(plane_origin, x, y))

        return Contour3D(p3d)

    def point_belongs(self, point):
        if self.edge_polygon.point_belongs(point):
            return True
        # TODO: This is incomplete!!!
        return False

<<<<<<< HEAD
    def point_over_contour(self, point, abs_tol=1e-6):
        return self.point_over_wire(point, abs_tol)

    def primitive_over_contour(self, primitive, tol: float = 1e-6):
        return self.primitive_over_wire(primitive, tol)
=======
    # def point_over_contour(self, point, abs_tol=1e-6):
    #     belongs = False
    #     for primitive in self.primitives:
    #         if primitive.point_belongs(point, abs_tol):
    #             belongs = True
    #     return belongs

    # def primitive_over_contour(self, primitive, tol: float = 1e-6):
    #     for prim in self.primitives:
    #         if not hasattr(prim, 'unit_direction_vector') and \
    #                 hasattr(prim, 'tangent'):
    #             vector1 = prim.tangent(0.5)
    #         else:
    #             vector1 = prim.unit_direction_vector(0.5)

    #         if not hasattr(primitive, 'unit_direction_vector') and \
    #                 hasattr(primitive, 'tangent'):
    #             vector2 = primitive.tangent(0.5)
    #         else:
    #             vector2 = primitive.unit_direction_vector(0.5)
    #         if vector1.is_colinear_to(vector2):
    #             mid_point = primitive.middle_point()
    #             if self.point_over_contour(mid_point, tol):
    #                 return True
    #     return False
>>>>>>> de3c1e0e

    def point_distance(self, point):
        min_distance = self.primitives[0].point_distance(point)
        for primitive in self.primitives[1:]:
            distance = primitive.point_distance(point)
            if distance < min_distance:
                min_distance = distance
        return min_distance

    def bounding_points(self):
        points = self.edge_polygon.points[:]
        for primitive in self.primitives:
            if hasattr(primitive, 'polygon_points'):
                points.extend(primitive.polygon_points())
        xmin = min([p[0] for p in points])
        xmax = max([p[0] for p in points])
        ymin = min([p[1] for p in points])
        ymax = max([p[1] for p in points])
        return (volmdlr.Point2D(xmin, ymin), volmdlr.Point2D(xmax, ymax))

    def area(self):
        area = self.edge_polygon.area()
        if self.edge_polygon.is_trigo():
            trigo = 1
        else:
            trigo = -1
        for edge in self.primitives:
            area += trigo * edge.straight_line_area()

        return area

    def center_of_mass(self):
        center = self.edge_polygon.area() * self.edge_polygon.center_of_mass()
        # ax = self.plot()
        # self.edge_polygon.center_of_mass().plot(ax=ax, color='b')
        if self.edge_polygon.is_trigo():
            trigo = 1
        else:
            trigo = -1
        for edge in self.primitives:
            # edge.straight_line_center_of_mass().plot(ax=ax, color='g')
            center += trigo * edge.straight_line_area() \
                      * edge.straight_line_center_of_mass()

        return center / self.area()

    def second_moment_area(self, point):

        Ix, Iy, Ixy = self.edge_polygon.second_moment_area(point)
        for edge in self.primitives:
            Ix_e, Iy_e, Ixy_e = edge.straight_line_second_moment_area(point)
            if self.edge_polygon.is_trigo():
                Ix += Ix_e
                Iy += Iy_e
                Ixy += Ixy_e
            else:
                Ix -= Ix_e
                Iy -= Iy_e
                Ixy -= Ixy_e

        return Ix, Iy, Ixy

    def plot_data(self, edge_style: plot_data.EdgeStyle = None,
                  surface_style: plot_data.SurfaceStyle = None):
        plot_data_primitives = [item.plot_data() for item in self.primitives]
        return plot_data.Contour2D(plot_data_primitives=plot_data_primitives,
                                   edge_style=edge_style,
                                   surface_style=surface_style,
                                   name=self.name)

    def is_inside(self, contour2):
        """
        verifies if a contour is inside another contour perimiter,
        including the edges
        return True or False
        """
        points_contour2 = []
        for prim in contour2.primitives:
            if prim.start not in points_contour2:
                points_contour2.append(prim.start)
            if prim.end not in points_contour2:
                points_contour2.append(prim.end)
            points_contour2.append(prim.middle_point())
        for point in points_contour2:
            if not self.point_belongs(point) and not self.point_over_contour(point, abs_tol=1e-7):
                return False
        return True

    def bounding_rectangle(self):
        if not self._bounding_rectangle:
            self._bounding_rectangle = self.get_bouding_rectangle()
        return self._bounding_rectangle

    def get_bouding_rectangle(self):
        xmin, xmax, ymin, ymax = self.primitives[0].bounding_rectangle()
        for edge in self.primitives[1:]:
            xmin_edge, xmax_edge, ymin_edge, ymax_edge = \
                edge.bounding_rectangle()
            xmin = min(xmin, xmin_edge)
            xmax = max(xmax, xmax_edge)
            ymin = min(ymin, ymin_edge)
            ymax = max(ymax, ymax_edge)
        return xmin, xmax, ymin, ymax

    def inverted_primitives(self):
        new_primitives = []
        for prim in self.primitives[::-1]:
            new_primitives.append(
                volmdlr.edges.LineSegment2D(prim.end, prim.start))
        return new_primitives

    def invert(self):
        return Contour2D(self.inverted_primitives())

    def invert_inplace(self):
        self.primitives = self.inverted_primitives()

    def random_point_inside(self):
        xmin, xmax, ymin, ymax = self.bounding_rectangle()
        for i in range(2000):
            p = volmdlr.Point2D.random(xmin, xmax, ymin, ymax)
            if self.point_belongs(p):
                return p

    def order_contour(self):
        if self.is_ordered() or len(self.primitives) < 2:
            return self

        initial_points = []
        for p in self.primitives:
            initial_points.append((p.start, p.end))

        new_primitives = []
        points = self.ordering_contour()
        for p1, p2 in points:
            try:
                index = initial_points.index((p1, p2))
            except ValueError:
                index = initial_points.index((p2, p1))

            if isinstance(self.primitives[index], volmdlr.edges.LineSegment2D):
                new_primitives.append(volmdlr.edges.LineSegment2D(p1, p2))
            elif isinstance(self.primitives[index], volmdlr.edges.Arc2D):
                new_primitives.append(volmdlr.edges.Arc2D(p1, self.primitives[index].interior, p2))
            elif isinstance(self.primitives[index], volmdlr.edges.BSplineCurve2D):
                if (p1, p2) == (self.primitives[index].start, self.primitives[index].end):
                    new_primitives.append(self.primitives[index])
                else:
                    new_primitives.append(self.primitives[index].reverse())

        self.primitives = new_primitives

        return self

    @classmethod
    def extract_contours(cls, contour, point1: volmdlr.Point3D,
                         point2: volmdlr.Point3D, inside=False):

        new_primitives = contour.extract_with_points(point1, point2, inside)
        contours = [cls(new_primitives)]
        return contours

    def cut_by_linesegments(self, lines: List[volmdlr.edges.LineSegment2D]):
        for c in lines:
            if not isinstance(c, volmdlr.edges.LineSegment2D):
                raise KeyError(
                    'contour must be a list of LineSegment2D object')

        cut_lines = []
        for p in lines:
            cut_lines.append(p.to_line())

        contour_to_cut = [self]
        for l in cut_lines:
            new_contour_to_cut = []
            for c in contour_to_cut:
                cs = c.cut_by_line(l)
                new_contour_to_cut.extend(cs)
            contour_to_cut.extend(new_contour_to_cut)

        p1 = Contour2D(lines).center_of_mass()
        dist_min = math.inf
        for c in contour_to_cut:
            if c.area() > 1e-10:
                p0 = c.center_of_mass()
                if p0.point_distance(p1) < dist_min:
                    c_opti = c
                    dist_min = p0.point_distance(p1)
        return c_opti

    def cut_by_line(self,
                    line: volmdlr.edges.Line2D) -> List['Contour2D']:
        """
        :param line: The line used to cut the contour
        :return: A list of resulting contours
        """
        intersections = self.line_crossings(line)
        if not intersections or len(intersections) < 2:
            return [self]
        if len(intersections) % 2 != 0:
            raise NotImplementedError(
                '{} intersections not supported yet'.format(
                    len(intersections)))

        points_intersections = [point for point, prim in intersections]
        sorted_points = line.sort_points_along_line(points_intersections)
        list_contours = []
        contour_to_cut = self
        cutting_points_counter = 0
        while cutting_points_counter != len(sorted_points):

            point1 = sorted_points[cutting_points_counter]
            point2 = sorted_points[cutting_points_counter + 1]
            closing_line = volmdlr.edges.LineSegment2D(point1, point2)
            closing_contour = Contour2D([closing_line])
            contour1, contour2 = contour_to_cut.get_divided_contours(point1,
                                                                     point2,
                                                                     closing_contour,
                                                                     True)
            if sorted_points.index(point1) + 2 < len(sorted_points) - 1:
                if contour1.point_over_contour(
                        sorted_points[sorted_points.index(point1) + 2]):
                    contour_to_cut = contour1
                    list_contours.append(contour2)
                elif contour2.point_over_contour(
                        sorted_points[sorted_points.index(point1) + 2]):
                    contour_to_cut = contour2
                    list_contours.append(contour1)
            else:
                list_contours.extend([contour1, contour2])
            cutting_points_counter += 2
        return list_contours

    def get_pattern(self):
        """ A pattern is portion of the contour from which the contour can be
        reconstructed by rotations of this portion"""
        xmin, xmax, ymin, ymax = self.bounding_rectangle()

        # ax=plt.subplot()
        # line = Line2D(Point2D([xi, 0]),Point2D([xi,1]))
        line = volmdlr.edges.Line2D(volmdlr.Point2D([0, -0.17]),
                                    volmdlr.Point2D([0, 0.17]))
        line_2 = line.Rotation(self.center_of_mass(), 0.26)
        line_3 = line.Rotation(self.center_of_mass(), -0.26)

        intersections = []

        intersections += self.line_intersections(line_2)
        intersections += self.line_intersections(line_3)
        if isinstance(intersections[0][0], volmdlr.Point2D) and \
                isinstance(intersections[1][0], volmdlr.Point2D):
            ip1, ip2 = sorted([self.primitives.index(intersections[0][1]),
                               self.primitives.index(intersections[1][1])])

            ip3, ip4 = sorted([self.primitives.index(intersections[2][1]),
                               self.primitives.index(intersections[3][1])])

            sp11, sp12 = intersections[1][1].split(intersections[1][0])
            sp22, sp21 = intersections[2][1].split(intersections[2][0])

            primitives = []

            a = volmdlr.edges.Arc2D(sp12.end, sp12.interior, sp12.start)
            primitives.append(a)
            primitives.extend(self.primitives[:ip3])
            primitives.append(sp22)
            l = volmdlr.edges.LineSegment2D(sp22.start, sp12.end)
            interior = l.point_at_abscissa(l.Length() / 2)
            primitives.append(
                volmdlr.edges.Arc2D(sp22.start, interior, sp12.end))

        return Contour2D(primitives)

    def contour_from_pattern(self):
        # TODO: Delete this function?
        pattern = self.get_pattern()
        pattern_rotations = []
        # pattern_rotations.append(self)
        for k in range(1, 13):
            new_pattern = pattern.rotation(self.center_of_mass(),
                                           k * math.pi / 6)
            pattern_rotations.append(new_pattern)

        return pattern_rotations

    def simple_triangulation(self):
        lpp = len(self.polygon.points)
        if lpp == 3:
            return self.polygon.points, [(0, 1, 2)]
        elif lpp == 4:
            return self.polygon.points, [(0, 1, 2), (0, 2, 3)]

        # Use delaunay triangulation
        tri = Delaunay([p.vector for p in self.polygon.points])
        # indices = tri.simplices
        return self.polygon.points, tri.simplices

    def split_regularly(self, n):
        """
        Split in n slices
        """
        xmin, xmax, ymin, ymax = self.bounding_rectangle()
        cutted_contours = []
        iteration_contours = [self]
        for i in range(n - 1):
            xi = xmin + (i + 1) * (xmax - xmin) / n
            cut_line = volmdlr.edges.Line2D(volmdlr.Point2D(xi, 0),
                                            volmdlr.Point2D(xi, 1))

            iteration_contours2 = []
            for c in iteration_contours:
                sc = c.cut_by_line(cut_line)
                lsc = len(sc)
                if lsc == 1:
                    cutted_contours.append(c)
                else:
                    iteration_contours2.extend(sc)

            iteration_contours = iteration_contours2[:]
        cutted_contours.extend(iteration_contours)
        return cutted_contours

    def triangulation(self):
        return self.grid_triangulation(number_points_x=20,
                                       number_points_y=20)

    def to_polygon(self, angle_resolution):

        polygon_points = []
        # print([(line.start, line.end) for line in self.primitives])

        for primitive in self.primitives:
            polygon_points.extend(primitive.polygon_points()[:-1])
        #     print('1: ', primitive.polygon_points())
        #     print('2 :', primitive.polygon_points()[:-1])
        # print(polygon_points)
        return ClosedPolygon2D(polygon_points)

    def grid_triangulation(self, x_density: float = None,
                           y_density: float = None,
                           min_points_x: int = 20,
                           min_points_y: int = 20,
                           number_points_x: int = None,
                           number_points_y: int = None):
        """
        Use a n by m grid to triangulize the contour
        """
        bounding_rectangle = self.bounding_rectangle()
        # xmin, xmax, ymin, ymax = self.bounding_rectangle()
        dx = bounding_rectangle[1] - bounding_rectangle[0]  # xmax - xmin
        dy = bounding_rectangle[3] - bounding_rectangle[2]  # ymax - ymin
        if number_points_x is None:
            n = max(math.ceil(x_density * dx), min_points_x)
        else:
            n = number_points_x
        if number_points_y is None:
            m = max(math.ceil(y_density * dy), min_points_y)
        else:
            m = number_points_y

        x = [bounding_rectangle[0] + i * dx / n for i in range(n + 1)]
        y = [bounding_rectangle[2] + i * dy / m for i in range(m + 1)]

        point_index = {}
        ip = 0
        points = []
        triangles = []
        for xi in x:
            for yi in y:
                p = volmdlr.Point2D(xi, yi)
                if self.point_belongs(p):
                    point_index[p] = ip
                    points.append(p)
                    ip += 1

        for i in range(n):
            for j in range(m):
                p1 = volmdlr.Point2D(x[i], y[j])
                p2 = volmdlr.Point2D(x[i + 1], y[j])
                p3 = volmdlr.Point2D(x[i + 1], y[j + 1])
                p4 = volmdlr.Point2D(x[i], y[j + 1])
                points_in = []
                for p in [p1, p2, p3, p4]:
                    if p in point_index:
                        points_in.append(p)
                if len(points_in) == 4:
                    triangles.append(
                        [point_index[p1], point_index[p2], point_index[p3]])
                    triangles.append(
                        [point_index[p1], point_index[p3], point_index[p4]])

                elif len(points_in) == 3:
                    triangles.append([point_index[p] for p in points_in])

        return vmd.DisplayMesh2D(points, triangles)

    # def extract_contours(self, point1: volmdlr.Point2D, point2: volmdlr.Point2D):
    #     split_primitives  = []
    #     # primitives = [p for p in contour.primitives]
    #     primitives = self.primitives
    #     for point in [point1, point2]:
    #         dist_min = math.inf
    #         for primitive in primitives:
    #             # print(point)
    #             dist = primitive.point_distance(point)
    #             if dist < dist_min:
    #                 dist_min = dist
    #                 prim_opt = primitive
    #         split_primitives.append(prim_opt)
    #     print(len(split_primitives))
    #     return self.extract_primitives(point1, split_primitives[0], point2, split_primitives[1])

    def contour_intersections(self, contour2d):
        intersecting_points = []
        for primitive1 in self.primitives:
            for primitive2 in contour2d.primitives:
                line_intersection = primitive1.linesegment_intersections(
                    primitive2)
                if line_intersection:
                    if line_intersection[0] not in intersecting_points:
                        intersecting_points.extend(line_intersection)
                else:
                    point1, point2 = contour2d.primitives[0].start, \
                                     contour2d.primitives[-1].end
<<<<<<< HEAD
                    if primitive1.point_belongs(point1) and point1 not in intersecting_points:
                        intersecting_points.append(point1)
                    if primitive1.point_belongs(point2) and point2 not in intersecting_points:
=======
                    if point1 not in intersecting_points and primitive1.point_belongs(point1):
                        intersecting_points.append(point1)
                    if point2 not in intersecting_points and primitive1.point_belongs(point2):
>>>>>>> de3c1e0e
                        intersecting_points.append(point2)
            if len(intersecting_points) == 2:
                break
        return intersecting_points

    def get_divided_contours(self, cutting_point1: volmdlr.Point2D,
                             cutting_point2: volmdlr.Point2D,
                             closing_contour,
                             inside: bool):
        extracted_outerpoints_contour1 = \
            volmdlr.wires.Contour2D.extract_contours(self,
                                                     cutting_point1,
                                                     cutting_point2,
                                                     inside)[0]
        extracted_innerpoints_contour1 = \
            volmdlr.wires.Contour2D.extract_contours(self,
                                                     cutting_point1,
                                                     cutting_point2,
                                                     not inside)[0]
        primitives1 = extracted_outerpoints_contour1.primitives + closing_contour.primitives
        primitives2 = extracted_innerpoints_contour1.primitives + closing_contour.primitives
        if extracted_outerpoints_contour1.primitives[0].start == \
                closing_contour.primitives[0].start:
            cutting_contour_new = closing_contour.invert()
            primitives1 = cutting_contour_new.primitives + \
                extracted_outerpoints_contour1.primitives
        elif extracted_outerpoints_contour1.primitives[0].start == \
                closing_contour.primitives[-1].end:
            primitives1 = closing_contour.primitives + \
                          extracted_outerpoints_contour1.primitives

        if extracted_innerpoints_contour1.primitives[0].start == \
                closing_contour.primitives[0].start:
            cutting_contour_new = \
                closing_contour.invert()
            primitives2 = cutting_contour_new.primitives + \
                extracted_innerpoints_contour1.primitives
        elif extracted_innerpoints_contour1.primitives[
                0].start == closing_contour.primitives[-1].end:
            primitives2 = closing_contour.primitives + \
                          extracted_innerpoints_contour1.primitives
        contour1 = volmdlr.wires.Contour2D(primitives1)
        contour1.order_contour()
        contour2 = volmdlr.wires.Contour2D(primitives2)
        contour2.order_contour()
        return contour1, contour2

    def divide(self, contours, inside):
        new_base_contours = [self]
        finished = False
        counter = 0
        list_contour = contours[:]
        list_cutting_contours = contours[:]
        list_valid_contours = []
        while not finished:
            cutting_contour = contours[0]
            for base_contour in new_base_contours:
                cutting_points = []
                point1, point2 = [cutting_contour.primitives[0].start,
                                  cutting_contour.primitives[-1].end]
                if base_contour.point_over_contour(
                        point1) and base_contour.point_over_contour(point2):
                    cutting_points = [point1, point2]
                if cutting_points:
                    contour1, contour2 = base_contour.get_divided_contours(
                        cutting_points[0], cutting_points[1], cutting_contour,
                        inside)

                    new_base_contours.remove(base_contour)
                    for cntr in [contour1, contour2]:
                        valid_contour = True
                        for cut_contour in list_cutting_contours:
                            point_at_abs = cut_contour.point_at_abscissa(
                                cut_contour.length() / 2)
                            if cntr.point_belongs(
                                    point_at_abs) and (not cntr.point_over_contour(
                                    point_at_abs) or True not in [
                                    cntr.primitive_over_contour(
                                        prim) for prim in cut_contour.primitives]):
                                valid_contour = False

                        if valid_contour and cntr.area() != 0.0:
                            list_valid_contours.append(cntr)
                        else:
                            new_base_contours.append(cntr)
                    contours.remove(cutting_contour)
                    break
            if len(contours) == 0:
                finished = True
            if len(contours) == 1 and not new_base_contours:
                finished = True
            counter += 1
            if counter >= 100 * len(list_contour):
                # print('new_base_contours:', len(new_base_contours))
                # print('len(contours):', len(contours))
                # ax=contours[0].plot()
                # base_contour.plot(ax=ax, color='b')
                warnings.warn('There probably exists an open contour (two wires that could not be connected)')
                finished = True

        return list_valid_contours

    def discretized_contour(self, n: float):
        """
        discretize each contour's primitive and return a new contour with teses discretized primitives
        """

        contour = volmdlr.wires.Contour2D((self.discretized_primitives(n)))

        return contour.order_contour()

    @classmethod
    def from_bounding_rectangle(cls, xmin, xmax, ymin, ymax):
        """
        create a contour2d with bounding_box parameters, using linesegments2d
        """

        edge0 = volmdlr.edges.LineSegment2D(volmdlr.Point2D(xmin, ymin), volmdlr.Point2D(xmax, ymin))
        edge1 = volmdlr.edges.LineSegment2D(volmdlr.Point2D(xmax, ymin), volmdlr.Point2D(xmax, ymax))
        edge2 = volmdlr.edges.LineSegment2D(volmdlr.Point2D(xmax, ymax), volmdlr.Point2D(xmin, ymax))
        edge3 = volmdlr.edges.LineSegment2D(volmdlr.Point2D(xmin, ymax), volmdlr.Point2D(xmin, ymin))

        edges = [edge0, edge1, edge2, edge3]

        return volmdlr.wires.Contour2D(edges)

    @classmethod
    def from_points(cls, points: List[volmdlr.Point2D]):
        '''
        create a contour2d from points with line_segments2D
        '''

        if len(points) < 3:
            raise ValueError('contour is defined at least with three points')
        else:
            edges = []
            for i in range(0, len(points) - 1):
                edges.append(volmdlr.edges.LineSegment2D(points[i], points[i + 1]))

            edges.append(volmdlr.edges.LineSegment2D(points[-1], points[0]))

            contour = cls(edges)

            return contour

    def cut_by_bspline_curve(self, bspline_curve2d: volmdlr.edges.BSplineCurve2D):
        '''
        cut a contou2d with bspline_curve2d to define two different contours
        '''
        # TODO: BsplineCurve is descretized and defined with a wire. To be improved!

        contours = self.cut_by_wire(bspline_curve2d.to_wire(20))

        return contours

    def clean_primitives(self):
        '''
        delete primitives with start=end, and return a new contour
        '''

        new_primitives = []
        for p in self.primitives:
            if p.start != p.end:
                new_primitives.append(p)

        return Contour2D(new_primitives)

    def merge_with(self, contour2d):
        '''
        merge two adjacent contours, sharing primitives, and returns one outer contour and inner contours (if there are any)
        '''

<<<<<<< HEAD
        # if self.is_inside(contour2d):
        #     return [self]
        # elif contour2d.is_inside(self):
        #     return [contour2d]
=======
        if self.is_inside(contour2d) and not self.is_sharing_primitives_with(contour2d):
            return [self]
        elif contour2d.is_inside(self) and not self.is_sharing_primitives_with(contour2d):
            return [contour2d]

>>>>>>> de3c1e0e
        merged_primitives = self.merge_primitives_with(contour2d)
        if merged_primitives == []:
            return []
        contours = volmdlr.wires.Contour2D.contours_from_edges(merged_primitives)
        contours = sorted(contours, key=lambda contour: contour.area(), reverse=True)

        return contours

    def cut_by_wire(self, wire: Wire2D):
        """
        cut a contour2d with a wire2d and return a list of contours2d

        Parameters
        ----------
        wire : volmdlr.wires.Wire2D

        Returns
        -------
        contours2d : list[volmdlr.wires.Contour2D]

        """

        intersections = self.wire_crossings(wire)  # crossings OR intersections (?)
        if len(intersections)==0:
            return [self]

        points_intersections = [point for point, prim in intersections]
        points_intersections_new = [points_intersections[0]]
        for point in points_intersections[1::]:
            not_in = {False}
            for point_new in points_intersections_new:
                check = point_new.point_distance(point)<0.2 #1e-1
                if check:
                    if wire.point_distance(point_new) > wire.point_distance(point):
                        points_intersections_new[points_intersections_new.index(point_new)]=point
                not_in.add(check)
            # print(not_in)
            if not_in == {False}:
                points_intersections_new.append(point)
        points_intersections = points_intersections_new
        # print('-', points_intersections_new)
        print(len(points_intersections))
        if len(points_intersections)>2:
            print(points_intersections)
        # or intersections[0][0].point_distance(intersections[1][0])<1e-5
        
        if not intersections or len(points_intersections) < 2:
            return [self]
        if len(points_intersections) % 2 != 0:
            # # points_intersections = [point for point, prim in intersections]
            # ax=self.plot()
            # for p in points_intersections:
            #     p.plot(ax)
            #     print(p)
            # wire.plot(ax, 'b')
            raise NotImplementedError(
                f'{len(intersections)} intersections not supported yet')

        # points_intersections = [point for point, prim in intersections]
        sorted_points = wire.sort_points_along_wire(points_intersections)
        list_contours = []
        contour_to_cut = self
        cutting_points_counter = 0
        while cutting_points_counter != len(sorted_points):

            point1 = sorted_points[cutting_points_counter]
            point2 = sorted_points[cutting_points_counter + 1]

            closing_wire = wire.extract_without_primitives(point1, point2, True)
            closing_wire_prim = []
            for closing_w in closing_wire:
                if closing_w:
                    closing_wire_prim.append(closing_w)
            closing_contour = Contour2D(closing_wire_prim)
            contour1, contour2 = contour_to_cut.get_divided_contours(point1,
                                                                     point2,
                                                                     closing_contour,
                                                                     True)
            if sorted_points.index(point1) + 2 < len(sorted_points) - 1:
                if contour1.point_over_contour(
                        sorted_points[sorted_points.index(point1) + 2]):
                    contour_to_cut = contour1
                    list_contours.append(contour2)
                elif contour2.point_over_contour(
                        sorted_points[sorted_points.index(point1) + 2]):
                    contour_to_cut = contour2
                    list_contours.append(contour1)
            else:
                list_contours.extend([contour1, contour2])
            cutting_points_counter += 2

        return list_contours

    def nearest_primitive_to(self, point):
        # min_distance = self.primitives[0].middle_point().point_distance(point)
        # index = 0
        # for i, primitive in enumerate(self.primitives[1:]):
        #     distance = primitive.middle_point().point_distance(point)
        #     if distance < min_distance:
        #         min_distance = distance
        #         index = i
        # return self.primitives[index]

        primitives = self.primitives
        primitives_sorted = sorted(primitives, key=lambda primitive: primitive.point_distance(point))

        return primitives_sorted[0]


class ClosedPolygonMixin:

    def length(self):
        list_ = []
        for k in range(len(self.line_segments)):
            list_.append(self.line_segments[k].length())
        return sum(list_)

    def min_length(self):
        list_ = []
        for k in range(len(self.line_segments)):
            list_.append(self.line_segments[k].length())
        return min(list_)

    def max_length(self):
        list_ = []
        for k in range(len(self.line_segments)):
            list_.append(self.line_segments[k].length())
        return max(list_)

    def edge_statistics(self):
        distances = []
        for i, point in enumerate(self.points):
            if i != 0:
                distances.append(point.point_distance(self.points[i - 1]))
        mean_distance = mean(distances)
        std = npy.std(distances)
        return mean_distance, std

    def simplify_polygon(self, min_distance: float = 0.01,
                         max_distance: float = 0.05, angle: float = 15):
        points = [self.points[0]]
        previous_point = None
        for i, point in enumerate(self.points[1:]):
            distance = point.point_distance(points[-1])
            if distance > min_distance:
                if distance > max_distance:
                    number_segmnts = round(distance / max_distance) + 2
                    for n in range(number_segmnts):
                        new_point = points[-1] + (point - points[-1]) * (
                                n + 1) / number_segmnts
                        distance1 = new_point.point_distance(points[-1])
                        if distance1 > max_distance:
                            points.append(new_point)
                else:
                    if point not in points:
                        points.append(point)
            if len(points) > 1:
                vector1 = points[-1] - points[-2]
                vector2 = point - points[-2]
                cos = vector1.dot(vector2) / (vector1.norm() * vector2.norm())
                cos = math.degrees(math.acos(round(cos, 6)))
                if abs(cos) > angle:
                    if previous_point not in points:
                        points.append(previous_point)
                    if point not in points:
                        points.append(point)
            if len(points) > 2:
                distance2 = points[-3].point_distance(points[-2])
                vector1 = points[-2] - points[-3]
                vector2 = points[-1] - points[-3]
                cos = vector1.dot(vector2) / (vector1.norm() * vector2.norm())
                cos = math.degrees(math.acos(round(cos, 6)))
                if distance2 < min_distance and cos < angle:
                    points = points[:-2] + [points[-1]]
            previous_point = point
        distance = points[0].point_distance(points[-1])
        if distance < min_distance:
            points.remove(points[-1])

        if volmdlr.wires.ClosedPolygon2D(points).area() == 0.0:
            return self

        return self.__class__(points)

    @property
    def line_segments(self):
        if not self._line_segments:
            self._line_segments = self.get_line_segments()
        return self._line_segments

    def get_line_segments(self):
        raise NotImplementedError(
            f"get_line_segments method must be overloaded by {self.__class__.__name__}")


class ClosedPolygon2D(Contour2D, ClosedPolygonMixin):
    _non_serializable_attributes = ['line_segments', 'primitives',
                                    'basis_primitives']

    def __init__(self, points: List[volmdlr.Point2D], name: str = ''):
        self.points = points
        self._line_segments = None

        Contour2D.__init__(self, self.line_segments, name)

    def copy(self, *args, **kwargs):
        points = [p.copy() for p in self.points]
        return ClosedPolygon2D(points, self.name)

    def __hash__(self):
        return sum([hash(p) for p in self.points])

    def __eq__(self, other_):
        if not isinstance(other_, self.__class__):
            return False
        equal = True
        for point, other_point in zip(self.points, other_.points):
            equal = (equal and point == other_point)
        return equal

    def area(self):
        # TODO: perf: cache number of points
        if len(self.points) < 3:
            return 0.

        x = [point.x for point in self.points]
        y = [point.y for point in self.points]

        x1 = [x[-1]] + x[0:-1]
        y1 = [y[-1]] + y[0:-1]
        return 0.5 * abs(sum([i * j for i, j in zip(x, y1)])
                         - sum([i * j for i, j in zip(y, x1)]))
        # return 0.5 * npy.abs(
        #     npy.dot(x, npy.roll(y, 1)) - npy.dot(y, npy.roll(x, 1)))

    def center_of_mass(self):
        lp = len(self.points)
        if lp == 0:
            return volmdlr.O2D
        elif lp == 1:
            return self.points[0]
        elif lp == 2:
            return 0.5 * (self.points[0] + self.points[1])

        x = [point.x for point in self.points]
        y = [point.y for point in self.points]

        xi_xi1 = x + npy.roll(x, -1)
        yi_yi1 = y + npy.roll(y, -1)
        xi_yi1 = npy.multiply(x, npy.roll(y, -1))
        xi1_yi = npy.multiply(npy.roll(x, -1), y)

        a = 0.5 * npy.sum(xi_yi1 - xi1_yi)  # signed area!
        # print('a :', a)
        #        a=self.area()
        if not math.isclose(a, 0, abs_tol=1e-08):
            cx = npy.sum(npy.multiply(xi_xi1, (xi_yi1 - xi1_yi))) / 6. / a
            cy = npy.sum(npy.multiply(yi_yi1, (xi_yi1 - xi1_yi))) / 6. / a
            return volmdlr.Point2D(cx, cy)

        else:
            self.plot()
            raise NotImplementedError

    def barycenter(self):
        """
        calculates the geometric center of the polygon, which is the
        average position of all the points in it

        returns a Volmdlr.Point2D point
        """
        barycenter1_2d = self.points[0]
        for point in self.points[1:]:
            barycenter1_2d += point
        return barycenter1_2d / len(self.points)

    def point_belongs(self, point):
        """
        Ray casting algorithm copied from internet...
        """
        return polygon_point_belongs((point.x, point.y),
                                     [(p.x, p.y) for p in self.points])

    def second_moment_area(self, point):
        Ix, Iy, Ixy = 0., 0., 0.
        for pi, pj in zip(self.points, self.points[1:] + [self.points[0]]):
            xi, yi = (pi - point)
            xj, yj = (pj - point)
            Ix += (yi ** 2 + yi * yj + yj ** 2) * (xi * yj - xj * yi)
            Iy += (xi ** 2 + xi * xj + xj ** 2) * (xi * yj - xj * yi)
            Ixy += (xi * yj + 2 * xi * yi + 2 * xj * yj + xj * yi) * (
                    xi * yj - xj * yi)
        if Ix < 0:
            Ix = - Ix
            Iy = - Iy
            Ixy = - Ixy
        return Ix / 12., Iy / 12., Ixy / 24.

    def get_line_segments(self):
        lines = []
        if len(self.points) > 1:
            for p1, p2 in zip(self.points,
                              list(self.points[1:]) + [self.points[0]]):
                if p1 != p2:
                    lines.append(volmdlr.edges.LineSegment2D(p1, p2))
        return lines

    def rotation(self, center: volmdlr.Point2D, angle: float):
        """
        ClosedPolygon2D rotation
        :param center: rotation center
        :param angle: angle rotation
        :return: a new rotated ClosedPolygon2D
        """
        return ClosedPolygon2D(
            [point.rotation(center, angle) for point in self.points])

    def rotation_inplace(self, center: volmdlr.Point2D, angle: float):
        """
        Line2D rotation. Object is updated inplace
        :param center: rotation center
        :param angle: rotation angle
        """
        for point in self.points:
            point.rotation_inplace(center, angle)

    # @classmethod
    # def polygon_from_segments(cls, list_point_pairs):
    #     points = [list_point_pairs[0][0], list_point_pairs[0][1]]
    #     list_point_pairs.remove((list_point_pairs[0][0], list_point_pairs[0][1]))
    #     finished =  False

    #     while not finished:
    #         for p1, p2 in list_point_pairs:
    #             if p1 == points[-1]:
    #                 points.append(p2)
    #                 break
    #             elif p2 == points[-1]:
    #                 points.append(p1)
    #                 break
    #         list_point_pairs.remove((p1, p2))
    #         if len(list_point_pairs)==0:
    #             finished = True

    #     # for i, i_p1, i_p2 in enumerate(list_point_pairs):
    #     #     for j, j_p1, j_p2 in enumerate(list_point_pairs):
    #     #         if i != j:

    #     #             if p1 == points[-1]:
    #     #                 points.append(p2)
    #     #             elif p2 == points[-1]:
    #     #                 points.append(p1)
    #     # print('points : ', points)
    #     return cls(points)

    def translation(self, offset: volmdlr.Vector2D):
        """
        ClosedPolygon2D translation
        :param offset: translation vector
        :return: A new translated ClosedPolygon2D
        """
        return ClosedPolygon2D(
            [point.translation(offset) for point in self.points])

    def translation_inplace(self, offset: volmdlr.Vector2D):
        """
        ClosedPolygon2D translation. Object is updated inplace
        :param offset: translation vector
        """
        for point in self.points:
            point.translation_inplace(offset)

    def polygon_distance(self,
                         polygon: 'volmdlr.wires.ClosedPolygon2D'):
        p = self.points[0]
        d = []
        for point in polygon.points:
            d.append(p.point_distance(point))
        index = d.index(min(d))
        return d[index]

    def is_trigo(self):
        if len(self.points) < 3:
            return True

        angle = 0.
        for ls1, ls2 in zip(self.line_segments,
                            self.line_segments[1:] + [self.line_segments[0]]):
            u = ls2.unit_direction_vector()
            x = u.dot(ls1.unit_direction_vector())
            y = u.dot(ls1.normal_vector())
            angle += math.atan2(y, x)
        return angle > 0

    def delaunay_triangulation(self):
        points = self.points
        new_points = []
        delaunay_triangles = []
        # ax=plt.subplot()
        for point in points:
            new_points.append([point[0], point[1]])

        delaunay = npy.array(new_points)

        tri = Delaunay(delaunay)

        for simplice in delaunay[tri.simplices]:
            triangle = Triangle2D(volmdlr.Point2D(simplice[0]),
                                  volmdlr.Point2D(simplice[1]),
                                  volmdlr.Point2D(simplice[2]))
            delaunay_triangles.append(triangle)

        return delaunay_triangles

    def offset(self, offset):
        xmin, xmax, ymin, ymax = self.bounding_rectangle()

        max_offset_len = min(xmax - xmin, ymax - ymin) / 2
        if offset <= -max_offset_len:
            print('Inadapted offset, '
                  'polygon might turn over. Offset must be greater than',
                  -max_offset_len)
            raise ValueError('inadapted offset')
        else:
            nb = len(self.points)
            vectors = []
            for i in range(nb - 1):
                v1 = self.points[i + 1] - self.points[i]
                v2 = self.points[i] - self.points[i + 1]
                v1.normalize()
                v2.normalize()
                vectors.append(v1)
                vectors.append(v2)

        v1 = self.points[0] - self.points[-1]
        v2 = self.points[-1] - self.points[0]
        v1.normalize()
        v2.normalize()
        vectors.append(v1)
        vectors.append(v2)

        offset_vectors = []
        offset_points = []

        for i in range(nb):

            # check = False
            ni = vectors[2 * i - 1] + vectors[2 * i]
            if ni == volmdlr.Vector2D(0, 0):
                ni = vectors[2 * i]
                ni = ni.normal_vector()
                offset_vectors.append(ni)
            else:
                ni.normalize()
                if ni.dot(vectors[2 * i - 1].normal_vector()) > 0:
                    ni = - ni
                    # check = True
                offset_vectors.append(ni)

            normal_vector1 = - vectors[2 * i - 1].normal_vector()
            normal_vector2 = vectors[2 * i].normal_vector()
            normal_vector1.normalize()
            normal_vector2.normalize()
            alpha = math.acos(normal_vector1.dot(normal_vector2))

            offset_point = self.points[i] + offset / math.cos(alpha / 2) * \
                (-offset_vectors[i])

            # ax=self.plot()
            # offset_point.plot(ax=ax, color='g')

            # if self.point_belongs(offset_point):
            #     offset_point = self.points[i] + offset / math.cos(alpha / 2) * \
            #                    (-offset_vectors[i])

            offset_points.append(offset_point)

            # self.points[i].plot(ax=ax, color='b')
            # offset_point.plot(ax=ax, color='r')

        return self.__class__(offset_points)

    def point_border_distance(self, point, return_other_point=False):
        """
        Compute the distance to the border distance of polygon
        Output is always positive, even if the point belongs to the polygon
        """
        d_min, other_point_min = self.line_segments[0].point_distance(
            point, return_other_point=True)
        for line in self.line_segments[1:]:
            d, other_point = line.point_distance(
                point, return_other_point=True)
            if d < d_min:
                d_min = d
                other_point_min = other_point
        if return_other_point:
            return d_min, other_point_min
        return d_min

    def to_polygon(self, angle_resolution=None):
        return self

    def self_intersects(self):
        epsilon = 0
        # BENTLEY-OTTMANN ALGORITHM
        # Sort the points along ascending x for the Sweep Line method
        sorted_index = sorted(range(len(self.points)), key=lambda p: (
            self.points[p][0], self.points[p][1]))
        nb = len(sorted_index)
        segments = []
        deleted = []

        while len(
                sorted_index) != 0:  # While all the points haven't been swept
            # Stock the segments between 2 consecutive edges
            # Ex: for the ABCDE polygon, if Sweep Line is on C, the segments
            #   will be (C,B) and (C,D)
            if sorted_index[0] - 1 < 0:
                segments.append((sorted_index[0], nb - 1))
            else:
                segments.append((sorted_index[0], sorted_index[0] - 1))
            if sorted_index[0] >= len(self.points) - 1:
                segments.append((sorted_index[0], 0))
            else:
                segments.append((sorted_index[0], sorted_index[0] + 1))

            # Once two edges linked by a segment have been swept, delete the
            # segment from the list
            to_del = []
            for index in deleted:
                if abs(index - sorted_index[0]) == 1 or abs(
                        index - sorted_index[0]) == nb - 1:
                    to_del.append((index, sorted_index[0]))
                    to_del.append((sorted_index[0], index))

            # Keep track of which edges have been swept
            deleted.append(sorted_index[0])
            sorted_index.pop(0)

            # Delete the segments that have just been swept
            index_to_del = []
            for i, segment in enumerate(segments):
                for seg_to_del in to_del:
                    if segment == seg_to_del:
                        index_to_del.append(i)
            for index in index_to_del[::-1]:
                segments.pop(index)

            # Checks if two segments are intersecting each other, returns True
            # if yes, otherwise the algorithm continues at WHILE
            for segment1 in segments:
                for segment2 in segments:
                    if segment1[0] != segment2[0] and segment1[1] != segment2[
                        1] and segment1[0] != segment2[1] and segment1[1] != \
                            segment2[0]:

                        line1 = volmdlr.edges.LineSegment2D(
                            self.points[segment1[0]],
                            self.points[segment1[1]])
                        line2 = volmdlr.edges.LineSegment2D(
                            self.points[segment2[0]],
                            self.points[segment2[1]])

                        p, a, b = volmdlr.Point2D.line_intersection(line1,
                                                                    line2,
                                                                    True)
                        if p is not None:
                            if 0 + epsilon <= a <= 1 - epsilon \
                                    and 0 + epsilon <= b <= 1 - epsilon:
                                return True, line1, line2

        return False, None, None

    @classmethod
    def points_convex_hull(cls, points):
        if len(points) < 3:
            return
        ymax, pos_ymax = volmdlr.core.max_pos([pt.y for pt in points])
        point_start = points[pos_ymax]
        hull = [point_start]

        barycenter = points[0]
        for pt in points[1:]:
            barycenter += pt
        barycenter = barycenter / (len(points))
        # second point of hull
        theta = []
        remaining_points = points
        del remaining_points[pos_ymax]

        vec1 = point_start - barycenter
        for pt in remaining_points:
            vec2 = pt - point_start
            theta_i = -volmdlr.core.clockwise_angle(vec1, vec2)
            theta.append(theta_i)

        min_theta, posmin_theta = volmdlr.core.min_pos(theta)
        next_point = remaining_points[posmin_theta]
        hull.append(next_point)
        del remaining_points[posmin_theta]
        # Adding first point to close the loop at the end
        remaining_points.append(hull[0])

        initial_vector = vec1.copy()
        total_angle = 0
        while next_point != point_start:
            vec1 = next_point - hull[-2]
            theta = []
            for pt in remaining_points:
                vec2 = pt - next_point
                theta_i = -volmdlr.core.clockwise_angle(vec1, vec2)
                theta.append(theta_i)

            min_theta, posmin_theta = volmdlr.core.min_pos(theta)
            if math.isclose(min_theta, -2 * math.pi, abs_tol=1e-6) \
                    or math.isclose(min_theta, 0, abs_tol=1e-6):
                if remaining_points[posmin_theta] == point_start:
                    break

            else:
                next_point = remaining_points[posmin_theta]

                vec_next_point = next_point - barycenter
                total_angle += (2 * math.pi - volmdlr.core.clockwise_angle(initial_vector, vec_next_point))

                if total_angle > 2 * math.pi:
                    break
                else:
                    initial_vector = vec_next_point

                hull.append(next_point)

            del remaining_points[posmin_theta]

        hull.pop()

        return cls(hull)

    @classmethod
    def concave_hull(cls, points, concavity, scale_factor):
        """
        Calculates the concave hull from a cloud of points, i.e., it Unites all points under the smallest possible area.

        :param points: list of points corresponding to the cloud of points
        :type points: class: 'volmdlr.Point2D'
        :param concavity: Sets how sharp the concave angles can be. It goes from -1 (not concave at all. in fact,
                          the hull will be left convex) up to +1 (very sharp angles can occur. Setting concavity to +1 might
                          result in 0º angles!) concavity is defined as the cosine of the concave angles.
        :type concavity: float
        :param scale_factor: Sets how big is the area where concavities are going to be searched.
                             The bigger, the more sharp the angles can be. Setting it to a very high value might affect the performance of the program.
                             This value should be relative to how close to each other the points to be connected are.
        :type scale_factor: float

        """

        def get_nearby_points(line, points, scale_factor):
            # print('i enter here')
            nearby_points = []
            line_midpoint = 0.5 * (line.start + line.end)
            # print(line_midpoint)
            tries = 0
            n = 5
            bounding_box = [line_midpoint.x - line.length() / 2,
                            line_midpoint.x + line.length() / 2,
                            line_midpoint.y - line.length() / 2,
                            line_midpoint.y + line.length() / 2]
            boundary = [int(bounding / scale_factor) for bounding in
                        bounding_box]
            while tries < n and len(nearby_points) == 0:
                for point in points:
                    if not ((
                                    point.x == line.start.x and point.y == line.start.y) or (
                                    point.x == line.end.x and point.y == line.end.y)):
                        point_x_rel_pos = int(point.x / scale_factor)
                        point_y_rel_pos = int(point.y / scale_factor)
                        if point_x_rel_pos >= boundary[
                                0] and point_x_rel_pos <= boundary[
                                1] and point_y_rel_pos >= boundary[
                                2] and point_y_rel_pos <= boundary[3]:
                            nearby_points.append(point)

                scale_factor *= 4 / 3
                tries += 1

            return nearby_points

        def line_colides_with_hull(line, concave_hull):
            for hull_line in concave_hull:
                if line.start != hull_line.start and line.start != hull_line.end and line.end != hull_line.start and line.end != hull_line.end:
                    if line.line_intersections(hull_line):
                        return True
            return False

        def get_divided_line(line, nearby_points, hull_concave_edges,
                             concavity):
            divided_line = []
            ok_middle_points = []
            list_cossines = []
            for middle_point in nearby_points:
                vect1 = line.start - middle_point
                vect2 = line.end - middle_point
                if middle_point in (line.start, line.end):
                    continue
                cos = round(vect1.dot(vect2) / (vect1.norm() * vect2.norm()),
                            4)
                if cos < concavity:
                    new_lineA = volmdlr.edges.LineSegment2D(start=line.start,
                                                            end=middle_point)
                    new_lineB = volmdlr.edges.LineSegment2D(start=middle_point,
                                                            end=line.end)
                    if not (line_colides_with_hull(line=new_lineA,
                                                   concave_hull=hull_concave_edges) and line_colides_with_hull(
                            line=new_lineB, concave_hull=hull_concave_edges)):
                        ok_middle_points.append(middle_point)
                        list_cossines.append(cos)
            if len(ok_middle_points) > 0:
                #  We want the middlepoint to be the one with widest angle (smallest cossine)
                min_cossine_index = list_cossines.index(min(list_cossines))
                divided_line.append(volmdlr.edges.LineSegment2D(line.start,
                                                                ok_middle_points[
                                                                    min_cossine_index]))
                divided_line.append(volmdlr.edges.LineSegment2D(
                    ok_middle_points[min_cossine_index], line.end))
            return divided_line

        hull_convex_edges = cls.points_convex_hull(points).line_segments
        hull_convex_edges.sort(key=lambda x: x.length(), reverse=True)
        hull_concave_edges = []
        hull_concave_edges.extend(hull_convex_edges)
        hull_points = list(set(
            [pt for line in hull_concave_edges for pt in [line[0], line[1]]]))
        unused_points = []
        for point in points:
            if point not in hull_points:
                unused_points.append(point)

        aLineWasDividedInTheIteration = True
        while aLineWasDividedInTheIteration:
            aLineWasDividedInTheIteration = False
            for line_position_hull in range(len(hull_concave_edges)):

                line = hull_concave_edges[line_position_hull]
                nearby_points = get_nearby_points(line, unused_points,
                                                  scale_factor)
                divided_line = get_divided_line(line, nearby_points,
                                                hull_concave_edges, concavity)
                if len(divided_line) > 0:
                    aLineWasDividedInTheIteration = True
                    unused_points.remove(divided_line[0].end)
                    hull_concave_edges.remove(line)
                    hull_concave_edges.extend(divided_line)
                    break

            hull_concave_edges.sort(key=lambda x: x.length(), reverse=True)

        # line  = hull_concave_edges[0]
        # print('first line legth :', line.length())
        # nearby_points = get_nearby_points(line, unused_points, scale_factor)
        # print('points next the first line in the end: ', nearby_points)
        # divided_line = get_divided_line(line, nearby_points, hull_concave_edges, concavity)
        # print('len divided line :', len(divided_line))
        polygon_points = [(line.start, line.end) for line in hull_concave_edges]
        # polygon_points = [(line.start, line.end) for line in hull_concave_edges
        #                   if line.length() != 0]

        points = [polygon_points[0][0], polygon_points[0][1]]
        polygon_points.remove((polygon_points[0][0], polygon_points[0][1]))
        finished = False

        while not finished:
            for p1, p2 in polygon_points:
                if p1 == points[-1] and p2 not in points:
                    points.append(p2)
                    break
                elif p2 == points[-1] and p1 not in points:
                    points.append(p1)
                    break
            polygon_points.remove((p1, p2))
            if len(polygon_points) == 0:
                finished = True

        return cls(points)  # , nearby_points

    @classmethod
    def convex_hull_points(cls, points):
        """
        Uses the scipy method ConvexHull to calculate the convex hull from
        a cloud of points
        """
        numpy_points = npy.array([(p.x, p.y) for p in points])
        hull = ConvexHull(numpy_points)
        polygon_points = []
        for simplex in hull.simplices:
            polygon_points.append((points[simplex[0]], points[simplex[1]]))

        points = [polygon_points[0][0], polygon_points[0][1]]
        polygon_points.remove((polygon_points[0][0], polygon_points[0][1]))
        finished = False

        while not finished:
            for p1, p2 in polygon_points:
                if p1 == points[-1]:
                    points.append(p2)
                    break
                elif p2 == points[-1]:
                    points.append(p1)
                    break
            polygon_points.remove((p1, p2))
            if len(polygon_points) == 0:
                finished = True

        points.pop(-1)

        # the first point is the one with the lowest x value
        i_min = 0
        min_x = points[0].x
        for i, point in enumerate(points):
            if point.x < min_x:
                min_x = point.x
                i_min = i

        points = points[i_min:] + points[:i_min]

        # we make sure that the points are ordered in the trigonometric direction
        if points[0].y < points[1].y:
            points.reverse()

        return cls(points)

    def to_3d(self, plane_origin, x, y):
        points3d = [point.to_3d(plane_origin, x, y) for point in self.points]
        return ClosedPolygon3D(points3d)

    def plot(self, ax=None, color='k', alpha=1,
             plot_points=False, point_numbering=False,
             fill=False, fill_color='w', equal_aspect=True):
        if ax is None:
            fig, ax = plt.subplots()
            ax.set_aspect('equal')

        if fill:
            ax.fill([p[0] for p in self.points], [p[1] for p in self.points],
                    facecolor=fill_color)
        for ls in self.line_segments:
            ls.plot(ax=ax, color=color, alpha=alpha)

        if plot_points or point_numbering:
            for point in self.points:
                point.plot(ax=ax, color=color, alpha=alpha)

        if point_numbering:
            for ip, point in enumerate(self.points):
                ax.text(*point, 'point {}'.format(ip + 1),
                        ha='center', va='top')

        if equal_aspect:
            ax.set_aspect('equal')
        else:
            ax.set_aspect('auto')

        ax.margins(0.1)
        plt.show()

        return ax

    def triangulation(self):
        """
        Note: triangles have been inverted for a better rendering in babylonjs
        """
        # ear clipping
        points = self.points[:]
        initial_point_to_index = {p: i for i, p in enumerate(self.points)}
        triangles = []

        remaining_points = self.points[:]
        # ax = ClosedPolygon2D(remaining_points).plot()

        # inital_number_points = len(remaining_points)
        number_remaining_points = len(remaining_points)
        while number_remaining_points > 3:
            current_polygon = ClosedPolygon2D(remaining_points)
            # print('remaining_points')
            # print(len(remaining_points))
            # pl2 = ClosedPolygon2D(remaining_points[1:]+remaining_points[0:1])
            # pl3 = ClosedPolygon2D(remaining_points[2:]+remaining_points[0:2])
            # current_polygon.plot(ax = ax)
            # pl2.plot(point_numbering=True)
            # pl3.plot(point_numbering=True)

            found_ear = False
            for p1, p2, p3 in zip(remaining_points,
                                  remaining_points[1:] + remaining_points[0:1],
                                  remaining_points[2:] + remaining_points[
                                                         0:2]):
                # ax.text(*p2, '{}')
                # ax = current_polygon.plot(point_numbering=True)
                if p1 != p3:
                    line_segment = volmdlr.edges.LineSegment2D(p1, p3)
                # line_segment.plot(color='grey', ax=ax)

                # ax2 = p1.plot(color='r')
                # p2.plot(color='g', ax=ax2)
                # p3.plot(color='b', ax=ax2)

                # Checking if intersections does not contrain the verticies
                # of line_segment
                intersect = False
                intersections = current_polygon.linesegment_intersections(
                    line_segment)
                if intersections:
                    for inter in intersections:
                        if inter[0] not in [line_segment.start,
                                            line_segment.end]:
                            intersect = True
                            break

                if not intersect:
                    # if not current_polygon.linesegment_intersections(line_segment):
                    # May be an ear
                    # print('ear?')
                    # if current_polygon.point_belongs(line_segment.middle_point()):
                    #     line_segment.middle_point().plot(color='g', ax=ax)
                    # else:
                    #     line_segment.middle_point().plot(color='r', ax=ax)
                    # print(current_polygon.point_belongs(
                    #         line_segment.middle_point()))

                    if current_polygon.point_belongs(
                            line_segment.middle_point()):
                        # Confirmed as an ear
                        # print('ear!')

                        triangles.append((initial_point_to_index[p1],
                                          initial_point_to_index[p3],
                                          initial_point_to_index[p2]))
                        remaining_points.remove(p2)
                        # ax.text(*points[initial_point_to_index[p2]], str(number_remaining_points))
                        number_remaining_points -= 1
                        found_ear = True
                        break

            if not found_ear:
                remaining_polygon = ClosedPolygon2D(remaining_points)
                if remaining_polygon.area() > 0.:
                    # Searching for a flat ear
                    found_flat_ear = False
                    for p1, p2, p3 in zip(remaining_points,
                                          remaining_points[
                                              1:] + remaining_points[0:1],
                                          remaining_points[
                                              2:] + remaining_points[0:2]):
                        triangle = Triangle2D(p1, p2, p3)
                        if triangle.area() == 0:
                            remaining_points.remove(p2)
                            found_flat_ear = True
                            break

                    if not found_flat_ear:
                        # remaining_polygon.plot(point_numbering=True, plot_points=True)
                        # vmd.DisplayMesh2D(points, triangles).plot()
                        # print(remaining_points)
                        # raise ValueError('There are no ear in the polygon, it seems malformed')
                        print(
                            'Warning : There are no ear in the polygon, it seems malformed: skipping triangulation')
                        return vmd.DisplayMesh2D(points, triangles)
                else:
                    return vmd.DisplayMesh2D(points, triangles)

        if len(remaining_points) == 3:
            p1, p2, p3 = remaining_points
            triangles.append((initial_point_to_index[p1],
                              initial_point_to_index[p3],
                              initial_point_to_index[p2]))

        return vmd.DisplayMesh2D(points, triangles)

    def simplify(self, min_distance: float = 0.01, max_distance: float = 0.05):
        return ClosedPolygon2D(self.simplify_polygon(min_distance=min_distance,
                                                     max_distance=max_distance).points)

    def line_intersecting_closing_point(self, crossing_point):
        """
        finds closing point for the sewing method using intersection of lines
        drawn from the barycenter
        returns the closing point
        """
        vec_dir = crossing_point.copy()
        vec_dir.normalize()

        line = volmdlr.edges.LineSegment2D(volmdlr.O2D,
                                           crossing_point + vec_dir * 5)
        # line.plot(ax=ax2d, color='b')

        point_intersections = {}
        for line_segment in self.line_segments:
            point_intersection = line_segment.linesegment_intersections(
                line)
            if point_intersection:
                point_intersections[line_segment] = point_intersection[
                    0]
            else:
                if line.point_belongs(line_segment.start):
                    point_intersections[line_segment] = line_segment.start
                if line.point_belongs(line_segment.end):
                    point_intersections[line_segment] = line_segment.end
        point_distance = list(point_intersections.values())[
            0].point_distance(crossing_point)
        point_intersection = list(point_intersections.values())[0]
        line_segment = list(point_intersections.keys())[0]
        for line, point in list(point_intersections.items())[1:]:
            dist = crossing_point.point_distance(point)
            if dist < point_distance:
                point_distance = dist
                point_intersection = point
                line_segment = line

        # point_intersection.plot(ax=ax2d)

        if point_intersection.point_distance(
                line_segment.start) < point_intersection.point_distance(
                                                            line_segment.end):
            closing_point = line_segment.start
        else:
            closing_point = line_segment.end

        return closing_point

    def point_in_polygon(self):
        """
        In case the barycenter of the polygon is outside, this method
        finds another point inside the polygon
        """
        intersetions1 = {}
        linex_pos = volmdlr.edges.LineSegment2D(volmdlr.O2D, volmdlr.X2D * 5)
        linex_neg = volmdlr.edges.LineSegment2D(volmdlr.O2D, -volmdlr.X2D * 5)
        liney_pos = volmdlr.edges.LineSegment2D(volmdlr.O2D, volmdlr.Y2D * 5)
        liney_neg = volmdlr.edges.LineSegment2D(volmdlr.O2D, -volmdlr.Y2D * 5)
        for line in [linex_pos, linex_neg, liney_pos, liney_neg]:
            intersections = []
            for line_segment in self.line_segments:
                point_intersection = line_segment.linesegment_intersections(
                    line)
                intersections.extend(point_intersection)
                if not point_intersection:
                    if line.point_belongs(line_segment.start):
                        intersections.append(line_segment.start)
                    if line.point_belongs(line_segment.end):
                        intersections.append(line_segment.end)
            intersetions1[line] = intersections[:]
        for i, value in enumerate(intersetions1.values()):
            if not value:
                if i % 2 == 0:
                    if len(list(intersetions1.values())[i + 1]) == 2:
                        translation1 = (list(intersetions1.values())[
                                            i + 1][0] +
                                        list(intersetions1.values())[
                                            i + 1][1]) * 0.5
                        break
                if i % 2 != 0:
                    if len(list(intersetions1.values())[i - 1]) == 2:
                        translation1 = (list(intersetions1.values())[
                                            i - 1][0] +
                                        list(intersetions1.values())[
                                            i - 1][1]) * 0.5
                        break

        return translation1

    def repositioned_polygon(self, x, y):
        linex = volmdlr.edges.LineSegment2D(-x.to_2d(volmdlr.O2D, x, y),
                                            x.to_2d(volmdlr.O2D, x, y))
        way_back = volmdlr.O3D
        barycenter = self.barycenter()
        if not self.point_belongs(barycenter):
            barycenter1_2d = self.point_in_polygon()
            self.translation(-barycenter1_2d, False)
            way_back = barycenter1_2d.to_3d(volmdlr.O3D, x, y)
        else:
            inters = self.linesegment_intersections(linex)
            distance = inters[0][0].point_distance(inters[-1][0])
            if distance / 2 > 3 * min(
                    self.point_distance(inters[0][0]),
                    self.point_distance(inters[-1][0])):
                mid_point = (inters[0][0] + inters[-1][0]) * 0.5
                self.translation(-mid_point, False)
                way_back = mid_point.to_3d(volmdlr.O3D, x, y)

        return self, way_back

    def get_possible_sewing_closing_points(self, polygon2, polygon_primitive,
                                           line_segment1: None, line_segment2: None):
        """
        Searches all possibles closing points available for the given primitive
        """
        middle_point = polygon_primitive.middle_point()
        if line_segment1 is None and line_segment2 is None:
            normal_vector = polygon_primitive.unit_normal_vector()
            line_segment1 = volmdlr.edges.LineSegment2D(middle_point,
                                                        middle_point - normal_vector)
            line_segment2 = volmdlr.edges.LineSegment2D(middle_point,
                                                        middle_point + normal_vector)

        line_intersections = {line_segment1: [], line_segment2: []}
        for ls in [line_segment1, line_segment2
                   ]:
            inter_points = []
            for prim in polygon2.line_segments + self.line_segments[
                                                 :self.line_segments.index(
                                                     polygon_primitive)] + self.line_segments[
                                                                           self.line_segments.index(
                                                                               polygon_primitive) + 1:]:
                inters = prim.linesegment_intersections(ls)
                if inters:
                    line_intersections[ls].append((inters[0], prim))
                    inter_points.append(inters[0])
                elif ls.point_belongs(prim.start, 1e-7):
                    if prim.start not in inter_points:
                        line_intersections[ls].append((prim.start, prim))
                        inter_points.append(prim.start)
                elif ls.point_belongs(prim.end, 1e-7):
                    if prim.end not in inter_points:
                        line_intersections[ls].append((prim.end, prim))
                        inter_points.append(prim.end)
                elif prim.point_belongs(middle_point, 1e-7):
                    line_intersections[ls].append((prim.middle_point(), prim))
                    inter_points.append(prim.middle_point())
        return line_intersections

    def select_farthest_sewing_closing_point(self,
                                             line_segment: volmdlr.edges.LineSegment2D,
                                             polygon_primitive,
                                             possible_closing_points):
        """
        Searches the closest sewing closing point available
        """
        closing_point = volmdlr.O2D
        middle_point = polygon_primitive.middle_point()
        distance = 0
        for intr_list in possible_closing_points:
            if intr_list[1] not in self.line_segments:
                dist = intr_list[0].point_distance(line_segment.start)
                if dist > distance:
                    distance = dist
                    closing_point = (intr_list[1].start if
                                     intr_list[0].point_distance(
                                         intr_list[1].start) <
                                     intr_list[0].point_distance(
                                         intr_list[1].end) else
                                     intr_list[1].end)

            elif intr_list[0] == middle_point and \
                    polygon_primitive.length() == intr_list[1].length():
                closing_point = intr_list[1].start
                distance = 0

        return closing_point

    def select_closest_sewing_closing_point(self,
                                            line_segment: volmdlr.edges.LineSegment2D,
                                            polygon_primitive,
                                            possible_closing_points):
        """
        Searches the closest sewing closing point available
        """
        closing_point = volmdlr.O2D
        middle_point = polygon_primitive.middle_point()
        distance = math.inf
        for intr_list in possible_closing_points:
            if intr_list[1] not in self.line_segments:
                dist = intr_list[0].point_distance(line_segment.start)
                if dist < distance:
                    distance = dist
                    closing_point = (intr_list[1].start if
                                     intr_list[0].point_distance(
                                         intr_list[1].start) <
                                     intr_list[0].point_distance(
                                         intr_list[1].end) else
                                     intr_list[1].end)

            elif intr_list[0] == middle_point and \
                    polygon_primitive.length() == intr_list[1].length():
                closing_point = intr_list[1].start
                distance = 0

        return closing_point

    def search_farthest(self, interseting_point, possible_closing_points):
        """
        While Sewing two Polygons, and searching a face\'s closing point, this
        method verifies it shoul the closest of the farthest available
        :return: True if to search the farthest of False if not
        """
        distance = math.inf
        target_prim = None
        for intersection_point, prim in possible_closing_points:
            dist = interseting_point.point_distance(intersection_point)
            if dist < distance:
                distance = dist
                target_prim = prim
        if target_prim in self.line_segments:
            return True
        return False

    def get_closing_point(self, polygon2_2d, primitive, ax=None):
        """Gets sewing closing points for given primitive points"""
        closing_point = volmdlr.O2D
        middle_point = primitive.middle_point()

        normal_vector = primitive.unit_normal_vector()
        line_segment1 = volmdlr.edges.LineSegment2D(middle_point,
                                                    middle_point - normal_vector)
        line_segment2 = volmdlr.edges.LineSegment2D(middle_point,
                                                    middle_point + normal_vector)

        possible_sewing_closing_points_in_linesegment =\
            self.get_possible_sewing_closing_points(polygon2_2d, primitive,
                                                    line_segment1,
                                                    line_segment2)
        if possible_sewing_closing_points_in_linesegment[line_segment1] and\
                not possible_sewing_closing_points_in_linesegment[line_segment2]:
            closing_point = self.select_closest_sewing_closing_point(
                line_segment1, primitive,
                possible_sewing_closing_points_in_linesegment[line_segment1])
            if ax is not None:
                closing_point.plot(ax=ax, color='g')
        if possible_sewing_closing_points_in_linesegment[line_segment2] and \
                not possible_sewing_closing_points_in_linesegment[
                    line_segment1]:
            closing_point = self.select_closest_sewing_closing_point(
                line_segment2, primitive,
                possible_sewing_closing_points_in_linesegment[line_segment2])

        else:
            if len(possible_sewing_closing_points_in_linesegment[line_segment1]) == 1:
                closing_point = self.select_closest_sewing_closing_point(
                    line_segment1, primitive,
                    possible_sewing_closing_points_in_linesegment[
                        line_segment1])
                if closing_point == volmdlr.O2D:
                    closing_point = self.select_farthest_sewing_closing_point(
                        line_segment2, primitive,
                        possible_sewing_closing_points_in_linesegment[
                            line_segment2])
                if ax is not None:
                    closing_point.plot(ax=ax, color='c')
            elif len(possible_sewing_closing_points_in_linesegment[line_segment2]) == 1:
                closing_point = self.select_closest_sewing_closing_point(
                    line_segment2, primitive,
                    possible_sewing_closing_points_in_linesegment[
                        line_segment2])
                if closing_point == volmdlr.O2D:
                    closing_point = self.select_farthest_sewing_closing_point(
                        line_segment1, primitive,
                        possible_sewing_closing_points_in_linesegment[
                            line_segment1])
            else:
                if possible_sewing_closing_points_in_linesegment[line_segment1]:
                    if self.search_farthest(
                            middle_point,
                            possible_sewing_closing_points_in_linesegment[
                                line_segment2]):
                        closing_point =\
                            self.select_farthest_sewing_closing_point(
                                line_segment1, primitive,
                                possible_sewing_closing_points_in_linesegment[
                                    line_segment1])
                    else:
                        closing_point =\
                            self.select_closest_sewing_closing_point(
                                line_segment1, primitive,
                                possible_sewing_closing_points_in_linesegment[
                                    line_segment1])

                elif possible_sewing_closing_points_in_linesegment[
                        line_segment2]:
                    closing_point = self.select_closest_sewing_closing_point(
                        line_segment2, primitive,
                        possible_sewing_closing_points_in_linesegment[
                            line_segment2])
        if ax is not None:
            middle_point.plot(ax=ax, color='r')
            line_segment1.plot(ax=ax, color='y')
            line_segment2.plot(ax=ax, color='b')
            # closing_point.plot(ax=ax)

        return closing_point

    def get_valid_sewing_polygon_primitive(self, polygon2_2d):
        """Get valid primitive to start sewing two polygons"""
        for primitive1 in self.line_segments:
            middle_point = primitive1.middle_point()
            normal_vector = primitive1.unit_normal_vector()
            line_segment1 = volmdlr.edges.LineSegment2D(middle_point,
                                                        middle_point - normal_vector)
            line_segment2 = volmdlr.edges.LineSegment2D(middle_point,
                                                        middle_point + normal_vector)
            possible_closing_points = self.get_possible_sewing_closing_points(
                polygon2_2d, primitive1, line_segment1, line_segment2)
            if len(possible_closing_points[line_segment1]) == 1 and\
                    possible_closing_points[line_segment1][0][1] in polygon2_2d.line_segments:
                closing_point = (possible_closing_points[
                                     line_segment1][0][1].start if
                                 possible_closing_points[
                                     line_segment1][0][0].point_distance(
                                     possible_closing_points[
                                         line_segment1][0][1].start) <
                                 possible_closing_points[
                                     line_segment1][0][0].point_distance(
                                     possible_closing_points[
                                         line_segment1][0][1].end) else
                                 possible_closing_points[
                                     line_segment1][0][1].end)

                if polygon2_2d.points.index(closing_point) >= len(polygon2_2d.points) * 2 / 4:
                    return primitive1

            if len(possible_closing_points[line_segment2]) == 1 and\
                    possible_closing_points[line_segment2][0][1] in polygon2_2d.line_segments:
                closing_point = (possible_closing_points[
                                     line_segment2][0][1].start if
                                 possible_closing_points[
                                     line_segment2][0][0].point_distance(
                                     possible_closing_points[
                                         line_segment2][0][1].start) <
                                 possible_closing_points[
                                     line_segment2][0][0].point_distance(
                                     possible_closing_points[
                                         line_segment2][0][1].end) else
                                 possible_closing_points[
                                     line_segment2][0][1].end)

                if polygon2_2d.points.index(closing_point) >= len(polygon2_2d.points) * 2 / 4:
                    return primitive1

        for primitive1 in self.line_segments:
            closing_point = self.get_closing_point(polygon2_2d,
                                                   primitive1)
            if closing_point != volmdlr.O2D:
                return primitive1

        raise NotImplementedError('make sure the two polygons '
                                  'you are trying to sew are valid ones')

    def is_convex(self):
        """
        Verifies if a polygon is convex or Not
        """
        for prim1, prim2 in zip(self.line_segments, self.line_segments[1:] + [self.line_segments[0]]):
            vector1 = prim1.direction_vector()
            vector2 = prim2.direction_vector()
            angle = volmdlr.core.clockwise_angle(vector1, vector2)
            if self.is_trigo():
                if angle < math.pi and angle != 0:
                    return False
            elif angle > math.pi and angle != 2 * math.pi:
                return False
        return True

    def axial_symmetry(self, line):
        '''
        finds out the symmetric closed_polygon2d according to a line
        '''

        axial_points = [point.axial_symmetry(line) for point in self.points]

        return self.__class__(points=axial_points)


class Triangle2D(ClosedPolygon2D):
    def __init__(self, point1: volmdlr.Point2D, point2: volmdlr.Point2D,
                 point3: volmdlr.Point2D, name: str = ''):
        self.point1 = point1
        self.point2 = point2
        self.point3 = point3
        self.name = name

        # ClosedPolygon2D.__init__(self, points=[point1, point2, point3],
        # name=name)

    def area(self):
        u = self.point2 - self.point1
        v = self.point3 - self.point1
        return abs(u.cross(v)) / 2

    def incircle_radius(self):
        a = self.point1.point_distance(self.point2)
        b = self.point1.point_distance(self.point3)
        c = self.point2.point_distance(self.point3)
        return 2 * self.area() / (a + b + c)

    def circumcircle_radius(self):
        a = self.point1.point_distance(self.point2)
        b = self.point1.point_distance(self.point3)
        c = self.point2.point_distance(self.point3)
        return a * b * c / (self.area() * 4.0)

    def ratio_circumr_length(self):
        return self.circumcircle_radius() / self.length()

    def ratio_incircler_length(self):
        return self.incircle_radius() / self.length()

    def aspect_ratio(self):
        a = self.point1.point_distance(self.point2)
        b = self.point1.point_distance(self.point3)
        c = self.point2.point_distance(self.point3)
        s = 0.5 * (a + b + c)
        try:
            return 0.125 * a * b * c / (s - a) / (s - b) / (s - c)
        except ZeroDivisionError:
            return 1000000.

    def axial_symmetry(self, line):
        '''
        finds out the symmetric triangle2d according to a line
        '''

        [point1, point2, point3] = [point.axial_symmetry(line)
                                    for point in [self.point1,
                                                  self.point2,
                                                  self.point3]]

        return self.__class__(point1, point2, point3)


class Circle2D(Contour2D):
    _non_serializable_attributes = ['internal_arcs', 'external_arcs',
                                    'polygon', 'straight_line_contour_polygon',
                                    'primitives', 'basis_primitives']

    def __init__(self, center: volmdlr.Point2D, radius: float, name: str = ''):
        self.center = center
        self.radius = radius
        self.angle = volmdlr.TWO_PI

        # self.points = self.tessellation_points()

        Contour2D.__init__(self, [self], name=name)  # !!! this is dangerous

    def __hash__(self):
        return int(round(1e6 * (self.center.x + self.center.y + self.radius)))

    def __eq__(self, other_circle):
        if self.__class__.__name__ != other_circle.__class__.__name__:
            return False

        return math.isclose(self.center.x,
                            other_circle.center.x, abs_tol=1e-06) \
            and math.isclose(self.center.y,
                             other_circle.center.y, abs_tol=1e-06) \
            and math.isclose(self.radius, other_circle.radius,
                             abs_tol=1e-06)

    def to_polygon(self, angle_resolution: float):
        return ClosedPolygon2D(
            self.polygon_points(angle_resolution=angle_resolution))

    def tessellation_points(self, resolution=40):
        return [(self.center
                 + self.radius * math.cos(teta) * volmdlr.X2D
                 + self.radius * math.sin(teta) * volmdlr.Y2D)
                for teta in npy.linspace(0, volmdlr.TWO_PI, resolution + 1)][
               :-1]

    def point_belongs(self, point, tolerance=1e-9):
        return point.point_distance(self.center) <= self.radius + tolerance

    # def border_points(self):
    #     start = self.center - self.radius * volmdlr.Point2D(1, 0)
    #     end = self.center + self.radius * volmdlr.Point2D(1, 0)
    #     return [start, end]

    def bounding_rectangle(self):

        xmin = self.center.x - self.radius
        xmax = self.center.x + self.radius
        ymin = self.center.y - self.radius
        ymax = self.center.y + self.radius
        return xmin, xmax, ymin, ymax

    def line_intersections(self, line2d: volmdlr.edges.Line2D, tol=1e-9):
        # Duplicate from ffull arc
        Q = self.center
        if line2d.points[0] == self.center:
            P1 = line2d.points[1]
            V = line2d.points[0] - line2d.points[1]
        else:
            P1 = line2d.points[0]
            V = line2d.points[1] - line2d.points[0]
        a = V.dot(V)
        b = 2 * V.dot(P1 - Q)
        c = P1.dot(P1) + Q.dot(Q) - 2 * P1.dot(Q) - self.radius ** 2

        disc = b ** 2 - 4 * a * c
        if math.isclose(disc, 0., abs_tol=tol):
            t1 = -b / (2 * a)
            return [P1 + t1 * V]

        elif disc > 0:
            sqrt_disc = math.sqrt(disc)
            t1 = (-b + sqrt_disc) / (2 * a)
            t2 = (-b - sqrt_disc) / (2 * a)
            return [P1 + t1 * V,
                    P1 + t2 * V]
        else:
            return []

    def circle_intersections(self, circle: 'volmdlr.wires.Circle2D'):
        x0, y0 = self.center
        x1, y1 = circle.center
        r0 = self.radius
        r1 = circle.radius

        d = math.sqrt((x1 - x0) ** 2 + (y1 - y0) ** 2)

        # non intersecting
        if d > r0 + r1:
            return []
        # One circle within other
        if d < abs(r0 - r1):
            return []
        # coincident circles
        if d == 0 and r0 == r1:
            return []
        else:
            a = (r0 ** 2 - r1 ** 2 + d ** 2) / (2 * d)
            h = math.sqrt(r0 ** 2 - a ** 2)
            x2 = x0 + a * (x1 - x0) / d
            y2 = y0 + a * (y1 - y0) / d
            x3 = x2 + h * (y1 - y0) / d
            y3 = y2 - h * (x1 - x0) / d

            x4 = x2 - h * (y1 - y0) / d
            y4 = y2 + h * (x1 - x0) / d

        return [volmdlr.Point2D(x3, y3), volmdlr.Point2D(x4, y4)]

    def arc_intersections(self, arc2d: volmdlr.edges.Arc2D):
        circle = Circle2D(arc2d.center, arc2d.radius)
        intersections = []

        for inter in self.circle_intersections(circle):
            try:
                arc2d.abscissa(inter)  # I guess it is a test?
                intersections.append(inter)
            except ValueError:
                pass
        return intersections

    def length(self):
        return volmdlr.TWO_PI * self.radius

    def plot(self, ax=None, linestyle='-', color='k', linewidth=1, alpha=1.,
             equal_aspect=True):
        if ax is None:
            fig, ax = plt.subplots()
        # else:
        #     fig = ax.figure
        if self.radius > 0:
            ax.add_patch(matplotlib.patches.Arc((self.center.x, self.center.y),
                                                2 * self.radius,
                                                2 * self.radius,
                                                angle=0,
                                                theta1=0,
                                                theta2=360,
                                                color=color,
                                                alpha=alpha,
                                                linestyle=linestyle,
                                                linewidth=linewidth))
        if equal_aspect:
            ax.set_aspect('equal')
        return ax

    def to_3d(self, plane_origin, x, y):
        normal = x.cross(y)
        center3d = self.center.to_3d(plane_origin, x, y)
        return Circle3D(volmdlr.Frame3D(center3d, x, y, normal),
                        self.radius, self.name)

    def rotation(self, center: volmdlr.Point2D, angle: float):
        """
        Circle2D rotation
        :param center: rotation center
        :param angle: angle rotation
        :return: a new rotated Circle2D
        """
        return Circle2D(self.center.rotation(center, angle), self.radius)

    def rotation_inplace(self, center: volmdlr.Point2D, angle: float):
        """
        Circle2D rotation. Object is updated inplace
        :param center: rotation center
        :param angle: rotation angle
        """
        self.center.rotation_inplace(center, angle)

    def translation(self, offset: volmdlr.Vector2D):
        """
        Circle2D translation
        :param offset: translation vector
        :return: A new translated Circle2D
        """
        return Circle2D(self.center.translation(offset), self.radius)

    def translation_inplace(self, offset: volmdlr.Vector3D):
        """
        Circle2D translation. Object is updated inplace
        :param offset: translation vector
        """
        self.center.translation_inplace(offset)

    def frame_mapping(self, frame: volmdlr.Frame3D, side: str):
        """
        Changes frame_mapping and return a new Circle2D
        side = 'old' or 'new'
        """
        if side == 'old':
            return Circle2D(frame.old_coordinates(self.center),
                            self.radius)
        elif side == 'new':
            return Circle2D(frame.new_coordinates(self.center),
                            self.radius)
        else:
            raise ValueError('Side should be \'new\' \'old\'')

    def frame_mapping_inplace(self, frame: volmdlr.Frame3D, side: str):
        """
        Changes frame_mapping and the object is updated inplace
        side = 'old' or 'new'
        """
        if side == 'old':
            self.center = frame.old_coordinates(self.center)
        elif side == 'new':
            self.center = frame.new_coordinates(self.center)
        else:
            raise ValueError('Side should be \'new\' \'old\'')

    def area(self):
        return math.pi * self.radius ** 2

    def second_moment_area(self, point):
        """
        Second moment area of part of disk
        """
        I = math.pi * self.radius ** 4 / 4
        return volmdlr.geometry.huygens2d(I, I, 0, self.area(), self.center,
                                          point)

    def center_of_mass(self):
        return self.center

    def point_symmetric(self, point):
        center = 2 * point - self.center
        return Circle2D(center, self.radius)

    def plot_data(self, edge_style: plot_data.EdgeStyle = None,
                  surface_style: plot_data.SurfaceStyle = None):
        return plot_data.Circle2D(cx=self.center.x,
                                  cy=self.center.y,
                                  r=self.radius,
                                  edge_style=edge_style,
                                  surface_style=surface_style)

    def copy(self, *args, **kwargs):
        return Circle2D(self.center.copy(), self.radius)

    def point_at_abscissa(self, curvilinear_abscissa):
        start = self.center + self.radius * volmdlr.X3D
        return start.rotation(self.center,
                              curvilinear_abscissa / self.radius)

    # def triangulation(self, n=35):
    #     l = self.length()
    #     points = [self.point_at_abscissa(l * i / n) for i in range(n)]
    #     points.append(self.center)
    #     triangles = [(i, i + 1, n) for i in range(n - 1)] + [(n - 1, 0, n)]

    def split(self, split_start, split_end):
        x1, y1 = split_start - self.center
        x2, y2 = split_end - self.center

        angle1 = math.atan2(y1, x1)
        angle2 = math.atan2(y2, x2)
        angle_i1 = 0.5 * (angle2 - angle1)
        angle_i2 = angle_i1 + math.pi
        interior_point1 = split_start.rotation(self.center, angle_i1)
        interior_point2 = split_start.rotation(self.center, angle_i2)

        return [volmdlr.edges.Arc2D(split_start, interior_point1,
                                    split_end),
                volmdlr.edges.Arc2D(split_start, interior_point2,
                                    split_end)]

    def discretise(self, n: float) -> List[volmdlr.Point2D]:
        points = []
        vector = volmdlr.Vector2D(0, 1)

        for i in range(n):
            points.append(self.center + self.radius * vector)
            vector.rotation(center=volmdlr.Point2D(0, 0), angle=2 * math.pi / n, copy=False)
            vector.normalize()

        return points

    def polygon_points(self, angle_resolution=10):
        return volmdlr.edges.Arc2D.polygon_points(
            self, angle_resolution=angle_resolution)

    def axial_symmetry(self, line):
        '''
        finds out the symmetric circle2d according to a line
        '''

        return self.__class__(center=self.center.axial_symmetry(line),
                              radius=self.radius)


class Contour3D(Contour, Wire3D):
    _non_serializable_attributes = ['points']
    _non_eq_attributes = ['name']
    _non_hash_attributes = ['points', 'name']
    _generic_eq = True
    """
    A collection of 3D primitives forming a closed wire3D
    """

    def __init__(self, primitives: List[volmdlr.core.Primitive3D],
                 name: str = ''):
        """

        """

        Wire3D.__init__(self, primitives=primitives, name=name)
        self._utd_edge_polygon = False

    def __hash__(self):
        return sum([hash(e) for e in self.primitives])

<<<<<<< HEAD
    def __eq__(self, other_):
        if self.__class__.__name__ != other_.__class__.__name__:
            return False
        equal = True
        for edge, other_edge in zip(self.primitives, other_.primitives):
            equal = (equal and edge == other_edge)
        return equal

=======
>>>>>>> de3c1e0e
    @property
    def edge_polygon(self):
        if not self._utd_edge_polygon:
            self._edge_polygon = self._get_edge_polygon()
            self._utd_edge_polygon = True
        return self._edge_polygon

    def _get_edge_polygon(self):
        points = []
        for edge in self.primitives:
            if points:
                if edge.start != points[-1]:
                    points.append(edge.start)
            else:
                points.append(edge.start)
        return ClosedPolygon3D(points)

    @classmethod
    def from_step(cls, arguments, object_dict):
        name = arguments[0][1:-1]
        raw_edges = []
        # edge_ends = {}
        for ie, edge_id in enumerate(arguments[1]):
            edge = object_dict[int(edge_id[1:])]
            raw_edges.append(edge)

        if (len(raw_edges)) == 1:
            if isinstance(raw_edges[0], cls):
                # Case of a circle, ellipse...
                return raw_edges[0]
            else:
                return cls(raw_edges, name=name)

        distances = [raw_edges[0].end.point_distance(raw_edges[1].start),
                     raw_edges[0].start.point_distance(raw_edges[1].start),
                     raw_edges[0].end.point_distance(raw_edges[1].end),
                     raw_edges[0].start.point_distance(raw_edges[1].end)]
        index = distances.index(min(distances))
        if min(distances) > 5e-4:
            ax = raw_edges[0].plot()
            raw_edges[1].plot(ax=ax)
            deltax1 = abs(raw_edges[0].start.x - raw_edges[1].end.x)
            deltax2 = abs(raw_edges[0].end.x - raw_edges[1].end.x)
            deltay1 = abs(raw_edges[0].start.y - raw_edges[1].end.y)
            deltay2 = abs(raw_edges[0].end.y - raw_edges[1].end.y)
            deltaz1 = abs(raw_edges[0].start.z - raw_edges[1].end.z)
            deltaz2 = abs(raw_edges[0].end.z - raw_edges[1].end.z)
            raise NotImplementedError(
                'First 2 edges of contour not follwing each other',
                'delta = {}, {}, {}, {}, {}, {}'.format(deltax1, deltax2,
                                                        deltay1, deltay2,
                                                        deltaz1, deltaz2))
        # Making things right for first 2 primitives

        if index == 0:
            edges = [raw_edges[0], raw_edges[1]]
        elif index == 1:
            edges = [raw_edges[0].reverse(), raw_edges[1]]
        elif index == 2:
            edges = [raw_edges[0], raw_edges[1].reverse()]
        elif index == 3:
            edges = [raw_edges[0].reverse(), raw_edges[1].reverse()]
        else:
            raise NotImplementedError

        last_edge = edges[-1]
        for raw_edge in raw_edges[2:]:
            distances = [raw_edge.start.point_distance(last_edge.end),
                         raw_edge.end.point_distance(last_edge.end)]
            index = distances.index(min(distances))
            if min(distances) > 5e-4:
                ax = last_edge.plot(color='b')
                raw_edge.plot(ax=ax, color='r')
                last_edge.end.plot(ax=ax, color='b')
                raw_edges[0].plot(ax=ax, color='g')
                deltax1 = abs(raw_edge.start.x - last_edge.end.x)
                deltax2 = abs(raw_edge.end.x - last_edge.end.x)
                deltay1 = abs(raw_edge.start.y - last_edge.end.y)
                deltay2 = abs(raw_edge.end.y - last_edge.end.y)
                deltaz1 = abs(raw_edge.start.z - last_edge.end.z)
                deltaz2 = abs(raw_edge.end.z - last_edge.end.z)
                raise NotImplementedError(
                    'Edges of contour not follwing each other',
                    'delta = {}, {}, {}, {}, {}, {}'.format(deltax1, deltax2,
                                                            deltay1, deltay2,
                                                            deltaz1, deltaz2))
            if index == 0:
                last_edge = raw_edge
            elif index == 1:
                last_edge = raw_edge.reverse()

            edges.append(last_edge)
        return cls(edges, name=name)

    def to_step(self, current_id, surface_id=None):

        content = ''
        edge_ids = []
        for primitive in self.primitives:
            if isinstance(primitive, volmdlr.edges.BSplineCurve3D):
                continue
            primitive_content, primitive_ids = primitive.to_step(current_id)
            content += primitive_content
            current_id = primitive_ids[-1] + 1
            for primitive_id in primitive_ids:
                content += "#{} = ORIENTED_EDGE('{}',*,*,#{},.T.);\n".format(
                    current_id,
                    primitive.name,
                    primitive_id)
                edge_ids.append(current_id)

                current_id += 1

        content += "#{} = EDGE_LOOP('{}',({}));\n".format(
            current_id, self.name, volmdlr.core.step_ids_to_str(edge_ids))
        return content, current_id

    def average_center_point(self):
        nb = len(self.points)
        x = npy.sum([p[0] for p in self.points]) / nb
        y = npy.sum([p[1] for p in self.points]) / nb
        z = npy.sum([p[2] for p in self.points]) / nb

        return volmdlr.Point3D(x, y, z)

    def rotation(self, center: volmdlr.Point3D, axis: volmdlr.Vector3D,
                 angle: float):
        """
        Contour3D rotation
        :param center: rotation center
        :param axis: rotation axis
        :param angle: angle rotation
        :return: a new rotated Contour3D
        """
        new_edges = [edge.rotation(center, axis, angle) for edge
                     in self.primitives]
        return Contour3D(new_edges, self.name)

    def rotation_inplace(self, center: volmdlr.Point3D, axis: volmdlr.Vector3D,
                         angle: float):
        """
        Contour3D rotation. Object is updated inplace
        :param center: rotation center
        :param axis: rotation axis
        :param angle: rotation angle
        """
        for edge in self.primitives:
            edge.rotation_inplace(center, axis, angle)

    def translation(self, offset: volmdlr.Vector3D):
        """
        Contour3D translation
        :param offset: translation vector
        :return: A new translated Contour3D
        """
        new_edges = [edge.translation(offset) for edge in
                     self.primitives]
        return Contour3D(new_edges, self.name)

    def translation_inplace(self, offset: volmdlr.Vector3D):
        """
        Contour3D translation. Object is updated inplace
        :param offset: translation vector
        """
        for edge in self.primitives:
            edge.translation_inplace(offset)

    def order_contour(self):
        # new_primitives = []
        # points = self.ordering_contour()
        # for p1, p2 in points:
        #     new_primitives.append(volmdlr.edges.LineSegment3D(p1, p2))
        # self.primitives = new_primitives

        initial_points = []
        for p in self.primitives:
            initial_points.append((p.start, p.end))

        new_primitives = []
        if self.is_ordered():
            return self
        points = self.ordering_contour()
        for p1, p2 in points:
            try:
                index = initial_points.index((p1, p2))
            except ValueError:
                index = initial_points.index((p2, p1))

            if isinstance(self.primitives[index], volmdlr.edges.LineSegment3D):
                new_primitives.append(volmdlr.edges.LineSegment3D(p1, p2))
            elif isinstance(self.primitives[index], volmdlr.edges.Arc3D):
                new_primitives.append(volmdlr.edges.Arc3D(p1, self.primitives[index].interior, p2))
            elif isinstance(self.primitives[index], volmdlr.edges.BSplineCurve3D):
                if (self.primitives[index].start == p1 and self.primitives[index].end == p2):
                    new_primitives.append(self.primitives[index])
                else:
                    new_primitives.append(self.primitives[index].reverse())

        self.primitives = new_primitives

        return self

    # def point_over_contour(self, point, abs_tol=1e-7):
    #     belongs = False
    #     for primitive in self.primitives:
    #         if primitive.point_belongs(point, abs_tol):
    #             belongs = True
    #     return belongs

    def frame_mapping(self, frame: volmdlr.Frame3D, side: str):
        """
        Changes frame_mapping and return a new Contour3D
        side = 'old' or 'new'
        """
        new_edges = [edge.frame_mapping(frame, side) for edge in
                     self.primitives]
        return Contour3D(new_edges, self.name)

    def frame_mapping_inplace(self, frame: volmdlr.Frame3D, side: str):
        """
        Changes frame_mapping and the object is updated inplace
        side = 'old' or 'new'
        """
        for edge in self.primitives:
            edge.frame_mapping_inplace(frame, side)

    def copy(self, deep=True, memo=None):
        new_edges = [edge.copy(deep=deep, memo=memo) for edge in self.primitives]
        if self.point_inside_contour is not None:
            new_point_inside_contour = self.point_inside_contour.copy()
        else:
            new_point_inside_contour = None
        return Contour3D(new_edges, new_point_inside_contour, self.name)

    def length(self):
        # TODO: this is duplicated code from Wire3D!
        length = 0.
        for edge in self.primitives:
            length += edge.length()
        return length

    def point_at_abscissa(self, curvilinear_abscissa):
        # TODO: this is duplicated code from Wire3D!
        length = 0.
        for primitive in self.primitives:
            primitive_length = primitive.length()
            if length + primitive_length > curvilinear_abscissa:
                return primitive.point_at_abscissa(
                    curvilinear_abscissa - length)
            length += primitive_length
        if math.isclose(curvilinear_abscissa, length, abs_tol=1e-6):
            return primitive.point_at_abscissa(primitive_length)
        raise ValueError('abscissa out of contour length')

    def plot(self, ax=None, color='k', alpha=1, edge_details=False):
        if ax is None:
            ax = Axes3D(plt.figure())

        for edge in self.primitives:
            edge.plot(ax=ax, color=color, alpha=alpha,
                      edge_ends=edge_details, edge_direction=edge_details)

        return ax

    def to_2d(self, plane_origin, x, y):
        z = x.cross(y)
        plane3d = volmdlr.faces.Plane3D(volmdlr.Frame3D(plane_origin, x, y, z))
        primitives2d = [plane3d.point3d_to_2d(p) for p in self.primitives]
        return Contour2D(primitives=primitives2d)

    def _bounding_box(self):
        """
        Flawed method, to be enforced by overloading
        """
        n = 50
        l = self.length()
        points = [self.point_at_abscissa(i / n * l)
                  for i in range(n)]
        return volmdlr.core.BoundingBox.from_points(points)

    @classmethod
    def extract_contours(cls, contour, point1: volmdlr.Point3D,
                         point2: volmdlr.Point3D, inside=False):

        new_primitives = contour.extract_with_points(point1, point2, inside)
        contours = [cls(new_primitives)]
        return contours

    def contour_intersection(self, contour3d):
        dict_intersecting_points = {}
        for primitive in self.primitives:
            for primitive2 in contour3d.primitives:
                intersecting_point = primitive.linesegment_intersection(
                    primitive2)
                if intersecting_point is not None:
                    dict_intersecting_points[primitive2] = intersecting_point
        if dict_intersecting_points:
            return dict_intersecting_points
        return None

    @classmethod
    def from_points(cls, points: List[volmdlr.Point3D]):
        '''
        create a contour3d from points with line_segments3D
        '''

        if len(points) < 3:
            raise ValueError('contour is defined at least with three points')
        else:
            edges = []
            for i in range(0, len(points) - 1):
                edges.append(volmdlr.edges.LineSegment3D(points[i], points[i + 1]))

            edges.append(volmdlr.edges.LineSegment3D(points[len(points)], points[0]))

            contour = cls(edges)

            return contour

    def clean_primitives(self):
        '''
        delete primitives with start=end, and return a new contour
        '''

        new_primitives = []
        for p in self.primitives:
            if p.start != p.end:
                new_primitives.append(p)

        return Contour3D(new_primitives)

    def merge_with(self, contour3d):
        '''
        merge two adjacent contours, sharing primitives, and returns one outer contour and inner contours (if there are any)
        '''

        merged_primitives = self.merge_primitives_with(contour3d)
        if merged_primitives == []:
            return []
        contours = volmdlr.wires.Contour3D.contours_from_edges(merged_primitives, tol=3e-4)
        # contours = sorted(contours, key=lambda contour: contour.area(), reverse=True)
        return contours

<<<<<<< HEAD
    def primitive_over_contour(self, primitive):
        for prim in self.primitives:
            if not hasattr(prim, 'unit_direction_vector') and \
                    hasattr(prim, 'tangent'):
                vector1 = prim.tangent(0.5)
            else:
                vector1 = prim.unit_direction_vector(abscissa=0.)

            if not hasattr(primitive, 'unit_direction_vector') and \
                    hasattr(primitive, 'tangent'):
                vector2 = primitive.tangent(0.5)
            else:
                vector2 = primitive.unit_direction_vector(abscissa=0.)

            if vector1.is_colinear_to(vector2):
                mid_point = primitive.middle_point()
                if self.point_over_contour(mid_point):
                    return True
        return False
=======
    # def primitive_over_contour(self, primitive):
    #     '''
    #     copied from Contour2D
    #     '''
    #     for prim in self.primitives:
    #         if not hasattr(prim, 'unit_direction_vector') and \
    #                 hasattr(prim, 'tangent'):
    #             vector1 = prim.tangent(0.5)
    #         else:
    #             vector1 = prim.unit_direction_vector(abscissa=0.)

    #         if not hasattr(primitive, 'unit_direction_vector') and \
    #                 hasattr(primitive, 'tangent'):
    #             vector2 = primitive.tangent(0.5)
    #         else:
    #             vector2 = primitive.unit_direction_vector(abscissa=0.)

    #         if vector1.is_colinear_to(vector2):
    #             mid_point = primitive.middle_point()
    #             if self.point_over_contour(mid_point):
    #                 return True
    #     return False
>>>>>>> de3c1e0e


class Circle3D(Contour3D):
    _non_serializable_attributes = ['point', 'edges', 'point_inside_contour']
    _non_eq_attributes = ['name']
    _non_hash_attributes = ['name']
    _generic_eq = True

    def __init__(self, frame: volmdlr.Frame3D, radius: float,
                 name: str = ''):
        """
        frame.u, frame.v define the plane, frame.w the normal
        """
        self.radius = radius
        self.frame = frame
        self.angle = volmdlr.TWO_PI
        Contour3D.__init__(self, [self], name=name)

    @property
    def center(self):
        return self.frame.origin

    @property
    def normal(self):
        return self.frame.w

    def __hash__(self):
        return hash(self.frame.origin)

    def __eq__(self, other_circle):
        return self.frame.origin == other_circle.frame.origin \
               and self.frame.w.is_colinear(other_circle.frame.w) \
               and math.isclose(self.radius,
                                other_circle.radius, abs_tol=1e-06)

    def tessellation_points(self, resolution=20):

        tessellation_points_3d = [
                                     self.center + self.radius * math.cos(
                                         teta) * self.frame.u
                                     + self.radius * math.sin(
                                         teta) * self.frame.v
                                     for teta in
                                     npy.linspace(0, volmdlr.TWO_PI,
                                                  resolution + 1)][:-1]
        return tessellation_points_3d

    def length(self):
        return volmdlr.TWO_PI * self.radius

    def FreeCADExport(self, name, ndigits=3):
        xc, yc, zc = round(1000 * self.center, ndigits)
        xn, yn, zn = round(self.normal, ndigits)
        return '{} = Part.Circle(fc.Vector({},{},{}),fc.Vector({},{},{}),{})\n'.format(
            name, xc, yc, zc, xn, yn, zn, 1000 * self.radius)

    def rotation(self, center: volmdlr.Point3D, axis: volmdlr.Vector3D,
                 angle: float):
        """
        Circle3D rotation
        :param center: rotation center
        :param axis: rotation axis
        :param angle: angle rotation
        :return: a new rotated Circle3D
        """
        return Circle3D(self.frame.rotation(center, axis, angle),
                        self.radius, self.name)

    def rotation_inplace(self, center: volmdlr.Point3D, axis: volmdlr.Vector3D,
                         angle: float):
        """
        Circle3D rotation. Object is updated inplace
        :param center: rotation center
        :param axis: rotation axis
        :param angle: rotation angle
        """
        self.frame.rotation_inplace(center, axis, angle)

    def translation(self, offset: volmdlr.Vector3D):
        """
        Circle3D translation
        :param offset: translation vector
        :return: A new translated Circle3D
        """
        return Circle3D(self.frame.translation(offset), self.radius, self.name)

    def translation_inplace(self, offset: volmdlr.Vector3D):
        """
        Circle3D translation. Object is updated inplace
        :param offset: translation vector
        """
        self.frame.translation_inplace(offset)

    def plot(self, ax=None, color='k', alpha=1., edge_details=False):
        if ax is None:
            fig = plt.figure()
            ax = Axes3D(fig)
        else:
            fig = None

        x = []
        y = []
        z = []
        for px, py, pz in self.tessellation_points():
            x.append(px)
            y.append(py)
            z.append(pz)
        x.append(x[0])
        y.append(y[0])
        z.append(z[0])
        ax.plot(x, y, z, color=color, alpha=alpha)
        return ax

    def point_at_abscissa(self, curvilinear_abscissa):
        """
        start point is at intersection of frame.u axis
        """
        start = self.frame.origin + self.radius * self.frame.u
        return start.rotation(self.frame.origin, self.frame.w,
                              curvilinear_abscissa / self.radius)

    @classmethod
    def from_step(cls, arguments, object_dict):
        center = object_dict[arguments[1]].origin
        radius = float(arguments[2]) / 1000
        if object_dict[arguments[1]].u is not None:
            normal = object_dict[arguments[1]].u
            other_vec = object_dict[arguments[1]].v
            if other_vec is not None:
                other_vec.normalize()
        else:
            normal = object_dict[arguments[1]].v  # ou w
            other_vec = None
        normal.normalize()
        return cls.from_center_normal(center, normal, radius,
                                      arguments[0][1:-1])

    def to_step(self, current_id, surface_id=None):
        circle_frame = volmdlr.Frame3D(self.center, self.frame.w, self.frame.u,
                                       self.frame.v)
        content, frame_id = circle_frame.to_step(current_id)
        curve_id = frame_id + 1
        content += "#{} = CIRCLE('{}',#{},{});\n".format(
            curve_id, self.name, frame_id, round(self.radius * 1000, 3))

        if surface_id:
            content += "#{} = SURFACE_CURVE('',#{},(#{}),.PCURVE_S1.);\n".format(
                curve_id + 1, curve_id, surface_id)
            curve_id += 1

        p1 = self.frame.origin + self.frame.u * self.radius
        # p2 = self.frame.origin + self.frame.v*self.radius
        p3 = self.frame.origin - self.frame.u * self.radius
        # p4 = self.frame.origin - self.frame.v*self.radius

        p1_content, p1_id = p1.to_step(curve_id + 1, vertex=True)
        # p2_content, p2_id = p2.to_step(p1_id+1, vertex=True)
        p3_content, p3_id = p3.to_step(p1_id + 1, vertex=True)
        # p4_content, p4_id = p4.to_step(p3_id+1, vertex=True)
        content += p1_content + p3_content

        arc1_id = p3_id + 1
        content += "#{} = EDGE_CURVE('{}',#{},#{},#{},.T.);\n".format(
            arc1_id, self.name, p1_id, p3_id, curve_id)
        oriented_edge1_id = arc1_id + 1
        content += "#{} = ORIENTED_EDGE('',*,*,#{},.T.);\n".format(
            oriented_edge1_id, arc1_id)

        arc2_id = oriented_edge1_id + 1
        content += "#{} = EDGE_CURVE('{}',#{},#{},#{},.T.);\n".format(
            arc2_id, self.name, p3_id, p1_id, curve_id)
        oriented_edge2_id = arc2_id + 1
        content += "#{} = ORIENTED_EDGE('',*,*,#{},.T.);\n".format(
            oriented_edge2_id, arc2_id)

        current_id = oriented_edge2_id + 1
        content += "#{} = EDGE_LOOP('{}',(#{},#{}));\n".format(
            current_id, self.name, oriented_edge1_id, oriented_edge2_id)

        return content, current_id

    def _bounding_box(self):
        """
        """
        # u = self.normal.deterministic_unit_normal_vector()
        # v = self.normal.cross(u)
        points = [self.frame.origin + self.radius * v
                  for v in [self.frame.u, -self.frame.u,
                            self.frame.v, -self.frame.v]]
        return volmdlr.core.BoundingBox.from_points(points)

    def to_2d(self, plane_origin, x, y):
        z = x.cross(y)
        plane3d = volmdlr.faces.Plane3D(volmdlr.Frame3D(plane_origin, x, y, z))
        return Circle2D(plane3d.point3d_to_2d(self.center), self.radius)

    @classmethod
    def from_center_normal(cls, center: volmdlr.Point3D,
                           normal: volmdlr.Vector3D,
                           radius: float,
                           name: str = ''):
        u = normal.deterministic_unit_normal_vector()
        v = normal.cross(u)
        return cls(volmdlr.Frame3D(center, u, v, normal), radius, name)

    @classmethod
    def from_3_points(cls, point1, point2, point3):
        u1 = (point2 - point1)
        u2 = (point2 - point3)
        try:
            u1.normalize()
            u2.normalize()
        except ZeroDivisionError:
            raise ValueError(
                'the 3 points must be distincts')

        normal = u2.cross(u1)
        normal.normalize()

        if u1 == u2:
            u2 = normal.cross(u1)
            u2.normalize()

        v1 = normal.cross(u1)  # v1 is normal, equal u2
        v2 = normal.cross(u2)  # equal -u1

        p11 = 0.5 * (point1 + point2)  # Mid point of segment s,m
        p21 = 0.5 * (point2 + point3)  # Mid point of segment s,m

        l1 = volmdlr.edges.Line3D(p11, p11 + v1)
        l2 = volmdlr.edges.Line3D(p21, p21 + v2)

        try:
            center, _ = l1.minimum_distance_points(l2)
        except ZeroDivisionError:
            raise ValueError(
                'Start, end and interior points  of an arc must be distincts')

        radius = (center - point1).norm()
        return cls(frame=volmdlr.Frame3D(center, u1, normal.cross(u1), normal),
                   radius=radius)

    def extrusion(self, extrusion_vector):

        if self.normal.is_colinear_to(extrusion_vector):
            u = self.normal.deterministic_unit_normal_vector()
            v = self.normal.cross(u)
            w = extrusion_vector.copy()
            w.normalize()
            cylinder = volmdlr.faces.CylindricalSurface3D(
                volmdlr.Frame3D(self.center, u, v, w), self.radius)
            return [cylinder.rectangular_cut(0, volmdlr.TWO_PI,
                                             0, extrusion_vector.norm())]
        else:
            raise NotImplementedError(
                'Extrusion along vector not colinar to normal for circle not handled yet: dot={}'.format(
                    self.normal.dot(extrusion_vector)))

    def revolution(self, axis_point: volmdlr.Point3D, axis: volmdlr.Vector3D,
                   angle: float):
        line3d = volmdlr.edges.Line3D(axis_point, axis_point + axis)
        tore_center, _ = line3d.point_projection(self.center)
        u = self.center - tore_center
        u.normalize()
        v = axis.cross(u)
        if not math.isclose(self.normal.dot(u), 0., abs_tol=1e-9):
            raise NotImplementedError(
                'Outside of plane revolution not supported')

        R = tore_center.point_distance(self.center)
        surface = volmdlr.faces.ToroidalSurface3D(
            volmdlr.Frame3D(tore_center, u, v, axis),
            R, self.radius)
        return [surface.rectangular_cut(0, angle, 0, volmdlr.TWO_PI)]

    def point_on_circle(self, point: volmdlr.Point3D):
        distance = point.point_distance(self.center)
        vec = volmdlr.Vector3D(*point - self.center)
        dot = self.normal.dot(vec)
        if math.isclose(distance, self.radius, abs_tol=1e-6)\
                and math.isclose(dot, 0, abs_tol=5e-6):
            return True
        return False

    def trim(self, point1: volmdlr.Point3D, point2: volmdlr.Point3D):
        if not self.point_on_circle(point1)\
                or not self.point_on_circle(point2):
            ax = self.plot()
            point1.plot(ax=ax, color='r')
            point2.plot(ax=ax, color='b')
            raise ValueError('Point not on circle for trim method')
        if point1 == point2:
            return volmdlr.edges.FullArc3D(self.frame.origin, point1,
                                           self.frame.w)
        interior = volmdlr.core.clockwise_interior_from_circle3d(
            point1, point2, self)
        return volmdlr.edges.Arc3D(point1, interior, point2)


class Ellipse3D(Contour3D):
    """
    :param major_axis: Largest radius of the ellipse
    :type major_axis: float
    :param minor_axis: Smallest radius of the ellipse
    :type minor_axis: float
    :param center: Ellipse's center
    :type center: Point3D
    :param normal: Ellipse's normal
    :type normal: Vector3D
    :param major_dir: Direction of the largest radius/major_axis
    :type major_dir: Vector3D
    """

    def __init__(self, major_axis: float, minor_axis: float,
                 center: volmdlr.Point3D, normal: volmdlr.Vector3D,
                 major_dir: volmdlr.Vector3D, name: str = ''):

        self.major_axis = major_axis
        self.minor_axis = minor_axis
        self.center = center
        normal.normalize()
        self.normal = normal
        major_dir.normalize()
        self.major_dir = major_dir
        Contour3D.__init__(self, [self], name=name)

    def tessellation_points(self, resolution=20):
        # plane = Plane3D.from_normal(self.center, self.normal)
        tessellation_points_3d = [
                                     self.center + self.major_axis * math.cos(
                                         teta) * self.major_dir
                                     + self.minor_axis * math.sin(
                                         teta) * self.major_dir.cross(
                                         self.normal) for teta in
                                     npy.linspace(0, volmdlr.TWO_PI,
                                                  resolution + 1)][:-1]
        return tessellation_points_3d

    def trim(self, point1: volmdlr.Point3D, point2: volmdlr.Point3D):
        # minor_dir = self.normal.cross(self.major_dir)
        # frame = volmdlr.Frame3D(self.center, self.major_dir,
        #                         minor_dir, self.normal)
        frame = volmdlr.Frame3D(self.center, self.major_dir,
                                self.normal.cross(self.major_dir), self.normal)

        # Positionnement des points dans leur frame
        p1_new, p2_new = frame.new_coordinates(
            point1), frame.new_coordinates(point2)

        # Angle pour le p1
        # u1, u2 = p1_new.x / self.major_axis, p1_new.y / self.minor_axis
        # theta1 = volmdlr.core.sin_cos_angle(u1, u2)
        theta1 = volmdlr.core.sin_cos_angle(p1_new.x / self.major_axis, p1_new.y / self.minor_axis)

        # Angle pour le p2
        # u3, u4 = p2_new.x / self.major_axis, p2_new.y / self.minor_axis
        # theta2 = volmdlr.core.sin_cos_angle(u3, u4)
        theta2 = volmdlr.core.sin_cos_angle(p2_new.x / self.major_axis, p2_new.y / self.minor_axis)

        if theta1 > theta2:  # sens trigo
            angle = math.pi + (theta1 + theta2) / 2
        else:
            angle = (theta1 + theta2) / 2

        # p_3 = volmdlr.Point3D(self.major_axis * math.cos(angle),
        #                       self.minor_axis * math.sin(angle), 0)
        # p3 = frame.old_coordinates(p_3)
        p3 = frame.old_coordinates(volmdlr.Point3D(self.major_axis * math.cos(angle),
                                                   self.minor_axis * math.sin(angle), 0))

        return volmdlr.edges.ArcEllipse3D(point1, p3, point2, self.center,
                                          self.major_dir)

    def FreeCADExport(self, ip, ndigits=3):
        name = 'primitive{}'.format(ip)
        xc, yc, zc = npy.round(1000 * self.center.vector, ndigits)
        major_vector = self.center + self.major_axis / 2 * self.major_dir
        xmaj, ymaj, zmaj = npy.round(1000 * major_vector.vector, ndigits)
        minor_vector = self.center + self.minor_axis / 2 * self.normal.cross(
            self.major_dir)
        xmin, ymin, zmin = npy.round(1000 * minor_vector.vector, ndigits)
        return '{} = Part.Ellipse(fc.Vector({},{},{}), fc.Vector({},{},{}), fc.Vector({},{},{}))\n'.format(
            name, xmaj, ymaj, zmaj, xmin, ymin, zmin, xc, yc, zc)

    def rotation(self, center: volmdlr.Point3D, axis: volmdlr.Vector3D,
                 angle: float):
        """
        Ellipse3D rotation
        :param center: rotation center
        :param axis: rotation axis
        :param angle: angle rotation
        :return: a new rotated Ellipse3D
        """
        new_center = self.center.rotation(center, axis, angle)
        new_normal = self.normal.rotation(center, axis, angle)
        new_major_dir = self.major_dir.rotation(center, axis, angle)
        return Ellipse3D(self.major_axis, self.minor_axis, new_center,
                         new_normal, new_major_dir, self.name)

    def rotation_inplace(self, center: volmdlr.Point3D, axis: volmdlr.Vector3D,
                         angle: float):
        """
        Ellipse3D rotation. Object is updated inplace
        :param center: rotation center
        :param axis: rotation axis
        :param angle: rotation angle
        """
        self.center.rotation_inplace(center, axis, angle)
        self.normal.rotation_inplace(center, axis, angle)
        self.major_dir.rotation_inplace(center, axis, angle)

    def translation(self, offset: volmdlr.Vector3D):
        """
        Ellipse3D translation
        :param offset: translation vector
        :return: A new translated Ellipse3D
        """
        new_center = self.center.translation(offset)
        new_normal = self.normal.translation(offset)
        new_major_dir = self.major_dir.translation(offset)
        return Ellipse3D(self.major_axis, self.minor_axis, new_center,
                         new_normal, new_major_dir, self.name)

    def translation_inplace(self, offset: volmdlr.Vector3D):
        """
        Ellipse3D translation. Object is updated inplace
        :param offset: translation vector
        """
        self.center.translation_inplace(offset)
        self.normal.translation_inplace(offset)
        self.major_dir.translation_inplace(offset)

    def plot(self, ax=None, color='k', alpha=1, edge_details=False):
        if ax is None:
            fig = plt.figure()
            ax = Axes3D(fig)
        else:
            fig = None

        x = []
        y = []
        z = []
        for px, py, pz in self.tessellation_points():
            x.append(px)
            y.append(py)
            z.append(pz)
        x.append(x[0])
        y.append(y[0])
        z.append(z[0])
        ax.plot(x, y, z, color)
        return ax

    @classmethod
    def from_step(cls, arguments, object_dict):
        center = object_dict[arguments[1]].origin
        normal = object_dict[arguments[1]].u  # ancien w
        major_dir = object_dict[arguments[1]].v  # ancien u
        major_axis = float(arguments[2]) / 1000
        minor_axis = float(arguments[3]) / 1000
        return cls(major_axis, minor_axis, center, normal, major_dir,
                   arguments[0][1:-1])


class ClosedPolygon3D(Contour3D, ClosedPolygonMixin):
    _non_serializable_attributes = ['line_segments', 'primitives']
    _non_eq_attributes = ['line_segments', 'primitives']

    def __init__(self, points: List[volmdlr.Point3D], name: str = ''):
        self.points = points
        self._line_segments = None

        Contour3D.__init__(self, self.line_segments, name)

    def get_line_segments(self):
        lines = []
        if len(self.points) > 1:
            for p1, p2 in zip(self.points,
                              list(self.points[1:]) + [self.points[0]]):
                lines.append(volmdlr.edges.LineSegment3D(p1, p2))
        return lines

    def copy(self, *args, **kwargs):
        points = [p.copy() for p in self.points]
        return ClosedPolygon3D(points, self.name)

    def __hash__(self):
        return sum([hash(p) for p in self.points])

    def __eq__(self, other_):
        if not isinstance(other_, self.__class__):
            return False
        equal = True
        for point, other_point in zip(self.points, other_.points):
            equal = (equal and point == other_point)
        return equal

    def plot(self, ax=None, color='k', alpha=1, edge_details=False):
        for line_segment in self.line_segments:
            ax = line_segment.plot(ax=ax, color=color, alpha=alpha,
                                   edge_ends=True, edge_direction=True)
        return ax

    def rotation(self, center: volmdlr.Point3D, axis: volmdlr.Vector3D,
                 angle: float):
        """
        ClosedPolygon3D rotation
        :param center: rotation center
        :param axis: rotation axis
        :param angle: angle rotation
        :return: a new rotated ClosedPolygon3D
        """
        return ClosedPolygon3D(
            [point.rotation(center, axis, angle) for point in
             self.points])

    def rotation_inplace(self, center: volmdlr.Point3D, axis: volmdlr.Vector3D,
                         angle: float):
        """
        ClosedPolygon3D rotation. Object is updated inplace
        :param center: rotation center
        :param axis: rotation axis
        :param angle: rotation angle
        """
        for point in self.points:
            point.rotation_inplace(center, axis, angle)

    def translation(self, offset: volmdlr.Vector3D):
        """
        ClosedPolygon3D translation
        :param offset: translation vector
        :return: A new translated ClosedPolygon3D
        """
        new_points = [point.translation(offset) for point in
                      self.points]
        return ClosedPolygon3D(new_points, self.name)

    def translation_inplace(self, offset: volmdlr.Vector3D):
        """
        ClosedPolygon3D translation. Object is updated inplace
        :param offset: translation vector
        """
        for point in self.points:
            point.translation_inplace(offset)

    def to_2d(self, plane_origin, x, y):
        points2d = [point.to_2d(plane_origin, x, y) for point in self.points]
        return ClosedPolygon2D(points2d)

    def sewing_with(self, other_poly3d, x, y, normal, resolution=20):
        self_center, other_center = self.average_center_point(), \
                                    other_poly3d.average_center_point()

        self_poly2d, other_poly2d = self.to_2d(self_center, x, y), \
            other_poly3d.to_2d(other_center, x, y)
        self_center2d, other_center2d = self_poly2d.center_of_mass(), \
            other_poly2d.center_of_mass()
        self_poly2d.translation_inplace(-self_center2d)
        other_poly2d.translation_inplace(-other_center2d)

        bbox_self2d, bbox_other2d = self_poly2d.bounding_rectangle(), \
            other_poly2d.bounding_rectangle()
        position = [abs(value) for value in bbox_self2d] \
            + [abs(value) for value in bbox_other2d]
        max_scale = 2 * max(position)

        lines = [volmdlr.edges.LineSegment2D(volmdlr.O2D, max_scale * (
                volmdlr.X2D * math.sin(n * 2 * math.pi / resolution) +
                volmdlr.Y2D * math.cos(n * 2 * math.pi / resolution))
                                             ) for n in range(resolution)]

        self_new_points, other_new_points = [], []
        for l in lines:
            for self_line in self_poly2d.line_segments:
                intersect = l.linesegment_intersections(self_line)
                if intersect:
                    self_new_points.extend(intersect)
                    break

            for other_line in other_poly2d.line_segments:
                intersect = l.linesegment_intersections(other_line)
                if intersect:
                    other_new_points.extend(intersect)
                    break

        new_self_poly2d, new_other_poly2d = ClosedPolygon2D(
            self_new_points), ClosedPolygon2D(other_new_points)
        new_self_poly2d.translation_inplace(self_center2d)
        new_other_poly2d.translation_inplace(other_center2d)

        new_poly1, new_poly2 = new_self_poly2d.to_3d(self_center, x, y), \
            new_other_poly2d.to_3d(other_center, x, y)

        triangles = []
        for point1, point2, other_point in zip(new_poly1.points,
                                               new_poly1.points[
                                                   1:] + new_poly1.points[:1],
                                               new_poly2.points):
            triangles.append([point1, point2, other_point])

        for point1, point2, other_point in zip(
                new_poly2.points, new_poly2.points[1:] + new_poly2.points[:1],
                new_poly1.points[1:] + new_poly1.points[:1]):
            triangles.append([other_point, point2, point1])

        return triangles

    def simplify(self, min_distance: float = 0.01, max_distance: float = 0.05):
        return ClosedPolygon3D(self.simplify_polygon(
            min_distance=min_distance, max_distance=max_distance).points)

    def convex_sewing(self, polygon2, x, y):
        """
        x and y are used for plane projection to make
        sure it is being projected in the right plane
        """
        center1, center2 = self.average_center_point(), polygon2.average_center_point()
        center1_, center2_ = volmdlr.Point3D(center1.x, center1.y, 0), volmdlr.Point3D(center2.x, center2.y, 0)
        new_polygon1, new_polygon2 = self.translation(-center1_), polygon2.translation(-center2_)
        new_center1, new_center2 = new_polygon1.average_center_point(), new_polygon2.average_center_point()

        new_polygon1_2d, new_polygon2_2d =\
            new_polygon1.to_2d(new_center1, x, y), new_polygon2.to_2d(new_center2, x, y)

        dict_closing_pairs = {}
        triangles = []
        list_closing_point_indexes = []
        new_polygon1_2d_points = new_polygon1_2d.points + [
            new_polygon1_2d.points[0]]
        for i, point_polygon1 in enumerate(
                new_polygon1.points + [new_polygon1.points[0]]):
            if i != 0:
                mean_point2d = 0.5 * (
                        new_polygon1_2d_points[i] + new_polygon1_2d_points[
                            i - 1])
                closing_point = new_polygon2_2d.line_intersecting_closing_point(
                    mean_point2d)
                closing_point_index = new_polygon2_2d.points.index(
                    closing_point)

                if i == 1:
                    previous_closing_point_index = closing_point_index
                if closing_point_index != previous_closing_point_index:
                    if closing_point_index in list_closing_point_indexes:
                        closing_point_index = previous_closing_point_index
                    else:
                        dict_closing_pairs[self.points[i - 1]] = (
                            previous_closing_point_index,
                            closing_point_index)

                if point_polygon1 == new_polygon1.points[0]:
                    if list(dict_closing_pairs.values())[-1][-1] != \
                            list(dict_closing_pairs.values())[0][0]:
                        dict_closing_pairs[self.points[0]] = (
                            list(dict_closing_pairs.values())[-1][-1],
                            list(dict_closing_pairs.values())[0][0])

                real_closing_point = polygon2.points[closing_point_index]

                face_points = [self.points[new_polygon1.points.index(
                    point_polygon1)], self.points[i - 1],
                                  real_closing_point]
                triangles.append(face_points)

                list_closing_point_indexes.append(closing_point_index)
                previous_closing_point_index = closing_point_index
        triangles += polygon2.close_sewing(dict_closing_pairs)

        return triangles

    def get_valid_concave_sewing_polygon(self, polygon1_2d, polygon2_2d):
        polygon1_2d_valid__primitive =\
            polygon1_2d.get_valid_sewing_polygon_primitive(polygon2_2d)
        if polygon1_2d_valid__primitive == polygon1_2d.line_segments[0]:
            return self
        new_polygon_primitives = \
            self.line_segments[polygon1_2d.line_segments.index(polygon1_2d_valid__primitive):] + \
            self.line_segments[:polygon1_2d.line_segments.index(polygon1_2d_valid__primitive)]
        polygon1_3d_points = []
        for prim in new_polygon_primitives:
            if prim.start not in polygon1_3d_points:
                polygon1_3d_points.append(prim.start)
            if prim.end not in polygon1_3d_points:
                polygon1_3d_points.append(prim.end)
        return ClosedPolygon3D(polygon1_3d_points)

    def close_sewing(self, dict_closing_pairs):
        triangles_points = []
        for i, point_polygon2 in enumerate(
                self.points + [self.points[0]]):
            for j, index in enumerate(list(dict_closing_pairs.values())):
                if i != 0:
                    if i - 1 >= index[0] and i <= index[1]:
                        face_points = [self.points[i - 1],
                                       point_polygon2,
                                       list(dict_closing_pairs.keys())[j]]
                        triangles_points.append(face_points)
                    elif index[0] > index[1]:
                        if (i - 1 <= index[0] and i <= index[1]) or (
                                (i - 1 >= index[0]) and i >= index[1]):
                            face_points = [self.points[i - 1],
                                           point_polygon2,
                                           list(dict_closing_pairs.keys())[j]]
                            triangles_points.append(face_points)
        return triangles_points

    def check_sewing(self, polygon2, sewing_faces):
        if not len(self.line_segments) + len(polygon2.line_segments) == len(sewing_faces):
            return False
        return True

    def redefine_sewing_triangles_points(self, triangles_points,
                                         passed_by_zero_index,
                                         closing_point_index,
                                         previous_closing_point_index):
        for n, triangle_points in enumerate(triangles_points[::-1]):
            if (not passed_by_zero_index and
                self.points.index(
                    triangle_points[2]) > closing_point_index) or \
                    (passed_by_zero_index and
                     0 <= self.points.index(triangle_points[
                                                       2]) <= previous_closing_point_index and
                     self.points.index(
                         triangle_points[2]) > closing_point_index):
                new_face_points = [triangles_points[-(n + 1)][0],
                                   triangles_points[-(n + 1)][1],
                                   self.points[
                                       closing_point_index]]
                triangles_points[-(n + 1)] = new_face_points

        return triangles_points

    @staticmethod
    def clean_sewing_closing_pairs_dictionary(dict_closing_pairs,
                                              closing_point_index,
                                              passed_by_zero_index):
        """
        Cleans the dictionnary containing the sewing closing pairs informations
        in case it needs to be recalculated due to changing closing points
        """
        dict_closing_pairs_values = list(dict_closing_pairs.values())
        dict_closing_pairs_keys = list(dict_closing_pairs.keys())
        previous_closing_point_index = dict_closing_pairs_values[-1][1]
        last_dict_value = previous_closing_point_index
        for i, key in enumerate(dict_closing_pairs_keys[::-1]):
            if (not passed_by_zero_index and
                last_dict_value > closing_point_index) or \
                    (passed_by_zero_index and
                     0 <= last_dict_value <= previous_closing_point_index and
                     last_dict_value > closing_point_index):
                lower_bounddary_closing_point = key
                del dict_closing_pairs[key]
                if not dict_closing_pairs:
                    break
                last_dict_value = dict_closing_pairs_values[-i - 2][1]

        return dict_closing_pairs, lower_bounddary_closing_point

    @staticmethod
    def validate_concave_closing_point(closing_point_index,
                                       list_closing_point_indexes,
                                       passed_by_zero_index,
                                       ratio_denom, polygons_points_ratio):
        if closing_point_index == list_closing_point_indexes[-1]:
            return closing_point_index, [], passed_by_zero_index

        list_remove_closing_points = []
        ratio = (list_closing_point_indexes[-1] - closing_point_index) / ratio_denom
        if list_closing_point_indexes[-1] > closing_point_index:
            if closing_point_index > list_closing_point_indexes[-1] - 10 and\
                    closing_point_index != list_closing_point_indexes[-1] - 1:
                if closing_point_index - 1 in list_closing_point_indexes and\
                        closing_point_index + 1 in list_closing_point_indexes:
                    closing_point_index = list_closing_point_indexes[-1]
                    return closing_point_index, list_remove_closing_points, passed_by_zero_index
                for idx in list_closing_point_indexes[::-1]:
                    if not passed_by_zero_index:
                        if idx > closing_point_index:
                            list_remove_closing_points.append(idx)
                        else:
                            break
                    else:
                        if 0 < idx <= list_closing_point_indexes[-1] and\
                                idx > closing_point_index:
                            list_remove_closing_points.append(idx)
                        else:
                            break
            elif closing_point_index in list_closing_point_indexes:
                closing_point_index = list_closing_point_indexes[-1]
            elif math.isclose(ratio, 0, abs_tol=0.3):
                closing_point_index = list_closing_point_indexes[-1]
            else:
                if passed_by_zero_index:
                    ratio = (list_closing_point_indexes[
                                 0] - closing_point_index) / ratio_denom
                    if math.isclose(ratio, 1, abs_tol=0.3):
                        closing_point_index = list_closing_point_indexes[0]
                    else:
                        closing_point_index = list_closing_point_indexes[-1]
                else:
                    if closing_point_index > list_closing_point_indexes[0]:
                        ratio1 = (closing_point_index -
                                  list_closing_point_indexes[
                                      0]) / ratio_denom
                        if math.isclose(ratio1, 0, abs_tol=0.3) and\
                                math.isclose(ratio, 1, abs_tol=0.3):
                            passed_by_zero_index = True
                            closing_point_index = list_closing_point_indexes[0]
                        else:
                            closing_point_index = list_closing_point_indexes[-1]
                    else:
                        if closing_point_index < ratio_denom / 4:
                            passed_by_zero_index = True
                        elif ratio_denom - list_closing_point_indexes[
                                -1] >= 6:
                            closing_point_index = \
                                list_closing_point_indexes[-1] + 5
                        else:
                            closing_point_index = \
                                list_closing_point_indexes[-1]

        elif closing_point_index in list_closing_point_indexes:
            closing_point_index = list_closing_point_indexes[-1]
        elif len(list_closing_point_indexes) > 2 and \
                list_closing_point_indexes[0] < closing_point_index < \
                list_closing_point_indexes[-1]:
            closing_point_index = list_closing_point_indexes[-1]
        elif passed_by_zero_index and closing_point_index > \
                list_closing_point_indexes[0]:
            closing_point_index = list_closing_point_indexes[-1]
        elif list_closing_point_indexes[0] == 0 and math.isclose(ratio, -1,
                                                                 abs_tol=0.3):
            closing_point_index = list_closing_point_indexes[-1]
        elif math.isclose(ratio, -1, abs_tol=0.3):
            closing_point_index = list_closing_point_indexes[-1]
        elif closing_point_index - list_closing_point_indexes[-1] > 5 and \
            list_closing_point_indexes[-1] + 4 <= ratio_denom - 1 and\
                polygons_points_ratio > 0.95:
            closing_point_index = list_closing_point_indexes[-1] + 4

        return closing_point_index, list_remove_closing_points, passed_by_zero_index

    def concave_sewing(self, polygon2, x, y):
        polygon1_2d = self.to_2d(volmdlr.O2D, x, y)
        polygon2_2d = polygon2.to_2d(volmdlr.O2D, x, y)
        polygon1_3d = self
        polygon2_3d = polygon2
        if polygon2_2d.area() < polygon1_2d.area():
            polygon1_2d, polygon2_2d = polygon2_2d, polygon1_2d
            polygon1_3d = polygon2
            polygon2_3d = self
        polygon1_3d = polygon1_3d.get_valid_concave_sewing_polygon(
            polygon1_2d, polygon2_2d)
        polygon1_2d = polygon1_3d.to_2d(volmdlr.O2D, x, y)

        # ax=polygon1_2d.plot()
        # polygon2_2d.plot(ax=ax, color='r')

        dict_closing_pairs = {}
        triangles_points = []
        list_closing_point_indexes = []
        passed_by_zero_index = False
        ratio_denom = len(polygon2_2d.points)
        polygons_points_ratio = len(polygon1_2d.points) / ratio_denom
        previous_closing_point_index = None
        for i, primitive1 in enumerate(polygon1_2d.line_segments):
            list_remove_closing_points = []
            closing_point = polygon1_2d.get_closing_point(polygon2_2d,
                                                          primitive1)
            if closing_point == volmdlr.O2D:
                if previous_closing_point_index is not None:
                    closing_point_index = previous_closing_point_index
                else:
                    raise NotImplementedError(
                        'None of the normal lines intersect polygon2, '
                        'certify projection plane given is correct')
            else:
                closing_point_index = polygon2_2d.points.index(closing_point)

            if i == 0:
                previous_closing_point_index = closing_point_index
            else:
                closing_point_index, list_remove_closing_points,\
                    passed_by_zero_index = self.validate_concave_closing_point(
                        closing_point_index, list_closing_point_indexes,
                        passed_by_zero_index, ratio_denom, polygons_points_ratio)

            if list_remove_closing_points:
                new_list_closing_point_indexes = list(
                    dict.fromkeys(list_closing_point_indexes))
                new_list_remove_closing_indexes = list(
                    dict.fromkeys(list_remove_closing_points))

                # print('closing_point_index:', closing_point_index)
                # print('list_remove_closing_points:',
                #       list_remove_closing_points)
                # print('list_closing_point_indexes:',
                #       list_closing_point_indexes)
                # print('new_list_closing_point_indexes:',
                #       new_list_closing_point_indexes)
                # print('new_list_remove_closing_indexes:',
                #       new_list_remove_closing_indexes)
                # print('dict_closing_pairs before:', dict_closing_pairs)
                if len(list_remove_closing_points) == len(triangles_points):
                    triangles_points = \
                        polygon2_3d.redefine_sewing_triangles_points(
                            triangles_points, passed_by_zero_index,
                            closing_point_index, previous_closing_point_index)
                    if dict_closing_pairs:
                        dict_closing_pairs, lower_bounddary_closing_point = \
                            self.clean_sewing_closing_pairs_dictionary(
                                dict_closing_pairs,
                                closing_point_index,
                                passed_by_zero_index)

                        if len(new_list_remove_closing_indexes) <\
                                len(new_list_closing_point_indexes):
                            dict_closing_pairs[
                                lower_bounddary_closing_point] = (
                                new_list_closing_point_indexes[
                                    -(len(new_list_remove_closing_indexes) + 1)],
                                closing_point_index)
                    for pt_index in list_remove_closing_points:
                        list_closing_point_indexes.remove(pt_index)
                    list_closing_point_indexes.append(closing_point_index)

                elif (not passed_by_zero_index and
                      closing_point_index > polygon2_3d.points.index(
                        triangles_points[-len(list_remove_closing_points) - 1][2])) or\
                        (passed_by_zero_index and closing_point_index >= 0):
                    triangles_points =\
                        polygon2_3d.redefine_sewing_triangles_points(
                            triangles_points, passed_by_zero_index,
                            closing_point_index, previous_closing_point_index)
                    dict_closing_pairs, lower_bounddary_closing_point =\
                        self.clean_sewing_closing_pairs_dictionary(
                            dict_closing_pairs, closing_point_index, passed_by_zero_index)

                    if not list(dict_closing_pairs.keys()) or dict_closing_pairs[
                            list(dict_closing_pairs.keys())[-1]][1] !=\
                            closing_point_index:
                        dict_closing_pairs[lower_bounddary_closing_point] =\
                            (new_list_closing_point_indexes[
                                 -(len(new_list_remove_closing_indexes) + 1)],
                             closing_point_index)

                    for pt_index in list_remove_closing_points:
                        list_closing_point_indexes.remove(pt_index)
                    list_closing_point_indexes.append(closing_point_index)
                else:
                    closing_point_index = previous_closing_point_index

            elif closing_point_index != previous_closing_point_index:
                dict_closing_pairs[polygon1_3d.line_segments[i].start] =\
                    (previous_closing_point_index, closing_point_index)
            face_points = [polygon1_3d.line_segments[i].start,
                           polygon1_3d.line_segments[i].end,
                           polygon2_3d.points[closing_point_index]]
            triangles_points.append(face_points)
            list_closing_point_indexes.append(closing_point_index)
            previous_closing_point_index = closing_point_index
            if primitive1 == polygon1_2d.line_segments[-1]:
                if list_closing_point_indexes[-1] != \
                        list_closing_point_indexes[0]:
                    ratio = (list_closing_point_indexes[-1] -
                             list_closing_point_indexes[0]) / len(
                        polygon2_2d.points)
                    if math.isclose(ratio, -1,
                                    abs_tol=0.2) and passed_by_zero_index:
                        dict_closing_pairs[
                            polygon1_3d.points[0]] = (
                            list_closing_point_indexes[-2],
                            list_closing_point_indexes[0])
                        new_face_points = [triangles_points[-1][0],
                                           triangles_points[-1][1],
                                           polygon2_3d.points[
                                               list_closing_point_indexes[-2]]]
                        triangles_points.remove(triangles_points[-1])
                        triangles_points.append(new_face_points)
                    else:
                        dict_closing_pairs[polygon1_3d.points[0]] = (
                            list(dict_closing_pairs.values())[-1][-1],
                            list(dict_closing_pairs.values())[0][0])

        triangles_points += polygon2_3d.close_sewing(dict_closing_pairs)

        # print('list closing indexes :', list_closing_point_indexes)
        # # print('length polygon2 points: ', len(polygon2_3d.points))
        # print('dict_closing_pairs :', dict_closing_pairs)

        # volum = volmdlr.core.VolumeModel(triangles)
        # volum.babylonjs()
        # print('p1 3d points :', self.points)
        # print('p2 3d points :', polygon2.points)
        return triangles_points

    def sewing(self, polygon2, x, y):
        polygon1_2d = self.to_2d(volmdlr.O2D, x, y)
        polygon2_2d = polygon2.to_2d(volmdlr.O2D, x, y)
        if polygon1_2d.is_convex() and polygon2_2d.is_convex():
            return self.convex_sewing(polygon2, x, y)
        return self.concave_sewing(polygon2, x, y)<|MERGE_RESOLUTION|>--- conflicted
+++ resolved
@@ -143,13 +143,7 @@
                 primitives.append(prim)
 
         elif ip1 == ip2:
-<<<<<<< HEAD
-            # ax=self.plot()
-            # primitive1.plot(ax, 'b')
-            # point1.plot(ax)
-            # print(primitive1.point_belongs(point1, 1e-4))
-=======
->>>>>>> de3c1e0e
+
             prim = primitive1.split(point1)[1]
             if prim:
                 prim = prim.split(point2)[0]
@@ -178,11 +172,8 @@
         for i, point in enumerate([point1, point2]):
             ind = []
             for p, primitive in enumerate(primitives):
-<<<<<<< HEAD
-                if primitive.point_belongs(point, 1e-5):
-=======
-                if primitive.point_belongs(point, 1e-6):
->>>>>>> de3c1e0e
+                if primitive.point_belongs(point, 1e-5): #dev: 1e-6
+
                     ind.append(p)
             indices.append(ind)
 
@@ -206,23 +197,13 @@
         return self.extract_primitives(point1, primitives[ind[0]], point2,
                                        primitives[ind[1]], inside)
 
-<<<<<<< HEAD
-    def point_belongs(self, point, abs_tol=1e-5):
-=======
-    def point_belongs(self, point, abs_tol=1e-7):
->>>>>>> de3c1e0e
+    def point_belongs(self, point, abs_tol=1e-5): #dev: 1e-7
         '''
         find out if a point is on the wire or not
         '''
 
-<<<<<<< HEAD
-        for i, primitive in enumerate(self.primitives):
-            belongs = primitive.point_belongs(point, abs_tol=abs_tol)
-            if belongs:
-=======
         for primitive in self.primitives:
             if primitive.point_belongs(point, abs_tol):
->>>>>>> de3c1e0e
                 return True
         return False
 
@@ -231,17 +212,10 @@
         compute the curvilinear abscisse of a point on a wire
         '''
 
-<<<<<<< HEAD
-        if self.point_belongs(point, 1e-5):
+        if self.point_belongs(point, 1e-5): #dev: 1e-6
             length = 0
             for primitive in self.primitives:
-                if primitive.point_belongs(point, 1e-5):
-=======
-        if self.point_belongs(point, 1e-6):
-            length = 0
-            for primitive in self.primitives:
-                if primitive.point_belongs(point, 1e-6):
->>>>>>> de3c1e0e
+                if primitive.point_belongs(point, 1e-5): #dev: 1e-6
                     length += primitive.abscissa(point)
                     break
                 length += primitive.length()
@@ -253,43 +227,17 @@
 
         return sorted(points, key=lambda point: self.abscissa(point))
 
-<<<<<<< HEAD
-    @classmethod
-    def from_wires(cls, wires):
-        '''
-        define a wire from successive wires
-        '''
-
-        primitives = []
-        for wire in wires:
-            primitives.extend(wire.primitives)
-
-        wire = cls(primitives)
-
-        if not wire.is_ordered():
-            return wire.order_wire()
-        return wire
-
-    def inverted_primitives(self):
-        '''
-        invert wire's primitives
-        '''
-
-        new_primitives = []
-        for prim in self.primitives[::-1]:
-            new_primitives.append(prim.reverse())
-        return new_primitives
-=======
     def is_ordered(self, tol=1e-6):
         '''
         check if the wire's primitives are ordered or not
         '''
 
         for primitive_1, primitive_2 in zip(self.primitives, self.primitives[1:]):
-            if primitive_1.end.point_distance(primitive_2.start) > tol:
+            if primitive_1.end.point_distance(primitive_2.start) < tol:
+                continue
+            else:
                 return False
         return True
->>>>>>> de3c1e0e
 
     def order_wire(self, tol=1e-6):
         '''
@@ -320,8 +268,6 @@
 
         return self.__class__(new_primitives)
 
-<<<<<<< HEAD
-=======
     @classmethod
     def from_wires(cls, wires):
         '''
@@ -348,7 +294,6 @@
             new_primitives.append(prim.reverse())
         return new_primitives
 
->>>>>>> de3c1e0e
     def is_followed_by(self, wire_2, tol=1e-6):
         '''
         check if the wire is followed by wire_2
@@ -359,19 +304,6 @@
         else:
             return False
 
-<<<<<<< HEAD
-    def is_ordered(self, tol=1e-6):
-        '''
-        check if the wire's primitives are ordered or not
-        '''
-
-        for primitive_1, primitive_2 in zip(self.primitives, self.primitives[1:]):
-            if primitive_1.end.point_distance(primitive_2.start) < tol:
-                continue
-            else:
-                return False
-        return True
-=======
     def point_over_wire(self, point, abs_tol=1e-6):
 
         belongs = False
@@ -399,7 +331,6 @@
                 if self.point_over_contour(mid_point, tol):
                     return True
         return False
->>>>>>> de3c1e0e
 
 
 class Wire2D(volmdlr.core.CompositePrimitive2D, Wire):
@@ -761,13 +692,10 @@
         return Wire2D(primitives)
 
     def point_distance(self, point):
-<<<<<<< HEAD
-=======
         '''
         copied from Contour2D
         '''
 
->>>>>>> de3c1e0e
         min_distance = self.primitives[0].point_distance(point)
         for primitive in self.primitives[1:]:
             distance = primitive.point_distance(point)
@@ -776,13 +704,10 @@
         return min_distance
 
     def nearest_primitive_to(self, point):
-<<<<<<< HEAD
-=======
         '''
         search for the nearest primitive for a point
         '''
 
->>>>>>> de3c1e0e
         # min_distance = self.primitives[0].middle_point().point_distance(point)
         # index = 0
         # for i, primitive in enumerate(self.primitives[1:]):
@@ -797,7 +722,32 @@
 
         return primitives_sorted[0]
 
-<<<<<<< HEAD
+    def axial_symmetry(self, line):
+        '''
+        finds out the symmetric wire2d according to a line
+        '''
+
+        primitives_symmetry = []
+        for primitive in self.primitives:
+            try:
+                primitives_symmetry.append(primitive.axial_symmetry(line))
+            except NotImplementedError:
+                print(f'Class {self.__class__.__name__} does not implement symmetry method')
+
+        return self.__class__(primitives=primitives_symmetry)
+
+    def is_symmetric(self, wire2d, line):
+        '''
+        checks if the two wires2d are symmetric or not according to line
+        '''
+
+        c_symmetry_0 = self.symmetry(line)
+        c_symmetry_1 = wire2d.symmetry(line)
+
+        if wire2d.is_superposing(c_symmetry_0) and self.is_superposing(c_symmetry_1):
+            return True
+        return False
+
     def bsplinecurve_crossings(self,
                               bsplinecurve: 'volmdlr.edges.BSplineCurve2D'):
         """
@@ -846,34 +796,6 @@
                 if self.point_over_wire(mid_point, tol):
                     return True
         return False
-=======
-    def axial_symmetry(self, line):
-        '''
-        finds out the symmetric wire2d according to a line
-        '''
-
-        primitives_symmetry = []
-        for primitive in self.primitives:
-            try:
-                primitives_symmetry.append(primitive.axial_symmetry(line))
-            except NotImplementedError:
-                print(f'Class {self.__class__.__name__} does not implement symmetry method')
-
-        return self.__class__(primitives=primitives_symmetry)
-
-    def is_symmetric(self, wire2d, line):
-        '''
-        checks if the two wires2d are symmetric or not according to line
-        '''
-
-        c_symmetry_0 = self.symmetry(line)
-        c_symmetry_1 = wire2d.symmetry(line)
-
-        if wire2d.is_superposing(c_symmetry_0) and self.is_superposing(c_symmetry_1):
-            return True
-        return False
-
->>>>>>> de3c1e0e
 
 class Wire3D(volmdlr.core.CompositePrimitive3D, Wire):
     """
@@ -1294,14 +1216,11 @@
         necessarily having an absolute equality)
         '''
 
-<<<<<<< HEAD
-=======
         for primitive_2 in contour2.primitives:
             if not self.primitive_over_contour(primitive_2):
                 return False
         return True
 
->>>>>>> de3c1e0e
     def is_overlapping(self, contour2, intersecting_points=None):
         '''
         check if the contours are overlapping (a part of one is on the other)
@@ -1309,12 +1228,10 @@
 
         if not intersecting_points:
             intersecting_points = self.contour_intersections(contour2)
-<<<<<<< HEAD
-
-=======
+
         if len(intersecting_points) < 2:
             return False
->>>>>>> de3c1e0e
+
         vec1_2 = volmdlr.edges.LineSegment2D(intersecting_points[0],
                                              intersecting_points[1])
         middle_point = vec1_2.middle_point()
@@ -1330,23 +1247,7 @@
             return True
         return False
 
-<<<<<<< HEAD
-    def is_superposing(self, contour2):
-        '''
-        check if the contours are superposing (one on the other without
-        necessarily having an absolute equality)
-        '''
-        if self.area() != contour2.area():
-            return False
-        for primitive_2 in contour2.primitives:
-            if not self.primitive_over_contour(primitive_2):
-                return False
-        return True
-
-    def is_sharing_primitives_with(self, contour, all_points=False):
-=======
     def is_sharing_primitives_with(self, contour):
->>>>>>> de3c1e0e
         '''
         check if two contours are sharing primitives
         '''
@@ -1396,29 +1297,9 @@
                         except KeyError:
                             edges1.add(edge2)
 
-<<<<<<< HEAD
-                    if len(list_p) == 2 and all_points is False:
-                        # if self.is_superposing(contour, list_p):
-                        #     return False
-                        return True
-        if len(list_p) < 2:
-            return False
-        if len(list_p) >= 2 and all_points is True:
-            # if len(list_p) == 2 and self.is_superposing(contour, list_p):
-            #     return False
-            return (edges1, list_p)
-        else:
-            return False
-
-    def shared_primitives_extremities(self, contour):
-        '''
-        extract shared primitives extremities between two adjacent contours
-        '''
-=======
         if len(list_p) < 2:
             warnings.warn('The contours are not adjacent')
             return []
->>>>>>> de3c1e0e
 
         if len(list_p) == 2:
             return list_p
@@ -1476,14 +1357,10 @@
         extract not shared primitives between two adjacent contours, to be merged
         '''
 
-<<<<<<< HEAD
-        [shared_primitives_1, shared_primitives_2] = self.shared_primitives_with(contour)
-=======
         if self.is_superposing(contour):
             warnings.warn('The contours are superposing')
             return self.primitives
 
->>>>>>> de3c1e0e
         points = self.shared_primitives_extremities(contour)
         if points == []:
             return []
@@ -1504,25 +1381,10 @@
                 merge_primitives_prim = self.extract_without_primitives(point1,
                                                                         point2,
                                                                         True)
-<<<<<<< HEAD
-                for p in merge_primitives_prim:
-                    # if contour.primitive_over_contour(p) == False:
-                    #     merge_primitives.append(p)
-                    if p not in shared_primitives_1:
-                        merge_primitives.append(p)
-                # merge_primitives.extend(merge_primitives_prim)
-            else:
-                # merge_primitives.extend(merge_primitives_prim)
-                for p in merge_primitives_prim:
-                    # if contour.primitive_over_contour(p) == False:
-                    #     merge_primitives.append(p)
-                    if p not in shared_primitives_1:
-                        merge_primitives.append(p)
-=======
+
             for p in merge_primitives_prim:
                 if p not in shared_primitives_1:
                     merge_primitives.append(p)
->>>>>>> de3c1e0e
 
             merge_primitives_prim = contour.extract_without_primitives(point1,
                                                                        point2,
@@ -1531,25 +1393,10 @@
                 merge_primitives_prim = contour.extract_without_primitives(point1,
                                                                            point2,
                                                                            True)
-<<<<<<< HEAD
-                # merge_primitives.extend(merge_primitives_prim)
-                for p in merge_primitives_prim:
-                    # if contour.primitive_over_contour(p) == False:
-                    #     merge_primitives.append(p)
-                    if p not in shared_primitives_2:
-                        merge_primitives.append(p)
-            else:
-                # merge_primitives.extend(merge_primitives_prim)
-                for p in merge_primitives_prim:
-                    # if contour.primitive_over_contour(p) == False:
-                    #     merge_primitives.append(p)
-                    if p not in shared_primitives_2:
-                        merge_primitives.append(p)
-=======
+
             for p in merge_primitives_prim:
                 if p not in shared_primitives_2:
                     merge_primitives.append(p)
->>>>>>> de3c1e0e
 
         return merge_primitives
 
@@ -1653,8 +1500,6 @@
 
     def __hash__(self):
         return sum([hash(e) for e in self.primitives])
-<<<<<<< HEAD
-=======
 
     # def __eq__(self, other_):
     #     if other_.__class__.__name__ != self.__class__.__name__:
@@ -1665,7 +1510,6 @@
     #     for prim1, prim2 in zip(self.primitives, other_.primitives):
     #         equal = (equal and prim1 == prim2)
     #     return equal
->>>>>>> de3c1e0e
 
     @property
     def edge_polygon(self):
@@ -1698,13 +1542,12 @@
         # TODO: This is incomplete!!!
         return False
 
-<<<<<<< HEAD
     def point_over_contour(self, point, abs_tol=1e-6):
         return self.point_over_wire(point, abs_tol)
 
     def primitive_over_contour(self, primitive, tol: float = 1e-6):
         return self.primitive_over_wire(primitive, tol)
-=======
+
     # def point_over_contour(self, point, abs_tol=1e-6):
     #     belongs = False
     #     for primitive in self.primitives:
@@ -1730,7 +1573,6 @@
     #             if self.point_over_contour(mid_point, tol):
     #                 return True
     #     return False
->>>>>>> de3c1e0e
 
     def point_distance(self, point):
         min_distance = self.primitives[0].point_distance(point)
@@ -2155,15 +1997,10 @@
                 else:
                     point1, point2 = contour2d.primitives[0].start, \
                                      contour2d.primitives[-1].end
-<<<<<<< HEAD
+
                     if primitive1.point_belongs(point1) and point1 not in intersecting_points:
                         intersecting_points.append(point1)
                     if primitive1.point_belongs(point2) and point2 not in intersecting_points:
-=======
-                    if point1 not in intersecting_points and primitive1.point_belongs(point1):
-                        intersecting_points.append(point1)
-                    if point2 not in intersecting_points and primitive1.point_belongs(point2):
->>>>>>> de3c1e0e
                         intersecting_points.append(point2)
             if len(intersecting_points) == 2:
                 break
@@ -2336,18 +2173,11 @@
         merge two adjacent contours, sharing primitives, and returns one outer contour and inner contours (if there are any)
         '''
 
-<<<<<<< HEAD
-        # if self.is_inside(contour2d):
-        #     return [self]
-        # elif contour2d.is_inside(self):
-        #     return [contour2d]
-=======
         if self.is_inside(contour2d) and not self.is_sharing_primitives_with(contour2d):
             return [self]
         elif contour2d.is_inside(self) and not self.is_sharing_primitives_with(contour2d):
             return [contour2d]
 
->>>>>>> de3c1e0e
         merged_primitives = self.merge_primitives_with(contour2d)
         if merged_primitives == []:
             return []
@@ -4087,17 +3917,6 @@
     def __hash__(self):
         return sum([hash(e) for e in self.primitives])
 
-<<<<<<< HEAD
-    def __eq__(self, other_):
-        if self.__class__.__name__ != other_.__class__.__name__:
-            return False
-        equal = True
-        for edge, other_edge in zip(self.primitives, other_.primitives):
-            equal = (equal and edge == other_edge)
-        return equal
-
-=======
->>>>>>> de3c1e0e
     @property
     def edge_polygon(self):
         if not self._utd_edge_polygon:
@@ -4441,7 +4260,6 @@
         # contours = sorted(contours, key=lambda contour: contour.area(), reverse=True)
         return contours
 
-<<<<<<< HEAD
     def primitive_over_contour(self, primitive):
         for prim in self.primitives:
             if not hasattr(prim, 'unit_direction_vector') and \
@@ -4461,7 +4279,7 @@
                 if self.point_over_contour(mid_point):
                     return True
         return False
-=======
+
     # def primitive_over_contour(self, primitive):
     #     '''
     #     copied from Contour2D
@@ -4484,7 +4302,6 @@
     #             if self.point_over_contour(mid_point):
     #                 return True
     #     return False
->>>>>>> de3c1e0e
 
 
 class Circle3D(Contour3D):
