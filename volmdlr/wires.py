#!/usr/bin/env python3
# -*- coding: utf-8 -*-
"""
Script checking offset and Curvilinear absissa of roundedline2D
"""

import math
from typing import List
import numpy as npy
import matplotlib.pyplot as plt
import matplotlib.patches
from mpl_toolkits.mplot3d import Axes3D
from typing import List
import networkx as nx

import volmdlr
import volmdlr.core
import volmdlr.edges

import volmdlr.display as vmd

import volmdlr.geometry as vmgeo

# import volmdlr.plot_data
from volmdlr.core_compiled import (
    LineSegment2DPointDistance,
    polygon_point_belongs, Matrix22
)

import itertools
from typing import List, Tuple, Dict, Union
from scipy.spatial import Delaunay, ConvexHull
import plot_data.core as plot_data

import plot_data.core as plot_data
# import cv2
import numpy as np
from statistics import mean
# from shapely.geometry import Polygon as shapely_polygon
# from shapely.algorithms import polylabel


class Wire:

    def length(self):
        length = 0.
        for primitive in self.primitives:
            length += primitive.length()
        return length

    def discretization_points(self, resolution: float):
        length = self.length()
        n = int(length / resolution)
        return [self.point_at_abscissa(i / (n + 1) * length) for i in
                range(n + 1)]

    def point_at_abscissa(self, curvilinear_abscissa: float):
        length = 0.
        for primitive in self.primitives:
            primitive_length = primitive.length()
            if length + primitive_length > curvilinear_abscissa:
                return primitive.point_at_abscissa(
                    curvilinear_abscissa - length)
            length += primitive_length

        if curvilinear_abscissa < length + 1e-9:
            return self.primitives[-1].end
        raise ValueError(
            'abscissa over length: {}>{}'.format(curvilinear_abscissa, length))

<<<<<<< HEAD
    def extract_primitives(self, point1, primitive1, point2, primitive2, inter_points_contour:bool = True):
        """
        inter_points_contour: extracted contour is between the two points if True and outside these points if False
=======
    def extract_primitives(self, point1, primitive1, point2, primitive2, inside:bool = True):
        """
        inside: extracted contour is between the two points if True and outside these points if False
>>>>>>> 8481c629
        """
        primitives = []
        ip1 = self.primitive_to_index[primitive1]
        ip2 = self.primitive_to_index[primitive2]
<<<<<<< HEAD
        if inter_points_contour:
=======
        if inside:
>>>>>>> 8481c629
            if ip1 < ip2:
                pass
            elif ip1 == ip2: #primitive1 == primitive2
                if point1.point_distance(primitive1.start) < point2.point_distance(primitive1.start):
                    pass
                else:
                    primitive1, primitive2 = primitive2, primitive1
                    point1, point2 = point2, point1

            else:
                primitive1, primitive2 = primitive2, primitive1
                point1, point2 = point2, point1
        else:
            if ip1 > ip2:
                pass
            elif ip1 == ip2: #primitive1 == primitive2
                if point1.point_distance(primitive1.start) > point2.point_distance(primitive1.start):
                    pass
                else:
                    primitive1, primitive2 = primitive2, primitive1
                    point1, point2 = point2, point1
            else:
                primitive1, primitive2 = primitive2, primitive1
                point1, point2 = point2, point1

        if ip1 < ip2:
            primitives.append(primitive1.split(point1)[1])
            primitives.extend(self.primitives[ip1 + 1:ip2])
            primitives.append(primitive2.split(point2)[0])
        else:
            primitives.append(primitive2.split(point2)[1])
            primitives.extend(self.primitives[ip2 + 1:ip1])
            primitives.append(primitive2.split(point2)[0])

        return primitives
    
<<<<<<< HEAD
    def extract_without_primitives(self, point1, point2, inter_points_contour:bool = True):
        """
        inter_points_contour: extracted contour is between the two points if True and outside these points if False
=======
    def extract_without_primitives(self, point1, point2, inside:bool = True):
        """
        inside: extracted contour is between the two points if True and outside these points if False
>>>>>>> 8481c629
        """
        split_primitives  = []
        primitives = self.primitives
        for point in [point1, point2]:
            dist_min = math.inf
            for primitive in primitives:
                dist = primitive.point_distance(point)
                if dist < dist_min:
                    dist_min = dist
                    prim_opt = primitive
            split_primitives.append(prim_opt)
<<<<<<< HEAD
        return self.extract_primitives(point1, split_primitives[0], point2, split_primitives[1], inter_points_contour)
=======
        return self.extract_primitives(point1, split_primitives[0], point2, split_primitives[1], inside)
>>>>>>> 8481c629


class Wire2D(volmdlr.core.CompositePrimitive2D, Wire):
    """
    A collection of simple primitives, following each other making a wire
    """

    def __init__(self, primitives: List[volmdlr.core.Primitive2D],
                 name: str = ''):
        volmdlr.core.CompositePrimitive2D.__init__(self, primitives, name)

    def to_3d(self, plane_origin, x, y):
        primitives3d = []
        for edge in self.primitives:
            primitives3d.append(edge.to_3d(plane_origin, x, y))

        return Wire3D(primitives3d)

<<<<<<< HEAD
    def extract(self, point1, primitive1, point2, primitive2, inter_points_contour:bool = True):
        """
        inter_points_contour: extracted contour is between the two points if True and outside these points if False
        """
        return Wire2D(self.extract_primitives(point1, primitive1, point2, primitive2, inter_points_contour))
    
    def extract_with_points(self, point1: volmdlr.Point2D, point2: volmdlr.Point2D, inter_points_contour:bool = True):
        """
        inter_points_contour: extracted contour is between the two points if True and outside these points if False
        """
        return self.extract_without_primitives(point1, point2, inter_points_contour)
=======
    def extract(self, point1, primitive1, point2, primitive2, inside:bool = True):
        """
        inside: extracted contour is between the two points if True and outside these points if False
        """
        return Wire2D(self.extract_primitives(point1, primitive1, point2, primitive2, inside))
    
    def extract_with_points(self, point1: volmdlr.Point2D, point2: volmdlr.Point2D, inside:bool = True):
        """
        inside: extracted contour is between the two points if True and outside these points if False
        """
        return self.extract_without_primitives(point1, point2, inside)
>>>>>>> 8481c629

        # TODO: method to check if it is a wire

    def infinite_intersections(self, infinite_primitives):
        """
        returns a list  that contains:
        the intersections between a succession of infinite primitives (line,
        circle). There must be a method implemented to intersect the two
        infinite primitives.
        """
        offset_intersections = []

        for primitive_1, primitive_2 in zip(infinite_primitives,
                                            infinite_primitives[1:]):

            i = infinite_primitives.index(primitive_1)
            k = infinite_primitives.index(primitive_2)

            primitive_name = primitive_1.__class__.__name__.lower().replace(
                '2d', '')
            intersection_method_name = '{}_intersections'.format(
                primitive_name)
            next_primitive_name = primitive_2.__class__.__name__.lower(). \
                replace('2d', '')
            next_intersection_method_name = '{}_intersections'.format(
                next_primitive_name)

            if hasattr(primitive_1, next_intersection_method_name):
                intersections = getattr(primitive_1,
                                        next_intersection_method_name)(
                    primitive_2)
                end = self.primitives[i].end

                if len(intersections) == 1:
                    offset_intersections.append(intersections[0])

                else:
                    end = self.primitives[i].end
                    if intersections[0].point_distance(end) > intersections[
                        1].point_distance(end):
                        intersections.reverse()
                    offset_intersections.append(intersections[0])

            elif hasattr(primitive_2, intersection_method_name):
                intersections = getattr(primitive_2, intersection_method_name)(
                    primitive_1)
                if len(intersections) == 1:
                    offset_intersections.append(intersections[0])
                else:
                    end = self.primitives[i].end
                    if intersections[0].point_distance(end) > intersections[
                        1].point_distance(end):
                        intersections.reverse()
                    offset_intersections.append(intersections[0])

            else:
                raise NotImplementedError(
                    'No intersection method between {} and {}. Define {} on {} or {} on {}'.format(
                        primitive_1.__class__.__name__,
                        primitive_2.__class__.__name__,
                        next_intersection_method_name,
                        primitive_1.__class__.__name__,
                        intersection_method_name,
                        primitive_2.__class__.__name__
                    ))

        return offset_intersections

    def offset(self, offset):
        """"
        generates an offset of a Wire2D

        """
        offset_primitives = []
        infinite_primitives = []
        offset_intersections = []
        # ax = self.plot()
        for primitive in self.primitives:
            infinite_primitive = primitive.infinite_primitive(offset)
            infinite_primitives.append(infinite_primitive)
            # infinite_primitive.plot(ax=ax, color='grey')

        offset_intersections += self.infinite_intersections(
            infinite_primitives)

        # [p.plot(ax=ax, color='r') for p in offset_intersections]

        # offset_primitives.append(
        #     self.primitives[0].border_primitive(infinite_primitives[0],
        #                                         offset_intersections[0], 0))

        # offset_primitives.append(
        #     self.primitives[-1].border_primitive(infinite_primitives[-1],
        #                                          offset_intersections[-1],
        #                                          -1))

        for j in range(len(offset_intersections) - 1):
            p1 = offset_intersections[j]
            p2 = offset_intersections[j + 1]
            cutted_primitive = infinite_primitives[
                j + 1].cut_between_two_points(p1, p2)
            offset_primitives.append(cutted_primitive)

        return Wire2D(offset_primitives)

    def plot_data(self, name: str = '', fill=None, color='black',
                  stroke_width: float = 1, opacity: float = 1):
        plot_data = []

        for item in self.primitives:
            plot_data.append(item.plot_data())
        return plot_data

    def line_intersections(self, line: 'volmdlr.edges.Line2D'):
        """
        Returns a list of intersection in ther form of a tuple (point,
        primitive) of the wire primitives intersecting with the line
        """
        intersection_points = []
        for primitive in self.primitives:
            for p in primitive.line_intersections(line):
                intersection_points.append((p, primitive))
        return intersection_points

    def linesegment_intersections(self,
                                  linesegment: 'volmdlr.edges.LineSegment2D'):
        """
        Returns a list of intersection in ther form of a tuple (point,
        primitive) of the wire primitives intersecting with the line
        """
        intersection_points = []
        for primitive in self.primitives:
            for p in primitive.linesegment_intersections(linesegment):
                intersection_points.append((p, primitive))
        return intersection_points

    def line_crossings(self, line: 'volmdlr.edges.Line2D'):
        """
        Returns a list of crossings with in the form of a tuple (point,
        primitive) of the wire primitives intersecting with the line
        """
        intersection_points = []
        for primitive in self.primitives:
            for p in primitive.line_crossings(line):
                intersection_points.append((p, primitive))
        return intersection_points


class Wire3D(volmdlr.core.CompositePrimitive3D, Wire):
    """
    A collection of simple primitives, following each other making a wire
    """

    def __init__(self, primitives: List[volmdlr.core.Primitive3D],
                 name: str = ''):
        volmdlr.core.CompositePrimitive3D.__init__(self, primitives, name)

    def extract(self, point1, primitive1, point2, primitive2):
        return Wire3D(self.extract_primitives(self, point1, primitive1, point2,
                                              primitive2))
<<<<<<< HEAD
    def extract_with_points(self, point1: volmdlr.Point3D, point2: volmdlr.Point3D, inter_points_contour):
        return self.extract_without_primitives(point1, point2, inter_points_contour )
=======
    def extract_with_points(self, point1: volmdlr.Point3D, point2: volmdlr.Point3D, inside):
        return self.extract_without_primitives(point1, point2, inside )
>>>>>>> 8481c629

    # TODO: method to check if it is a wire
    def FreeCADExport(self, ip):
        name = 'primitive' + str(ip)

        s = 'E = []\n'
        for ip, primitive in enumerate(self.primitives):
            s += primitive.FreeCADExport('L{}'.format(ip))
            s += 'E.append(Part.Edge(L{}))\n'.format(ip)
        s += '{} = Part.Wire(E[:])\n'.format(name)

        return s

    def frame_mapping(self, frame, side, copy=True):
        new_wire = []
        if side == 'new':
            if copy:
                for primitive in self.primitives:
                    new_wire.append(primitive.frame_mapping(frame, side, copy))
                return Wire3D(new_wire)
            else:
                for primitive in self.primitives:
                    primitive.frame_mapping(frame, side, copy=False)

        if side == 'old':
            if copy:
                for primitive in self.primitives:
                    new_wire.append(primitive.frame_mapping(frame, side, copy))
                return Wire3D(new_wire)
            else:
                for primitive in self.primitives:
                    primitive.frame_mapping(frame, side, copy=False)

    def minimum_distance(self, wire2):
        distance = []
        for element in self.primitives:
            for element2 in wire2.primitives:
                distance.append(element.minimum_distance(element2))

        return min(distance)

    def extrusion(self, extrusion_vector):
        faces = []
        for primitive in self.primitives:
            faces.extend(primitive.extrusion(extrusion_vector))
        return faces

    # def copy(self):
    #     primitives_copy = []
    #     for primitive in self.primitives:
    #         primitives_copy.append(primitive.copy())
    #     return Wire3D(primitives_copy)


# TODO: define an edge as an opened polygon and allow to compute area from this reference

class Contour:

<<<<<<< HEAD
    def extract_primitives(self, point1, primitive1, point2, primitive2, inter_points_contour:bool = True):
        """
        inter_points_contour: extracted contour is between the two points if True and outside these points if False
=======
    def extract_primitives(self, point1, primitive1, point2, primitive2, inside:bool = True):
        """
        inside: extracted contour is between the two points if True and outside these points if False
>>>>>>> 8481c629
        """
        primitives = []
        ip1 = self.primitive_to_index(primitive1)
        ip2 = self.primitive_to_index(primitive2)
<<<<<<< HEAD
        if inter_points_contour:
=======
        if inside:
>>>>>>> 8481c629
            if ip1 < ip2:
                pass
            elif ip1 == ip2: #primitive1 == primitive2
                if point1.point_distance(primitive1.start) < point2.point_distance(primitive1.start):
                    pass
                else:
                    primitive1, primitive2 = primitive2, primitive1
                    point1, point2 = point2, point1

            else:
                primitive1, primitive2 = primitive2, primitive1
                point1, point2 = point2, point1
        else:
            if ip1 > ip2:
                pass
            elif ip1 == ip2: #primitive1 == primitive2
                if point1.point_distance(primitive1.start) > point2.point_distance(primitive1.start):
                    pass
                else:
                    primitive1, primitive2 = primitive2, primitive1
                    point1, point2 = point2, point1
            else:
                primitive1, primitive2 = primitive2, primitive1
                point1, point2 = point2, point1
        
        ip1 = self.primitive_to_index(primitive1)
        ip2 = self.primitive_to_index(primitive2)

        if ip1 < ip2:
            primitives.append(primitive1.split(point1)[1])
            primitives.extend(self.primitives[ip1 + 1:ip2])
            primitives.append(primitive2.split(point2)[0])
        elif ip1 > ip2 or (ip1 == ip2 and point1.point_distance(primitive1.start) > point2.point_distance(primitive1.start)):
            primitives.append(primitive1.split(point1)[1])
            primitives.extend(self.primitives[ip1 + 1:])
            primitives.extend(self.primitives[:ip2])
            primitives.append(primitive2.split(point2)[0])
        elif (ip1 == ip2 and point1.point_distance(primitive1.start) < point2.point_distance(primitive1.start)):
            primitive = primitive1.split(point1)[1]
            primitive = primitive.split(point2)[0]
            primitives.append(primitive)
            
        return primitives
    
    def ordering_contour(self):
        """
        returns the points of the contour ordered
        """
        list_point_pairs = [(prim.start, prim.end) for prim in self.primitives]
        # print('fisrt list point pairs :', list_point_pairs)
        points = [list_point_pairs[0]]
        list_point_pairs.remove((list_point_pairs[0][0], list_point_pairs[0][1]))
        finished =  False
        counter = 0
        while not finished:
            for p1, p2 in list_point_pairs:
                if p1 == p2:
                    list_point_pairs.remove((p1, p2))
                elif p1 == points[-1][-1]:
                    points.append((p1, p2))
                    list_point_pairs.remove((p1, p2))
                elif p2 == points[-1][-1]:
                    points.append((p2, p1))
                    list_point_pairs.remove((p1, p2))
                elif p1 == points[0][0]:
                    points = [(p2, p1)] + points
                    list_point_pairs.remove((p1, p2))
                elif p2 == points[0][0]:
                    points = [(p1, p2)] + points
                    list_point_pairs.remove((p1, p2))
            if len(list_point_pairs)==0:
                finished = True
            # if counter >= max_interations:
            if len(list_point_pairs)==1:
                # print('list_point_pairs :', list_point_pairs)
                # print('points :', points)
                counter += 1
                if counter > 3:
                    finished = True
                    raise NotImplementedError
            #     finished = True
            # counter += 1
    
        return points
    
    @classmethod
    def contours_from_edges(cls, edges):
        list_contours = []
        finished = False
        contour = []
        while not finished:
            len1 = len(edges)
            for line in edges:
                points = [p for prim in contour for p in prim]
                if not contour:
                    contour.append(line)
                    edges.remove(line)
                    break
                elif line.start in points or line.end in points:
                    contour.append(line)
                    edges.remove(line)
                    break
<<<<<<< HEAD
=======
                else:
                    for point in points:
                        if point.is_close(line.start, tol= 3e-6):
                            line.start = point
                            contour.append(line)
                            edges.remove(line)
                            break
                        elif point.is_close(line.end, tol= 3e-6):
                            line.end = point
                            contour.append(line)
                            edges.remove(line)
                            break
                    
>>>>>>> 8481c629
            if len(edges) != 0 and len(edges) == len1:
                contour_n = cls(contour[:])
                contour_n.order_contour()
                list_contours.append(contour_n)
                contour = []
            elif len(edges) == 0:
                contour_n = cls(contour[:])
                contour_n.order_contour()
                list_contours.append(contour_n)
                finished = True
<<<<<<< HEAD

=======
>>>>>>> 8481c629
        return list_contours

class Contour2D(Contour, Wire2D):
    """
    A collection of 2D primitives forming a closed wire2D
    TODO : center_of_mass and second_moment_area should be changed accordingly
    to area considering the triangle drawn by the arcs
    """
    _non_data_hash_attributes = ['_internal_arcs', '_external_arcs',
                                 '_polygon', '_straight_line_contour_polygon',
                                 'primitive_to_index',
                                 'basis_primitives', '_utd_analysis']
    _non_serializable_attributes = ['_internal_arcs', '_external_arcs',
                                    '_polygon',
                                    '_straight_line_contour_polygon',
                                    'primitive_to_index',
                                    'basis_primitives', '_utd_analysis']

    def __init__(self, primitives: List[volmdlr.core.Primitive2D],
                 name: str = ''):
        Wire2D.__init__(self, primitives, name)
        self._utd_edge_polygon = False

    @property
    def edge_polygon(self):
        if not self._utd_edge_polygon:
            self._edge_polygon = self._get_edge_polygon()
            self._utd_edge_polygon = True
        return self._edge_polygon

    def _get_edge_polygon(self):
        points = []
        for edge in self.primitives:

            if points:
                if edge.start != points[-1]:
                    points.append(edge.start)
            else:
                points.append(edge.start)
        return ClosedPolygon2D(points)

    # def _primitives_analysis(self):
    #     """
    #     An internal arc is an arc that has his interior point inside the polygon
    #     """
    #     arcs = []
    #     internal_arcs = []
    #     external_arcs = []
    #     points_polygon = []
    #     points_straight_line_contour = []
    #     for primitive in self.primitives:
    #         # TODO: change this!!!
    #         if primitive.__class__.__name__ == 'LineSegment2D':
    #             points_polygon.append(primitive.start)
    #             points_straight_line_contour.append(primitive.start)
    #             points_straight_line_contour.append(primitive.end)
    #         elif primitive.__class__.__name__ == 'Arc2D':
    #             points_polygon.append(primitive.start)
    #             points_polygon.append(primitive.center)
    #
    #             # points_polygon.append(primitive.end)
    #             arcs.append(primitive)
    #         elif primitive.__class__.__name__ == 'Circle2D':
    #             raise ValueError(
    #                 'Circle2D primitives should not be inserted in a contour, as a circle is already a contour. Use directcly the circle')
    #             # return None
    #         elif primitive.__class__.__name__ == 'OpenedRoundedLineSegments2D':
    #             for prim in primitive.primitives:
    #                 if prim.__class__.__name__ == 'LineSegment2D':
    #                     points_polygon.extend(prim.points)
    #                     points_straight_line_contour.extend(prim.points)
    #                 elif prim.__class__.__name__ == 'Arc2D':
    #                     #                points_polygon.append(primitive.center)
    #                     points_polygon.append(prim.start)
    #                     points_polygon.append(prim.end)
    #                     arcs.append(prim)
    #         elif primitive.__class__.__name__ == 'BSplineCurve2D':
    #             points_polygon.extend(primitive.polygon_points()[:-1])
    #             points_straight_line_contour.extend(primitive.polygon_points()[:-1])
    #         else:
    #             raise NotImplementedError(
    #                 'primitive of type {} is not handled'.format(primitive))
    #
    #     # points_polygon = list(set(points_polygon))
    #     polygon = ClosedPolygon2D(points_polygon)
    #     points_straight_line_contour = list(set(points_straight_line_contour))
    #     straight_line_contour_polygon = ClosedPolygon2D(
    #         points_straight_line_contour)
    #
    #     for arc in arcs:
    #         if polygon.point_belongs(arc.interior):
    #             internal_arcs.append(arc)
    #         else:
    #             external_arcs.append(arc)
    #
    #     return internal_arcs, external_arcs, polygon, straight_line_contour_polygon
    #
    # def _get_internal_arcs(self):
    #     if not self._utd_analysis:
    #         (self._internal_arcs, self._external_arcs,
    #          self._polygon,
    #          self._straight_line_contour_polygon) = self._primitives_analysis()
    #         self._utd_analysis = True
    #     return self._internal_arcs
    #
    # internal_arcs = property(_get_internal_arcs)
    #
    # def _get_external_arcs(self):
    #     if not self._utd_analysis:
    #         (self._internal_arcs, self._external_arcs,
    #          self._polygon,
    #          self._straight_line_contour_polygon) = self._primitives_analysis()
    #         self._utd_analysis = True
    #     return self._external_arcs
    #
    # external_arcs = property(_get_external_arcs)
    #
    # def _get_polygon(self):
    #     if not self._utd_analysis:
    #         (self._internal_arcs, self._external_arcs,
    #          self._polygon,
    #          self._straight_line_contour_polygon) = self._primitives_analysis()
    #         self._utd_analysis = True
    #     return self._polygon
    #
    # polygon = property(_get_polygon)
    #
    # def _get_straight_line_contour_polygon(self):
    #     if not self._utd_analysis:
    #         (self._internal_arcs, self._external_arcs,
    #          self._polygon,
    #          self._straight_line_contour_polygon) = self._primitives_analysis()
    #         self._utd_analysis = True
    #     return self._straight_line_contour_polygon
    #
    # straight_line_contour_polygon = property(
    #     _get_straight_line_contour_polygon)

    def to_3d(self, plane_origin, x, y):
        p3d = []
        for edge in self.primitives:
            p3d.append(edge.to_3d(plane_origin, x, y))

        return Contour3D(p3d)

    def point_belongs(self, point):
        if self.edge_polygon.point_belongs(point):
            return True
        # TODO: This is incomplete!!!
        return False
    
    def point_over_contour(self, point):
        belongs = False
        for primitive in self.primitives:
            if primitive.point_belongs(point):
                belongs = True
        return belongs

    def point_distance(self, point):
        min_distance = self.primitives[0].point_distance(point)
        for primitive in self.primitives[1:]:
            distance = primitive.point_distance(point)
            if distance < min_distance:
                min_distance = distance
        return min_distance

    def bounding_points(self):
        points = self.edge_polygon.points[:]
        for primitive in self.primitives:
            if hasattr(primitive, 'polygon_points'):
                points.extend(primitive.polygon_points())
        xmin = min([p[0] for p in points])
        xmax = max([p[0] for p in points])
        ymin = min([p[1] for p in points])
        ymax = max([p[1] for p in points])
        return (volmdlr.Point2D(xmin, ymin), volmdlr.Point2D(xmax, ymax))

    # def To3D(self, plane_origin, x, y, name=None):
    #     if name is None:
    #         name = '3D of {}'.format(self.name)
    #     primitives3D = [p.To3D(plane_origin, x, y) for p in self.primitives]
    #     return Contour3D(primitives=primitives3D, name=name)

    def area(self):
        area = self.edge_polygon.area()
        if self.edge_polygon.is_trigo():
            trigo = 1
        else:
            trigo = -1
        for edge in self.primitives:
            area += trigo * edge.straight_line_area()

        return area

    def center_of_mass(self):
        center = self.edge_polygon.area() * self.edge_polygon.center_of_mass()
        # ax = self.plot()
        # self.edge_polygon.center_of_mass().plot(ax=ax, color='b')
        if self.edge_polygon.is_trigo():
            trigo = 1
        else:
            trigo = -1
        for edge in self.primitives:
            # edge.straight_line_center_of_mass().plot(ax=ax, color='g')
            center += trigo * edge.straight_line_area() \
                      * edge.straight_line_center_of_mass()

        return center / self.area()

    def second_moment_area(self, point):

        Ix, Iy, Ixy = self.edge_polygon.second_moment_area(point)
        for edge in self.primitives:
            Ix_e, Iy_e, Ixy_e = edge.straight_line_second_moment_area(point)
            if self.edge_polygon.is_trigo():
                Ix += Ix_e
                Iy += Iy_e
                Ixy += Ixy_e
            else:
                Ix -= Ix_e
                Iy -= Iy_e
                Ixy -= Ixy_e

        return Ix, Iy, Ixy

    def plot_data(self, edge_style: plot_data.EdgeStyle = None,
                  surface_style: plot_data.SurfaceStyle = None):
        plot_data_primitives = [item.plot_data() for item in self.primitives]
        return plot_data.Contour2D(plot_data_primitives=plot_data_primitives,
                                   edge_style=edge_style,
                                   surface_style=surface_style,
                                   name=self.name)

    # def copy(self):
    #     primitives_copy = []
    #     for primitive in self.primitives:
    #         primitives_copy.append(primitive.copy())
    #     return Contour2D(primitives_copy)

    # def average_center_point(self):
    #     nb = len(self.tessel_points)
    #     x = npy.sum([p[0] for p in self.tessel_points]) / nb
    #     y = npy.sum([p[1] for p in self.tessel_points]) / nb
    #     return volmdlr.Point2D(x, y)

    # def clean_points(self):
    #     """
    #     This method is copy from Contour3D, if changes are done there or here,
    #     please change both method
    #     Be aware about primitives = 2D, edges = 3D
    #     """
    #     if hasattr(self.primitives[0], 'endpoints'):
    #         points = self.primitives[0].endpoints[:]
    #     else:
    #         points = self.primitives[0].tessellation_points()
    #     for primitive in self.primitives[1:]:
    #         if hasattr(primitive, 'endpoints'):
    #             points_to_add = primitive.endpoints[:]
    #         else:
    #             points_to_add = primitive.tessellation_points()
    #         if points[0] == points[
    #             -1]:  # Dans le cas où le (dernier) edge relie deux fois le même point
    #             points.extend(points_to_add[::-1])
    #
    #         elif points_to_add[0] == points[-1]:
    #             points.extend(points_to_add[1:])
    #         elif points_to_add[-1] == points[-1]:
    #             points.extend(points_to_add[-2::-1])
    #         elif points_to_add[0] == points[0]:
    #             points = points[::-1]
    #             points.extend(points_to_add[1:])
    #         elif points_to_add[-1] == points[0]:
    #             points = points[::-1]
    #             points.extend(points_to_add[-2::-1])
    #         else:
    #             d1, d2 = (points_to_add[0] - points[0]).norm(), (
    #                         points_to_add[0] - points[-1]).norm()
    #             d3, d4 = (points_to_add[-1] - points[0]).norm(), (
    #                         points_to_add[-1] - points[-1]).norm()
    #             if math.isclose(d2, 0, abs_tol=1e-3):
    #                 points.extend(points_to_add[1:])
    #             elif math.isclose(d4, 0, abs_tol=1e-3):
    #                 points.extend(points_to_add[-2::-1])
    #             elif math.isclose(d1, 0, abs_tol=1e-3):
    #                 points = points[::-1]
    #                 points.extend(points_to_add[1:])
    #             elif math.isclose(d3, 0, abs_tol=1e-3):
    #                 points = points[::-1]
    #                 points.extend(points_to_add[-2::-1])
    #
    #     if len(points) > 1:
    #         if points[0] == points[-1]:
    #             points.pop()
    #     return points

    def bounding_rectangle(self):
        xmin, xmax, ymin, ymax = self.primitives[0].bounding_rectangle()
        for edge in self.primitives[1:]:
            xmin_edge, xmax_edge, ymin_edge, ymax_edge = \
                edge.bounding_rectangle()
            xmin = min(xmin, xmin_edge)
            xmax = max(xmax, xmax_edge)
            ymin = min(ymin, ymin_edge)
            ymax = max(ymax, ymax_edge)
        return xmin, xmax, ymin, ymax

    def random_point_inside(self):
        xmin, xmax, ymin, ymax = self.bounding_rectangle()
        for i in range(2000):
            p = volmdlr.Point2D.random(xmin, xmax, ymin, ymax)
            if self.point_belongs(p):
                return p
    # def line_intersections(self, line:Line2D) -> List[Tuple[volmdlr.Point2D, Primitive2D]]:
    #     """
    #     Returns a list of points and lines of intersection with the contour
    #     """
    #     intersection_points = Wire2D.line_intersections(self, line)
    #     if not intersection_points:
    #         return []
    #     elif len(intersection_points) == 2:
    #         return [LineSegment2D(*intersection_points)]
    #     else:
    #         raise NotImplementedError('Non convex contour not supported yet')

    # @classmethod
    # def add_points_on_contour(cls, contour, points: List[volmdlr.Point3D]):
    #     for primitive in contour.primitives:
    #         if not isinstance(primitive, volmdlr.edges.LineSegment2D):
    #             raise KeyError('primitives must be define with only LineSegment2D')

    #     primitives = [p for p in contour.primitives]
    #     for point in points:
    #         dist_min = math.inf
    #         for primitive in primitives:
    #             dist = primitive.point_distance(point)
    #             if dist < dist_min:
    #                 dist_min = dist
    #                 prim_opt = primitive
    #         if dist_min > 1e-15:
    #             continue
    #         new_primitives = []
    #         for primitive in primitives:
    #             if prim_opt.start != point and prim_opt.end != point and primitive == prim_opt:
    #                 new_primitives.append(volmdlr.edges.LineSegment2D(prim_opt.start, point))
    #                 new_primitives.append(volmdlr.edges.LineSegment2D(prim_opt.end, point))
    #             elif primitive != prim_opt:
    #                 new_primitives.append(primitive)
    #         primitives = new_primitives
    #     return cls(primitives)

    # def order_contour(self):
    #     pt_start = self.primitives[0].start
    #     graph = nx.Graph()
    #     for p in self.primitives:
    #         graph.add_edges_from([(p.start, p.end)])
    #     pts = list(nx.dfs_edges(graph, pt_start))
    #     print('points ordered :', pts)
    #     lns = [volmdlr.edges.LineSegment2D(p[0], p[1]) for p in pts]
    #     lns.append(volmdlr.edges.LineSegment2D(pts[-1][-1], pts[0][0]))
    #     self.primitives = lns
    #     print('primitives points :', [(prim[0], prim[1]) for prim in self.primitives])
    
    def order_contour(self):
        new_primitives = []
        points = self.ordering_contour()
        for p1, p2 in points:
            new_primitives.append(volmdlr.edges.LineSegment2D(p1, p2))
        self.primitives = new_primitives

    

    # @classmethod
    # def extract_contours(cls, contour, point1: volmdlr.Point3D, point2: volmdlr.Point3D):
    #     update_contour = volmdlr.wires.Contour2D.add_points_on_contour(contour, [point1, point2])
    #     graph = nx.Graph()
    #     for primitive in update_contour.primitives:
    #         graph.add_edges_from([(primitive.start, primitive.end)])
    #     if point1 in graph.nodes() and point2 in graph.nodes():
    #         all_path = list(nx.all_simple_paths(graph, point1, point2))
    #         contours = []
    #         for path in all_path:
    #             primitives = []
    #             for p1, p2 in zip(path[0: -1], path[1:]):
    #                 primitives.append(volmdlr.edges.LineSegment2D(p1, p2))
    #             contours.append(cls(primitives))
    #         if len(all_path) == 1:  # open contour
    #             contour_short = contours[0]
    #             new_primitives = []
    #             for primitive in update_contour.primitives:
    #                 check = True
    #                 for inside_prim in contour_short.primitives:
    #                     if (primitive.start == inside_prim.start and primitive.end == inside_prim.end) or (
    #                             primitive.start == inside_prim.end and primitive.end == inside_prim.start):
    #                         check = False
    #                 if check:
    #                     new_primitives.append(primitive)
    #             contours.append(cls(new_primitives))
    #         return contours
    #     else:
    #         return None

    @classmethod
<<<<<<< HEAD
    def extract_contours(cls, contour, point1: volmdlr.Point3D, point2: volmdlr.Point3D, inter_points_contour = False):
        
        new_primitives = contour.extract_with_points(point1, point2, inter_points_contour)
=======
    def extract_contours(cls, contour, point1: volmdlr.Point3D, point2: volmdlr.Point3D, inside = False):
        
        new_primitives = contour.extract_with_points(point1, point2, inside)
>>>>>>> 8481c629
        contours = [cls(new_primitives)]
        return contours

    def cut_by_linesegments(self, lines: List[volmdlr.edges.LineSegment2D]):
        for c in lines:
            if not isinstance(c, volmdlr.edges.LineSegment2D):
                raise KeyError(
                    'contour must be a list of LineSegment2D object')

        cut_lines = []
        for p in lines:
            cut_lines.append(p.to_line())

        contour_to_cut = [self]
        for l in cut_lines:
            new_contour_to_cut = []
            for c in contour_to_cut:
                cs = c.cut_by_line(l)
                new_contour_to_cut.extend(cs)
            contour_to_cut.extend(new_contour_to_cut)

        p1 = Contour2D(lines).center_of_mass()
        dist_min = math.inf
        for c in contour_to_cut:
            if c.area() > 1e-10:
                p0 = c.center_of_mass()
                if p0.point_distance(p1) < dist_min:
                    c_opti = c
                    dist_min = p0.point_distance(p1)
        return c_opti

    def cut_by_line(self, line: volmdlr.edges.Line2D) -> List['Contour2D']:
        """
        Cut a contours
        """
        # TODO: there are some copy/paste in this function but refactoring is not trivial
        intersections = self.line_crossings(line)
        n_inter = len(intersections)
        if not intersections:
            return [self]

        if n_inter < 2:
            return [self]
        elif n_inter % 2 == 0:

            contours = []
            primitives_split = [primitive.split(point) \
                                for point, primitive in intersections]
            x = [(ip, line.abscissa(point)) \
                 for ip, (point, _) in enumerate(intersections)]
            intersection_to_primitives_index = {
                i: self.primitives.index(primitive) \
                for i, (_, primitive) in enumerate(intersections)}
            sorted_inter_index = [x[0] for x in sorted(x, key=lambda x: x[1])]
            sorted_inter_index_dict = {i: ii for ii, i in
                                       enumerate(sorted_inter_index)}
            sorted_inter_index_dict[n_inter] = sorted_inter_index_dict[0]

            # Side 1: opposite side of begining of contour
            remaining_transitions1 = [i for i in range(n_inter // 2)]
            enclosing_transitions = {}
            while len(remaining_transitions1) > 0:
                nb_max_enclosed_transitions = -1
                enclosed_transitions = {}
                for it in remaining_transitions1:
                    i1 = sorted_inter_index_dict[2 * it]
                    i2 = sorted_inter_index_dict[2 * it + 1]
                    net = abs(i2 - i1) - 1
                    if net > nb_max_enclosed_transitions:
                        nb_max_enclosed_transitions = net
                        best_transition = it
                        if i1 < i2:
                            enclosed_transitions[it] = [(i + 1) // 2 for i in
                                                        sorted_inter_index[
                                                        i2 - 1:i1:-2]]
                        else:
                            enclosed_transitions[it] = [(i + 1) // 2 for i in
                                                        sorted_inter_index[
                                                        i2 + 1:i1:2]]

                remaining_transitions1.remove(best_transition)
                point_start, primitive1 = intersections[2 * best_transition]
                point2, primitive2 = intersections[2 * best_transition + 1]
                primitives = self.extract_primitives(point_start, primitive1,
<<<<<<< HEAD
                                                     point2, primitive2, inter_points_contour=True)
=======
                                                     point2, primitive2, inside=True)
>>>>>>> 8481c629
                last_point = point2
                for transition in enclosed_transitions[best_transition]:
                    point1, primitive1 = intersections[2 * transition]
                    point2, primitive2 = intersections[2 * transition + 1]
                    primitives.append(
                        volmdlr.edges.LineSegment2D(last_point, point1))
                    primitives.extend(
                        self.extract_primitives(point1, primitive1, point2,
<<<<<<< HEAD
                                                primitive2,inter_points_contour=True))
=======
                                                primitive2,inside=True))
>>>>>>> 8481c629
                    last_point = point2
                    remaining_transitions1.remove(transition)

                primitives.append(
                    volmdlr.edges.LineSegment2D(last_point, point_start))
                contour = Contour2D(primitives)
                contours.append(contour)

            # Side 2: start of contour to first intersect (i=0) and  i odd to i+1 even
            intersections.append(intersections[0])

            remaining_transitions2 = [i for i in range(n_inter // 2)]
            while len(remaining_transitions2) > 0:
                nb_max_enclosed_transitions = -1
                enclosed_transitions = {}
                for it in remaining_transitions2:
                    i1 = sorted_inter_index_dict[2 * it + 1]
                    i2 = sorted_inter_index_dict[2 * it + 2]
                    net = abs(i2 - i1) - 1
                    if net > nb_max_enclosed_transitions:
                        nb_max_enclosed_transitions = net
                        best_transition = it
                        if i1 < i2:
                            enclosed_transitions[it] = [i // 2 for i in
                                                        sorted_inter_index[
                                                        i2 - 1:i1:-2]]
                        else:
                            enclosed_transitions[it] = [i // 2 for i in
                                                        sorted_inter_index[
                                                        i2 + 1:i1:2]]

                remaining_transitions2.remove(best_transition)
                point_start, primitive1 = intersections[
                    2 * best_transition + 1]
                point2, primitive2 = intersections[2 * best_transition + 2]
                primitives = self.extract_primitives(point_start, primitive1,
<<<<<<< HEAD
                                                     point2, primitive2, inter_points_contour=False)
=======
                                                     point2, primitive2, inside=False)
>>>>>>> 8481c629
                last_point = point2
                for transition in enclosed_transitions[best_transition]:
                    point1, primitive1 = intersections[2 * transition + 1]
                    point2, primitive2 = intersections[2 * transition + 2]
                    primitives.append(
                        volmdlr.edges.LineSegment2D(last_point, point1))
                    primitives.extend(
                        self.extract_primitives(point1, primitive1, point2,
<<<<<<< HEAD
                                                primitive2, inter_points_contour= False))
=======
                                                primitive2, inside= False))
>>>>>>> 8481c629
                    last_point = point2
                    remaining_transitions2.remove(transition)

                primitives.append(
                    volmdlr.edges.LineSegment2D(last_point, point_start))
                contour = Contour2D(primitives)
                contours.append(contour)

            return contours

        # ax = self.plot(equal_aspect=False)
        # # line.plot(ax=ax, color='b')
        # for point, prim in intersections:
        #     point.plot(ax=ax, color='r')
        # ax = self.plot()
        # for p in intersections:
        #     p[0].plot(ax=ax, color='r')
        # ax.set_aspect('auto')
        raise NotImplementedError(
            '{} intersections not supported yet'.format(len(intersections)))

    def get_pattern(self):
        """ A pattern is portion of the contour from which the contour can be 
        reconstructed by rotations of this portion"""
        xmin, xmax, ymin, ymax = self.bounding_rectangle()

        # ax=plt.subplot() 
        # line = Line2D(Point2D([xi, 0]),Point2D([xi,1])) 
        line = volmdlr.edges.Line2D(volmdlr.Point2D([0, -0.17]),
                                    volmdlr.Point2D([0, 0.17]))
        line_2 = line.Rotation(self.center_of_mass(), 0.26)
        line_3 = line.Rotation(self.center_of_mass(), -0.26)

        intersections = []

        intersections += self.line_intersections(line_2)
        intersections += self.line_intersections(line_3)
        if isinstance(intersections[0][0], volmdlr.Point2D) and \
                isinstance(intersections[1][0], volmdlr.Point2D):
            ip1, ip2 = sorted([self.primitives.index(intersections[0][1]),
                               self.primitives.index(intersections[1][1])])

            ip3, ip4 = sorted([self.primitives.index(intersections[2][1]),
                               self.primitives.index(intersections[3][1])])

            sp11, sp12 = intersections[1][1].split(intersections[1][0])
            sp22, sp21 = intersections[2][1].split(intersections[2][0])

            primitives = []

            a = volmdlr.edges.Arc2D(sp12.end, sp12.interior, sp12.start)
            primitives.append(a)
            primitives.extend(self.primitives[:ip3])
            primitives.append(sp22)
            l = volmdlr.edges.LineSegment2D(sp22.start, sp12.end)
            interior = l.point_at_abscissa(l.Length() / 2)
            primitives.append(
                volmdlr.edges.Arc2D(sp22.start, interior, sp12.end))

        return Contour2D(primitives)

    def contour_from_pattern(self):
        pattern = self.get_pattern()
        pattern_rotations = []
        # pattern_rotations.append(self)
        for k in range(1, 13):
            new_pattern = pattern.Rotation(self.CenterOfMass(),
                                           k * math.pi / 6)
            pattern_rotations.append(new_pattern)

        return pattern_rotations

    def simple_triangulation(self):
        lpp = len(self.polygon.points)
        if lpp == 3:
            return self.polygon.points, [(0, 1, 2)]
        elif lpp == 4:
            return self.polygon.points, [(0, 1, 2), (0, 2, 3)]

        # Use delaunay triangulation
        tri = Delaunay([p.vector for p in self.polygon.points])
        indices = tri.simplices
        return self.polygon.points, tri.simplices

    def split_regularly(self, n):
        """
        Split in n slices
        """
        xmin, xmax, ymin, ymax = self.bounding_rectangle()
        cutted_contours = []
        iteration_contours = [self]
        for i in range(n - 1):
            xi = xmin + (i + 1) * (xmax - xmin) / n
            cut_line = volmdlr.edges.Line2D(volmdlr.Point2D(xi, 0),
                                            volmdlr.Point2D(xi, 1))

            iteration_contours2 = []
            for c in iteration_contours:
                sc = c.cut_by_line(cut_line)
                lsc = len(sc)
                if lsc == 1:
                    cutted_contours.append(c)
                else:
                    iteration_contours2.extend(sc)

            iteration_contours = iteration_contours2[:]
        cutted_contours.extend(iteration_contours)
        return cutted_contours

    def triangulation(self):
        return self.grid_triangulation(number_points_x=20,
                                       number_points_y=20)

    def to_polygon(self, angle_resolution):

        polygon_points = []
        # print([(line.start, line.end) for line in self.primitives])

        for primitive in self.primitives:
            polygon_points.extend(primitive.polygon_points()[:-1])
        #     print('1: ', primitive.polygon_points())
        #     print('2 :', primitive.polygon_points()[:-1])
        # print(polygon_points)
        return ClosedPolygon2D(polygon_points)

    def grid_triangulation(self, x_density: float = None,
                           y_density: float = None,
                           min_points_x: int = 20,
                           min_points_y: int = 20,
                           number_points_x: int = None,
                           number_points_y: int = None):
        """
        Use a n by m grid to triangulize the contour
        """
        xmin, xmax, ymin, ymax = self.bounding_rectangle()
        dx = xmax - xmin
        dy = ymax - ymin
        if number_points_x is None:
            n = max(math.ceil(x_density * dx), min_points_x)
        else:
            n = number_points_x
        if number_points_y is None:
            m = max(math.ceil(y_density * dy), min_points_y)
        else:
            m = number_points_y

        x = [xmin + i * dx / n for i in range(n + 1)]
        y = [ymin + i * dy / m for i in range(m + 1)]

        point_is_inside = {}
        point_index = {}
        ip = 0
        points = []
        triangles = []
        for xi in x:
            for yi in y:
                p = volmdlr.Point2D(xi, yi)
                if self.point_belongs(p):
                    point_index[p] = ip
                    points.append(p)
                    ip += 1

        for i in range(n):
            for j in range(m):
                p1 = volmdlr.Point2D(x[i], y[j])
                p2 = volmdlr.Point2D(x[i + 1], y[j])
                p3 = volmdlr.Point2D(x[i + 1], y[j + 1])
                p4 = volmdlr.Point2D(x[i], y[j + 1])
                points_in = []
                for p in [p1, p2, p3, p4]:
                    if p in point_index:
                        points_in.append(p)
                if len(points_in) == 4:
                    triangles.append(
                        [point_index[p1], point_index[p2], point_index[p3]])
                    triangles.append(
                        [point_index[p1], point_index[p3], point_index[p4]])

                elif len(points_in) == 3:
                    triangles.append([point_index[p] for p in points_in])

        return vmd.DisplayMesh2D(points, triangles)
    # def extract_contours(self, point1: volmdlr.Point2D, point2: volmdlr.Point2D):
    #     split_primitives  = []
    #     # primitives = [p for p in contour.primitives]
    #     primitives = self.primitives
    #     for point in [point1, point2]:
    #         dist_min = math.inf
    #         for primitive in primitives:
    #             # print(point)
    #             dist = primitive.point_distance(point)
    #             if dist < dist_min:
    #                 dist_min = dist
    #                 prim_opt = primitive
    #         split_primitives.append(prim_opt)
    #     print(len(split_primitives))
    #     return self.extract_primitives(point1, split_primitives[0], point2, split_primitives[1])
<<<<<<< HEAD
    
    def contour_intersections(self, contour2d):
        intersecting_points = []
        for primitive1 in self.primitives:
            for primitive2 in contour2d.primitives:
                line_intersection = primitive1.linesegment_intersections(primitive2)
                if line_intersection:
                    if line_intersection[0] not in intersecting_points:
                        intersecting_points.extend(line_intersection)
                else:
                    point1, point2 = contour2d.primitives[0].start, contour2d.primitives[-1].end
                    if primitive1.point_belongs(point1):
                        intersecting_points.append(point1)
                    if primitive1.point_belongs(point2):
                        intersecting_points.append(point2)
            if len(intersecting_points) ==2:
                break
        return intersecting_points
    
    def divide(self, contours, inter_points_contour):
        new_base_contours = [self]
        list_contours = []
        finished = False
        counter = 0
        list_contour = contours[:]
        while not finished:
            cutting_points = []
            cutting_contour = contours[0]
           
            for base_contour in new_base_contours:

                # cutting_points = base_contour.contour_intersections(cutting_contour)
                cutting_points = []
                point1, point2 = [cutting_contour.primitives[0].start,cutting_contour.primitives[-1].end]
                if base_contour.point_over_contour(point1) and base_contour.point_over_contour(point2):
                    cutting_points = [point1, point2]

                # cutting_points = [cutting_contour.primitives[0].start,cutting_contour.primitives[-1].end]
                # axc = cutting_contour.plot()
                # base_contour.plot(ax=axc, color = 'b')
                # for pt in cutting_points:
                #     pt.plot(ax=axc)
                if cutting_points:
                    extracted_outerpoints_contour1 = volmdlr.wires.Contour2D.extract_contours(base_contour, cutting_points[0], cutting_points[1], inter_points_contour)[0]
                    extracted_innerpoints_contour1 = volmdlr.wires.Contour2D.extract_contours(base_contour, cutting_points[0], cutting_points[1], not inter_points_contour)[0]
                    # extracted_contour2 = volmdlr.wires.Contour2D.extract_contours(cutting_contour, cutting_points[0], cutting_points[1], inter_points_contour = True)[0]
                   
                    # axx = extracted_outerpoints_contour1.plot(color = 'r')
                    # extracted_innerpoints_contour1.plot(ax = axx, color = 'b')
                    # extracted_contour2.plot(ax =axx, color='g')
                    # cutting_contour.plot(ax=axx)
                    # cutting_points[0].plot(ax=axx)
                    # cutting_points[1].plot(ax=axx)
                    # extracted_contour2.plot(ax =axc, color='b')
    
                    contour1  = volmdlr.wires.Contour2D(extracted_outerpoints_contour1.primitives + cutting_contour.primitives)
                    contour1.order_contour()
                    contour2 = volmdlr.wires.Contour2D(extracted_innerpoints_contour1.primitives + cutting_contour.primitives)
                    contour2.order_contour()
                    # contour2.plot(ax = axc, color = 'g')
                    for ct in [contour1, contour2]:
    #                         
                        new_contour_points = [point for prim in ct.primitives for point in prim]
                        valid = True
                        if list_contours:
                            for contour in list_contours:
                                self_contour_points = [point for prim in self.primitives for point in prim]
                                if len(self.primitives) == len(ct.primitives) and all(point in self_contour_points for point in new_contour_points):
                                    valid = False
                                    break
                        # if ct.area() < 1e-6:
                        #     valid = False

                        if valid:
                            list_contours.append(ct)
                    for ct in list_contours:
                        if ct == base_contour:
                            list_contours.remove(ct)
    
                    if new_base_contours[0] == self:
                        new_base_contours.remove(self)
                    new_base_contours.append(contour1)
                    new_base_contours.append(contour2)
                    # print('new_base_contours :', new_base_contours)
                    contours.remove(cutting_contour)
                    break
                # else:
                #     contours.remove(cutting_contour)
                #     axc = cutting_contour.plot()
                #     base_contour.plot(ax=axc, color = 'b')
                #     for pt in cutting_points:
                #         pt.plot(ax=axc)
                #     break
                    

            if len(contours) == 0:
                finished = True
            counter += 1
            if counter >= 100:
                axc = cutting_contour.plot()
                for ctr in list_contour:
                    ctr.plot(ax=axc, color = 'r')
                base_contour.plot(ax=axc, color = 'b')
                for pt in cutting_points:
                    pt.plot(ax=axc)
                finished = True
        if base_contour in list_contours:
            list_contours.remove(base_contour)
        return list_contours

    # def is_closed(self):

        
    
class ClosedPolygon():
=======
>>>>>>> 8481c629
    
    def contour_intersections(self, contour2d):
        intersecting_points = []
        for primitive1 in self.primitives:
            for primitive2 in contour2d.primitives:
                line_intersection = primitive1.linesegment_intersections(primitive2)
                if line_intersection:
                    if line_intersection[0] not in intersecting_points:
                        intersecting_points.extend(line_intersection)
                else:
                    point1, point2 = contour2d.primitives[0].start, contour2d.primitives[-1].end
                    if primitive1.point_belongs(point1):
                        intersecting_points.append(point1)
                    if primitive1.point_belongs(point2):
                        intersecting_points.append(point2)
            if len(intersecting_points) ==2:
                break
        return intersecting_points
    
    def divide(self, contours, inside):
        new_base_contours = [self]
        list_contours = []
        finished = False
        counter = 0
        list_contour = contours[:]
        while not finished:
            cutting_points = []
            cutting_contour = contours[0]
           
            for base_contour in new_base_contours:

                # cutting_points = base_contour.contour_intersections(cutting_contour)
                cutting_points = []
                point1, point2 = [cutting_contour.primitives[0].start,cutting_contour.primitives[-1].end]
                if base_contour.point_over_contour(point1) and base_contour.point_over_contour(point2):
                    cutting_points = [point1, point2]

                # cutting_points = [cutting_contour.primitives[0].start,cutting_contour.primitives[-1].end]
                # axc = cutting_contour.plot()
                # base_contour.plot(ax=axc, color = 'b')
                # for pt in cutting_points:
                #     pt.plot(ax=axc)
                if cutting_points:
                    extracted_outerpoints_contour1 = volmdlr.wires.Contour2D.extract_contours(base_contour, cutting_points[0], cutting_points[1], inside)[0]
                    extracted_innerpoints_contour1 = volmdlr.wires.Contour2D.extract_contours(base_contour, cutting_points[0], cutting_points[1], not inside)[0]
                    # extracted_contour2 = volmdlr.wires.Contour2D.extract_contours(cutting_contour, cutting_points[0], cutting_points[1], inside = True)[0]
                   
                    # axx = extracted_outerpoints_contour1.plot(color = 'r')
                    # extracted_innerpoints_contour1.plot(ax = axx, color = 'b')
                    # extracted_contour2.plot(ax =axx, color='g')
                    # cutting_contour.plot(ax=axx)
                    # cutting_points[0].plot(ax=axx)
                    # cutting_points[1].plot(ax=axx)
                    # extracted_contour2.plot(ax =axc, color='b')
    
                    contour1  = volmdlr.wires.Contour2D(extracted_outerpoints_contour1.primitives + cutting_contour.primitives)
                    contour1.order_contour()
                    contour2 = volmdlr.wires.Contour2D(extracted_innerpoints_contour1.primitives + cutting_contour.primitives)
                    contour2.order_contour()
                    # contour2.plot(ax = axc, color = 'g')
                    for ct in [contour1, contour2]:
    #                         
                        new_contour_points = [point for prim in ct.primitives for point in prim]
                        valid = True
                        if list_contours:
                            for contour in list_contours:
                                self_contour_points = [point for prim in self.primitives for point in prim]
                                if len(self.primitives) == len(ct.primitives) and all(point in self_contour_points for point in new_contour_points):
                                    valid = False
                                    break
                        # if ct.area() < 1e-6:
                        #     valid = False

                        if valid:
                            list_contours.append(ct)
                    for ct in list_contours:
                        if ct == base_contour:
                            list_contours.remove(ct)
    
                    if new_base_contours[0] == self:
                        new_base_contours.remove(self)
                    new_base_contours.append(contour1)
                    new_base_contours.append(contour2)
                    # print('new_base_contours :', new_base_contours)
                    contours.remove(cutting_contour)
                    break
                # else:
                #     contours.remove(cutting_contour)
                #     axc = cutting_contour.plot()
                #     base_contour.plot(ax=axc, color = 'b')
                #     for pt in cutting_points:
                #         pt.plot(ax=axc)
                #     break
                    

            if len(contours) == 0:
                finished = True
            counter += 1
            if counter >= 100:
                axx  = cutting_contour.plot(color = 'g')
                axc = cutting_contour.plot(color = 'r')
                list_contour.remove(cutting_contour)
                for ctr in list_contour:
                    ctr.plot(ax=axc, color = 'r')
                base_contour.plot(ax=axc, color = 'b')
                base_contour.plot(ax=axx)
                for pt in cutting_points:
                    pt.plot(ax=axc)
                # raise ValueError('There probably exists an open contour (two wires that could not be jointed), see graph generated')
                finished = True
        if base_contour in list_contours:
            list_contours.remove(base_contour)
        return list_contours

    # def is_closed(self):

        
    
class ClosedPolygon:
    
    def length(self):
        list_ = []
        for k in range(len(self.line_segments)):
            list_.append(self.line_segments[k].length())
        return sum(list_)

    def min_length(self):
        list_ = []
        for k in range(len(self.line_segments)):
            list_.append(self.line_segments[k].length())
        return min(list_)

    def max_length(self):
        list_ = []
        for k in range(len(self.line_segments)):
            list_.append(self.line_segments[k].length())
        return max(list_)

    def edge_statistics(self):
        distances = []
        for i, point in enumerate(self.points):
            if i != 0:
                distances.append(point.point_distance(self.points[i - 1]))
        mean_distance = mean(distances)
        std = npy.std(distances)
        return mean_distance, std
                
    def simplify_polygon(self, min_distance:float = 0.01, max_distance:float=0.05, angle:  float = 20):
        points = [self.points[0]]
        previous_point = None
        for i, point in enumerate(self.points[1:]):
            distance = point.point_distance(points[-1])
            if distance > min_distance:
                if distance > max_distance:
                    number_segmnts = round(distance/max_distance)+2
                    for n in range(number_segmnts):
                        new_point = points[-1] + (point - points[-1])*(n+1)/number_segmnts
                        distance1 = new_point.point_distance(points[-1])
                        if distance1 > max_distance:
                            points.append(new_point)
                else:

                    if point not in points:
                        points.append(point)
<<<<<<< HEAD
        #     elif len(points)>1:
        #         vector1 = points[-1] - points[-2]
        #         vector2 = point - points[-2]
        #         cos = vector1.dot(vector2) / (vector1.norm() * vector2.norm())
        #         cos = math.degrees(math.acos(round(cos, 6)))
        #         if abs(cos) > angle:
        #             if previous_point not in points:
        #                 points.append(previous_point)
        #             if point not in points:
        #                 points.append(point)
        #     if len(points) > 2:
        #         distance2 = points[-3].point_distance(points[-2])
        #         vector1 = points[-2] - points[-3]
        #         vector2 = points[-1] - points[-3]
        #         cos = vector1.dot(vector2) / (vector1.norm() * vector2.norm())
        #         cos = math.degrees(math.acos(round(cos, 6)))
        #         if distance2 < min_distance and cos < angle:
        #             points = points[:-2] + [points[-1]]
        #     previous_point = point
        # distance = points[0].point_distance(points[-1])
        # if distance < min_distance:
        #     points.remove(points[-1])
=======
            elif len(points)>1:
                vector1 = points[-1] - points[-2]
                vector2 = point - points[-2]
                cos = vector1.dot(vector2) / (vector1.norm() * vector2.norm())
                cos = math.degrees(math.acos(round(cos, 6)))
                if abs(cos) > angle:
                    if previous_point not in points:
                        points.append(previous_point)
                    if point not in points:
                        points.append(point)
            if len(points) > 2:
                distance2 = points[-3].point_distance(points[-2])
                vector1 = points[-2] - points[-3]
                vector2 = points[-1] - points[-3]
                cos = vector1.dot(vector2) / (vector1.norm() * vector2.norm())
                cos = math.degrees(math.acos(round(cos, 6)))
                if distance2 < min_distance and cos < angle:
                    points = points[:-2] + [points[-1]]
            previous_point = point
        distance = points[0].point_distance(points[-1])
        if distance < min_distance:
            points.remove(points[-1])
>>>>>>> 8481c629
        return self.__class__(points)


class ClosedPolygon2D(Contour2D, ClosedPolygon):
    _non_serializable_attributes = ['line_segments', 'primitives',
                                    'basis_primitives']

    def __init__(self, points: List[volmdlr.Point2D], name: str = ''):
        self.points = points
        self.line_segments = self._line_segments()

        Contour2D.__init__(self, self.line_segments, name)

    def copy(self):
        points = [p.copy() for p in self.points]
        return ClosedPolygon2D(points, self.name)

    def __hash__(self):
        return sum([hash(p) for p in self.points])

    def __eq__(self, other_):
        if not isinstance(other_, self.__class__):
            return False
        equal = True
        for point, other_point in zip(self.points, other_.points):
            equal = (equal and point == other_point)
        return equal

    def area(self):
        # TODO: perf: cache number of points
        if len(self.points) < 3:
            return 0.

        x = [point.x for point in self.points]
        y = [point.y for point in self.points]

        x1 = [x[-1]] + x[0:-1]
        y1 = [y[-1]] + y[0:-1]
        return 0.5 * abs(sum([i * j for i, j in zip(x, y1)])
                         - sum([i * j for i, j in zip(y, x1)]))
        # return 0.5 * npy.abs(
        #     npy.dot(x, npy.roll(y, 1)) - npy.dot(y, npy.roll(x, 1)))

    def center_of_mass(self):
        lp = len(self.points)
        if lp == 0:
            return volmdlr.O2D
        elif lp == 1:
            return self.points[0]
        elif lp == 2:
            return 0.5 * (self.points[0] + self.points[1])

        x = [point.x for point in self.points]
        y = [point.y for point in self.points]

        xi_xi1 = x + npy.roll(x, -1)
        yi_yi1 = y + npy.roll(y, -1)
        xi_yi1 = npy.multiply(x, npy.roll(y, -1))
        xi1_yi = npy.multiply(npy.roll(x, -1), y)

        a = 0.5 * npy.sum(xi_yi1 - xi1_yi)  # signed area!
        # print('a :', a)
        #        a=self.area()
        if not math.isclose(a, 0, abs_tol=1e-08):
            cx = npy.sum(npy.multiply(xi_xi1, (xi_yi1 - xi1_yi))) / 6. / a
            cy = npy.sum(npy.multiply(yi_yi1, (xi_yi1 - xi1_yi))) / 6. / a
            return volmdlr.Point2D(cx, cy)

        else:
            self.plot()
            raise NotImplementedError

    def point_belongs(self, point):
        """
        Ray casting algorithm copied from internet...
        """
        return polygon_point_belongs((point.x, point.y),
                                     [(p.x, p.y) for p in self.points])

    def second_moment_area(self, point):
        Ix, Iy, Ixy = 0., 0., 0.
        for pi, pj in zip(self.points, self.points[1:] + [self.points[0]]):
            xi, yi = (pi - point)
            xj, yj = (pj - point)
            Ix += (yi ** 2 + yi * yj + yj ** 2) * (xi * yj - xj * yi)
            Iy += (xi ** 2 + xi * xj + xj ** 2) * (xi * yj - xj * yi)
            Ixy += (xi * yj + 2 * xi * yi + 2 * xj * yj + xj * yi) * (
                    xi * yj - xj * yi)
        if Ix < 0:
            Ix = - Ix
            Iy = - Iy
            Ixy = - Ixy
        return Ix / 12., Iy / 12., Ixy / 24.

    def _line_segments(self):
        lines = []
        if len(self.points) > 1:
            for p1, p2 in zip(self.points,
                              list(self.points[1:]) + [self.points[0]]):
                lines.append(volmdlr.edges.LineSegment2D(p1, p2))
        return lines

    def rotation(self, center, angle, copy=True):
        if copy:
            return ClosedPolygon2D(
                [p.rotation(center, angle, copy=True) for p in self.points])
        else:
            for p in self.points:
                p.rotation(center, angle, copy=False)
    
    # @classmethod
    # def polygon_from_segments(cls, list_point_pairs):
    #     points = [list_point_pairs[0][0], list_point_pairs[0][1]]
    #     list_point_pairs.remove((list_point_pairs[0][0], list_point_pairs[0][1]))
    #     finished =  False
        
    #     while not finished:
    #         for p1, p2 in list_point_pairs:
    #             if p1 == points[-1]:
    #                 points.append(p2)
    #                 break
    #             elif p2 == points[-1]:
    #                 points.append(p1)
    #                 break
    #         list_point_pairs.remove((p1, p2))
    #         if len(list_point_pairs)==0:
    #             finished = True
            
            
            
    #     # for i, i_p1, i_p2 in enumerate(list_point_pairs):
    #     #     for j, j_p1, j_p2 in enumerate(list_point_pairs):
    #     #         if i != j:
                    
    #     #             if p1 == points[-1]:
    #     #                 points.append(p2)
    #     #             elif p2 == points[-1]:
    #     #                 points.append(p1)
    #     # print('points : ', points)
    #     return cls(points)
           
    def translation(self, offset, copy=True):
        if copy:
            return ClosedPolygon2D(
                [p.translation(offset, copy=True) for p in self.points])
        else:
            for p in self.points:
                p.translation(offset, copy=False)

    def polygon_distance(self,
                         polygon: 'volmdlr.wires.ClosedPolygon2D'):
        p = self.points[0]
        d = []
        for point in polygon.points:
            d.append(p.point_distance(point))
        index = d.index(min(d))
        return d[index]

    def is_trigo(self):
        if len(self.points) < 3:
            return True

        angle = 0.
        for ls1, ls2 in zip(self.line_segments, self.line_segments[1:] + [self.line_segments[0]]):
            l1 = ls1.to_line()
            # print('bugging lines:', (ls1[0], ls1[1]), (ls2[0], ls2[1]))
            u = ls2.unit_direction_vector()
            x = u.dot(ls1.unit_direction_vector())
            y = u.dot(ls1.normal_vector())
            angle += math.atan2(y, x)
        return angle > 0

    # def min_length(self):
    #     L = []

    #     for k in range(len(self.line_segments)):
    #         L.append(self.line_segments[k].length())

    #     return min(L)

    # def max_length(self):
    #     L = []

    #     for k in range(len(self.line_segments)):
    #         L.append(self.line_segments[k].length())

    #     return max(L)

    def delaunay_triangulation(self):
        points = self.points
        new_points = []
        delaunay_triangles = []
        # ax=plt.subplot()
        for point in points:
            new_points.append([point[0], point[1]])

        delaunay = npy.array(new_points)

        tri = Delaunay(delaunay)

        for simplice in delaunay[tri.simplices]:
            triangle = Triangle2D(
                [volmdlr.Point2D(simplice[0]), volmdlr.Point2D(simplice[1]),
                 volmdlr.Point2D(simplice[2])])
            delaunay_triangles.append(triangle)

        return delaunay_triangles

    def offset(self, offset):
        xmin, xmax, ymin, ymax = self.bounding_rectangle()

        max_offset_len = min(xmax - xmin, ymax - ymin) / 2
        if offset <= -max_offset_len:
            print('Inadapted offset, '
                  'polygon might turn over. Offset must be greater than',
                  -max_offset_len)
            raise ValueError('inadapted offset')
        else:
            nb = len(self.points)
            vectors = []
            for i in range(nb - 1):
                v1 = self.points[i + 1] - self.points[i]
                v2 = self.points[i] - self.points[i + 1]
                v1.normalize()
                v2.normalize()
                vectors.append(v1)
                vectors.append(v2)

        v1 = self.points[0] - self.points[-1]
        v2 = self.points[-1] - self.points[0]
        v1.normalize()
        v2.normalize()
        vectors.append(v1)
        vectors.append(v2)

        offset_vectors = []
        offset_points = []
        
        for i in range(nb):

            check = False
            ni = vectors[2 * i - 1] + vectors[2 * i]
            if ni == volmdlr.Vector2D(0, 0):
                ni = vectors[2 * i]
                ni = ni.normal_vector()
                offset_vectors.append(ni)
            else:
                ni.normalize()
                if ni.dot(vectors[2 * i - 1].normal_vector()) > 0:
                    ni = - ni
                    check = True
                offset_vectors.append(ni)

            normal_vector1 = - vectors[2 * i - 1].normal_vector()
            normal_vector2 = vectors[2 * i].normal_vector()
            normal_vector1.normalize()
            normal_vector2.normalize()
            alpha = math.acos(normal_vector1.dot(normal_vector2))

            offset_point = self.points[i] + offset / math.cos(alpha / 2) * \
                           (-offset_vectors[i])
                           
            # ax=self.plot()
            # offset_point.plot(ax=ax, color='g')
                           
            # if self.point_belongs(offset_point):
            #     offset_point = self.points[i] + offset / math.cos(alpha / 2) * \
            #                    (-offset_vectors[i])
            
            offset_points.append(offset_point)
            
           
            # self.points[i].plot(ax=ax, color='b')
            # offset_point.plot(ax=ax, color='r')
            
        return self.__class__(offset_points)

    def point_border_distance(self, point, return_other_point=False):
        """
        Compute the distance to the border distance of polygon
        Output is always positive, even if the point belongs to the polygon
        """
        d_min, other_point_min = self.line_segments[0].point_distance(
            point, return_other_point=True)
        for line in self.line_segments[1:]:
            d, other_point = line.point_distance(
                point, return_other_point=True)
            if d < d_min:
                d_min = d
                other_point_min = other_point
        if return_other_point:
            return d_min, other_point_min
        return d_min

    def to_polygon(self, angle_resolution=None):
        return self

    def self_intersects(self):
        epsilon = 0
        # BENTLEY-OTTMANN ALGORITHM
        # Sort the points along ascending x for the Sweep Line method
        sorted_index = sorted(range(len(self.points)), key=lambda p: (
            self.points[p][0], self.points[p][1]))
        nb = len(sorted_index)
        segments = []
        deleted = []

        while len(
                sorted_index) != 0:  # While all the points haven't been swept
            # Stock the segments between 2 consecutive edges
            # Ex: for the ABCDE polygon, if Sweep Line is on C, the segments
            #   will be (C,B) and (C,D)
            if sorted_index[0] - 1 < 0:
                segments.append((sorted_index[0], nb - 1))
            else:
                segments.append((sorted_index[0], sorted_index[0] - 1))
            if sorted_index[0] >= len(self.points) - 1:
                segments.append((sorted_index[0], 0))
            else:
                segments.append((sorted_index[0], sorted_index[0] + 1))

            # Once two edges linked by a segment have been swept, delete the
            # segment from the list
            to_del = []
            for index in deleted:
                if abs(index - sorted_index[0]) == 1 or abs(
                        index - sorted_index[0]) == nb - 1:
                    to_del.append((index, sorted_index[0]))
                    to_del.append((sorted_index[0], index))

            # Keep track of which edges have been swept
            deleted.append(sorted_index[0])
            sorted_index.pop(0)

            # Delete the segments that have just been swept
            index_to_del = []
            for i, segment in enumerate(segments):
                for seg_to_del in to_del:
                    if segment == seg_to_del:
                        index_to_del.append(i)
            for index in index_to_del[::-1]:
                segments.pop(index)

            # Checks if two segments are intersecting each other, returns True
            # if yes, otherwise the algorithm continues at WHILE
            for segment1 in segments:
                for segment2 in segments:
                    if segment1[0] != segment2[0] and segment1[1] != segment2[
                        1] and segment1[0] != segment2[1] and segment1[1] != \
                            segment2[0]:

                        line1 = volmdlr.edges.LineSegment2D(
                            self.points[segment1[0]],
                            self.points[segment1[1]])
                        line2 = volmdlr.edges.LineSegment2D(
                            self.points[segment2[0]],
                            self.points[segment2[1]])

                        p, a, b = volmdlr.Point2D.line_intersection(line1,
                                                                    line2,
                                                                    True)
                        if p is not None:
                            if 0 + epsilon <= a <= 1 - epsilon \
                                    and 0 + epsilon <= b <= 1 - epsilon:
                                return True, line1, line2

        return False, None, None

    # def plot_data(self, marker=None, color='black', stroke_width=1, opacity=1):
    #     data = []
    #     for nd in self.points:
    #         data.append({'x': nd.vector[0], 'y': nd.vector[1]})
    #     return {'type': 'wire',
    #             'data': data,
    #             'color': color,
    #             'size': stroke_width,
    #             'dash': None,
    #             'marker': marker,
    #             'opacity': opacity}
    @classmethod
    def points_convex_hull(cls, points):
        if len(points) < 3:
            return
        ymax, pos_ymax = volmdlr.core.max_pos([pt.y for pt in points])
        point_start = points[pos_ymax]
        hull = [point_start]

        barycenter = points[0]
        for pt in points[1:]:
            barycenter += pt
        barycenter = barycenter / (len(points))
        # second point of hull
        theta = []
        remaining_points = points
        del remaining_points[pos_ymax]

        vec1 = point_start - barycenter
        for pt in remaining_points:
            vec2 = pt - point_start
            theta_i = -volmdlr.core.clockwise_angle(vec1, vec2)
            theta.append(theta_i)

        min_theta, posmin_theta = volmdlr.core.min_pos(theta)
        next_point = remaining_points[posmin_theta]
        hull.append(next_point)
        del remaining_points[posmin_theta]
        # Adding first point to close the loop at the end
        remaining_points.append(hull[0])

        while next_point != point_start:
            vec1 = next_point - hull[-2]
            theta = []
            for pt in remaining_points:
                vec2 = pt - next_point
                theta_i = -volmdlr.core.clockwise_angle(vec1, vec2)
                theta.append(theta_i)

            min_theta, posmin_theta = volmdlr.core.min_pos(theta)
            if math.isclose(min_theta, -2 * math.pi, abs_tol=1e-6) \
                    or math.isclose(min_theta, 0, abs_tol=1e-6):
                if remaining_points[posmin_theta] == point_start:
                    break
            else:
                next_point = remaining_points[posmin_theta]
                hull.append(next_point)

            del remaining_points[posmin_theta]

        hull.pop()

        return cls(hull)

    @classmethod
    def concave_hull(cls, points, concavity, scale_factor):
        """
        Calculates the concave hull from a cloud of points, i.e., it Unites all points under the smallest possible area.
        
        :param points: list of points corresponding to the cloud of points
        :type points: class: 'volmdlr.Point2D'
        :param concavity: Sets how sharp the concave angles can be. It goes from -1 (not concave at all. in fact,
                          the hull will be left convex) up to +1 (very sharp angles can occur. Setting concavity to +1 might 
                          result in 0º angles!) concavity is defined as the cosine of the concave angles.
        :type concavity: float
        :param scale_factor: Sets how big is the area where concavities are going to be searched. 
                             The bigger, the more sharp the angles can be. Setting it to a very high value might affect the performance of the program.
                             This value should be relative to how close to each other the points to be connected are.
        :type scale_factor: float

        """

        def get_nearby_points(line, points, scale_factor):
            # print('i enter here')
            nearby_points = []
            line_midpoint = 0.5 * (line.start + line.end)
            # print(line_midpoint)
            tries = 0
            n = 5
            bounding_box = [line_midpoint.x - line.length() / 2,
                            line_midpoint.x + line.length() / 2,
                            line_midpoint.y - line.length() / 2,
                            line_midpoint.y + line.length() / 2]
            boundary = [int(bounding / scale_factor) for bounding in
                        bounding_box]
            while tries < n and len(nearby_points) == 0:
                for point in points:
                    if not ((
                                    point.x == line.start.x and point.y == line.start.y) or (
                                    point.x == line.end.x and point.y == line.end.y)):
                        point_x_rel_pos = int(point.x / scale_factor)
                        point_y_rel_pos = int(point.y / scale_factor)
                        if point_x_rel_pos >= boundary[
                            0] and point_x_rel_pos <= boundary[
                            1] and point_y_rel_pos >= boundary[
                            2] and point_y_rel_pos <= boundary[3]:
                            nearby_points.append(point)

                scale_factor *= 4 / 3
                tries += 1

            return nearby_points

        def line_colides_with_hull(line, concave_hull):
            for hull_line in concave_hull:
                if line.start != hull_line.start and line.start != hull_line.end and line.end != hull_line.start and line.end != hull_line.end:
                    if line.line_intersections(hull_line):
                        return True
            return False

        def get_divided_line(line, nearby_points, hull_concave_edges,
                             concavity):
            divided_line = []
            ok_middle_points = []
            list_cossines = []
            for midle_point in nearby_points:
                vect1 = line.start - midle_point
                vect2 = line.end - midle_point
                cos = round(vect1.dot(vect2) / (vect1.norm() * vect2.norm()),
                            4)
                if cos < concavity:
                    new_lineA = volmdlr.edges.LineSegment2D(start=line.start,
                                                            end=midle_point)
                    new_lineB = volmdlr.edges.LineSegment2D(start=midle_point,
                                                            end=line.end)
                    if not (line_colides_with_hull(line=new_lineA,
                                                   concave_hull=hull_concave_edges) and line_colides_with_hull(
                        line=new_lineB, concave_hull=hull_concave_edges)):
                        ok_middle_points.append(midle_point)
                        list_cossines.append(cos)
            if len(ok_middle_points) > 0:
                #  We want the middlepoint to be the one with widest angle (smallest cossine)
                min_cossine_index = list_cossines.index(min(list_cossines))
                divided_line.append(volmdlr.edges.LineSegment2D(line.start,
                                                                ok_middle_points[
                                                                    min_cossine_index]))
                divided_line.append(volmdlr.edges.LineSegment2D(
                    ok_middle_points[min_cossine_index], line.end))
            return divided_line

        hull_convex_edges = cls.points_convex_hull(points).line_segments
        hull_convex_edges.sort(key=lambda x: x.length(), reverse=True)
        hull_concave_edges = []
        hull_concave_edges.extend(hull_convex_edges)
        hull_points = list(set(
            [pt for line in hull_concave_edges for pt in [line[0], line[1]]]))
        unused_points = []
        for point in points:
            if point not in hull_points:
                unused_points.append(point)

        aLineWasDividedInTheIteration = True
        while aLineWasDividedInTheIteration:
            aLineWasDividedInTheIteration = False
            for line_position_hull in range(len(hull_concave_edges)):

                line = hull_concave_edges[line_position_hull]
                nearby_points = get_nearby_points(line, unused_points,
                                                  scale_factor)
                divided_line = get_divided_line(line, nearby_points,
                                                hull_concave_edges, concavity)
                if len(divided_line) > 0:
                    aLineWasDividedInTheIteration = True
                    unused_points.remove(divided_line[0].end)
                    hull_concave_edges.remove(line)
                    hull_concave_edges.extend(divided_line)
                    break
<<<<<<< HEAD
                
            hull_concave_edges.sort(key = lambda x : x.length(), reverse=True)
=======

            hull_concave_edges.sort(key=lambda x: x.length(), reverse=True)
>>>>>>> 8481c629

        # line  = hull_concave_edges[0]
        # print('first line legth :', line.length())
        # nearby_points = get_nearby_points(line, unused_points, scale_factor)
        # print('points next the first line in the end: ', nearby_points)
        # divided_line = get_divided_line(line, nearby_points, hull_concave_edges, concavity)
        # print('len divided line :', len(divided_line))
        polygon_points = [(line.start, line.end) for line in hull_concave_edges]
        
        points = [polygon_points[0][0], polygon_points[0][1]]
        polygon_points.remove((polygon_points[0][0], polygon_points[0][1]))
        finished =  False
        
        while not finished:
            for p1, p2 in polygon_points:
                if p1 == points[-1]:
                    points.append(p2)
                    break
                elif p2 == points[-1]:
                    points.append(p1)
                    break
            polygon_points.remove((p1, p2))
            if len(polygon_points)==0:
                finished = True
                
        return cls(points)#, nearby_points

    @classmethod
    def convex_hull_points(cls, points):
        """
        Uses the scipy method ConvexHull to calculate the convex hull from
        a cloud of points
        """
        numpy_points = np.array([(p.x, p.y) for p in points])
        hull = ConvexHull(numpy_points)
        polygon_points = []
        for simplex in hull.simplices:
            polygon_points.append((points[simplex[0]], points[simplex[1]]))
            
        points = [polygon_points[0][0], polygon_points[0][1]]
        polygon_points.remove((polygon_points[0][0], polygon_points[0][1]))
        finished =  False
        
        while not finished:
            for p1, p2 in polygon_points:
                if p1 == points[-1]:
                    points.append(p2)
                    break
                elif p2 == points[-1]:
                    points.append(p1)
                    break
            polygon_points.remove((p1, p2))
            if len(polygon_points)==0:
                finished = True
                
        return cls(points)
        
    def to_3d(self, plane_origin, x, y):
        points3d = [point.to_3d(plane_origin, x, y) for point in self.points]
        return ClosedPolygon3D(points3d)

    def plot(self, ax=None, color='k', alpha=1,
             plot_points=False, point_numbering=False,
             fill=False, fill_color='w', equal_aspect=True):
        if ax is None:
            fig, ax = plt.subplots()
            ax.set_aspect('equal')

        if fill:
            ax.fill([p[0] for p in self.points], [p[1] for p in self.points],
                    facecolor=fill_color)
        for ls in self.line_segments:
            ls.plot(ax=ax, color=color, alpha=alpha)

        if plot_points or point_numbering:
            for point in self.points:
                point.plot(ax=ax, color=color, alpha=alpha)

        if point_numbering:
            for ip, point in enumerate(self.points):
                ax.text(*point, 'point {}'.format(ip + 1),
                        ha='center', va='top')

        if equal_aspect:
            ax.set_aspect('equal')
        else:
            ax.set_aspect('auto')

        ax.margins(0.1)
        plt.show()

        return ax

    def triangulation(self):
        # ear clipping
        points = self.points[:]
        initial_point_to_index = {p: i for i, p in enumerate(self.points)}
        triangles = []

        remaining_points = self.points[:]
        # ax = ClosedPolygon2D(remaining_points).plot()

        # inital_number_points = len(remaining_points)
        number_remaining_points = len(remaining_points)
        while number_remaining_points > 3:
            current_polygon = ClosedPolygon2D(remaining_points)
            # print('remaining_points')
            # print(len(remaining_points))
            # pl2 = ClosedPolygon2D(remaining_points[1:]+remaining_points[0:1])
            # pl3 = ClosedPolygon2D(remaining_points[2:]+remaining_points[0:2])
            # current_polygon.plot(ax = ax)
            # pl2.plot(point_numbering=True)
            # pl3.plot(point_numbering=True)

            found_ear = False
            for p1, p2, p3 in zip(remaining_points,
                                  remaining_points[1:] + remaining_points[0:1],
                                  remaining_points[2:] + remaining_points[
                                                         0:2]):
                # ax.text(*p2, '{}')
                # ax = current_polygon.plot(point_numbering=True)

                line_segment = volmdlr.edges.LineSegment2D(p1, p3)
                # line_segment.plot(color='grey', ax=ax)

                # ax2 = p1.plot(color='r')
                # p2.plot(color='g', ax=ax2)
                # p3.plot(color='b', ax=ax2)

                # print(current_polygon.linesegment_intersections(line_segment))
                if not current_polygon.linesegment_intersections(line_segment):
                    # May be an ear
                    # print('ear?')
                    # if current_polygon.point_belongs(line_segment.middle_point()):
                    #     line_segment.middle_point().plot(color='g', ax=ax)
                    # else:
                    #     line_segment.middle_point().plot(color='r', ax=ax)

                    if current_polygon.point_belongs(
                            line_segment.middle_point()):
                        # Confirmed as an ear
                        # print('ear!')

                        triangles.append((initial_point_to_index[p1],
                                          initial_point_to_index[p2],
                                          initial_point_to_index[p3]))
                        remaining_points.remove(p2)
                        # ax.text(*points[initial_point_to_index[p2]], str(number_remaining_points))
                        number_remaining_points -= 1
                        found_ear = True
                        break

            if not found_ear:
                remaining_polygon = ClosedPolygon2D(remaining_points)
                if remaining_polygon.area() > 0.:
                    # Searching for a flat ear
                    found_flat_ear = False
                    for p1, p2, p3 in zip(remaining_points,
                                          remaining_points[
                                          1:] + remaining_points[0:1],
                                          remaining_points[
                                          2:] + remaining_points[0:2]):
                        triangle = Triangle2D(p1, p2, p3)
                        if triangle.area() == 0:
                            remaining_points.remove(p2)
                            found_flat_ear = True
                            break

                    if not found_flat_ear:
                        # remaining_polygon.plot(point_numbering=True, plot_points=True)     
                        # vmd.DisplayMesh2D(points, triangles).plot()
                        # print(remaining_points)
                        # raise ValueError('There are no ear in the polygon, it seems malformed')
                        print(
                            'Warning : There are no ear in the polygon, it seems malformed: skipping triangulation')
                        return vmd.DisplayMesh2D(points, triangles)
                else:
                    return vmd.DisplayMesh2D(points, triangles)

        if len(remaining_points) == 3:
            p1, p2, p3 = remaining_points
            triangles.append((initial_point_to_index[p1],
                              initial_point_to_index[p2],
                              initial_point_to_index[p3]))

        return vmd.DisplayMesh2D(points, triangles)
<<<<<<< HEAD
    
                
    def simplify(self, min_distance:float = 0.01, max_distance:float=0.05, angle: float=20):
        return ClosedPolygon2D(self.simplify_polygon(min_distance = min_distance, max_distance = max_distance, angle = angle).points)
        
        
        
=======

    def simplify(self, min_distance: float = 0.01, max_distance: float = 0.05):
        return ClosedPolygon2D(self.simplify_polygon(min_distance=min_distance,
                                                     max_distance=max_distance).points)

>>>>>>> 8481c629

class Triangle2D(ClosedPolygon2D):

    def __init__(self, point1: volmdlr.Point2D, point2: volmdlr.Point2D,
                 point3: volmdlr.Point2D, name: str = ''):
        self.point1 = point1
        self.point2 = point2
        self.point3 = point3
        self.name = name

        # ClosedPolygon2D.__init__(self, points=[point1, point2, point3],
        # name=name)

    def area(self):
        u = self.point2 - self.point1
        v = self.point3 - self.point1
        return abs(u.cross(v)) / 2

    def incircle_radius(self):
        a = self.point1.point_distance(self.point2)
        b = self.point1.point_distance(self.point3)
        c = self.point2.point_distance(self.point3)
        return 2 * self.area() / (a + b + c)

    def circumcircle_radius(self):
        a = self.point1.point_distance(self.point2)
        b = self.point1.point_distance(self.point3)
        c = self.point2.point_distance(self.point3)
        return a * b * c / (self.area() * 4.0)

    def ratio_circumr_length(self):
        return self.circumcircle_radius() / self.length()

    def ratio_incircler_length(self):
        return self.incircle_radius() / self.length()

    def aspect_ratio(self):
        a = self.point1.point_distance(self.point2)
        b = self.point1.point_distance(self.point3)
        c = self.point2.point_distance(self.point3)
        s = 0.5 * (a + b + c)
        try:
            return 0.125 * a * b * c / (s - a) / (s - b) / (s - c)
        except ZeroDivisionError:
            return 1000000.


class Circle2D(Contour2D):
    _non_serializable_attributes = ['internal_arcs', 'external_arcs',
                                    'polygon', 'straight_line_contour_polygon',
                                    'primitives', 'basis_primitives']

    def __init__(self, center: volmdlr.Point2D, radius: float, name: str = ''):
        self.center = center
        self.radius = radius
        self.angle = volmdlr.TWO_PI

        # self.points = self.tessellation_points()

        Contour2D.__init__(self, [self], name=name)  # !!! this is dangerous

    def __hash__(self):
        return int(round(1e6 * (self.center.x + self.center.y + self.radius)))

    def __eq__(self, other_circle):
        if self.__class__.__name__ != other_circle.__class__.__name__:
            return False

        return math.isclose(self.center.x,
                            other_circle.center.x, abs_tol=1e-06) \
            and math.isclose(self.center.y,
                             other_circle.center.y, abs_tol=1e-06) \
            and math.isclose(self.radius, other_circle.radius,
                             abs_tol=1e-06)

    def to_polygon(self, angle_resolution: float):
        return ClosedPolygon2D(
            self.polygon_points(angle_resolution=angle_resolution))

    def tessellation_points(self, resolution=40):
        return [(self.center
                 + self.radius * math.cos(teta) * volmdlr.X2D
                 + self.radius * math.sin(teta) * volmdlr.Y2D)
                for teta in npy.linspace(0, volmdlr.TWO_PI, resolution + 1)][
               :-1]

    def point_belongs(self, point, tolerance=1e-9):
        return point.point_distance(self.center) <= self.radius + tolerance

    # def border_points(self):
    #     start = self.center - self.radius * volmdlr.Point2D(1, 0)
    #     end = self.center + self.radius * volmdlr.Point2D(1, 0)
    #     return [start, end]

    def bounding_rectangle(self):

        xmin = self.center.x - self.radius
        xmax = self.center.x + self.radius
        ymin = self.center.y - self.radius
        ymax = self.center.y + self.radius
        return xmin, xmax, ymin, ymax

    def line_intersections(self, line2d: volmdlr.edges.Line2D, tol=1e-9):
        # Duplicate from ffull arc
        Q = self.center
        if line2d.points[0] == self.center:
            P1 = line2d.points[1]
            V = line2d.points[0] - line2d.points[1]
        else:
            P1 = line2d.points[0]
            V = line2d.points[1] - line2d.points[0]
        a = V.dot(V)
        b = 2 * V.dot(P1 - Q)
        c = P1.dot(P1) + Q.dot(Q) - 2 * P1.dot(Q) - self.radius ** 2

        disc = b ** 2 - 4 * a * c
        if math.isclose(disc, 0., abs_tol=tol):
            t1 = -b / (2 * a)
            return [P1 + t1 * V]

        elif disc > 0:
            sqrt_disc = math.sqrt(disc)
            t1 = (-b + sqrt_disc) / (2 * a)
            t2 = (-b - sqrt_disc) / (2 * a)
            return [P1 + t1 * V,
                    P1 + t2 * V]
        else:
            return []

    def circle_intersections(self, circle: 'volmdlr.wires.Circle2D'):
        x0, y0 = self.center
        x1, y1 = circle.center
        r0 = self.radius
        r1 = circle.radius

        d = math.sqrt((x1 - x0) ** 2 + (y1 - y0) ** 2)

        # non intersecting
        if d > r0 + r1:
            return []
        # One circle within other
        if d < abs(r0 - r1):
            return []
        # coincident circles
        if d == 0 and r0 == r1:
            return []
        else:
            a = (r0 ** 2 - r1 ** 2 + d ** 2) / (2 * d)
            h = math.sqrt(r0 ** 2 - a ** 2)
            x2 = x0 + a * (x1 - x0) / d
            y2 = y0 + a * (y1 - y0) / d
            x3 = x2 + h * (y1 - y0) / d
            y3 = y2 - h * (x1 - x0) / d

            x4 = x2 - h * (y1 - y0) / d
            y4 = y2 + h * (x1 - x0) / d

        return [volmdlr.Point2D(x3, y3), volmdlr.Point2D(x4, y4)]

    def arc_intersections(self, arc2d: volmdlr.edges.Arc2D):
        circle = Circle2D(arc2d.center, arc2d.radius)
        intersections = []

        for inter in self.circle_intersections(circle):
            try:
                li = arc2d.abscissa(inter)
                intersections.append(inter)
            except ValueError:
                pass
        return intersections

    def length(self):
        return volmdlr.TWO_PI * self.radius

    def plot(self, ax=None, linestyle='-', color='k', linewidth=1, alpha=1.,
             equal_aspect=True):
        if ax is None:
            fig, ax = plt.subplots()
        # else:
        #     fig = ax.figure
        if self.radius > 0:
            ax.add_patch(matplotlib.patches.Arc((self.center.x, self.center.y),
                                                2 * self.radius,
                                                2 * self.radius,
                                                angle=0,
                                                theta1=0,
                                                theta2=360,
                                                color=color,
                                                alpha=alpha,
                                                linestyle=linestyle,
                                                linewidth=linewidth))
        if equal_aspect:
            ax.set_aspect('equal')
        return ax

    def to_3d(self, plane_origin, x, y):
        normal = x.cross(y)
        center3d = self.center.to_3d(plane_origin, x, y)
        return Circle3D(volmdlr.Frame3D(center3d, x, y, normal),
                        self.radius, self.name)

    def rotation(self, center, angle, copy=True):
        if copy:
            return Circle2D(self.center.rotation(center, angle, copy=True),
                            self.radius)
        else:
            self.center.rotation(center, angle, copy=False)

    def translation(self, offset, copy=True):
        if copy:
            return Circle2D(self.center.translation(offset, copy=True),
                            self.radius)
        else:
            self.center.translation(offset, copy=False)

    def frame_mapping(self, frame, side, copy=True):
        """
        side = 'old' or 'new'
        """
        if side == 'old':
            if copy:
                return Circle2D(frame.old_coordinates(self.center),
                                self.radius)
            else:
                self.center = frame.old_coordinates(self.center)
        if side == 'new':
            if copy:
                return Circle2D(frame.new_coordinates(self.center),
                                self.radius)
            else:
                self.points = frame.new_coordinates(self.center)

    def area(self):
        return math.pi * self.radius ** 2

    def second_moment_area(self, point):
        """
        Second moment area of part of disk
        """
        I = math.pi * self.radius ** 4 / 4
        Ic = npy.array([[I, 0], [0, I]])
        return volmdlr.geometry.huygens2d(I, I, 0, self.area(), self.center,
                                          point)

    def center_of_mass(self):
        return self.center

    def point_symmetric(self, point):
        center = 2 * point - self.center
        return Circle2D(center, self.radius)

    def plot_data(self, edge_style: plot_data.EdgeStyle = None,
                  surface_style: plot_data.SurfaceStyle = None):
        return plot_data.Circle2D(cx=self.center.x,
                                  cy=self.center.y,
                                  r=self.radius,
                                  edge_style=edge_style,
                                  surface_style=surface_style)

    def copy(self):
        return Circle2D(self.center.copy(), self.radius)

    def point_at_abscissa(self, curvilinear_abscissa):
        start = self.center + self.radius * volmdlr.X3D
        return start.rotation(self.center,
                              curvilinear_abscissa / self.radius)

    def triangulation(self, n=35):
        l = self.length()
        points = [self.point_at_abscissa(l * i / n) for i in range(n)]
        points.append(self.center)
        triangles = [(i, i + 1, n) for i in range(n - 1)] + [(n - 1, 0, n)]

    def split(self, split_start, split_end):
        x1, y1 = split_start - self.center
        x2, y2 = split_end - self.center

        angle1 = math.atan2(y1, x1)
        angle2 = math.atan2(y2, x2)
        angle_i1 = 0.5 * (angle2 - angle1)
        angle_i2 = angle_i1 + math.pi
        interior_point1 = split_start.rotation(self.center, angle_i1)
        interior_point2 = split_start.rotation(self.center, angle_i2)

        return [volmdlr.edges.Arc2D(split_start, interior_point1,
                                    split_end),
                volmdlr.edges.Arc2D(split_start, interior_point2,
                                    split_end)]

    def point_at_abscissa(self, curvilinear_abscissa):
        start = self.center + self.radius * volmdlr.X3D
        return start.rotation(self.center,
                              curvilinear_abscissa / self.radius)

    def discretise(self, n: float):
        # BUGGED: returns method
        circle_to_nodes = {}
        nodes = []
        if n * self.length() < 1:
            circle_to_nodes[self] = self.border_points
        else:
            n0 = int(math.ceil(n * self.length()))
            l0 = self.length() / n0

            for k in range(n0):
                node = self.point_at_abscissa(k * l0)

                nodes.append(node)

            circle_to_nodes[self] = nodes

        return circle_to_nodes[self]

    def polygon_points(self, angle_resolution=10):
        return volmdlr.edges.Arc2D.polygon_points(
            self, angle_resolution=angle_resolution)


class Contour3D(Contour, Wire3D):
    _non_serializable_attributes = ['points']
    _non_eq_attributes = ['name']
    _non_hash_attributes = ['points', 'name']
    _generic_eq = True
    """
    A collection of 3D primitives forming a closed wire3D
    """

    def __init__(self, primitives: List[volmdlr.core.Primitive3D],
                 name: str = ''):
        """

        """

        Wire3D.__init__(self, primitives=primitives, name=name)

    def __hash__(self):
        return sum([hash(e) for e in self.primitives])

    def __eq__(self, other_):
        if self.__class__.__name__ != other_.__class__.__name__:
            return False
        equal = True
        for edge, other_edge in zip(self.primitives, other_.edges):
            equal = (equal and edge == other_edge)
        return equal

    @classmethod
    def from_step(cls, arguments, object_dict):
        name = arguments[0][1:-1]
        raw_edges = []
        edge_ends = {}
        for ie, edge_id in enumerate(arguments[1]):
            edge = object_dict[int(edge_id[1:])]
            raw_edges.append(edge)

        if (len(raw_edges)) == 1:
            if isinstance(raw_edges[0], cls):
                # Case of a circle, ellipse...
                return raw_edges[0]
            else:
                return cls(raw_edges, name=name)

        # Making things right for first 2 primitives
        if raw_edges[0].end == raw_edges[1].start:
            edges = [raw_edges[0], raw_edges[1]]
        elif raw_edges[0].start == raw_edges[1].start:
            edges = [raw_edges[0].reverse(), raw_edges[1]]
        elif raw_edges[0].end == raw_edges[1].end:
            edges = [raw_edges[0], raw_edges[1].reverse()]
        elif raw_edges[0].start == raw_edges[1].end:
            edges = [raw_edges[0].reverse(), raw_edges[1].reverse()]
        else:
            raise NotImplementedError(
                'First 2 edges of contour not follwing each other')

        last_edge = edges[-1]
        for raw_edge in raw_edges[2:]:
            if raw_edge.start == last_edge.end:
                last_edge = raw_edge
            elif raw_edge.end == last_edge.end:
                last_edge = raw_edge.reverse()
            else:
                ax = last_edge.plot(color='b')
                ax = raw_edge.plot(ax=ax, color='r')
                raise NotImplementedError(
                    'Edges of contour not follwing each other')

            edges.append(last_edge)
        return cls(edges, name=name)

    def to_step(self, current_id, surface_id=None):

        content = ''
        edge_ids = []
        for primitive in self.primitives:
            if isinstance(primitive, volmdlr.edges.BSplineCurve3D):
                continue
            primitive_content, primitive_ids = primitive.to_step(current_id)
            content += primitive_content
            current_id = primitive_ids[-1] + 1
            for primitive_id in primitive_ids:
                content += "#{} = ORIENTED_EDGE('{}',*,*,#{},.T.);\n".format(
                    current_id,
                    primitive.name,
                    primitive_id)
                edge_ids.append(current_id)

                current_id += 1

        content += "#{} = EDGE_LOOP('{}',({}));\n".format(
            current_id, self.name, volmdlr.core.step_ids_to_str(edge_ids))
        return content, current_id

    def average_center_point(self):
        nb = len(self.points)
        x = npy.sum([p[0] for p in self.points]) / nb
        y = npy.sum([p[1] for p in self.points]) / nb
        z = npy.sum([p[2] for p in self.points]) / nb

        return volmdlr.Point3D(x, y, z)

    def rotation(self, center, axis, angle, copy=True):
        if copy:
            new_edges = [edge.rotation(center, axis, angle, copy=True) for edge
                         in self.primitives]
            # new_points = [p.rotation(center, axis, copy=True) for p in self.points]
            return Contour3D(new_edges, None, self.name)
        else:
            for edge in self.primitives:
                edge.rotation(center, axis, angle, copy=False)
            for point in self.tessel_points:
                point.rotation(center, axis, angle, copy=False)

    def translation(self, offset, copy=True):
        if copy:
            new_edges = [edge.translation(offset, copy=True) for edge in
                         self.primitives]
            # new_points = [p.translation(offset, copy=True) for p in self.points]
            return Contour3D(new_edges, self.name)
        else:
            for edge in self.primitives:
                edge.translation(offset, copy=False)
            for point in self.tessel_points:
                point.translation(offset, copy=False)
    
    def order_contour(self):
        new_primitives = []
        points = self.ordering_contour()
        for p1, p2 in points:
            new_primitives.append(volmdlr.edges.LineSegment3D(p1, p2))
        self.primitives = new_primitives
        
    def point_over_contour(self, point):
        belongs = False
        for primitive in self.primitives:
            if primitive.point_belongs(point):
                belongs = True
        return belongs
                

    def frame_mapping(self, frame, side, copy=True):
        """
        side = 'old' or 'new'
        """
        if copy:
            new_edges = [edge.frame_mapping(frame, side, copy=True) for edge in
                         self.primitives]
            # new_points = [p.frame_mapping(frame, side, copy=True) for p in self.points]
            return Contour3D(new_edges, None, self.name)
        else:
            for edge in self.primitives:
                edge.frame_mapping(frame, side, copy=False)
            for point in self.tessel_points:
                point.frame_mapping(frame, side, copy=False)


    def copy(self):
        new_edges = [edge.copy() for edge in self.primitives]
        if self.point_inside_contour is not None:
            new_point_inside_contour = self.point_inside_contour.copy()
        else:
            new_point_inside_contour = None
        return Contour3D(new_edges, new_point_inside_contour, self.name)

    def length(self):
        # TODO: this is duplicated code from Wire3D!
        length = 0.
        for edge in self.primitives:
            length += edge.length()
        return length

    def point_at_abscissa(self, curvilinear_abscissa):
        # TODO: this is duplicated code from Wire3D!
        length = 0.
        for primitive in self.primitives:
            primitive_length = primitive.length()
            if length + primitive_length > curvilinear_abscissa:
                return primitive.point_at_abscissa(
                    curvilinear_abscissa - length)
            length += primitive_length
        if math.isclose(curvilinear_abscissa, length, abs_tol=1e-6):
            return primitive.point_at_abscissa(primitive_length)
        raise ValueError('abscissa out of contour length')

    def plot(self, ax=None, color='k', alpha=1, edge_details=False):
        if ax is None:
            ax = Axes3D(plt.figure())

        for edge in self.primitives:
            edge.plot(ax=ax, color=color, alpha=alpha,
                      edge_ends=edge_details, edge_direction=edge_details)

        return ax

    def to_2d(self, plane_origin, x, y):
        z = x.cross(y)
        plane3d = volmdlr.faces.Plane3D(volmdlr.Frame3D(plane_origin, x, y, z))
        primitives2d = [plane3d.point3d_to_2d(p) for p in self.primitives]
        return Contour2D(primitives=primitives2d)

    def _bounding_box(self):
        
        """
        Flawed method, to be enforced by overloading
        """
        n = 50
        l = self.length()
        points = [self.point_at_abscissa(i / n * l) \
                  for i in range(n)]
        return volmdlr.core.BoundingBox.from_points(points)
    
    @classmethod
<<<<<<< HEAD
    def extract_contours(cls, contour, point1: volmdlr.Point3D, point2: volmdlr.Point3D, inter_points_contour = False):
        
        new_primitives = contour.extract_with_points(point1, point2, inter_points_contour)
=======
    def extract_contours(cls, contour, point1: volmdlr.Point3D, point2: volmdlr.Point3D, inside = False):
        
        new_primitives = contour.extract_with_points(point1, point2, inside)
>>>>>>> 8481c629
        contours = [cls(new_primitives)]
        return contours 
    
    def contour_intersection(self, contour3d):
        dict_intersecting_points = {}
        for primitive1 in self.primitives:
            for primitive2 in contour3d.primitives:
                intersecting_point = primitive1.linesegment_intersection(primitive2)
                if intersecting_point != None:
                    dict_intersecting_points[primitive2] = intersecting_point
        if dict_intersecting_points:
            return dict_intersecting_points
        return None
                
    # def extract(self, contour2: volmdlr.wires.Countour3D):
    #     for primitive1 in self.primitives:
    #         for primitive2 in coutour2.primitives:
                
        
<<<<<<< HEAD
=======

>>>>>>> 8481c629

class Circle3D(Contour3D):
    _non_serializable_attributes = ['point', 'edges', 'point_inside_contour']
    _non_eq_attributes = ['name']
    _non_hash_attributes = ['name']
    _generic_eq = True

    def __init__(self, frame: volmdlr.Frame3D, radius: float,
                 name: str = ''):
        """
        frame.u, frame.v define the plane, frame.w the normal
        """
        self.radius = radius
        self.frame = frame
        self.angle = volmdlr.TWO_PI
        Contour3D.__init__(self, [self], name=name)

    @property
    def center(self):
        return self.frame.origin

    @property
    def normal(self):
        return self.frame.w

    def __hash__(self):
        return hash(self.frame.origin)

    def __eq__(self, other_circle):
        return self.frame.origin == other_circle.frame.origin \
               and self.frame.w.is_colinear(other_circle.frame.w) \
               and math.isclose(self.radius,
                                other_circle.radius, abs_tol=1e-06)

    def tessellation_points(self, resolution=20):

        tessellation_points_3d = [
            self.center + self.radius * math.cos(teta) * self.frame.u
            + self.radius * math.sin(teta) * self.frame.v
            for teta in npy.linspace(0, volmdlr.TWO_PI, resolution + 1)][:-1]
        return tessellation_points_3d

    def length(self):
        return volmdlr.TWO_PI * self.radius

    def FreeCADExport(self, name, ndigits=3):
        xc, yc, zc = round(1000 * self.center, ndigits)
        xn, yn, zn = round(self.normal, ndigits)
        return '{} = Part.Circle(fc.Vector({},{},{}),fc.Vector({},{},{}),{})\n'.format(
            name, xc, yc, zc, xn, yn, zn, 1000 * self.radius)

    def rotation(self, rot_center, axis, angle, copy=True):
        new_center = self.center.rotation(rot_center, axis, angle, True)
        new_normal = self.normal.rotation(rot_center, axis, angle, True)
        if copy:
            return Circle3D(new_center, self.radius, new_normal, self.name)
        else:
            self.center = new_center
            self.normal = new_normal

    def translation(self, offset, copy=True):
        new_frame = self.center.translation(offset, True)
        if copy:
            return Circle3D(new_frame, self.radius, self.frame, self.name)
        else:
            self.frame = new_frame

    def plot(self, ax=None, color='k', alpha=1.):
        if ax is None:
            fig = plt.figure()
            ax = Axes3D(fig)
        else:
            fig = None

        x = []
        y = []
        z = []
        for px, py, pz in self.tessellation_points():
            x.append(px)
            y.append(py)
            z.append(pz)
        x.append(x[0])
        y.append(y[0])
        z.append(z[0])
        ax.plot(x, y, z, color=color, alpha=alpha)
        return ax

    def point_at_abscissa(self, curvilinear_abscissa):
        """
        start point is at intersection of frame.u axis
        """
        start = self.frame.origin + self.radius * self.frame.u
        return start.rotation(self.frame.origin, self.frame.w,
                              curvilinear_abscissa / self.radius,
                              copy=True)

    @classmethod
    def from_step(cls, arguments, object_dict):
        center = object_dict[arguments[1]].origin
        radius = float(arguments[2]) / 1000
        if object_dict[arguments[1]].u is not None:
            normal = object_dict[arguments[1]].u
            other_vec = object_dict[arguments[1]].v
            if other_vec is not None:
                other_vec.normalize()
        else:
            normal = object_dict[arguments[1]].v  # ou w
            other_vec = None
        normal.normalize()
        return cls.from_center_normal(center, normal, radius,
                                      arguments[0][1:-1])

    def to_step(self, current_id, surface_id=None):
        circle_frame = volmdlr.Frame3D(self.center, self.frame.w, self.frame.u,
                                       self.frame.v)
        content, frame_id = circle_frame.to_step(current_id)
        curve_id = frame_id + 1
        content += "#{} = CIRCLE('{}',#{},{});\n".format(
            curve_id, self.name, frame_id, round(self.radius * 1000, 3))

        if surface_id:
            content += "#{} = SURFACE_CURVE('',#{},(#{}),.PCURVE_S1.);\n".format(
                curve_id + 1, curve_id, surface_id)
            curve_id += 1

        p1 = self.frame.origin + self.frame.u * self.radius
        # p2 = self.frame.origin + self.frame.v*self.radius
        p3 = self.frame.origin - self.frame.u * self.radius
        # p4 = self.frame.origin - self.frame.v*self.radius

        p1_content, p1_id = p1.to_step(curve_id + 1, vertex=True)
        # p2_content, p2_id = p2.to_step(p1_id+1, vertex=True)
        p3_content, p3_id = p3.to_step(p1_id + 1, vertex=True)
        # p4_content, p4_id = p4.to_step(p3_id+1, vertex=True)
        content += p1_content + p3_content

        arc1_id = p3_id + 1
        content += "#{} = EDGE_CURVE('{}',#{},#{},#{},.T.);\n".format(
            arc1_id, self.name, p1_id, p3_id, curve_id)
        oriented_edge1_id = arc1_id + 1
        content += "#{} = ORIENTED_EDGE('',*,*,#{},.T.);\n".format(
            oriented_edge1_id, arc1_id)

        arc2_id = oriented_edge1_id + 1
        content += "#{} = EDGE_CURVE('{}',#{},#{},#{},.T.);\n".format(
            arc2_id, self.name, p3_id, p1_id, curve_id)
        oriented_edge2_id = arc2_id + 1
        content += "#{} = ORIENTED_EDGE('',*,*,#{},.T.);\n".format(
            oriented_edge2_id, arc2_id)

        current_id = oriented_edge2_id + 1
        content += "#{} = EDGE_LOOP('{}',(#{},#{}));\n".format(
            current_id, self.name, oriented_edge1_id, oriented_edge2_id)

        return content, current_id

    def _bounding_box(self):
        """
        """
        u = self.normal.deterministic_unit_normal_vector()
        v = self.normal.cross(u)
        points = [self.frame.origin + self.radius * v
                  for v in [self.frame.u, -self.frame.u,
                            self.frame.v, -self.frame.v]]
        return volmdlr.core.BoundingBox.from_points(points)

    def to_2d(self, plane_origin, x, y):
        z = x.cross(y)
        plane3d = volmdlr.faces.Plane3D(volmdlr.Frame3D(plane_origin, x, y, z))
        return Circle2D(plane3d.point3d_to_2d(self.center), self.radius)

    @classmethod
    def from_center_normal(cls, center: volmdlr.Point3D,
                           normal: volmdlr.Vector3D,
                           radius: float,
                           name: str = ''):
        u = normal.deterministic_unit_normal_vector()
        v = normal.cross(u)
        return cls(volmdlr.Frame3D(center, u, v, normal), radius, name)

    @classmethod
    def from_3_points(cls, point1, point2, point3):
        u1 = (point2 - point1)
        u2 = (point2 - point3)
        try:
            u1.normalize()
            u2.normalize()
        except ZeroDivisionError:
            raise ValueError(
                'the 3 points must be distincts')

        normal = u2.cross(u1)
        normal.normalize()

        if u1 == u2:
            u2 = normal.cross(u1)
            u2.normalize()

        v1 = normal.cross(u1)  # v1 is normal, equal u2
        v2 = normal.cross(u2)  # equal -u1

        p11 = 0.5 * (point1 + point2)  # Mid point of segment s,m
        p21 = 0.5 * (point2 + point3)  # Mid point of segment s,m

        l1 = volmdlr.edges.Line3D(p11, p11 + v1)
        l2 = volmdlr.edges.Line3D(p21, p21 + v2)

        try:
            center, _ = l1.minimum_distance_points(l2)
        except ZeroDivisionError:
            raise ValueError(
                'Start, end and interior points  of an arc must be distincts')

        radius = (center - point1).norm()
        return cls(frame=volmdlr.Frame3D(center, u1, normal.cross(u1), normal),
                   radius=radius)

    def extrusion(self, extrusion_vector):

        if self.normal.is_colinear_to(extrusion_vector):
            u = self.normal.deterministic_unit_normal_vector()
            v = self.normal.cross(u)
            w = extrusion_vector.copy()
            w.normalize()
            cylinder = volmdlr.faces.CylindricalSurface3D(
                volmdlr.Frame3D(self.center, u, v, w), self.radius)
            return [cylinder.rectangular_cut(0, volmdlr.TWO_PI,
                                             0, extrusion_vector.norm())]
        else:
            raise NotImplementedError(
                'Extrusion along vector not colinar to normal for circle not handled yet: dot={}'.format(
                    self.normal.dot(extrusion_vector)))

    def revolution(self, axis_point: volmdlr.Point3D, axis: volmdlr.Vector3D,
                   angle: float):
        line3d = volmdlr.edges.Line3D(axis_point, axis_point + axis)
        tore_center, _ = line3d.point_projection(self.center)
        u = self.center - tore_center
        u.normalize()
        v = axis.cross(u)
        if not math.isclose(self.normal.dot(u), 0., abs_tol=1e-9):
            raise NotImplementedError(
                'Outside of plane revolution not supported')

        R = tore_center.point_distance(self.center)
        surface = volmdlr.faces.ToroidalSurface3D(
            volmdlr.Frame3D(tore_center, u, v, axis),
            R, self.radius)
        return [surface.rectangular_cut(0, angle, 0, volmdlr.TWO_PI)]


class Ellipse3D(Contour3D):
    """
    :param major_axis: Largest radius of the ellipse
    :type major_axis: float
    :param minor_axis: Smallest radius of the ellipse
    :type minor_axis: float
    :param center: Ellipse's center
    :type center: Point3D
    :param normal: Ellipse's normal
    :type normal: Vector3D
    :param major_dir: Direction of the largest radius/major_axis
    :type major_dir: Vector3D
    """

    def __init__(self, major_axis: float, minor_axis: float,
                 center: volmdlr.Point3D, normal: volmdlr.Vector3D,
                 major_dir: volmdlr.Vector3D, name: str = ''):

        self.major_axis = major_axis
        self.minor_axis = minor_axis
        self.center = center
        normal.normalize()
        self.normal = normal
        major_dir.normalize()
        self.major_dir = major_dir
        Contour3D.__init__(self, [self], name=name)

    def tessellation_points(self, resolution=20):
        # plane = Plane3D.from_normal(self.center, self.normal)
        tessellation_points_3d = [
            self.center + self.major_axis * math.cos(teta) * self.major_dir
            + self.minor_axis * math.sin(teta) * self.major_dir.cross(
                self.normal) for teta in npy.linspace(0, volmdlr.TWO_PI,
                                                      resolution + 1)][:-1]
        return tessellation_points_3d

    def FreeCADExport(self, ip, ndigits=3):
        name = 'primitive{}'.format(ip)
        xc, yc, zc = npy.round(1000 * self.center.vector, ndigits)
        major_vector = self.center + self.major_axis / 2 * self.major_dir
        xmaj, ymaj, zmaj = npy.round(1000 * major_vector.vector, ndigits)
        minor_vector = self.center + self.minor_axis / 2 * self.normal.cross(
            self.major_dir)
        xmin, ymin, zmin = npy.round(1000 * minor_vector.vector, ndigits)
        return '{} = Part.Ellipse(fc.Vector({},{},{}), fc.Vector({},{},{}), fc.Vector({},{},{}))\n'.format(
            name, xmaj, ymaj, zmaj, xmin, ymin, zmin, xc, yc, zc)

    def rotation(self, rot_center, axis, angle, copy=True):
        new_center = self.center.rotation(rot_center, axis, angle, True)
        new_normal = self.normal.rotation(rot_center, axis, angle, True)
        new_major_dir = self.major_dir.rotation(rot_center, axis, angle, True)
        if copy:
            return Ellipse3D(self.major_axis, self.minor_axis, new_center,
                             new_normal, new_major_dir, self.name)
        else:
            self.center = new_center
            self.normal = new_normal
            self.major_dir = new_major_dir

    def translation(self, offset, copy=True):
        new_center = self.center.translation(offset, True)
        new_normal = self.normal.translation(offset, True)
        new_major_dir = self.major_dir.translation(offset, True)
        if copy:
            return Ellipse3D(self.major_axis, self.minor_axis, new_center,
                             new_normal, new_major_dir, self.name)
        else:
            self.center = new_center
            self.normal = new_normal
            self.major_dir = new_major_dir

    def plot(self, ax=None, color='k'):
        if ax is None:
            fig = plt.figure()
            ax = Axes3D(fig)
        else:
            fig = None

        x = []
        y = []
        z = []
        for px, py, pz in self.tessellation_points():
            x.append(px)
            y.append(py)
            z.append(pz)
        x.append(x[0])
        y.append(y[0])
        z.append(z[0])
        ax.plot(x, y, z, color)
        return ax

    @classmethod
    def from_step(cls, arguments, object_dict):
        center = object_dict[arguments[1]].origin
        normal = object_dict[arguments[1]].u  # ancien w
        major_dir = object_dict[arguments[1]].v  # ancien u
        major_axis = float(arguments[2]) / 1000
        minor_axis = float(arguments[3]) / 1000
        return cls(major_axis, minor_axis, center, normal, major_dir,
                   arguments[0][1:-1])


class ClosedPolygon3D(Contour3D, ClosedPolygon):

    def __init__(self, points: List[volmdlr.Point3D], name: str = ''):
        self.points = points
        self.line_segments = self._line_segments()

        Contour3D.__init__(self, self.line_segments, name)

    def _line_segments(self):
        lines = []
        if len(self.points) > 1:
            for p1, p2 in zip(self.points,
                              list(self.points[1:]) + [self.points[0]]):
                lines.append(volmdlr.edges.LineSegment3D(p1, p2))
        return lines

    def copy(self):
        points = [p.copy() for p in self.points]
        return ClosedPolygon2D(points, self.name)

    def __hash__(self):
        return sum([hash(p) for p in self.points])

    def __eq__(self, other_):
        if not isinstance(other_, self.__class__):
            return False
        equal = True
        for point, other_point in zip(self.points, other_.points):
            equal = (equal and point == other_point)
        return equal

    def plot(self, ax=None, color='k', alpha=1):
        for line_segment in self.line_segments:
            ax = line_segment.plot(ax=ax, color=color, alpha=alpha)
        return ax

    def rotation(self, center, axis, angle, copy=True):
        if copy:
            return ClosedPolygon3D(
                [p.rotation(center, axis, angle, copy=True) for p in
                 self.points])
        else:
            for p in self.points:
                p.rotation(center, axis, angle, copy=False)

    def translation(self, offset, copy=True):
        if copy:
            new_points = [point.translation(offset, copy=True) for point in
                          self.points]
            return ClosedPolygon3D(new_points, self.name)
        else:
            for point in self.points:
                point.translation(offset, copy=False)

    def to_2d(self, plane_origin, x, y):
        points2d = [point.to_2d(plane_origin, x, y) for point in self.points]
        return ClosedPolygon2D(points2d)

    def sewing_with(self, other_poly3d, x, y, normal, resolution=20):
        self_center, other_center = self.average_center_point(),\
                                    other_poly3d.average_center_point()

        self_poly2d, other_poly2d = self.to_2d(self_center, x, y),\
            other_poly3d.to_2d(other_center, x, y)
        self_center2d, other_center2d = self_poly2d.center_of_mass(),\
            other_poly2d.center_of_mass()
        self_poly2d.translation(-self_center2d, copy=False)
        other_poly2d.translation(-other_center2d, copy=False)

        bbox_self2d, bbox_other2d = self_poly2d.bounding_rectangle(),\
            other_poly2d.bounding_rectangle()
        position = [abs(value) for value in bbox_self2d]\
            + [abs(value) for value in bbox_other2d]
        max_scale = 2 * max(position)

        lines = [volmdlr.edges.LineSegment2D(volmdlr.O2D, max_scale * (
                volmdlr.X2D * math.sin(n * 2 * math.pi / resolution) +
                volmdlr.Y2D * math.cos(n * 2 * math.pi / resolution))
                                             ) for n in range(resolution)]

        self_new_points, other_new_points = [], []
        for l in lines:
            for self_line in self_poly2d.line_segments:
                intersect = l.linesegment_intersections(self_line)
                if intersect:
                    self_new_points.extend(intersect)
                    break

            for other_line in other_poly2d.line_segments:
                intersect = l.linesegment_intersections(other_line)
                if intersect:
                    other_new_points.extend(intersect)
                    break

        new_self_poly2d, new_other_poly2d = ClosedPolygon2D(
            self_new_points), ClosedPolygon2D(other_new_points)
        new_self_poly2d.translation(self_center2d, copy=False)
        new_other_poly2d.translation(other_center2d, copy=False)

        new_poly1, new_poly2 = new_self_poly2d.to_3d(self_center, x, y),\
            new_other_poly2d.to_3d(other_center, x, y)

        triangles = []
        for point1, point2, other_point in zip(new_poly1.points,
                                               new_poly1.points[
                                               1:] + new_poly1.points[:1],
                                               new_poly2.points):
            triangles.append([point1, point2, other_point])

        for point1, point2, other_point in zip(
                new_poly2.points, new_poly2.points[1:] + new_poly2.points[:1],
                new_poly1.points[1:] + new_poly1.points[:1]):
            triangles.append([other_point, point2, point1])

        return triangles
<<<<<<< HEAD
    
    def simplify(self, min_distance:float = 0.01, max_distance:float=0.05, angle:float = 20):
        return ClosedPolygon3D(self.simplify_polygon(min_distance = min_distance, max_distance = max_distance, angle = angle).points)

=======

    def simplify(self, min_distance: float = 0.01, max_distance: float = 0.05):
        return ClosedPolygon3D(self.simplify_polygon(
            min_distance=min_distance, max_distance=max_distance).points)

>>>>>>> 8481c629
    def sewing(self, polygon2, x, y):
        """
        x and y are used for plane projection to make sure it is being projected in the right plane
        """
        center1, center2 = self.average_center_point(), polygon2.average_center_point()
        center1_, center2_ = volmdlr.Point3D(center1.x, center1.y, 0), volmdlr.Point3D(center2.x, center2.y, 0)
        new_polygon1, new_polygon2 =self.translation(-center1_), polygon2.translation(-center2_)
        new_center1, new_center2 = new_polygon1.average_center_point(), new_polygon2.average_center_point()
        new_polygon1_2d, new_polygon2_2d = new_polygon1.to_2d(new_center1, x, y), new_polygon2.to_2d(new_center2, x, y)
        
<<<<<<< HEAD
        
        # bounding_rectangle1, bounding_rectangle2 = new_polygon1_2d.bounding_rectangle(), new_polygon2_2d.bounding_rectangle()
        # x1, y1, h1 = bounding_rectangle1[0] + (bounding_rectangle1[1] - bounding_rectangle1[0])/2, bounding_rectangle1[2] + (bounding_rectangle1[3] - bounding_rectangle1[2])/2, max((bounding_rectangle1[1] - bounding_rectangle1[0])/2 ,(bounding_rectangle1[3] - bounding_rectangle1[2])/2)
        # x2, y2, h2 = bounding_rectangle2[0] + (bounding_rectangle2[1] - bounding_rectangle2[0])/2, bounding_rectangle2[2] + (bounding_rectangle2[3] - bounding_rectangle2[2])/2, max((bounding_rectangle2[1] - bounding_rectangle2[0])/2 ,(bounding_rectangle2[3] - bounding_rectangle2[2])/2)  
        # points1, points2 = [[point.x, point.y] for point in new_polygon1_2d.points],  [[point.x, point.y] for point in new_polygon2_2d.points]
        # shapely_polygon1, shapely_polygon2 = shapely_polygon(points1), shapely_polygon(points2)
        # # cell1,cell2 = polylabel.Cell(x1, y1, h1, shapely_polygon1), polylabel.Cell(x2, y2, h2, shapely_polygon2)
        # pole_of_innaccessibility1, pole_of_innaccessibility2 =  polylabel.polylabel(shapely_polygon1), polylabel.polylabel(shapely_polygon2)
        # print('pole_of_innaccessibility1, pole_of_innaccessibility2 :', ((pole_of_innaccessibility1.x, pole_of_innaccessibility1.y) , (pole_of_innaccessibility2.x, pole_of_innaccessibility2.y)))
        # pole_of_innaccessibility1, pole_of_innaccessibility2 = volmdlr.Point2D(pole_of_innaccessibility1.x, pole_of_innaccessibility1.y), volmdlr.Point2D(pole_of_innaccessibility2.x, pole_of_innaccessibility2.y)
        
        # # new_polygon1_2d, new_polygon2_2d = self.to_2d(center1, x, y), polygon2.to_2d(center2, x, y)
        # # self_center2d, other_center2d = new_polygon1_2d.center_of_mass(), new_polygon2_2d.center_of_mass()
        # new_polygon1_2d.translation(-pole_of_innaccessibility1,copy=False)
        # new_polygon2_2d.translation(-pole_of_innaccessibility2,copy=False)
        
        
        # pole_of_innaccessibility1.plot(ax= ax2d, color = 'y')
        # pole_of_innaccessibility2.plot(ax=ax2d, color = 'b')
        def point_in_polygon(polygon):
            barycenter= polygon.points[0]
            for point in polygon.points[1:]:
                barycenter += point
            barycenter = barycenter / len(polygon.points)
            intersetions1 = {}
            linex_pos = volmdlr.edges.LineSegment2D(volmdlr.O2D, volmdlr.X2D*5)
            linex_neg = volmdlr.edges.LineSegment2D(volmdlr.O2D, -volmdlr.X2D*5)
            liney_pos = volmdlr.edges.LineSegment2D(volmdlr.O2D, volmdlr.Y2D*5)
            liney_neg = volmdlr.edges.LineSegment2D(volmdlr.O2D, -volmdlr.Y2D*5)
            for line in [linex_pos, linex_neg, liney_pos, liney_neg]:
                intersections = []
                for line_segment in polygon.line_segments:
                    point_intersection = line_segment.linesegment_intersections(line)
                    intersections.extend(point_intersection)
                    if not point_intersection:
                        if line.point_belongs(line_segment.start):
                            intersections.append(line_segment.start)
                        if line.point_belongs(line_segment.end):
                            intersections.append(line_segment.start)
                intersetions1[line] = intersections[:]
            if not polygon.point_belongs(barycenter):
                print('intersetions1.items() :', intersetions1.items())
                for i, value in enumerate(intersetions1.values()):
                    if not value:
                        if i%2 == 0:
                            if len(list(intersetions1.values())[i+1]) == 2:
                                # vect1 = list(intersetions1.values())[i+1][0] - volmdlr.O2D
                                # vect2 = list(intersetions1.values())[i+1][1] - volmdlr.O2D
                                # if vect1.norm() > vect2.norm():
                                #     vect = vect2
                                # else:
                                #     vect = vect1
                                # translation1 = (list(intersetions1.values())[i+1][0] + list(intersetions1.values())[i+1][1])*0.5 - vect
                                translation1 = (list(intersetions1.values())[i+1][0] + list(intersetions1.values())[i+1][1])*0.5 
                                break
                        if i%2 != 0:
                            if len(list(intersetions1.values())[i-1]) == 2:
                                # vect1 = list(intersetions1.values())[i+1][0] - volmdlr.O2D
                                # vect2 = list(intersetions1.values())[i+1][1] - volmdlr.O2D
                                # if vect1.norm() > vect2.norm():
                                #     vect = vect2
                                # else:
                                #     vect = vect1
                                # translation1 = (list(intersetions1.values())[i-1][0] + list(intersetions1.values())[i-1][1])*0.5 - vect
                                translation1 = (list(intersetions1.values())[i-1][0] + list(intersetions1.values())[i-1][1])*0.5
                                break
            else:
                x_mid_point = (list(intersetions1.values())[0][0] + list(intersetions1.values())[1][0])*0.5
                print('x_mid_point :', x_mid_point)
                print('barycenter :', barycenter)
                if x_mid_point.point_distance(barycenter) > 2*1e-6:
                    return x_mid_point
                # if barycenter.point_distance(list(intersetions1.values())[0][0]) > 2*barycenter.point_distance(list(intersetions1.values())[1][0]) or\
                #     2*barycenter.point_distance(list(intersetions1.values())[0][0]) < barycenter.point_distance(list(intersetions1.values())[1][0]):
                #     return (list(intersetions1.values())[0][0] + list(intersetions1.values())[1][0])*0.5
                return barycenter

            return translation1
        # new_barycenter1 = point_in_polygon(new_polygon1_2d)
        # new_barycenter2 = point_in_polygon(new_polygon2_2d)
        # new_polygon1_2d.translation(-new_barycenter1, False)
        # new_polygon2_2d.translation(-new_barycenter2, False)
        # new_barycenter1.translation(-new_barycenter1, False)
        # new_barycenter2.translation(-new_barycenter2, False)

        # ax2d= new_polygon1_2d.plot(color= 'r')
        # new_barycenter1.plot(ax=ax2d, color = 'y')
        # new_polygon2_2d.plot(ax=ax2d, color= 'g')
        # new_barycenter2.plot(ax=ax2d, color = 'r')
        barycenter1_2d = new_polygon1_2d.points[0]
        for point in new_polygon1_2d.points[1:]:
            barycenter1_2d += point
        barycenter2_2d = barycenter1_2d / len(new_polygon1_2d.points)
        # barycenter1_2d.plot(ax=ax2d, color = 'y')
        barycenter2_2d = new_polygon2_2d.points[0]
        for point in new_polygon2_2d.points[1:]:
            barycenter2_2d += point
        barycenter2_2d = barycenter2_2d / len(new_polygon2_2d.points)
        # barycenter2_2d.plot(ax=ax2d, color = 'r')
#         exit()
#         # ax3d= new_polygon1.plot(color= 'r')
#         # new_polygon2.plot(ax=ax3d, color= 'g')
#         # volmdlr.Point3D(0,0, center1.z).plot(ax=ax3d)
#         # volmdlr.Point3D(0,0, center2.z).plot(ax=ax3d, color = 'r')

        dict_closing_pairs = {}
        triangles = []
        list_closing_points = []
=======
        # ax2d= new_polygon1_2d.plot(color= 'r')
        # new_polygon2_2d.plot(ax=ax2d, color= 'g')
        # barycenter1_2d = new_polygon1_2d.points[0]
        # for point in new_polygon1_2d.points[1:]:
        #     barycenter1_2d += point
        # barycenter1_2d = barycenter1_2d / len(new_polygon1_2d.points)
        # barycenter1_2d.plot(ax=ax2d, color = 'y')
        # barycenter2_2d = new_polygon2_2d.points[0]
        # for point in new_polygon2_2d.points[1:]:
        #     barycenter2_2d += point
        # barycenter2_2d = barycenter2_2d / len(new_polygon2_2d.points)
        # barycenter2_2d.plot(ax=ax2d, color = 'r')
        

        # ax3d= new_polygon1.plot(color= 'r')
        # new_polygon2.plot(ax=ax3d, color= 'g')
        # volmdlr.Point3D(0,0, center1.z).plot(ax=ax3d)
        # volmdlr.Point3D(0,0, center2.z).plot(ax=ax3d, color = 'r')

        dict_closing_pairs = {}
        triangles = []
>>>>>>> 8481c629
        new_polygon1_2d_points = new_polygon1_2d.points + [new_polygon1_2d.points[0]]
        for i, point_polygon1 in enumerate(new_polygon1.points+[new_polygon1.points[0]]):
            if i != 0:
                mean_point2d = 0.5*(new_polygon1_2d_points[i] + new_polygon1_2d_points[i-1])
                vec_dir = mean_point2d.copy()
                vec_dir.normalize()
<<<<<<< HEAD
                line = volmdlr.edges.LineSegment2D(volmdlr.O2D, mean_point2d + vec_dir*0.5)
                # line.plot(ax=ax2d)
=======
                line = volmdlr.edges.LineSegment2D(volmdlr.O2D, mean_point2d + vec_dir*5)
>>>>>>> 8481c629
                point_intersections = {}
                for line_segment in new_polygon2_2d.line_segments:
                    point_intersection = line_segment.linesegment_intersections(line)
                    if point_intersection:
                        point_intersections[line_segment] = point_intersection[0]
<<<<<<< HEAD
                        # point_intersection[0].plot(ax=ax2d, color = 'b')
                    else:
                        if line.point_belongs(line_segment.start):
                            point_intersections[line_segment] = line_segment.start
                            # line_segment.start.plot(ax=ax2d, color = 'b')
                        if line.point_belongs(line_segment.end):
                            point_intersections[line_segment] = line_segment.end
                            # line_segment.end.plot(ax=ax2d, color = 'b')
                if len(list(point_intersections.values())) ==0:
                    # ax2d= new_polygon1_2d.plot(color= 'r')
                    # new_polygon2_2d.plot(ax=ax2d, color= 'g')
                    # barycenter1_2d = new_polygon1_2d.points[0]
                    # for point in new_polygon1_2d.points[1:]:
                    #     barycenter1_2d += point
                    # barycenter1_2d = barycenter1_2d / len(new_polygon1_2d.points)
                    # barycenter1_2d.plot(ax=ax2d, color = 'y')
                    # barycenter2_2d = new_polygon2_2d.points[0]
                    # for point in new_polygon2_2d.points[1:]:
                    #     barycenter2_2d += point
                    # barycenter2_2d = barycenter2_2d / len(new_polygon2_2d.points)
                    # barycenter2_2d.plot(ax=ax2d, color = 'r')
                    
            
                    # ax3d= new_polygon1.plot(color= 'r')
                    # new_polygon2.plot(ax=ax3d, color= 'g')
                    # volmdlr.Point3D(0,0, center1.z).plot(ax=ax3d)
                    # volmdlr.Point3D(0,0, center2.z).plot(ax=ax3d, color = 'r')
                    # line.plot(ax=ax2d, color = 'y')
                    raise NotImplementedError
=======
>>>>>>> 8481c629
                point_distance = list(point_intersections.values())[0].point_distance(mean_point2d)
                point_intersection = list(point_intersections.values())[0]
                line_segment = list(point_intersections.keys())[0]
                for line, point in list(point_intersections.items())[1:]:
                    dist = mean_point2d.point_distance(point)
                    if dist < point_distance:
                        point_distance = dist
                        point_intersection = point
                        line_segment = line
                if point_intersection.point_distance(line_segment.start) < point_intersection.point_distance(line_segment.end):
                    closing_point = line_segment.start
                else:
                    closing_point = line_segment.end
                closing_point_index = new_polygon2_2d.points.index(closing_point)
                real_closing_point = polygon2.points[closing_point_index]

                if i==1:
                    previous_closing_point_index = closing_point_index
                if closing_point_index != previous_closing_point_index:
                    dict_closing_pairs[self.points[i-1]] = (previous_closing_point_index,
                                                            closing_point_index)
                if point_polygon1 == new_polygon1.points[0]:
                    if list(dict_closing_pairs.values())[-1][-1] != list(dict_closing_pairs.values())[0][0]:
                        dict_closing_pairs[self.points[0]] = (list(dict_closing_pairs.values())[-1][-1],
                                                              list(dict_closing_pairs.values())[0][0] )
                if not volmdlr.edges.LineSegment3D(self.points[new_polygon1.points.index(point_polygon1)], real_closing_point).point_belongs(self.points[i-1]):
                    triangles.append([self.points[new_polygon1.points.index(point_polygon1)], self.points[i-1], real_closing_point])
                previous_closing_point_index = closing_point_index
<<<<<<< HEAD
   #'''###########################################################################################################################################''''
                # mean_point = 0.5*(point_polygon1 + new_polygon1.points[i-1])
                # distances = [mean_point.point_distance(point_poly2) for point_poly2 in new_polygon2.points]
                # closing_point = new_polygon2.points[distances.index(min(distances))]
                # not_valid_point = True
                # while not_valid_point:
                    
                #     if closing_point in list_closing_points:
                        
                #         if closing_point!=list_closing_points[-1] and closing_point!=list_closing_points[0]:
                #             distances.remove(min(distances))
                #             closing_point = new_polygon2.points[distances.index(min(distances))]
                #             if new_polygon2.points.index(closing_point)<new_polygon2.points.index(list_closing_points[-1]):
                #                 # print("yes")
                #                 distances.remove(min(distances))
                #                 closing_point = new_polygon2.points[distances.index(min(distances))]
                                
                #         # elif new_polygon2.points.index(closing_point)<new_polygon2.points.index(list_closing_points[-1]):
                #         #         print("yes")
                #         #         distances.remove(min(distances))
                #         #         closing_point = new_polygon2.points[distances.index(min(distances))]
                #         else:
                #             not_valid_point = False
                #     # elif new_polygon2.points.index(closing_point)<new_polygon2.points.index(list_closing_points[-1]):
                #     #             print("yes")
                #     #             distances.remove(min(distances))
                #     #             closing_point = new_polygon2.points[distances.index(min(distances))]
                #     else:
                #         not_valid_point = False
                    
                    
                # list_closing_points.append(closing_point)
                # # print(new_polygon2.points.index(closing_point))
                # real_closing_point = polygon2.points[distances.index(min(distances))]
                # if i==1:
                #     previous_closing_point = closing_point
                
                # if closing_point != previous_closing_point:
                #     dict_closing_pairs[self.points[i-1]] = (new_polygon2.points.index(previous_closing_point),
                #                                             new_polygon2.points.index(closing_point))
                # if point_polygon1 == new_polygon1.points[0]:
                # # if i == len(new_polygon1.points+[new_polygon1.points[0]])-1:
                #     if list(dict_closing_pairs.values())[-1][-1] != list(dict_closing_pairs.values())[0][0]:
                #         dict_closing_pairs[self.points[0]] = (list(dict_closing_pairs.values())[-1][-1],
                #                                               list(dict_closing_pairs.values())[0][0] )
                # triangles.append([self.points[new_polygon1.points.index(point_polygon1)],
                #                   self.points[i-1], real_closing_point])
                # previous_closing_point = closing_point
  #'''###########################################################################################################################################''''
=======
>>>>>>> 8481c629
        for i, point_polygon2 in enumerate(new_polygon2.points+[new_polygon2.points[0]]):
            for j, index in enumerate(list(dict_closing_pairs.values())):
                if i != 0 :
                    if i-1 >= index[0] and i <= index[1]:
                        a = polygon2.points[i-1]
                        b = polygon2.points[new_polygon2.points.index(point_polygon2)]
                        c = list(dict_closing_pairs.keys())[j]
                        if (a != b and a != c and b != c and not volmdlr.edges.LineSegment3D(a, c).point_belongs(b)):
                            triangles.append([polygon2.points[i-1],
                                              polygon2.points[new_polygon2.points.index(point_polygon2)],
                                              list(dict_closing_pairs.keys())[j]])
                    else:
                        if index[0]>index[1]:
                            if ((i-1 <= index[0] and i <= index[1]) or ((i-1 >= index[0]) and i >= index[1])):
                                a = polygon2.points[i-1]
                                b = polygon2.points[new_polygon2.points.index(point_polygon2)]
                                c = list(dict_closing_pairs.keys())[j]
                                if (a != b and a != c and b != c and not volmdlr.edges.LineSegment3D(a, c).point_belongs(b)):
                                    triangles.append([polygon2.points[i-1], 
                                                      polygon2.points[new_polygon2.points.index(point_polygon2)], 
<<<<<<< HEAD
                                                      list(dict_closing_pairs.keys())[j]])
        # faces = []
        # coords = triangles
        # for trio in coords:
        #     faces.append(volmdlr.faces.Triangle3D(trio[0], trio[1], trio[2]))
        # volum = volmdlr.core.VolumeModel(faces)
        # volum.babylonjs()
        # ax= self.plot()
        # polygon2.plot(ax=ax, color = 'y')
        # for face in faces:
        #     volmdlr.edges.LineSegment3D(face.point1, face.point2).plot(ax=ax, color = 'b')
        #     volmdlr.edges.LineSegment3D(face.point1, face.point3).plot(ax=ax, color = 'b')
        #     volmdlr.edges.LineSegment3D(face.point2, face.point3).plot(ax=ax, color = 'b')
            
        return triangles


  
=======
                                                      list(dict_closing_pairs.keys())[j]])   
            
        return triangles
>>>>>>> 8481c629
<|MERGE_RESOLUTION|>--- conflicted
+++ resolved
@@ -68,24 +68,14 @@
         raise ValueError(
             'abscissa over length: {}>{}'.format(curvilinear_abscissa, length))
 
-<<<<<<< HEAD
-    def extract_primitives(self, point1, primitive1, point2, primitive2, inter_points_contour:bool = True):
-        """
-        inter_points_contour: extracted contour is between the two points if True and outside these points if False
-=======
     def extract_primitives(self, point1, primitive1, point2, primitive2, inside:bool = True):
         """
         inside: extracted contour is between the two points if True and outside these points if False
->>>>>>> 8481c629
         """
         primitives = []
         ip1 = self.primitive_to_index[primitive1]
         ip2 = self.primitive_to_index[primitive2]
-<<<<<<< HEAD
-        if inter_points_contour:
-=======
         if inside:
->>>>>>> 8481c629
             if ip1 < ip2:
                 pass
             elif ip1 == ip2: #primitive1 == primitive2
@@ -122,15 +112,9 @@
 
         return primitives
     
-<<<<<<< HEAD
-    def extract_without_primitives(self, point1, point2, inter_points_contour:bool = True):
-        """
-        inter_points_contour: extracted contour is between the two points if True and outside these points if False
-=======
     def extract_without_primitives(self, point1, point2, inside:bool = True):
         """
         inside: extracted contour is between the two points if True and outside these points if False
->>>>>>> 8481c629
         """
         split_primitives  = []
         primitives = self.primitives
@@ -142,11 +126,7 @@
                     dist_min = dist
                     prim_opt = primitive
             split_primitives.append(prim_opt)
-<<<<<<< HEAD
-        return self.extract_primitives(point1, split_primitives[0], point2, split_primitives[1], inter_points_contour)
-=======
         return self.extract_primitives(point1, split_primitives[0], point2, split_primitives[1], inside)
->>>>>>> 8481c629
 
 
 class Wire2D(volmdlr.core.CompositePrimitive2D, Wire):
@@ -165,19 +145,6 @@
 
         return Wire3D(primitives3d)
 
-<<<<<<< HEAD
-    def extract(self, point1, primitive1, point2, primitive2, inter_points_contour:bool = True):
-        """
-        inter_points_contour: extracted contour is between the two points if True and outside these points if False
-        """
-        return Wire2D(self.extract_primitives(point1, primitive1, point2, primitive2, inter_points_contour))
-    
-    def extract_with_points(self, point1: volmdlr.Point2D, point2: volmdlr.Point2D, inter_points_contour:bool = True):
-        """
-        inter_points_contour: extracted contour is between the two points if True and outside these points if False
-        """
-        return self.extract_without_primitives(point1, point2, inter_points_contour)
-=======
     def extract(self, point1, primitive1, point2, primitive2, inside:bool = True):
         """
         inside: extracted contour is between the two points if True and outside these points if False
@@ -189,7 +156,6 @@
         inside: extracted contour is between the two points if True and outside these points if False
         """
         return self.extract_without_primitives(point1, point2, inside)
->>>>>>> 8481c629
 
         # TODO: method to check if it is a wire
 
@@ -350,13 +316,8 @@
     def extract(self, point1, primitive1, point2, primitive2):
         return Wire3D(self.extract_primitives(self, point1, primitive1, point2,
                                               primitive2))
-<<<<<<< HEAD
-    def extract_with_points(self, point1: volmdlr.Point3D, point2: volmdlr.Point3D, inter_points_contour):
-        return self.extract_without_primitives(point1, point2, inter_points_contour )
-=======
     def extract_with_points(self, point1: volmdlr.Point3D, point2: volmdlr.Point3D, inside):
         return self.extract_without_primitives(point1, point2, inside )
->>>>>>> 8481c629
 
     # TODO: method to check if it is a wire
     def FreeCADExport(self, ip):
@@ -415,24 +376,14 @@
 
 class Contour:
 
-<<<<<<< HEAD
-    def extract_primitives(self, point1, primitive1, point2, primitive2, inter_points_contour:bool = True):
-        """
-        inter_points_contour: extracted contour is between the two points if True and outside these points if False
-=======
     def extract_primitives(self, point1, primitive1, point2, primitive2, inside:bool = True):
         """
         inside: extracted contour is between the two points if True and outside these points if False
->>>>>>> 8481c629
         """
         primitives = []
         ip1 = self.primitive_to_index(primitive1)
         ip2 = self.primitive_to_index(primitive2)
-<<<<<<< HEAD
-        if inter_points_contour:
-=======
         if inside:
->>>>>>> 8481c629
             if ip1 < ip2:
                 pass
             elif ip1 == ip2: #primitive1 == primitive2
@@ -535,8 +486,6 @@
                     contour.append(line)
                     edges.remove(line)
                     break
-<<<<<<< HEAD
-=======
                 else:
                     for point in points:
                         if point.is_close(line.start, tol= 3e-6):
@@ -550,7 +499,6 @@
                             edges.remove(line)
                             break
                     
->>>>>>> 8481c629
             if len(edges) != 0 and len(edges) == len1:
                 contour_n = cls(contour[:])
                 contour_n.order_contour()
@@ -561,10 +509,6 @@
                 contour_n.order_contour()
                 list_contours.append(contour_n)
                 finished = True
-<<<<<<< HEAD
-
-=======
->>>>>>> 8481c629
         return list_contours
 
 class Contour2D(Contour, Wire2D):
@@ -967,15 +911,9 @@
     #         return None
 
     @classmethod
-<<<<<<< HEAD
-    def extract_contours(cls, contour, point1: volmdlr.Point3D, point2: volmdlr.Point3D, inter_points_contour = False):
-        
-        new_primitives = contour.extract_with_points(point1, point2, inter_points_contour)
-=======
     def extract_contours(cls, contour, point1: volmdlr.Point3D, point2: volmdlr.Point3D, inside = False):
         
         new_primitives = contour.extract_with_points(point1, point2, inside)
->>>>>>> 8481c629
         contours = [cls(new_primitives)]
         return contours
 
@@ -1060,11 +998,7 @@
                 point_start, primitive1 = intersections[2 * best_transition]
                 point2, primitive2 = intersections[2 * best_transition + 1]
                 primitives = self.extract_primitives(point_start, primitive1,
-<<<<<<< HEAD
-                                                     point2, primitive2, inter_points_contour=True)
-=======
                                                      point2, primitive2, inside=True)
->>>>>>> 8481c629
                 last_point = point2
                 for transition in enclosed_transitions[best_transition]:
                     point1, primitive1 = intersections[2 * transition]
@@ -1073,11 +1007,7 @@
                         volmdlr.edges.LineSegment2D(last_point, point1))
                     primitives.extend(
                         self.extract_primitives(point1, primitive1, point2,
-<<<<<<< HEAD
-                                                primitive2,inter_points_contour=True))
-=======
                                                 primitive2,inside=True))
->>>>>>> 8481c629
                     last_point = point2
                     remaining_transitions1.remove(transition)
 
@@ -1114,11 +1044,7 @@
                     2 * best_transition + 1]
                 point2, primitive2 = intersections[2 * best_transition + 2]
                 primitives = self.extract_primitives(point_start, primitive1,
-<<<<<<< HEAD
-                                                     point2, primitive2, inter_points_contour=False)
-=======
                                                      point2, primitive2, inside=False)
->>>>>>> 8481c629
                 last_point = point2
                 for transition in enclosed_transitions[best_transition]:
                     point1, primitive1 = intersections[2 * transition + 1]
@@ -1127,11 +1053,7 @@
                         volmdlr.edges.LineSegment2D(last_point, point1))
                     primitives.extend(
                         self.extract_primitives(point1, primitive1, point2,
-<<<<<<< HEAD
-                                                primitive2, inter_points_contour= False))
-=======
                                                 primitive2, inside= False))
->>>>>>> 8481c629
                     last_point = point2
                     remaining_transitions2.remove(transition)
 
@@ -1329,124 +1251,6 @@
     #         split_primitives.append(prim_opt)
     #     print(len(split_primitives))
     #     return self.extract_primitives(point1, split_primitives[0], point2, split_primitives[1])
-<<<<<<< HEAD
-    
-    def contour_intersections(self, contour2d):
-        intersecting_points = []
-        for primitive1 in self.primitives:
-            for primitive2 in contour2d.primitives:
-                line_intersection = primitive1.linesegment_intersections(primitive2)
-                if line_intersection:
-                    if line_intersection[0] not in intersecting_points:
-                        intersecting_points.extend(line_intersection)
-                else:
-                    point1, point2 = contour2d.primitives[0].start, contour2d.primitives[-1].end
-                    if primitive1.point_belongs(point1):
-                        intersecting_points.append(point1)
-                    if primitive1.point_belongs(point2):
-                        intersecting_points.append(point2)
-            if len(intersecting_points) ==2:
-                break
-        return intersecting_points
-    
-    def divide(self, contours, inter_points_contour):
-        new_base_contours = [self]
-        list_contours = []
-        finished = False
-        counter = 0
-        list_contour = contours[:]
-        while not finished:
-            cutting_points = []
-            cutting_contour = contours[0]
-           
-            for base_contour in new_base_contours:
-
-                # cutting_points = base_contour.contour_intersections(cutting_contour)
-                cutting_points = []
-                point1, point2 = [cutting_contour.primitives[0].start,cutting_contour.primitives[-1].end]
-                if base_contour.point_over_contour(point1) and base_contour.point_over_contour(point2):
-                    cutting_points = [point1, point2]
-
-                # cutting_points = [cutting_contour.primitives[0].start,cutting_contour.primitives[-1].end]
-                # axc = cutting_contour.plot()
-                # base_contour.plot(ax=axc, color = 'b')
-                # for pt in cutting_points:
-                #     pt.plot(ax=axc)
-                if cutting_points:
-                    extracted_outerpoints_contour1 = volmdlr.wires.Contour2D.extract_contours(base_contour, cutting_points[0], cutting_points[1], inter_points_contour)[0]
-                    extracted_innerpoints_contour1 = volmdlr.wires.Contour2D.extract_contours(base_contour, cutting_points[0], cutting_points[1], not inter_points_contour)[0]
-                    # extracted_contour2 = volmdlr.wires.Contour2D.extract_contours(cutting_contour, cutting_points[0], cutting_points[1], inter_points_contour = True)[0]
-                   
-                    # axx = extracted_outerpoints_contour1.plot(color = 'r')
-                    # extracted_innerpoints_contour1.plot(ax = axx, color = 'b')
-                    # extracted_contour2.plot(ax =axx, color='g')
-                    # cutting_contour.plot(ax=axx)
-                    # cutting_points[0].plot(ax=axx)
-                    # cutting_points[1].plot(ax=axx)
-                    # extracted_contour2.plot(ax =axc, color='b')
-    
-                    contour1  = volmdlr.wires.Contour2D(extracted_outerpoints_contour1.primitives + cutting_contour.primitives)
-                    contour1.order_contour()
-                    contour2 = volmdlr.wires.Contour2D(extracted_innerpoints_contour1.primitives + cutting_contour.primitives)
-                    contour2.order_contour()
-                    # contour2.plot(ax = axc, color = 'g')
-                    for ct in [contour1, contour2]:
-    #                         
-                        new_contour_points = [point for prim in ct.primitives for point in prim]
-                        valid = True
-                        if list_contours:
-                            for contour in list_contours:
-                                self_contour_points = [point for prim in self.primitives for point in prim]
-                                if len(self.primitives) == len(ct.primitives) and all(point in self_contour_points for point in new_contour_points):
-                                    valid = False
-                                    break
-                        # if ct.area() < 1e-6:
-                        #     valid = False
-
-                        if valid:
-                            list_contours.append(ct)
-                    for ct in list_contours:
-                        if ct == base_contour:
-                            list_contours.remove(ct)
-    
-                    if new_base_contours[0] == self:
-                        new_base_contours.remove(self)
-                    new_base_contours.append(contour1)
-                    new_base_contours.append(contour2)
-                    # print('new_base_contours :', new_base_contours)
-                    contours.remove(cutting_contour)
-                    break
-                # else:
-                #     contours.remove(cutting_contour)
-                #     axc = cutting_contour.plot()
-                #     base_contour.plot(ax=axc, color = 'b')
-                #     for pt in cutting_points:
-                #         pt.plot(ax=axc)
-                #     break
-                    
-
-            if len(contours) == 0:
-                finished = True
-            counter += 1
-            if counter >= 100:
-                axc = cutting_contour.plot()
-                for ctr in list_contour:
-                    ctr.plot(ax=axc, color = 'r')
-                base_contour.plot(ax=axc, color = 'b')
-                for pt in cutting_points:
-                    pt.plot(ax=axc)
-                finished = True
-        if base_contour in list_contours:
-            list_contours.remove(base_contour)
-        return list_contours
-
-    # def is_closed(self):
-
-        
-    
-class ClosedPolygon():
-=======
->>>>>>> 8481c629
     
     def contour_intersections(self, contour2d):
         intersecting_points = []
@@ -1611,7 +1415,6 @@
 
                     if point not in points:
                         points.append(point)
-<<<<<<< HEAD
         #     elif len(points)>1:
         #         vector1 = points[-1] - points[-2]
         #         vector2 = point - points[-2]
@@ -1634,30 +1437,6 @@
         # distance = points[0].point_distance(points[-1])
         # if distance < min_distance:
         #     points.remove(points[-1])
-=======
-            elif len(points)>1:
-                vector1 = points[-1] - points[-2]
-                vector2 = point - points[-2]
-                cos = vector1.dot(vector2) / (vector1.norm() * vector2.norm())
-                cos = math.degrees(math.acos(round(cos, 6)))
-                if abs(cos) > angle:
-                    if previous_point not in points:
-                        points.append(previous_point)
-                    if point not in points:
-                        points.append(point)
-            if len(points) > 2:
-                distance2 = points[-3].point_distance(points[-2])
-                vector1 = points[-2] - points[-3]
-                vector2 = points[-1] - points[-3]
-                cos = vector1.dot(vector2) / (vector1.norm() * vector2.norm())
-                cos = math.degrees(math.acos(round(cos, 6)))
-                if distance2 < min_distance and cos < angle:
-                    points = points[:-2] + [points[-1]]
-            previous_point = point
-        distance = points[0].point_distance(points[-1])
-        if distance < min_distance:
-            points.remove(points[-1])
->>>>>>> 8481c629
         return self.__class__(points)
 
 
@@ -2203,13 +1982,8 @@
                     hull_concave_edges.remove(line)
                     hull_concave_edges.extend(divided_line)
                     break
-<<<<<<< HEAD
-                
-            hull_concave_edges.sort(key = lambda x : x.length(), reverse=True)
-=======
 
             hull_concave_edges.sort(key=lambda x: x.length(), reverse=True)
->>>>>>> 8481c629
 
         # line  = hull_concave_edges[0]
         # print('first line legth :', line.length())
@@ -2396,21 +2170,10 @@
                               initial_point_to_index[p3]))
 
         return vmd.DisplayMesh2D(points, triangles)
-<<<<<<< HEAD
-    
-                
-    def simplify(self, min_distance:float = 0.01, max_distance:float=0.05, angle: float=20):
-        return ClosedPolygon2D(self.simplify_polygon(min_distance = min_distance, max_distance = max_distance, angle = angle).points)
-        
-        
-        
-=======
+
 
     def simplify(self, min_distance: float = 0.01, max_distance: float = 0.05):
         return ClosedPolygon2D(self.simplify_polygon(min_distance=min_distance,
-                                                     max_distance=max_distance).points)
-
->>>>>>> 8481c629
 
 class Triangle2D(ClosedPolygon2D):
 
@@ -2943,15 +2706,9 @@
         return volmdlr.core.BoundingBox.from_points(points)
     
     @classmethod
-<<<<<<< HEAD
-    def extract_contours(cls, contour, point1: volmdlr.Point3D, point2: volmdlr.Point3D, inter_points_contour = False):
-        
-        new_primitives = contour.extract_with_points(point1, point2, inter_points_contour)
-=======
     def extract_contours(cls, contour, point1: volmdlr.Point3D, point2: volmdlr.Point3D, inside = False):
         
         new_primitives = contour.extract_with_points(point1, point2, inside)
->>>>>>> 8481c629
         contours = [cls(new_primitives)]
         return contours 
     
@@ -2971,10 +2728,7 @@
     #         for primitive2 in coutour2.primitives:
                 
         
-<<<<<<< HEAD
-=======
-
->>>>>>> 8481c629
+
 
 class Circle3D(Contour3D):
     _non_serializable_attributes = ['point', 'edges', 'point_inside_contour']
@@ -3443,18 +3197,11 @@
             triangles.append([other_point, point2, point1])
 
         return triangles
-<<<<<<< HEAD
-    
-    def simplify(self, min_distance:float = 0.01, max_distance:float=0.05, angle:float = 20):
-        return ClosedPolygon3D(self.simplify_polygon(min_distance = min_distance, max_distance = max_distance, angle = angle).points)
-
-=======
 
     def simplify(self, min_distance: float = 0.01, max_distance: float = 0.05):
         return ClosedPolygon3D(self.simplify_polygon(
             min_distance=min_distance, max_distance=max_distance).points)
 
->>>>>>> 8481c629
     def sewing(self, polygon2, x, y):
         """
         x and y are used for plane projection to make sure it is being projected in the right plane
@@ -3465,7 +3212,6 @@
         new_center1, new_center2 = new_polygon1.average_center_point(), new_polygon2.average_center_point()
         new_polygon1_2d, new_polygon2_2d = new_polygon1.to_2d(new_center1, x, y), new_polygon2.to_2d(new_center2, x, y)
         
-<<<<<<< HEAD
         
         # bounding_rectangle1, bounding_rectangle2 = new_polygon1_2d.bounding_rectangle(), new_polygon2_2d.bounding_rectangle()
         # x1, y1, h1 = bounding_rectangle1[0] + (bounding_rectangle1[1] - bounding_rectangle1[0])/2, bounding_rectangle1[2] + (bounding_rectangle1[3] - bounding_rectangle1[2])/2, max((bounding_rectangle1[1] - bounding_rectangle1[0])/2 ,(bounding_rectangle1[3] - bounding_rectangle1[2])/2)
@@ -3574,47 +3320,19 @@
         dict_closing_pairs = {}
         triangles = []
         list_closing_points = []
-=======
-        # ax2d= new_polygon1_2d.plot(color= 'r')
-        # new_polygon2_2d.plot(ax=ax2d, color= 'g')
-        # barycenter1_2d = new_polygon1_2d.points[0]
-        # for point in new_polygon1_2d.points[1:]:
-        #     barycenter1_2d += point
-        # barycenter1_2d = barycenter1_2d / len(new_polygon1_2d.points)
-        # barycenter1_2d.plot(ax=ax2d, color = 'y')
-        # barycenter2_2d = new_polygon2_2d.points[0]
-        # for point in new_polygon2_2d.points[1:]:
-        #     barycenter2_2d += point
-        # barycenter2_2d = barycenter2_2d / len(new_polygon2_2d.points)
-        # barycenter2_2d.plot(ax=ax2d, color = 'r')
-        
-
-        # ax3d= new_polygon1.plot(color= 'r')
-        # new_polygon2.plot(ax=ax3d, color= 'g')
-        # volmdlr.Point3D(0,0, center1.z).plot(ax=ax3d)
-        # volmdlr.Point3D(0,0, center2.z).plot(ax=ax3d, color = 'r')
-
-        dict_closing_pairs = {}
-        triangles = []
->>>>>>> 8481c629
         new_polygon1_2d_points = new_polygon1_2d.points + [new_polygon1_2d.points[0]]
         for i, point_polygon1 in enumerate(new_polygon1.points+[new_polygon1.points[0]]):
             if i != 0:
                 mean_point2d = 0.5*(new_polygon1_2d_points[i] + new_polygon1_2d_points[i-1])
                 vec_dir = mean_point2d.copy()
                 vec_dir.normalize()
-<<<<<<< HEAD
-                line = volmdlr.edges.LineSegment2D(volmdlr.O2D, mean_point2d + vec_dir*0.5)
-                # line.plot(ax=ax2d)
-=======
+
                 line = volmdlr.edges.LineSegment2D(volmdlr.O2D, mean_point2d + vec_dir*5)
->>>>>>> 8481c629
                 point_intersections = {}
                 for line_segment in new_polygon2_2d.line_segments:
                     point_intersection = line_segment.linesegment_intersections(line)
                     if point_intersection:
                         point_intersections[line_segment] = point_intersection[0]
-<<<<<<< HEAD
                         # point_intersection[0].plot(ax=ax2d, color = 'b')
                     else:
                         if line.point_belongs(line_segment.start):
@@ -3644,8 +3362,6 @@
                     # volmdlr.Point3D(0,0, center2.z).plot(ax=ax3d, color = 'r')
                     # line.plot(ax=ax2d, color = 'y')
                     raise NotImplementedError
-=======
->>>>>>> 8481c629
                 point_distance = list(point_intersections.values())[0].point_distance(mean_point2d)
                 point_intersection = list(point_intersections.values())[0]
                 line_segment = list(point_intersections.keys())[0]
@@ -3674,7 +3390,6 @@
                 if not volmdlr.edges.LineSegment3D(self.points[new_polygon1.points.index(point_polygon1)], real_closing_point).point_belongs(self.points[i-1]):
                     triangles.append([self.points[new_polygon1.points.index(point_polygon1)], self.points[i-1], real_closing_point])
                 previous_closing_point_index = closing_point_index
-<<<<<<< HEAD
    #'''###########################################################################################################################################''''
                 # mean_point = 0.5*(point_polygon1 + new_polygon1.points[i-1])
                 # distances = [mean_point.point_distance(point_poly2) for point_poly2 in new_polygon2.points]
@@ -3724,8 +3439,6 @@
                 #                   self.points[i-1], real_closing_point])
                 # previous_closing_point = closing_point
   #'''###########################################################################################################################################''''
-=======
->>>>>>> 8481c629
         for i, point_polygon2 in enumerate(new_polygon2.points+[new_polygon2.points[0]]):
             for j, index in enumerate(list(dict_closing_pairs.values())):
                 if i != 0 :
@@ -3746,27 +3459,6 @@
                                 if (a != b and a != c and b != c and not volmdlr.edges.LineSegment3D(a, c).point_belongs(b)):
                                     triangles.append([polygon2.points[i-1], 
                                                       polygon2.points[new_polygon2.points.index(point_polygon2)], 
-<<<<<<< HEAD
-                                                      list(dict_closing_pairs.keys())[j]])
-        # faces = []
-        # coords = triangles
-        # for trio in coords:
-        #     faces.append(volmdlr.faces.Triangle3D(trio[0], trio[1], trio[2]))
-        # volum = volmdlr.core.VolumeModel(faces)
-        # volum.babylonjs()
-        # ax= self.plot()
-        # polygon2.plot(ax=ax, color = 'y')
-        # for face in faces:
-        #     volmdlr.edges.LineSegment3D(face.point1, face.point2).plot(ax=ax, color = 'b')
-        #     volmdlr.edges.LineSegment3D(face.point1, face.point3).plot(ax=ax, color = 'b')
-        #     volmdlr.edges.LineSegment3D(face.point2, face.point3).plot(ax=ax, color = 'b')
-            
-        return triangles
-
-
-  
-=======
                                                       list(dict_closing_pairs.keys())[j]])   
             
-        return triangles
->>>>>>> 8481c629
+        return triangles