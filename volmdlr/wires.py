#!/usr/bin/env python3
# -*- coding: utf-8 -*-
"""
Module containing wires & contours.
"""

import itertools
import math
import sys
import warnings
# import random
from collections import deque
from functools import cached_property
from statistics import mean
from typing import List

import matplotlib.pyplot as plt
import networkx as nx
import numpy as npy
import plot_data.core as plot_data
import scipy.integrate as scipy_integrate
from mpl_toolkits.mplot3d import Axes3D
from scipy.spatial import ConvexHull, Delaunay
from triangle import triangulate

import volmdlr
import volmdlr.core
import volmdlr.display as vmd
import volmdlr.edges
import volmdlr.geometry
import volmdlr.utils.common_operations as vm_common_operations
import volmdlr.utils.intersections as vm_utils_intersections
from volmdlr.core_compiled import polygon_point_belongs
from volmdlr.core import EdgeStyle


def argmax(list_of_numbers):
    """
    Returns the max value and the argmax.

    """
    pos_max, max_value = 0, list_of_numbers[0]
    for pos, value in enumerate(list_of_numbers):
        if pos == 0:
            continue
        if value > max_value:
            max_value = value
            pos_max = pos
    return max_value, pos_max


def argmin(list_of_numbers):
    """
    Returns the minimum value from a list of numbers and its index.

    """
    pos_min, min_value = 0, list_of_numbers[0]
    for pos, value in enumerate(list_of_numbers):
        if pos == 0:
            continue
        if value < min_value:
            min_value = value
            pos_min = pos
    return min_value, pos_min


def bounding_rectangle_adjacent_contours(contours: List):
    """
    Compute the bounding box of a list of adjacent contours 2d.

    :param contours: A list of adjacent contours
    :type contours: List[:class:`volmdlr.wires.Contour2D`]
    :return: The bounding box
    :rtype: :class:`volmdlr.core.BoundingRectangle`
    """
    x_min, x_max, y_min, y_max = contours[0].bounding_rectangle.bounds()

    for i in range(1, len(contours)):
        xmin_contour, xmax_contour, ymin_contour, ymax_contour = contours[i].bounding_rectangle.bounds()
        x_min = min(x_min, xmin_contour)
        x_max = max(x_max, xmax_contour)
        y_min = min(y_min, ymin_contour)
        y_max = max(y_max, ymax_contour)

    return volmdlr.core.BoundingRectangle(x_min, x_max, y_min, y_max)


def reorder_contour3d_edges_from_step(raw_edges, step_data):
    """Helper function to order edges from a 3D contour coming from a step file."""
    step_id, step_name, arguments = step_data
    reversed_distances = [edge1.start.point_distance(edge2.end)
                          for edge1, edge2 in zip(raw_edges[::-1][1:], raw_edges[::-1][:-1])]
    if all((dist < 1e-6) for dist in reversed_distances):
        return raw_edges[::-1]

    # Making things right for first 2 primitives
    distances = [raw_edges[0].end.point_distance(raw_edges[1].start),
                 raw_edges[0].start.point_distance(raw_edges[1].start),
                 raw_edges[0].end.point_distance(raw_edges[1].end),
                 raw_edges[0].start.point_distance(raw_edges[1].end)]
    index = distances.index(min(distances))
    if min(distances) > 1e-3:
        # Green color : well-placed and well-read
        ax = raw_edges[0].plot(edge_style=EdgeStyle(color='g'))
        ax.set_title(f"Step ID: #{step_id}")

        # Red color : can't be connected to green edge
        raw_edges[1].plot(ax=ax, edge_style=EdgeStyle(color='r'))
        # Black color : to be placed
        for re in raw_edges[2:]:
            re.plot(ax=ax)

        warnings.warn(
            f"Could not instantiate #{step_id} = {step_name}({arguments})"
            "because the first 2 edges of contour not following each other.\n"
            f'Number of edges: {len(raw_edges)}.\n'
            f'delta_x = {abs(raw_edges[0].start.x - raw_edges[1].end.x)}, '
            f' {abs(raw_edges[0].end.x - raw_edges[1].end.x)}.\n'
            f'delta_y = {abs(raw_edges[0].start.y - raw_edges[1].end.y)} ,'
            f' {abs(raw_edges[0].end.y - raw_edges[1].end.y)}.\n'
            f'delta_z = {abs(raw_edges[0].start.z - raw_edges[1].end.z)}, '
            f' {abs(raw_edges[0].end.z - raw_edges[1].end.z)}.\n'
            f'distance = {min(distances)}')
        return None

    if index == 0:
        edges = [raw_edges[0], raw_edges[1]]
    elif index == 1:
        edges = [raw_edges[0].reverse(), raw_edges[1]]
    elif index == 2:
        edges = [raw_edges[0], raw_edges[1].reverse()]
    elif index == 3:
        edges = [raw_edges[0].reverse(), raw_edges[1].reverse()]
    else:
        raise NotImplementedError

    # Connecting the next edges
    last_edge = edges[-1]
    for i, raw_edge in enumerate(raw_edges[2:]):
        if raw_edge.direction_independent_is_close(last_edge):
            continue
        distances = [raw_edge.start.point_distance(last_edge.end),
                     raw_edge.end.point_distance(last_edge.end)]
        index = distances.index(min(distances))
        if min(distances) > 1e-3:
            # Green color : well-placed and well-read
            ax = last_edge.plot(edge_style=EdgeStyle(color='g'))
            ax.set_title(f"Step ID: #{step_id}")

            for re in raw_edges[:2 + i]:
                re.plot(ax=ax, edge_style=EdgeStyle(color='g'))
                re.start.plot(ax=ax, color='g')
                re.end.plot(ax=ax, color='g')
            last_edge.end.plot(ax=ax, color='g')
            # Red color : can't be connected to red dot
            raw_edge.plot(ax=ax, edge_style=EdgeStyle(color='g'))
            # Black color : to be placed
            for re in raw_edges[2 + i + 1:]:
                re.plot(ax=ax)
                re.start.plot(ax=ax)
                re.end.plot(ax=ax)

            warnings.warn(
                f"Could not instantiate #{step_id} = {step_name}({arguments})"
                "because some Edges of contour are not following each other.\n"
                f'Number of edges: {len(raw_edges)}.\n'
                f'delta_x = {abs(raw_edge.start.x - last_edge.end.x)}, '
                f' {abs(raw_edge.end.x - last_edge.end.x)}.\n'
                f'delta_y = {abs(raw_edge.start.y - last_edge.end.y)}, '
                f' {abs(raw_edge.end.y - last_edge.end.y)}.\n'
                f'delta_z = {abs(raw_edge.start.z - last_edge.end.z)}, '
                f' {abs(raw_edge.end.z - last_edge.end.z)}.\n'
                f'distance = {min(distances)}')
            return None
        if index == 0:
            last_edge = raw_edge
        elif index == 1:
            last_edge = raw_edge.reverse()

        edges.append(last_edge)
    return edges


class WireMixin:
    """
    Abstract class for Wire, storing methods and attributes used by many classes in this module.

    """
    _non_data_hash_attributes = ['basis_primitives']
    _non_serializable_attributes = ['primitive_to_index',
                                    'basis_primitives']

    def _data_hash(self):
        return sum(hash(e) for e in self.primitives) + len(self.primitives)

    def length(self):
        length = 0.
        for primitive in self.primitives:
            length += primitive.length()
        return length

    def discretization_points(self, *, number_points: int = None, angle_resolution: int = 20):
        """

        :param angle_resolution: distance between two discretized points.
        """
        length = self.length()
        if number_points:
            n = number_points - 1
        elif angle_resolution:
            n = int(length / angle_resolution) + 1

        return [self.point_at_abscissa(i / n * length) for i in
                range(n + 1)]

    def point_at_abscissa(self, curvilinear_abscissa: float):
        length = 0.
        for primitive in self.primitives:
            primitive_length = primitive.length()
            if length + primitive_length > curvilinear_abscissa:
                return primitive.point_at_abscissa(
                    curvilinear_abscissa - length)
            length += primitive_length
        # In case we did not find yet, ask last primitive its end
        if math.isclose(curvilinear_abscissa, length, abs_tol=1e-6):
            return self.primitives[-1].end  # point_at_abscissa(primitive_length)
        raise ValueError('abscissa out of contour length')

    def split_with_two_points(self, point1, point2):
        """
        Split a wire or contour in two points.

        :param point1: splitting point1.
        :param point2: splitting point2.
        :return: List of primitives in between these two points, and another list with the remaining primitives.
        """
        abscissa1 = self.abscissa(point1)
        abscissa2 = self.abscissa(point2)
        if abscissa1 > abscissa2:
            point1, point2 = point2, point1
            abscissa1, abscissa2 = abscissa2, abscissa1
        current_abscissa = 0
        primitives1 = []
        primitives2 = []
        for primitive in self.primitives:
            if abscissa1 < current_abscissa and current_abscissa + primitive.length() < abscissa2:
                primitives1.append(primitive)
            elif current_abscissa > abscissa2 or current_abscissa + primitive.length() < abscissa1:
                primitives2.append(primitive)
            elif current_abscissa <= abscissa1 <= current_abscissa + primitive.length() and \
                    current_abscissa <= abscissa2 <= current_abscissa + primitive.length():
                split_primitives1 = primitive.split(point1)
                if split_primitives1[0]:
                    primitives2.append(split_primitives1[0])
                split_primitives2 = primitive.split(point2)
                if split_primitives2[1]:
                    primitives2.append(split_primitives2[1])
                primitives1.append(primitive.split_between_two_points(point1, point2))
            elif current_abscissa <= abscissa1 <= current_abscissa + primitive.length():
                split_primitives = primitive.split(point1)
                if split_primitives[1]:
                    primitives1.append(split_primitives[1])
                if split_primitives[0]:
                    primitives2.append(split_primitives[0])
            elif current_abscissa <= abscissa2 <= current_abscissa + primitive.length():
                split_primitives = primitive.split(point2)
                if split_primitives[0]:
                    primitives1.append(split_primitives[0])
                if split_primitives[1]:
                    primitives2.append(split_primitives[1])
            else:
                raise NotImplementedError
            current_abscissa += primitive.length()
        return primitives1, primitives2

    def abscissa(self, point, tol=1e-6):
        """
        Compute the curvilinear abscissa of a point on a wire.

        """
        if self.point_over_wire(point, tol):
            length = 0
            for primitive in self.primitives:
                if primitive.point_belongs(point, tol):
                    length += primitive.abscissa(point)
                    break
                length += primitive.length()
            return length

        raise ValueError('Point is not on wire')

    def sort_points_along_wire(self, points):
        """ Sort given points along the wire with respect to the abscissa. """
        return sorted(points, key=self.abscissa)

    def is_ordered(self, tol=1e-6):
        """ Check if the wire's primitives are ordered or not. """

        for primitive_1, primitive_2 in zip(self.primitives, self.primitives[1:]):
            if primitive_1.end.point_distance(primitive_2.start) > tol:
                return False
        return True

    def ordering_primitives(self, tol: float = 1e-6):
        """
        Ordering wire / contour primitives.

        :param tol: tolerance.
        :return:
        """
        primitives = [prim for prim in self.primitives[:] if not math.isclose(prim.length(), 0.0, abs_tol=tol)]
        new_primitives = [primitives[0]]
        primitives.remove(primitives[0])
        while True:
            if not primitives:
                break
            for primitive in primitives:
                if primitive.is_point_edge_extremity(new_primitives[-1].end, tol):
                    if new_primitives[-1].end.is_close(primitive.start, tol):
                        new_primitives.append(primitive)
                    else:
                        new_primitives.append(primitive.reverse())
                    primitives.remove(primitive)
                    break
                if primitive.is_point_edge_extremity(new_primitives[0].start, tol):
                    if new_primitives[0].start.is_close(primitive.end, tol):
                        new_primitives.insert(0, primitive)
                    else:
                        new_primitives.insert(0, primitive.reverse())
                    primitives.remove(primitive)
                    break
            else:
                # print(self, primitive)
                # ax = self.plot()
                # primitive.plot(edge_style=EdgeStyle(color='r'), ax=ax)
                raise NotImplementedError('There may exist a problem with this'
                                          ' contour, it seems it cannot be reordered.'
                                          ' Please, verify its points')
        return new_primitives

    def order_wire(self, tol=1e-6):
        """ Order wire's primitives. """

        if self.is_ordered(tol=tol):
            return self
        return self.__class__(self.ordering_primitives(tol))

    @classmethod
    def from_wires(cls, wires):
        """
        Define a wire from successive wires.

        """

        primitives = []
        for wire in wires:
            primitives.extend(wire.primitives)

        wire = cls(primitives)

        if not wire.is_ordered():
            return wire.order_wire()
        return wire

    def inverted_primitives(self):
        """
        Invert wire's primitives.

        """

        new_primitives = []
        for prim in self.primitives[::-1]:
            new_primitives.append(prim.reverse())
        return new_primitives

    def is_followed_by(self, wire_2, tol=1e-6):
        """
        Check if the wire is followed by wire_2.

        """
        return self.primitives[-1].end.point_distance(wire_2.primitives[0].start) < tol

    def point_over_wire(self, point, abs_tol=1e-6):
        """
        Verifies if point is over wire.

        :param point: point to be verified.
        :param abs_tol: tolerance to be considered.
        :return: True or False
        """
        for primitive in self.primitives:
            if primitive.point_belongs(point, abs_tol):
                return True
        return False

    def primitive_over_wire(self, primitive, tol: float = 1e-6):
        """
        Verifies if point is over wire.

        :param primitive: point to be verified.
        :param tol: tolerance to be considered.
        :return: True or False
        """
        points = primitive.discretization_points(number_points=10)
        if all(self.point_over_wire(point, tol) for point in points):
            return True
        return False

    @classmethod
    def from_points(cls, points):
        """
        Create a contour from points with line_segments.

        """
        linesegment_name = 'LineSegment' + points[0].__class__.__name__[-2:]
        edges = []
        for i in range(0, len(points) - 1):
            edges.append(getattr(volmdlr.edges, linesegment_name)(points[i], points[i + 1]))
        contour = cls(edges)
        return contour

    @classmethod
    def from_edge(cls, edge, number_segments: int):
        """
        Creates a Wire object from an edge.

        :param edge: edge used to create Wire.
        :param number_segments: number of segment for the wire to have.
        :return: Wire object.
        """
        points = edge.discretization_points(number_points=number_segments + 1)
        class_name_ = 'Wire' + edge.__class__.__name__[-2:]
        class_ = getattr(sys.modules[__name__], class_name_)
        return class_.from_points(points)

    def extract_with_points(self, point1: volmdlr.Point2D, point2: volmdlr.Point2D, inside: bool = True):
        """
        Extract primitives between two given points.

        :param point1: extraction point 1.
        :param point2:extraction point2.
        :param inside: If True it'll Extract primitives from smaller point abscissa value
        to greater point abscissa value. If False, it'll return the contour primitives going from
        the greater point abscissa value to the smaller one.
        """
        inside_primitives, outside_primitives = self.split_with_two_points(point1, point2)
        if inside:
            return inside_primitives
        return outside_primitives

    @classmethod
    def extract(cls, contour, point1, point2, inside=False):
        """Extracts a contour from another contour, given two points."""
        new_primitives = contour.extract_with_points(point1, point2, inside)
        contours = [cls(new_primitives)]
        return contours

    def split_with_sorted_points(self, sorted_points):
        """
        Split contour in various sections using a list of sorted points along the contour.

        :param sorted_points: sorted list of points.
        :return: list of Contour sections.
        """
        self_start_equal_to_end = True
        if not self.primitives[0].start.is_close(self.primitives[-1].end):
            self_start_equal_to_end = False
            if not volmdlr.core.point_in_list(self.primitives[0].start, sorted_points):
                sorted_points = [self.primitives[0].start] + sorted_points
            if not volmdlr.core.point_in_list(self.primitives[-1].end, sorted_points):
                sorted_points.append(self.primitives[-1].end)
        split_wires = []
        len_sorted_points = len(sorted_points)
        for i, (point1, point2) in enumerate(
                zip(sorted_points, sorted_points[1:] + [sorted_points[0]])):
            if i == len_sorted_points - 1:
                if self_start_equal_to_end:
                    split_wires.extend(self.__class__.extract(self, point1, point2, False))
            else:
                split_wires.extend(self.__class__.extract(self, point1, point2, True))
        return split_wires

<<<<<<< HEAD
    def to_wire_with_linesegments(self, number_segments: int):
        """
        Convert a wire with different primitives to a wire with just linesegments by discretizing primitives.

        :param number_segments: number of segment for each primitive to be converted.
        :type number_segments: int
        """

        primitives = []
        class_name_ = 'Wire' + self.primitives[0].__class__.__name__[-2:]
        class_ = getattr(sys.modules[__name__], class_name_)

        for primitive in self.primitives:
            if primitive.__class__.__name__[0:-2] != 'LineSegment':
                primitives.extend(class_.from_edge(
                    edge=primitive, number_segments=number_segments).primitives)
            else:
                primitives.append(primitive)

        return class_(primitives)
=======
    @classmethod
    def wires_from_edges(cls, edges, tol=1e-6):
        """
        Defines a list of wires from edges, by ordering successives edges.

        :param edges: A list of edges
        :type edges: List[edges.Edge]
        :param tol: A tolerance, defaults to 1e-6
        :type tol: float, optional

        :return: A list of wires
        :rtype: List[wires.WireMixin]
        """

        if not edges:
            return []
        if len(edges) == 1:
            return [cls(edges)]

        new_primitives, i = [], -1
        while edges:
            i += 1
            new_primitives.append([edges[0]])
            edges.remove(edges[0])

            to_continue = True

            while to_continue:
                broke = False
                for p, primitive in enumerate(edges):

                    if primitive.is_point_edge_extremity(new_primitives[i][-1].end, tol):
                        if new_primitives[i][-1].end.is_close(primitive.start, tol):
                            new_primitives[i].append(primitive)
                        else:
                            new_primitives[i].append(primitive.reverse())
                        edges.remove(primitive)
                        broke = True
                        break

                    if primitive.is_point_edge_extremity(new_primitives[i][0].start, tol):
                        if new_primitives[i][0].start.is_close(primitive.end, tol):
                            new_primitives[i].insert(0, primitive)
                        else:
                            new_primitives[i].insert(0, primitive.reverse())
                        edges.remove(primitive)
                        broke = True
                        break

                if ((not broke) and (len(edges) == p+1)) or len(edges) == 0:
                    to_continue = False

        wires = [cls(primitives_wire) for primitives_wire in new_primitives]

        return wires
>>>>>>> 137e49f0


class EdgeCollection3D(WireMixin):
    """
    A collection of simple edges 3D.
    """
    _standalone_in_db = True
    _eq_is_data_eq = True
    _non_serializable_attributes = ['basis_primitives']
    _non_data_eq_attributes = ['name', 'basis_primitives']
    _non_data_hash_attributes = []

    def __init__(self, primitives: List[volmdlr.edges.Edge], color=None, alpha=1, name: str = ''):
        self.primitives = primitives
        self.color = color
        self.alpha = alpha
        self._bbox = None
        self.name = name

    def plot(self, ax=None, edge_style: EdgeStyle = EdgeStyle()):
        """ Plot edges with matplolib, not tested. """
        if ax is None:
            fig = plt.figure()
            ax = fig.add_subplot(111, projection='3d')
        for primitive in self.primitives:
            primitive.plot(ax=ax, edge_style=edge_style)
        return ax

    def _bounding_box(self):
        """ Flawed method, to be enforced by overloading. """
        return volmdlr.core.BoundingBox.from_points(self.points())

    @property
    def bounding_box(self):
        """ Get big bounding box of all edges. """
        if not self._bbox:
            self._bbox = self._bounding_box()
        return self._bbox

    def points(self):
        """ Get list of all points. """
        points = []
        for prim in self.primitives:
            points += [prim.start, prim.end]
        return points

    def babylon_param(self):
        """ Get dict for babylonjs object settings. """
        babylon_param = {'alpha': self.alpha,
                         'name': self.name,
                         'color': [0, 0, 0.6]}
        if self.color is None:
            babylon_param['edges_color'] = [0, 0, 0.6]
        else:
            babylon_param['edges_color'] = list(self.color)
        return babylon_param

    def babylon_points(self):
        """ Get list of points coordinates. """
        return [[point.x, point.y, point.z] for point in self.points()]

    def to_babylon(self):
        """ Generate a mesh from all edges for performance when drawing. """
        positions = []
        for prim in self.primitives:
            positions += [prim.start.x, prim.start.y, prim.start.z,
                          prim.end.x, prim.end.y, prim.end.z,
                          prim.end.x, prim.end.y, prim.end.z]

        indices = list(range(len(positions)))
        return positions, indices

    def babylon_meshes(self):
        """ Set the mesh for babylonjs. """
        positions, indices = self.to_babylon()
        babylon_mesh = {'positions': positions,
                        'indices': indices}
        babylon_mesh.update(self.babylon_param())
        return [babylon_mesh]


class Wire2D(volmdlr.core.CompositePrimitive2D, WireMixin):
    """
    A collection of simple primitives, following each other making a wire.

    """

    def __init__(self, primitives: List[volmdlr.core.Primitive2D],
                 name: str = ''):
        self._bounding_rectangle = None
        self._length = None
        volmdlr.core.CompositePrimitive2D.__init__(self, primitives, name)

    def __hash__(self):
        return hash(('wire2d', tuple(self.primitives)))

    def length(self):
        """ Gets the length for a Wire2D."""
        if not self._length:
            self._length = WireMixin.length(self)
        return self._length

    def area(self):
        """ Gets the area for a Wire2D."""
        return 0.0

    def to_3d(self, plane_origin, x, y):
        """
        Transforms a Wire2D into an Wire3D, given a plane origin and an u and v plane vector.

        :param plane_origin: plane origin.
        :param x: plane u vector.
        :param y: plane v vector.
        :return: Wire3D.
        """
        primitives3d = []
        for edge in self.primitives:
            primitives3d.append(edge.to_3d(plane_origin, x, y))
        return Wire3D(primitives3d)
        # TODO: method to check if it is a wire

    def infinite_intersections(self, infinite_primitives):
        """
        Returns a list that contains the intersections between a succession of infinite primitives.

        There must be a method implemented to intersect the two infinite primitives.
        """
        offset_intersections = []

        for primitive_1, primitive_2 in zip(infinite_primitives,
                                            infinite_primitives[1:] + [infinite_primitives[0]]):

            i = infinite_primitives.index(primitive_1)
            # k = infinite_primitives.index(primitive_2)

            primitive_name = primitive_1.__class__.__name__.lower().replace('2d', '')
            intersection_method_name = f'{primitive_name}_intersections'
            next_primitive_name = primitive_2.__class__.__name__.lower().replace('2d', '')
            next_intersection_method_name = f'{next_primitive_name}_intersections'

            if hasattr(primitive_1, next_intersection_method_name):
                intersections = getattr(primitive_1, next_intersection_method_name)(
                    primitive_2)
                end = self.primitives[i].end
                if not intersections:
                    continue

                if len(intersections) == 1:
                    offset_intersections.append(intersections[0])

                else:
                    end = self.primitives[i].end
                    if intersections[0].point_distance(end) > intersections[1].point_distance(end):
                        intersections.reverse()
                    offset_intersections.append(intersections[0])

            elif hasattr(primitive_2, intersection_method_name):
                intersections = getattr(primitive_2, intersection_method_name)(primitive_1)
                if not intersections:
                    continue
                if len(intersections) == 1:
                    offset_intersections.append(intersections[0])
                else:
                    end = self.primitives[i].end
                    if intersections[0].point_distance(end) > intersections[
                            1].point_distance(end):
                        intersections.reverse()
                    offset_intersections.append(intersections[0])

            else:
                raise NotImplementedError(
                    f'No intersection method between {primitive_1.__class__.__name__} and'
                    f'{primitive_2.__class__.__name__}. Define {next_intersection_method_name} on '
                    f'{primitive_1.__class__.__name__} or {intersection_method_name} on'
                    f'{primitive_2.__class__.__name__}')

        return offset_intersections

    def offset(self, offset):
        """
        Generates an offset of a Wire2D.

        """
        offset_primitives = []
        infinite_primitives = []
        offset_intersections = []
        for primitive in self.primitives:
            infinite_primitive = primitive.infinite_primitive(offset)
            if infinite_primitive is not None:
                infinite_primitives.append(infinite_primitive)
        offset_intersections += self.infinite_intersections(infinite_primitives)
        for i, (point1, point2) in enumerate(zip(offset_intersections,
                                                 offset_intersections[1:] + [offset_intersections[0]])):
            if i + 1 == len(offset_intersections):
                cutted_primitive = infinite_primitives[0].cut_between_two_points(point1, point2)
            else:
                cutted_primitive = infinite_primitives[i + 1].cut_between_two_points(point1, point2)
            offset_primitives.append(cutted_primitive)

        return self.__class__(offset_primitives)

    def plot_data(self, *args, **kwargs):
        data = []
        for item in self.primitives:
            data.append(item.plot_data())
        return data

    def line_intersections(self, line: 'volmdlr.edges.Line2D'):
        """
        Returns a list of intersection of the wire primitives intersecting with the line.

        :returns: a tuple (point, primitive)
        """
        intersection_points = []
        for primitive in self.primitives:
            for point in primitive.line_intersections(line):
                intersection_points.append((point, primitive))
        return intersection_points

    def linesegment_intersections(self,
                                  linesegment: 'volmdlr.edges.LineSegment2D'):
        """
        Returns a list of intersection of the wire primitives intersecting with the line segment.

        :returns: a tuple (point, primitive)
        """
        intersection_points = []
        for primitive in self.primitives:
            inters = primitive.linesegment_intersections(linesegment)
            for point in inters:
                intersection_points.append((point, primitive))
        return intersection_points

    def is_start_end_crossings_valid(self, crossing_primitive, intersection, primitive):
        """
        Returns if the crossings are valid.

        :param crossing_primitive: crossing primitive.
        :param intersection: intersection result.
         for primitive line intersections
        :param primitive: intersecting primitive
        :return: None if intersection not a start or
        end point of a contours primitives, or a volmdlr.Point2D if it is.
        """
        primitive_index = self.primitives.index(primitive)
        point1, point2 = None, None
        if intersection.is_close(primitive.start):
            point1 = primitive.point_at_abscissa(primitive.length() * 0.01)
            point2 = self.primitives[primitive_index - 1].point_at_abscissa(
                self.primitives[primitive_index - 1].length() * .99
            )
        elif intersection.is_close(primitive.end) and primitive != self.primitives[-1]:
            point1 = primitive.point_at_abscissa(primitive.length() * 0.99)
            point2 = self.primitives[primitive_index + 1].point_at_abscissa(
                self.primitives[primitive_index + 1].length() * .01)
        if point1 is not None and point2 is not None:
            if not point1.is_close(point2):
                lineseg = volmdlr.edges.LineSegment2D(point1, point2)
                inter = crossing_primitive.linesegment_intersections(lineseg)
                if inter:
                    return True
        return False

    @staticmethod
    def is_crossing_start_end_point(intersections, primitive):
        """
        Returns True if the crossings provided are start or end of the Wire 2D.

        :param intersections: intersection results
         for primitive line intersections
        :param primitive: intersecting primitive
        :return: False if intersection not a start or
        end point of a contours primitives, or True if it is.
        """
        if intersections[0].is_close(primitive.start) or intersections[0].is_close(primitive.end):
            return True
        return False

    def line_crossings(self, line: volmdlr.edges.Line2D):
        """
        Calculates valid crossing intersections of a wire and an infinite line.

        :param line: line crossing the wire
        :type line: volmdlr.edges.Line2D
        returns a list of Tuples (point, primitive)
        of the wire primitives intersecting with the line
        """
        intersection_points = []
        intersection_points_primitives = []
        for primitive in self.primitives:
            intersections = primitive.line_intersections(line)
            for intersection in intersections:
                if not volmdlr.core.point_in_list(intersection, intersection_points):
                    if not self.is_crossing_start_end_point(intersections, primitive):
                        intersection_points.append(intersection)
                        intersection_points_primitives.append((intersection, primitive))
                    elif self.is_start_end_crossings_valid(line, intersection, primitive):
                        intersection_points.append(intersection)
                        intersection_points_primitives.append((intersection, primitive))
        return intersection_points_primitives

    def linesegment_crossings(self, linesegment: 'volmdlr.edges.LineSegment2D'):
        """
        Gets the wire primitives intersecting with the line.

        Returns a list of crossings in the form of a tuple (point, primitive).
        """
        results = self.line_crossings(linesegment.to_line())
        crossings_points = []
        for result in results:
            if linesegment.point_belongs(result[0]):
                crossings_points.append(result)
        return crossings_points

    def edge_intersections(self, edge):
        """
        Compute intersections between a wire 2d and an edge.

        :param edge: edge to compute intersections.
        """
        edge_intersections = []
        for primitive in self.primitives:
            intersections = primitive.intersections(edge)
            for intersection in intersections:
                if not volmdlr.core.point_in_list(intersection, edge_intersections):
                    edge_intersections.append(intersection)
        return edge_intersections

    def wire_intersections(self, wire):
        """
        Compute intersections between two wire 2d.

        :param wire: volmdlr.wires.Wire2D
        """
        intersections_points = []
        for primitive in wire.primitives:
            edge_intersections = self.edge_intersections(primitive)
            for crossing in edge_intersections:
                if not volmdlr.core.point_in_list(crossing, intersections_points):
                    intersections_points.append(crossing)
        return intersections_points

    def validate_edge_crossings(self, crossings):
        """
        Validates the crossings points from an edge and a wire.

        :param crossings: list of crossing points found.
        :return: list of valid crossing points.
        """
        crossings_ = []
        first_primitive = self.primitives[0]
        last_primitive = self.primitives[-1]
        for point in crossings:
            if not first_primitive.start.is_close(point) and not last_primitive.end.is_close(point):
                crossings_.append(point)
        return crossings_

    def edge_crossings(self, edge):
        """
        Gets the crossings between an edge and a Wire.

        :param edge: edge to search for crossings.
        :return: list of points containing all crossing points.
        """
        edge_crossings = []
        start_equal_to_end = self.primitives[0].start.is_close(self.primitives[-1].end)
        for primitive in self.primitives:
            crossings = primitive.intersections(edge)
            if not start_equal_to_end:
                crossings = self.validate_edge_crossings(crossings)
            for crossing in crossings:
                if not edge.is_point_edge_extremity(crossing) and\
                        not volmdlr.core.point_in_list(crossing, edge_crossings):
                    edge_crossings.append(crossing)
        return edge_crossings

    def validate_wire_crossing(self, crossing, current_wire_primitive, next_wire_primitive):
        """
        Validate the crossing point for the operation wire crossings.

        :param crossing: crossing point.
        :param current_wire_primitive: current wire primitive intersecting wire.
        :param next_wire_primitive: next wire primitive intersecting wire.
        :return:
        """
        self_primitives_to_test = [prim for prim in self.primitives if prim.is_point_edge_extremity(crossing)]
        if len(self_primitives_to_test) < 2:
            self_primitive = [prim for prim in self.primitives if prim.point_belongs(crossing)][0]
            crossing_abscissa = self_primitive.abscissa(crossing)
            vector_crossing = self_primitive.direction_vector(crossing_abscissa)
            current_vector = current_wire_primitive.direction_vector(current_wire_primitive.length())
            next_vector = next_wire_primitive.direction_vector(next_wire_primitive.length())
            if math.isclose(abs(vector_crossing.dot(current_vector)), 1, abs_tol=1e-6) or\
                    math.isclose(abs(vector_crossing.dot(next_vector)), 1, abs_tol=1e-6):
                return False
            return True
        if len(self_primitives_to_test) > 2:
            raise NotImplementedError
        if self_primitives_to_test[0] == self.primitives[0] and self_primitives_to_test[1] == self.primitives[-1]:
            point1 = self_primitives_to_test[0].point_at_abscissa(self_primitives_to_test[0].length() * 0.01)
            point2 = self_primitives_to_test[1].point_at_abscissa(self_primitives_to_test[1].length() * .99)
            point3 = current_wire_primitive.point_at_abscissa(current_wire_primitive.length() * .99)
            point4 = next_wire_primitive.point_at_abscissa(next_wire_primitive.length() * 0.01)
            linesegment1 = volmdlr.edges.LineSegment2D(point1, point2)
            linesegment2 = volmdlr.edges.LineSegment2D(point3, point4)
        else:
            point1 = self_primitives_to_test[0].point_at_abscissa(self_primitives_to_test[0].length() * .99)
            point2 = self_primitives_to_test[1].point_at_abscissa(self_primitives_to_test[1].length() * 0.01)
            point3 = current_wire_primitive.point_at_abscissa(current_wire_primitive.length() * .99)
            point4 = next_wire_primitive.point_at_abscissa(next_wire_primitive.length() * 0.01)
            linesegment1 = volmdlr.edges.LineSegment2D(point1, point2)
            linesegment2 = volmdlr.edges.LineSegment2D(point3, point4)
        inter = linesegment1.linesegment_intersections(linesegment2)
        if inter:
            return True
        return False

    def wire_crossings(self, wire):
        """
        Compute crossings between two wire 2d.

        :param wire: volmdlr.wires.Wire2D
        :return: crossing points: List[(volmdlr.Point2D)]
        """
        self_start_equal_to_end = self.primitives[0].start.is_close(self.primitives[-1].end)
        wire_start_equal_to_end = wire.primitives[0].start.is_close(wire.primitives[-1].end)
        wire_primitives = wire.primitives
        if wire_start_equal_to_end:
            wire_primitives = wire.primitives + [wire.primitives[0]]
        crossings_points = []
        len_wire_primitives = len(wire_primitives)
        invalid_crossings = []
        for i_prim, primitive in enumerate(wire_primitives):
            edge_intersections = self.edge_intersections(primitive)
            if not self_start_equal_to_end:
                edge_intersections = self.validate_edge_crossings(edge_intersections)
            if not wire_start_equal_to_end:
                edge_intersections = wire.validate_edge_crossings(edge_intersections)
            for crossing in edge_intersections:
                if i_prim != len_wire_primitives - 1:
                    if not self.validate_wire_crossing(crossing, primitive, wire_primitives[i_prim + 1]):
                        continue
                    if not volmdlr.core.point_in_list(crossing, crossings_points) and\
                            not volmdlr.core.point_in_list(crossing, invalid_crossings):
                        crossings_points.append(crossing)
        return crossings_points

    def invert(self):
        return Wire2D(self.inverted_primitives())

    def extend(self, point):
        """
        Extend a wire by adding a line segment connecting the given point to the nearest wire's extremities.
        """

        distances = [self.primitives[0].start.point_distance(point), self.primitives[-1].end.point_distance(point)]
        if distances.index(min(distances)) == 0:
            primitives = [volmdlr.edges.LineSegment2D(point, self.primitives[0].start)]
            primitives.extend(self.primitives)
        else:
            primitives = self.primitives
            primitives.append(volmdlr.edges.LineSegment2D(self.primitives[-1].end, point))

        return Wire2D(primitives)

    def point_distance(self, point):
        """
        Copied from Contour2D.

        """

        min_distance = self.primitives[0].point_distance(point)
        for primitive in self.primitives[1:]:
            distance = primitive.point_distance(point)
            if distance < min_distance:
                min_distance = distance
        return min_distance

    def nearest_primitive_to(self, point):
        """
        Search for the nearest primitive for a point.

        """

        primitives = self.primitives
        primitives_sorted = sorted(primitives, key=lambda primitive: primitive.point_distance(point))

        return primitives_sorted[0]

    def axial_symmetry(self, line):
        """
        Finds out the symmetric wire 2d according to a line.

        """

        primitives_symmetry = []
        for primitive in self.primitives:
            try:
                primitives_symmetry.append(primitive.axial_symmetry(line))
            except NotImplementedError:
                print(f'Class {self.__class__.__name__} does not implement symmetry method')

        return self.__class__(primitives=primitives_symmetry)

    def symmetry(self, line):
        """
        TODO: code this.
        """
        raise NotImplementedError('Not coded yet')

    def is_symmetric(self, wire2d, line):
        """
        Checks if the two wires 2d are symmetric or not according to line.

        """

        c_symmetry_0 = self.symmetry(line)
        c_symmetry_1 = wire2d.symmetry(line)

        if wire2d.is_superposing(c_symmetry_0) and self.is_superposing(c_symmetry_1):
            return True
        return False

    def bsplinecurve_crossings(self,
                               bsplinecurve: 'volmdlr.edges.BSplineCurve2D'):
        """
        Gets the wire primitives crossings with the bsplinecurve.

        Returns a list of crossings in the form of a tuple (point, primitive).
        """

        linesegments = bsplinecurve.to_wire(25).primitives
        crossings_points = []
        for linesegment in linesegments:
            crossings_linesegment = self.linesegment_crossings(linesegment)
            if crossings_linesegment:
                crossings_points.extend(crossings_linesegment)
        return crossings_points

    def bsplinecurve_intersections(self,
                                   bsplinecurve: 'volmdlr.edges.BSplineCurve2D'):
        """
        Gets the wire primitives intersections with the bsplinecurve.

        Returns a list of intersections in the form of a tuple (point, primitive).
        """

        linesegments = bsplinecurve.to_wire(25).primitives
        intersections_points = []
        for linesegment in linesegments:
            intersections_linesegments = self.linesegment_intersections(linesegment)
            if intersections_linesegments:
                intersections_points.extend(intersections_linesegments)
        return intersections_points

    @property
    def bounding_rectangle(self):
        if not self._bounding_rectangle:
            self._bounding_rectangle = self.get_bouding_rectangle()
        return self._bounding_rectangle

    def get_bouding_rectangle(self):
        x_min, x_max, y_min, y_max = self.primitives[0].bounding_rectangle.bounds()
        for edge in self.primitives[1:]:
            xmin_edge, xmax_edge, ymin_edge, ymax_edge = \
                edge.bounding_rectangle.bounds()
            x_min = min(x_min, xmin_edge)
            x_max = max(x_max, xmax_edge)
            y_min = min(y_min, ymin_edge)
            y_max = max(y_max, ymax_edge)
        return volmdlr.core.BoundingRectangle(x_min, x_max, y_min, y_max)

    def middle_point(self):
        return self.point_at_abscissa(self.length() / 2)


class Wire3D(volmdlr.core.CompositePrimitive3D, WireMixin):
    """
    A collection of simple primitives, following each other making a wire.

    """

    def __init__(self, primitives: List[volmdlr.core.Primitive3D],
                 name: str = ''):
        self._bbox = None
        volmdlr.core.CompositePrimitive3D.__init__(self, primitives=primitives, name=name)

    def _bounding_box(self):
        """
        Flawed method, to be enforced by overloading.

        """
        n = 20
        points = []
        for prim in self.primitives:
            points_ = prim.discretization_points(number_points=n)
            for point in points_:
                if point not in points:
                    points.append(point)
        return volmdlr.core.BoundingBox.from_points(points)

    @property
    def bounding_box(self):
        if not self._bbox:
            self._bbox = self._bounding_box()
        return self._bbox

    def frame_mapping(self, frame: volmdlr.Frame3D, side: str):
        """
        Changes frame_mapping and return a new Wire3D.

        :param side: 'old' or 'new'
        """
        new_wire = []
        for primitive in self.primitives:
            new_wire.append(primitive.frame_mapping(frame, side))
        return Wire3D(new_wire)

    def frame_mapping_inplace(self, frame: volmdlr.Frame3D, side: str):
        """
        Changes frame_mapping and the object is updated in-place.

        :param side: 'old' or 'new'
        """
        warnings.warn("'in-place' methods are deprecated. Use a not in-place method instead.", DeprecationWarning)

        for primitive in self.primitives:
            primitive.frame_mapping_inplace(frame, side)

    def minimum_distance(self, wire2):
        distance = []
        for element in self.primitives:
            for element2 in wire2.primitives:
                distance.append(element.minimum_distance(element2))

        return min(distance)

    def point_distance(self, point):
        distance, distance_point = math.inf, None
        for prim in self.primitives:
            prim_distance, prim_point = prim.point_distance(point)
            if prim_distance < distance:
                distance = prim_distance
                distance_point = prim_point
        return distance, distance_point

    def extrusion(self, extrusion_vector):
        faces = []
        for primitive in self.primitives:
            faces.extend(primitive.extrusion(extrusion_vector))
        return faces

    def to_bspline(self, discretization_parameter, degree):
        """
        Convert a wire 3d to a bspline curve 3d.

        """

        discretized_points = self.discretization_points(discretization_parameter)
        bspline_curve = volmdlr.edges.BSplineCurve3D.from_points_interpolation(discretized_points, degree)

        return bspline_curve

    def triangulation(self):
        return None

    def get_primitives_2d(self, plane_origin, x, y):
        """
        Pass primitives to 2d.

        :param plane_origin: plane origin.
        :param x: vector u.
        :param y: vector v.
        :return: list of 2d primitives.
        """
        z = x.cross(y)
        plane3d = volmdlr.surfaces.Plane3D(volmdlr.Frame3D(plane_origin, x, y, z))
        primitives2d = []
        for primitive in self.primitives:
            primitive2d = plane3d.point3d_to_2d(primitive)
            if primitive2d is not None:
                primitives2d.append(primitive2d)
        return primitives2d

    def to_2d(self, plane_origin, x, y):
        primitives2d = self.get_primitives_2d(plane_origin, x, y)
        return Wire2D(primitives=primitives2d)

    def rotation(self, center: volmdlr.Point3D, axis: volmdlr.Vector3D,
                 angle: float):
        """
        Wire3D rotation.

        :param center: rotation center.
        :param axis: rotation axis.
        :param angle: angle rotation.
        :return: a new rotated Wire3D.
        """
        new_edges = [edge.rotation(center, axis, angle) for edge
                     in self.primitives]
        return Wire3D(new_edges, self.name)


# TODO: define an edge as an opened polygon and allow to compute area from this reference

class ContourMixin(WireMixin):
    """
    Abstract class for Contour, storing methods and attributes used by Contour2D and Contour3D.

    """

    def is_ordered(self, tol=1e-6):
        """
        Verifies if a contour is ordered (primitives following each other).

        :param tol: tolerance to be considered.
        :return: True if ordered, False if not.
        """
        for prim1, prim2 in zip(self.primitives, self.primitives[1:] + [self.primitives[0]]):
            if not prim1.end.is_close(prim2.start, tol):
                return False
        return True

    def order_contour(self, tol: float = 1e-6):
        """
        Verifies if the contours' primitives are ordered (one after the other). If not, it will order it.

        """
        if self.is_ordered(tol=tol) or len(self.primitives) < 2:
            return self
        new_primitives = self.ordering_primitives(tol)
        self.primitives = new_primitives

        return self

    @staticmethod
    def touching_edges_pairs(edges):  # TO DO: move this to edges?
        touching_primitives = []
        for i, primitive1 in enumerate(edges):
            for j, primitive2 in enumerate(edges):
                if j > i:
                    if primitive1.unit_direction_vector(abscissa=0).is_colinear_to(
                            primitive2.unit_direction_vector(abscissa=0)):
                        continue
                    if not primitive2.end.is_close(primitive1.start) and \
                            not primitive1.start.is_close(primitive2.start) and \
                            not primitive2.end.is_close(primitive1.end) and \
                            not primitive1.end.is_close(primitive2.start):
                        if primitive1.point_belongs(primitive2.start) or primitive1.point_belongs(primitive2.end):
                            touching_primitives.append([primitive2, primitive1])
                        elif primitive2.point_belongs(primitive1.start) or primitive2.point_belongs(primitive1.end):
                            touching_primitives.append([primitive1, primitive2])
        return touching_primitives

    @staticmethod
    def contours_primitives_touching_primitives(touching_primitives):
        contours_primitives_lists = []
        for prim1, prim2 in touching_primitives:
            if prim2.point_belongs(prim1.start):
                intersection = prim1.start
            elif prim2.point_belongs(prim1.end):
                intersection = prim1.end
            prim2_split = prim2.split(intersection)
            for prim in prim2_split:
                if not prim:
                    continue
                if prim1.start == prim.start or prim1.end == prim.end:
                    prim = prim.reverse()
                if [prim1, prim] not in contours_primitives_lists:
                    contours_primitives_lists.append([prim1, prim])
        return contours_primitives_lists

    @staticmethod
    def connected_to_splited_primitives(edge, contours_list):
        """
        Verifies if edge is connected to one of the primitives inside contours.

        :param edge: edge for verification.
        :param contours_list: contours lists.
        :return: update contours_primitives_lists and a boolean to indicate if the edge should be removed or not.
        """
        remove = False
        for i, contour in enumerate(contours_list):
            if not contour.primitive_over_contour(edge):
                if volmdlr.core.point_in_list(contour.primitives[0].start, [edge.end, edge.start]):
                    contours_list[i].primitives = [edge.copy(deep=True)] + contour.primitives
                    remove = True
                elif volmdlr.core.point_in_list(contour.primitives[-1].end, [edge.end, edge.start]):
                    contours_list[i].primitives = contour.primitives + [edge.copy(deep=True)]
                    remove = True
        return contours_list, remove

    @staticmethod
    def is_edge_connected(contour_primitives, edge, tol):
        """
        Verifies if edge is connected to one of the primitives inside contour_primitives.

        :param contour_primitives: list of primitives to create a contour.
        :param edge: edge for verification.
        :param tol: tolerance use in verification.
        :return: returns the edge if true, and None if not connected.
        """
        edge_connected = None
        points = [point for prim in contour_primitives for point in prim]
        if (edge.start in points or edge.end in points) and edge not in contour_primitives:
            edge_connected = edge
            return edge_connected

        for point in points:
            if point.is_close(edge.start, tol=tol) and \
                    edge not in contour_primitives:
                edge.start = point
                edge_connected = edge
                return edge_connected
            if point.is_close(edge.end, tol=tol) and \
                    edge not in contour_primitives:
                edge.end = point
                edge_connected = edge
                return edge_connected
        return edge_connected

    @staticmethod
    def find_connected_edges(edges, contours_list, contour_primitives, tol):
        for line in edges:
            if contours_list:
                contours_list, remove = ContourMixin.connected_to_splited_primitives(line, contours_list)
                if remove:
                    edges.remove(line)
                    break
            if not contour_primitives:
                contour_primitives.append(line)
                edges.remove(line)
                break
            edge_connected = ContourMixin.is_edge_connected(contour_primitives, line, tol)
            if edge_connected is not None:
                contour_primitives.append(edge_connected)
                edges.remove(edge_connected)
                break
        return edges, contour_primitives, contours_list

    @staticmethod
    def get_edges_bifurcations(contour_primitives, edges, finished_loop):
        graph = nx.Graph()
        for prim in contour_primitives[:]:
            graph.add_edge(prim.start, prim.end)
        for node in graph.nodes:
            degree = graph.degree(node)
            if degree <= 2:
                continue
            for i, neihgbor in enumerate(graph.neighbors(node)):
                if graph.degree(neihgbor) == 1:
                    i_edge = volmdlr.edges.LineSegment2D(node, neihgbor)
                    if i_edge in contour_primitives:
                        contour_primitives.remove(i_edge)
                        edges.append(volmdlr.edges.LineSegment2D(node, neihgbor))
                        finished_loop = False
                        if i + 1 == degree - 2:
                            break
        return contour_primitives, edges, finished_loop

    @classmethod
    def contours_from_edges(cls, edges, tol=1e-6):
        if not edges:
            return []
        if len(edges) == 1:
            return [cls(edges)]
        # touching_primitives = cls.touching_edges_pairs(edges)
        # for prims in touching_primitives:
        #     if prims[0] in edges:
        #         edges.remove(prims[0])
        #     if prims[1] in edges:
        #         edges.remove(prims[1])
        # contours_primitives_lists = cls.contours_primitives_touching_primitives(touching_primitives)
        # contours_list = [cls(primitives) for primitives in contours_primitives_lists]
        # if not edges:
        #     return contours_list
        contours_primitives_lists = []
        contours_list = []
        list_contours = []
        finished = False
        contour_primitives = []

        while not finished:
            len1 = len(edges)
            edges, contour_primitives, contours_list = cls.find_connected_edges(
                edges, contours_list, contour_primitives, tol)
            if not edges:
                finished = True
            valid = False

            if edges and len(edges) == len1 and len(contour_primitives) != 0:
                valid = True
            elif len(edges) == 0 and len(contour_primitives) != 0:
                valid = True
                finished = True
            if valid:
                contour_primitives, edges, finished = cls.get_edges_bifurcations(contour_primitives,
                                                                                 edges, finished)
                if len(contour_primitives[:]) != 0:
                    contour_n = cls(contour_primitives[:])
                    contour_n.order_contour()
                    list_contours.append(contour_n)
                contour_primitives = []
        list_contours = list_contours + [cls(primitives).order_contour()
                                         for primitives
                                         in contours_primitives_lists]
        valid_contours = [list_contours[0]]
        list_contours.remove(list_contours[0])
        for contour in list_contours:
            for contour2 in valid_contours:
                if contour.is_superposing(contour2):
                    break
            else:
                valid_contours.append(contour)
        return valid_contours

    def discretized_primitives(self, number_points: float):
        """
        Discretize each contour's primitive and return a list of discretized primitives.

        """
        edges = []
        for primitive in self.primitives:
            auto_nb_pts = min(number_points, max(2, int(primitive.length() / 1e-6)))
            points = primitive.discretization_points(number_points=auto_nb_pts)
            for point1, point2 in zip(points[:-1], points[1:]):
                edges.append(volmdlr.edges.LineSegment2D(point1, point2))
        return edges

    def shares_primitives(self, contour):
        """
        Checks if two contour share primitives.

        """
        for prim1 in self.primitives:
            if contour.primitive_over_contour(prim1):
                return True
        return False

    def is_superposing(self, contour2):
        """
        Check if the contours are superposing (one on the other without necessarily having an absolute equality).

        """

        for primitive_2 in contour2.primitives:
            if not self.primitive_over_contour(primitive_2):
                return False
        return True

    def is_overlapping(self, contour2, intersecting_points=None):
        """
        Check if the contours are overlapping (a part of one is on the other).

        """

        if not intersecting_points:
            intersecting_points = self.intersection_points(contour2)

        if len(intersecting_points) < 2:
            return False

        vec1_2 = volmdlr.edges.LineSegment2D(intersecting_points[0],
                                             intersecting_points[1])
        middle_point = vec1_2.middle_point()
        normal = vec1_2.normal_vector()
        point1 = middle_point + normal * 0.00001
        point2 = middle_point - normal * 0.00001
        if (self.point_belongs(point1) and contour2.point_belongs(point1)) or \
                (not self.point_belongs(point1) and not contour2.point_belongs(point1)):
            return True
        if (self.point_belongs(point1) and self.point_belongs(point2)) or \
                (contour2.point_belongs(point1) and contour2.point_belongs(point2)):
            return True
        return False

    def is_adjacent(self, contour):
        """
        Check if two contour are adjacent.

        So: are sharing primitives but not supperposing or none is inside the other.
        """

        if (self.is_inside(contour) or contour.is_inside(self)
                or self.is_overlapping(contour) or self.is_superposing(contour)):
            return False
        if self.is_sharing_primitives_with(contour):
            return True
        return False

    def is_sharing_primitives_with(self, contour, abs_tol: float = 1e-6):
        """
        Check if two contour are sharing primitives.

        """

        for prim1 in self.primitives:
            for prim2 in contour.primitives:
                shared_section = prim1.get_shared_section(prim2, abs_tol)
                if shared_section:
                    return True
        return False

    def shared_primitives_extremities(self, contour):
        """
        #todo: is this description correct?.

        Extract shared primitives extremities between two adjacent contours.

        """

        if self.is_superposing(contour):
            warnings.warn('The contours are superposing')
            return []

        list_p, edges1 = [], set()
        for edge_1, edge_2 in itertools.product(self.primitives, contour.primitives):
            edges = [edge_1, edge_2, edge_1]
            for edge1, edge2 in zip(edges, edges[1:]):
                for point in [edge2.start, edge2.end]:
                    if edge1.point_belongs(point, 1e-6):
                        if not list_p:
                            list_p.append(point)
                        if list_p and point.point_distance(point.nearest_point(list_p)) > 1e-4:
                            list_p.append(point)
                        try:
                            self.primitive_to_index(edge1)
                            edges1.add(edge1)
                        except KeyError:
                            edges1.add(edge2)

        if len(list_p) < 2:
            warnings.warn('The contours are not adjacent')
            return []

        if len(list_p) == 2:
            return list_p

        contours = self.__class__.contours_from_edges(list(edges1))
        points = []
        for contour_i in contours:
            points_ = contour_i.extremities_points(list_p)
            for point in points_:
                if not volmdlr.core.point_in_list(point, points):
                    points.append(point)

        return points

    def shared_primitives_with(self, contour):
        """
        Extract shared primitives between two adjacent contours.

        """
        shared_primitives_1 = []
        shared_primitives_2 = []

        for prim1 in self.primitives:
            for prim2 in contour.primitives:
                shared_section_1 = prim1.get_shared_section(prim2)
                shared_section_2 = prim2.get_shared_section(prim1)
                if shared_section_1:
                    shared_primitives_1.extend(shared_section_1)
                if shared_section_2:
                    shared_primitives_2.extend(shared_section_2)
        return shared_primitives_1, shared_primitives_2

    def delete_shared_contour_section(self, contour, abs_tol: float = 1e-6):
        """
        Delete shared primitives between two adjacent contours.

        :param contour: other contour.
        :param abs_tol: tolerance.
        :return: list of new primitives, without those shared by both contours.
        """
        new_primitives_contour1 = self.primitives[:]
        new_primitives_contour2 = contour.primitives[:]
        for prim1 in self.primitives:
            for prim2 in contour.primitives:
                shared_section = prim1.get_shared_section(prim2, abs_tol)
                if shared_section:
                    prim1_delete_shared_section = prim1.delete_shared_section(shared_section[0], abs_tol)
                    prim2_delete_shared_section = prim2.delete_shared_section(shared_section[0], abs_tol)
                    if prim1 in new_primitives_contour1:
                        new_primitives_contour1.remove(prim1)
                    if prim2 in new_primitives_contour2:
                        new_primitives_contour2.remove(prim2)
                    new_primitives_contour1.extend(prim1_delete_shared_section)
                    new_primitives_contour2.extend(prim2_delete_shared_section)

        return new_primitives_contour1 + new_primitives_contour2

    def merge_primitives_with(self, contour):
        """
        Extract not shared primitives between two adjacent contours, to be merged.

        :param contour:
        :return:
        """
        merge_primitives = self.delete_shared_contour_section(contour)
        return merge_primitives

    def edges_order_with_adjacent_contour(self, contour):
        """
        Check if the shared edges between two adjacent contours are traversed with two \
        different directions along each contour.

        """

        contour1 = self
        contour2 = contour

        # shared_tuple = contour1.shared_edges_between2contours(contour2)
        shared_tuple = contour1.shared_primitives_with(contour2)
        # [shared_primitives_1, shared_primitives_2] = contour1.shared_primitives_with(contour2)

        # p1_start = contour1.primitives[shared_tuple[0][0]].start
        # p2_start = contour2.primitives[shared_tuple[0][1]].start
        # p2_end = contour2.primitives[shared_tuple[0][1]].end

        p1_start = shared_tuple[0][0].start
        p2_start = shared_tuple[1][-1].start
        p2_end = shared_tuple[1][-1].end

        if (p1_start.point_distance(p2_start)) < \
                (p1_start.point_distance(p2_end)):
            return False
        return True

    def extremities_points(self, list_p):
        """
        Return extremities points of a list of points on a contour.

        """
        # TODO: rewrite this awfull code!
        points = []
        primitives = self.primitives
        for prim in primitives:
            pts = []
            for point in list_p:  # due to errors
                if prim.point_belongs(point):
                    pts.append(point)
            if len(pts) == 1:
                points.append(pts[0])
                break
            if len(pts) > 1:
                points.append(prim.start.nearest_point(pts))
                break

        for i in range(len(primitives) - 1, -1, -1):
            pts = []
            for point in list_p:  # due to errors
                if primitives[i].point_belongs(point):
                    pts.append(point)
            if len(pts) == 1:
                if not volmdlr.core.point_in_list(pts[0], points):
                    points.append(pts[0])
                    break
            elif len(pts) > 1:
                point = primitives[i].end.nearest_point(pts)
                if not volmdlr.core.point_in_list(point, points):
                    points.append(point)
                    break
        return points

    def primitive_over_contour(self, primitive, tol: float = 1e-6):
        return self.primitive_over_wire(primitive, tol)

    def point_over_contour(self, point, abs_tol=1e-6):
        return self.point_over_wire(point, abs_tol)

    def get_geo_lines(self, tag: int, primitives_tags: List[int]):
        """
        Gets the lines that define a Contour in a .geo file.

        :param tag: The contour index
        :type tag: int
        :param primitives_tags: The contour's primitives index
        :type primitives_tags: List[int]

        :return: A line
        :rtype: str
        """

        return 'Line Loop(' + str(tag) + ') = {' + str(primitives_tags)[1:-1] + '};'

    def get_geo_points(self):
        points = set()
        for primitive in self.primitives:
            points.update(primitive.get_geo_points())
        return points

    def to_polygon(self, angle_resolution, discretize_line: bool = False, discretize_line_direction: str = "xy"):
        """
        Transform the contour_mixin to a polygon, COPY/PASTE from Contour2D.

        :param angle_resolution: Number of points per radians.
        :type angle_resolution: float
        :param discretize_line: Boolean indicating whether the line segments should be discretized or not.
        :type discretize_line: bool
        :return: The discretized version of the contour.
        :rtype: ClosedPolygon2D
        """

        polygon_points = []

        for primitive in self.primitives:
            if isinstance(primitive, volmdlr.edges.LineSegment2D):
                if not discretize_line:
                    polygon_points.append(primitive.start)
                else:
                    is_horizontal = math.isclose(primitive.start.y, primitive.end.y, abs_tol=1e-6)
                    is_vertical = math.isclose(primitive.start.x, primitive.end.x, abs_tol=1e-6)
                    should_discretize = discretize_line_direction == "xy" or \
                                        (discretize_line_direction == "x" and is_horizontal) or \
                                        (discretize_line_direction == "y" and is_vertical)
                    if should_discretize:
                        polygon_points.extend(primitive.discretization_points(angle_resolution=angle_resolution)[:-1])
                    else:
                        polygon_points.append(primitive.start)

            else:
                polygon_points.extend(primitive.discretization_points(angle_resolution=angle_resolution)[:-1])

        if isinstance(self, Contour2D):
            return ClosedPolygon2D(polygon_points)
        return ClosedPolygon3D(polygon_points)

    def invert(self):
        """Invert the Contour."""
        return self.__class__(self.inverted_primitives())

    @classmethod
    def from_points(cls, points):
        """
        Create a contour from points with line_segments.
        """

        if len(points) < 3:
            raise ValueError('contour is defined at least with three points')

        linesegment_name = 'LineSegment' + points[0].__class__.__name__[-2:]
        edges = []
        for i in range(0, len(points) - 1):
            edges.append(getattr(volmdlr.edges, linesegment_name)(points[i], points[i + 1]))
        edges.append(getattr(volmdlr.edges, linesegment_name)(points[-1], points[0]))

        contour = cls(edges)
        return contour


class Contour2D(ContourMixin, Wire2D):
    """
    A collection of 2D primitives forming a closed wire2D.

    TODO : center_of_mass and second_moment_area should be changed accordingly
    to area considering the triangle drawn by the arcs
    """
    _non_data_hash_attributes = ['_internal_arcs', '_external_arcs',
                                 '_polygon', '_straight_line_contour_polygon',
                                 'primitive_to_index',
                                 'basis_primitives', '_utd_analysis']
    _non_serializable_attributes = ['_internal_arcs', '_external_arcs',
                                    '_polygon',
                                    '_straight_line_contour_polygon',
                                    'primitive_to_index',
                                    'basis_primitives', '_utd_analysis']

    def __init__(self, primitives: List[volmdlr.edges.Edge],
                 name: str = ''):
        Wire2D.__init__(self, primitives, name)
        self._edge_polygon = None
        self._polygon_100_points = None
        self._area = None

    def copy(self, deep=True, memo=None):
        """
        A specified copy of a Contour2D.
        """
        return self.__class__(primitives=[p.copy(deep, memo) for p in self.primitives],
                              name=self.name)

    def __hash__(self):
        return hash(tuple(self.primitives))

    def __eq__(self, other_):
        if id(self) == id(other_):
            return True
        if other_.__class__.__name__ != self.__class__.__name__:
            return False
        if len(self.primitives) != len(other_.primitives) or self.length() != other_.length():
            return False
        equal = 0
        for prim1 in self.primitives:
            reverse1 = prim1.reverse()
            found = False
            for prim2 in other_.primitives:
                reverse2 = prim2.reverse()
                if (prim1 == prim2 or reverse1 == prim2
                        or reverse2 == prim1 or reverse1 == reverse2):
                    equal += 1
                    found = True
            if not found:
                return False
        if equal == len(self.primitives):
            return True
        return False

    @property
    def edge_polygon(self):
        if self._edge_polygon is None:
            self._edge_polygon = self._get_edge_polygon()
        return self._edge_polygon

    def _get_edge_polygon(self):
        points = []
        for edge in self.primitives:
            if points:
                if not edge.start.is_close(points[-1]):
                    points.append(edge.start)
            else:
                points.append(edge.start)
        closedpolygon = ClosedPolygon2D(points)
        return closedpolygon

    def to_3d(self, plane_origin, x, y):
        """
        Transforms a Contour2D into an Contour3D, given a plane origin and an u and v plane vector.

        :param plane_origin: plane origin.
        :param x: plane u vector.
        :param y: plane v vector.
        :return: Contour3D.
        """
        p3d = []
        for edge in self.primitives:
            p3d.append(edge.to_3d(plane_origin, x, y))

        return Contour3D(p3d)

    def point_belongs(self, point, include_edge_points: bool = False):
        # TODO: This is incomplete!!!
        x_min, x_max, y_min, y_max = self.bounding_rectangle
        if point.x < x_min or point.x > x_max or point.y < y_min or point.y > y_max:
            return False
        # if self.edge_polygon.point_belongs(point):
        #     return True
        # for edge in self.primitives:
        #     if hasattr(edge, 'straight_line_point_belongs'):
        #         if edge.straight_line_point_belongs(point):
        #             return True
        #     warnings.warn(f'{edge.__class__.__name__} does not implement straight_line_point_belongs yet')
        if include_edge_points:
            for primitive in self.primitives:
                if primitive.point_belongs(point, 1e-6):
                    return True
        if not self._polygon_100_points:
            self._polygon_100_points = self.to_polygon(100)
        if self._polygon_100_points.point_belongs(point):
            return True
        return False

    def bounding_points(self):
        """Bounding points (x_min, y_min) (x_max, y_max)."""
        points = self.edge_polygon.points[:]
        for primitive in self.primitives:
            if hasattr(primitive, 'discretization_points'):
                points.extend(primitive.discretization_points(number_points=10))
        x_min = min(point[0] for point in points)
        x_max = max(point[0] for point in points)
        y_min = min(point[1] for point in points)
        y_max = max(point[1] for point in points)
        return volmdlr.Point2D(x_min, y_min), volmdlr.Point2D(x_max, y_max)

    def area(self):
        if not self._area:
            area = self.edge_polygon.area()
            classes = {prim.__class__ for prim in self.primitives}
            verify_classes = classes.issubset({volmdlr.edges.LineSegment2D, volmdlr.edges.Arc2D})
            if verify_classes:
                if self.edge_polygon.is_trigo:
                    trigo = 1
                else:
                    trigo = -1
                for edge in self.primitives:
                    area += trigo * edge.straight_line_area()
                self._area = abs(area)
            else:
                polygon = self.to_polygon(angle_resolution=50)
                self._area = polygon.triangulation().area()
        return self._area

    def center_of_mass(self):
        """
        Calculates the center of mass of the Contour2D.

        :return: Contour's center of mass.
        """
        center = self.edge_polygon.area() * self.edge_polygon.center_of_mass()
        # ax = self.plot()
        # self.edge_polygon.center_of_mass().plot(ax=ax, color='b')
        if self.edge_polygon.is_trigo:
            trigo = 1
        else:
            trigo = -1
        for edge in self.primitives:
            # edge.straight_line_center_of_mass().plot(ax=ax, color='g')
            center += trigo * edge.straight_line_area() \
                      * edge.straight_line_center_of_mass()

        return center / self.area()

    def second_moment_area(self, point):

        second_moment_area_x, second_moment_area_y, second_moment_area_xy = self.edge_polygon.second_moment_area(point)
        for edge in self.primitives:
            second_moment_area_x_e, second_moment_area_y_e, second_moment_area_xy_e =\
                edge.straight_line_second_moment_area(point)
            if self.edge_polygon.is_trigo:
                second_moment_area_x += second_moment_area_x_e
                second_moment_area_y += second_moment_area_y_e
                second_moment_area_xy += second_moment_area_xy_e
            else:
                second_moment_area_x -= second_moment_area_x_e
                second_moment_area_y -= second_moment_area_y_e
                second_moment_area_xy -= second_moment_area_xy_e

        return second_moment_area_x, second_moment_area_y, second_moment_area_xy

    def plot_data(self, edge_style: plot_data.EdgeStyle = None,
                  surface_style: plot_data.SurfaceStyle = None):
        plot_data_primitives = [item.plot_data() for item in self.primitives]
        return plot_data.Contour2D(plot_data_primitives=plot_data_primitives,
                                   edge_style=edge_style,
                                   surface_style=surface_style,
                                   name=self.name)

    def is_inside(self, contour2):
        """
        Verifies if a contour is inside another contour perimiter, including the edges.

        :returns: True or False
        """
        if contour2.area() > self.area():
            return False
        points_contour2 = []
        for i, prim in enumerate(contour2.primitives):
            points = prim.discretization_points(number_points=5)
            if i == 0:
                points_contour2.extend(points[1:])
            elif i == len(contour2.primitives) - 1:
                points_contour2.extend(points[:-1])
            else:
                points_contour2.extend(points)
        for point in points_contour2:
            if not self.point_belongs(point, include_edge_points=True):
                return False
        return True

    def random_point_inside(self, include_edge_points: bool = False):
        """
        Finds a random point inside the polygon.

        :param include_edge_points: Choose True if you want to consider a point on the polygon inside.
        :type include_edge_points: bool
        :return: A random point inside the polygon
        :rtype: `volmdlr.Point2D`
        """
        x_min, x_max, y_min, y_max = self.bounding_rectangle.bounds()
        for _ in range(2000):
            point = volmdlr.Point2D.random(x_min, x_max, y_min, y_max)
            if self.point_belongs(point, include_edge_points):
                return point
        raise ValueError('Could not find a point inside')

    def repair_cut_contour(self, n, intersections, line):
        """
        Repair contour.

        Choose:
        n=0 for Side 1: opposite side of beginning of contour
        n=1 for Side 2: start of contour to first intersect (i=0) and
         i odd to i+1 even
        """
        if n not in [0, 1]:
            raise ValueError

        n_inter = len(intersections)
        contours = []
        # primitives_split = [primitive.split(point)
        #                     for point, primitive in intersections]
        x = [(ip, line.abscissa(point))
             for ip, (point, _) in enumerate(intersections)]
        # intersection_to_primitives_index = {
        #     i: self.primitives.index(primitive)
        #     for i, (_, primitive) in enumerate(intersections)}
        sorted_inter_index = [x[0] for x in sorted(x, key=lambda p: p[1])]
        sorted_inter_index_dict = {i: ii for ii, i in
                                   enumerate(sorted_inter_index)}
        sorted_inter_index_dict[n_inter] = sorted_inter_index_dict[0]
        if n == 1:
            intersections.append(intersections[0])

        remaining_transitions = list(range(n_inter // 2))
        # enclosing_transitions = {}
        while len(remaining_transitions) > 0:
            nb_max_enclosed_transitions = -1
            enclosed_transitions = {}
            for i_transitions in remaining_transitions:
                i1 = sorted_inter_index_dict[2 * i_transitions + n]
                i2 = sorted_inter_index_dict[2 * i_transitions + 1 + n]
                net = abs(i2 - i1) - 1
                if net > nb_max_enclosed_transitions:
                    nb_max_enclosed_transitions = net
                    best_transition = i_transitions
                    if i1 < i2:
                        enclosed_transitions[i_transitions] = [(i + abs(n - 1)) // 2 for i
                                                               in sorted_inter_index[
                                                       i2 - 1:i1:-2]]
                    else:
                        enclosed_transitions[i_transitions] = [(i + abs(n - 1)) // 2 for i
                                                               in sorted_inter_index[
                                                       i2 + 1:i1:2]]

            remaining_transitions.remove(best_transition)
            point_start, primitive1 = intersections[2 * best_transition + n]
            point2, primitive2 = intersections[2 * best_transition + 1 + n]
            primitives = self.extract_primitives(point_start, primitive1,
                                                 point2, primitive2,
                                                 inside=not n)
            last_point = point2
            for transition in enclosed_transitions[best_transition]:
                point1, primitive1 = intersections[2 * transition + n]
                point2, primitive2 = intersections[2 * transition + 1 + n]
                primitives.append(
                    volmdlr.edges.LineSegment2D(last_point, point1))
                primitives.extend(
                    self.extract_primitives(point1, primitive1, point2,
                                            primitive2, inside=not n))
                last_point = point2
                if transition in remaining_transitions:
                    remaining_transitions.remove(transition)

            primitives.append(
                volmdlr.edges.LineSegment2D(last_point, point_start))

            contour = Contour2D(primitives)
            contour.order_contour()
            contours.append(contour)
        return contours

    def cut_by_line(self, line: volmdlr.edges.Line2D) -> List['Contour2D']:
        """
        :param line: The line used to cut the contour.

        :return: A list of resulting contours
        """
        intersections = self.line_crossings(line)
        if not intersections or len(intersections) < 2:
            return [self]
        points_intersections = [point for point, prim in intersections]
        sorted_points = line.sort_points_along_line(points_intersections)
        list_contours = []
        contour_to_cut = self

        for point1, point2 in zip(sorted_points[:-1], sorted_points[1:]):
            closing_line = volmdlr.edges.LineSegment2D(point1, point2)
            if not contour_to_cut.point_belongs(closing_line.middle_point()):
                continue
            closing_contour = Contour2D([closing_line])
            contour1, contour2 = contour_to_cut.get_divided_contours(point1, point2, closing_contour)
            if sorted_points.index(point1) + 2 <= len(sorted_points) - 1:
                if contour1.point_over_contour(sorted_points[sorted_points.index(point1) + 2]):
                    contour_to_cut = contour1
                    list_contours.append(contour2)
                elif contour2.point_over_contour(sorted_points[sorted_points.index(point1) + 2]):
                    contour_to_cut = contour2
                    list_contours.append(contour1)
            else:
                list_contours.extend([contour1, contour2])

        return list_contours

    def split_by_line(self, line: volmdlr.edges.Line2D) -> List['Contour2D']:
        intersections = self.line_crossings(line)
        intersections = [point for point, prim in intersections]
        if not intersections:
            return [self]
        if len(intersections) < 2:
            extracted_outerpoints_contour1 = \
                volmdlr.wires.Contour2D.extract(self, self.primitives[0].start, intersections[0], True)[0]
            extracted_innerpoints_contour1 = \
                volmdlr.wires.Contour2D.extract(self, intersections[0], self.primitives[-1].end, True)[0]
            return extracted_outerpoints_contour1, extracted_innerpoints_contour1
        if len(intersections) == 2:
            extracted_outerpoints_contour1 = \
                volmdlr.wires.Contour2D.extract(self, intersections[0], intersections[1], True)[0]
            extracted_innerpoints_contour1 = \
                volmdlr.wires.Contour2D.extract(self, intersections[0], intersections[1], False)[0]
            return extracted_innerpoints_contour1, extracted_outerpoints_contour1
        raise NotImplementedError

    def split_regularly(self, n):
        """
        Split in n slices.

        """
        x_min, x_max, _, _ = self.bounding_rectangle.bounds()
        cutted_contours = []
        iteration_contours = [self]
        for i in range(n - 1):
            xi = x_min + (i + 1) * (x_max - x_min) / n
            cut_line = volmdlr.edges.Line2D(volmdlr.Point2D(xi, 0),
                                            volmdlr.Point2D(xi, 1))

            iteration_contours2 = []
            for c in iteration_contours:
                sc = c.cut_by_line(cut_line)
                lsc = len(sc)
                if lsc == 1:
                    cutted_contours.append(c)
                else:
                    iteration_contours2.extend(sc)

            iteration_contours = iteration_contours2[:]
        cutted_contours.extend(iteration_contours)
        return cutted_contours

    def triangulation(self):
        """Returns the triangulation of the contour2d."""
        return self.grid_triangulation(number_points_x=20,
                                       number_points_y=20)

    def grid_triangulation(self, x_density: float = None,
                           y_density: float = None,
                           min_points_x: int = 20,
                           min_points_y: int = 20,
                           number_points_x: int = None,
                           number_points_y: int = None):
        """
        Compute a triangulation using an n-by-m grid to triangulate the contour.
        """
        bounding_rectangle = self.bounding_rectangle
        # xmin, xmax, ymin, ymax = self.bounding_rectangle
        dx = bounding_rectangle[1] - bounding_rectangle[0]  # xmax - xmin
        dy = bounding_rectangle[3] - bounding_rectangle[2]  # ymax - ymin
        if number_points_x is None:
            n = max(math.ceil(x_density * dx), min_points_x)
        if number_points_y is None:
            m = max(math.ceil(y_density * dy), min_points_y)
        x = [bounding_rectangle[0] + i * dx / n for i in range(n + 1)]
        y = [bounding_rectangle[2] + i * dy / m for i in range(m + 1)]

        point_index = {}
        number_points = 0
        points = []
        triangles = []
        for xi in x:
            for yi in y:
                point = volmdlr.Point2D(xi, yi)
                if self.point_belongs(point):
                    point_index[point] = number_points
                    points.append(point)
                    number_points += 1

        for i in range(n):
            for j in range(m):
                point1 = volmdlr.Point2D(x[i], y[j])
                point2 = volmdlr.Point2D(x[i + 1], y[j])
                point3 = volmdlr.Point2D(x[i + 1], y[j + 1])
                point4 = volmdlr.Point2D(x[i], y[j + 1])
                points_in = []
                for point in [point1, point2, point3, point4]:
                    if point in point_index:
                        points_in.append(point)
                if len(points_in) == 4:
                    triangles.append(
                        [point_index[point1], point_index[point2], point_index[point3]])
                    triangles.append(
                        [point_index[point1], point_index[point3], point_index[point4]])

                elif len(points_in) == 3:
                    triangles.append([point_index[point] for point in points_in])

        return vmd.DisplayMesh2D(points, triangles)

    def intersection_points(self, contour2d):
        intersecting_points = []
        for primitive1 in self.primitives:
            for primitive2 in contour2d.primitives:
                line_intersection = primitive1.linesegment_intersections(primitive2)
                if line_intersection:
                    if not volmdlr.core.point_in_list(line_intersection[0], intersecting_points):
                        intersecting_points.extend(line_intersection)
                else:
                    touching_points = primitive1.touching_points(primitive2)
                    for point in touching_points:
                        if not volmdlr.core.point_in_list(point, intersecting_points):
                            intersecting_points.append(point)
            if len(intersecting_points) == 2:
                break
        return intersecting_points

    def get_divided_contours(self, cutting_point1: volmdlr.Point2D, cutting_point2: volmdlr.Point2D,
                             closing_contour):
        extracted_innerpoints_contour1_prims, extracted_outerpoints_contour1_prims = self.split_with_two_points(
            cutting_point1, cutting_point2)
        extracted_outerpoints_contour1 = Contour2D(extracted_outerpoints_contour1_prims)
        extracted_innerpoints_contour1 = Contour2D(extracted_innerpoints_contour1_prims)
        primitives1 = extracted_outerpoints_contour1.primitives + closing_contour.primitives
        primitives2 = extracted_innerpoints_contour1.primitives + closing_contour.primitives
        if extracted_outerpoints_contour1.primitives[0].start.is_close(closing_contour.primitives[0].start):
            cutting_contour_new = closing_contour.invert()
            primitives1 = cutting_contour_new.primitives + \
                extracted_outerpoints_contour1.primitives
        elif extracted_outerpoints_contour1.primitives[0].start.is_close(closing_contour.primitives[-1].end):
            primitives1 = closing_contour.primitives + \
                          extracted_outerpoints_contour1.primitives

        if extracted_innerpoints_contour1.primitives[0].start.is_close(closing_contour.primitives[0].start):
            cutting_contour_new = \
                closing_contour.invert()
            primitives2 = cutting_contour_new.primitives + \
                extracted_innerpoints_contour1.primitives
        elif extracted_innerpoints_contour1.primitives[0].start.is_close(closing_contour.primitives[-1].end):
            primitives2 = closing_contour.primitives + \
                          extracted_innerpoints_contour1.primitives
        contour1 = Contour2D(primitives1)
        contour1.order_contour()
        contour2 = Contour2D(primitives2)
        contour2.order_contour()
        return contour1, contour2

    def divide(self, contours):
        new_base_contours = [self]
        finished = False
        counter = 0
        list_contour = contours[:]
        list_cutting_contours = contours[:]
        list_valid_contours = []
        while not finished:
            if not contours:
                break
            cutting_contour = contours[0]
            for base_contour in new_base_contours:
                cutting_points = []
                point1, point2 = [cutting_contour.primitives[0].start,
                                  cutting_contour.primitives[-1].end]
                if base_contour.point_over_contour(point1) and base_contour.point_over_contour(point2):
                    cutting_points = [point1, point2]
                elif len(new_base_contours) == 1:
                    contours.remove(cutting_contour)
                    continue
                if not any(base_contour.point_belongs(prim.middle_point()) for prim in cutting_contour.primitives):
                    continue
                if cutting_points:
                    contour1, contour2 = base_contour.get_divided_contours(
                        cutting_points[0], cutting_points[1], cutting_contour)

                    new_base_contours_ = []
                    for cntr in [contour1, contour2]:
                        all_divided_contour = True
                        for cut_contour in list_cutting_contours:
                            points_at_abs = [prim.middle_point() for prim in cut_contour.primitives]
                            for point_at_abs in points_at_abs:
                                if cntr.point_belongs(point_at_abs) and \
                                        (not cntr.point_over_contour(point_at_abs) and
                                         True not in [cntr.primitive_over_contour(prim)
                                                      for prim in cut_contour.primitives]):
                                    all_divided_contour = False
                                    break
                            else:
                                continue
                            break
                        if all_divided_contour and not math.isclose(cntr.area(), 0.0, abs_tol=1e-8):
                            list_valid_contours.append(cntr)
                        else:
                            new_base_contours_.append(cntr)
                    contours.remove(cutting_contour)
                    break
            else:
                continue
            new_base_contours.remove(base_contour)
            new_base_contours.extend(new_base_contours_)
            if len(contours) == 1 and not new_base_contours:
                finished = True
                continue
            counter += 1
            if counter >= 100 * len(list_contour):
                # if base_contour.is_inside(contours[0]):
                #     contours.remove(cutting_contour)
                #     continue
                # list_valid_contours.append(base_contour)
                # finished = True
                contours = contours[::-1]
                if counter > 100 * len(list_contour) + len(contours):
                    # print('new_base_contours:', len(new_base_contours))
                    # print('len(contours):', len(contours))
                    # ax = contours[0].plot()
                    # base_contour.plot(ax=ax, color='b')
                    warnings.warn('There probably exists an open contour (two wires that could not be connected)')
                    finished = True

        return list_valid_contours

    def discretized_contour(self, n: float):
        """
        Discretize each contour's primitive and return a new contour with teses discretized primitives.
        """
        contour = Contour2D((self.discretized_primitives(n)))

        return contour.order_contour()

    @classmethod
    def from_bounding_rectangle(cls, x_min, x_max, y_min, y_max):
        """
        Create a contour 2d with bounding_box parameters, using line segments 2d.

        """

        edge0 = volmdlr.edges.LineSegment2D(volmdlr.Point2D(x_min, y_min), volmdlr.Point2D(x_max, y_min))
        edge1 = volmdlr.edges.LineSegment2D(volmdlr.Point2D(x_max, y_min), volmdlr.Point2D(x_max, y_max))
        edge2 = volmdlr.edges.LineSegment2D(volmdlr.Point2D(x_max, y_max), volmdlr.Point2D(x_min, y_max))
        edge3 = volmdlr.edges.LineSegment2D(volmdlr.Point2D(x_min, y_max), volmdlr.Point2D(x_min, y_min))

        edges = [edge0, edge1, edge2, edge3]

        return Contour2D(edges)

    def cut_by_bspline_curve(self, bspline_curve2d: volmdlr.edges.BSplineCurve2D):
        """
        Cut a contour 2d with bspline_curve 2d to define two different contours.

        """
        # TODO: BsplineCurve is descretized and defined with a wire. To be improved!

        contours = self.cut_by_wire(Wire2D.from_edge(bspline_curve2d, 20))

        return contours

    def clean_primitives(self):
        """
        Delete primitives with start=end, and return a new contour.
        """

        new_primitives = []
        for prim in self.primitives:
            if prim.start != prim.end:
                new_primitives.append(prim)

        return Contour2D(new_primitives)

    def merge_with(self, contour2d, abs_tol: float = 1e-6):
        """
        Merge two adjacent contours, and returns one outer contour and inner contours (if there are any).

        :param contour2d: contour to merge with.
        :param abs_tol: tolerance.
        :return: merged contours.
        """
        is_sharing_primitive = self.is_sharing_primitives_with(contour2d)
        if not is_sharing_primitive:
            if self.is_inside(contour2d):
                return [self]
            if contour2d.is_inside(self):
                return [contour2d]
            return [self, contour2d]

        merged_primitives = self.delete_shared_contour_section(contour2d, abs_tol)
        contours = Contour2D.contours_from_edges(merged_primitives)
        contours = sorted(contours, key=lambda contour: contour.area(),
                          reverse=True)
        return contours

    def union(self, contour2: 'Contour2D'):
        """
        Union two contours, if they adjacent, or overlap somehow.

        """
        if self.is_inside(contour2):
            return [self]
        if contour2.is_inside(self):
            return [contour2]
        contours_intersections = self.intersection_points(contour2)
        if not self.is_sharing_primitives_with(contour2) and contours_intersections:
            resulting_primitives = []
            primitives1_inside = self.extract_with_points(contours_intersections[0], contours_intersections[1], True)
            primitives1_outside = self.extract_with_points(contours_intersections[0], contours_intersections[1], False)
            primitives2_inside = contour2.extract_with_points(contours_intersections[0],
                                                              contours_intersections[1], True)
            primitives2_outside = contour2.extract_with_points(contours_intersections[0],
                                                               contours_intersections[1], False)
            if contour2.point_belongs(primitives1_inside[0].middle_point()):
                resulting_primitives.extend(primitives1_outside)
            else:
                resulting_primitives.extend(primitives1_inside)
            if self.point_belongs(primitives2_inside[0].middle_point()):
                resulting_primitives.extend(primitives2_outside)
            else:
                resulting_primitives.extend(primitives2_inside)
            return [Contour2D(resulting_primitives).order_contour()]

        return self.merge_with(contour2)

    def cut_by_wire(self, wire: Wire2D):
        """
        Cut a contour2d with a wire2d and return a list of contours 2d.

        :param wire: volmdlr.wires.Wire2D
        :rtype: list[volmdlr.wires.Contour2D]

        :param wire: volmdlr.wires.Wire2D.
        :return: contours2d : list[volmdlr.wires.Contour2D].
        """

        points_intersections = self.wire_intersections(wire)
        if len(points_intersections) < 2:
            return [self]
        if len(points_intersections) % 2 != 0:
            raise NotImplementedError(
                f'{len(points_intersections)} intersections not supported yet')
        sorted_points = wire.sort_points_along_wire(points_intersections)
        split_wires = wire.split_with_sorted_points(sorted_points)
        valid_cutting_wires = []
        for split_wire in split_wires:
            if self.is_superposing(split_wire) or not self.is_inside(split_wire):
                continue
            valid_cutting_wires.append(split_wire)
        divided_contours = self.divide(valid_cutting_wires)
        return divided_contours

    def intersection_contour_with(self, other_contour, abs_tol=1e-6):
        """
        Gets the contour(s) resulting from the intersections of two other contours.

        :param other_contour: other contour.
        :param abs_tol: tolerance.
        :return: list of resulting intersection contours.
        """
        contour_crossings = self.wire_crossings(other_contour)
        sorted_points_contour1 = sorted(contour_crossings, key=self.abscissa)
        sorted_points_contour2 = sorted(contour_crossings, key=other_contour.abscissa)
        split_wires1 = self.split_with_sorted_points(sorted_points_contour1)
        split_wires2 = other_contour.split_with_sorted_points(sorted_points_contour2)
        intersection_contour_primitives = []
        for section in split_wires1:
            if other_contour.is_inside(section):
                intersection_contour_primitives.extend(section.primitives)
        for section in split_wires2:
            if self.is_inside(section):
                intersection_contour_primitives.extend(section.primitives)
        return self.contours_from_edges(intersection_contour_primitives, abs_tol)

    def get_furthest_point_to_point2(self, point2):
        """
        Search the furthest point from self to point2. It only considers the start or end or primitives.

        :param point2: other point.
        :return: the furthest point.
        """
        furthest_point = self.primitives[0].start
        furthest_distance = point2.point_distance(self.primitives[0].start)
        for prim in self.primitives:
            distance = point2.point_distance(prim.end)
            if distance > furthest_distance:
                furthest_distance = distance
                furthest_point = prim.end
        return furthest_point

    def closest_point_to_point2(self, point2):
        """
        Search the closest point from self to point2. It only considers the start or end or primitives.

        :param point2: other point.
        :return: the closest point to point2.
        """
        closest_point = self.primitives[0].start
        closest_distance = point2.point_distance(self.primitives[0].start)
        for prim in self.primitives:
            distance = point2.point_distance(prim.end)
            if distance < closest_distance:
                closest_distance = distance
                closest_point = prim.end
        return closest_point


class ClosedPolygonMixin:
    """
    Abstract class for ClosedPolygon, storing methods used by ClosedPolygon2D and ClosedPolygon3D.

    """

    def get_lengths(self):
        """
        Gets line segment lengths.

        """
        list_ = []
        for line_segment in self.line_segments:
            list_.append(line_segment.length())
        return list_

    def length(self):
        """
        Polygon length.

        :return: polygon length.
        """
        return sum(self.get_lengths())

    def min_length(self):
        """
        Gets the minimal length for a line segment in the polygon.

        """
        return min(self.get_lengths())

    def max_length(self):
        """
        Gets the minimal length for a line segment in the polygon.

        """
        return max(self.get_lengths())

    def edge_statistics(self):
        distances = []
        for i, point in enumerate(self.points):
            if i != 0:
                distances.append(point.point_distance(self.points[i - 1]))
        mean_distance = mean(distances)
        std = npy.std(distances)
        return mean_distance, std

    def simplify_polygon(self, min_distance: float = 0.01,
                         max_distance: float = 0.05, angle: float = 15):
        points = [self.points[0]]
        previous_point = None
        for point in self.points[1:]:
            distance = point.point_distance(points[-1])
            if distance > min_distance:
                if distance > max_distance:
                    number_segmnts = round(distance / max_distance) + 2
                    for n in range(number_segmnts):
                        new_point = points[-1] + (point - points[-1]) * (
                                n + 1) / number_segmnts
                        if new_point.point_distance(points[-1]) > max_distance:
                            points.append(new_point)
                else:
                    if not volmdlr.core.point_in_list(point, points):
                        points.append(point)
            if len(points) > 1:
                vector1 = points[-1] - points[-2]
                vector2 = point - points[-2]
                cos = vector1.dot(vector2) / (vector1.norm() * vector2.norm())
                cos = math.degrees(math.acos(round(cos, 6)))
                if abs(cos) > angle:
                    if not volmdlr.core.point_in_list(previous_point, points):
                        points.append(previous_point)
                    if not volmdlr.core.point_in_list(point, points):
                        points.append(point)
            if len(points) > 2:
                vector1 = points[-2] - points[-3]
                vector2 = points[-1] - points[-3]
                cos = vector1.dot(vector2) / (vector1.norm() * vector2.norm())
                cos = math.degrees(math.acos(round(cos, 6)))
                if points[-3].point_distance(points[-2]) < min_distance and cos < angle:
                    points = points[:-2] + [points[-1]]
            previous_point = point
        if points[0].point_distance(points[-1]) < min_distance:
            points.remove(points[-1])

        if math.isclose(volmdlr.wires.ClosedPolygon2D(points).area(), 0.0, abs_tol=1e-6):
            return self

        return self.__class__(points)

    def invert(self):
        """Invert the polygon."""
        return self.__class__(self.points[::-1])

    @property
    def line_segments(self):
        if not self._line_segments:
            self._line_segments = self.get_line_segments()
        return self._line_segments

    def get_line_segments(self):
        raise NotImplementedError(
            f"get_line_segments method must be overloaded by {self.__class__.__name__}")


class ClosedPolygon2D(ClosedPolygonMixin, Contour2D):
    """
    A collection of points, connected by line segments, following each other.

    """
    _non_serializable_attributes = ['line_segments', 'primitives',
                                    'basis_primitives']

    def __init__(self, points: List[volmdlr.Point2D], name: str = ''):
        self.points = points
        self._line_segments = None

        Contour2D.__init__(self, self.line_segments, name)

    def copy(self, *args, **kwargs):
        points = [point.copy() for point in self.points]
        return ClosedPolygon2D(points, self.name)

    def __hash__(self):
        return sum(hash(point) for point in self.points)

    def __eq__(self, other_):
        if not isinstance(other_, self.__class__):
            return False
        equal = True
        for point, other_point in zip(self.points, other_.points):
            equal = (equal and point == other_point)
        return equal

    def area(self):
        # TODO: performance: cache number of points
        if len(self.points) < 3:
            return 0.

        x = [point.x for point in self.points]
        y = [point.y for point in self.points]

        x1 = [x[-1]] + x[0:-1]
        y1 = [y[-1]] + y[0:-1]
        return 0.5 * abs(sum(i * j for i, j in zip(x, y1))
                         - sum(i * j for i, j in zip(y, x1)))
        # return 0.5 * npy.abs(
        #     npy.dot(x, npy.roll(y, 1)) - npy.dot(y, npy.roll(x, 1)))

    def center_of_mass(self):
        lp = len(self.points)
        if lp == 0:
            return volmdlr.O2D
        if lp == 1:
            return self.points[0]
        if lp == 2:
            return 0.5 * (self.points[0] + self.points[1])

        x = [point.x for point in self.points]
        y = [point.y for point in self.points]

        xi_xi1 = x + npy.roll(x, -1)
        yi_yi1 = y + npy.roll(y, -1)
        xi_yi1 = npy.multiply(x, npy.roll(y, -1))
        xi1_yi = npy.multiply(npy.roll(x, -1), y)

        signed_area = 0.5 * npy.sum(xi_yi1 - xi1_yi)  # signed area!
        if not math.isclose(signed_area, 0, abs_tol=1e-08):
            cx = npy.sum(npy.multiply(xi_xi1, (xi_yi1 - xi1_yi))) / 6. / signed_area
            cy = npy.sum(npy.multiply(yi_yi1, (xi_yi1 - xi1_yi))) / 6. / signed_area
            return volmdlr.Point2D(cx, cy)

        self.plot()
        raise NotImplementedError

    def barycenter(self):
        """
        Calculates the geometric center of the polygon, which is the average position of all the points in it.

        :rtype: volmdlr.Point2D
        """
        barycenter1_2d = self.points[0]
        for point in self.points[1:]:
            barycenter1_2d += point
        return barycenter1_2d / len(self.points)

    def point_belongs(self, point, include_edge_points: bool = False):
        """
        Ray casting algorithm copied from internet.
        """
        return polygon_point_belongs((point.x, point.y), [(point_.x, point_.y) for point_ in self.points],
                                     include_edge_points=include_edge_points)

    def second_moment_area(self, point):
        second_moment_area_x, second_moment_area_y, second_moment_area_xy = 0., 0., 0.
        for point_i, point_j in zip(self.points, self.points[1:] + [self.points[0]]):
            xi, yi = point_i - point
            xj, yj = point_j - point
            second_moment_area_x += (yi ** 2 + yi * yj + yj ** 2) * (xi * yj - xj * yi)
            second_moment_area_y += (xi ** 2 + xi * xj + xj ** 2) * (xi * yj - xj * yi)
            second_moment_area_xy += (xi * yj + 2 * xi * yi + 2 * xj * yj + xj * yi) * (
                    xi * yj - xj * yi)
        if second_moment_area_x < 0:
            second_moment_area_x = - second_moment_area_x
            second_moment_area_y = - second_moment_area_y
            second_moment_area_xy = - second_moment_area_xy
        return second_moment_area_x / 12., second_moment_area_y / 12., second_moment_area_xy / 24.

    def get_line_segments(self):
        lines = []
        if len(self.points) > 1:
            for point1, point2 in zip(self.points,
                                      list(self.points[1:]) + [self.points[0]]):
                if not point1.is_close(point2):
                    lines.append(volmdlr.edges.LineSegment2D(point1, point2))
        return lines

    def rotation(self, center: volmdlr.Point2D, angle: float):
        """
        ClosedPolygon2D rotation.

        :param center: rotation center
        :param angle: angle rotation
        :return: a new rotated ClosedPolygon2D
        """
        return ClosedPolygon2D(
            [point.rotation(center, angle) for point in self.points])

    def rotation_inplace(self, center: volmdlr.Point2D, angle: float):
        """
        Line2D rotation, Object is updated in-place.

        :param center: rotation center
        :param angle: rotation angle
        """
        warnings.warn("'in-place' methods are deprecated. Use a not in-place method instead.", DeprecationWarning)

        for point in self.points:
            point.rotation_inplace(center, angle)

    def translation(self, offset: volmdlr.Vector2D):
        """
        ClosedPolygon2D translation.

        :param offset: translation vector
        :return: A new translated ClosedPolygon2D
        """
        return ClosedPolygon2D(
            [point.translation(offset) for point in self.points])

    def translation_inplace(self, offset: volmdlr.Vector2D):
        """
        ClosedPolygon2D translation. Object is updated in-place.

        :param offset: translation vector
        """
        warnings.warn("'in-place' methods are deprecated. Use a not in-place method instead.", DeprecationWarning)

        for point in self.points:
            point.translation_inplace(offset)

    def frame_mapping(self, frame: volmdlr.Frame2D, side: str):
        return self.__class__([point.frame_mapping(frame, side) for point in self.points])

    def frame_mapping_inplace(self, frame: volmdlr.Frame2D, side: str):
        warnings.warn("'in-place' methods are deprecated. Use a not in-place method instead.", DeprecationWarning)

        for point in self.points:
            point.frame_mapping_inplace(frame, side)

    def polygon_distance(self,
                         polygon: 'ClosedPolygon2D'):
        point_zero = self.points[0]
        distance = []
        for point in polygon.points:
            distance.append(point_zero.point_distance(point))
        index = distance.index(min(distance))
        return distance[index]

    @cached_property
    def is_trigo(self):
        if len(self.points) < 3:
            return True

        angle = 0.
        for ls1, ls2 in zip(self.line_segments,
                            self.line_segments[1:] + [self.line_segments[0]]):
            u = ls2.unit_direction_vector()
            x = u.dot(ls1.unit_direction_vector())
            y = u.dot(ls1.normal_vector())
            angle += math.atan2(y, x)
        return angle > 0

    def delaunay_triangulation(self):
        points = self.points
        new_points = []
        delaunay_triangles = []
        # ax=plt.subplot()
        for point in points:
            new_points.append([point[0], point[1]])

        delaunay = npy.array(new_points)

        tri = Delaunay(delaunay)

        for simplice in delaunay[tri.simplices]:
            triangle = Triangle2D(volmdlr.Point2D(simplice[0]),
                                  volmdlr.Point2D(simplice[1]),
                                  volmdlr.Point2D(simplice[2]))
            delaunay_triangles.append(triangle)

        return delaunay_triangles

    def offset(self, offset):
        x_min, x_max, y_min, y_max = self.bounding_rectangle.bounds()

        max_offset_len = min(x_max - x_min, y_max - y_min) / 2
        if offset <= -max_offset_len:
            print('Inadapted offset, '
                  'polygon might turn over. Offset must be greater than',
                  -max_offset_len)
            raise ValueError('inadapted offset')
        nb_points = len(self.points)
        vectors = []
        for i in range(nb_points - 1):
            v1 = self.points[i + 1] - self.points[i]
            v2 = self.points[i] - self.points[i + 1]
            v1.normalize()
            v2.normalize()
            vectors.append(v1)
            vectors.append(v2)

        v1 = self.points[0] - self.points[-1]
        v2 = self.points[-1] - self.points[0]
        v1.normalize()
        v2.normalize()
        vectors.append(v1)
        vectors.append(v2)

        offset_vectors = []
        offset_points = []

        for i in range(nb_points):

            # check = False
            vector_i = vectors[2 * i - 1] + vectors[2 * i]
            if vector_i == volmdlr.Vector2D(0, 0):
                vector_i = vectors[2 * i]
                vector_i = vector_i.normal_vector()
                offset_vectors.append(vector_i)
            else:
                vector_i.normalize()
                if vector_i.dot(vectors[2 * i - 1].normal_vector()) > 0:
                    vector_i = - vector_i
                    # check = True
                offset_vectors.append(vector_i)

            normal_vector1 = - vectors[2 * i - 1].normal_vector()
            normal_vector2 = vectors[2 * i].normal_vector()
            normal_vector1.normalize()
            normal_vector2.normalize()
            alpha = math.acos(normal_vector1.dot(normal_vector2))

            offset_point = self.points[i] + offset / math.cos(alpha / 2) * \
                (-offset_vectors[i])

            # ax=self.plot()
            # offset_point.plot(ax=ax, color='g')

            # if self.point_belongs(offset_point):
            #     offset_point = self.points[i] + offset / math.cos(alpha / 2) * \
            #                    (-offset_vectors[i])

            offset_points.append(offset_point)

            # self.points[i].plot(ax=ax, color='b')
            # offset_point.plot(ax=ax, color='r')

        return self.__class__(offset_points)

    def point_border_distance(self, point, return_other_point=False):
        """
        Compute the distance to the border distance of polygon.

        Output is always positive, even if the point belongs to the polygon.
        """
        d_min, other_point_min = self.line_segments[0].point_distance(
            point, return_other_point=True)
        for line in self.line_segments[1:]:
            dist_, other_point = line.point_distance(
                point, return_other_point=True)
            if dist_ < d_min:
                d_min = dist_
                other_point_min = other_point
        if return_other_point:
            return d_min, other_point_min
        return d_min

    def self_intersects(self):
        """
        Determines if a polygon self intersects using the Bentley-Ottmann algorithm.

        :return: True if the polygon self intersects, False otherwis. If True, returns two
            intersecting line segments as LineSegment2D objects. If False, returns two None values;
        :rtype: Tuple[bool, Union[volmdlr.edges.LineSegment2D, None], Union[volmdlr.edges.LineSegment2D, None]]
        """
        epsilon = 0
        segments = self._get_segments()

        for segment1 in segments:
            for segment2 in segments:
                if segment1 == segment2:
                    continue
                if self._segments_intersect(segment1, segment2, epsilon):
                    return True, segment1, segment2

        return False, None, None

    def _get_segments(self):
        """
        Helper function for self_intersects that generates segments for the Bentley-Ottmann algorithm.

        :return: A list of tuples representing the segments between consecutive edges.
        :rtype: List[Tuple[int, int]]
        """
        # Sort the points along ascending x for the Sweep Line method
        sorted_index = sorted(range(len(self.points)), key=lambda p: (self.points[p][0], self.points[p][1]))
        nb = len(sorted_index)
        segments = []

        for i, index in enumerate(sorted_index):
            # Stock the segments between 2 consecutive edges
            # Ex: for the ABCDE polygon, if Sweep Line is on C, the segments
            #   will be (C,B) and (C,D)
            if index - 1 < 0:
                segments.append((index, nb - 1))
            else:
                segments.append((index, sorted_index[i - 1]))
            if index >= len(self.points) - 1:
                segments.append((index, 0))
            else:
                segments.append((index, sorted_index[i + 1]))

        return segments

    def _segments_intersect(self, segment1, segment2, epsilon):
        """
        Helper function for self_intersects that determines if any segments in a list intersect.

        :param segment1: A tuple representing the index of the start and end point of the segments.
        :type segment1: Tuple[int, int]
        :param segment2: A tuple representing the index of the start and end point of the segments.
        :type segment2: Tuple[int, int]
        :param epsilon: A small positive value for numerical stability.
        :type epsilon: float
        :return: True if any segments intersect, False otherwise.
        :rtype: bool
        """
        line1 = volmdlr.edges.LineSegment2D(self.points[segment1[0]], self.points[segment1[1]])
        line2 = volmdlr.edges.LineSegment2D(self.points[segment2[0]], self.points[segment2[1]])
        point, param_a, param_b = volmdlr.Point2D.line_intersection(line1, line2, True)
        if point is not None and 0 + epsilon <= param_a <= 1 - epsilon and 0 + epsilon <= param_b <= 1 - epsilon:
            return True
        return False

    @classmethod
    def points_convex_hull(cls, points):
        if len(points) < 3:
            return None

        points_hull = [point.copy() for point in points]

        _, pos_ymax = argmax([point.y for point in points_hull])
        point_start = points_hull[pos_ymax]
        hull = [point_start]

        barycenter = points_hull[0]
        for point in points_hull[1:]:
            barycenter += point
        barycenter = barycenter / (len(points_hull))
        # second point of hull
        theta = []
        remaining_points = points_hull
        del remaining_points[pos_ymax]

        vec1 = point_start - barycenter
        for point in remaining_points:
            vec2 = point - point_start
            theta_i = -volmdlr.geometry.clockwise_angle(vec1, vec2)
            theta.append(theta_i)

        min_theta, posmin_theta = argmin(theta)
        next_point = remaining_points[posmin_theta]
        hull.append(next_point)
        del remaining_points[posmin_theta]
        # Adding first point to close the loop at the end
        remaining_points.append(hull[0])

        initial_vector = vec1.copy()
        total_angle = 0
        while not next_point.is_close(point_start):
            vec1 = next_point - hull[-2]
            theta = []
            for point in remaining_points:
                vec2 = point - next_point
                theta_i = -volmdlr.geometry.clockwise_angle(vec1, vec2)
                theta.append(theta_i)

            min_theta, posmin_theta = argmin(theta)
            if math.isclose(min_theta, -2 * math.pi, abs_tol=1e-6) \
                    or math.isclose(min_theta, 0, abs_tol=1e-6):
                if remaining_points[posmin_theta] == point_start:
                    break

            else:
                next_point = remaining_points[posmin_theta]

                vec_next_point = next_point - barycenter
                total_angle += (2 * math.pi - volmdlr.geometry.clockwise_angle(initial_vector, vec_next_point))

                if total_angle > 2 * math.pi:
                    break
                initial_vector = vec_next_point

                hull.append(next_point)

            del remaining_points[posmin_theta]

        hull.pop()

        return cls(hull)

    @classmethod
    def concave_hull(cls, points, concavity, scale_factor):
        """
        Calculates the concave hull from a cloud of points.

        i.e., it Unites all points under the smallest possible area.

        :param points: list of points corresponding to the cloud of points
        :type points: class: 'volmdlr.Point2D'
        :param concavity: Sets how sharp the concave angles can be. It goes from -1 (not concave at all. in fact,
                          the hull will be left convex) up to +1 (very sharp angles can occur. Setting concavity to
                          +1 might result in 0º angles!) concavity is defined as the cosine of the concave angles.
        :type concavity: float
        :param scale_factor: Sets how big is the area where concavities are going to be searched.
                             The bigger, the more sharp the angles can be. Setting it to a very high value might
                             affect the performance of the program.
                             This value should be relative to how close to each other the points to be connected are.
        :type scale_factor: float

        """

        def get_nearby_points(line, points, scale_factor):
            points_hull = [point.copy() for point in points]

            nearby_points = []
            line_midpoint = 0.5 * (line.start + line.end)
            tries = 0
            n = 5
            bounding_box = [line_midpoint.x - line.length() / 2,
                            line_midpoint.x + line.length() / 2,
                            line_midpoint.y - line.length() / 2,
                            line_midpoint.y + line.length() / 2]
            boundary = [int(bounding / scale_factor) for bounding in
                        bounding_box]
            while tries < n and len(nearby_points) == 0:
                for point in points_hull:
                    if not ((
                                    point.x == line.start.x and point.y == line.start.y) or (
                                    point.x == line.end.x and point.y == line.end.y)):
                        point_x_rel_pos = int(point.x / scale_factor)
                        point_y_rel_pos = int(point.y / scale_factor)
                        if boundary[0] <= point_x_rel_pos <= boundary[1] \
                                and point_y_rel_pos >= boundary[2] \
                                and point_y_rel_pos <= boundary[3]:
                            nearby_points.append(point)

                scale_factor *= 4 / 3
                tries += 1

            return nearby_points

        def line_colides_with_hull(line, concave_hull):
            for hull_line in concave_hull:
                if not line.start.is_close(hull_line.start) and not line.start.is_close(hull_line.end) and \
                        not line.end.is_close(hull_line.start) and not line.end.is_close(hull_line.end):
                    if line.line_intersections(hull_line.to_line()):
                        return True
            return False

        def get_divided_line(line, nearby_points, hull_concave_edges, concavity):
            divided_line = []
            ok_middle_points = []
            list_cossines = []
            for middle_point in nearby_points:
                vect1 = line.start - middle_point
                vect2 = line.end - middle_point
                if middle_point.is_close(line.start) or middle_point.is_close(line.end):
                    continue
                cos = round(vect1.dot(vect2) / (vect1.norm() * vect2.norm()),
                            4)
                if cos < concavity:
                    new_line_a = volmdlr.edges.LineSegment2D(start=line.start, end=middle_point)
                    new_line_b = volmdlr.edges.LineSegment2D(start=middle_point, end=line.end)
                    if not (line_colides_with_hull(line=new_line_a,
                                                   concave_hull=hull_concave_edges) and line_colides_with_hull(
                            line=new_line_b, concave_hull=hull_concave_edges)):
                        ok_middle_points.append(middle_point)
                        list_cossines.append(cos)
            if len(ok_middle_points) > 0:
                #  We want the middle-point to be the one with the widest angle (smallest cossine)
                min_cossine_index = list_cossines.index(min(list_cossines))
                divided_line.append(volmdlr.edges.LineSegment2D(line.start,
                                                                ok_middle_points[
                                                                    min_cossine_index]))
                divided_line.append(volmdlr.edges.LineSegment2D(
                    ok_middle_points[min_cossine_index], line.end))
            return divided_line

        hull_convex_edges = cls.points_convex_hull(points).line_segments
        hull_convex_edges.sort(key=lambda x: x.length(), reverse=True)
        hull_concave_edges = []
        hull_concave_edges.extend(hull_convex_edges)
        hull_points = list({point for line in hull_concave_edges for point in [line[0], line[1]]})
        unused_points = []
        for point in points:
            if not volmdlr.core.point_in_list(point, hull_points):
                unused_points.append(point)

        a_line_was_divided_in_the_iteration = True
        line = None
        divided_line = None
        while a_line_was_divided_in_the_iteration:
            a_line_was_divided_in_the_iteration = False
            for line in hull_concave_edges:
                nearby_points = get_nearby_points(line, unused_points,
                                                  scale_factor)
                divided_line = get_divided_line(line, nearby_points,
                                                hull_concave_edges, concavity)
                if len(divided_line) > 0:
                    a_line_was_divided_in_the_iteration = True
                    unused_points.remove(divided_line[0].end)
                    break
            else:
                continue
            hull_concave_edges.remove(line)
            hull_concave_edges.extend(divided_line)

            hull_concave_edges.sort(key=lambda x: x.length(), reverse=True)

        polygon_points = [(line.start, line.end) for line in hull_concave_edges]

        points = [polygon_points[0][0], polygon_points[0][1]]
        polygon_points.remove((polygon_points[0][0], polygon_points[0][1]))
        while True:
            if not polygon_points:
                break
            point1, point2 = None, None
            for point1, point2 in polygon_points:
                if point1 == points[-1] and point2 not in points:
                    points.append(point2)
                    break
                if point2 == points[-1] and point1 not in points:
                    points.append(point1)
                    break
            polygon_points.remove((point1, point2))

        return cls(points)  # , nearby_points

    @classmethod
    def convex_hull_points(cls, points):
        """
        Uses the scipy method ConvexHull to calculate the convex hull from a cloud of points.

        """

        points_hull = [point.copy() for point in points]

        numpy_points = npy.array([(point.x, point.y) for point in points_hull])
        hull = ConvexHull(numpy_points)
        polygon_points = []
        for simplex in hull.simplices:
            polygon_points.append((points_hull[simplex[0]], points_hull[simplex[1]]))

        points_hull = [polygon_points[0][0], polygon_points[0][1]]
        polygon_points.remove((polygon_points[0][0], polygon_points[0][1]))

        while True:
            if not polygon_points:
                break
            point1, point2 = None, None
            for point1, point2 in polygon_points:
                if point1.is_close(points_hull[-1]):
                    points_hull.append(point2)
                    break
                if point2.is_close(points_hull[-1]):
                    points_hull.append(point1)
                    break
            polygon_points.remove((point1, point2))

        points_hull.pop(-1)

        # the first point is the one with the lowest x value
        i_min = 0
        min_x = points_hull[0].x
        for i, point in enumerate(points_hull):
            if point.x < min_x:
                min_x = point.x
                i_min = i

        points_hull = points_hull[i_min:] + points_hull[:i_min]

        # we make sure that the points are ordered in the trigonometric direction
        if points_hull[0].y < points_hull[1].y:
            points_hull.reverse()

        return cls(points_hull)

    def to_3d(self, plane_origin, x, y):
        """
        Transforms a ClosedPolygon2D into an ClosedPolygon3D, given a plane origin and an u and v plane vector.

        :param plane_origin: plane origin.
        :param x: plane u vector.
        :param y: plane v vector.
        :return: ClosedPolygon3D.
        """
        points3d = [point.to_3d(plane_origin, x, y) for point in self.points]
        return ClosedPolygon3D(points3d)

    def plot(self, ax=None, edge_style: EdgeStyle = EdgeStyle(), point_numbering=False,
             fill=False, fill_color='w'):
        if ax is None:
            _, ax = plt.subplots()
            ax.set_aspect('equal')

        if fill:
            ax.fill([point[0] for point in self.points], [point[1] for point in self.points],
                    facecolor=fill_color)
        for line_segment in self.line_segments:
            line_segment.plot(ax=ax, edge_style=edge_style)

        if edge_style.plot_points or point_numbering:
            for point in self.points:
                point.plot(ax=ax, color=edge_style.color, alpha=edge_style.alpha)

        if point_numbering:
            for ip, point in enumerate(self.points):
                ax.text(*point, f'point {ip + 1}', ha='center', va='top')

        if edge_style.equal_aspect:
            ax.set_aspect('equal')
        else:
            ax.set_aspect('auto')

        ax.margins(0.1)
        plt.show()

        return ax

    def triangulation(self, tri_opt: str = 'pd'):
        """
        Perform triangulation on the polygon.

        To detail documentation, please refer to https://rufat.be/triangle/API.html

        :param tri_opt: (Optional) Triangulation preferences.
        :type tri_opt: str
        :return: A 2D mesh.
        :rtype: :class:`vmd.DisplayMesh2D`
        """
        # Converting points to nodes for performance
        nodes = [vmd.Node2D.from_point(point) for point in self.points]
        vertices = [(point.x, point.y) for point in nodes]
        n = len(nodes)
        segments = [(i, i + 1) for i in range(n - 1)]
        segments.append((n - 1, 0))

        tri = {'vertices': npy.array(vertices).reshape((-1, 2)),
               'segments': npy.array(segments).reshape((-1, 2)),
               }
        if len(tri['vertices']) < 3:
            return None
        t = triangulate(tri, tri_opt)
        triangles = t['triangles'].tolist()
        np = t['vertices'].shape[0]
        points = [vmd.Node2D(*t['vertices'][i, :]) for i in range(np)]
        return vmd.DisplayMesh2D(points, triangles=triangles)

    def grid_triangulation_points(self, number_points_x: int = 25, number_points_y: int = 25):
        """
        Use an n by m grid to triangulate the contour.

        :param number_points_x: Number of discretization points in x direction.
        :type number_points_x: int
        :param number_points_y: Number of discretization points in y direction.
        :type number_points_y: int
        :return: Discretization data.
        :rtype: list
        """
        x_min, x_max, y_min, y_max = self.bounding_rectangle.bounds()

        n = number_points_x + 2
        m = number_points_y + 2

        x = npy.linspace(x_min, x_max, num=n)
        y = npy.linspace(y_min, y_max, num=m)

        grid_point_index = {}

        polygon_points = {vmd.Node2D.from_point(point) for point in self.points}
        points = []
        for i, xi in enumerate(x):
            for j, yi in enumerate(y):
                point = vmd.Node2D(xi, yi)
                if self.point_belongs(point, include_edge_points=True) and point not in polygon_points:
                    grid_point_index[(i, j)] = point
                    points.append(point)

        return points, x, y, grid_point_index

    def ear_clipping_triangulation(self):
        """
        Computes the triangulation of the polygon using ear clipping algorithm.

        Note: triangles have been inverted for a better rendering in babylonjs
        """
        # Converting to nodes for performance
        nodes = [vmd.Node2D.from_point(point) for point in self.points]

        initial_point_to_index = {point: i for i, point in enumerate(nodes)}
        triangles = []

        remaining_points = nodes[:]

        number_remaining_points = len(remaining_points)
        while number_remaining_points > 3:
            current_polygon = ClosedPolygon2D(remaining_points)

            found_ear = False
            for point1, point2, point3 in zip(remaining_points,
                                              remaining_points[1:] + remaining_points[0:1],
                                              remaining_points[2:] + remaining_points[0:2]):
                if not point1.is_close(point3):
                    line_segment = volmdlr.edges.LineSegment2D(point1, point3)

                # Checking if intersections does not contain the vertices
                # of line_segment
                intersect = False
                intersections = current_polygon.linesegment_intersections(line_segment)
                if intersections:
                    for inter in intersections:
                        if not volmdlr.core.point_in_list(inter[0], [line_segment.start, line_segment.end]):
                            intersect = True
                            break

                if not intersect:
                    if current_polygon.point_belongs(line_segment.middle_point()):

                        triangles.append((initial_point_to_index[point1],
                                          initial_point_to_index[point3],
                                          initial_point_to_index[point2]))
                        remaining_points.remove(point2)
                        number_remaining_points -= 1
                        found_ear = True

                        # Rolling the remaining list
                        if number_remaining_points > 4:
                            deq = deque(remaining_points)
                            # random.randint(1, number_remaining_points-1))
                            deq.rotate(int(0.3 * number_remaining_points))
                            remaining_points = list(deq)

                        break

            # Searching for a flat ear
            if not found_ear:
                remaining_polygon = ClosedPolygon2D(remaining_points)
                if remaining_polygon.area() > 0.:

                    found_flat_ear = False
                    for point1, point2, point3 in zip(remaining_points,
                                                      remaining_points[1:] + remaining_points[0:1],
                                                      remaining_points[2:] + remaining_points[0:2]):
                        triangle = Triangle2D(point1, point2, point3)
                        if math.isclose(triangle.area(), 0, abs_tol=1e-8):
                            remaining_points.remove(point2)
                            found_flat_ear = True
                            break

                    if not found_flat_ear:
                        print('Warning : There are no ear in the polygon, it seems malformed: skipping triangulation')
                        return vmd.DisplayMesh2D(nodes, triangles)
                else:
                    return vmd.DisplayMesh2D(nodes, triangles)

        if len(remaining_points) == 3:
            point1, point2, point3 = remaining_points
            triangles.append((initial_point_to_index[point1],
                              initial_point_to_index[point3],
                              initial_point_to_index[point2]))

        return vmd.DisplayMesh2D(nodes, triangles)

    def simplify(self, min_distance: float = 0.01, max_distance: float = 0.05):
        return ClosedPolygon2D(self.simplify_polygon(min_distance=min_distance,
                                                     max_distance=max_distance).points)

    def line_intersecting_closing_point(self, crossing_point):
        """
        Finds closing point for the sewing method using intersection of lines drawn from the barycenter.

        returns the closing point.
        """
        vec_dir = crossing_point.copy()
        vec_dir.normalize()

        line = volmdlr.edges.LineSegment2D(volmdlr.O2D,
                                           crossing_point + vec_dir * 5)
        # line.plot(ax=ax2d, color='b')

        point_intersections = {}
        for line_segment in self.line_segments:
            point_intersection = line_segment.linesegment_intersections(
                line)
            if point_intersection:
                point_intersections[line_segment] = point_intersection[
                    0]
            else:
                if line.point_belongs(line_segment.start):
                    point_intersections[line_segment] = line_segment.start
                if line.point_belongs(line_segment.end):
                    point_intersections[line_segment] = line_segment.end
        point_distance = list(point_intersections.values())[
            0].point_distance(crossing_point)
        point_intersection = list(point_intersections.values())[0]
        line_segment = list(point_intersections.keys())[0]
        for line, point in list(point_intersections.items())[1:]:
            dist = crossing_point.point_distance(point)
            if dist < point_distance:
                point_distance = dist
                point_intersection = point
                line_segment = line

        # point_intersection.plot(ax=ax2d)

        if point_intersection.point_distance(
                    line_segment.start) < point_intersection.point_distance(
                line_segment.end):
            closing_point = line_segment.start
        else:
            closing_point = line_segment.end

        return closing_point

    def point_in_polygon(self):
        """
        In case the barycenter of the polygon is outside, this method finds another point inside the polygon.

        """
        barycenter = self.barycenter()
        if self.point_belongs(barycenter):
            return barycenter
        intersetions1 = {}
        linex_pos = volmdlr.edges.LineSegment2D(volmdlr.O2D, volmdlr.X2D * 5)
        linex_neg = volmdlr.edges.LineSegment2D(volmdlr.O2D, -volmdlr.X2D * 5)
        liney_pos = volmdlr.edges.LineSegment2D(volmdlr.O2D, volmdlr.Y2D * 5)
        liney_neg = volmdlr.edges.LineSegment2D(volmdlr.O2D, -volmdlr.Y2D * 5)
        for line in [linex_pos, linex_neg, liney_pos, liney_neg]:
            intersections = []
            for line_segment in self.line_segments:
                point_intersection = line_segment.linesegment_intersections(
                    line)
                intersections.extend(point_intersection)
                if not point_intersection:
                    if line.point_belongs(line_segment.start):
                        intersections.append(line_segment.start)
                    if line.point_belongs(line_segment.end):
                        intersections.append(line_segment.end)
            intersetions1[line] = intersections[:]
        for i, value in enumerate(intersetions1.values()):
            if not value:
                if i % 2 == 0:
                    if len(list(intersetions1.values())[i + 1]) == 2:
                        translation1 = (list(intersetions1.values())[i + 1][0] +
                                        list(intersetions1.values())[
                                            i + 1][1]) * 0.5
                        break
                if i % 2 != 0:
                    if len(list(intersetions1.values())[i - 1]) == 2:
                        translation1 = (list(intersetions1.values())[i - 1][0]
                                        + list(intersetions1.values())[i - 1][1]) * 0.5
                        break

        return translation1

    def repositioned_polygon(self, x, y):
        linex = volmdlr.edges.LineSegment2D(-x.to_2d(volmdlr.O2D, x, y),
                                            x.to_2d(volmdlr.O2D, x, y))
        way_back = volmdlr.O3D
        barycenter = self.barycenter()
        if not self.point_belongs(barycenter):
            barycenter1_2d = self.point_in_polygon()
            self.translation_inplace(-barycenter1_2d)
            way_back = barycenter1_2d.to_3d(volmdlr.O3D, x, y)
        else:
            inters = self.linesegment_intersections(linex)
            distance = inters[0][0].point_distance(inters[-1][0])
            if distance / 2 > 3 * min(
                    self.point_distance(inters[0][0]),
                    self.point_distance(inters[-1][0])):
                mid_point = (inters[0][0] + inters[-1][0]) * 0.5
                self.translation(-mid_point)
                way_back = mid_point.to_3d(volmdlr.O3D, x, y)

        return self, way_back

    def get_possible_sewing_closing_points(self, polygon2, polygon_primitive,
                                           line_segment1: None, line_segment2: None):
        """
        Searches all possibles closing points available for the given primitive.

        """
        middle_point = polygon_primitive.middle_point()
        if line_segment1 is None and line_segment2 is None:
            normal_vector = polygon_primitive.unit_normal_vector()
            line_segment1 = volmdlr.edges.LineSegment2D(middle_point,
                                                        middle_point - normal_vector)
            line_segment2 = volmdlr.edges.LineSegment2D(middle_point,
                                                        middle_point + normal_vector)

        line_intersections = {line_segment1: [], line_segment2: []}
        for line_segment in [line_segment1, line_segment2
                             ]:
            inter_points = []
            for prim in polygon2.line_segments + self.line_segments[
                                                 :self.line_segments.index(
                                                     polygon_primitive)] + self.line_segments[
                                                                           self.line_segments.index(
                                                                               polygon_primitive) + 1:]:
                inters = prim.linesegment_intersections(line_segment)
                if inters:
                    line_intersections[line_segment].append((inters[0], prim))
                    inter_points.append(inters[0])
                elif line_segment.point_belongs(prim.start, 1e-7):
                    if not volmdlr.core.point_in_list(prim.start, inter_points):
                        line_intersections[line_segment].append((prim.start, prim))
                        inter_points.append(prim.start)
                elif line_segment.point_belongs(prim.end, 1e-7):
                    if not volmdlr.core.point_in_list(prim.end, inter_points):
                        line_intersections[line_segment].append((prim.end, prim))
                        inter_points.append(prim.end)
                elif prim.point_belongs(middle_point, 1e-7):
                    line_intersections[line_segment].append((prim.middle_point(), prim))
                    inter_points.append(prim.middle_point())
        return line_intersections

    def select_farthest_sewing_closing_point(self,
                                             line_segment: volmdlr.edges.LineSegment2D,
                                             polygon_primitive,
                                             possible_closing_points):
        """
        Searches the closest sewing closing point available.

        """
        closing_point = volmdlr.O2D
        middle_point = polygon_primitive.middle_point()
        distance = 0
        for intr_list in possible_closing_points:
            if intr_list[1] not in self.line_segments:
                dist = intr_list[0].point_distance(line_segment.start)
                if dist > distance:
                    distance = dist
                    closing_point = (intr_list[1].start if
                                     intr_list[0].point_distance(
                                         intr_list[1].start) <
                                     intr_list[0].point_distance(
                                         intr_list[1].end) else
                                     intr_list[1].end)

            elif intr_list[0].is_close(middle_point) and \
                    polygon_primitive.length() == intr_list[1].length():
                closing_point = intr_list[1].start
                distance = 0

        return closing_point

    def select_closest_sewing_closing_point(self,
                                            line_segment: volmdlr.edges.LineSegment2D,
                                            polygon_primitive,
                                            possible_closing_points):
        """
        Searches the closest sewing closing point available.

        """
        closing_point = volmdlr.O2D
        middle_point = polygon_primitive.middle_point()
        distance = math.inf
        for intr_list in possible_closing_points:
            if intr_list[1] not in self.line_segments:
                dist = intr_list[0].point_distance(line_segment.start)
                if dist < distance:
                    distance = dist
                    closing_point = (intr_list[1].start if
                                     intr_list[0].point_distance(
                                         intr_list[1].start) <
                                     intr_list[0].point_distance(
                                         intr_list[1].end) else
                                     intr_list[1].end)

            elif intr_list[0].is_close(middle_point) and \
                    polygon_primitive.length() == intr_list[1].length():
                closing_point = intr_list[1].start
                distance = 0

        return closing_point

    def search_farthest(self, interseting_point, possible_closing_points):
        """
        Chooses the closest of the farthest available.

        While Sewing two Polygons, and searching a face\'s closing point, this method verifies it
        :return: True if to search the farthest of False if not
        """
        distance = math.inf
        target_prim = None
        for intersection_point, prim in possible_closing_points:
            dist = interseting_point.point_distance(intersection_point)
            if dist < distance:
                distance = dist
                target_prim = prim
        if target_prim in self.line_segments:
            return True
        return False

    def get_closing_point(self, polygon2_2d, primitive, ax=None):
        """Gets sewing closing points for given primitive points."""
        closing_point = volmdlr.O2D
        middle_point = primitive.middle_point()

        normal_vector = primitive.unit_normal_vector()
        line_segment1 = volmdlr.edges.LineSegment2D(middle_point,
                                                    middle_point - normal_vector)
        line_segment2 = volmdlr.edges.LineSegment2D(middle_point,
                                                    middle_point + normal_vector)

        possible_sewing_closing_points_in_linesegment = \
            self.get_possible_sewing_closing_points(polygon2_2d, primitive,
                                                    line_segment1,
                                                    line_segment2)
        if possible_sewing_closing_points_in_linesegment[line_segment1] and \
                not possible_sewing_closing_points_in_linesegment[line_segment2]:
            closing_point = self.select_closest_sewing_closing_point(
                line_segment1, primitive,
                possible_sewing_closing_points_in_linesegment[line_segment1])
            if ax is not None:
                closing_point.plot(ax=ax, color='g')
        if possible_sewing_closing_points_in_linesegment[line_segment2] and \
                not possible_sewing_closing_points_in_linesegment[
                    line_segment1]:
            closing_point = self.select_closest_sewing_closing_point(
                line_segment2, primitive,
                possible_sewing_closing_points_in_linesegment[line_segment2])

        else:
            if len(possible_sewing_closing_points_in_linesegment[line_segment1]) == 1:
                closing_point = self.select_closest_sewing_closing_point(
                    line_segment1, primitive,
                    possible_sewing_closing_points_in_linesegment[
                        line_segment1])
                if closing_point.is_close(volmdlr.O2D):
                    closing_point = self.select_farthest_sewing_closing_point(
                        line_segment2, primitive,
                        possible_sewing_closing_points_in_linesegment[
                            line_segment2])
                if ax is not None:
                    closing_point.plot(ax=ax, color='c')
            elif len(possible_sewing_closing_points_in_linesegment[line_segment2]) == 1:
                closing_point = self.select_closest_sewing_closing_point(
                    line_segment2, primitive,
                    possible_sewing_closing_points_in_linesegment[
                        line_segment2])
                if closing_point.is_close(volmdlr.O2D):
                    closing_point = self.select_farthest_sewing_closing_point(
                        line_segment1, primitive,
                        possible_sewing_closing_points_in_linesegment[
                            line_segment1])
            else:
                if possible_sewing_closing_points_in_linesegment[line_segment1]:
                    if self.search_farthest(
                            middle_point,
                            possible_sewing_closing_points_in_linesegment[
                                line_segment2]):
                        closing_point = \
                            self.select_farthest_sewing_closing_point(
                                line_segment1, primitive,
                                possible_sewing_closing_points_in_linesegment[
                                    line_segment1])
                    else:
                        closing_point = \
                            self.select_closest_sewing_closing_point(
                                line_segment1, primitive,
                                possible_sewing_closing_points_in_linesegment[
                                    line_segment1])

                elif possible_sewing_closing_points_in_linesegment[
                        line_segment2]:
                    closing_point = self.select_closest_sewing_closing_point(
                        line_segment2, primitive,
                        possible_sewing_closing_points_in_linesegment[
                            line_segment2])
        if ax is not None:
            middle_point.plot(ax=ax, color='r')
            line_segment1.plot(ax=ax, edge_style=EdgeStyle(color='y'))
            line_segment2.plot(ax=ax, edge_style=EdgeStyle(color='b'))
            closing_point.plot(ax=ax)
            raise NotImplementedError('There should not be a plot inside this method')

        return closing_point

    def get_valid_sewing_polygon_primitive(self, polygon2_2d):
        """Get valid primitive to start sewing two polygons."""
        for primitive1 in self.line_segments:
            middle_point = primitive1.middle_point()
            normal_vector = primitive1.unit_normal_vector()
            line_segment1 = volmdlr.edges.LineSegment2D(middle_point,
                                                        middle_point - normal_vector)
            line_segment2 = volmdlr.edges.LineSegment2D(middle_point,
                                                        middle_point + normal_vector)
            possible_closing_points = self.get_possible_sewing_closing_points(
                polygon2_2d, primitive1, line_segment1, line_segment2)
            if len(possible_closing_points[line_segment1]) == 1 and \
                    possible_closing_points[line_segment1][0][1] in polygon2_2d.line_segments:
                closing_point = (possible_closing_points[
                                     line_segment1][0][1].start if
                                 possible_closing_points[
                                     line_segment1][0][0].point_distance(
                                     possible_closing_points[
                                         line_segment1][0][1].start) <
                                 possible_closing_points[
                                     line_segment1][0][0].point_distance(
                                     possible_closing_points[
                                         line_segment1][0][1].end) else
                                 possible_closing_points[
                                     line_segment1][0][1].end)

                if polygon2_2d.points.index(closing_point) >= len(polygon2_2d.points) * 2 / 4:
                    return primitive1

            if len(possible_closing_points[line_segment2]) == 1 and \
                    possible_closing_points[line_segment2][0][1] in polygon2_2d.line_segments:
                closing_point = (possible_closing_points[
                                     line_segment2][0][1].start if
                                 possible_closing_points[
                                     line_segment2][0][0].point_distance(
                                     possible_closing_points[
                                         line_segment2][0][1].start) <
                                 possible_closing_points[
                                     line_segment2][0][0].point_distance(
                                     possible_closing_points[
                                         line_segment2][0][1].end) else
                                 possible_closing_points[
                                     line_segment2][0][1].end)

                if polygon2_2d.points.index(closing_point) >= len(polygon2_2d.points) * 2 / 4:
                    return primitive1

        for primitive1 in self.line_segments:
            closing_point = self.get_closing_point(polygon2_2d,
                                                   primitive1)
            if not closing_point.is_close(volmdlr.O2D):
                return primitive1

        raise NotImplementedError('make sure the two polygons '
                                  'you are trying to sew are valid ones')

    def is_convex(self):
        """
        Verifies if a polygon is convex or Not.

        """
        for prim1, prim2 in zip(self.line_segments, self.line_segments[1:] + [self.line_segments[0]]):
            vector1 = prim1.direction_vector()
            vector2 = prim2.direction_vector()
            angle = volmdlr.geometry.clockwise_angle(vector1, vector2)
            if self.is_trigo:
                if angle < math.pi and angle != 0:
                    return False
            elif angle > math.pi and angle != 2 * math.pi:
                return False
        return True

    def axial_symmetry(self, line):
        """
        Finds out the symmetric closed_polygon2d according to a line.

        """

        axial_points = [point.axial_symmetry(line) for point in self.points]

        return self.__class__(points=axial_points)


class Triangle(ClosedPolygonMixin):
    """
    Defines a triangle from 3 points.

    It is a Super Class for Triangle2D and Triangle3D,
    storing their main attribute and methods.


    """

    def __init__(self, point1, point2,
                 point3, name: str = ''):
        self.point1 = point1
        self.point2 = point2
        self.point3 = point3
        self.name = name
        self._line_segments = None


class Triangle2D(ClosedPolygon2D):
    """
    Defines a triangle 2D.

    :param point1: triangle point 1.
    :param point2: triangle point 2.
    :param point3: triangle point 3.
    """

    def __init__(self, point1: volmdlr.Point2D, point2: volmdlr.Point2D,
                 point3: volmdlr.Point2D, name: str = ''):
        # TODO: This seems buggy. Is it still used?
        # self.point1 = point1
        # self.point2 = point2
        # self.point3 = point3
        # self.name = name

        ClosedPolygon2D.__init__(self, points=[point1, point2, point3], name=name)
        #
        # Triangle.__init__(self, point1,
        #                   point2,
        #                   point3,
        #                   name)

    def area(self):
        u = self.point2 - self.point1
        v = self.point3 - self.point1
        return abs(u.cross(v)) / 2

    def incircle_radius(self):
        param_a = self.point1.point_distance(self.point2)
        param_b = self.point1.point_distance(self.point3)
        param_c = self.point2.point_distance(self.point3)
        return 2 * self.area() / (param_a + param_b + param_c)

    def circumcircle_radius(self):
        param_a = self.point1.point_distance(self.point2)
        param_b = self.point1.point_distance(self.point3)
        param_c = self.point2.point_distance(self.point3)
        return param_a * param_b * param_c / (self.area() * 4.0)

    def ratio_circumr_length(self):
        return self.circumcircle_radius() / self.length()

    def ratio_incircler_length(self):
        return self.incircle_radius() / self.length()

    def aspect_ratio(self):
        param_a = self.point1.point_distance(self.point2)
        param_b = self.point1.point_distance(self.point3)
        param_c = self.point2.point_distance(self.point3)
        param_s = 0.5 * (param_a + param_b + param_c)
        try:
            return (0.125 * param_a * param_b * param_c / (param_s -
                                                           param_a) / (param_s - param_b) / (param_s - param_c))
        except ZeroDivisionError:
            return 1000000.

    def axial_symmetry(self, line):
        """
        Finds out the symmetric triangle 2d according to a line.

        """

        [point1, point2, point3] = [point.axial_symmetry(line)
                                    for point in [self.point1,
                                                  self.point2,
                                                  self.point3]]

        return self.__class__(point1, point2, point3)


class Circle2D(Contour2D):
    """
    Defines a Circle in two dimensions, with a center and a radius.

    """
    _non_serializable_attributes = ['internal_arcs', 'external_arcs',
                                    'polygon', 'straight_line_contour_polygon',
                                    'primitives', 'basis_primitives']

    def __init__(self, center: volmdlr.Point2D, radius: float, name: str = ''):
        self.center = center
        self.radius = radius
        self.angle = volmdlr.TWO_PI
        self.primitives = self._primitives()

        # self.points = self.tessellation_points()

        Contour2D.__init__(self, self.primitives, name=name)  # !!! this is dangerous

    def __hash__(self):
        return int(round(1e6 * (self.center.x + self.center.y + self.radius)))

    def __eq__(self, other_circle):
        if self.__class__.__name__ != other_circle.__class__.__name__:
            return False

        return math.isclose(self.center.x,
                            other_circle.center.x, abs_tol=1e-06) \
            and math.isclose(self.center.y,
                             other_circle.center.y, abs_tol=1e-06) \
            and math.isclose(self.radius, other_circle.radius,
                             abs_tol=1e-06)

    def _primitives(self):
        # points = [
        #     volmdlr.Point2D(self.center.x + self.radius, self.center.y),
        #     volmdlr.Point2D(self.center.x, self.center.y - self.radius),
        #     volmdlr.Point2D(self.center.x - self.radius, self.center.y),
        #     volmdlr.Point2D(self.center.x, self.center.y + self.radius)]

        # return [volmdlr.edges.Arc2D(points[0], points[1], points[2]),
        #         volmdlr.edges.Arc2D(points[2], points[3], points[0])]
        start = volmdlr.Point2D(self.center.x + self.radius, self.center.y)
        return [volmdlr.edges.FullArc2D(self.center, start)]

    @classmethod
    def from_arc(cls, arc: volmdlr.edges.Arc2D):
        return cls(arc.center, arc.radius, arc.name + ' to circle')

    def point_belongs(self, point, include_edge_points: bool = False):
        """
        Verifies if a point is inside the Circle 2D.

        :param point: A 2D point to check if it is inside the Circle 2D.
        :type point: `volmdlr.Point2D`
        :param include_edge_points: A Boolean indicating whether points on the edge of the Circle 2D
            should be considered inside the circle.
        :type include_edge_points: bool
        :return: True if point inside the circle or false otherwise.
        :rtype: bool
        """

        if include_edge_points:
            return point.point_distance(self.center) <= self.radius
        return point.point_distance(self.center) < self.radius

    def point_distance(self, point):
        """
        Calculates the distance of given point to the circle.

        :param point: point to calculate distance.
        :return: the distance from the point to the circle 2D.
        """
        return point.point_distance(self.center) - self.radius

    def get_bounding_rectangle(self):

        x_min = self.center.x - self.radius
        x_max = self.center.x + self.radius
        y_min = self.center.y - self.radius
        y_max = self.center.y + self.radius
        return volmdlr.core.BoundingRectangle(x_min, x_max, y_min, y_max)

    def line_intersections(self, line: volmdlr.edges.Line2D, tol=1e-9):
        """
        Calculates the intersections between a circle 2D and Line 2D.

        :param line: line to calculate intersections
        :param tol: tolerance to consider in calculations.
        :return: circle and line intersections.
        """
        full_arc_2d = volmdlr.edges.FullArc2D(
            center=self.center, start_end=self.point_at_abscissa(0),
            name=self.name)
        return full_arc_2d.line_intersections(line, tol)

    def linesegment_intersections(self, linesegment: volmdlr.edges.LineSegment2D, tol=1e-9):
        """
        Calculates the intersections between a circle 2D and line segment 2D.

        :param linesegment: line segment to calculate intersections
        :param tol: tolerance to consider in calculations.
        :return: circle and line segment intersections.
        """
        full_arc_2d = volmdlr.edges.FullArc2D(
            center=self.center, start_end=self.point_at_abscissa(0),
            name=self.name)
        return full_arc_2d.linesegment_intersections(linesegment, tol)

    def cut_by_line(self, line: volmdlr.edges.Line2D):
        intersection_points = self.line_intersections(line)
        if not intersection_points:
            return [self]
        if len(intersection_points) == 1:
            raise NotImplementedError
        if len(intersection_points) == 2:
            linesegment = volmdlr.edges.LineSegment2D(intersection_points[0],
                                                      intersection_points[1])
            arc1, arc2 = self.split(intersection_points[0],
                                    intersection_points[1])
            contour1 = Contour2D([arc1, linesegment.copy()])
            contour2 = Contour2D([arc2, linesegment.copy()])
            return [contour1, contour2]
        raise ValueError

    def circle_intersections(self, circle: 'Circle2D'):
        return vm_utils_intersections.get_circle_intersections(self, circle)

    def arc_intersections(self, arc2d: volmdlr.edges.Arc2D):
        circle = Circle2D(arc2d.center, arc2d.radius)
        intersections = []

        for inter in self.circle_intersections(circle):
            try:
                arc2d.abscissa(inter)  # I guess it is a test?
                intersections.append(inter)
            except ValueError:
                pass
        return intersections

    def length(self):
        """
        Calculates the length of the Circle 2D.

        :return: the circle's length.
        """

        return volmdlr.TWO_PI * self.radius

    def plot(self, ax=None, edge_style: EdgeStyle = EdgeStyle()):
        return vm_common_operations.plot_circle(self, ax, edge_style)

    def to_3d(self, plane_origin, x, y):
        """
        Transforms a Circle2D into an Circle3D, given a plane origin and an u and v plane vector.

        :param plane_origin: plane origin.
        :param x: plane u vector.
        :param y: plane v vector.
        :return: Circle3D.
        """
        normal = x.cross(y)
        center3d = self.center.to_3d(plane_origin, x, y)
        return Circle3D(volmdlr.Frame3D(center3d, x, y, normal),
                        self.radius, self.name)

    def rotation(self, center: volmdlr.Point2D, angle: float):
        """
        Circle2D rotation.

        :param center: rotation center.
        :param angle: angle rotation.
        :return: a new rotated Circle2D.
        """
        return Circle2D(self.center.rotation(center, angle), self.radius)

    def rotation_inplace(self, center: volmdlr.Point2D, angle: float):
        """
        Circle2D rotation. Object is updated in-place.

        :param center: rotation center
        :param angle: rotation angle
        """
        warnings.warn("'in-place' methods are deprecated. Use a not in-place method instead.", DeprecationWarning)

        self.center.rotation_inplace(center, angle)

    def translation(self, offset: volmdlr.Vector2D):
        """
        Circle2D translation.

        :param offset: translation vector
        :return: A new translated Circle2D
        """
        return Circle2D(self.center.translation(offset), self.radius)

    def translation_inplace(self, offset: volmdlr.Vector3D):
        """
        Circle2D translation. Object is updated in-place.

        :param offset: translation vector
        """
        warnings.warn("'in-place' methods are deprecated. Use a not in-place method instead.", DeprecationWarning)

        self.center.translation_inplace(offset)

    def frame_mapping(self, frame: volmdlr.Frame3D, side: str):
        """
        Changes frame_mapping and return a new Circle2D.

        side = 'old' or 'new'
        """
        if side == 'old':
            return Circle2D(frame.local_to_global_coordinates(self.center),
                            self.radius)
        if side == 'new':
            return Circle2D(frame.global_to_local_coordinates(self.center),
                            self.radius)
        raise ValueError('Side should be \'new\' \'old\'')

    def frame_mapping_inplace(self, frame: volmdlr.Frame3D, side: str):
        """
        Changes frame_mapping and the object is updated in-place.

        side = 'old' or 'new'
        """
        warnings.warn("'in-place' methods are deprecated. Use a not in-place method instead.", DeprecationWarning)

        if side == 'old':
            self.center = frame.local_to_global_coordinates(self.center)
        elif side == 'new':
            self.center = frame.global_to_local_coordinates(self.center)
        else:
            raise ValueError('Side should be \'new\' \'old\'')

    def area(self):
        return math.pi * self.radius ** 2

    def second_moment_area(self, point):
        """Second moment area of part of disk."""
        sma = math.pi * self.radius ** 4 / 4
        return volmdlr.geometry.huygens2d(sma, sma, 0, self.area(), self.center, point)

    def center_of_mass(self):
        return self.center

    def point_symmetric(self, point):
        center = 2 * point - self.center
        return Circle2D(center, self.radius)

    def plot_data(self, edge_style: plot_data.EdgeStyle = None,
                  surface_style: plot_data.SurfaceStyle = None):
        return plot_data.Circle2D(cx=self.center.x, cy=self.center.y,
                                  r=self.radius,
                                  edge_style=edge_style,
                                  surface_style=surface_style)

    def copy(self, *args, **kwargs):
        return Circle2D(self.center.copy(), self.radius)

    def point_at_abscissa(self, curvilinear_abscissa):
        start = self.center + self.radius * volmdlr.X3D
        return start.rotation(self.center,
                              curvilinear_abscissa / self.radius)

    def split_by_line(self, line: volmdlr.edges.Line2D):
        """
        Split the Circle with a line into two Arc2D.
        """
        split_points = self.line_intersections(line)
        return self.split(split_points[0], split_points[1])

    def split(self, split_start, split_end):
        x1, y1 = split_start - self.center
        x2, y2 = split_end - self.center

        angle1 = math.atan2(y1, x1)
        angle2 = math.atan2(y2, x2)
        angle_i1 = 0.5 * (angle2 - angle1)
        angle_i2 = angle_i1 + math.pi
        interior_point1 = split_start.rotation(self.center, angle_i1)
        interior_point2 = split_start.rotation(self.center, angle_i2)

        return [volmdlr.edges.Arc2D(split_start, interior_point1,
                                    split_end),
                volmdlr.edges.Arc2D(split_start, interior_point2,
                                    split_end)]

    def axial_symmetry(self, line):
        """
        Finds out the symmetric circle 2d according to a line.
        """
        return self.__class__(center=self.center.axial_symmetry(line),
                              radius=self.radius)

    def discretization_points(self, *, number_points: int = None, angle_resolution: int = 40):
        """
        Discretize a Contour to have "n" points.

        :param number_points: the number of points (including start and end points)
             if unset, only start and end will be returned
        :param angle_resolution: if set, the sampling will be adapted to have a controlled angular distance. Useful
            to mesh an arc
        :return: a list of sampled points
        """
        if not number_points and angle_resolution:
            number_points = math.ceil(math.pi * angle_resolution) + 2
        step = self.length() / (number_points - 1)
        return [self.point_at_abscissa(i * step) for i in range(number_points)]

    def polygon_points(self, discretization_resolution: int):
        warnings.warn('polygon_points is deprecated,\
        please use discretization_points instead',
                      DeprecationWarning)
        return self.discretization_points(angle_resolution=discretization_resolution)

    def get_geo_points(self):
        return [volmdlr.Point3D(self.radius, self.center.y, 0),
                volmdlr.Point3D(self.center.x, self.center.y, 0),
                volmdlr.Point3D(-self.radius, self.center.y, 0)]

    def bsplinecurve_intersections(self, bsplinecurve: volmdlr.edges.BSplineCurve2D, abs_tol: float = 1e-6):
        """
        Calculates the intersections between a circle 2d and a BSpline Curve 2D.

        :param bsplinecurve: bsplinecurve to search for intersections.
        :param abs_tol: tolerance to be considered while validating an intersection.
        :return: a list with all intersections between circle and bsplinecurve.
        """
        return vm_utils_intersections.get_bsplinecurve_intersections(self, bsplinecurve, abs_tol)


class Ellipse2D(Contour2D):
    """
    Defines an Ellipse in two-dimensions.

    Ellipse2D defined by a major axis (A), minor axis (B), a center and a vector
    representing the direction of the major axis.

    :param major_axis: ellipse's major axis (A)
    :type major_axis: float
    :param minor_axis: ellipse's minor axis (B)
    :type minor_axis: float
    :param center: ellipse's center
    :type center: volmdlr.Point3D
    :param major_dir: direction vector for major axis
    :type major_dir: volmdlr.Vector3D

    :Example:
    >>> ellipse2d = Ellipse2D(4, 2, volmdlr.O2D, volmdlr.Vector2D(1, 1))
    """

    def __init__(self, major_axis, minor_axis, center, major_dir, name=''):
        self.major_axis = major_axis
        self.minor_axis = minor_axis
        self.center = center
        self.major_dir = major_dir
        self.major_dir.normalize()
        self.minor_dir = - self.major_dir.normal_vector()
        self.theta = volmdlr.geometry.clockwise_angle(self.major_dir, volmdlr.X2D)
        if self.theta == math.pi * 2:
            self.theta = 0.0
        Contour2D.__init__(self, [self], name=name)

    def __hash__(self):
        return int(round(1e6 * (self.center.x + self.center.y + self.major_axis + self.minor_axis)))

    def area(self):
        """
        Calculates the ellipse's area.

        :return: ellipse's area, float.
        """
        return math.pi * self.major_axis * self.minor_axis

    def length(self):
        """
        Calculates the ellipse's length.

        :return: ellipse's length.
        """
        mid_point = self.center - self.major_axis * self.major_dir
        if self.theta != 0.0:
            mid_point = self.center - volmdlr.Point2D(self.major_axis, 0)
            mid_point = mid_point.rotation(self.center, self.theta)
        length = 2 * self.abscissa(mid_point)
        return length

    def to_3d(self, plane_origin, x, y):
        """
        Transforms a Ellipse2D into an Ellipse3D, given a plane origin and an u and v plane vector.

        :param plane_origin: plane origin.
        :param x: plane u vector.
        :param y: plane v vector.
        :return: Ellipse3D.
        """
        raise NotImplementedError

    def point_over_ellipse(self, point, abs_tol=1e-6):
        """
        Verifies if a point is on the ellipse.

        :param point: point to be verified.
         :param abs_tol: tolerance.
        :return: True or False.
        """
        return math.isclose(
            ((point.x - self.center.x) * math.cos(self.theta) +
             (point.y - self.center.y) * math.sin(self.theta)) ** 2 / self.major_axis ** 2 +
            ((point.x - self.center.x) * math.sin(self.theta) -
             (point.y - self.center.y) * math.cos(self.theta)) ** 2 / self.minor_axis ** 2, 1, abs_tol=abs_tol)

    def point_over_contour(self, point, abs_tol=1e-6):
        """
        Verifies if a point is on the ellipse.

        :param point: point to be verified.
        :param abs_tol: tolerance.
        :return: True or False.
        """
        return self.point_over_ellipse(point, abs_tol)

    def line_intersections(self, line: 'volmdlr.edges.Line2D'):
        """
        Calculates the intersections between a line and an ellipse.

        :param line: line to calculate intersections
        :return: list of points intersections, if there are any
        """
        intersections = vm_utils_intersections.ellipse2d_line_intersections(self, line)
        return intersections

    def linesegment_intersections(self, linesegment: 'volmdlr.edges.LineSegment2D'):
        """
        Calculates the intersections between a line segment and an ellipse.

        :param linesegment: line segment to calculate intersections.
        :return: list of points intersections, if there are any.
        """
        line_intersections = self.line_intersections(linesegment.to_line())
        intersections = []
        for intersection in line_intersections:
            if linesegment.point_belongs(intersection):
                intersections.append(intersection)
        return intersections

    def discretization_points(self, *, number_points: int = None, angle_resolution: int = 20):
        """
        Calculates the discretized points for the ellipse.

        :param number_points: number of point to have in the discretized points.
        :param angle_resolution: the angle resolution to be used to discretize points.
        :return: discretized points.
        """
        if number_points:
            angle_resolution = number_points
        discretization_points = [self.center + volmdlr.Point2D(self.major_axis * math.cos(theta),
                                                               self.minor_axis * math.sin(theta))
                                 for theta in npy.linspace(0, volmdlr.TWO_PI, angle_resolution + 1)]
        discretization_points = [point.rotation(self.center, self.theta) for point in discretization_points]
        return discretization_points

    def abscissa(self, point: volmdlr.Point2D):
        """
        Calculates the abscissa for a given point.

        :param point: point to calculate the abscissa.
        :return: the corresponding abscissa, 0 < abscissa < ellipse's length.
        """
        if self.point_over_ellipse(point):
            angle_abscissa = self.point_angle_with_major_dir(point)

            def arc_length(theta):
                return math.sqrt((self.major_axis ** 2) * math.sin(theta) ** 2 +
                                 (self.minor_axis ** 2) * math.cos(theta) ** 2)

            res, _ = scipy_integrate.quad(arc_length, 0, angle_abscissa)
            return res
        raise ValueError(f'point {point} does not belong to ellipse')

    def point_angle_with_major_dir(self, point2d):
        """
        Given a point in the ellipse, calculates it angle with the major direction vector.

        """
        center2d_point2d = point2d - self.center
        angle_abscissa = volmdlr.geometry.clockwise_angle(center2d_point2d, self.major_dir)
        return angle_abscissa

    def plot(self, ax=None, edge_style: EdgeStyle = EdgeStyle()):
        """
        Matplotlib plot for an ellipse.

        """
        if ax is None:
            _, ax = plt.subplots()
        x = []
        y = []
        for point_x, point_y in self.discretization_points(number_points=50):
            x.append(point_x)
            y.append(point_y)
        plt.plot(x, y, color=edge_style.color, alpha=edge_style.alpha)
        if edge_style.equal_aspect:
            ax.set_aspect('equal')
        return ax

    def rotation(self, center: volmdlr.Point2D, angle: float):
        """
        Rotation of ellipse around a center and an angle.

        :param center: center of the rotation.
        :param angle: angle to rotated of.
        :return: a rotated new ellipse.
        """
        rotated_center = self.center.rotation(center, angle)
        point_major_dir = self.center + self.major_dir * self.major_axis
        rotated_major_dir_point = point_major_dir.rotation(center, angle)
        major_dir = rotated_major_dir_point - rotated_center
        return Ellipse2D(self.major_axis, self.minor_axis, rotated_center, major_dir)

    def translation(self, offset: volmdlr.Vector2D):
        """
        Translation of ellipse from an offset vector.

        :param offset: corresponding translation vector.
        :return: translated new ellipse 2d.
        """
        return Ellipse2D(self.major_axis, self.minor_axis, self.center.translation(offset), self.major_dir)

    def frame_mapping(self, frame: volmdlr.Frame2D, side: str):
        """
        Changes frame_mapping and return a new Ellipse2D.

        side = 'old' or 'new'.
        """
        if side == 'old':
            return Ellipse2D(self.major_axis, self.minor_axis, frame.local_to_global_coordinates(self.center),
                             self.major_dir)
        if side == 'new':
            point_major_dir = self.center + self.major_dir * self.major_axis
            major_dir = frame.global_to_local_coordinates(point_major_dir) - self.center
            return Ellipse2D(self.major_axis, self.minor_axis, frame.global_to_local_coordinates(self.center),
                             major_dir)
        raise ValueError('Side should be \'new\' \'old\'')


class Contour3D(ContourMixin, Wire3D):
    """
    A collection of 3D primitives forming a closed wire3D.

    """
    _non_serializable_attributes = ['points']
    _non_data_eq_attributes = ['name']
    _non_data_hash_attributes = ['points', 'name']
    _generic_eq = True

    def __init__(self, primitives: List[volmdlr.core.Primitive3D],
                 name: str = ''):
        """
        Defines a contour3D from a collection of edges following each other stored in primitives list.
        """

        Wire3D.__init__(self, primitives=primitives, name=name)
        self._edge_polygon = None
        self._utd_bounding_box = False

    def __hash__(self):
        return hash(tuple(self.primitives))

    def __eq__(self, other_):
        if other_.__class__.__name__ != self.__class__.__name__:
            return False
        if len(self.primitives) != len(other_.primitives):
            return False
        equal = 0
        for prim1 in self.primitives:
            reverse1 = prim1.reverse()
            found = False
            for prim2 in other_.primitives:
                reverse2 = prim2.reverse()
                if (prim1 == prim2 or reverse1 == prim2
                        or reverse2 == prim1 or reverse1 == reverse2):
                    equal += 1
                    found = True
            if not found:
                return False
        if equal == len(self.primitives):
            return True
        return False

    @property
    def edge_polygon(self):
        if self._edge_polygon is None:
            self._edge_polygon = self._get_edge_polygon()
        return self._edge_polygon

    def _get_edge_polygon(self):
        points = []
        for edge in self.primitives:
            if points:
                if not edge.start.is_close(points[-1]):
                    points.append(edge.start)
            else:
                points.append(edge.start)
        return ClosedPolygon3D(points)

    @classmethod
    def from_step(cls, arguments, object_dict, **kwargs):
        """
        Converts a step primitive to a Contour3D.

        :param arguments: The arguments of the step primitive.
        :type arguments: list
        :param object_dict: The dictionary containing all the step primitives that have already been instantiated.
        :type object_dict: dict
        :return: The corresponding Contour3D object.
        :rtype: :class:`volmdlr.wires.Contour3D`
        """
        step_id = kwargs.get("step_id", "#UNKNOW_ID")
        step_name = kwargs.get("name", "EDGE_LOOP")
        name = arguments[0][1:-1]
        raw_edges = []
        for edge_id in arguments[1]:
            edge = object_dict[int(edge_id[1:])]
            if edge:
                raw_edges.append(edge)

        if step_name == "POLY_LOOP":
            return cls.from_points(raw_edges)
        if (len(raw_edges)) == 1:
            if isinstance(raw_edges[0], cls):
                # Case of a circle, ellipse...
                return raw_edges[0]
            return cls(raw_edges, name=name)

        edges = reorder_contour3d_edges_from_step(raw_edges, [step_id, step_name, arguments])
        if edges:
            return cls(edges, name=name)
        return None

    def to_step(self, current_id, surface_id=None, surface3d=None):
        """
        Create a Circle3D step object.

        """
        content = ''
        edge_ids = []
        for primitive in self.primitives:
            if primitive.__class__.__name__ == 'BSplineCurve3D':
                method_name = f'{primitive.__class__.__name__.lower()}_to_2d'
                curve2d = getattr(surface3d, method_name)(primitive)[0]
                if curve2d.__class__.__name__ == 'LineSegment3D':
                    curve2d = curve2d.to_bspline_curve()
                primitive_content, primitive_ids = primitive.to_step(
                    current_id, surface_id=surface_id, curve2d=curve2d)
            else:
                primitive_content, primitive_ids = primitive.to_step(current_id, surface_id=surface_id)

            content += primitive_content
            current_id = primitive_ids[-1] + 1
            for primitive_id in primitive_ids:
                content += f"#{current_id} = ORIENTED_EDGE('{primitive.name}',*,*,#{primitive_id},.T.);\n"
                edge_ids.append(current_id)

                current_id += 1

        content += f"#{current_id} = EDGE_LOOP('{self.name}',({volmdlr.core.step_ids_to_str(edge_ids)}));\n"
        return content, current_id

    def average_center_point(self):
        nb = len(self.edge_polygon.points)
        x = sum(point[0] for point in self.edge_polygon.points) / nb
        y = sum(point[1] for point in self.edge_polygon.points) / nb
        z = sum(point[2] for point in self.edge_polygon.points) / nb

        return volmdlr.Point3D(x, y, z)

    def to_2d(self, plane_origin, x, y):
        primitives2d = self.get_primitives_2d(plane_origin, x, y)
        return Contour2D(primitives=primitives2d)

    def rotation(self, center: volmdlr.Point3D, axis: volmdlr.Vector3D,
                 angle: float):
        """
        Contour3D rotation.

        :param center: rotation center.
        :param axis: rotation axis.
        :param angle: angle rotation.
        :return: a new rotated Contour3D.
        """
        new_edges = [edge.rotation(center, axis, angle) for edge
                     in self.primitives]
        return Contour3D(new_edges, self.name)

    def rotation_inplace(self, center: volmdlr.Point3D, axis: volmdlr.Vector3D,
                         angle: float):
        """
        Contour3D rotation. Object is updated in-place.

        :param center: rotation center.
        :param axis: rotation axis.
        :param angle: rotation angle.
        """
        warnings.warn("'in-place' methods are deprecated. Use a not in-place method instead.", DeprecationWarning)

        for edge in self.primitives:
            edge.rotation_inplace(center, axis, angle)

    def translation(self, offset: volmdlr.Vector3D):
        """
        Contour3D translation.

        :param offset: translation vector.
        :return: A new translated Contour3D.
        """
        new_edges = [edge.translation(offset) for edge in
                     self.primitives]
        return Contour3D(new_edges, self.name)

    def translation_inplace(self, offset: volmdlr.Vector3D):
        """
        Contour3D translation. Object is updated in-place.

        :param offset: translation vector.
        """
        warnings.warn("'in-place' methods are deprecated. Use a not in-place method instead.", DeprecationWarning)

        for edge in self.primitives:
            edge.translation_inplace(offset)

    def frame_mapping(self, frame: volmdlr.Frame3D, side: str):
        """
        Changes frame_mapping and return a new Contour3D.

        side = 'old' or 'new'.
        """
        new_edges = [edge.frame_mapping(frame, side) for edge in
                     self.primitives]
        return Contour3D(new_edges, self.name)

    def frame_mapping_inplace(self, frame: volmdlr.Frame3D, side: str):
        """
        Changes frame_mapping and the object is updated in-place.

        :param side: 'old' or 'new'
        """
        warnings.warn("'in-place' methods are deprecated. Use a not in-place method instead.", DeprecationWarning)

        for edge in self.primitives:
            edge.frame_mapping_inplace(frame, side)

    def copy(self, deep=True, memo=None):
        """
        Copies the Contour3D.
        """
        new_edges = [edge.copy(deep=deep, memo=memo) for edge in self.primitives]
        # if self.point_inside_contour is not None:
        #     new_point_inside_contour = self.point_inside_contour.copy()
        # else:
        #     new_point_inside_contour = None
        return Contour3D(new_edges, self.name)

    def plot(self, ax=None, edge_style: EdgeStyle = EdgeStyle()):
        if ax is None:
            # ax = Axes3D(plt.figure())
            fig = plt.figure()
            ax = fig.add_subplot(111, projection='3d')

        for edge in self.primitives:
            edge.plot(ax=ax, edge_style=edge_style)

        return ax

    def _bounding_box(self):
        """
        Computes the bounding box of the contour3D.

        """
        return volmdlr.core.BoundingBox.from_bounding_boxes([prim.bounding_box for prim in self.primitives])

    @property
    def bounding_box(self):
        if not self._utd_bounding_box:
            self._bbox = self._bounding_box()
            self._utd_bounding_box = True
        return self._bbox

    def line_intersections(self, line: volmdlr.edges.Line3D):
        """
        Calculates intersections between a contour 3d and Line 3d.

        :param line: Line 3D to verify intersections.
        :return: list with the contour intersections with line
        """
        intersections = []
        for primitive in self.primitives:
            prim_line_intersections = primitive.line_intersections(line)
            if prim_line_intersections:
                for inters in prim_line_intersections:
                    if inters not in intersections:
                        intersections.append(inters)
        return intersections

    def linesegment_intersections(self, linesegment: volmdlr.edges.LineSegment3D):
        """
        Calculates intersections between a contour 3d and line segment 3D.

        :param linesegment: line segment 3D to verify intersections.
        :return: list with the contour intersections with line
        """
        intersections = []
        for primitive in self.primitives:
            prim_line_intersections = primitive.linesegment_intersections(linesegment)
            if prim_line_intersections:
                for inters in prim_line_intersections:
                    if inters not in intersections:
                        intersections.append(inters)
        return intersections

    def contour_intersection(self, contour3d):
        """
        Calculates intersections between two Contour3D.

        :param contour3d: second contour
        :return: list of points
        """
        dict_intersecting_points = {}
        for primitive in self.primitives:
            for primitive2 in contour3d.primitives:
                intersecting_point = primitive.linesegment_intersection(
                    primitive2)
                if intersecting_point is not None:
                    dict_intersecting_points[primitive2] = intersecting_point
        if dict_intersecting_points:
            return dict_intersecting_points
        return None

    def clean_primitives(self):
        """
        Delete primitives with start=end, and return a new contour.

        """

        new_primitives = []
        for primitive in self.primitives:
            if not primitive.start.is_close(primitive.end):
                new_primitives.append(primitive)

        return Contour3D(new_primitives)

    def merge_with(self, contour3d, abs_tol: float = 1e-6):
        """
        Merge two adjacent contours, and returns one outer contour and inner contours (if there are any).

        """

        merged_primitives = self.delete_shared_contour_section(contour3d, abs_tol)
        contours = Contour3D.contours_from_edges(merged_primitives, tol=1e-6)

        return contours


class Circle3D(Contour3D):
    """
    Defines a Circle in three dimensions, with a center and a radius.

    frame.u, frame.v define the plane, frame.w the normal
    """
    _non_serializable_attributes = ['point', 'edges', 'point_inside_contour']
    _non_data_eq_attributes = ['name']
    _non_data_hash_attributes = ['name']
    _generic_eq = True

    def __init__(self, frame: volmdlr.Frame3D, radius: float,
                 name: str = ''):
        self.radius = radius
        self.frame = frame
        self.angle = volmdlr.TWO_PI
        self._primitives = None
        self.primitives = self.get_primitives()
        Contour3D.__init__(self, self.primitives, name=name)

    @property
    def center(self):
        return self.frame.origin

    @property
    def normal(self):
        return self.frame.w

    def __hash__(self):
        return hash(self.frame.origin)

    def __eq__(self, other_circle):
        return self.frame.origin.is_close(other_circle.frame.origin) \
            and self.frame.w.is_colinear(other_circle.frame.w) \
            and math.isclose(self.radius,
                             other_circle.radius, abs_tol=1e-06)

    def get_primitives(self):
        """
        Calculates primitives to compose Circle: 2 Arc3D.

        :return: list containing two Arc3D
        """
        if not self._primitives:
            start = self.center + self.frame.u * self.radius
            return [volmdlr.edges.FullArc3D(self.center, start, self.normal)]

        return self._primitives

    def discretization_points(self, *, number_points: int = None, angle_resolution: int = 20):
        """
        Discretize a Circle to have "n" points.

        :param number_points: the number of points (including start and end points)
             if unset, only start and end will be returned
        :param angle_resolution: if set, the sampling will be adapted to have a controlled angular distance. Useful
            to mesh an arc
        :return: a list of sampled points
        """
        if number_points:
            angle_resolution = number_points
        discretization_points_3d = [self.center + self.radius * math.cos(teta) * self.frame.u +
                                    self.radius * math.sin(teta) * self.frame.v for teta in
                                    npy.linspace(0, volmdlr.TWO_PI, angle_resolution + 1)][:-1]
        return discretization_points_3d

    def abscissa(self, point: volmdlr.Point3D):
        """
        Calculates the abscissa a given point.

        :param point: point to calculate abscissa.
        :return: abscissa
        """
        x, y, _ = self.frame.global_to_local_coordinates(point)
        u1 = x / self.radius
        u2 = y / self.radius
        theta = volmdlr.geometry.sin_cos_angle(u1, u2)

        return self.radius * abs(theta)

    def length(self):
        return volmdlr.TWO_PI * self.radius

    def rotation(self, center: volmdlr.Point3D, axis: volmdlr.Vector3D, angle: float):
        """
        Circle3D rotation.

        :param center: rotation center
        :param axis: rotation axis
        :param angle: angle rotation
        :return: a new rotated Circle3D
        """
        return Circle3D(self.frame.rotation(center, axis, angle),
                        self.radius, self.name)

    def rotation_inplace(self, center: volmdlr.Point3D, axis: volmdlr.Vector3D, angle: float):
        """
        Circle3D rotation. Object is updated in-place.

        :param center: rotation center
        :param axis: rotation axis
        :param angle: rotation angle
        """
        warnings.warn("'in-place' methods are deprecated. Use a not in-place method instead.", DeprecationWarning)

        self.frame.rotation_inplace(center, axis, angle)

    def translation(self, offset: volmdlr.Vector3D):
        """
        Circle3D translation.

        :param offset: translation vector
        :return: A new translated Circle3D
        """
        return Circle3D(self.frame.translation(offset), self.radius, self.name)

    def translation_inplace(self, offset: volmdlr.Vector3D):
        """
        Circle3D translation. Object is updated in-place.

        :param offset: translation vector
        """
        warnings.warn("'in-place' methods are deprecated. Use a not in-place method instead.", DeprecationWarning)

        self.frame.translation_inplace(offset)

    def frame_mapping(self, frame: volmdlr.Frame3D, side: str):
        """
        Changes frame_mapping and return a new Circle3D.

        side = 'old' or 'new'.
        """
        # return Circle3D(self.frame.frame_mapping(frame, side), self.radius)

        return Circle3D(volmdlr.Frame3D(self.frame.origin.frame_mapping(frame, side),
                                        self.frame.u.frame_mapping(frame, side),
                                        self.frame.v.frame_mapping(frame, side),
                                        self.frame.w.frame_mapping(frame, side)),
                        self.radius)

    def plot(self, ax=None, edge_style: EdgeStyle = EdgeStyle()):
        if ax is None:
            fig = plt.figure()
            ax = fig.add_subplot(111, projection='3d')
        else:
            fig = None

        x = []
        y = []
        z = []
        for point_x, point_y, point_z in self.discretization_points():
            x.append(point_x)
            y.append(point_y)
            z.append(point_z)
        x.append(x[0])
        y.append(y[0])
        z.append(z[0])
        ax.plot(x, y, z, color=edge_style.color, alpha=edge_style.alpha)
        return ax

    def point_at_abscissa(self, curvilinear_abscissa):
        """ Start point is at intersection of frame.u axis. """
        start = self.frame.origin + self.radius * self.frame.u
        return start.rotation(self.frame.origin, self.frame.w,
                              curvilinear_abscissa / self.radius)

    def linesegment_intersections(self, linesegment: volmdlr.edges.LineSegment3D):
        """
        Calculates the intersections between the Circle3D and a line segment 3D.

        :param linesegment: line segment 3D to verify intersections
        :return: list of points intersecting Circle
        """
        intersections = []
        circle3d_line_intersections = vm_utils_intersections.circle_3d_line_intersections(self, linesegment.to_line())
        for intersection in circle3d_line_intersections:
            if linesegment.point_belongs(intersection):
                intersections.append(intersection)
        return intersections

    @classmethod
    def from_step(cls, arguments, object_dict, **kwargs):
        """
        Converts a step primitive to a Circle3D.

        :param arguments: The arguments of the step primitive.
        :type arguments: list
        :param object_dict: The dictionary containing all the step primitives that have already been instantiated.
        :type object_dict: dict
        :return: The corresponding Circle3D object.
        :rtype: :class:`volmdlr.wires.Circle3D`
        """
        length_conversion_factor = kwargs.get("length_conversion_factor", 1)

        center = object_dict[arguments[1]].origin
        radius = float(arguments[2]) * length_conversion_factor
        if object_dict[arguments[1]].u is not None:
            normal = object_dict[arguments[1]].u
            other_vec = object_dict[arguments[1]].v
            if other_vec is not None:
                other_vec.normalize()
        else:
            normal = object_dict[arguments[1]].v  # ou w
            other_vec = None
        normal.normalize()
        return cls.from_center_normal(center, normal, radius, arguments[0][1:-1])

    def to_step(self, current_id, surface_id=None, surface3d=None):
        circle_frame = volmdlr.Frame3D(self.center, self.frame.w, self.frame.u,
                                       self.frame.v)
        content, frame_id = circle_frame.to_step(current_id)
        curve_id = frame_id + 1
        content += f"#{curve_id} = CIRCLE('{self.name}',#{frame_id},{round(self.radius * 1000, 3)});\n"

        if surface_id:
            content += f"#{curve_id + 1} = SURFACE_CURVE('',#{curve_id},(#{surface_id}),.PCURVE_S1.);\n"
            curve_id += 1

        point1 = self.frame.origin + self.frame.u * self.radius
        point3 = self.frame.origin - self.frame.u * self.radius

        p1_content, p1_id = point1.to_step(curve_id + 1, vertex=True)
        p3_content, p3_id = point3.to_step(p1_id + 1, vertex=True)
        content += p1_content + p3_content

        arc1_id = p3_id + 1
        content += f"#{arc1_id} = EDGE_CURVE('{self.name}',#{p1_id},#{p3_id},#{curve_id},.T.);\n"
        oriented_edge1_id = arc1_id + 1
        content += f"#{oriented_edge1_id} = ORIENTED_EDGE('',*,*,#{arc1_id},.T.);\n"

        arc2_id = oriented_edge1_id + 1
        content += f"#{arc2_id} = EDGE_CURVE('{self.name}',#{p3_id},#{p1_id},#{curve_id},.T.);\n"
        oriented_edge2_id = arc2_id + 1
        content += f"#{oriented_edge2_id} = ORIENTED_EDGE('',*,*,#{arc2_id},.T.);\n"

        current_id = oriented_edge2_id + 1
        content += f"#{current_id} = EDGE_LOOP('{self.name}',(#{oriented_edge1_id},#{oriented_edge2_id}));\n"

        return content, current_id

    def _bounding_box(self):
        """
        Computes the bounding box.

        """
        points = [self.frame.origin + self.radius * v
                  for v in [self.frame.u, -self.frame.u,
                            self.frame.v, -self.frame.v]]
        return volmdlr.core.BoundingBox.from_points(points)

    def to_2d(self, plane_origin, x, y):
        """
        Transforms a Circle3D into an Circle2D, given a plane origin and an u and v plane vector.

        :param plane_origin: plane origin.
        :param x: plane u vector.
        :param y: plane v vector.
        :return: Circle2D.
        """
        z = x.cross(y)
        plane3d = volmdlr.surfaces.Plane3D(volmdlr.Frame3D(plane_origin, x, y, z))
        return Circle2D(plane3d.point3d_to_2d(self.center), self.radius)

    @classmethod
    def from_center_normal(cls, center: volmdlr.Point3D,
                           normal: volmdlr.Vector3D,
                           radius: float,
                           name: str = ''):
        u = normal.deterministic_unit_normal_vector()
        v = normal.cross(u)
        return cls(volmdlr.Frame3D(center, u, v, normal), radius, name)

    @classmethod
    def from_3_points(cls, point1, point2, point3):
        vector_u1 = point2 - point1
        vector_u2 = point2 - point3
        try:
            vector_u1.normalize()
            vector_u2.normalize()
        except ZeroDivisionError:
            raise ZeroDivisionError(
                'the 3 points must be distincts')

        normal = vector_u2.cross(vector_u1)
        normal.normalize()

        if vector_u1.is_close(vector_u2):
            vector_u2 = normal.cross(vector_u1)
            vector_u2.normalize()

        vector_v1 = normal.cross(vector_u1)  # v1 is normal, equal u2
        vector_v2 = normal.cross(vector_u2)  # equal -u1

        point11 = 0.5 * (point1 + point2)  # Mid-point of segment s,m
        point21 = 0.5 * (point2 + point3)  # Mid-point of segment s,m

        line1 = volmdlr.edges.Line3D(point11, point11 + vector_v1)
        line2 = volmdlr.edges.Line3D(point21, point21 + vector_v2)

        try:
            center, _ = line1.minimum_distance_points(line2)
        except ZeroDivisionError:
            raise ZeroDivisionError(
                'Start, end and interior points  of an arc must be distincts')

        radius = (center - point1).norm()
        return cls(frame=volmdlr.Frame3D(center, vector_u1, normal.cross(vector_u1), normal),
                   radius=radius)

    def extrusion(self, extrusion_vector):
        """
        Returns the cylindrical face generated by extrusion of the circle.
        """
        if self.normal.is_colinear_to(extrusion_vector):
            u = self.normal.deterministic_unit_normal_vector()
            v = self.normal.cross(u)
            w = extrusion_vector.copy()
            w.normalize()
            cylinder = volmdlr.surfaces.CylindricalSurface3D(
                volmdlr.Frame3D(self.center, u, v, w), self.radius)
            return [volmdlr.faces.CylindricalFace3D.from_surface_rectangular_cut(cylinder, 0, volmdlr.TWO_PI,
                                                                                 0, extrusion_vector.norm())]
        raise NotImplementedError(
            f'Extrusion along vector not colinar to normal for circle not '
            f'handled yet: dot={self.normal.dot(extrusion_vector)}')

    def revolution(self, axis_point: volmdlr.Point3D, axis: volmdlr.Vector3D,
                   angle: float):
        """
        Return the Toroidal face generated by the revolution of the circle.
        """
        line3d = volmdlr.edges.Line3D(axis_point, axis_point + axis)
        tore_center, _ = line3d.point_projection(self.center)
        u = self.center - tore_center
        u.normalize()
        v = axis.cross(u)
        if not math.isclose(self.normal.dot(u), 0., abs_tol=1e-9):
            raise NotImplementedError(
                'Outside of plane revolution not supported')

        tore_radius = tore_center.point_distance(self.center)
        surface = volmdlr.surfaces.ToroidalSurface3D(
            volmdlr.Frame3D(tore_center, u, v, axis),
            tore_radius, self.radius)
        return [volmdlr.faces.ToroidalFace3D.from_surface_rectangular_cut(surface, 0, angle, 0, volmdlr.TWO_PI)]

    def point_belongs(self, point: volmdlr.Point3D, abs_tol: float = 1e-6):
        """
        Returns if given point belongs to the Circle3D.
        """
        distance = point.point_distance(self.center)
        vec = volmdlr.Vector3D(*point - self.center)
        dot = self.normal.dot(vec)
        if math.isclose(distance, self.radius, abs_tol=abs_tol) \
                and math.isclose(dot, 0, abs_tol=abs_tol):
            return True
        return False

    def trim(self, point1: volmdlr.Point3D, point2: volmdlr.Point3D):
        if not self.point_belongs(point1, 1e-4) or not self.point_belongs(point2, 1e-4):
            ax = self.plot()
            point1.plot(ax=ax, color='r')
            point2.plot(ax=ax, color='b')
            raise ValueError('Point not on circle for trim method')

        if point1.is_close(point2):
            return volmdlr.edges.FullArc3D(self.frame.origin, point1, self.frame.w)

        interior = volmdlr.geometry.clockwise_interior_from_circle3d(
            point1, point2, self)
        return volmdlr.edges.Arc3D(point1, interior, point2)


class Ellipse3D(Contour3D):
    """
    Defines a 3D ellipse.

    :param major_axis: Largest radius of the ellipse
    :type major_axis: float
    :param minor_axis: The Smallest radius of the ellipse
    :type minor_axis: float
    :param center: Ellipse's center
    :type center: Point3D
    :param normal: Ellipse's normal
    :type normal: Vector3D
    :param major_dir: Direction of the largest radius/major_axis
    :type major_dir: Vector3D
    """

    def __init__(self, major_axis: float, minor_axis: float,
                 center: volmdlr.Point3D, normal: volmdlr.Vector3D,
                 major_dir: volmdlr.Vector3D, name: str = ''):

        self.major_axis = major_axis
        self.minor_axis = minor_axis
        self.center = center
        normal.normalize()
        self.normal = normal
        major_dir.normalize()
        self.major_dir = major_dir
        self.minor_dir = normal.cross(normal)
        self._frame = None
        Contour3D.__init__(self, [self], name=name)

    @property
    def frame(self):
        """
        Gets the Ellipse's Frame3D.

        :return: Frame3D.
        """
        if not self._frame:
            self._frame = volmdlr.Frame3D(self.center, self.major_dir, self.normal.cross(self.major_dir), self.normal)
        return self._frame

    def point_belongs(self, point):
        """
        Verifies if a given point lies on the Ellipse3D.

        :param point: point to be verified.
        :return: True is point lies on the Ellipse, False otherwise
        """
        new_point = self.frame.global_to_local_coordinates(point)
        return math.isclose(new_point.x ** 2 / self.major_axis ** 2 +
                            new_point.y ** 2 / self.minor_axis ** 2, 1.0, abs_tol=1e-6)

    def length(self):
        """
        Calculates the length of the ellipse.

        Ramanujan's approximation for the perimeter of the ellipse.
        P = π (a + b) [ 1 + (3h) / (10 + √(4 - 3h) ) ], where h = (a - b)**2/(a + b)**2
        :return:
        """
        perimeter_formular_h = (self.major_axis - self.minor_axis) ** 2 / (self.major_axis + self.minor_axis) ** 2
        return math.pi * (self.major_axis + self.minor_axis) * \
            (1 + (3 * perimeter_formular_h / (10 + math.sqrt(4 - 3 * perimeter_formular_h))))

    def discretization_points(self, *, number_points: int = None, angle_resolution: int = 20):
        """
        Discretize a Contour to have "n" points.

        :param number_points: the number of points (including start and end points)
             if unset, only start and end will be returned.
        :param angle_resolution: if set, the sampling will be adapted to have a controlled angular distance. Useful
            to mesh an arc.
        :return: a list of sampled points.
        """
        if number_points:
            angle_resolution = number_points
        discretization_points_3d = [
                                      self.center + self.major_axis * math.cos(
                                          teta) * self.major_dir
                                      + self.minor_axis * math.sin(
                                          teta) * self.major_dir.cross(
                                          self.normal) for teta in
                                      npy.linspace(0, volmdlr.TWO_PI,
                                                   angle_resolution + 1)][:-1]
        return discretization_points_3d

    def to_2d(self, plane_origin, x, y):
        """
        Transforms a Ellipse3D into an EllipseD, given a plane origin and an u and v plane vector.

        :param plane_origin: plane origin.
        :param x: plane u vector.
        :param y: plane v vector.
        :return: Ellipse2D.
        """
        center = self.center.to_2d(plane_origin, x, y)
        major_dir_d2 = self.major_dir.to_2d(plane_origin, x, y)
        return Ellipse2D(self.major_axis, self.minor_axis, center, major_dir_d2)

    def abscissa(self, point: volmdlr.Point3D):
        """
        Calculates the abscissa a given point.

        :param point: point to calculate abscissa.
        :return: abscissa
        """
        vector_2 = self.normal.cross(self.major_dir)
        ellipse_2d = self.to_2d(self.center, self.major_dir, vector_2)
        point2d = point.to_2d(self.center, self.major_dir, vector_2)
        return ellipse_2d.abscissa(point2d)

    def trim(self, point1: volmdlr.Point3D, point2: volmdlr.Point3D):
        if point1.is_close(point2):
            return volmdlr.edges.FullArcEllipse3D(point1, self.major_axis, self.minor_axis, self.center, self.normal,
                                                  self.major_dir, self.name)

        p1_new, p2_new = self.frame.global_to_local_coordinates(point1), self.frame.global_to_local_coordinates(point2)

        theta1 = volmdlr.geometry.sin_cos_angle(p1_new.x / self.major_axis, p1_new.y / self.minor_axis)

        theta2 = volmdlr.geometry.sin_cos_angle(p2_new.x / self.major_axis, p2_new.y / self.minor_axis)

        if theta1 > theta2:  # sens trigo
            angle = math.pi + (theta1 + theta2) / 2
        else:
            angle = (theta1 + theta2) / 2

        point3 = self.frame.local_to_global_coordinates(volmdlr.Point3D(self.major_axis * math.cos(angle),
                                                                        self.minor_axis * math.sin(angle), 0))
        extra = None
        if math.isclose(angle % math.pi, 0.0, abs_tol=1e-6):
            extra = self.frame.local_to_global_coordinates(volmdlr.Point3D(self.major_axis * math.cos(0.125 * angle),
                                                                           self.minor_axis * math.sin(0.125 * angle),
                                                                           0))
        return volmdlr.edges.ArcEllipse3D(point1, point3, point2, self.center,
                                          self.major_dir, extra=extra)

    def rotation(self, center: volmdlr.Point3D, axis: volmdlr.Vector3D, angle: float):
        """
        Ellipse3D rotation.

        :param center: rotation center.
        :param axis: rotation axis.
        :param angle: angle rotation.
        :return: a new rotated Ellipse3D.
        """
        new_center = self.center.rotation(center, axis, angle)
        new_normal = self.normal.rotation(center, axis, angle)
        new_major_dir = self.major_dir.rotation(center, axis, angle)
        return Ellipse3D(self.major_axis, self.minor_axis, new_center,
                         new_normal, new_major_dir, self.name)

    def rotation_inplace(self, center: volmdlr.Point3D, axis: volmdlr.Vector3D, angle: float):
        """
        Ellipse3D rotation. Object is updated in-place.

        :param center: rotation center
        :param axis: rotation axis
        :param angle: rotation angle
        """
        warnings.warn("'in-place' methods are deprecated. Use a not in-place method instead.", DeprecationWarning)

        self.center.rotation_inplace(center, axis, angle)
        self.normal.rotation_inplace(center, axis, angle)
        self.major_dir.rotation_inplace(center, axis, angle)

    def translation(self, offset: volmdlr.Vector3D):
        """
        Ellipse 3D translation.

        :param offset: translation vector.
        :return: A new translated Ellipse 3D.
        """
        new_center = self.center.translation(offset)
        # new_normal = self.normal.translation(offset)
        new_normal = self.normal
        new_major_dir = self.major_dir.translation(offset)
        return Ellipse3D(self.major_axis, self.minor_axis, new_center,
                         new_normal, new_major_dir, self.name)

    def translation_inplace(self, offset: volmdlr.Vector3D):
        """
        Ellipse3D translation. Object is updated in-place.

        :param offset: translation vector
        """
        warnings.warn("'in-place' methods are deprecated. Use a not in-place method instead.", DeprecationWarning)

        self.center.translation_inplace(offset)
        self.normal.translation_inplace(offset)
        self.major_dir.translation_inplace(offset)

    def plot(self, ax=None, edge_style: EdgeStyle = EdgeStyle()):
        if ax is None:
            fig = plt.figure()
            ax = Axes3D(fig)
        else:
            fig = None

        x = []
        y = []
        z = []
        for point_x, point_y, point_z in self.discretization_points():
            x.append(point_x)
            y.append(point_y)
            z.append(point_z)
        x.append(x[0])
        y.append(y[0])
        z.append(z[0])
        ax.plot(x, y, z, edge_style.color)
        return ax

    @classmethod
    def from_step(cls, arguments, object_dict, **kwargs):
        """
        Converts a step primitive to a Ellipse3D.

        :param arguments: The arguments of the step primitive.
        :type arguments: list
        :param object_dict: The dictionary containing all the step primitives that have already been instantiated.
        :type object_dict: dict
        :return: The corresponding Ellipse3D object.
        :rtype: :class:`volmdlr.wires.Ellipse3D`
        """
        length_conversion_factor = kwargs.get("length_conversion_factor", 1)

        center = object_dict[arguments[1]].origin
        normal = object_dict[arguments[1]].u  # ancien w
        major_dir = object_dict[arguments[1]].v  # ancien u
        major_axis = float(arguments[2]) * length_conversion_factor
        minor_axis = float(arguments[3]) * length_conversion_factor
        return cls(major_axis, minor_axis, center, normal, major_dir,
                   arguments[0][1:-1])


class ClosedPolygon3D(Contour3D, ClosedPolygonMixin):
    """
    A collection of points, connected by line segments, following each other.

    """
    _non_serializable_attributes = ['line_segments', 'primitives']
    _non_data_eq_attributes = ['line_segments', 'primitives']

    def __init__(self, points: List[volmdlr.Point3D], name: str = ''):
        self.points = points
        self._line_segments = None

        Contour3D.__init__(self, self.line_segments, name)

    def get_line_segments(self):
        lines = []
        if len(self.points) > 1:
            for point1, point2 in zip(self.points,
                                      list(self.points[1:]) + [self.points[0]]):
                if not point1.is_close(point2):
                    lines.append(volmdlr.edges.LineSegment3D(point1, point2))
        return lines

    def copy(self, *args, **kwargs):
        points = [point.copy() for point in self.points]
        return ClosedPolygon3D(points, self.name)

    def __hash__(self):
        return sum(hash(point) for point in self.points)

    def __eq__(self, other_):
        if not isinstance(other_, self.__class__):
            return False
        equal = True
        for point, other_point in zip(self.points, other_.points):
            equal = (equal and point.is_close(other_point))
        return equal

    def plot(self, ax=None, edge_style: EdgeStyle = EdgeStyle()):
        for line_segment in self.line_segments:
            ax = line_segment.plot(ax=ax, edge_style=edge_style)
        return ax

    def rotation(self, center: volmdlr.Point3D, axis: volmdlr.Vector3D,
                 angle: float):
        """
        ClosedPolygon3D rotation.

        :param center: rotation center.
        :param axis: rotation axis.
        :param angle: angle rotation.
        :return: a new rotated ClosedPolygon3D.
        """
        return ClosedPolygon3D(
            [point.rotation(center, axis, angle) for point in
             self.points])

    def rotation_inplace(self, center: volmdlr.Point3D, axis: volmdlr.Vector3D,
                         angle: float):
        """
        ClosedPolygon3D rotation. Object is updated in-place.

        :param center: rotation center.
        :param axis: rotation axis.
        :param angle: rotation angle.
        """
        warnings.warn("'in-place' methods are deprecated. Use a not in-place method instead.", DeprecationWarning)

        for point in self.points:
            point.rotation_inplace(center, axis, angle)

    def translation(self, offset: volmdlr.Vector3D):
        """
        ClosedPolygon3D translation.

        :param offset: translation vector.
        :return: A new translated ClosedPolygon3D.
        """
        new_points = [point.translation(offset) for point in
                      self.points]
        return ClosedPolygon3D(new_points, self.name)

    def translation_inplace(self, offset: volmdlr.Vector3D):
        """
        ClosedPolygon3D translation. Object is updated in-place.

        :param offset: translation vector.
        """
        warnings.warn("'in-place' methods are deprecated. Use a not in-place method instead.", DeprecationWarning)

        for point in self.points:
            point.translation_inplace(offset)

    def to_2d(self, plane_origin, x, y):
        """
        Transforms a ClosedPolygon3D into an ClosedPolygon2D, given a plane origin and an u and v plane vector.

        :param plane_origin: plane origin.
        :param x: plane u vector.
        :param y: plane v vector.
        :return: ClosedPolygon2D.
        """
        points2d = [point.to_2d(plane_origin, x, y) for point in self.points]
        return ClosedPolygon2D(points2d)

    def sewing_with(self, other_poly3d, x, y, resolution=20):
        self_center, other_center = self.average_center_point(), \
            other_poly3d.average_center_point()

        self_poly2d, other_poly2d = self.to_2d(self_center, x, y), \
            other_poly3d.to_2d(other_center, x, y)
        self_center2d, other_center2d = self_poly2d.center_of_mass(), \
            other_poly2d.center_of_mass()
        self_poly2d.translation_inplace(-self_center2d)
        other_poly2d.translation_inplace(-other_center2d)

        bbox_self2d, bbox_other2d = self_poly2d.bounding_rectangle.bounds(), \
            other_poly2d.bounding_rectangle.bounds()
        position = [abs(value) for value in bbox_self2d] \
            + [abs(value) for value in bbox_other2d]
        max_scale = 2 * max(position)

        lines = [volmdlr.edges.LineSegment2D(volmdlr.O2D, max_scale * (
                volmdlr.X2D * math.sin(n * 2 * math.pi / resolution) +
                volmdlr.Y2D * math.cos(n * 2 * math.pi / resolution))
                                             ) for n in range(resolution)]

        self_new_points, other_new_points = [], []
        for line in lines:
            for self_line in self_poly2d.line_segments:
                intersect = line.linesegment_intersections(self_line)
                if intersect:
                    self_new_points.extend(intersect)
                    break

            for other_line in other_poly2d.line_segments:
                intersect = line.linesegment_intersections(other_line)
                if intersect:
                    other_new_points.extend(intersect)
                    break

        new_self_poly2d, new_other_poly2d = ClosedPolygon2D(
            self_new_points), ClosedPolygon2D(other_new_points)
        new_self_poly2d.translation_inplace(self_center2d)
        new_other_poly2d.translation_inplace(other_center2d)

        new_poly1, new_poly2 = new_self_poly2d.to_3d(self_center, x, y), \
            new_other_poly2d.to_3d(other_center, x, y)

        triangles = []
        for point1, point2, other_point in zip(new_poly1.points,
                                               new_poly1.points[
                                                   1:] + new_poly1.points[:1],
                                               new_poly2.points):
            triangles.append([point1, point2, other_point])

        for point1, point2, other_point in zip(
                new_poly2.points, new_poly2.points[1:] + new_poly2.points[:1],
                new_poly1.points[1:] + new_poly1.points[:1]):
            triangles.append([other_point, point2, point1])

        return triangles

    def simplify(self, min_distance: float = 0.01, max_distance: float = 0.05):
        """
        Simplifies polygon 3d.

        :param min_distance: minimal allowed distance.
        :param max_distance: maximal allowed distance.
        :return: Simplified closed polygon 3d.
        """
        return ClosedPolygon3D(self.simplify_polygon(
            min_distance=min_distance, max_distance=max_distance).points)

    def convex_sewing(self, polygon2, x, y):
        """
        Sew to Convex Polygon.

        :param polygon2: other polygon to sew with.
        :param x: u vector for plane projection.
        :param y: v vector for plane projection.
        """
        center1, center2 = self.average_center_point(), polygon2.average_center_point()
        center1_, center2_ = volmdlr.Point3D(center1.x, center1.y, 0), volmdlr.Point3D(center2.x, center2.y, 0)
        new_polygon1, new_polygon2 = self.translation(-center1_), polygon2.translation(-center2_)
        new_center1, new_center2 = new_polygon1.average_center_point(), new_polygon2.average_center_point()

        new_polygon1_2d, new_polygon2_2d = \
            new_polygon1.to_2d(new_center1, x, y), new_polygon2.to_2d(new_center2, x, y)

        dict_closing_pairs = {}
        triangles = []
        list_closing_point_indexes = []
        new_polygon1_2d_points = new_polygon1_2d.points + [
            new_polygon1_2d.points[0]]
        for i, point_polygon1 in enumerate(
                new_polygon1.points + [new_polygon1.points[0]]):
            if i != 0:
                mean_point2d = 0.5 * (
                        new_polygon1_2d_points[i] + new_polygon1_2d_points[
                            i - 1])
                closing_point = new_polygon2_2d.line_intersecting_closing_point(
                    mean_point2d)
                closing_point_index = new_polygon2_2d.points.index(
                    closing_point)

                if i == 1:
                    previous_closing_point_index = closing_point_index
                if closing_point_index != previous_closing_point_index:
                    if closing_point_index in list_closing_point_indexes:
                        closing_point_index = previous_closing_point_index
                    else:
                        dict_closing_pairs[self.points[i - 1]] = (previous_closing_point_index, closing_point_index)

                if point_polygon1.is_close(new_polygon1.points[0]):
                    if list(dict_closing_pairs.values())[-1][-1] != list(dict_closing_pairs.values())[0][0]:
                        dict_closing_pairs[self.points[0]] = (list(dict_closing_pairs.values())[-1][-1],
                                                              list(dict_closing_pairs.values())[0][0])

                real_closing_point = polygon2.points[closing_point_index]

                face_points = [self.points[new_polygon1.points.index(
                    point_polygon1)], self.points[i - 1],
                               real_closing_point]
                triangles.append(face_points)

                list_closing_point_indexes.append(closing_point_index)
                previous_closing_point_index = closing_point_index
        triangles += polygon2.close_sewing(dict_closing_pairs)

        return triangles

    def get_valid_concave_sewing_polygon(self, polygon1_2d, polygon2_2d):
        polygon1_2d_valid__primitive = \
            polygon1_2d.get_valid_sewing_polygon_primitive(polygon2_2d)
        if polygon1_2d_valid__primitive == polygon1_2d.line_segments[0]:
            return self
        new_polygon_primitives = \
            self.line_segments[polygon1_2d.line_segments.index(polygon1_2d_valid__primitive):] + \
            self.line_segments[:polygon1_2d.line_segments.index(polygon1_2d_valid__primitive)]
        polygon1_3d_points = []
        for prim in new_polygon_primitives:
            if not volmdlr.core.point_in_list(prim.start, polygon1_3d_points):
                polygon1_3d_points.append(prim.start)
            if not volmdlr.core.point_in_list(prim.end, polygon1_3d_points):
                polygon1_3d_points.append(prim.end)
        return ClosedPolygon3D(polygon1_3d_points)

    def close_sewing(self, dict_closing_pairs):
        triangles_points = []
        for i, point_polygon2 in enumerate(
                self.points + [self.points[0]]):
            for j, index in enumerate(list(dict_closing_pairs.values())):
                if i != 0:
                    if i - 1 >= index[0] and i <= index[1]:
                        face_points = [self.points[i - 1],
                                       point_polygon2,
                                       list(dict_closing_pairs.keys())[j]]
                        triangles_points.append(face_points)
                    elif index[0] > index[1]:
                        if (i - 1 <= index[0] and i <= index[1]) or (
                                (i - 1 >= index[0]) and i >= index[1]):
                            face_points = [self.points[i - 1],
                                           point_polygon2,
                                           list(dict_closing_pairs.keys())[j]]
                            triangles_points.append(face_points)
        return triangles_points

    def check_sewing(self, polygon2, sewing_faces):
        if not len(self.line_segments) + len(polygon2.line_segments) == len(sewing_faces):
            return False
        return True

    def redefine_sewing_triangles_points(self, triangles_points,
                                         passed_by_zero_index,
                                         closing_point_index,
                                         previous_closing_point_index):
        for n, triangle_points in enumerate(triangles_points[::-1]):
            if (not passed_by_zero_index and
                self.points.index(
                    triangle_points[2]) > closing_point_index) or \
                    (passed_by_zero_index and
                     0 <= self.points.index(triangle_points[
                                                2]) <= previous_closing_point_index and
                     self.points.index(
                         triangle_points[2]) > closing_point_index):
                new_face_points = [triangles_points[-(n + 1)][0],
                                   triangles_points[-(n + 1)][1],
                                   self.points[
                                       closing_point_index]]
                triangles_points[-(n + 1)] = new_face_points

        return triangles_points

    @staticmethod
    def clean_sewing_closing_pairs_dictionary(dict_closing_pairs,
                                              closing_point_index,
                                              passed_by_zero_index):
        """
        Cleans the dictionary containing the sewing closing pairs information.

        In case it needs to be recalculated due to changing closing points.
        """
        dict_closing_pairs_values = list(dict_closing_pairs.values())
        dict_closing_pairs_keys = list(dict_closing_pairs.keys())
        previous_closing_point_index = dict_closing_pairs_values[-1][1]
        last_dict_value = previous_closing_point_index
        for i, key in enumerate(dict_closing_pairs_keys[::-1]):
            if (not passed_by_zero_index and
                last_dict_value > closing_point_index) or \
                    (passed_by_zero_index and
                     0 <= last_dict_value <= previous_closing_point_index and
                     last_dict_value > closing_point_index):
                lower_bounddary_closing_point = key
                del dict_closing_pairs[key]
                if not dict_closing_pairs:
                    break
                last_dict_value = dict_closing_pairs_values[-i - 2][1]

        return dict_closing_pairs, lower_bounddary_closing_point

    @staticmethod
    def is_sewing_forward(closing_point_index, list_closing_point_indexes) -> bool:
        if closing_point_index < list_closing_point_indexes[-1]:
            return False
        return True

    @staticmethod
    def sewing_closing_points_to_remove(closing_point_index, list_closing_point_indexes, passed_by_zero_index):
        list_remove_closing_points = []
        for idx in list_closing_point_indexes[::-1]:
            if not passed_by_zero_index:
                if idx > closing_point_index:
                    list_remove_closing_points.append(idx)
                else:
                    break
            else:
                if 0 < idx <= list_closing_point_indexes[-1] and \
                        idx > closing_point_index:
                    list_remove_closing_points.append(idx)
                else:
                    break
        return list_remove_closing_points

    @staticmethod
    def sewing_closing_point_past_point0(closing_point_index, list_closing_point_indexes,
                                         passed_by_zero_index, ratio_denominator):
        last_to_new_point_index_ratio = (list_closing_point_indexes[-1] -
                                         closing_point_index) / ratio_denominator
        if passed_by_zero_index:
            ratio = (list_closing_point_indexes[0] - closing_point_index) / ratio_denominator
            if math.isclose(ratio, 1, abs_tol=0.3):
                closing_point_index = list_closing_point_indexes[0]
            else:
                closing_point_index = list_closing_point_indexes[-1]
        else:
            if closing_point_index > list_closing_point_indexes[0]:
                ratio1 = (closing_point_index -
                          list_closing_point_indexes[0]) / ratio_denominator
                if math.isclose(ratio1, 0, abs_tol=0.3) and \
                        math.isclose(last_to_new_point_index_ratio, 1, abs_tol=0.3):
                    passed_by_zero_index = True
                    closing_point_index = list_closing_point_indexes[0]
                else:
                    closing_point_index = list_closing_point_indexes[-1]
            else:
                if closing_point_index < ratio_denominator / 4:
                    passed_by_zero_index = True
                elif ratio_denominator - list_closing_point_indexes[-1] >= 6:
                    closing_point_index = list_closing_point_indexes[-1] + 5
                else:
                    closing_point_index = list_closing_point_indexes[-1]
        return closing_point_index, passed_by_zero_index

    @staticmethod
    def validate_concave_closing_point(closing_point_index,
                                       list_closing_point_indexes,
                                       passed_by_zero_index,
                                       ratio_denominator, polygons_points_ratio):
        last_index = list_closing_point_indexes[-1]

        if closing_point_index == last_index:
            return closing_point_index, [], passed_by_zero_index

        list_remove_closing_points = []
        ratio = (last_index - closing_point_index) / ratio_denominator

        if not ClosedPolygon3D.is_sewing_forward(closing_point_index, list_closing_point_indexes):
            if closing_point_index > last_index - 10 and closing_point_index != last_index - 1:
                if closing_point_index - 1 in list_closing_point_indexes and \
                        closing_point_index + 1 in list_closing_point_indexes:
                    closing_point_index = last_index
                    return closing_point_index, list_remove_closing_points, passed_by_zero_index

                list_remove_closing_points = ClosedPolygon3D.sewing_closing_points_to_remove(
                    closing_point_index, list_closing_point_indexes, passed_by_zero_index)

            elif closing_point_index in list_closing_point_indexes:
                closing_point_index = last_index
            elif math.isclose(ratio, 0, abs_tol=0.3):
                closing_point_index = last_index
            else:
                closing_point_index, passed_by_zero_index = ClosedPolygon3D.sewing_closing_point_past_point0(
                    closing_point_index, list_closing_point_indexes, passed_by_zero_index, ratio_denominator)

        elif closing_point_index in list_closing_point_indexes:
            closing_point_index = last_index
        elif len(list_closing_point_indexes) > 2 and list_closing_point_indexes[0] < closing_point_index < last_index:
            closing_point_index = last_index
        elif passed_by_zero_index and closing_point_index > list_closing_point_indexes[0]:
            closing_point_index = last_index
        elif list_closing_point_indexes[0] == 0 and math.isclose(ratio, -1, abs_tol=0.3):
            closing_point_index = last_index
        elif math.isclose(ratio, -1, abs_tol=0.3):
            closing_point_index = last_index
        elif closing_point_index - last_index > 5 and list_closing_point_indexes[
                -1] + 4 <= ratio_denominator - 1 and polygons_points_ratio > 0.95:
            closing_point_index = last_index + 4

        return closing_point_index, list_remove_closing_points, passed_by_zero_index

    def concave_sewing(self, polygon2, x, y):
        polygon1_2d = self.to_2d(volmdlr.O2D, x, y)
        polygon2_2d = polygon2.to_2d(volmdlr.O2D, x, y)
        polygon1_3d = self
        polygon2_3d = polygon2
        if polygon2_2d.area() < polygon1_2d.area():
            polygon1_2d, polygon2_2d = polygon2_2d, polygon1_2d
            polygon1_3d = polygon2
            polygon2_3d = self
        polygon1_3d = polygon1_3d.get_valid_concave_sewing_polygon(
            polygon1_2d, polygon2_2d)
        polygon1_2d = polygon1_3d.to_2d(volmdlr.O2D, x, y)

        # ax=polygon1_2d.plot()
        # polygon2_2d.plot(ax=ax, color='r')

        dict_closing_pairs = {}
        triangles_points = []
        list_closing_point_indexes = []
        passed_by_zero_index = False
        ratio_denom = len(polygon2_2d.points)
        polygons_points_ratio = len(polygon1_2d.points) / ratio_denom
        previous_closing_point_index = None
        for i, primitive1 in enumerate(polygon1_2d.line_segments):
            list_remove_closing_points = []
            closing_point = polygon1_2d.get_closing_point(polygon2_2d,
                                                          primitive1)
            if closing_point.is_close(volmdlr.O2D):
                if previous_closing_point_index is not None:
                    closing_point_index = previous_closing_point_index
                else:
                    raise NotImplementedError(
                        'None of the normal lines intersect polygon2, '
                        'certify projection plane given is correct')
            else:
                closing_point_index = polygon2_2d.points.index(closing_point)

            if i == 0:
                previous_closing_point_index = closing_point_index
            else:
                closing_point_index, list_remove_closing_points, \
                    passed_by_zero_index = self.validate_concave_closing_point(
                        closing_point_index, list_closing_point_indexes,
                        passed_by_zero_index, ratio_denom, polygons_points_ratio)

            if list_remove_closing_points:
                new_list_closing_point_indexes = list(
                    dict.fromkeys(list_closing_point_indexes))
                new_list_remove_closing_indexes = list(
                    dict.fromkeys(list_remove_closing_points))
                if len(list_remove_closing_points) == len(triangles_points):
                    triangles_points = \
                        polygon2_3d.redefine_sewing_triangles_points(
                            triangles_points, passed_by_zero_index,
                            closing_point_index, previous_closing_point_index)
                    if dict_closing_pairs:
                        dict_closing_pairs, lower_bounddary_closing_point = \
                            self.clean_sewing_closing_pairs_dictionary(
                                dict_closing_pairs,
                                closing_point_index,
                                passed_by_zero_index)

                        if len(new_list_remove_closing_indexes) < \
                                len(new_list_closing_point_indexes):
                            dict_closing_pairs[
                                lower_bounddary_closing_point] = (
                                new_list_closing_point_indexes[
                                    -(len(new_list_remove_closing_indexes) + 1)],
                                closing_point_index)
                    for pt_index in list_remove_closing_points:
                        list_closing_point_indexes.remove(pt_index)
                    list_closing_point_indexes.append(closing_point_index)

                elif (not passed_by_zero_index and
                      closing_point_index > polygon2_3d.points.index(
                            triangles_points[-len(list_remove_closing_points) - 1][2])) or \
                        (passed_by_zero_index and closing_point_index >= 0):
                    triangles_points = \
                        polygon2_3d.redefine_sewing_triangles_points(
                            triangles_points, passed_by_zero_index,
                            closing_point_index, previous_closing_point_index)
                    dict_closing_pairs, lower_bounddary_closing_point = \
                        self.clean_sewing_closing_pairs_dictionary(
                            dict_closing_pairs, closing_point_index, passed_by_zero_index)

                    if not list(dict_closing_pairs.keys()) or dict_closing_pairs[
                        list(dict_closing_pairs.keys())[-1]][1] != \
                            closing_point_index:
                        dict_closing_pairs[lower_bounddary_closing_point] = \
                            (new_list_closing_point_indexes[
                                 -(len(new_list_remove_closing_indexes) + 1)],
                             closing_point_index)

                    for pt_index in list_remove_closing_points:
                        list_closing_point_indexes.remove(pt_index)
                    list_closing_point_indexes.append(closing_point_index)
                else:
                    closing_point_index = previous_closing_point_index

            elif closing_point_index != previous_closing_point_index:
                dict_closing_pairs[polygon1_3d.line_segments[i].start] = \
                    (previous_closing_point_index, closing_point_index)
            face_points = [polygon1_3d.line_segments[i].start,
                           polygon1_3d.line_segments[i].end,
                           polygon2_3d.points[closing_point_index]]
            triangles_points.append(face_points)
            list_closing_point_indexes.append(closing_point_index)
            previous_closing_point_index = closing_point_index
            if primitive1 == polygon1_2d.line_segments[-1]:
                if list_closing_point_indexes[-1] != list_closing_point_indexes[0]:
                    ratio = (list_closing_point_indexes[-1] -
                             list_closing_point_indexes[0]) / len(
                        polygon2_2d.points)
                    if math.isclose(ratio, -1,
                                    abs_tol=0.2) and passed_by_zero_index:
                        dict_closing_pairs[
                            polygon1_3d.points[0]] = (
                            list_closing_point_indexes[-2],
                            list_closing_point_indexes[0])
                        new_face_points = [triangles_points[-1][0],
                                           triangles_points[-1][1],
                                           polygon2_3d.points[
                                               list_closing_point_indexes[-2]]]
                        triangles_points.remove(triangles_points[-1])
                        triangles_points.append(new_face_points)
                    else:
                        dict_closing_pairs[polygon1_3d.points[0]] = (
                            list(dict_closing_pairs.values())[-1][-1],
                            list(dict_closing_pairs.values())[0][0])

        triangles_points += polygon2_3d.close_sewing(dict_closing_pairs)

        return triangles_points

    def sewing(self, polygon2, x, y):
        polygon1_2d = self.to_2d(volmdlr.O2D, x, y)
        polygon2_2d = polygon2.to_2d(volmdlr.O2D, x, y)
        if polygon1_2d.is_convex() and polygon2_2d.is_convex():
            return self.convex_sewing(polygon2, x, y)
        return self.concave_sewing(polygon2, x, y)


class Triangle3D(Triangle):
    """
    Defines a triangle 3D.

    :param point1: triangle point 1.
    :param point2: triangle point 2.
    :param point3: triangle point3.
    """

    def __init__(self, point1: volmdlr.Point3D, point2: volmdlr.Point3D,
                 point3: volmdlr.Point3D, name: str = ''):
        Triangle.__init__(self, point1,
                          point2,
                          point3,
                          name)<|MERGE_RESOLUTION|>--- conflicted
+++ resolved
@@ -480,28 +480,6 @@
                 split_wires.extend(self.__class__.extract(self, point1, point2, True))
         return split_wires
 
-<<<<<<< HEAD
-    def to_wire_with_linesegments(self, number_segments: int):
-        """
-        Convert a wire with different primitives to a wire with just linesegments by discretizing primitives.
-
-        :param number_segments: number of segment for each primitive to be converted.
-        :type number_segments: int
-        """
-
-        primitives = []
-        class_name_ = 'Wire' + self.primitives[0].__class__.__name__[-2:]
-        class_ = getattr(sys.modules[__name__], class_name_)
-
-        for primitive in self.primitives:
-            if primitive.__class__.__name__[0:-2] != 'LineSegment':
-                primitives.extend(class_.from_edge(
-                    edge=primitive, number_segments=number_segments).primitives)
-            else:
-                primitives.append(primitive)
-
-        return class_(primitives)
-=======
     @classmethod
     def wires_from_edges(cls, edges, tol=1e-6):
         """
@@ -557,7 +535,27 @@
         wires = [cls(primitives_wire) for primitives_wire in new_primitives]
 
         return wires
->>>>>>> 137e49f0
+
+      def to_wire_with_linesegments(self, number_segments: int):
+        """
+        Convert a wire with different primitives to a wire with just linesegments by discretizing primitives.
+
+        :param number_segments: number of segment for each primitive to be converted.
+        :type number_segments: int
+        """
+
+        primitives = []
+        class_name_ = 'Wire' + self.primitives[0].__class__.__name__[-2:]
+        class_ = getattr(sys.modules[__name__], class_name_)
+
+        for primitive in self.primitives:
+            if primitive.__class__.__name__[0:-2] != 'LineSegment':
+                primitives.extend(class_.from_edge(
+                    edge=primitive, number_segments=number_segments).primitives)
+            else:
+                primitives.append(primitive)
+
+        return class_(primitives)
 
 
 class EdgeCollection3D(WireMixin):
