--- conflicted
+++ resolved
@@ -4665,11 +4665,7 @@
         return ClosedPolygon3D(points, self.name)
 
     def __hash__(self):
-<<<<<<< HEAD
         return sum(hash(point) for point in self.points)
-=======
-        return sum(hash(p) for p in self.points)
->>>>>>> ce1f777c
 
     def __eq__(self, other_):
         if not isinstance(other_, self.__class__):
