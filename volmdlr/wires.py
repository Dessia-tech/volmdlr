--- conflicted
+++ resolved
@@ -966,10 +966,6 @@
                     #     point_pair[0].plot(ax=ax, color='r')
                     #     point_pair[1].plot(ax=ax, color='r')
                     # raise NotImplementedError
-<<<<<<< HEAD
-=======
-
->>>>>>> 4600aeaa
         return new_primitives
 
     @staticmethod
@@ -1437,11 +1433,7 @@
                  name: str = ''):
         Wire2D.__init__(self, primitives, name)
         self._utd_edge_polygon = False
-<<<<<<< HEAD
-        self._polygon_point_belongs_100 = None
-=======
         self._polygon_100_points = None
->>>>>>> 4600aeaa
         self._bounding_rectangle = None
 
     def __hash__(self):
@@ -1522,15 +1514,9 @@
         #         if edge.straight_line_point_belongs(point):
         #             return True
         #     warnings.warn(f'{edge.__class__.__name__} does not implement straight_line_point_belongs yet')
-<<<<<<< HEAD
-        if not self._polygon_point_belongs_100:
-            self._polygon_point_belongs_100 = self.to_polygon(100)
-        if self._polygon_point_belongs_100.point_belongs(point):
-=======
         if not self._polygon_100_points:
             self._polygon_100_points = self.to_polygon(100)
         if self._polygon_100_points.point_belongs(point):
->>>>>>> 4600aeaa
             return True
         return False
 
@@ -3691,25 +3677,8 @@
     def from_arc(cls, arc: volmdlr.edges.Arc2D):
         return cls(arc.center, arc.radius, arc.name + ' to circle')
 
-<<<<<<< HEAD
     def point_belongs(self, point, abs_tol=1e-9):
         return point.point_distance(self.center) <= self.radius + abs_tol
-=======
-    def tessellation_points(self, resolution=40):
-        return [(self.center
-                 + self.radius * math.cos(teta) * volmdlr.X2D
-                 + self.radius * math.sin(teta) * volmdlr.Y2D)
-                for teta in npy.linspace(0, volmdlr.TWO_PI, resolution + 1)][
-               :-1]
-
-    def point_belongs(self, point, abs_tol=1e-9):
-        return point.point_distance(self.center) <= self.radius + abs_tol
-
-    # def border_points(self):
-    #     start = self.center - self.radius * volmdlr.Point2D(1, 0)
-    #     end = self.center + self.radius * volmdlr.Point2D(1, 0)
-    #     return [start, end]
->>>>>>> 4600aeaa
 
     def bounding_rectangle(self):
 
