--- conflicted
+++ resolved
@@ -1652,10 +1652,7 @@
                     contour2 = volmdlr.wires.Contour2D(
                         extracted_innerpoints_contour1.primitives + cutting_contour.primitives)
                     contour2.order_contour()
-<<<<<<< HEAD
-=======
-
->>>>>>> 165b0ee5
+
                     new_base_contours.remove(base_contour)
                     for cntr in [contour1, contour2]:
                         valid_contour = True
@@ -1663,11 +1660,8 @@
                             point_at_abs = cut_contour.point_at_abscissa(cut_contour.length() / 2)
                             if cntr.point_belongs(point_at_abs) and not cntr.point_over_contour(point_at_abs):
                                 valid_contour = False
-<<<<<<< HEAD
-                        if valid_contour:
-=======
+
                         if valid_contour and cntr.area() != 0.0:
->>>>>>> 165b0ee5
                             list_valid_contours.append(cntr)
                         else:
                             new_base_contours.append(cntr)
@@ -1677,19 +1671,6 @@
                 finished = True
             counter += 1
             if counter >= 100:
-<<<<<<< HEAD
-                axx = cutting_contour.plot(color='g')
-                axc = cutting_contour.plot(color='r')
-                list_contour.remove(cutting_contour)
-                for ctr in list_contour:
-                    ctr.plot(ax=axc, color='r')
-                base_contour.plot(ax=axc, color='b')
-                base_contour.plot(ax=axx)
-                for pt in cutting_points:
-                    pt.plot(ax=axc)
-                raise ValueError('There probably exists an open contour (two wires that could not be jointed), see graph generated')
-
-=======
                 # axx = cutting_contour.plot(color='g')
                 # axc = cutting_contour.plot(color='r')
                 # list_contour.remove(cutting_contour)
@@ -1703,16 +1684,12 @@
                 # raise ValueError('There probably exists an open contour (two wires that could not be jointed), see graph generated')
                 finished = True
                 
->>>>>>> 165b0ee5
         return list_valid_contours
 
     def merge_contours(self, contour2d):
         return volmdlr.wires.Contour2D(self.merged_contour_primitives(contour2d))
 
-<<<<<<< HEAD
       
-=======
->>>>>>> 165b0ee5
 class ClosedPolygon:
 
     def length(self):
