--- conflicted
+++ resolved
@@ -4182,22 +4182,7 @@
         return '{} = Part.Circle(fc.Vector({},{},{}),fc.Vector({},{},{}),{})\n'.format(
             name, xc, yc, zc, xn, yn, zn, 1000 * self.radius)
 
-<<<<<<< HEAD
-    def rotation(self, center, axis, angle, copy=True):
-        new_center = self.center.rotation(center, axis, angle, True)
-        new_normal = self.normal.rotation(center, axis, angle, True)
-        if copy:
-            return Circle3D(new_center, self.radius, new_normal, self.name)
-        else:
-            self.center = new_center
-            self.normal = new_normal
-
-    def translation(self, offset, copy=True):
-        # new_frame = self.center.translation(offset, True)
-        new_frame = self.frame.translation(offset, True)
-=======
-    def rotation(self, center: volmdlr.Point3D, axis: volmdlr.Vector3D,
-                 angle: float):
+    def rotation(self, center: volmdlr.Point3D, axis: volmdlr.Vector3D, angle: float):
         """
         Circle3D rotation
         :param center: rotation center
@@ -4207,10 +4192,9 @@
         """
         return Circle3D(self.frame.rotation(center, axis, angle),
                         self.radius, self.name)
->>>>>>> 7d89de76
-
-    def rotation_inplace(self, center: volmdlr.Point3D, axis: volmdlr.Vector3D,
-                         angle: float):
+
+
+    def rotation_inplace(self, center: volmdlr.Point3D, axis: volmdlr.Vector3D, angle: float):
         """
         Circle3D rotation. Object is updated inplace
         :param center: rotation center
@@ -4525,33 +4509,7 @@
         return '{} = Part.Ellipse(fc.Vector({},{},{}), fc.Vector({},{},{}), fc.Vector({},{},{}))\n'.format(
             name, xmaj, ymaj, zmaj, xmin, ymin, zmin, xc, yc, zc)
 
-<<<<<<< HEAD
-    def rotation(self, center, axis, angle, copy=True):
-        new_center = self.center.rotation(center, axis, angle, True)
-        new_normal = self.normal.rotation(center, axis, angle, True)
-        new_major_dir = self.major_dir.rotation(center, axis, angle, True)
-        if copy:
-            return Ellipse3D(self.major_axis, self.minor_axis, new_center,
-                             new_normal, new_major_dir, self.name)
-        else:
-            self.center = new_center
-            self.normal = new_normal
-            self.major_dir = new_major_dir
-
-    def translation(self, offset, copy=True):
-        new_center = self.center.translation(offset, True)
-        new_normal = self.normal.translation(offset, True)
-        new_major_dir = self.major_dir.translation(offset, True)
-        if copy:
-            return Ellipse3D(self.major_axis, self.minor_axis, new_center,
-                             new_normal, new_major_dir, self.name)
-        else:
-            self.center = new_center
-            self.normal = new_normal
-            self.major_dir = new_major_dir
-=======
-    def rotation(self, center: volmdlr.Point3D, axis: volmdlr.Vector3D,
-                 angle: float):
+    def rotation(self, center: volmdlr.Point3D, axis: volmdlr.Vector3D, angle: float):
         """
         Ellipse3D rotation
         :param center: rotation center
@@ -4565,8 +4523,7 @@
         return Ellipse3D(self.major_axis, self.minor_axis, new_center,
                          new_normal, new_major_dir, self.name)
 
-    def rotation_inplace(self, center: volmdlr.Point3D, axis: volmdlr.Vector3D,
-                         angle: float):
+    def rotation_inplace(self, center: volmdlr.Point3D, axis: volmdlr.Vector3D, angle: float):
         """
         Ellipse3D rotation. Object is updated inplace
         :param center: rotation center
@@ -4597,7 +4554,6 @@
         self.center.translation_inplace(offset)
         self.normal.translation_inplace(offset)
         self.major_dir.translation_inplace(offset)
->>>>>>> 7d89de76
 
     def plot(self, ax=None, color='k', alpha=1, edge_details=False):
         if ax is None:
