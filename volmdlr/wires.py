#!/usr/bin/env python3
# -*- coding: utf-8 -*-
"""
Module containing wires & contours.
"""

import itertools
import math
import sys
import warnings
from collections import deque
from functools import cached_property
from statistics import mean
from typing import List

import matplotlib.pyplot as plt
import numpy as npy
import plot_data.core as plot_data
from scipy.spatial.qhull import ConvexHull, Delaunay
from triangle import triangulate

from dessia_common.core import PhysicalObject
import volmdlr
import volmdlr.core
import volmdlr.display as vmd
import volmdlr.geometry
from volmdlr import curves, edges
from volmdlr.core_compiled import polygon_point_belongs, points_in_polygon
from volmdlr.core import EdgeStyle


def argmax(list_of_numbers):
    """
    Returns the max value and the argmax.

    """
    pos_max, max_value = 0, list_of_numbers[0]
    for pos, value in enumerate(list_of_numbers):
        if pos == 0:
            continue
        if value > max_value:
            max_value = value
            pos_max = pos
    return max_value, pos_max


def argmin(list_of_numbers):
    """
    Returns the minimum value from a list of numbers and its index.

    """
    pos_min, min_value = 0, list_of_numbers[0]
    for pos, value in enumerate(list_of_numbers):
        if pos == 0:
            continue
        if value < min_value:
            min_value = value
            pos_min = pos
    return min_value, pos_min


def bounding_rectangle_adjacent_contours(contours: List):
    """
    Compute the bounding box of a list of adjacent contours 2d.

    :param contours: A list of adjacent contours
    :type contours: List[:class:`volmdlr.wires.Contour2D`]
    :return: The bounding box
    :rtype: :class:`volmdlr.core.BoundingRectangle`
    """
    x_min, x_max, y_min, y_max = contours[0].bounding_rectangle.bounds()

    for i in range(1, len(contours)):
        xmin_contour, xmax_contour, ymin_contour, ymax_contour = contours[i].bounding_rectangle.bounds()
        x_min = min(x_min, xmin_contour)
        x_max = max(x_max, xmax_contour)
        y_min = min(y_min, ymin_contour)
        y_max = max(y_max, ymax_contour)

    return volmdlr.core.BoundingRectangle(x_min, x_max, y_min, y_max)


def reorder_contour3d_edges_from_step(raw_edges, step_data):
    """Helper function to order edges from a 3D contour coming from a step file."""
    step_id, step_name, arguments = step_data
    reversed_distances = [edge1.start.point_distance(edge2.end)
                          for edge1, edge2 in zip(raw_edges[::-1][1:], raw_edges[::-1][:-1])]
    if all((dist < 1e-6) for dist in reversed_distances):
        return raw_edges[::-1]

    # Making things right for first 2 primitives
    distances = [raw_edges[0].end.point_distance(raw_edges[1].start),
                 raw_edges[0].start.point_distance(raw_edges[1].start),
                 raw_edges[0].end.point_distance(raw_edges[1].end),
                 raw_edges[0].start.point_distance(raw_edges[1].end)]
    index = distances.index(min(distances))
    if min(distances) > 1e-3:
        # # Green color : well-placed and well-read
        # ax = raw_edges[0].plot(edge_style=EdgeStyle(color='g'))
        # ax.set_title(f"Step ID: #{step_id}")
        #
        # # Red color : can't be connected to green edge
        # raw_edges[1].plot(ax=ax, edge_style=EdgeStyle(color='r'))
        # # Black color : to be placed
        # for re in raw_edges[2:]:
        #     re.plot(ax=ax)

        warnings.warn(
            f"Could not instantiate #{step_id} = {step_name}({arguments})"
            "because the first 2 edges of contour not following each other.\n"
            f'Number of edges: {len(raw_edges)}.\n'
            f'delta_x = {abs(raw_edges[0].start.x - raw_edges[1].end.x)}, '
            f' {abs(raw_edges[0].end.x - raw_edges[1].end.x)}.\n'
            f'delta_y = {abs(raw_edges[0].start.y - raw_edges[1].end.y)} ,'
            f' {abs(raw_edges[0].end.y - raw_edges[1].end.y)}.\n'
            f'delta_z = {abs(raw_edges[0].start.z - raw_edges[1].end.z)}, '
            f' {abs(raw_edges[0].end.z - raw_edges[1].end.z)}.\n'
            f'distance = {min(distances)}')
        return None

    if index == 0:
        new_edges = [raw_edges[0], raw_edges[1]]
    elif index == 1:
        new_edges = [raw_edges[0].reverse(), raw_edges[1]]
    elif index == 2:
        new_edges = [raw_edges[0], raw_edges[1].reverse()]
    elif index == 3:
        new_edges = [raw_edges[0].reverse(), raw_edges[1].reverse()]
    else:
        raise NotImplementedError

    # Connecting the next edges
    last_edge = new_edges[-1]
    for raw_edge in raw_edges[2:]:
        if raw_edge.direction_independent_is_close(last_edge):
            continue
        distances = [raw_edge.start.point_distance(last_edge.end),
                     raw_edge.end.point_distance(last_edge.end)]
        index = distances.index(min(distances))
        if min(distances) > 1e-3:
            # Green color : well-placed and well-read
            # ax = last_edge.plot(edge_style=EdgeStyle(color='g'))
            # ax.set_title(f"Step ID: #{step_id}")
            #
            # for re in raw_edges[:2 + i]:
            #     re.plot(ax=ax, edge_style=EdgeStyle(color='g'))
            #     re.start.plot(ax=ax, color='g')
            #     re.end.plot(ax=ax, color='g')
            # last_edge.end.plot(ax=ax, color='g')
            # # Red color : can't be connected to red dot
            # raw_edge.plot(ax=ax, edge_style=EdgeStyle(color='g'))
            # # Black color : to be placed
            # for re in raw_edges[2 + i + 1:]:
            #     re.plot(ax=ax)
            #     re.start.plot(ax=ax)
            #     re.end.plot(ax=ax)

            warnings.warn(
                f"Could not instantiate #{step_id} = {step_name}({arguments})"
                "because some Edges of contour are not following each other.\n"
                f'Number of edges: {len(raw_edges)}.\n'
                f'delta_x = {abs(raw_edge.start.x - last_edge.end.x)}, '
                f' {abs(raw_edge.end.x - last_edge.end.x)}.\n'
                f'delta_y = {abs(raw_edge.start.y - last_edge.end.y)}, '
                f' {abs(raw_edge.end.y - last_edge.end.y)}.\n'
                f'delta_z = {abs(raw_edge.start.z - last_edge.end.z)}, '
                f' {abs(raw_edge.end.z - last_edge.end.z)}.\n'
                f'distance = {min(distances)}')
            return None
        if index == 0:
            last_edge = raw_edge
        elif index == 1:
            last_edge = raw_edge.reverse()

        new_edges.append(last_edge)
    return new_edges


class WireMixin:
    """
    Abstract class for Wire, storing methods and attributes used by many classes in this module.

    """
    _non_data_hash_attributes = ['basis_primitives']
    _non_serializable_attributes = ['primitive_to_index',
                                    'basis_primitives']

    def _data_hash(self):
        return sum(hash(e) for e in self.primitives) + len(self.primitives)

    def to_dict(self, *args, **kwargs):
        """Avoids storing points in memo that makes serialization slow."""
        return PhysicalObject.to_dict(self, use_pointers=False)

    def length(self):
        """Returns the wire's length."""
        if not self._length:
            length = 0.
            for primitive in self.primitives:
                length += primitive.length()
            self._length = length
        return self._length

    def discretization_points(self, *, number_points: int = None, angle_resolution: int = 20):
        """

        :param angle_resolution: distance between two discretized points.
        """
        length = self.length()
        if number_points:
            n = number_points - 1
        elif angle_resolution:
            n = int(length / angle_resolution) + 1

        return [self.point_at_abscissa(i / n * length) for i in
                range(n + 1)]

    def point_at_abscissa(self, curvilinear_abscissa: float):
        length = 0.
        for primitive in self.primitives:
            primitive_length = primitive.length()
            if length + primitive_length > curvilinear_abscissa:
                return primitive.point_at_abscissa(
                    curvilinear_abscissa - length)
            length += primitive_length
        # In case we did not find yet, ask last primitive its end
        if math.isclose(curvilinear_abscissa, length, abs_tol=1e-6):
            return self.primitives[-1].end  # point_at_abscissa(primitive_length)
        raise ValueError('abscissa out of contour length')

    def split_with_two_points(self, point1, point2):
        """
        Split a wire or contour in two points.

        :param point1: splitting point1.
        :param point2: splitting point2.
        :return: List of primitives in between these two points, and another list with the remaining primitives.
        """
        abscissa1 = self.abscissa(point1)
        abscissa2 = self.abscissa(point2)
        if abscissa1 > abscissa2:
            point1, point2 = point2, point1
            abscissa1, abscissa2 = abscissa2, abscissa1
        current_abscissa = 0
        primitives1 = []
        primitives2 = []
        for primitive in self.primitives:
            if abscissa1 < current_abscissa and current_abscissa + primitive.length() < abscissa2:
                primitives1.append(primitive)
            elif current_abscissa > abscissa2 or current_abscissa + primitive.length() < abscissa1:
                primitives2.append(primitive)
            elif current_abscissa <= abscissa1 <= current_abscissa + primitive.length() and \
                    current_abscissa <= abscissa2 <= current_abscissa + primitive.length():
                split_primitives1 = primitive.split(point1)
                if split_primitives1[0]:
                    primitives2.append(split_primitives1[0])
                split_primitives2 = primitive.split(point2)
                if split_primitives2[1]:
                    primitives2.append(split_primitives2[1])
                primitives1.append(primitive.split_between_two_points(point1, point2))
            elif current_abscissa <= abscissa1 <= current_abscissa + primitive.length():
                split_primitives = primitive.split(point1)
                if split_primitives[1]:
                    primitives1.append(split_primitives[1])
                if split_primitives[0]:
                    primitives2.append(split_primitives[0])
            elif current_abscissa <= abscissa2 <= current_abscissa + primitive.length():
                split_primitives = primitive.split(point2)
                if split_primitives[0]:
                    primitives1.append(split_primitives[0])
                if split_primitives[1]:
                    primitives2.append(split_primitives[1])
            else:
                raise NotImplementedError
            current_abscissa += primitive.length()
        return primitives1, primitives2

    def abscissa(self, point, tol: float = 1e-6):
        """
        Compute the curvilinear abscissa of a point on a wire.

        """
        if self.point_over_wire(point, tol):
            length = 0
            for primitive in self.primitives:
                if primitive.point_belongs(point, tol):
                    length += primitive.abscissa(point)
                    break
                length += primitive.length()
            return length

        raise ValueError('Point is not on wire')

    def sort_points_along_wire(self, points):
        """ Sort given points along the wire with respect to the abscissa. """
        return sorted(points, key=self.abscissa)

    def is_ordered(self, tol=1e-6):
        """ Check if the wire's primitives are ordered or not. """

        for primitive_1, primitive_2 in zip(self.primitives, self.primitives[1:]):
            if primitive_1.end.point_distance(primitive_2.start) > tol:
                return False
        return True

    def ordering_primitives(self, tol: float = 1e-6):
        """
        Ordering wire / contour primitives.

        :param tol: tolerance.
        :return:
        """
        primitives = [prim for prim in self.primitives[:] if not math.isclose(prim.length(), 0.0, abs_tol=tol)]
        new_primitives = [primitives[0]]
        primitives.remove(primitives[0])
        while True:
            if not primitives:
                break
            for primitive in primitives:
                if primitive.is_point_edge_extremity(new_primitives[-1].end, tol):
                    if new_primitives[-1].end.is_close(primitive.start, tol):
                        new_primitives.append(primitive)
                    else:
                        new_primitives.append(primitive.reverse())
                    primitives.remove(primitive)
                    break
                if primitive.is_point_edge_extremity(new_primitives[0].start, tol):
                    if new_primitives[0].start.is_close(primitive.end, tol):
                        new_primitives.insert(0, primitive)
                    else:
                        new_primitives.insert(0, primitive.reverse())
                    primitives.remove(primitive)
                    break
            else:
                # print(self, primitive)
                # ax = self.plot()
                # primitive.plot(edge_style=EdgeStyle(color='r'), ax=ax)
                raise NotImplementedError('There may exist a problem with this'
                                          ' contour, it seems it cannot be reordered.'
                                          ' Please, verify its points')
        return new_primitives

    def order_wire(self, tol=1e-6):
        """ Order wire's primitives. """

        if self.is_ordered(tol=tol):
            return self
        return self.__class__(self.ordering_primitives(tol), name=self.name)

    @classmethod
    def from_wires(cls, wires, name: str = ''):
        """
        Define a wire from successive wires.

        """

        primitives = []
        for wire in wires:
            primitives.extend(wire.primitives)

        wire = cls(primitives, name=name)

        if not wire.is_ordered():
            return wire.order_wire()
        return wire

    def inverted_primitives(self):
        """
        Invert wire's primitives.

        """

        new_primitives = []
        for prim in self.primitives[::-1]:
            new_primitives.append(prim.reverse())
        return new_primitives

    def invert(self):
        """Gets the wire in the inverted direction."""
        return self.__class__(self.inverted_primitives())

    def is_followed_by(self, wire_2, tol=1e-6):
        """
        Check if the wire is followed by wire_2.

        """
        return self.primitives[-1].end.point_distance(wire_2.primitives[0].start) < tol

    def point_over_wire(self, point, abs_tol=1e-6):
        """
        Verifies if point is over wire.

        :param point: point to be verified.
        :param abs_tol: tolerance to be considered.
        :return: True or False
        """
        for primitive in self.primitives:
            if primitive.point_belongs(point, abs_tol):
                return True
        return False

    def primitive_over_wire(self, primitive, tol: float = 1e-6):
        """
        Verifies if primitive is over wire.

        :param primitive: primitive to be verified.
        :param tol: tolerance to be considered.
        :return: True or False
        """
        points = primitive.discretization_points(number_points=10)
        points.extend([primitive.point_at_abscissa(primitive.length()*0.001),
                       primitive.point_at_abscissa(primitive.length()*0.999)])
        if all(self.point_over_wire(point, tol) for point in points):
            return True
        return False

    def is_primitive_section_over_wire(self, primitive, tol: float = 1e-6):
        """
        Verifies if primitive's section is over wire.

        :param primitive: primitive to be verified.
        :param tol: tolerance to be considered.
        :return: True or False
        """
        for edge in self.primitives:
            shared_section = edge.get_shared_section(primitive, tol)
            if shared_section:
                return True
        return False

    @classmethod
    def from_points(cls, points, name: str = ''):
        """
        Create a contour from points with line_segments.

        """
        linesegment_name = 'LineSegment' + points[0].__class__.__name__[-2:]
        primitives = []
        for i in range(0, len(points) - 1):
            primitives.append(getattr(edges, linesegment_name)(points[i], points[i + 1]))
        contour = cls(primitives, name=name)
        return contour

    @classmethod
    def from_edge(cls, edge, number_segments: int, name: str = ''):
        """
        Creates a Wire object from an edge.

        :param edge: edge used to create Wire.
        :param number_segments: number of segment for the wire to have.
        :param name: object's name.
        :return: Wire object.
        """
        points = edge.discretization_points(number_points=number_segments + 1)
        class_name_ = 'Wire' + edge.__class__.__name__[-2:]
        class_ = getattr(sys.modules[__name__], class_name_)
        return class_.from_points(points, name=name)

    def extract_with_points(self, point1: volmdlr.Point2D, point2: volmdlr.Point2D, inside: bool = True):
        """
        Extract primitives between two given points.

        :param point1: extraction point 1.
        :param point2:extraction point2.
        :param inside: If True it'll Extract primitives from smaller point abscissa value
        to greater point abscissa value. If False, it'll return the contour primitives going from
        the greater point abscissa value to the smaller one.
        """
        inside_primitives, outside_primitives = self.split_with_two_points(point1, point2)
        if inside:
            return inside_primitives
        return outside_primitives

    @classmethod
    def extract(cls, contour, point1, point2, inside=False, name: str = ''):
        """Extracts a wire from another contour/wire, given two points."""
        new_primitives = contour.extract_with_points(point1, point2, inside)

        if cls.__name__[:-2] in ['Contour', 'Wire']:
            wires = [cls(new_primitives, name=name)]
        else:
            wire_class_ = getattr(sys.modules[__name__], 'Wire' + cls.__name__[-2:])
            wires = [wire_class_(new_primitives, name=name)]
        return wires

    def split_with_sorted_points(self, sorted_points):
        """
        Split contour in various sections using a list of sorted points along the contour.

        :param sorted_points: sorted list of points.
        :return: list of Contour sections.
        """
        self_start_equal_to_end = True
        if not self.primitives[0].start.is_close(self.primitives[-1].end):
            self_start_equal_to_end = False
            if not volmdlr.core.point_in_list(self.primitives[0].start, sorted_points):
                sorted_points = [self.primitives[0].start] + sorted_points
            if not volmdlr.core.point_in_list(self.primitives[-1].end, sorted_points):
                sorted_points.append(self.primitives[-1].end)
        if not self_start_equal_to_end:
            if len(sorted_points) == 2 and sorted_points[0].is_close(self.primitives[0].start) and \
                    sorted_points[1].is_close(self.primitives[-1].end):
                return [self]
        split_wires = []
        len_sorted_points = len(sorted_points)
        for i, (point1, point2) in enumerate(
                zip(sorted_points, sorted_points[1:] + [sorted_points[0]])):
            if i == len_sorted_points - 1:
                if self_start_equal_to_end:
                    split_wires.extend([wire.order_wire() for wire in
                                        self.__class__.extract(self, point1, point2, False)])
            else:
                split_wires.extend([wire.order_wire() for wire in
                                    self.__class__.extract(self, point1, point2, True)])
        return split_wires

    @classmethod
    def wires_from_edges(cls, list_edges, tol=1e-6, name: str = ''):
        """
        Defines a list of wires from edges, by ordering successive edges.

        :param list_edges: A list of edges
        :type list_edges: List[edges.Edge]
        :param tol: A tolerance, defaults to 1e-6
        :type tol: float, optional

        :return: A list of wires
        :param name: object's name.
        :rtype: List[wires.WireMixin]
        """

        if not list_edges:
            return []
        if len(list_edges) == 1:
            return [cls(list_edges, name=name)]

        new_primitives, i = [], -1
        index_primitive = 0
        while list_edges:
            i += 1
            new_primitives.append([list_edges[0]])
            list_edges.remove(list_edges[0])

            to_continue = True

            while to_continue:
                broke = False
                for index_primitive, primitive in enumerate(list_edges):

                    if primitive.is_point_edge_extremity(new_primitives[i][-1].end, tol):
                        if new_primitives[i][-1].end.is_close(primitive.start, tol):
                            new_primitives[i].append(primitive)
                        else:
                            new_primitives[i].append(primitive.reverse())
                        list_edges.remove(primitive)
                        broke = True
                        break

                    if primitive.is_point_edge_extremity(new_primitives[i][0].start, tol):
                        if new_primitives[i][0].start.is_close(primitive.end, tol):
                            new_primitives[i].insert(0, primitive)
                        else:
                            new_primitives[i].insert(0, primitive.reverse())
                        list_edges.remove(primitive)
                        broke = True
                        break

                if ((not broke) and (len(list_edges) == index_primitive + 1)) or len(list_edges) == 0:
                    to_continue = False

        wires = [cls(primitives_wire) for primitives_wire in new_primitives]

        return wires

    def to_wire_with_linesegments(self, number_segments: int):
        """
        Convert a wire with different primitives to a wire with just line segments by discretizing primitives.

        :param number_segments: number of segment for each primitive to be converted.
        :type number_segments: int
        """

        primitives = []
        class_name_ = 'Wire' + self.primitives[0].__class__.__name__[-2:]
        class_ = getattr(sys.modules[__name__], class_name_)

        for primitive in self.primitives:
            if primitive.__class__.__name__[0:-2] != 'LineSegment':
                primitives.extend(class_.from_edge(
                    edge=primitive, number_segments=number_segments).primitives)
            else:
                primitives.append(primitive)

        return class_(primitives)

    def get_connected_wire(self, list_wires):
        """
        Searches a wire in list_contour connected to self.

        :param list_wires: list of wires.
        :return:
        """
        connecting_contour_end = self.primitives[-1].end
        connecting_contour_start = self.primitives[0].start
        connected_contour = None
        for contour in list_wires:
            if self.is_sharing_primitives_with(contour):
                continue
            if connecting_contour_end.is_close(contour.primitives[0].start) or\
                    connecting_contour_end.is_close(contour.primitives[-1].end):
                connected_contour = contour
                break
            if connecting_contour_start.is_close(contour.primitives[0].start) or\
                    connecting_contour_start.is_close(contour.primitives[-1].end):
                connected_contour = contour
                break
        return connected_contour

    def is_sharing_primitives_with(self, contour, abs_tol: float = 1e-6):
        """
        Check if two contour are sharing primitives.

        """
        for prim1 in self.primitives:
            for prim2 in contour.primitives:
                shared_section = prim1.get_shared_section(prim2, abs_tol)
                if shared_section:
                    return True
        return False

    def middle_point(self):
        """
        Gets the middle point of a contour.

        :return: middle point.
        """
        return self.point_at_abscissa(self.length() / 2)

    def is_superposing(self, contour2):
        """
        Check if the contours are superposing (one on the other without necessarily having an absolute equality).

        """

        for primitive_2 in contour2.primitives:
            if not self.primitive_over_wire(primitive_2):
                return False
        return True

    @classmethod
    def from_circle(cls, circle, name: str = ''):
        """
        Creates a Contour from a circle.

        :param circle: Circle.
        :param name: object's name.
        :return:
        """
        point = circle.point_at_abscissa(0.0)
        return cls([circle.trim(point, point)], name=name)

    def plot(self, ax=None, edge_style=EdgeStyle()):
        """Wire plot using Matplotlib."""
        if ax is None:
            ax = self._get_plot_ax()

        for element in self.primitives:
            element.plot(ax=ax, edge_style=edge_style)

        ax.margins(0.1)
        plt.show()

        return ax

    def edge_intersections(self, edge, abs_tol: float = 1e-6):
        """
        Compute intersections between a wire (2D or 3D) and an edge (2D or 3D).

        :param edge: edge to compute intersections.
        """
        edge_intersections = []
        for primitive in self.primitives:
            intersections = primitive.intersections(edge, abs_tol)
            for intersection in intersections:
                if not volmdlr.core.point_in_list(intersection, edge_intersections):
                    edge_intersections.append(intersection)
        return edge_intersections

    def wire_intersections(self, wire, abs_tol: float = 1e-6):
        """
        Compute intersections between two wire 2d.

        :param wire: volmdlr.wires.Wire2D
        """
        intersections_points = []
        for primitive in wire.primitives:
            edge_intersections = self.edge_intersections(primitive, abs_tol)
            for crossing in edge_intersections:
                if not volmdlr.core.point_in_list(crossing, intersections_points):
                    intersections_points.append(crossing)
        return intersections_points


class EdgeCollection3D(WireMixin):
    """
    A collection of simple edges 3D.
    """
    _standalone_in_db = True
    _eq_is_data_eq = True
    _non_serializable_attributes = ['basis_primitives']
    _non_data_eq_attributes = ['name', 'basis_primitives']
    _non_data_hash_attributes = []

    def __init__(self, primitives: List[volmdlr.edges.Edge], color=None, alpha=1, name: str = ''):
        self.primitives = primitives
        self.color = color
        self.alpha = alpha
        self._bbox = None
        self.name = name

    def plot(self, ax=None, edge_style: EdgeStyle = EdgeStyle()):
        """ Plot edges with Matplotlib, not tested. """
        if ax is None:
            fig = plt.figure()
            ax = fig.add_subplot(111, projection='3d')
        for primitive in self.primitives:
            primitive.plot(ax=ax, edge_style=edge_style)
        return ax

    def _bounding_box(self):
        """ Flawed method, to be enforced by overloading. """
        return volmdlr.core.BoundingBox.from_points(self.points())

    @property
    def bounding_box(self):
        """ Get big bounding box of all edges. """
        if not self._bbox:
            self._bbox = self._bounding_box()
        return self._bbox

    def points(self):
        """ Get list of all points. """
        points = []
        for prim in self.primitives:
            points += [prim.start, prim.end]
        return points

    def babylon_param(self):
        """ Get dict for babylonjs object settings. """
        babylon_param = {'alpha': self.alpha,
                         'name': self.name,
                         'color': [0, 0, 0.6]}
        if self.color is None:
            babylon_param['edges_color'] = [0, 0, 0.6]
        else:
            babylon_param['edges_color'] = list(self.color)
        return babylon_param

    def babylon_points(self):
        """ Get list of points coordinates. """
        return [[point.x, point.y, point.z] for point in self.points()]

    def to_babylon(self):
        """ Generate a mesh from all edges for performance when drawing. """
        positions = []
        for prim in self.primitives:
            positions += [prim.start.x, prim.start.y, prim.start.z,
                          prim.end.x, prim.end.y, prim.end.z,
                          prim.end.x, prim.end.y, prim.end.z]

        indices = list(range(len(positions)))
        return positions, indices

    def babylon_meshes(self, **kwargs):
        """ Set the mesh for babylonjs. """
        positions, indices = self.to_babylon()
        babylon_mesh = {'positions': positions,
                        'indices': indices}
        babylon_mesh.update(self.babylon_param())
        return [babylon_mesh]


class Wire2D(WireMixin, PhysicalObject):
    """
    A collection of simple primitives, following each other making a wire.

    """

    def __init__(self, primitives, name: str = ''):
        self._bounding_rectangle = None
        self._length = None
        self.primitives = primitives
        PhysicalObject.__init__(self, name=name)

    def __hash__(self):
        return hash(('wire2d', tuple(self.primitives)))

    def area(self):
        """ Gets the area for a Wire2D."""
        return 0.0

    def to_3d(self, plane_origin, x, y):
        """
        Transforms a Wire2D into an Wire3D, given a plane origin and an u and v plane vector.

        :param plane_origin: plane origin.
        :param x: plane u vector.
        :param y: plane v vector.
        :return: Wire3D.
        """
        primitives3d = []
        for edge in self.primitives:
            primitives3d.append(edge.to_3d(plane_origin, x, y))
        return Wire3D(primitives3d)
        # TODO: method to check if it is a wire

    def infinite_intersections(self, infinite_primitives):
        """
        Returns a list that contains the intersections between a succession of infinite primitives.

        There must be a method implemented to intersect the two infinite primitives.
        """
        offset_intersections = []

        for primitive_1, primitive_2 in zip(infinite_primitives,
                                            infinite_primitives[1:] + [infinite_primitives[0]]):

            i = infinite_primitives.index(primitive_1)
            # k = infinite_primitives.index(primitive_2)

            primitive_name = primitive_1.__class__.__name__.lower().replace('2d', '')
            intersection_method_name = f'{primitive_name}_intersections'
            next_primitive_name = primitive_2.__class__.__name__.lower().replace('2d', '')
            next_intersection_method_name = f'{next_primitive_name}_intersections'

            if hasattr(primitive_1, next_intersection_method_name):
                intersections = getattr(primitive_1, next_intersection_method_name)(
                    primitive_2)
                end = self.primitives[i].end
                if not intersections:
                    continue

                if len(intersections) == 1:
                    offset_intersections.append(intersections[0])

                else:
                    end = self.primitives[i].end
                    if intersections[0].point_distance(end) > intersections[1].point_distance(end):
                        intersections.reverse()
                    offset_intersections.append(intersections[0])

            elif hasattr(primitive_2, intersection_method_name):
                intersections = getattr(primitive_2, intersection_method_name)(primitive_1)
                if not intersections:
                    continue
                if len(intersections) == 1:
                    offset_intersections.append(intersections[0])
                else:
                    end = self.primitives[i].end
                    if intersections[0].point_distance(end) > intersections[
                            1].point_distance(end):
                        intersections.reverse()
                    offset_intersections.append(intersections[0])

            else:
                raise NotImplementedError(
                    f'No intersection method between {primitive_1.__class__.__name__} and'
                    f'{primitive_2.__class__.__name__}. Define {next_intersection_method_name} on '
                    f'{primitive_1.__class__.__name__} or {intersection_method_name} on'
                    f'{primitive_2.__class__.__name__}')

        return offset_intersections

    def offset(self, offset):
        """
        Generates an offset of a Wire2D.

        """
        offset_primitives = []
        infinite_primitives = []
        offset_intersections = []
        for primitive in self.primitives:
            infinite_primitive = primitive.infinite_primitive(offset)
            if infinite_primitive is not None:
                infinite_primitives.append(infinite_primitive)
        offset_intersections += self.infinite_intersections(infinite_primitives)
        for i, (point1, point2) in enumerate(zip(offset_intersections,
                                                 offset_intersections[1:] + [offset_intersections[0]])):
            if i + 1 == len(offset_intersections):
                cutted_primitive = infinite_primitives[0].cut_between_two_points(point1, point2)
            else:
                cutted_primitive = infinite_primitives[i + 1].cut_between_two_points(point1, point2)
            offset_primitives.append(cutted_primitive)

        return self.__class__(offset_primitives)

    def plot_data(self, *args, **kwargs):
        """Plot data for Wire2D."""
        data = []
        for item in self.primitives:
            data.append(item.plot_data())
        return data

    def line_intersections(self, line: 'curves.Line2D'):
        """
        Returns a list of intersection of the wire primitives intersecting with the line.

        :returns: a tuple (point, primitive)
        """
        intersection_points = []
        for primitive in self.primitives:
            for point in primitive.line_intersections(line):
                intersection_points.append((point, primitive))
        return intersection_points

    def linesegment_intersections(self,
                                  linesegment: 'volmdlr.edges.LineSegment2D'):
        """
        Returns a list of intersection of the wire primitives intersecting with the line segment.

        :returns: a tuple (point, primitive)
        """
        intersection_points = []
        for primitive in self.primitives:
            inters = primitive.linesegment_intersections(linesegment)
            for point in inters:
                intersection_points.append((point, primitive))
        return intersection_points

    def is_start_end_crossings_valid(self, crossing_primitive, intersection, primitive):
        """
        Returns if the crossings are valid.

        :param crossing_primitive: crossing primitive.
        :param intersection: intersection result.
         for primitive line intersections
        :param primitive: intersecting primitive
        :return: None if intersection not a start or
        end point of a contours primitives, or a volmdlr.Point2D if it is.
        """
        primitive_index = self.primitives.index(primitive)
        point1, point2 = None, None
        if intersection.is_close(primitive.start):
            point1 = primitive.point_at_abscissa(primitive.length() * 0.01)
            point2 = self.primitives[primitive_index - 1].point_at_abscissa(
                self.primitives[primitive_index - 1].length() * .99
            )
        elif intersection.is_close(primitive.end) and primitive != self.primitives[-1]:
            point1 = primitive.point_at_abscissa(primitive.length() * 0.99)
            point2 = self.primitives[primitive_index + 1].point_at_abscissa(
                self.primitives[primitive_index + 1].length() * .01)
        if point1 is not None and point2 is not None:
            if not point1.is_close(point2):
                lineseg = volmdlr.edges.LineSegment2D(point1, point2)
                inter = crossing_primitive.linesegment_intersections(lineseg)
                if inter:
                    return True
        return False

    @staticmethod
    def is_crossing_start_end_point(intersections, primitive):
        """
        Returns True if the crossings provided are start or end of the Wire 2D.

        :param intersections: intersection results
         for primitive line intersections
        :param primitive: intersecting primitive
        :return: False if intersection not a start or
        end point of a contours primitives, or True if it is.
        """
        if intersections[0].is_close(primitive.start) or intersections[0].is_close(primitive.end):
            return True
        return False

    def line_crossings(self, line: curves.Line2D):
        """
        Calculates valid crossing intersections of a wire and an infinite line.

        :param line: line crossing the wire
        :type line: curves.Line2D
        returns a list of Tuples (point, primitive)
        of the wire primitives intersecting with the line
        """
        intersection_points = []
        intersection_points_primitives = []
        for primitive in self.primitives:
            intersections = primitive.line_intersections(line)
            for intersection in intersections:
                if not volmdlr.core.point_in_list(intersection, intersection_points):
                    if not self.is_crossing_start_end_point(intersections, primitive):
                        intersection_points.append(intersection)
                        intersection_points_primitives.append((intersection, primitive))
                    elif self.is_start_end_crossings_valid(line, intersection, primitive):
                        intersection_points.append(intersection)
                        intersection_points_primitives.append((intersection, primitive))
        return intersection_points_primitives

    def linesegment_crossings(self, linesegment: 'volmdlr.edges.LineSegment2D'):
        """
        Gets the wire primitives intersecting with the line.

        Returns a list of crossings in the form of a tuple (point, primitive).
        """
        results = self.line_crossings(linesegment.line)
        crossings_points = []
        for result in results:
            if linesegment.point_belongs(result[0]):
                crossings_points.append(result)
        return crossings_points

    def validate_edge_crossings(self, crossings):
        """
        Validates the crossings points from an edge and a wire.

        :param crossings: list of crossing points found.
        :return: list of valid crossing points.
        """
        crossings_ = []
        first_primitive = self.primitives[0]
        last_primitive = self.primitives[-1]
        for point in crossings:
            if not first_primitive.start.is_close(point) and not last_primitive.end.is_close(point):
                crossings_.append(point)
        return crossings_

    def edge_crossings(self, edge):
        """
        Gets the crossings between an edge and a Wire.

        :param edge: edge to search for crossings.
        :return: list of points containing all crossing points.
        """
        edge_crossings = []
        start_equal_to_end = self.primitives[0].start.is_close(self.primitives[-1].end)
        for primitive in self.primitives:
            crossings = primitive.intersections(edge)
            if not start_equal_to_end:
                crossings = self.validate_edge_crossings(crossings)
            for crossing in crossings:
                if not edge.is_point_edge_extremity(crossing) and\
                        not volmdlr.core.point_in_list(crossing, edge_crossings):
                    edge_crossings.append(crossing)
        return edge_crossings

    def validate_wire_crossing(self, crossing, current_wire_primitive, next_wire_primitive):
        """
        Validate the crossing point for the operation wire crossings.

        :param crossing: crossing point.
        :param current_wire_primitive: current wire primitive intersecting wire.
        :param next_wire_primitive: next wire primitive intersecting wire.
        :return:
        """
        self_primitives_to_test = [prim for prim in self.primitives if prim.is_point_edge_extremity(crossing)]
        if len(self_primitives_to_test) < 2:
            self_primitive = [prim for prim in self.primitives if prim.point_belongs(crossing)][0]
            crossing_abscissa = self_primitive.abscissa(crossing)
            vector_crossing = self_primitive.direction_vector(crossing_abscissa)
            current_vector = current_wire_primitive.direction_vector(current_wire_primitive.length())
            next_vector = next_wire_primitive.direction_vector(next_wire_primitive.length())
            if math.isclose(abs(vector_crossing.dot(current_vector)), 1, abs_tol=1e-6) or\
                    math.isclose(abs(vector_crossing.dot(next_vector)), 1, abs_tol=1e-6):
                return False
            return True
        if len(self_primitives_to_test) > 2:
            raise NotImplementedError
        if self_primitives_to_test[0] == self.primitives[0] and self_primitives_to_test[1] == self.primitives[-1]:
            point1 = self_primitives_to_test[0].point_at_abscissa(self_primitives_to_test[0].length() * 0.01)
            point2 = self_primitives_to_test[1].point_at_abscissa(self_primitives_to_test[1].length() * .99)
            point3 = current_wire_primitive.point_at_abscissa(current_wire_primitive.length() * .99)
            point4 = next_wire_primitive.point_at_abscissa(next_wire_primitive.length() * 0.01)
            linesegment1 = volmdlr.edges.LineSegment2D(point1, point2)
            linesegment2 = volmdlr.edges.LineSegment2D(point3, point4)
        else:
            point1 = self_primitives_to_test[0].point_at_abscissa(self_primitives_to_test[0].length() * .99)
            point2 = self_primitives_to_test[1].point_at_abscissa(self_primitives_to_test[1].length() * 0.01)
            point3 = current_wire_primitive.point_at_abscissa(current_wire_primitive.length() * .99)
            point4 = next_wire_primitive.point_at_abscissa(next_wire_primitive.length() * 0.01)
            linesegment1 = volmdlr.edges.LineSegment2D(point1, point2)
            linesegment2 = volmdlr.edges.LineSegment2D(point3, point4)
        inter = linesegment1.linesegment_intersections(linesegment2)
        if inter:
            return True
        return False

    def wire_crossings(self, wire):
        """
        Compute crossings between two wire 2d.

        :param wire: volmdlr.wires.Wire2D
        :return: crossing points: List[(volmdlr.Point2D)]
        """
        self_start_equal_to_end = self.primitives[0].start.is_close(self.primitives[-1].end)
        wire_start_equal_to_end = wire.primitives[0].start.is_close(wire.primitives[-1].end)
        wire_primitives = wire.primitives
        if wire_start_equal_to_end:
            wire_primitives = wire.primitives + [wire.primitives[0]]
        crossings_points = []
        len_wire_primitives = len(wire_primitives)
        invalid_crossings = []
        for i_prim, primitive in enumerate(wire_primitives):
            edge_intersections = self.edge_intersections(primitive)
            if not self_start_equal_to_end:
                edge_intersections = self.validate_edge_crossings(edge_intersections)
            if not wire_start_equal_to_end:
                edge_intersections = wire.validate_edge_crossings(edge_intersections)
            for crossing in edge_intersections:
                if i_prim != len_wire_primitives - 1:
                    if not self.validate_wire_crossing(crossing, primitive, wire_primitives[i_prim + 1]):
                        continue
                    if not volmdlr.core.point_in_list(crossing, crossings_points) and\
                            not volmdlr.core.point_in_list(crossing, invalid_crossings):
                        crossings_points.append(crossing)
        return crossings_points

    def extend(self, point):
        """
        Extend a wire by adding a line segment connecting the given point to the nearest wire's extremities.
        """

        distances = [self.primitives[0].start.point_distance(point), self.primitives[-1].end.point_distance(point)]
        if distances.index(min(distances)) == 0:
            primitives = [volmdlr.edges.LineSegment2D(point, self.primitives[0].start)]
            primitives.extend(self.primitives)
        else:
            primitives = self.primitives
            primitives.append(volmdlr.edges.LineSegment2D(self.primitives[-1].end, point))

        return Wire2D(primitives)

    def point_distance(self, point):
        """
        Copied from Contour2D.

        """

        min_distance = self.primitives[0].point_distance(point)
        for primitive in self.primitives[1:]:
            distance = primitive.point_distance(point)
            if distance < min_distance:
                min_distance = distance
        return min_distance

    def nearest_primitive_to(self, point):
        """
        Search for the nearest primitive for a point.

        """

        primitives = self.primitives
        primitives_sorted = sorted(primitives, key=lambda primitive: primitive.point_distance(point))

        return primitives_sorted[0]

    def axial_symmetry(self, line):
        """
        Finds out the symmetric wire 2d according to a line.

        """

        primitives_symmetry = []
        for primitive in self.primitives:
            try:
                primitives_symmetry.append(primitive.axial_symmetry(line))
            except NotImplementedError:
                print(f'Class {self.__class__.__name__} does not implement symmetry method')

        return self.__class__(primitives=primitives_symmetry)

    def symmetry(self, line):
        """
        TODO: code this.
        """
        raise NotImplementedError('Not coded yet')

    def is_symmetric(self, wire2d, line):
        """
        Checks if the two wires 2d are symmetric or not according to line.

        """

        c_symmetry_0 = self.symmetry(line)
        c_symmetry_1 = wire2d.symmetry(line)

        if wire2d.is_superposing(c_symmetry_0) and self.is_superposing(c_symmetry_1):
            return True
        return False

    def bsplinecurve_crossings(self,
                               bsplinecurve: 'volmdlr.edges.BSplineCurve2D'):
        """
        Gets the wire primitives crossings with the bsplinecurve.

        Returns a list of crossings in the form of a tuple (point, primitive).
        """

        linesegments = Wire2D.from_edge(bsplinecurve, 25).primitives
        crossings_points = []
        for linesegment in linesegments:
            crossings_linesegment = self.linesegment_crossings(linesegment)
            if crossings_linesegment:
                crossings_points.extend(crossings_linesegment)
        return crossings_points

    def bsplinecurve_intersections(self,
                                   bsplinecurve: 'volmdlr.edges.BSplineCurve2D'):
        """
        Gets the wire primitives intersections with the bsplinecurve.

        Returns a list of intersections in the form of a tuple (point, primitive).
        """

        linesegments = Wire2D.from_edge(bsplinecurve, 25).primitives
        intersections_points = []
        for linesegment in linesegments:
            intersections_linesegments = self.linesegment_intersections(linesegment)
            if intersections_linesegments:
                intersections_points.extend(intersections_linesegments)
        return intersections_points

    @property
    def bounding_rectangle(self):
        """
        Returns the bounding rectangle of the wire.

        This property returns the bounding rectangle of the wire. If the bounding rectangle has not been calculated
        yet, it is computed using the `get_bouding_rectangle` method and stored in the `_bounding_rectangle` attribute.
        Subsequent calls to this property will return the pre-calculated bounding rectangle.

        :return: The bounding rectangle of the wire.
        :rtype: volmdlr.core.BoundingRectangle.
        """
        if not self._bounding_rectangle:
            self._bounding_rectangle = self.get_bouding_rectangle()
        return self._bounding_rectangle

    def get_bouding_rectangle(self):
        """
        Calculates the bounding rectangle of the wire.

        This method calculates the bounding rectangle of the wire. It initializes the minimum and maximum values
        for the x and y coordinates using the bounds of the first primitive. Then, it iterates over the remaining
        primitives and updates the minimum and maximum values based on their bounds. The resulting bounding rectangle
        is returned as a `volmdlr.core.BoundingRectangle` object.

        :return: The bounding rectangle of the wire.
        :rtype: volmdlr.core.BoundingRectangle.
        """

        x_min, x_max, y_min, y_max = self.primitives[0].bounding_rectangle.bounds()
        for edge in self.primitives[1:]:
            xmin_edge, xmax_edge, ymin_edge, ymax_edge = \
                edge.bounding_rectangle.bounds()
            x_min = min(x_min, xmin_edge)
            x_max = max(x_max, xmax_edge)
            y_min = min(y_min, ymin_edge)
            y_max = max(y_max, ymax_edge)
        return volmdlr.core.BoundingRectangle(x_min, x_max, y_min, y_max)

    def is_inside(self, other_contour):
        """
        Verifies if given contour is inside self contour perimeter, including its edges.

        :param other_contour: other contour.
        :returns: True or False
        """
        return False

    def rotation(self, center: volmdlr.Point2D, angle: float):
        """
        Rotates the wire 2D.

        :param center: rotation center.
        :param angle: angle rotation.
        :return: a new rotated Wire 2D.
        """
        return self.__class__([point.rotation(center, angle)
                               for point in self.primitives])

    def translation(self, offset: volmdlr.Vector2D):
        """
        Translates the Wire 2D.

        :param offset: translation vector
        :return: A new translated Wire 2D.
        """
        return self.__class__([primitive.translation(offset)
                               for primitive in self.primitives])

    def frame_mapping(self, frame: volmdlr.Frame2D, side: str):
        """
        Changes frame_mapping and return a new Wire 2D.

        side = 'old' or 'new'
        """
        return self.__class__([primitive.frame_mapping(frame, side)
                               for primitive in self.primitives])

    def plot(self, ax=None, edge_style=EdgeStyle()):
        """Wire 2D plot using Matplotlib."""
        if ax is None:
            _, ax = plt.subplots()

        if edge_style.equal_aspect:
            ax.set_aspect('equal')

        for element in self.primitives:
            element.plot(ax=ax, edge_style=edge_style)

        ax.margins(0.1)
        b_rectangle = self.bounding_rectangle
        xlim, ylim = (b_rectangle[0] - 0.1, b_rectangle[1] + 0.1), (b_rectangle[2] - 0.1, b_rectangle[3] + 0.1)
        ax.set(xlim=xlim, ylim=ylim)
        plt.show()
        return ax

    def _get_plot_ax(self):
        _, ax = plt.subplots()
        return ax


class Wire3D(WireMixin, PhysicalObject):
    """
    A collection of simple primitives, following each other making a wire.

    """

    def __init__(self, primitives: List[volmdlr.core.Primitive3D], color=None, alpha: float = 1.0,
                 name: str = ''):
        self._bbox = None
        self._length = None
        self.primitives = primitives
        self.color = color
        self.alpha = alpha
        PhysicalObject.__init__(self, name=name)

    def _bounding_box(self):
        """
        Flawed method, to be enforced by overloading.

        """
        n = 20
        points = []
        for prim in self.primitives:
            points_ = prim.discretization_points(number_points=n)
            for point in points_:
                if point not in points:
                    points.append(point)
        return volmdlr.core.BoundingBox.from_points(points)

    @property
    def bounding_box(self):
        if not self._bbox:
            self._bbox = self._bounding_box()
        return self._bbox

    def frame_mapping(self, frame: volmdlr.Frame3D, side: str):
        """
        Changes frame_mapping and return a new Wire3D.

        :param side: 'old' or 'new'
        """
        new_wire = []
        for primitive in self.primitives:
            new_wire.append(primitive.frame_mapping(frame, side))
        return Wire3D(new_wire)

    def minimum_distance(self, wire2):
        distance = []
        for element in self.primitives:
            for element2 in wire2.primitives:
                distance.append(element.minimum_distance(element2))

        return min(distance)

    def point_distance(self, point):
        """
        Gets the distance from a point a Wire 3D object.

        :param point: other point.
        :return: the distance to wire and corresponding point.
        """
        distance, distance_point = math.inf, None
        for prim in self.primitives:
            prim_distance, prim_point = prim.point_distance(point)
            if prim_distance < distance:
                distance = prim_distance
                distance_point = prim_point
        return distance, distance_point

    def extrusion(self, extrusion_vector):
        """
        Extrudes a Wire 3D in a given direction.

        :param extrusion_vector: extrusion vector used.
        :return: A list of extruded faces.
        """
        faces = []
        for primitive in self.primitives:
            faces.extend(primitive.extrusion(extrusion_vector))
        return faces

    def to_bspline(self, discretization_parameter, degree):
        """
        Convert a wire 3d to a bspline curve 3d.

        """

        discretized_points = self.discretization_points(number_points=discretization_parameter)
        bspline_curve = volmdlr.edges.BSplineCurve3D.from_points_interpolation(discretized_points, degree, self.name)

        return bspline_curve

    def triangulation(self):
        """Triangulation method for a Wire3D."""
        return None

    def get_primitives_2d(self, plane_origin, x, y):
        """
        Pass primitives to 2d.

        :param plane_origin: plane origin.
        :param x: vector u.
        :param y: vector v.
        :return: list of 2d primitives.
        """
        z = x.cross(y)
        plane3d = volmdlr.surfaces.Plane3D(volmdlr.Frame3D(plane_origin, x, y, z))
        primitives2d = []
        for primitive in self.primitives:
            primitive2d = plane3d.point3d_to_2d(primitive)
            if primitive2d:
                primitives2d.append(primitive2d)
        return primitives2d

    def to_2d(self, plane_origin, x, y):
        """
        Transforms a Wire 3D into a Wire 2D, given a plane origin and an x and y vector.

        """
        primitives2d = self.get_primitives_2d(plane_origin, x, y)
        return Wire2D(primitives=primitives2d)

    def rotation(self, center: volmdlr.Point3D, axis: volmdlr.Vector3D,
                 angle: float):
        """
        Wire3D rotation.

        :param center: rotation center.
        :param axis: rotation axis.
        :param angle: angle rotation.
        :return: a new rotated Wire3D.
        """
        new_edges = [edge.rotation(center, axis, angle) for edge
                     in self.primitives]
        return Wire3D(new_edges, self.name)

    def _get_plot_ax(self):
        _, ax = plt.subplots(subplot_kw={"projection": "3d"})
        return ax

    def babylon_points(self):
        """
        Returns a list of discretization points from the 3D primitive.
        """
        points = []
        if hasattr(self, 'primitives') and hasattr(self.primitives[0], "discretization_points"):
            for primitive in self.primitives:
                points.extend([*point] for point in primitive.discretization_points())
        elif hasattr(self, "discretization_points"):
            points.extend([*point] for point in self.discretization_points())
        return points

    def babylon_lines(self, points=None):
        if points is None:
            points = self.babylon_points()
        babylon_lines = {'points': points,
                         'alpha': self.alpha,
                         'name': self.name,
                         'color': list(self.color) if self.color is not None else [0.8, 0.8, 0.8]
                         }
        return [babylon_lines]

    def babylon_curves(self):
        points = self.babylon_points()
        if points:
            babylon_curves = self.babylon_lines(points)[0]
            return babylon_curves
        return None


class ContourMixin(WireMixin):
    """
    Abstract class for Contour, storing methods and attributes used by Contour2D and Contour3D.

    """

    def is_ordered(self, tol=1e-6):
        """
        Verifies if a contour is ordered (primitives following each other).

        :param tol: tolerance to be considered.
        :return: True if ordered, False if not.
        """
        if len(self.primitives) == 2 and self.primitives[0].direction_independent_is_close(self.primitives[1]):
            return False
        for prim1, prim2 in zip(self.primitives, self.primitives[1:] + [self.primitives[0]]):
            if not prim1.end.is_close(prim2.start, tol):
                return False
        return True

    def order_contour(self, tol: float = 1e-6):
        """
        Verifies if the contours' primitives are ordered (one after the other). If not, it will order it.

        """
        if self.is_ordered(tol=tol) or len(self.primitives) < 2:
            return self
        new_primitives = self.ordering_primitives(tol)
        self.primitives = new_primitives

        return self

    @classmethod
    def contours_from_edges(cls, list_edges, tol=1e-6, name: str = 'r'):
        if not list_edges:
            return []
        if len(list_edges) == 1:
            return [cls(list_edges, name=name)]
        list_contours = []
        points = [list_edges[0].start, list_edges[0].end]
        contour_primitives = [list_edges.pop(0)]
        while True:
            for i, edge in enumerate(list_edges):
                if (edge.is_point_edge_extremity(contour_primitives[-1].end, tol) and
                        not edge.direction_independent_is_close(contour_primitives[-1])):
                    if contour_primitives[-1].end.is_close(edge.start, tol):
                        contour_primitives.append(edge)
                    else:
                        contour_primitives.append(edge.reverse())
                    list_edges.pop(i)
                    validating_points = points[:]
                    validating_point = contour_primitives[-1].end
                    points.append(contour_primitives[-1].end)
                    break
                if (edge.is_point_edge_extremity(contour_primitives[0].start, tol) and
                        not edge.direction_independent_is_close(contour_primitives[0])):
                    if contour_primitives[0].start.is_close(edge.end, tol):
                        contour_primitives.insert(0, edge)
                    else:
                        contour_primitives.insert(0, edge.reverse())
                    validating_points = points[:]
                    validating_point = contour_primitives[0].start
                    points.insert(0, contour_primitives[0].start)
                    list_edges.pop(i)
                    break
            else:
                list_contours.append(cls(contour_primitives))
                if not list_edges:
                    break
                points = [list_edges[0].start, list_edges[0].end]
                contour_primitives = [list_edges.pop(0)]
                continue
            if volmdlr.core.point_in_list(validating_point, validating_points):
                if not validating_point.is_close(validating_points[0]):
                    spliting_primitives_index = volmdlr.core.get_point_index_in_list(
                        validating_point, validating_points)
                    if validating_point == points[0]:
                        new_contour = cls(contour_primitives[:spliting_primitives_index + 1])
                        contour_primitives = contour_primitives[spliting_primitives_index + 1:]
                        points = points[spliting_primitives_index + 1:]
                    else:
                        new_contour = cls(contour_primitives[spliting_primitives_index:])
                        contour_primitives = contour_primitives[:spliting_primitives_index]
                        points = points[:spliting_primitives_index + 1]
                    list_contours.append(new_contour)
                else:
                    list_contours.append(cls(contour_primitives))
                    if list_edges:
                        points = [list_edges[0].start, list_edges[0].end]
                        contour_primitives = [list_edges.pop(0)]
                    else:
                        break
        valid_contours = [list_contours[0]]
        list_contours.remove(list_contours[0])
        for contour in list_contours:
            for contour2 in valid_contours:
                if contour.is_superposing(contour2):
                    break
            else:
                valid_contours.append(contour)
        return valid_contours

    def discretized_primitives(self, number_points: float):
        """
        Discretize each contour's primitive and return a list of discretized primitives.

        """
        list_edges = []
        for primitive in self.primitives:
            auto_nb_pts = min(number_points, max(2, int(primitive.length() / 1e-6)))
            points = primitive.discretization_points(number_points=auto_nb_pts)
            for point1, point2 in zip(points[:-1], points[1:]):
                list_edges.append(edges.LineSegment2D(point1, point2))
        return list_edges

    def shares_primitives(self, contour):
        """
        Checks if two contour share primitives.

        """
        for prim1 in self.primitives:
            if contour.primitive_over_contour(prim1):
                return True
        return False

    def is_overlapping(self, contour2, intersecting_points=None):
        """
        Check if the contours are overlapping (a part of one is on the other).

        """

        if not intersecting_points:
            intersecting_points = self.intersection_points(contour2)

        if len(intersecting_points) < 2:
            return False

        vec1_2 = volmdlr.edges.LineSegment2D(intersecting_points[0],
                                             intersecting_points[1])
        middle_point = vec1_2.middle_point()
        normal = vec1_2.normal_vector()
        point1 = middle_point + normal * 0.00001
        point2 = middle_point - normal * 0.00001
        if (self.point_belongs(point1) and contour2.point_belongs(point1)) or \
                (not self.point_belongs(point1) and not contour2.point_belongs(point1)):
            return True
        if (self.point_belongs(point1) and self.point_belongs(point2)) or \
                (contour2.point_belongs(point1) and contour2.point_belongs(point2)):
            return True
        return False

    def is_adjacent(self, contour):
        """
        Check if two contour are adjacent.

        So: are sharing primitives but not superposing or none is inside the other.
        """

        if (self.is_inside(contour) or contour.is_inside(self)
                or self.is_overlapping(contour) or self.is_superposing(contour)):
            return False
        if self.is_sharing_primitives_with(contour):
            return True
        return False

    def shared_primitives_extremities(self, contour):
        """
        #todo: is this description correct?.

        Extract shared primitives extremities between two adjacent contours.

        """

        if self.is_superposing(contour):
            warnings.warn('The contours are superposing')
            return []

        list_p, edges1 = [], set()
        for edge_1, edge_2 in itertools.product(self.primitives, contour.primitives):
            list_edges = [edge_1, edge_2, edge_1]
            for edge1, edge2 in zip(list_edges, list_edges[1:]):
                for point in [edge2.start, edge2.end]:
                    if edge1.point_belongs(point, 1e-6):
                        if not list_p:
                            list_p.append(point)
                        if list_p and point.point_distance(point.nearest_point(list_p)) > 1e-4:
                            list_p.append(point)
                        try:
                            # self.primitive_to_index(edge1)
                            edges1.add(edge1)
                        except KeyError:
                            edges1.add(edge2)

        if len(list_p) < 2:
            warnings.warn('The contours are not adjacent')
            return []

        if len(list_p) == 2:
            return list_p

        contours = self.__class__.contours_from_edges(list(edges1))
        points = []
        for contour_i in contours:
            points_ = contour_i.extremities_points(list_p)
            for point in points_:
                if not volmdlr.core.point_in_list(point, points):
                    points.append(point)

        return points

    def shared_primitives_with(self, contour):
        """
        Extract shared primitives between two adjacent contours.

        """
        shared_primitives_1 = []
        shared_primitives_2 = []

        for prim1 in self.primitives:
            for prim2 in contour.primitives:
                shared_section_1 = prim1.get_shared_section(prim2)
                shared_section_2 = prim2.get_shared_section(prim1)
                if shared_section_1:
                    shared_primitives_1.extend(shared_section_1)
                if shared_section_2:
                    shared_primitives_2.extend(shared_section_2)
        return shared_primitives_1, shared_primitives_2

    def delete_shared_contour_section(self, contour, abs_tol: float = 1e-6):
        """
        Delete shared primitives between two adjacent contours.

        :param contour: other contour.
        :param abs_tol: tolerance.
        :return: list of new primitives, without those shared by both contours.
        """
        new_primitives_contour1 = self.primitives[:]
        new_primitives_contour2 = contour.primitives[:]
        while True:
            for prim1 in new_primitives_contour1[:]:
                for prim2 in new_primitives_contour2[:]:
                    shared_section = prim1.get_shared_section(prim2, abs_tol)
                    if shared_section:
                        prim1_delete_shared_section = prim1.delete_shared_section(shared_section[0], abs_tol)
                        prim2_delete_shared_section = prim2.delete_shared_section(shared_section[0], abs_tol)
                        if prim1 in new_primitives_contour1:
                            new_primitives_contour1.remove(prim1)
                        if prim2 in new_primitives_contour2:
                            new_primitives_contour2.remove(prim2)
                        new_primitives_contour1.extend(prim1_delete_shared_section)
                        new_primitives_contour2.extend(prim2_delete_shared_section)
                        break
                else:
                    continue
                break
            else:
                break

        return new_primitives_contour1 + new_primitives_contour2

    def merge_primitives_with(self, contour):
        """
        Extract not shared primitives between two adjacent contours, to be merged.

        :param contour:
        :return:
        """
        merge_primitives = self.delete_shared_contour_section(contour)
        return merge_primitives

    def edges_order_with_adjacent_contour(self, contour):
        """
        Check if the shared edges between two adjacent contours are traversed with two \
        different directions along each contour.

        """

        contour1 = self
        contour2 = contour

        # shared_tuple = contour1.shared_edges_between2contours(contour2)
        shared_tuple = contour1.shared_primitives_with(contour2)
        # [shared_primitives_1, shared_primitives_2] = contour1.shared_primitives_with(contour2)

        # p1_start = contour1.primitives[shared_tuple[0][0]].start
        # p2_start = contour2.primitives[shared_tuple[0][1]].start
        # p2_end = contour2.primitives[shared_tuple[0][1]].end

        p1_start = shared_tuple[0][0].start
        p2_start = shared_tuple[1][-1].start
        p2_end = shared_tuple[1][-1].end

        if (p1_start.point_distance(p2_start)) < \
                (p1_start.point_distance(p2_end)):
            return False
        return True

    def extremities_points(self, list_p):
        """
        Return extremities points of a list of points on a contour.

        """
        # TODO: rewrite this awful code!
        points = []
        primitives = self.primitives
        for prim in primitives:
            pts = []
            for point in list_p:  # due to errors
                if prim.point_belongs(point):
                    pts.append(point)
            if len(pts) == 1:
                points.append(pts[0])
                break
            if len(pts) > 1:
                points.append(prim.start.nearest_point(pts))
                break

        for i in range(len(primitives) - 1, -1, -1):
            pts = []
            for point in list_p:  # due to errors
                if primitives[i].point_belongs(point):
                    pts.append(point)
            if len(pts) == 1:
                if not volmdlr.core.point_in_list(pts[0], points):
                    points.append(pts[0])
                    break
            elif len(pts) > 1:
                point = primitives[i].end.nearest_point(pts)
                if not volmdlr.core.point_in_list(point, points):
                    points.append(point)
                    break
        return points

    def primitive_over_contour(self, primitive, tol: float = 1e-6):
        """
        Verifies if the entire primitive is over a contour.
        """
        return self.primitive_over_wire(primitive, tol)

    def primitive_section_over_contour(self, primitive, abs_tol: float = 1e-6):
        """
        Verifies if at least a small section of a primitive is over a contour, not necessarily the entire primitive.

        """
        for prim in self.primitives:
            shared_section = prim.get_shared_section(primitive, abs_tol)
            if shared_section:
                return True
        return False

    def point_over_contour(self, point, abs_tol=1e-6):
        """Verifies if point is over the contour."""
        return self.point_over_wire(point, abs_tol)

    def get_geo_lines(self, tag: int, primitives_tags: List[int]):
        """
        Gets the lines that define a Contour in a .geo file.

        :param tag: The contour index
        :type tag: int
        :param primitives_tags: The contour's primitives index
        :type primitives_tags: List[int]

        :return: A line
        :rtype: str
        """

        return 'Line Loop(' + str(tag) + ') = {' + str(primitives_tags)[1:-1] + '};'

    def get_geo_points(self):
        points = set()
        for primitive in self.primitives:
            points.update(primitive.get_geo_points())
        return points

    def to_polygon(self, angle_resolution, discretize_line: bool = False, discretize_line_direction: str = "xy"):
        """
        Transform the contour_mixin to a polygon, COPY/PASTE from Contour2D.

        :param angle_resolution: Number of points per radians.
        :type angle_resolution: float
        :param discretize_line: Boolean indicating whether the line segments should be discretized or not.
        :type discretize_line: bool
        :return: The discretized version of the contour.
        :rtype: ClosedPolygon2D
        """

        polygon_points = []

        for primitive in self.primitives:
            if isinstance(primitive, volmdlr.edges.LineSegment2D):
                if not discretize_line:
                    polygon_points.append(primitive.start)
                else:
                    is_horizontal = math.isclose(primitive.start.y, primitive.end.y, abs_tol=1e-6)
                    is_vertical = math.isclose(primitive.start.x, primitive.end.x, abs_tol=1e-6)
                    should_discretize = discretize_line_direction == "xy" or \
                        (discretize_line_direction == "x" and is_horizontal) or \
                        (discretize_line_direction == "y" and is_vertical)
                    if should_discretize:
                        polygon_points.extend(primitive.discretization_points(angle_resolution=angle_resolution)[:-1])
                    else:
                        polygon_points.append(primitive.start)

            else:
                polygon_points.extend(primitive.discretization_points(angle_resolution=angle_resolution)[:-1])

        if isinstance(self, Contour2D):
            return ClosedPolygon2D(polygon_points)
        return ClosedPolygon3D(polygon_points)

    def invert(self):
        """Invert the Contour."""
        return self.__class__(self.inverted_primitives())

    @classmethod
    def from_points(cls, points, name: str = ''):
        """
        Create a contour from points with line_segments.
        """

        if len(points) < 3:
            raise ValueError('contour is defined at least with three points')

        linesegment_name = 'LineSegment' + points[0].__class__.__name__[-2:]
        list_edges = []
        for i in range(0, len(points) - 1):
            if points[i].is_close(points[i + 1]):
                continue
            list_edges.append(getattr(edges, linesegment_name)(points[i], points[i + 1]))
        if not points[-1].is_close(points[0]):
            list_edges.append(getattr(edges, linesegment_name)(points[-1], points[0]))

        contour = cls(list_edges, name=name)
        return contour

    def reorder_contour_at_point(self, point):
        """
        Create a new contour from self, but starting at given point.

        :param point: other point.
        :return: new contour
        """
        new_primitives_order = []
        for i, primitive in enumerate(self.primitives):
            if primitive.start.is_close(point, 1e-6):
                if i == 0:
                    return self
                new_primitives_order = self.primitives[i:] + self.primitives[:i]
                break
        new_contour = self.__class__(new_primitives_order)
        return new_contour

    def are_extremity_points_touching(self, wire):
        """
        Verifies if the extremities points of wire are touching contour.

        :param wire: other wire.
        :return: True if other contour is touching
        """
        return self.point_over_contour(wire.primitives[0].start) and self.point_over_contour(wire.primitives[-1].end)

    def is_contour_closed(self):
        return self.primitives[0].start.is_close(self.primitives[-1].end)


class Contour2D(ContourMixin, Wire2D):
    """
    A collection of 2D primitives forming a closed wire2D.

    TODO : center_of_mass and second_moment_area should be changed accordingly
    to area considering the triangle drawn by the arcs
    """
    _non_data_hash_attributes = ['_internal_arcs', '_external_arcs',
                                 '_polygon', '_straight_line_contour_polygon',
                                 'primitive_to_index',
                                 'basis_primitives', '_utd_analysis']
    _non_serializable_attributes = ['_internal_arcs', '_external_arcs',
                                    '_polygon',
                                    '_straight_line_contour_polygon',
                                    'primitive_to_index',
                                    'basis_primitives', '_utd_analysis']

    def __init__(self, primitives: List[volmdlr.edges.Edge],
                 name: str = ''):
        Wire2D.__init__(self, primitives, name)
        self._edge_polygon = None
        self._polygon_100_points = None
        self._area = None

    def copy(self, deep=True, memo=None):
        """
        A specified copy of a Contour2D.
        """
        return self.__class__(primitives=[p.copy(deep, memo) for p in self.primitives],
                              name=self.name)

    def __hash__(self):
        return hash(tuple(self.primitives))

    def __eq__(self, other_):
        if id(self) == id(other_):
            return True
        if other_.__class__.__name__ != self.__class__.__name__:
            return False
        if len(self.primitives) != len(other_.primitives) or self.length() != other_.length():
            return False
        equal = 0
        for prim1 in self.primitives:
            reverse1 = prim1.reverse()
            found = False
            for prim2 in other_.primitives:
                reverse2 = prim2.reverse()
                if (prim1 == prim2 or reverse1 == prim2
                        or reverse2 == prim1 or reverse1 == reverse2):
                    equal += 1
                    found = True
            if not found:
                return False
        if equal == len(self.primitives):
            return True
        return False

    @property
    def edge_polygon(self):
        """
        Returns the edge polygon of a contour.

        An edge polygon is the polygon generated by start and end points of each primitive of the contour.
        """
        if self._edge_polygon is None:
            self._edge_polygon = self._get_edge_polygon()
        return self._edge_polygon

    def _get_edge_polygon(self):
        """Helper function to get the edge polygon."""
        points = []
        for edge in self.primitives:
            if points:
                if not edge.start.is_close(points[-1]):
                    points.append(edge.start)
            else:
                points.append(edge.start)
        closedpolygon = ClosedPolygon2D(points)
        return closedpolygon

    def to_3d(self, plane_origin, x, y):
        """
        Transforms a Contour2D into an Contour3D, given a plane origin and an u and v plane vector.

        :param plane_origin: plane origin.
        :param x: plane u vector.
        :param y: plane v vector.
        :return: Contour3D.
        """
        p3d = []
        for edge in self.primitives:
            p3d.append(edge.to_3d(plane_origin, x, y))

        return Contour3D(p3d)

    def point_belongs(self, point, include_edge_points: bool = False, tol: float = 1e-6):
        """
        Verifies if point belongs is within the contour.

        :param point: point to be verified.
        :param include_edge_points: consider bounds of contour or not.
        :param tol: tolerance to be considered.
        :return: True if point belongs, false otherwise.
        """
        # TODO: This is incomplete!!!
        x_min, x_max, y_min, y_max = self.bounding_rectangle
        if point.x < x_min - tol or point.x > x_max + tol or point.y < y_min - tol or point.y > y_max + tol:
            return False
        if include_edge_points:
            for primitive in self.primitives:
                if primitive.point_belongs(point, 1e-6):
                    return True
        if not self._polygon_100_points:
            self._polygon_100_points = self.to_polygon(100)
        if self._polygon_100_points.point_belongs(point):
            return True
        return False

    def bounding_points(self):
        """Bounding points (x_min, y_min) (x_max, y_max)."""
        points = self.edge_polygon.points[:]
        for primitive in self.primitives:
            if hasattr(primitive, 'discretization_points'):
                points.extend(primitive.discretization_points(number_points=10))
        x_min = min(point[0] for point in points)
        x_max = max(point[0] for point in points)
        y_min = min(point[1] for point in points)
        y_max = max(point[1] for point in points)
        return volmdlr.Point2D(x_min, y_min), volmdlr.Point2D(x_max, y_max)

    def area(self):
        """Returns the area of the contour."""
        #todo: use the sum of straight_line_area for all cases to avoid triangulation.
        if not self._area:
            area = self.edge_polygon.area()
            classes = {prim.__class__ for prim in self.primitives}
            verify_classes = classes.issubset({volmdlr.edges.LineSegment2D, volmdlr.edges.Arc2D})
            if self.edge_polygon.is_trigo:
                trigo = 1
            else:
                trigo = -1
            if verify_classes:
                for edge in self.primitives:
                    area += trigo * edge.straight_line_area()
                self._area = abs(area)
            else:
                polygon = self.to_polygon(angle_resolution=50)
                points_set = set(polygon.points)
                if len(points_set) < len(polygon.points):
                    # This prevents segmentation fault from contours coming from step files
                    for edge in self.primitives:
                        area += trigo * edge.straight_line_area()
                    self._area = abs(area)
                else:
                    self._area = polygon.triangulation().area()
        return self._area

    def center_of_mass(self):
        """
        Calculates the center of mass of the Contour2D.

        :return: Contour's center of mass.
        """
        center = self.edge_polygon.area() * self.edge_polygon.center_of_mass()
        # ax = self.plot()
        # self.edge_polygon.center_of_mass().plot(ax=ax, color='b')
        if self.edge_polygon.is_trigo:
            trigo = 1
        else:
            trigo = -1
        for edge in self.primitives:
            # edge.straight_line_center_of_mass().plot(ax=ax, color='g')
            center += trigo * edge.straight_line_area() \
                      * edge.straight_line_center_of_mass()

        return center / self.area()

    def second_moment_area(self, point):
        """Returns the second moment of are of the contour."""
        second_moment_area_x, second_moment_area_y, second_moment_area_xy = self.edge_polygon.second_moment_area(point)
        for edge in self.primitives:
            second_moment_area_x_e, second_moment_area_y_e, second_moment_area_xy_e =\
                edge.straight_line_second_moment_area(point)
            if self.edge_polygon.is_trigo:
                second_moment_area_x += second_moment_area_x_e
                second_moment_area_y += second_moment_area_y_e
                second_moment_area_xy += second_moment_area_xy_e
            else:
                second_moment_area_x -= second_moment_area_x_e
                second_moment_area_y -= second_moment_area_y_e
                second_moment_area_xy -= second_moment_area_xy_e

        return second_moment_area_x, second_moment_area_y, second_moment_area_xy

    def plot_data(self, edge_style: plot_data.EdgeStyle = None, surface_style: plot_data.SurfaceStyle = None):
        """Plot 2D representation of the contour."""
        plot_data_primitives = [item.plot_data() for item in self.primitives]
        return plot_data.Contour2D(plot_data_primitives=plot_data_primitives,
                                   edge_style=edge_style,
                                   surface_style=surface_style,
                                   name=self.name)

    def is_edge_inside(self, edge):
        """
        Verifies if given edge is inside self contour perimeter, including its edges.

        :param edge: other edge to verify if inside contour.
        :returns: True or False.
        """
        points = edge.discretization_points(number_points=5)
        points.extend([edge.point_at_abscissa(edge.length() * 0.001),
                       edge.point_at_abscissa(edge.length() * 0.999)])
        for point in points:
            if not self.point_belongs(point, include_edge_points=True):
                return False
        return True

    def is_inside(self, other_contour):
        """
        Verifies if given contour is inside self contour perimeter, including its edges.

        :param other_contour: other contour.
        :returns: True or False
        """
        if other_contour.area() > self.area() and not math.isclose(other_contour.area(), self.area(), rel_tol=0.01):
            return False
        for edge in other_contour.primitives:
            if not self.is_edge_inside(edge):
                return False
        return True

    def random_point_inside(self, include_edge_points: bool = False):
        """
        Finds a random point inside the polygon.

        :param include_edge_points: Choose True if you want to consider a point on the polygon inside.
        :type include_edge_points: bool
        :return: A random point inside the polygon
        :rtype: `volmdlr.Point2D`
        """
        x_min, x_max, y_min, y_max = self.bounding_rectangle.bounds()
        for _ in range(2000):
            point = volmdlr.Point2D.random(x_min, x_max, y_min, y_max)
            if self.point_belongs(point, include_edge_points):
                return point
        raise ValueError('Could not find a point inside')

    def repair_cut_contour(self, n, intersections, line):
        """
        Repair contour.

        Choose:
        n=0 for Side 1: opposite side of beginning of contour
        n=1 for Side 2: start of contour to first intersect (i=0) and
         i odd to i+1 even
        """
        if n not in [0, 1]:
            raise ValueError

        n_inter = len(intersections)
        contours = []
        # primitives_split = [primitive.split(point)
        #                     for point, primitive in intersections]
        x = [(ip, line.abscissa(point))
             for ip, (point, _) in enumerate(intersections)]
        # intersection_to_primitives_index = {
        #     i: self.primitives.index(primitive)
        #     for i, (_, primitive) in enumerate(intersections)}
        sorted_inter_index = [x[0] for x in sorted(x, key=lambda p: p[1])]
        sorted_inter_index_dict = {i: ii for ii, i in
                                   enumerate(sorted_inter_index)}
        sorted_inter_index_dict[n_inter] = sorted_inter_index_dict[0]
        if n == 1:
            intersections.append(intersections[0])

        remaining_transitions = list(range(n_inter // 2))
        # enclosing_transitions = {}
        while len(remaining_transitions) > 0:
            nb_max_enclosed_transitions = -1
            enclosed_transitions = {}
            for i_transitions in remaining_transitions:
                i1 = sorted_inter_index_dict[2 * i_transitions + n]
                i2 = sorted_inter_index_dict[2 * i_transitions + 1 + n]
                net = abs(i2 - i1) - 1
                if net > nb_max_enclosed_transitions:
                    nb_max_enclosed_transitions = net
                    best_transition = i_transitions
                    if i1 < i2:
                        enclosed_transitions[i_transitions] = [(i + abs(n - 1)) // 2 for i
                                                               in sorted_inter_index[
                                                       i2 - 1:i1:-2]]
                    else:
                        enclosed_transitions[i_transitions] = [(i + abs(n - 1)) // 2 for i
                                                               in sorted_inter_index[
                                                       i2 + 1:i1:2]]

            remaining_transitions.remove(best_transition)
            point_start, _ = intersections[2 * best_transition + n]
            point2, _ = intersections[2 * best_transition + 1 + n]
            primitives = self.extract_with_points(point_start, point2, inside=not n)
            last_point = point2
            for transition in enclosed_transitions[best_transition]:
                point1, _ = intersections[2 * transition + n]
                point2, _ = intersections[2 * transition + 1 + n]
                primitives.append(
                    volmdlr.edges.LineSegment2D(last_point, point1))
                primitives.extend(
                    self.extract_with_points(point1, point2, inside=not n))
                last_point = point2
                if transition in remaining_transitions:
                    remaining_transitions.remove(transition)

            primitives.append(
                volmdlr.edges.LineSegment2D(last_point, point_start))

            contour = Contour2D(primitives)
            contour.order_contour()
            contours.append(contour)
        return contours

    def cut_by_line(self, line: curves.Line2D) -> List['Contour2D']:
        """
        :param line: The line used to cut the contour.

        :return: A list of resulting contours
        """
        intersections = self.line_crossings(line)
        if not intersections or len(intersections) < 2:
            return [self]
        points_intersections = [point for point, prim in intersections]
        sorted_points = line.sort_points_along_curve(points_intersections)
        list_contours = []
        contour_to_cut = self

        for point1, point2 in zip(sorted_points[:-1], sorted_points[1:]):
            closing_line = volmdlr.edges.LineSegment2D(point1, point2)
            if not contour_to_cut.point_belongs(closing_line.middle_point()):
                continue
            closing_contour = Contour2D([closing_line])
            contour1, contour2 = contour_to_cut.get_divided_contours(point1, point2, closing_contour)
            if sorted_points.index(point1) + 2 <= len(sorted_points) - 1:
                if contour1.point_over_contour(sorted_points[sorted_points.index(point1) + 2]):
                    contour_to_cut = contour1
                    list_contours.append(contour2)
                elif contour2.point_over_contour(sorted_points[sorted_points.index(point1) + 2]):
                    contour_to_cut = contour2
                    list_contours.append(contour1)
            else:
                list_contours.extend([contour1, contour2])

        return list_contours

    def split_by_line(self, line: curves.Line2D) -> List['Contour2D']:
        """Split the contour with the given line."""
        intersections = self.line_crossings(line)
        intersections = [point for point, prim in intersections]
        if not intersections:
            return [self]
        if len(intersections) < 2:
            extracted_outerpoints_contour1 = \
                Contour2D.extract(self, self.primitives[0].start, intersections[0], True)[0]
            extracted_innerpoints_contour1 = \
                Contour2D.extract(self, intersections[0], self.primitives[-1].end, True)[0]
            return extracted_outerpoints_contour1, extracted_innerpoints_contour1
        if len(intersections) == 2:
            extracted_outerpoints_contour1 = \
                Contour2D.extract(self, intersections[0], intersections[1], True)[0]
            extracted_innerpoints_contour1 = \
                Contour2D.extract(self, intersections[0], intersections[1], False)[0]
            return extracted_innerpoints_contour1, extracted_outerpoints_contour1
        raise NotImplementedError

    def split_regularly(self, n):
        """
        Split in n slices.

        """
        x_min, x_max, _, _ = self.bounding_rectangle.bounds()
        cutted_contours = []
        iteration_contours = [self]
        for i in range(n - 1):
            xi = x_min + (i + 1) * (x_max - x_min) / n
            cut_line = curves.Line2D(volmdlr.Point2D(xi, 0),
                                     volmdlr.Point2D(xi, 1))

            iteration_contours2 = []
            for contour in iteration_contours:
                split_contours = contour.cut_by_line(cut_line)
                if len(split_contours) == 1:
                    cutted_contours.append(contour)
                else:
                    iteration_contours2.extend(split_contours)

            iteration_contours = iteration_contours2[:]
        cutted_contours.extend(iteration_contours)
        return cutted_contours

    def triangulation(self):
        """Returns the triangulation of the contour 2d."""
        return self.grid_triangulation(number_points_x=20,
                                       number_points_y=20)

    def grid_triangulation(self, x_density: float = None,
                           y_density: float = None,
                           min_points_x: int = 20,
                           min_points_y: int = 20,
                           number_points_x: int = None,
                           number_points_y: int = None):
        """
        Compute a triangulation using an n-by-m grid to triangulate the contour.
        """
        bounding_rectangle = self.bounding_rectangle
        # xmin, xmax, ymin, ymax = self.bounding_rectangle
        dx = bounding_rectangle[1] - bounding_rectangle[0]  # xmax - xmin
        dy = bounding_rectangle[3] - bounding_rectangle[2]  # ymax - ymin
        if number_points_x is None:
            number_points_x = max(math.ceil(x_density * dx), min_points_x)
        if number_points_y is None:
            number_points_y = max(math.ceil(y_density * dy), min_points_y)
        x = [bounding_rectangle[0] + i * dx / number_points_x for i in range(number_points_x + 1)]
        y = [bounding_rectangle[2] + i * dy / number_points_y for i in range(number_points_y + 1)]

        point_index = {}
        number_points = 0
        points = []
        triangles = []
        for xi in x:
            for yi in y:
                point = volmdlr.Point2D(xi, yi)
                if self.point_belongs(point):
                    point_index[point] = number_points
                    points.append(point)
                    number_points += 1

        for i in range(number_points_x):
            for j in range(number_points_y):
                point1 = volmdlr.Point2D(x[i], y[j])
                point2 = volmdlr.Point2D(x[i + 1], y[j])
                point3 = volmdlr.Point2D(x[i + 1], y[j + 1])
                point4 = volmdlr.Point2D(x[i], y[j + 1])
                points_in = []
                for point in [point1, point2, point3, point4]:
                    if point in point_index:
                        points_in.append(point)
                if len(points_in) == 4:
                    triangles.append(
                        [point_index[point1], point_index[point2], point_index[point3]])
                    triangles.append(
                        [point_index[point1], point_index[point3], point_index[point4]])

                elif len(points_in) == 3:
                    triangles.append([point_index[point] for point in points_in])

        return vmd.DisplayMesh2D(points, triangles)

    def intersection_points(self, contour2d):
        """Returns the intersections points with other specified contour."""
        intersecting_points = []
        for primitive1 in self.primitives:
            for primitive2 in contour2d.primitives:
                line_intersection = primitive1.linesegment_intersections(primitive2)
                if line_intersection:
                    if not volmdlr.core.point_in_list(line_intersection[0], intersecting_points):
                        intersecting_points.extend(line_intersection)
                else:
                    touching_points = primitive1.touching_points(primitive2)
                    for point in touching_points:
                        if not volmdlr.core.point_in_list(point, intersecting_points):
                            intersecting_points.append(point)
            if len(intersecting_points) == 2:
                break
        return intersecting_points

    def get_divided_contours(self, cutting_point1: volmdlr.Point2D, cutting_point2: volmdlr.Point2D,
                             closing_contour):
        """Get divided contours."""
        extracted_innerpoints_contour1_prims, extracted_outerpoints_contour1_prims = self.split_with_two_points(
            cutting_point1, cutting_point2)
        extracted_outerpoints_contour1 = Contour2D(extracted_outerpoints_contour1_prims)
        extracted_innerpoints_contour1 = Contour2D(extracted_innerpoints_contour1_prims)
        primitives1 = extracted_outerpoints_contour1.primitives + closing_contour.primitives
        primitives2 = extracted_innerpoints_contour1.primitives + closing_contour.primitives
        if extracted_outerpoints_contour1.primitives[0].start.is_close(closing_contour.primitives[0].start):
            cutting_contour_new = closing_contour.invert()
            primitives1 = cutting_contour_new.primitives + \
                extracted_outerpoints_contour1.primitives
        elif extracted_outerpoints_contour1.primitives[0].start.is_close(closing_contour.primitives[-1].end):
            primitives1 = closing_contour.primitives + \
                          extracted_outerpoints_contour1.primitives

        if extracted_innerpoints_contour1.primitives[0].start.is_close(closing_contour.primitives[0].start):
            cutting_contour_new = \
                closing_contour.invert()
            primitives2 = cutting_contour_new.primitives + \
                extracted_innerpoints_contour1.primitives
        elif extracted_innerpoints_contour1.primitives[0].start.is_close(closing_contour.primitives[-1].end):
            primitives2 = closing_contour.primitives + \
                          extracted_innerpoints_contour1.primitives
        contour1 = Contour2D(primitives1)
        contour1.order_contour()
        contour2 = Contour2D(primitives2)
        contour2.order_contour()
        return contour1, contour2

    def divide(self, contours):
        """Divide contour with other contours."""
        new_base_contours = [self]
        finished = False
        list_cutting_contours = contours[:]
        list_valid_contours = []
        while not finished:
            if not new_base_contours:
                break
            list_cutting_contours_modified = False
            for i, base_contour in enumerate(new_base_contours):
                for j, cutting_contour in enumerate(list_cutting_contours):
                    if base_contour.is_superposing(cutting_contour):
                        list_cutting_contours.pop(j)
                        list_cutting_contours_modified = True
                        break
                    contour_crossings = cutting_contour.wire_crossings(base_contour)
                    if contour_crossings:
                        sorted_points = cutting_contour.sort_points_along_wire(contour_crossings)
                        split_wires = cutting_contour.split_with_sorted_points(sorted_points)
                        list_cutting_contours.pop(j)
                        list_cutting_contours.extend(split_wires)
                        list_cutting_contours_modified = True
                        break
                    point1, point2 = [cutting_contour.primitives[0].start,
                                      cutting_contour.primitives[-1].end]
                    cutting_points = []
                    if base_contour.point_belongs(cutting_contour.middle_point()) and\
                            base_contour.point_over_contour(point1) and base_contour.point_over_contour(point2):
                        cutting_points = [point1, point2]
                    if cutting_points:
                        contour1, contour2 = base_contour.get_divided_contours(
                            cutting_points[0], cutting_points[1], cutting_contour)
                        new_base_contours.pop(i)
                        new_base_contours.extend([contour1, contour2])
                        break
                else:
                    list_valid_contours.append(base_contour)
                    new_base_contours.pop(i)
                    break
                if list_cutting_contours_modified:
                    break
                break

        return list_valid_contours

    def discretized_contour(self, n: float):
        """
        Discretize each contour's primitive and return a new contour with these discretized primitives.
        """
        contour = Contour2D((self.discretized_primitives(n)))

        return contour.order_contour()

    @classmethod
    def from_bounding_rectangle(cls, x_min, x_max, y_min, y_max, name: str = ''):
        """
        Create a contour 2d with bounding_box parameters, using line segments 2d.

        """

        edge0 = volmdlr.edges.LineSegment2D(volmdlr.Point2D(x_min, y_min), volmdlr.Point2D(x_max, y_min))
        edge1 = volmdlr.edges.LineSegment2D(volmdlr.Point2D(x_max, y_min), volmdlr.Point2D(x_max, y_max))
        edge2 = volmdlr.edges.LineSegment2D(volmdlr.Point2D(x_max, y_max), volmdlr.Point2D(x_min, y_max))
        edge3 = volmdlr.edges.LineSegment2D(volmdlr.Point2D(x_min, y_max), volmdlr.Point2D(x_min, y_min))

        return Contour2D([edge0, edge1, edge2, edge3], name=name)

    def cut_by_bspline_curve(self, bspline_curve2d: volmdlr.edges.BSplineCurve2D):
        """
        Cut a contour 2d with bspline_curve 2d to define two different contours.

        """
        # TODO: BsplineCurve is discretized and defined with a wire. To be improved!

        contours = self.cut_by_wire(Wire2D.from_edge(bspline_curve2d, 20))

        return contours

    def clean_primitives(self):
        """
        Delete primitives with start=end, and return a new contour.
        """

        new_primitives = []
        for prim in self.primitives:
            if prim.start != prim.end:
                new_primitives.append(prim)

        return Contour2D(new_primitives)

    def merge_with(self, contour2d, abs_tol: float = 1e-6):
        """
        Merge two adjacent contours, and returns one outer contour and inner contours (if there are any).

        :param contour2d: contour to merge with.
        :param abs_tol: tolerance.
        :return: merged contours.
        """
        is_sharing_primitive = self.is_sharing_primitives_with(contour2d)
        if not is_sharing_primitive:
            if self.is_inside(contour2d):
                return [self]
            if contour2d.is_inside(self):
                return [contour2d]
            return [self, contour2d]

        merged_primitives = self.delete_shared_contour_section(contour2d, abs_tol)
        contours = Contour2D.contours_from_edges(merged_primitives, abs_tol)
        contours = sorted(contours, key=lambda contour: contour.area(),
                          reverse=True)
        return contours

    def union(self, contour2: 'Contour2D'):
        """
        Union two contours, if they are adjacent, or overlap somehow.

        """
        if self.is_inside(contour2):
            return [self]
        if contour2.is_inside(self):
            return [contour2]
        contours_intersections = self.intersection_points(contour2)
        if not self.is_sharing_primitives_with(contour2) and contours_intersections:
            resulting_primitives = []
            primitives1_inside = self.extract_with_points(contours_intersections[0], contours_intersections[1], True)
            primitives1_outside = self.extract_with_points(contours_intersections[0], contours_intersections[1], False)
            primitives2_inside = contour2.extract_with_points(contours_intersections[0],
                                                              contours_intersections[1], True)
            primitives2_outside = contour2.extract_with_points(contours_intersections[0],
                                                               contours_intersections[1], False)
            if contour2.point_belongs(primitives1_inside[0].middle_point()):
                resulting_primitives.extend(primitives1_outside)
            else:
                resulting_primitives.extend(primitives1_inside)
            if self.point_belongs(primitives2_inside[0].middle_point()):
                resulting_primitives.extend(primitives2_outside)
            else:
                resulting_primitives.extend(primitives2_inside)
            return [Contour2D(resulting_primitives).order_contour()]
        merged_contours = self.merge_with(contour2)[::-1]
        merged_contours = sorted(merged_contours, key=lambda contour: contour.area(),
                                 reverse=True)
        return merged_contours

    def cut_by_wire(self, wire: Wire2D):
        """
        Cut a contour 2d with a wire 2d and return a list of contours 2d.

        :param wire: volmdlr.wires.Wire2D
        :rtype: list[volmdlr.wires.Contour2D]

        :param wire: volmdlr.wires.Wire2D.
        :return: contours2d : list[volmdlr.wires.Contour2D].
        """

        points_intersections = self.wire_intersections(wire)
        if len(points_intersections) < 2:
            return [self]
        if len(points_intersections) % 2 != 0:
            raise NotImplementedError(
                f'{len(points_intersections)} intersections not supported yet')
        sorted_points = wire.sort_points_along_wire(points_intersections)
        split_wires = wire.split_with_sorted_points(sorted_points)
        valid_cutting_wires = []
        for split_wire in split_wires:
            if self.is_superposing(split_wire) or not self.is_inside(split_wire):
                continue
            valid_cutting_wires.append(split_wire)
        divided_contours = self.divide(valid_cutting_wires)
        return divided_contours

    def intersection_contour_with(self, other_contour, abs_tol=1e-6):
        """
        Gets the contour(s) resulting from the intersections of two other contours.

        :param other_contour: other contour.
        :param abs_tol: tolerance.
        :return: list of resulting intersection contours.
        """
        contour_crossings = self.wire_crossings(other_contour)
        sorted_points_contour1 = sorted(contour_crossings, key=self.abscissa)
        sorted_points_contour2 = sorted(contour_crossings, key=other_contour.abscissa)
        split_wires1 = self.split_with_sorted_points(sorted_points_contour1)
        split_wires2 = other_contour.split_with_sorted_points(sorted_points_contour2)
        intersection_contour_primitives = []
        for section in split_wires1:
            if other_contour.is_inside(section):
                intersection_contour_primitives.extend(section.primitives)
        for section in split_wires2:
            if self.is_inside(section):
                intersection_contour_primitives.extend(section.primitives)
        return self.contours_from_edges(intersection_contour_primitives, abs_tol)

    def get_furthest_point_to_point2(self, point2):
        """
        Search the furthest point from self to point2. It only considers the start or end or primitives.

        :param point2: other point.
        :return: the furthest point.
        """
        furthest_point = self.primitives[0].start
        furthest_distance = point2.point_distance(self.primitives[0].start)
        for prim in self.primitives:
            distance = point2.point_distance(prim.end)
            if distance > furthest_distance:
                furthest_distance = distance
                furthest_point = prim.end
        return furthest_point

    def closest_point_to_point2(self, point2):
        """
        Search the closest point from self to point2. It only considers the start or end or primitives.

        :param point2: other point.
        :return: the closest point to point2.
        """
        closest_point = self.primitives[0].start
        closest_distance = point2.point_distance(self.primitives[0].start)
        for prim in self.primitives:
            distance = point2.point_distance(prim.end)
            if distance < closest_distance:
                closest_distance = distance
                closest_point = prim.end
        return closest_point

    def merge_not_adjacent_contour(self, other_contour):
        """
        Merge two connected but not adjacent contours.

        :param other_contour: other contour to be merged.
        :return: merged contour.
        """
        contour1, contour2 = self, other_contour
        if not self.is_contour_closed() and other_contour.is_contour_closed():
            contour1, contour2 = other_contour, self
        contour_intersection_points = contour1.intersection_points(contour2)
        sorted_intersections_points_along_contour1 = contour1.sort_points_along_wire(
            contour_intersection_points)
        split_with_sorted_points = contour1.split_with_sorted_points(
            sorted_intersections_points_along_contour1)
        new_contours = [
            volmdlr.wires.Contour2D.contours_from_edges(contour.primitives + contour2.primitives)[0]
            for contour in split_with_sorted_points]
        if contour1.bounding_rectangle.is_inside_b_rectangle(contour2.bounding_rectangle):
            new_contour = sorted(new_contours, key=lambda contour: contour.area())[0]
        else:
            new_contour = sorted(new_contours, key=lambda contour: contour.area())[-1]
        return new_contour


class ClosedPolygonMixin:
    """
    Abstract class for ClosedPolygon, storing methods used by ClosedPolygon2D and ClosedPolygon3D.

    """

    def get_lengths(self):
        """
        Gets line segment lengths.

        """
        list_ = []
        for line_segment in self.line_segments:
            list_.append(line_segment.length())
        return list_

    def length(self):
        """
        Polygon length.

        :return: polygon length.
        """
        return sum(self.get_lengths())

    def min_length(self):
        """
        Gets the minimal length for a line segment in the polygon.

        """
        return min(self.get_lengths())

    def max_length(self):
        """
        Gets the minimal length for a line segment in the polygon.

        """
        return max(self.get_lengths())

    def edge_statistics(self):
        """Returns polygon statistics."""
        distances = []
        for i, point in enumerate(self.points):
            if i != 0:
                distances.append(point.point_distance(self.points[i - 1]))
        mean_distance = mean(distances)
        std = npy.std(distances)
        return mean_distance, std

    def simplify_polygon(self, min_distance: float = 0.01, max_distance: float = 0.05, angle: float = 15):
        """Simplify polygon."""
        points = [self.points[0]]
        previous_point = None
        for point in self.points[1:]:
            distance = point.point_distance(points[-1])
            if distance > min_distance:
                if distance > max_distance:
                    number_segmnts = round(distance / max_distance) + 2
                    for n in range(number_segmnts):
                        new_point = points[-1] + (point - points[-1]) * (
                                n + 1) / number_segmnts
                        if new_point.point_distance(points[-1]) > max_distance:
                            points.append(new_point)
                else:
                    if not volmdlr.core.point_in_list(point, points):
                        points.append(point)
            if len(points) > 1:
                vector1 = points[-1] - points[-2]
                vector2 = point - points[-2]
                cos = vector1.dot(vector2) / (vector1.norm() * vector2.norm())
                cos = math.degrees(math.acos(round(cos, 6)))
                if abs(cos) > angle:
                    if not volmdlr.core.point_in_list(previous_point, points):
                        points.append(previous_point)
                    if not volmdlr.core.point_in_list(point, points):
                        points.append(point)
            if len(points) > 2:
                vector1 = points[-2] - points[-3]
                vector2 = points[-1] - points[-3]
                cos = vector1.dot(vector2) / (vector1.norm() * vector2.norm())
                cos = math.degrees(math.acos(round(cos, 6)))
                if points[-3].point_distance(points[-2]) < min_distance and cos < angle:
                    points = points[:-2] + [points[-1]]
            previous_point = point
        if points[0].point_distance(points[-1]) < min_distance:
            points.remove(points[-1])

        if math.isclose(volmdlr.wires.ClosedPolygon2D(points).area(), 0.0, abs_tol=1e-6):
            return self

        return self.__class__(points)

    def invert(self):
        """Invert the polygon."""
        return self.__class__(self.points[::-1])

    @property
    def line_segments(self):
        """Polygon line segments."""
        if not self._line_segments:
            self._line_segments = self.get_line_segments()
        return self._line_segments

    def get_line_segments(self):
        """Abstract method."""
        raise NotImplementedError(
            f"get_line_segments method must be overloaded by {self.__class__.__name__}")


class ClosedPolygon2D(ClosedPolygonMixin, Contour2D):
    """
    A collection of points, connected by line segments, following each other.

    """
    _non_serializable_attributes = ['line_segments', 'primitives',
                                    'basis_primitives']

    def __init__(self, points: List[volmdlr.Point2D], name: str = ''):
        self.points = points
        self._line_segments = None

        Contour2D.__init__(self, self.line_segments, name)

    def copy(self, *args, **kwargs):
        """Returns a copy of the object."""
        points = [point.copy() for point in self.points]
        return ClosedPolygon2D(points, self.name)

    def __hash__(self):
        return sum(hash(point) for point in self.points)

    def __eq__(self, other_):
        if not isinstance(other_, self.__class__):
            return False
        equal = True
        for point, other_point in zip(self.points, other_.points):
            equal = (equal and point == other_point)
        return equal

    def area(self):
        """Returns the area of the polygon."""
        # TODO: performance: cache number of points
        if len(self.points) < 3:
            return 0.

        x = [point.x for point in self.points]
        y = [point.y for point in self.points]

        x1 = [x[-1]] + x[0:-1]
        y1 = [y[-1]] + y[0:-1]
        return 0.5 * abs(sum(i * j for i, j in zip(x, y1))
                         - sum(i * j for i, j in zip(y, x1)))

    def center_of_mass(self):
        """Returns polygon's center of mass."""
        lngth_points = len(self.points)
        if lngth_points == 0:
            return volmdlr.O2D
        if lngth_points == 1:
            return self.points[0]
        if lngth_points == 2:
            return 0.5 * (self.points[0] + self.points[1])

        x = [point.x for point in self.points]
        y = [point.y for point in self.points]

        xi_xi1 = x + npy.roll(x, -1)
        yi_yi1 = y + npy.roll(y, -1)
        xi_yi1 = npy.multiply(x, npy.roll(y, -1))
        xi1_yi = npy.multiply(npy.roll(x, -1), y)

        signed_area = 0.5 * npy.sum(xi_yi1 - xi1_yi)  # signed area!
        if not math.isclose(signed_area, 0, abs_tol=1e-09):
            center_x = npy.sum(npy.multiply(xi_xi1, (xi_yi1 - xi1_yi))) / 6. / signed_area
            center_y = npy.sum(npy.multiply(yi_yi1, (xi_yi1 - xi1_yi))) / 6. / signed_area
            return volmdlr.Point2D(center_x, center_y)

        self.plot()
        raise NotImplementedError

    def barycenter(self):
        """
        Calculates the geometric center of the polygon, which is the average position of all the points in it.

        :rtype: volmdlr.Point2D
        """
        barycenter1_2d = self.points[0]
        for point in self.points[1:]:
            barycenter1_2d += point
        return barycenter1_2d / len(self.points)

    def point_belongs(self, point, include_edge_points: bool = False, tol: float = 1e-6):
        """
        Ray casting algorithm copied from internet.
        """
        return polygon_point_belongs(npy.array([(point_.x, point_.y) for point_ in self.points], dtype=npy.float64),
                                     npy.array([point.x, point.y], dtype=npy.float64),
                                     include_edge_points=include_edge_points, tol=tol)

    def points_in_polygon(self, points, include_edge_points: bool = False, tol: float = 1e-6):
        """
        Check if a list of points is inside the polygon using parallel computing.

        :param points: List of points in the form [(x1, y1), (x2, y2), ...]
        :type points: list or numpy.ndarray
        :param include_edge_points: Flag to include edge points as inside the polygon
        :type include_edge_points: bool, optional
        :param tol: Tolerance for numerical comparisons, defaults to 1e-6
        :type tol: float, optional
        :return: List of boolean values indicating whether each point is inside the polygon
        :rtype: numpy.ndarray
        """
        if isinstance(points, list):
            points = npy.array([(point[0], point[1]) for point in points], dtype=npy.float64)
        polygon = npy.array([(point_[0], point_[1]) for point_ in self.points], dtype=npy.float64)
        return points_in_polygon(polygon, points, include_edge_points=include_edge_points, tol=tol)

    def second_moment_area(self, point):
        """Returns the second moment of area of the polygon."""
        second_moment_area_x, second_moment_area_y, second_moment_area_xy = 0., 0., 0.
        for point_i, point_j in zip(self.points, self.points[1:] + [self.points[0]]):
            xi, yi = point_i - point
            xj, yj = point_j - point
            second_moment_area_x += (yi ** 2 + yi * yj + yj ** 2) * (xi * yj - xj * yi)
            second_moment_area_y += (xi ** 2 + xi * xj + xj ** 2) * (xi * yj - xj * yi)
            second_moment_area_xy += (xi * yj + 2 * xi * yi + 2 * xj * yj + xj * yi) * (
                    xi * yj - xj * yi)
        if second_moment_area_x < 0:
            second_moment_area_x = - second_moment_area_x
            second_moment_area_y = - second_moment_area_y
            second_moment_area_xy = - second_moment_area_xy
        return second_moment_area_x / 12., second_moment_area_y / 12., second_moment_area_xy / 24.

    def get_line_segments(self):
        """Get polygon lines."""
        lines = []
        if len(self.points) > 1:
            for point1, point2 in zip(self.points,
                                      list(self.points[1:]) + [self.points[0]]):
                if not point1.is_close(point2):
                    lines.append(volmdlr.edges.LineSegment2D(point1, point2))
        return lines

    def rotation(self, center: volmdlr.Point2D, angle: float):
        """
        ClosedPolygon2D rotation.

        :param center: rotation center
        :param angle: angle rotation
        :return: a new rotated ClosedPolygon2D
        """
        return ClosedPolygon2D(
            [point.rotation(center, angle) for point in self.points])

    def translation(self, offset: volmdlr.Vector2D):
        """
        ClosedPolygon2D translation.

        :param offset: translation vector
        :return: A new translated ClosedPolygon2D
        """
        return ClosedPolygon2D(
            [point.translation(offset) for point in self.points])

    def frame_mapping(self, frame: volmdlr.Frame2D, side: str):
        """Apply transformation to the object."""
        return self.__class__([point.frame_mapping(frame, side) for point in self.points])

    def polygon_distance(self, polygon: 'ClosedPolygon2D') -> float:
        """Returns the minimum distance to other given polygon."""
        point_zero = self.points[0]
        distance = []
        for point in polygon.points:
            distance.append(point_zero.point_distance(point))
        index = distance.index(min(distance))
        return distance[index]

    @cached_property
    def is_trigo(self):
        if len(self.points) < 3:
            return True

        angle = 0.
        for ls1, ls2 in zip(self.line_segments,
                            self.line_segments[1:] + [self.line_segments[0]]):
            u = ls2.unit_direction_vector()
            x = u.dot(ls1.unit_direction_vector())
            y = u.dot(ls1.normal_vector())
            angle += math.atan2(y, x)
        return angle > 0

    def delaunay_triangulation(self):
        points = self.points
        new_points = []
        delaunay_triangles = []
        # ax=plt.subplot()
        for point in points:
            new_points.append([point[0], point[1]])

        delaunay = npy.array(new_points)

        tri = Delaunay(delaunay)

        for simplice in delaunay[tri.simplices]:
            triangle = Triangle2D(volmdlr.Point2D(simplice[0]),
                                  volmdlr.Point2D(simplice[1]),
                                  volmdlr.Point2D(simplice[2]))
            delaunay_triangles.append(triangle)

        return delaunay_triangles

    def offset(self, offset):
        """
        Offsets a polygon 2d edges from a distance.

        :param offset: offset distance.
        :return:
        """
        x_min, x_max, y_min, y_max = self.bounding_rectangle.bounds()

        max_offset_len = min(x_max - x_min, y_max - y_min) / 2
        if offset <= -max_offset_len:
            print('Inadapted offset, '
                  'polygon might turn over. Offset must be greater than',
                  -max_offset_len)
            raise ValueError('inadapted offset')
        nb_points = len(self.points)
        vectors = []
        for i in range(nb_points - 1):
            vector1 = self.points[i + 1] - self.points[i]
            vector2 = self.points[i] - self.points[i + 1]
            vector1 = vector1.unit_vector()
            vector2 = vector2.unit_vector()
            vectors.append(vector1)
            vectors.append(vector2)

        vector1 = self.points[0] - self.points[-1]
        vector2 = self.points[-1] - self.points[0]
        vector1 = vector1.unit_vector()
        vector2 = vector2.unit_vector()
        vectors.append(vector1)
        vectors.append(vector2)

        offset_vectors = []
        offset_points = []

        for i in range(nb_points):

            # check = False
            vector_i = vectors[2 * i - 1] + vectors[2 * i]
            if vector_i == volmdlr.Vector2D(0, 0):
                vector_i = vectors[2 * i]
                vector_i = vector_i.normal_vector()
                offset_vectors.append(vector_i)
            else:
                vector_i = vector_i.unit_vector()
                if vector_i.dot(vectors[2 * i - 1].normal_vector()) > 0:
                    vector_i = - vector_i
                    # check = True
                offset_vectors.append(vector_i)

            normal_vector1 = - vectors[2 * i - 1].normal_vector()
            normal_vector2 = vectors[2 * i].normal_vector()
            normal_vector1 = normal_vector1.unit_vector()
            normal_vector2 = normal_vector2.unit_vector()
            alpha = math.acos(normal_vector1.dot(normal_vector2))

            offset_point = self.points[i] + offset / math.cos(alpha / 2) * \
                (-offset_vectors[i])

            # ax=self.plot()
            # offset_point.plot(ax=ax, color='g')

            # if self.point_belongs(offset_point):
            #     offset_point = self.points[i] + offset / math.cos(alpha / 2) * \
            #                    (-offset_vectors[i])

            offset_points.append(offset_point)

            # self.points[i].plot(ax=ax, color='b')
            # offset_point.plot(ax=ax, color='r')

        return self.__class__(offset_points)

    def point_border_distance(self, point, return_other_point=False):
        """
        Compute the distance to the border distance of polygon.

        Output is always positive, even if the point belongs to the polygon.
        """
        d_min, other_point_min = self.line_segments[0].point_distance(
            point, return_other_point=True)
        for line in self.line_segments[1:]:
            dist_, other_point = line.point_distance(
                point, return_other_point=True)
            if dist_ < d_min:
                d_min = dist_
                other_point_min = other_point
        if return_other_point:
            return d_min, other_point_min
        return d_min

    def self_intersects(self):
        """
        Determines if a polygon self intersects using the Bentley-Ottmann algorithm.

        :return: True if the polygon self intersects, False otherwise. If True, returns two
            intersecting line segments as LineSegment2D objects. If False, returns two None values;
        :rtype: Tuple[bool, Union[volmdlr.edges.LineSegment2D, None], Union[volmdlr.edges.LineSegment2D, None]]
        """
        epsilon = 0
        segments = self._get_segments()

        for segment1 in segments:
            for segment2 in segments:
                if segment1 == segment2:
                    continue
                if self._segments_intersect(segment1, segment2, epsilon):
                    return True, segment1, segment2

        return False, None, None

    def _get_segments(self):
        """
        Helper function for self_intersects that generates segments for the Bentley-Ottmann algorithm.

        :return: A list of tuples representing the segments between consecutive edges.
        :rtype: List[Tuple[int, int]]
        """
        # Sort the points along ascending x for the Sweep Line method
        sorted_index = sorted(range(len(self.points)), key=lambda p: (self.points[p][0], self.points[p][1]))
        number = len(sorted_index)
        segments = []

        for i, index in enumerate(sorted_index):
            # Stock the segments between 2 consecutive edges
            # Ex: for the ABCDE polygon, if Sweep Line is on C, the segments
            #   will be (C,B) and (C,D)
            if index - 1 < 0:
                segments.append((index, number - 1))
            else:
                segments.append((index, sorted_index[i - 1]))
            if index >= len(self.points) - 1:
                segments.append((index, 0))
            else:
                segments.append((index, sorted_index[i + 1]))

        return segments

    def _segments_intersect(self, segment1, segment2, epsilon):
        """
        Helper function for self_intersects that determines if any segments in a list intersect.

        :param segment1: A tuple representing the index of the start and end point of the segments.
        :type segment1: Tuple[int, int]
        :param segment2: A tuple representing the index of the start and end point of the segments.
        :type segment2: Tuple[int, int]
        :param epsilon: A small positive value for numerical stability.
        :type epsilon: float
        :return: True if any segments intersect, False otherwise.
        :rtype: bool
        """
        line1 = volmdlr.edges.LineSegment2D(self.points[segment1[0]], self.points[segment1[1]])
        line2 = volmdlr.edges.LineSegment2D(self.points[segment2[0]], self.points[segment2[1]])
        point, param_a, param_b = volmdlr.Point2D.line_intersection(line1, line2, True)
        if point is not None and 0 + epsilon <= param_a <= 1 - epsilon and 0 + epsilon <= param_b <= 1 - epsilon:
            return True
        return False

    @classmethod
    def points_convex_hull(cls, points, name: str = ''):
        if len(points) < 3:
            return None

        points_hull = [point.copy() for point in points]

        _, pos_ymax = argmax([point.y for point in points_hull])
        point_start = points_hull[pos_ymax]
        hull = [point_start]

        barycenter = points_hull[0]
        for point in points_hull[1:]:
            barycenter += point
        barycenter = barycenter / (len(points_hull))
        # second point of hull
        theta = []
        remaining_points = points_hull
        del remaining_points[pos_ymax]

        vec1 = point_start - barycenter
        for point in remaining_points:
            vec2 = point - point_start
            theta_i = -volmdlr.geometry.clockwise_angle(vec1, vec2)
            theta.append(theta_i)

        min_theta, posmin_theta = argmin(theta)
        next_point = remaining_points[posmin_theta]
        hull.append(next_point)
        del remaining_points[posmin_theta]
        # Adding first point to close the loop at the end
        remaining_points.append(hull[0])

        initial_vector = vec1.copy()
        total_angle = 0
        while not next_point.is_close(point_start):
            vec1 = next_point - hull[-2]
            theta = []
            for point in remaining_points:
                vec2 = point - next_point
                theta_i = -volmdlr.geometry.clockwise_angle(vec1, vec2)
                theta.append(theta_i)

            min_theta, posmin_theta = argmin(theta)
            if math.isclose(min_theta, -2 * math.pi, abs_tol=1e-6) \
                    or math.isclose(min_theta, 0, abs_tol=1e-6):
                if remaining_points[posmin_theta] == point_start:
                    break

            else:
                next_point = remaining_points[posmin_theta]

                vec_next_point = next_point - barycenter
                total_angle += (2 * math.pi - volmdlr.geometry.clockwise_angle(initial_vector, vec_next_point))

                if total_angle > 2 * math.pi:
                    break
                initial_vector = vec_next_point

                hull.append(next_point)

            del remaining_points[posmin_theta]

        hull.pop()

        return cls(hull, name=name)

    @classmethod
    def concave_hull(cls, points, concavity, scale_factor, name: str = ''):
        """
        Calculates the concave hull from a cloud of points.

        i.e., it Unites all points under the smallest possible area.

        :param points: list of points corresponding to the cloud of points
        :type points: class: 'volmdlr.Point2D'
        :param concavity: Sets how sharp the concave angles can be. It goes from -1 (not concave at all. in fact,
                          the hull will be left convex) up to +1 (very sharp angles can occur. Setting concavity to
                          +1 might result in 0º angles!) concavity is defined as the cosine of the concave angles.
        :type concavity: float
        :param scale_factor: Sets how big is the area where concavities are going to be searched.
                             The bigger, the more sharp the angles can be. Setting it to a very high value might
                             affect the performance of the program.
                             This value should be relative to how close to each other the points to be connected are.
        :type scale_factor: float.
        :param name: object's name.

        """

        def get_nearby_points(line, points, scale_factor):
            points_hull = [point.copy() for point in points]

            nearby_points = []
            line_midpoint = 0.5 * (line.start + line.end)
            tries = 0
            n = 5
            bounding_box = [line_midpoint.x - line.length() / 2,
                            line_midpoint.x + line.length() / 2,
                            line_midpoint.y - line.length() / 2,
                            line_midpoint.y + line.length() / 2]
            boundary = [int(bounding / scale_factor) for bounding in
                        bounding_box]
            while tries < n and len(nearby_points) == 0:
                for point in points_hull:
                    if not ((
                                    point.x == line.start.x and point.y == line.start.y) or (
                                    point.x == line.end.x and point.y == line.end.y)):
                        point_x_rel_pos = int(point.x / scale_factor)
                        point_y_rel_pos = int(point.y / scale_factor)
                        if boundary[1] >= point_x_rel_pos >= boundary[0] <= point_y_rel_pos <= boundary[3]:
                            nearby_points.append(point)

                scale_factor *= 4 / 3
                tries += 1

            return nearby_points

        def line_colides_with_hull(line, concave_hull):
            for hull_line in concave_hull:
                if not line.start.is_close(hull_line.start) and not line.start.is_close(hull_line.end) and \
                        not line.end.is_close(hull_line.start) and not line.end.is_close(hull_line.end):
                    if line.line_intersections(hull_line.line):
                        return True
            return False

        def get_divided_line(line, nearby_points, hull_concave_edges, concavity):
            divided_line = []
            ok_middle_points = []
            list_cossines = []
            for middle_point in nearby_points:
                vect1 = line.start - middle_point
                vect2 = line.end - middle_point
                if middle_point.is_close(line.start) or middle_point.is_close(line.end):
                    continue
                cos = round(vect1.dot(vect2) / (vect1.norm() * vect2.norm()),
                            4)
                if cos < concavity:
                    new_line_a = volmdlr.edges.LineSegment2D(start=line.start, end=middle_point)
                    new_line_b = volmdlr.edges.LineSegment2D(start=middle_point, end=line.end)
                    if not (line_colides_with_hull(line=new_line_a,
                                                   concave_hull=hull_concave_edges) and line_colides_with_hull(
                            line=new_line_b, concave_hull=hull_concave_edges)):
                        ok_middle_points.append(middle_point)
                        list_cossines.append(cos)
            if len(ok_middle_points) > 0:
                #  We want the middle-point to be the one with the widest angle (smallest cosine)
                min_cossine_index = list_cossines.index(min(list_cossines))
                divided_line.append(volmdlr.edges.LineSegment2D(line.start,
                                                                ok_middle_points[
                                                                    min_cossine_index]))
                divided_line.append(volmdlr.edges.LineSegment2D(
                    ok_middle_points[min_cossine_index], line.end))
            return divided_line

        hull_convex_edges = cls.points_convex_hull(points).line_segments
        hull_convex_edges.sort(key=lambda x: x.length(), reverse=True)
        hull_concave_edges = []
        hull_concave_edges.extend(hull_convex_edges)
        hull_points = list({point for line in hull_concave_edges for point in [line[0], line[1]]})
        unused_points = []
        for point in points:
            if not volmdlr.core.point_in_list(point, hull_points):
                unused_points.append(point)

        a_line_was_divided_in_the_iteration = True
        line = None
        divided_line = None
        while a_line_was_divided_in_the_iteration:
            a_line_was_divided_in_the_iteration = False
            for line in hull_concave_edges:
                nearby_points = get_nearby_points(line, unused_points,
                                                  scale_factor)
                divided_line = get_divided_line(line, nearby_points,
                                                hull_concave_edges, concavity)
                if len(divided_line) > 0:
                    a_line_was_divided_in_the_iteration = True
                    unused_points.remove(divided_line[0].end)
                    break
            else:
                continue
            hull_concave_edges.remove(line)
            hull_concave_edges.extend(divided_line)

            hull_concave_edges.sort(key=lambda x: x.length(), reverse=True)

        polygon_points = [(line.start, line.end) for line in hull_concave_edges]

        points = [polygon_points[0][0], polygon_points[0][1]]
        polygon_points.remove((polygon_points[0][0], polygon_points[0][1]))
        while True:
            if not polygon_points:
                break
            point1, point2 = None, None
            for point1, point2 in polygon_points:
                if point1 == points[-1] and point2 not in points:
                    points.append(point2)
                    break
                if point2 == points[-1] and point1 not in points:
                    points.append(point1)
                    break
            polygon_points.remove((point1, point2))

        return cls(points, name=name)  # , nearby_points

    @classmethod
    def convex_hull_points(cls, points, name: str = ''):
        """
        Uses the scipy method ConvexHull to calculate the convex hull from a cloud of points.

        """

        points_hull = [point.copy() for point in points]

        numpy_points = npy.array([(point.x, point.y) for point in points_hull])
        hull = ConvexHull(numpy_points)
        polygon_points = []
        for simplex in hull.simplices:
            polygon_points.append((points_hull[simplex[0]], points_hull[simplex[1]]))

        points_hull = [polygon_points[0][0], polygon_points[0][1]]
        polygon_points.remove((polygon_points[0][0], polygon_points[0][1]))

        while True:
            if not polygon_points:
                break
            point1, point2 = None, None
            for point1, point2 in polygon_points:
                if point1.is_close(points_hull[-1]):
                    points_hull.append(point2)
                    break
                if point2.is_close(points_hull[-1]):
                    points_hull.append(point1)
                    break
            polygon_points.remove((point1, point2))

        points_hull.pop(-1)

        # the first point is the one with the lowest x value
        i_min = 0
        min_x = points_hull[0].x
        for i, point in enumerate(points_hull):
            if point.x < min_x:
                min_x = point.x
                i_min = i

        points_hull = points_hull[i_min:] + points_hull[:i_min]

        # we make sure that the points are ordered in the trigonometric direction
        if points_hull[0].y < points_hull[1].y:
            points_hull.reverse()

        return cls(points_hull, name=name)

    def to_3d(self, plane_origin, x, y):
        """
        Transforms a ClosedPolygon2D into an ClosedPolygon3D, given a plane origin and an u and v plane vector.

        :param plane_origin: plane origin.
        :param x: plane u vector.
        :param y: plane v vector.
        :return: ClosedPolygon3D.
        """
        points3d = [point.to_3d(plane_origin, x, y) for point in self.points]
        return ClosedPolygon3D(points3d)

    def plot(self, ax=None, edge_style: EdgeStyle = EdgeStyle(), point_numbering=False,
             fill=False, fill_color='w'):
        if ax is None:
            _, ax = plt.subplots()
            ax.set_aspect('equal')

        if fill:
            ax.fill([point[0] for point in self.points], [point[1] for point in self.points],
                    facecolor=fill_color)
        for line_segment in self.line_segments:
            line_segment.plot(ax=ax, edge_style=edge_style)

        if edge_style.plot_points or point_numbering:
            for point in self.points:
                point.plot(ax=ax, color=edge_style.color, alpha=edge_style.alpha)

        if point_numbering:
            for index_point, point in enumerate(self.points):
                ax.text(*point, f'point {index_point + 1}', ha='center', va='top')

        if edge_style.equal_aspect:
            ax.set_aspect('equal')
        else:
            ax.set_aspect('auto')

        ax.margins(0.1)
        plt.show()

        return ax

    def triangulation(self, tri_opt: str = 'pd'):
        """
        Perform triangulation on the polygon.

        To detail documentation, please refer to https://rufat.be/triangle/API.html

        :param tri_opt: (Optional) Triangulation preferences.
        :type tri_opt: str
        :return: A 2D mesh.
        :rtype: :class:`vmd.DisplayMesh2D`
        """
        # Converting points to nodes for performance
        nodes = [vmd.Node2D.from_point(point) for point in self.points]
        vertices = [(point.x, point.y) for point in nodes]
        n = len(nodes)
        segments = [(i, i + 1) for i in range(n - 1)]
        segments.append((n - 1, 0))

        tri = {'vertices': npy.array(vertices).reshape((-1, 2)),
               'segments': npy.array(segments).reshape((-1, 2)),
               }
        if len(tri['vertices']) < 3:
            return None
        triangulate_result = triangulate(tri, tri_opt)
        triangles = triangulate_result['triangles'].tolist()
        number_points = triangulate_result['vertices'].shape[0]
        points = [vmd.Node2D(*triangulate_result['vertices'][i, :]) for i in range(number_points)]
        return vmd.DisplayMesh2D(points, triangles=triangles)

    def grid_triangulation_points(self, number_points_x: int = 25, number_points_y: int = 25,
                                  include_edge_points: bool = True):
        """
        Use an n by m grid to triangulate the contour.

        :param number_points_x: Number of discretization points in x direction.
        :type number_points_x: int
        :param number_points_y: Number of discretization points in y direction.
        :type number_points_y: int
        :param include_edge_points: Flag to include edge points as inside the polygon
        :type include_edge_points: bool, optional
        :return: Discretization data.
        :rtype: list
        """
        x_min, x_max, y_min, y_max = self.bounding_rectangle.bounds()

        x = npy.linspace(x_min, x_max, num=number_points_x + 2, dtype=npy.float64)
        y = npy.linspace(y_min, y_max, num=number_points_y + 2, dtype=npy.float64)

        grid_point_index = {}

<<<<<<< HEAD
        polygon_points = {point for point in self.points}
=======
        polygon_points = set(self.points)
>>>>>>> 7c126ca8

        # Generate all points in the grid
        grid_points = npy.array([[xi, yi] for xi in x for yi in y], dtype=npy.float64)

        # Use self.points_in_polygon to check if each point is inside the polygon
        points_in_polygon_ = self.points_in_polygon(grid_points, include_edge_points=include_edge_points)

        # Find the indices where points_in_polygon is True (i.e., points inside the polygon)
        indices = npy.where(points_in_polygon_)[0]

        points = []

        for i in indices:
            point = volmdlr.Point2D(*grid_points[i])
            if point not in polygon_points:
                grid_point_index[(i // (number_points_y + 2), i % (number_points_y + 2))] = point
                points.append(point)

        return points, x, y, grid_point_index

    def ear_clipping_triangulation(self):
        """
        Computes the triangulation of the polygon using ear clipping algorithm.

        Note: triangles have been inverted for a better rendering in babylonjs
        """
        # Converting to nodes for performance
        nodes = [vmd.Node2D.from_point(point) for point in self.points]

        initial_point_to_index = {point: i for i, point in enumerate(nodes)}
        triangles = []

        remaining_points = nodes[:]

        number_remaining_points = len(remaining_points)
        while number_remaining_points > 3:
            current_polygon = ClosedPolygon2D(remaining_points)

            found_ear = False
            for point1, point2, point3 in zip(remaining_points,
                                              remaining_points[1:] + remaining_points[0:1],
                                              remaining_points[2:] + remaining_points[0:2]):
                if not point1.is_close(point3):
                    line_segment = volmdlr.edges.LineSegment2D(point1, point3)

                # Checking if intersections does not contain the vertices
                # of line_segment
                intersect = False
                intersections = current_polygon.linesegment_intersections(line_segment)
                if intersections:
                    for inter in intersections:
                        if not volmdlr.core.point_in_list(inter[0], [line_segment.start, line_segment.end]):
                            intersect = True
                            break

                if not intersect:
                    if current_polygon.point_belongs(line_segment.middle_point()):

                        triangles.append((initial_point_to_index[point1],
                                          initial_point_to_index[point3],
                                          initial_point_to_index[point2]))
                        remaining_points.remove(point2)
                        number_remaining_points -= 1
                        found_ear = True

                        # Rolling the remaining list
                        if number_remaining_points > 4:
                            deq = deque(remaining_points)
                            # random.randint(1, number_remaining_points-1))
                            deq.rotate(int(0.3 * number_remaining_points))
                            remaining_points = list(deq)

                        break

            # Searching for a flat ear
            if not found_ear:
                remaining_polygon = ClosedPolygon2D(remaining_points)
                if remaining_polygon.area() > 0.:

                    found_flat_ear = False
                    for point1, point2, point3 in zip(remaining_points,
                                                      remaining_points[1:] + remaining_points[0:1],
                                                      remaining_points[2:] + remaining_points[0:2]):
                        triangle = Triangle2D(point1, point2, point3)
                        if math.isclose(triangle.area(), 0, abs_tol=1e-8):
                            remaining_points.remove(point2)
                            found_flat_ear = True
                            break

                    if not found_flat_ear:
                        print('Warning : There are no ear in the polygon, it seems malformed: skipping triangulation')
                        return vmd.DisplayMesh2D(nodes, triangles)
                else:
                    return vmd.DisplayMesh2D(nodes, triangles)

        if len(remaining_points) == 3:
            point1, point2, point3 = remaining_points
            triangles.append((initial_point_to_index[point1],
                              initial_point_to_index[point3],
                              initial_point_to_index[point2]))

        return vmd.DisplayMesh2D(nodes, triangles)

    def simplify(self, min_distance: float = 0.01, max_distance: float = 0.05):
        """Simplify polygon."""
        return ClosedPolygon2D(self.simplify_polygon(min_distance=min_distance,
                                                     max_distance=max_distance).points)

    def line_intersecting_closing_point(self, crossing_point):
        """
        Finds closing point for the sewing method using intersection of lines drawn from the barycenter.

        returns the closing point.
        """
        vec_dir = crossing_point.copy()
        vec_dir = vec_dir.unit_vector()

        line = volmdlr.edges.LineSegment2D(volmdlr.O2D,
                                           crossing_point + vec_dir * 5)
        # line.plot(ax=ax2d, color='b')

        point_intersections = {}
        for line_segment in self.line_segments:
            point_intersection = line_segment.linesegment_intersections(
                line)
            if point_intersection:
                point_intersections[line_segment] = point_intersection[0]
            else:
                if line.point_belongs(line_segment.start):
                    point_intersections[line_segment] = line_segment.start
                if line.point_belongs(line_segment.end):
                    point_intersections[line_segment] = line_segment.end
        point_distance = list(point_intersections.values())[
            0].point_distance(crossing_point)
        point_intersection = list(point_intersections.values())[0]
        line_segment = list(point_intersections.keys())[0]
        for line, point in list(point_intersections.items())[1:]:
            dist = crossing_point.point_distance(point)
            if dist < point_distance:
                point_distance = dist
                point_intersection = point
                line_segment = line

        # point_intersection.plot(ax=ax2d)

        if point_intersection.point_distance(
                    line_segment.start) < point_intersection.point_distance(
                line_segment.end):
            closing_point = line_segment.start
        else:
            closing_point = line_segment.end

        return closing_point

    def point_in_polygon(self):
        """
        In case the barycenter of the polygon is outside, this method finds another point inside the polygon.

        """
        barycenter = self.barycenter()
        if self.point_belongs(barycenter):
            return barycenter
        intersetions1 = {}
        linex_pos = volmdlr.edges.LineSegment2D(volmdlr.O2D, volmdlr.X2D * 5)
        linex_neg = volmdlr.edges.LineSegment2D(volmdlr.O2D, -volmdlr.X2D * 5)
        liney_pos = volmdlr.edges.LineSegment2D(volmdlr.O2D, volmdlr.Y2D * 5)
        liney_neg = volmdlr.edges.LineSegment2D(volmdlr.O2D, -volmdlr.Y2D * 5)
        for line in [linex_pos, linex_neg, liney_pos, liney_neg]:
            intersections = []
            for line_segment in self.line_segments:
                point_intersection = line_segment.linesegment_intersections(
                    line)
                intersections.extend(point_intersection)
                if not point_intersection:
                    if line.point_belongs(line_segment.start):
                        intersections.append(line_segment.start)
                    if line.point_belongs(line_segment.end):
                        intersections.append(line_segment.end)
            intersetions1[line] = intersections[:]
        for i, value in enumerate(intersetions1.values()):
            if not value:
                if i % 2 == 0:
                    if len(list(intersetions1.values())[i + 1]) == 2:
                        translation1 = (list(intersetions1.values())[i + 1][0] +
                                        list(intersetions1.values())[
                                            i + 1][1]) * 0.5
                        break
                if i % 2 != 0:
                    if len(list(intersetions1.values())[i - 1]) == 2:
                        translation1 = (list(intersetions1.values())[i - 1][0]
                                        + list(intersetions1.values())[i - 1][1]) * 0.5
                        break

        return translation1

    def repositioned_polygon(self, x, y):
        linex = volmdlr.edges.LineSegment2D(-x.to_2d(volmdlr.O2D, x, y),
                                            x.to_2d(volmdlr.O2D, x, y))
        way_back = volmdlr.O3D
        barycenter = self.barycenter()
        if not self.point_belongs(barycenter):
            barycenter1_2d = self.point_in_polygon()
            new_polygon = self.translation(-barycenter1_2d)
            way_back = barycenter1_2d.to_3d(volmdlr.O3D, x, y)
        else:
            inters = self.linesegment_intersections(linex)
            distance = inters[0][0].point_distance(inters[-1][0])
            if distance / 2 > 3 * min(
                    self.point_distance(inters[0][0]),
                    self.point_distance(inters[-1][0])):
                mid_point = (inters[0][0] + inters[-1][0]) * 0.5
                new_polygon = self.translation(-mid_point)
                way_back = mid_point.to_3d(volmdlr.O3D, x, y)

        return new_polygon, way_back

    def get_possible_sewing_closing_points(self, polygon2, polygon_primitive,
                                           line_segment1: None, line_segment2: None):
        """
        Searches all possibles closing points available for the given primitive.

        """
        middle_point = polygon_primitive.middle_point()
        if line_segment1 is None and line_segment2 is None:
            normal_vector = polygon_primitive.unit_normal_vector()
            line_segment1 = volmdlr.edges.LineSegment2D(middle_point,
                                                        middle_point - normal_vector)
            line_segment2 = volmdlr.edges.LineSegment2D(middle_point,
                                                        middle_point + normal_vector)

        line_intersections = {line_segment1: [], line_segment2: []}
        for line_segment in [line_segment1, line_segment2
                             ]:
            inter_points = []
            for prim in polygon2.line_segments + self.line_segments[
                                                 :self.line_segments.index(
                                                     polygon_primitive)] + self.line_segments[
                                                                           self.line_segments.index(
                                                                               polygon_primitive) + 1:]:
                inters = prim.linesegment_intersections(line_segment)
                if inters:
                    line_intersections[line_segment].append((inters[0], prim))
                    inter_points.append(inters[0])
                elif line_segment.point_belongs(prim.start, 1e-7):
                    if not volmdlr.core.point_in_list(prim.start, inter_points):
                        line_intersections[line_segment].append((prim.start, prim))
                        inter_points.append(prim.start)
                elif line_segment.point_belongs(prim.end, 1e-7):
                    if not volmdlr.core.point_in_list(prim.end, inter_points):
                        line_intersections[line_segment].append((prim.end, prim))
                        inter_points.append(prim.end)
                elif prim.point_belongs(middle_point, 1e-7):
                    line_intersections[line_segment].append((prim.middle_point(), prim))
                    inter_points.append(prim.middle_point())
        return line_intersections

    def select_farthest_sewing_closing_point(self,
                                             line_segment: volmdlr.edges.LineSegment2D,
                                             polygon_primitive,
                                             possible_closing_points):
        """
        Searches the closest sewing closing point available.

        """
        closing_point = volmdlr.O2D
        middle_point = polygon_primitive.middle_point()
        distance = 0
        for intr_list in possible_closing_points:
            if intr_list[1] not in self.line_segments:
                dist = intr_list[0].point_distance(line_segment.start)
                if dist > distance:
                    distance = dist
                    closing_point = (intr_list[1].start if
                                     intr_list[0].point_distance(
                                         intr_list[1].start) <
                                     intr_list[0].point_distance(
                                         intr_list[1].end) else
                                     intr_list[1].end)

            elif intr_list[0].is_close(middle_point) and \
                    polygon_primitive.length() == intr_list[1].length():
                closing_point = intr_list[1].start
                distance = 0

        return closing_point

    def select_closest_sewing_closing_point(self,
                                            line_segment: volmdlr.edges.LineSegment2D,
                                            polygon_primitive,
                                            possible_closing_points):
        """
        Searches the closest sewing closing point available.

        """
        closing_point = volmdlr.O2D
        middle_point = polygon_primitive.middle_point()
        distance = math.inf
        for intr_list in possible_closing_points:
            if intr_list[1] not in self.line_segments:
                dist = intr_list[0].point_distance(line_segment.start)
                if dist < distance:
                    distance = dist
                    closing_point = (intr_list[1].start if
                                     intr_list[0].point_distance(
                                         intr_list[1].start) <
                                     intr_list[0].point_distance(
                                         intr_list[1].end) else
                                     intr_list[1].end)

            elif intr_list[0].is_close(middle_point) and \
                    polygon_primitive.length() == intr_list[1].length():
                closing_point = intr_list[1].start
                distance = 0

        return closing_point

    def search_farthest(self, interseting_point, possible_closing_points):
        """
        Chooses the closest of the farthest available.

        While Sewing two Polygons, and searching a face\'s closing point, this method verifies it
        :return: True if to search the farthest of False if not
        """
        distance = math.inf
        target_prim = None
        for intersection_point, prim in possible_closing_points:
            dist = interseting_point.point_distance(intersection_point)
            if dist < distance:
                distance = dist
                target_prim = prim
        if target_prim in self.line_segments:
            return True
        return False

    def get_closing_point(self, polygon2_2d, primitive, ax=None):
        """Gets sewing closing points for given primitive points."""
        closing_point = volmdlr.O2D
        middle_point = primitive.middle_point()

        normal_vector = primitive.unit_normal_vector()
        line_segment1 = volmdlr.edges.LineSegment2D(middle_point,
                                                    middle_point - normal_vector)
        line_segment2 = volmdlr.edges.LineSegment2D(middle_point,
                                                    middle_point + normal_vector)

        possible_sewing_closing_points_in_linesegment = \
            self.get_possible_sewing_closing_points(polygon2_2d, primitive,
                                                    line_segment1,
                                                    line_segment2)
        if possible_sewing_closing_points_in_linesegment[line_segment1] and \
                not possible_sewing_closing_points_in_linesegment[line_segment2]:
            closing_point = self.select_closest_sewing_closing_point(
                line_segment1, primitive,
                possible_sewing_closing_points_in_linesegment[line_segment1])
            if ax is not None:
                closing_point.plot(ax=ax, color='g')
        if possible_sewing_closing_points_in_linesegment[line_segment2] and \
                not possible_sewing_closing_points_in_linesegment[
                    line_segment1]:
            closing_point = self.select_closest_sewing_closing_point(
                line_segment2, primitive,
                possible_sewing_closing_points_in_linesegment[line_segment2])

        else:
            if len(possible_sewing_closing_points_in_linesegment[line_segment1]) == 1:
                closing_point = self.select_closest_sewing_closing_point(
                    line_segment1, primitive,
                    possible_sewing_closing_points_in_linesegment[
                        line_segment1])
                if closing_point.is_close(volmdlr.O2D):
                    closing_point = self.select_farthest_sewing_closing_point(
                        line_segment2, primitive,
                        possible_sewing_closing_points_in_linesegment[
                            line_segment2])
                if ax is not None:
                    closing_point.plot(ax=ax, color='c')
            elif len(possible_sewing_closing_points_in_linesegment[line_segment2]) == 1:
                closing_point = self.select_closest_sewing_closing_point(
                    line_segment2, primitive,
                    possible_sewing_closing_points_in_linesegment[
                        line_segment2])
                if closing_point.is_close(volmdlr.O2D):
                    closing_point = self.select_farthest_sewing_closing_point(
                        line_segment1, primitive,
                        possible_sewing_closing_points_in_linesegment[
                            line_segment1])
            else:
                if possible_sewing_closing_points_in_linesegment[line_segment1]:
                    if self.search_farthest(
                            middle_point,
                            possible_sewing_closing_points_in_linesegment[
                                line_segment2]):
                        closing_point = \
                            self.select_farthest_sewing_closing_point(
                                line_segment1, primitive,
                                possible_sewing_closing_points_in_linesegment[
                                    line_segment1])
                    else:
                        closing_point = \
                            self.select_closest_sewing_closing_point(
                                line_segment1, primitive,
                                possible_sewing_closing_points_in_linesegment[
                                    line_segment1])

                elif possible_sewing_closing_points_in_linesegment[
                        line_segment2]:
                    closing_point = self.select_closest_sewing_closing_point(
                        line_segment2, primitive,
                        possible_sewing_closing_points_in_linesegment[
                            line_segment2])
        if ax is not None:
            middle_point.plot(ax=ax, color='r')
            line_segment1.plot(ax=ax, edge_style=EdgeStyle(color='y'))
            line_segment2.plot(ax=ax, edge_style=EdgeStyle(color='b'))
            closing_point.plot(ax=ax)
            raise NotImplementedError('There should not be a plot inside this method')

        return closing_point

    def get_valid_sewing_polygon_primitive(self, polygon2_2d):
        """Get valid primitive to start sewing two polygons."""
        for primitive1 in self.line_segments:
            middle_point = primitive1.middle_point()
            normal_vector = primitive1.unit_normal_vector()
            line_segment1 = volmdlr.edges.LineSegment2D(middle_point,
                                                        (middle_point - normal_vector).to_point())
            line_segment2 = volmdlr.edges.LineSegment2D(middle_point,
                                                        (middle_point + normal_vector).to_point())
            possible_closing_points = self.get_possible_sewing_closing_points(
                polygon2_2d, primitive1, line_segment1, line_segment2)
            if len(possible_closing_points[line_segment1]) == 1 and \
                    possible_closing_points[line_segment1][0][1] in polygon2_2d.line_segments:
                closing_point = (possible_closing_points[
                                     line_segment1][0][1].start if
                                 possible_closing_points[
                                     line_segment1][0][0].point_distance(
                                     possible_closing_points[
                                         line_segment1][0][1].start) <
                                 possible_closing_points[
                                     line_segment1][0][0].point_distance(
                                     possible_closing_points[
                                         line_segment1][0][1].end) else
                                 possible_closing_points[
                                     line_segment1][0][1].end)

                if polygon2_2d.points.index(closing_point) >= len(polygon2_2d.points) * 2 / 4:
                    return primitive1

            if len(possible_closing_points[line_segment2]) == 1 and \
                    possible_closing_points[line_segment2][0][1] in polygon2_2d.line_segments:
                closing_point = (possible_closing_points[
                                     line_segment2][0][1].start if
                                 possible_closing_points[
                                     line_segment2][0][0].point_distance(
                                     possible_closing_points[
                                         line_segment2][0][1].start) <
                                 possible_closing_points[
                                     line_segment2][0][0].point_distance(
                                     possible_closing_points[
                                         line_segment2][0][1].end) else
                                 possible_closing_points[
                                     line_segment2][0][1].end)

                if polygon2_2d.points.index(closing_point) >= len(polygon2_2d.points) * 2 / 4:
                    return primitive1

        for primitive1 in self.line_segments:
            closing_point = self.get_closing_point(polygon2_2d,
                                                   primitive1)
            if not closing_point.is_close(volmdlr.O2D):
                return primitive1

        raise NotImplementedError('make sure the two polygons '
                                  'you are trying to sew are valid ones')

    def is_convex(self):
        """
        Verifies if a polygon is convex or Not.

        """
        for prim1, prim2 in zip(self.line_segments, self.line_segments[1:] + [self.line_segments[0]]):
            vector1 = prim1.direction_vector()
            vector2 = prim2.direction_vector()
            angle = volmdlr.geometry.clockwise_angle(vector1, vector2)
            if self.is_trigo:
                if angle < math.pi and angle != 0:
                    return False
            elif angle > math.pi and angle != 2 * math.pi:
                return False
        return True

    def axial_symmetry(self, line):
        """
        Finds out the symmetric closed_polygon2d according to a line.

        """

        axial_points = [point.axial_symmetry(line) for point in self.points]

        return self.__class__(points=axial_points)


class Triangle(ClosedPolygonMixin):
    """
    Defines a triangle from 3 points.

    It is a Super Class for Triangle2D and Triangle3D,
    storing their main attribute and methods.


    """

    def __init__(self, point1, point2,
                 point3, name: str = ''):
        self.point1 = point1
        self.point2 = point2
        self.point3 = point3
        self.name = name
        self._line_segments = None


class Triangle2D(Triangle, ClosedPolygon2D):
    """
    Defines a triangle 2D.

    :param point1: triangle point 1.
    :param point2: triangle point 2.
    :param point3: triangle point 3.
    """

    def __init__(self, point1: volmdlr.Point2D, point2: volmdlr.Point2D,
                 point3: volmdlr.Point2D, name: str = ''):
        # TODO: This seems buggy. Is it still used?
        # self.point1 = point1
        # self.point2 = point2
        # self.point3 = point3
        # self.name = name

        ClosedPolygon2D.__init__(self, points=[point1, point2, point3], name=name)

        Triangle.__init__(self, point1, point2, point3, name)

    def area(self):
        u = self.point2 - self.point1
        v = self.point3 - self.point1
        return abs(u.cross(v)) / 2

    def incircle_radius(self):
        param_a = self.point1.point_distance(self.point2)
        param_b = self.point1.point_distance(self.point3)
        param_c = self.point2.point_distance(self.point3)
        return 2 * self.area() / (param_a + param_b + param_c)

    def circumcircle_radius(self):
        param_a = self.point1.point_distance(self.point2)
        param_b = self.point1.point_distance(self.point3)
        param_c = self.point2.point_distance(self.point3)
        return param_a * param_b * param_c / (self.area() * 4.0)

    def ratio_circumr_length(self):
        return self.circumcircle_radius() / self.length()

    def ratio_incircler_length(self):
        return self.incircle_radius() / self.length()

    def aspect_ratio(self):
        param_a = self.point1.point_distance(self.point2)
        param_b = self.point1.point_distance(self.point3)
        param_c = self.point2.point_distance(self.point3)
        param_s = 0.5 * (param_a + param_b + param_c)
        try:
            return (0.125 * param_a * param_b * param_c / (param_s -
                                                           param_a) / (param_s - param_b) / (param_s - param_c))
        except ZeroDivisionError:
            return 1000000.

    def axial_symmetry(self, line):
        """
        Finds out the symmetric triangle 2d according to a line.

        """

        [point1, point2, point3] = [point.axial_symmetry(line)
                                    for point in [self.point1,
                                                  self.point2,
                                                  self.point3]]

        return self.__class__(point1, point2, point3)


class Contour3D(ContourMixin, Wire3D):
    """
    A collection of 3D primitives forming a closed wire3D.

    """
    _non_serializable_attributes = ['points']
    _non_data_eq_attributes = ['name']
    _non_data_hash_attributes = ['points', 'name']
    _generic_eq = True

    def __init__(self, primitives: List[volmdlr.core.Primitive3D],
                 name: str = ''):
        """
        Defines a contour3D from a collection of edges following each other stored in primitives list.
        """

        Wire3D.__init__(self, primitives=primitives, name=name)
        self._edge_polygon = None
        self._utd_bounding_box = False

    def __hash__(self):
        return hash(tuple(self.primitives))

    def __eq__(self, other_):
        if other_.__class__.__name__ != self.__class__.__name__:
            return False
        if len(self.primitives) != len(other_.primitives):
            return False
        equal = 0
        for prim1 in self.primitives:
            reverse1 = prim1.reverse()
            found = False
            for prim2 in other_.primitives:
                reverse2 = prim2.reverse()
                if (prim1 == prim2 or reverse1 == prim2
                        or reverse2 == prim1 or reverse1 == reverse2):
                    equal += 1
                    found = True
            if not found:
                return False
        if equal == len(self.primitives):
            return True
        return False

    @property
    def edge_polygon(self):
        if self._edge_polygon is None:
            self._edge_polygon = self._get_edge_polygon()
        return self._edge_polygon

    def _get_edge_polygon(self):
        points = []
        for edge in self.primitives:
            if points:
                if not edge.start.is_close(points[-1]):
                    points.append(edge.start)
            else:
                points.append(edge.start)
        return ClosedPolygon3D(points)

    @classmethod
    def from_step(cls, arguments, object_dict, **kwargs):
        """
        Converts a step primitive to a Contour3D.

        :param arguments: The arguments of the step primitive.
        :type arguments: list
        :param object_dict: The dictionary containing all the step primitives that have already been instantiated.
        :type object_dict: dict
        :return: The corresponding Contour3D object.
        :rtype: :class:`volmdlr.wires.Contour3D`
        """
        step_id = kwargs.get("step_id")
        step_name = kwargs.get("name", "EDGE_LOOP")
        name = arguments[0][1:-1]
        raw_edges = []
        if step_id in (949245, 948889):
            print(True)
        for edge_id in arguments[1]:
            edge = object_dict[int(edge_id[1:])]
            if edge:
                raw_edges.append(edge)

        if step_name == "POLY_LOOP":
            return cls.from_points(raw_edges)
        if (len(raw_edges)) == 1:
            if isinstance(raw_edges[0], cls):
                # Case of a circle, ellipse...
                return raw_edges[0]
            return cls(raw_edges, name=name)
        contour = cls(raw_edges, name=name)
        if contour.is_ordered():
            return contour
        list_contours = cls.contours_from_edges(raw_edges.copy())
        for contour_reordered in list_contours:
            if contour_reordered.is_ordered():
                return contour_reordered
        list_edges = reorder_contour3d_edges_from_step(raw_edges, [step_id, step_name, arguments])
        if list_edges:
            return cls(list_edges, name=name)
        return None

    def to_step(self, current_id, surface_id=None, surface3d=None):
        """
        Converts the object to a STEP representation.

        :param current_id: The ID of the last written primitive.
        :type current_id: int
        :return: The STEP representation of the object and the last ID.
        :rtype: tuple[str, list[int]]
        """
        content = ''
        edge_ids = []
        for primitive in self.primitives:
            primitive_content, primitive_id = primitive.to_step(current_id, surface_id=surface_id)

            content += primitive_content
            current_id = primitive_id + 1

            content += f"#{current_id} = ORIENTED_EDGE('{primitive.name}',*,*,#{primitive_id},.T.);\n"
            edge_ids.append(current_id)

            current_id += 1

        content += f"#{current_id} = EDGE_LOOP('{self.name}',({volmdlr.core.step_ids_to_str(edge_ids)}));\n"
        return content, current_id

    def average_center_point(self):
        """
        Returns the average center point.
        """
        number_points = len(self.edge_polygon.points)
        x = sum(point[0] for point in self.edge_polygon.points) / number_points
        y = sum(point[1] for point in self.edge_polygon.points) / number_points
        z = sum(point[2] for point in self.edge_polygon.points) / number_points

        return volmdlr.Point3D(x, y, z)

    def to_2d(self, plane_origin: volmdlr.Point3D, x: volmdlr.Vector3D, y: volmdlr.Vector3D) -> Contour2D:
        """
        Converts 3D contour into a 2D contour.

        :param plane_origin: 3D point representing the origin of the coordinates' system.
        :param x: 3D vector representing the x direction of the coordinates' system.
        :param y: 3D vector representing the y direction of the coordinates' system.
        :return: Equivalent 2D contour.
        """
        primitives2d = self.get_primitives_2d(plane_origin, x, y)
        return Contour2D(primitives=primitives2d)

    def rotation(self, center: volmdlr.Point3D, axis: volmdlr.Vector3D,
                 angle: float):
        """
        Contour3D rotation.

        :param center: rotation center.
        :param axis: rotation axis.
        :param angle: angle rotation.
        :return: a new rotated Contour3D.
        """
        new_edges = [edge.rotation(center, axis, angle) for edge
                     in self.primitives]
        return Contour3D(new_edges, self.name)

    def translation(self, offset: volmdlr.Vector3D):
        """
        Contour3D translation.

        :param offset: translation vector.
        :return: A new translated Contour3D.
        """
        new_edges = [edge.translation(offset) for edge in
                     self.primitives]
        return Contour3D(new_edges, self.name)

    def frame_mapping(self, frame: volmdlr.Frame3D, side: str):
        """
        Changes frame_mapping and return a new Contour3D.

        side = 'old' or 'new'.
        """
        new_edges = [edge.frame_mapping(frame, side) for edge in
                     self.primitives]
        return Contour3D(new_edges, self.name)

    def copy(self, deep=True, memo=None):
        """
        Copies the Contour3D.
        """
        new_edges = [edge.copy(deep=deep, memo=memo) for edge in self.primitives]
        # if self.point_inside_contour is not None:
        #     new_point_inside_contour = self.point_inside_contour.copy()
        # else:
        #     new_point_inside_contour = None
        return Contour3D(new_edges, self.name)

    def plot(self, ax=None, edge_style: EdgeStyle = EdgeStyle()):
        if ax is None:
            # ax = Axes3D(plt.figure())
            fig = plt.figure()
            ax = fig.add_subplot(111, projection='3d')

        for edge in self.primitives:
            edge.plot(ax=ax, edge_style=edge_style)

        return ax

    def _bounding_box(self):
        """
        Computes the bounding box of the contour3D.

        """
        return volmdlr.core.BoundingBox.from_bounding_boxes([prim.bounding_box for prim in self.primitives])

    @property
    def bounding_box(self):
        if not self._utd_bounding_box:
            self._bbox = self._bounding_box()
            self._utd_bounding_box = True
        return self._bbox

    def line_intersections(self, line: curves.Line3D):
        """
        Calculates intersections between a contour 3d and Line 3d.

        :param line: Line 3D to verify intersections.
        :return: list with the contour intersections with line
        """
        intersections = []
        for primitive in self.primitives:
            prim_line_intersections = primitive.line_intersections(line)
            if prim_line_intersections:
                for inters in prim_line_intersections:
                    if inters not in intersections:
                        intersections.append(inters)
        return intersections

    def linesegment_intersections(self, linesegment: volmdlr.edges.LineSegment3D):
        """
        Calculates intersections between a contour 3d and line segment 3D.

        :param linesegment: line segment 3D to verify intersections.
        :return: list with the contour intersections with line
        """
        intersections = []
        for primitive in self.primitives:
            prim_line_intersections = primitive.linesegment_intersections(linesegment)
            if prim_line_intersections:
                for inters in prim_line_intersections:
                    if inters not in intersections:
                        intersections.append(inters)
        return intersections

    def contour_intersection(self, contour3d):
        """
        Calculates intersections between two Contour3D.

        :param contour3d: second contour
        :return: list of points
        """
        dict_intersecting_points = {}
        for primitive in self.primitives:
            for primitive2 in contour3d.primitives:
                intersecting_point = primitive.linesegment_intersection(
                    primitive2)
                if intersecting_point is not None:
                    dict_intersecting_points[primitive2] = intersecting_point
        if dict_intersecting_points:
            return dict_intersecting_points
        return None

    def clean_primitives(self):
        """
        Delete primitives with start=end, and return a new contour.

        """

        new_primitives = []
        for primitive in self.primitives:
            if not primitive.start.is_close(primitive.end):
                new_primitives.append(primitive)

        return Contour3D(new_primitives)

    def merge_with(self, contour3d, abs_tol: float = 1e-6):
        """
        Merge two adjacent contours, and returns one outer contour and inner contours (if there are any).

        """

        merged_primitives = self.delete_shared_contour_section(contour3d, abs_tol)
        contours = Contour3D.contours_from_edges(merged_primitives, tol=abs_tol)

        return contours


class ClosedPolygon3D(Contour3D, ClosedPolygonMixin):
    """
    A collection of points, connected by line segments, following each other.

    """
    _non_serializable_attributes = ['line_segments', 'primitives']
    _non_data_eq_attributes = ['line_segments', 'primitives']

    def __init__(self, points: List[volmdlr.Point3D], name: str = ''):
        self.points = points
        self._line_segments = None

        Contour3D.__init__(self, self.line_segments, name)

    def get_line_segments(self):
        """Get polygon lines."""
        lines = []
        if len(self.points) > 1:
            for point1, point2 in zip(self.points,
                                      list(self.points[1:]) + [self.points[0]]):
                if not point1.is_close(point2):
                    lines.append(volmdlr.edges.LineSegment3D(point1, point2))
        return lines

    def copy(self, *args, **kwargs):
        """Returns a copy of the object."""
        points = [point.copy() for point in self.points]
        return ClosedPolygon3D(points, self.name)

    def __hash__(self):
        return sum(hash(point) for point in self.points)

    def __eq__(self, other_):
        if not isinstance(other_, self.__class__):
            return False
        equal = True
        for point, other_point in zip(self.points, other_.points):
            equal = (equal and point.is_close(other_point))
        return equal

    def plot(self, ax=None, edge_style: EdgeStyle = EdgeStyle()):
        for line_segment in self.line_segments:
            ax = line_segment.plot(ax=ax, edge_style=edge_style)
        return ax

    def rotation(self, center: volmdlr.Point3D, axis: volmdlr.Vector3D,
                 angle: float):
        """
        ClosedPolygon3D rotation.

        :param center: rotation center.
        :param axis: rotation axis.
        :param angle: angle rotation.
        :return: a new rotated ClosedPolygon3D.
        """
        return ClosedPolygon3D(
            [point.rotation(center, axis, angle) for point in
             self.points])

    def translation(self, offset: volmdlr.Vector3D):
        """
        ClosedPolygon3D translation.

        :param offset: translation vector.
        :return: A new translated ClosedPolygon3D.
        """
        new_points = [point.translation(offset) for point in
                      self.points]
        return ClosedPolygon3D(new_points, self.name)

    def to_2d(self, plane_origin, x, y):
        """
        Transforms a ClosedPolygon3D into an ClosedPolygon2D, given a plane origin and an u and v plane vector.

        :param plane_origin: plane origin.
        :param x: plane u vector.
        :param y: plane v vector.
        :return: ClosedPolygon2D.
        """
        points2d = [point.to_2d(plane_origin, x, y) for point in self.points]
        return ClosedPolygon2D(points2d)

    def sewing_with(self, other_poly3d, x, y, resolution=20):
        self_center, other_center = self.average_center_point(), \
            other_poly3d.average_center_point()

        self_poly2d, other_poly2d = self.to_2d(self_center, x, y), \
            other_poly3d.to_2d(other_center, x, y)
        self_center2d, other_center2d = self_poly2d.center_of_mass(), \
            other_poly2d.center_of_mass()
        self_poly2d = self_poly2d.translation(-self_center2d)
        other_poly2d = other_poly2d.translation(-other_center2d)

        bbox_self2d, bbox_other2d = self_poly2d.bounding_rectangle.bounds(), \
            other_poly2d.bounding_rectangle.bounds()
        position = [abs(value) for value in bbox_self2d] \
            + [abs(value) for value in bbox_other2d]
        max_scale = 2 * max(position)

        lines = [volmdlr.edges.LineSegment2D(volmdlr.O2D, max_scale * (
                volmdlr.X2D * math.sin(n * 2 * math.pi / resolution) +
                volmdlr.Y2D * math.cos(n * 2 * math.pi / resolution))
                                             ) for n in range(resolution)]

        self_new_points, other_new_points = [], []
        for line in lines:
            for self_line in self_poly2d.line_segments:
                intersect = line.linesegment_intersections(self_line)
                if intersect:
                    self_new_points.extend(intersect)
                    break

            for other_line in other_poly2d.line_segments:
                intersect = line.linesegment_intersections(other_line)
                if intersect:
                    other_new_points.extend(intersect)
                    break

        new_self_poly2d, new_other_poly2d = ClosedPolygon2D(
            self_new_points), ClosedPolygon2D(other_new_points)
        new_self_poly2d = new_self_poly2d.translation(self_center2d)
        new_other_poly2d = new_other_poly2d.translation(other_center2d)

        new_poly1, new_poly2 = new_self_poly2d.to_3d(self_center, x, y), \
            new_other_poly2d.to_3d(other_center, x, y)

        triangles = []
        for point1, point2, other_point in zip(new_poly1.points,
                                               new_poly1.points[
                                                   1:] + new_poly1.points[:1],
                                               new_poly2.points):
            triangles.append([point1, point2, other_point])

        for point1, point2, other_point in zip(
                new_poly2.points, new_poly2.points[1:] + new_poly2.points[:1],
                new_poly1.points[1:] + new_poly1.points[:1]):
            triangles.append([other_point, point2, point1])

        return triangles

    def simplify(self, min_distance: float = 0.01, max_distance: float = 0.05):
        """
        Simplifies polygon 3d.

        :param min_distance: minimal allowed distance.
        :param max_distance: maximal allowed distance.
        :return: Simplified closed polygon 3d.
        """
        return ClosedPolygon3D(self.simplify_polygon(
            min_distance=min_distance, max_distance=max_distance).points)

    @staticmethod
    def fix_sewing_normals(triangles, reference_linesegment):
        """ Fixes sewing triangle normal so it faces always outwards."""
        first_triangles_points = triangles[0]
        frame = volmdlr.Frame3D.from_3_points(*first_triangles_points)
        normal = frame.w
        middle_point = (first_triangles_points[0] + first_triangles_points[1] + first_triangles_points[2]) / 3
        point1 = middle_point + 0.05 * normal
        point2 = middle_point - 0.05 * normal
        if reference_linesegment.line.point_distance(point1) < reference_linesegment.line.point_distance(point2):
            return [points[::-1] for points in triangles]
        return triangles

    def convex_sewing(self, polygon2, x, y):
        """
        Sew to Convex Polygon.

        :param polygon2: other polygon to sew with.
        :param x: u vector for plane projection.
        :param y: v vector for plane projection.
        """
        center1, center2 = self.average_center_point(), polygon2.average_center_point()
        center1_, center2_ = volmdlr.Point3D(center1.x, center1.y, 0), volmdlr.Point3D(center2.x, center2.y, 0)
        new_polygon1, new_polygon2 = self.translation(-center1_), polygon2.translation(-center2_)
        new_center1, new_center2 = new_polygon1.average_center_point(), new_polygon2.average_center_point()

        new_polygon1_2d, new_polygon2_2d = \
            new_polygon1.to_2d(new_center1, x, y), new_polygon2.to_2d(new_center2, x, y)

        dict_closing_pairs = {}
        triangles = []
        list_closing_point_indexes = []
        new_polygon1_2d_points = new_polygon1_2d.points + [
            new_polygon1_2d.points[0]]
        for i, point_polygon1 in enumerate(
                new_polygon1.points + [new_polygon1.points[0]]):
            if i != 0:
                mean_point2d = 0.5 * (
                        new_polygon1_2d_points[i] + new_polygon1_2d_points[
                            i - 1])
                closing_point = new_polygon2_2d.line_intersecting_closing_point(
                    mean_point2d)
                closing_point_index = new_polygon2_2d.points.index(
                    closing_point)

                if i == 1:
                    previous_closing_point_index = closing_point_index
                if closing_point_index != previous_closing_point_index:
                    if closing_point_index in list_closing_point_indexes:
                        closing_point_index = previous_closing_point_index
                    else:
                        dict_closing_pairs[self.points[i - 1]] = (previous_closing_point_index, closing_point_index)

                if point_polygon1.is_close(new_polygon1.points[0]):
                    if list(dict_closing_pairs.values())[-1][-1] != list(dict_closing_pairs.values())[0][0]:
                        dict_closing_pairs[self.points[0]] = (list(dict_closing_pairs.values())[-1][-1],
                                                              list(dict_closing_pairs.values())[0][0])

                real_closing_point = polygon2.points[closing_point_index]

                face_points = [self.points[new_polygon1.points.index(
                    point_polygon1)], self.points[i - 1],
                               real_closing_point]
                triangles.append(face_points)

                list_closing_point_indexes.append(closing_point_index)
                previous_closing_point_index = closing_point_index
        reference_linesegment = edges.LineSegment3D(center1, center2)
        triangles = self.fix_sewing_normals(triangles, reference_linesegment)
        closing_triangles = polygon2.close_sewing(dict_closing_pairs)
        closing_triangles = self.fix_sewing_normals(closing_triangles, reference_linesegment)
        triangles += closing_triangles

        return triangles

    def get_valid_concave_sewing_polygon(self, polygon1_2d, polygon2_2d):
        polygon1_2d_valid__primitive = \
            polygon1_2d.get_valid_sewing_polygon_primitive(polygon2_2d)
        if polygon1_2d_valid__primitive == polygon1_2d.line_segments[0]:
            return self
        new_polygon_primitives = \
            self.line_segments[polygon1_2d.line_segments.index(polygon1_2d_valid__primitive):] + \
            self.line_segments[:polygon1_2d.line_segments.index(polygon1_2d_valid__primitive)]
        polygon1_3d_points = []
        for prim in new_polygon_primitives:
            if not volmdlr.core.point_in_list(prim.start, polygon1_3d_points):
                polygon1_3d_points.append(prim.start)
            if not volmdlr.core.point_in_list(prim.end, polygon1_3d_points):
                polygon1_3d_points.append(prim.end)
        return ClosedPolygon3D(polygon1_3d_points)

    def close_sewing(self, dict_closing_pairs):
        triangles_points = []
        for i, point_polygon2 in enumerate(
                self.points + [self.points[0]]):
            for j, index in enumerate(list(dict_closing_pairs.values())):
                if i != 0:
                    if i - 1 >= index[0] and i <= index[1]:
                        face_points = [self.points[i - 1],
                                       point_polygon2,
                                       list(dict_closing_pairs.keys())[j]]
                        triangles_points.append(face_points[::-1])
                    elif index[0] > index[1]:
                        if (i - 1 <= index[0] and i <= index[1]) or (
                                (i - 1 >= index[0]) and i >= index[1]):
                            face_points = [self.points[i - 1],
                                           point_polygon2,
                                           list(dict_closing_pairs.keys())[j]]
                            triangles_points.append(face_points[::-1])
        return triangles_points

    def check_sewing(self, polygon2, sewing_faces):
        if not len(self.line_segments) + len(polygon2.line_segments) == len(sewing_faces):
            return False
        return True

    def redefine_sewing_triangles_points(self, triangles_points,
                                         passed_by_zero_index,
                                         closing_point_index,
                                         previous_closing_point_index):
        for n, triangle_points in enumerate(triangles_points[::-1]):
            if (not passed_by_zero_index and
                self.points.index(
                    triangle_points[2]) > closing_point_index) or \
                    (passed_by_zero_index and
                     0 <= self.points.index(triangle_points[
                                                2]) <= previous_closing_point_index and
                     self.points.index(
                         triangle_points[2]) > closing_point_index):
                new_face_points = [triangles_points[-(n + 1)][0],
                                   triangles_points[-(n + 1)][1],
                                   self.points[
                                       closing_point_index]]
                triangles_points[-(n + 1)] = new_face_points

        return triangles_points

    @staticmethod
    def clean_sewing_closing_pairs_dictionary(dict_closing_pairs,
                                              closing_point_index,
                                              passed_by_zero_index):
        """
        Cleans the dictionary containing the sewing closing pairs information.

        In case it needs to be recalculated due to changing closing points.
        """
        dict_closing_pairs_values = list(dict_closing_pairs.values())
        dict_closing_pairs_keys = list(dict_closing_pairs.keys())
        previous_closing_point_index = dict_closing_pairs_values[-1][1]
        last_dict_value = previous_closing_point_index
        for i, key in enumerate(dict_closing_pairs_keys[::-1]):
            if (not passed_by_zero_index and
                last_dict_value > closing_point_index) or \
                    (passed_by_zero_index and
                     0 <= last_dict_value <= previous_closing_point_index and
                     last_dict_value > closing_point_index):
                lower_bounddary_closing_point = key
                del dict_closing_pairs[key]
                if not dict_closing_pairs:
                    break
                last_dict_value = dict_closing_pairs_values[-i - 2][1]

        return dict_closing_pairs, lower_bounddary_closing_point

    @staticmethod
    def is_sewing_forward(closing_point_index, list_closing_point_indexes) -> bool:
        if closing_point_index < list_closing_point_indexes[-1]:
            return False
        return True

    @staticmethod
    def sewing_closing_points_to_remove(closing_point_index, list_closing_point_indexes, passed_by_zero_index):
        list_remove_closing_points = []
        for idx in list_closing_point_indexes[::-1]:
            if not passed_by_zero_index:
                if idx > closing_point_index:
                    list_remove_closing_points.append(idx)
                else:
                    break
            else:
                if 0 < idx <= list_closing_point_indexes[-1] and \
                        idx > closing_point_index:
                    list_remove_closing_points.append(idx)
                else:
                    break
        return list_remove_closing_points

    @staticmethod
    def sewing_closing_point_past_point0(closing_point_index, list_closing_point_indexes,
                                         passed_by_zero_index, ratio_denominator):
        """
        Chooses sewing closing point when point index passes through zero index again.
        """
        last_to_new_point_index_ratio = (list_closing_point_indexes[-1] -
                                         closing_point_index) / ratio_denominator
        if passed_by_zero_index:
            ratio = (list_closing_point_indexes[0] - closing_point_index) / ratio_denominator
            if math.isclose(ratio, 1, abs_tol=0.3):
                closing_point_index = list_closing_point_indexes[0]
            else:
                closing_point_index = list_closing_point_indexes[-1]
        else:
            if closing_point_index > list_closing_point_indexes[0]:
                ratio1 = (closing_point_index -
                          list_closing_point_indexes[0]) / ratio_denominator
                if math.isclose(ratio1, 0, abs_tol=0.3) and \
                        math.isclose(last_to_new_point_index_ratio, 1, abs_tol=0.3):
                    passed_by_zero_index = True
                    closing_point_index = list_closing_point_indexes[0]
                else:
                    closing_point_index = list_closing_point_indexes[-1]
            else:
                if closing_point_index < ratio_denominator / 4:
                    passed_by_zero_index = True
                elif ratio_denominator - list_closing_point_indexes[-1] >= 6:
                    closing_point_index = list_closing_point_indexes[-1] + 5
                else:
                    closing_point_index = list_closing_point_indexes[-1]
        return closing_point_index, passed_by_zero_index

    @staticmethod
    def validate_concave_closing_point(closing_point_index,
                                       list_closing_point_indexes,
                                       passed_by_zero_index,
                                       ratio_denominator, polygons_points_ratio):
        """Validates concave closing point."""
        last_index = list_closing_point_indexes[-1]

        if closing_point_index == last_index:
            return closing_point_index, [], passed_by_zero_index

        list_remove_closing_points = []
        ratio = (last_index - closing_point_index) / ratio_denominator

        if not ClosedPolygon3D.is_sewing_forward(closing_point_index, list_closing_point_indexes):
            if closing_point_index > last_index - 10 and closing_point_index != last_index - 1:
                if closing_point_index - 1 in list_closing_point_indexes and \
                        closing_point_index + 1 in list_closing_point_indexes:
                    closing_point_index = last_index
                    return closing_point_index, list_remove_closing_points, passed_by_zero_index

                list_remove_closing_points = ClosedPolygon3D.sewing_closing_points_to_remove(
                    closing_point_index, list_closing_point_indexes, passed_by_zero_index)

            elif closing_point_index in list_closing_point_indexes:
                closing_point_index = last_index
            elif math.isclose(ratio, 0, abs_tol=0.3):
                closing_point_index = last_index
            else:
                closing_point_index, passed_by_zero_index = ClosedPolygon3D.sewing_closing_point_past_point0(
                    closing_point_index, list_closing_point_indexes, passed_by_zero_index, ratio_denominator)

        elif closing_point_index in list_closing_point_indexes:
            closing_point_index = last_index
        elif len(list_closing_point_indexes) > 2 and list_closing_point_indexes[0] < closing_point_index < last_index:
            closing_point_index = last_index
        elif passed_by_zero_index and closing_point_index > list_closing_point_indexes[0]:
            closing_point_index = last_index
        elif list_closing_point_indexes[0] == 0 and math.isclose(ratio, -1, abs_tol=0.3):
            closing_point_index = last_index
        elif math.isclose(ratio, -1, abs_tol=0.3):
            closing_point_index = last_index
        elif closing_point_index - last_index > 5 and list_closing_point_indexes[
                -1] + 4 <= ratio_denominator - 1 and polygons_points_ratio > 0.95:
            closing_point_index = last_index + 4

        return closing_point_index, list_remove_closing_points, passed_by_zero_index

    def concave_sewing(self, polygon2, x, y):
        polygon1_2d = self.to_2d(volmdlr.O3D, x, y)
        polygon2_2d = polygon2.to_2d(volmdlr.O3D, x, y)
        polygon1_3d = self
        polygon2_3d = polygon2
        need_fix_normal = False
        if polygon2_2d.area() < polygon1_2d.area():
            polygon1_2d, polygon2_2d = polygon2_2d, polygon1_2d
            polygon1_3d = polygon2
            polygon2_3d = self
            need_fix_normal = True
        polygon1_3d = polygon1_3d.get_valid_concave_sewing_polygon(
            polygon1_2d, polygon2_2d)
        polygon1_2d = polygon1_3d.to_2d(volmdlr.O3D, x, y)

        dict_closing_pairs = {}
        triangles_points = []
        list_closing_point_indexes = []
        passed_by_zero_index = False
        ratio_denom = len(polygon2_2d.points)
        polygons_points_ratio = len(polygon1_2d.points) / ratio_denom
        previous_closing_point_index = None
        for i, primitive1 in enumerate(polygon1_2d.line_segments):
            list_remove_closing_points = []
            closing_point = polygon1_2d.get_closing_point(polygon2_2d,
                                                          primitive1)
            if closing_point.is_close(volmdlr.O2D):
                if previous_closing_point_index is not None:
                    closing_point_index = previous_closing_point_index
                else:
                    raise NotImplementedError(
                        'None of the normal lines intersect polygon2, '
                        'certify projection plane given is correct')
            else:
                closing_point_index = polygon2_2d.points.index(closing_point)

            if i == 0:
                previous_closing_point_index = closing_point_index
            else:
                closing_point_index, list_remove_closing_points, \
                    passed_by_zero_index = self.validate_concave_closing_point(
                        closing_point_index, list_closing_point_indexes,
                        passed_by_zero_index, ratio_denom, polygons_points_ratio)

            if list_remove_closing_points:
                new_list_closing_point_indexes = list(
                    dict.fromkeys(list_closing_point_indexes))
                new_list_remove_closing_indexes = list(
                    dict.fromkeys(list_remove_closing_points))
                if len(list_remove_closing_points) == len(triangles_points):
                    triangles_points = polygon2_3d.redefine_sewing_triangles_points(triangles_points,
                                                                                    passed_by_zero_index,
                                                                                    closing_point_index,
                                                                                    previous_closing_point_index)
                    if dict_closing_pairs:
                        dict_closing_pairs, lower_bounddary_closing_point = \
                            self.clean_sewing_closing_pairs_dictionary(dict_closing_pairs,
                                                                       closing_point_index,
                                                                       passed_by_zero_index)

                        if len(new_list_remove_closing_indexes) < len(new_list_closing_point_indexes):
                            dict_closing_pairs[lower_bounddary_closing_point] = (
                                new_list_closing_point_indexes[-(len(new_list_remove_closing_indexes) + 1)],
                                closing_point_index)
                    for pt_index in list_remove_closing_points:
                        list_closing_point_indexes.remove(pt_index)
                    list_closing_point_indexes.append(closing_point_index)

                elif (not passed_by_zero_index and closing_point_index > polygon2_3d.points.index(
                            triangles_points[-len(list_remove_closing_points) - 1][2])) or \
                        (passed_by_zero_index and closing_point_index >= 0):
                    triangles_points = polygon2_3d.redefine_sewing_triangles_points(triangles_points,
                                                                                    passed_by_zero_index,
                                                                                    closing_point_index,
                                                                                    previous_closing_point_index)
                    dict_closing_pairs, lower_bounddary_closing_point = \
                        self.clean_sewing_closing_pairs_dictionary(
                            dict_closing_pairs, closing_point_index, passed_by_zero_index)

                    if not list(dict_closing_pairs.keys()) or dict_closing_pairs[
                        list(dict_closing_pairs.keys())[-1]][1] != \
                            closing_point_index:
                        dict_closing_pairs[lower_bounddary_closing_point] = \
                            (new_list_closing_point_indexes[
                                 -(len(new_list_remove_closing_indexes) + 1)],
                             closing_point_index)

                    for pt_index in list_remove_closing_points:
                        list_closing_point_indexes.remove(pt_index)
                    list_closing_point_indexes.append(closing_point_index)
                else:
                    closing_point_index = previous_closing_point_index

            elif closing_point_index != previous_closing_point_index:
                dict_closing_pairs[polygon1_3d.line_segments[i].start] = \
                    (previous_closing_point_index, closing_point_index)
            face_points = [polygon1_3d.line_segments[i].start,
                           polygon1_3d.line_segments[i].end,
                           polygon2_3d.points[closing_point_index]]
            triangles_points.append(face_points)
            list_closing_point_indexes.append(closing_point_index)
            previous_closing_point_index = closing_point_index
            if primitive1 == polygon1_2d.line_segments[-1]:
                if list_closing_point_indexes[-1] != list_closing_point_indexes[0]:
                    ratio = (list_closing_point_indexes[-1] -
                             list_closing_point_indexes[0]) / len(
                        polygon2_2d.points)
                    if math.isclose(ratio, -1,
                                    abs_tol=0.2) and passed_by_zero_index:
                        dict_closing_pairs[
                            polygon1_3d.points[0]] = (
                            list_closing_point_indexes[-2],
                            list_closing_point_indexes[0])
                        new_face_points = [triangles_points[-1][0],
                                           triangles_points[-1][1],
                                           polygon2_3d.points[
                                               list_closing_point_indexes[-2]]]
                        triangles_points.remove(triangles_points[-1])
                        triangles_points.append(new_face_points)
                    else:
                        dict_closing_pairs[polygon1_3d.points[0]] = (
                            list(dict_closing_pairs.values())[-1][-1],
                            list(dict_closing_pairs.values())[0][0])

        triangles_points += polygon2_3d.close_sewing(dict_closing_pairs)
        if need_fix_normal:
            center1, center2 = self.average_center_point(), polygon2.average_center_point()
            reference_segment = edges.LineSegment3D(center1, center2)
            triangles_points = self.fix_sewing_normals(triangles_points, reference_segment)
        return triangles_points

    def sewing(self, polygon2, x, y):
        """
        Sew two polygon3D together.

        :param x: The vector representing first direction to project polygons in
        :param y: The vector representing second direction to project polygons in
        """
        polygon1_2d = self.to_2d(volmdlr.O3D, x, y)
        polygon2_2d = polygon2.to_2d(volmdlr.O3D, x, y)
        if polygon1_2d.is_convex() and polygon2_2d.is_convex():
            return self.convex_sewing(polygon2, x, y)
        return self.concave_sewing(polygon2, x, y)


class Triangle3D(Triangle):
    """
    Defines a triangle 3D.

    :param point1: triangle point 1.
    :param point2: triangle point 2.
    :param point3: triangle point3.
    """

    def __init__(self, point1: volmdlr.Point3D, point2: volmdlr.Point3D,
                 point3: volmdlr.Point3D, name: str = ''):
        Triangle.__init__(self, point1,
                          point2,
                          point3,
                          name)<|MERGE_RESOLUTION|>--- conflicted
+++ resolved
@@ -3523,11 +3523,7 @@
 
         grid_point_index = {}
 
-<<<<<<< HEAD
-        polygon_points = {point for point in self.points}
-=======
         polygon_points = set(self.points)
->>>>>>> 7c126ca8
 
         # Generate all points in the grid
         grid_points = npy.array([[xi, yi] for xi in x for yi in y], dtype=npy.float64)
