#!/usr/bin/env python3
# -*- coding: utf-8 -*-
"""
Module containing wires & contours.
"""

import warnings
import itertools
import math
# import random
from collections import deque
from statistics import mean
from typing import List

import networkx as nx
import numpy as npy
from scipy.spatial import Delaunay, ConvexHull
import scipy.integrate as scipy_integrate

import matplotlib.pyplot as plt
import matplotlib.patches
from mpl_toolkits.mplot3d import Axes3D
import plot_data.core as plot_data

import volmdlr
import volmdlr.utils.intersections as vm_utils_intersections
from volmdlr.core_compiled import polygon_point_belongs
import volmdlr.core
import volmdlr.edges
import volmdlr.display as vmd


def bounding_rectangle_adjacent_contours(contours: List):
    """
    Compute the bounding box of a list of adjacent contours2d.

    :param contours: A list of adjacent contours
    :type contours: List[:class:`volmdlr.wires.Contour2D`]
    :return: The bounding box
    :rtype: :class:`volmdlr.core.BoundingRectangle`
    """
    xmin, xmax, ymin, ymax = contours[0].bounding_rectangle().bounds()

    for i in range(1, len(contours)):
        xmin_contour, xmax_contour, ymin_contour, ymax_contour = contours[i].bounding_rectangle().bounds()
        xmin = min(xmin, xmin_contour)
        xmax = max(xmax, xmax_contour)
        ymin = min(ymin, ymin_contour)
        ymax = max(ymax, ymax_contour)

    return volmdlr.core.BoundingRectangle(xmin, xmax, ymin, ymax)


class WireMixin:
    """
    Abstract class for Wire, storing methods and atributs used by many classes in this module.

    """
    _non_data_hash_attributes = ['basis_primitives']
    _non_serializable_attributes = ['primitive_to_index',
                                    'basis_primitives']

    # def __init__(self):
    #     raise TypeError ('It cannot be instantiated directly, see Wire2D, Wire3D, Contour2D or Contour3D')

    def length(self):
        length = 0.
        for primitive in self.primitives:
            length += primitive.length()
        return length

    def discretization_points(self, *, number_points: int = None, angle_resolution: int = 20):
        """

        :param angle_resolution: distance between two discretized points.
        """
        if number_points:
            n = number_points - 1
        elif angle_resolution:
            length = self.length()
            n = int(length / angle_resolution) + 1

        return [self.point_at_abscissa(i / n * length) for i in
                range(n + 1)]

    def point_at_abscissa(self, curvilinear_abscissa: float):
        length = 0.
        for primitive in self.primitives:
            primitive_length = primitive.length()
            if length + primitive_length > curvilinear_abscissa:
                return primitive.point_at_abscissa(
                    curvilinear_abscissa - length)
            length += primitive_length
        # In case we did not find yet, ask last primitive its end
        if math.isclose(curvilinear_abscissa, length, abs_tol=1e-6):
            return self.primitives[-1].end  # point_at_abscissa(primitive_length)
        raise ValueError('abscissa out of contour length')

    def extract_primitives(self, point1, primitive1, point2, primitive2,
                           inside: bool = True):
        """

        :param inside: extracted contour is between the two points if True and outside
        these points if False.
        """

        primitives = []

        ip1 = self.primitive_to_index(primitive1)
        ip2 = self.primitive_to_index(primitive2)

        if ip1 < ip2:
            pass
        elif ip1 == ip2:
            if primitive1.abscissa(point1) < primitive1.abscissa(point2):
                pass
            else:
                primitive1, primitive2 = primitive2, primitive1
                point1, point2 = point2, point1
        else:
            primitive1, primitive2 = primitive2, primitive1
            point1, point2 = point2, point1

        if inside:
            if ip1 == ip2:
                prim = primitive1.split(point1)[1]
                if prim:
                    prim = prim.split(point2)[0]
                    if prim:
                        primitives.append(prim)
            else:
                prim = primitive1.split(point1)[1]
                if prim:
                    primitives.append(prim)
                primitives.extend(self.primitives[self.primitive_to_index(
                    primitive1) + 1:self.primitive_to_index(primitive2)])
                prim = primitive2.split(point2)[0]
                if prim:
                    primitives.append(prim)
        else:
            primitives.extend(self.primitives[0:self.primitive_to_index(primitive1)])
            if ip1 == ip2:
                prim = primitive1.split(point1)
                if prim[0]:
                    primitives.append(prim[0])
                if prim[1]:
                    prim = prim[1].split(point2)[1]
                    if prim:
                        primitives.append(prim)
            else:
                prim = primitive1.split(point1)[0]
                if prim:
                    primitives.append(prim)
                prim = primitive2.split(point2)[1]
                if prim:
                    primitives.append(prim)
            primitives.extend(self.primitives[self.primitive_to_index(primitive2) + 1::])

        return primitives

    def extract_without_primitives(self, point1, point2, inside: bool = True):
        """

        :param inside: extracted contour is between the two points if True and outside
        these points if False.
        """
        primitives = self.primitives
        indices = []

        for i, point in enumerate([point1, point2]):
            ind = []
            for prim_index, primitive in enumerate(primitives):
                if primitive.point_belongs(point, 1e-6):
                    ind.append(prim_index)
            indices.append(ind)

        shared = list(set(indices[0]) & set(indices[1]))
        ind = []
        if shared == []:
            ind.append(indices[0][0])
            if len(indices[1]) == 2:
                ind.append(indices[1][1])
            else:
                ind.append(indices[1][0])
        else:
            for indice in indices:
                if len(indice) == 1:
                    ind.append(indice[0])
                else:
                    for i in indice:
                        if i != shared[0]:
                            ind.append(i)
        return self.extract_primitives(point1, primitives[ind[0]], point2,
                                       primitives[ind[1]], inside)

    def abscissa(self, point):
        """
        Compute the curvilinear abscisse of a point on a wire.

        """
        if self.point_over_wire(point, 1e-6):
            length = 0
            for primitive in self.primitives:
                if primitive.point_belongs(point, 1e-6):
                    length += primitive.abscissa(point)
                    break
                length += primitive.length()
            return length

        raise ValueError('Point is not on wire')

    def sort_points_along_wire(self, points):

        return sorted(points, key=lambda point: self.abscissa(point))

    def is_ordered(self, tol=1e-6):
        """
        Check if the wire's primitives are ordered or not.

        """

        for primitive_1, primitive_2 in zip(self.primitives, self.primitives[1:]):
            if primitive_1.end.point_distance(primitive_2.start) > tol:
                return False
        return True

    def order_wire(self, tol=1e-6):
        """
        Order wire's primitives.

        """

        if self.is_ordered(tol=tol):
            return self.__class__(self.primitives[:])

        new_primitives = [self.primitives[0]]
        primitives = self.primitives[1:]
        length_primitives = len(primitives) + 1

        while len(new_primitives) < length_primitives:
            for primitive in primitives:
                if new_primitives[0].start.point_distance(primitive.start) < tol:
                    new_primitives.insert(0, primitive.reverse())
                    primitives.remove(primitive)
                elif new_primitives[-1].end.point_distance(primitive.start) < tol:
                    new_primitives.append(primitive)
                    primitives.remove(primitive)
                elif new_primitives[0].start.point_distance(primitive.end) < tol:
                    new_primitives.insert(0, primitive)
                    primitives.remove(primitive)
                elif new_primitives[-1].end.point_distance(primitive.end) < tol:
                    new_primitives.append(primitive.reverse())
                    primitives.remove(primitive)

        return self.__class__(new_primitives)

    @classmethod
    def from_wires(cls, wires):
        """
        Define a wire from successive wires.

        """

        primitives = []
        for wire in wires:
            primitives.extend(wire.primitives)

        wire = cls(primitives)

        if not wire.is_ordered():
            return wire.order_wire()
        return wire

    def inverted_primitives(self):
        """
        Invert wire's primitives.

        """

        new_primitives = []
        for prim in self.primitives[::-1]:
            new_primitives.append(prim.reverse())
        return new_primitives

    def is_followed_by(self, wire_2, tol=1e-6):
        """
        Check if the wire is followed by wire_2.

        """
        return self.primitives[-1].end.point_distance(wire_2.primitives[0].start) < tol

    def point_over_wire(self, point, abs_tol=1e-6):

        belongs = False
        for primitive in self.primitives:
            if primitive.point_belongs(point, abs_tol):
                belongs = True
        return belongs

    def primitive_over_wire(self, primitive, tol: float = 1e-6):

        for prim in self.primitives:
            if not hasattr(prim, 'unit_direction_vector') and \
                    hasattr(prim, 'tangent'):
                vector1 = prim.tangent(0.5)
            else:
                vector1 = prim.unit_direction_vector(0.5)

            if not hasattr(primitive, 'unit_direction_vector') and \
                    hasattr(primitive, 'tangent'):
                vector2 = primitive.tangent(0.5)
            else:
                vector2 = primitive.unit_direction_vector(0.5)
            if vector1.is_colinear_to(vector2):
                points = primitive.discretization_points(number_points=10)
                if all(self.point_over_contour(point, tol) for point in points):
                    return True
        return False


class Wire2D(volmdlr.core.CompositePrimitive2D, WireMixin):
    """
    A collection of simple primitives, following each other making a wire.

    """

    def __init__(self, primitives: List[volmdlr.core.Primitive2D],
                 name: str = ''):
        volmdlr.core.CompositePrimitive2D.__init__(self, primitives, name)

    def to_3d(self, plane_origin, x, y):
        """
        Tranforms a Wire2D into an Wire3D, given a plane origin and an u and v plane vector.

        :param plane_origin: plane origin.
        :param x: plane u vector.
        :param y: plane v vector.
        :return: Wire3D.
        """
        primitives3d = []
        for edge in self.primitives:
            primitives3d.append(edge.to_3d(plane_origin, x, y))

        return Wire3D(primitives3d)

    def extract(self, point1, primitive1, point2, primitive2,
                inside: bool = True):
        """

        :param inside: extracted contour is between the two points if True and outside these points if False.
        """
        return Wire2D(
            self.extract_primitives(point1, primitive1, point2, primitive2,
                                    inside))

    def extract_with_points(self, point1: volmdlr.Point2D,
                            point2: volmdlr.Point2D, inside: bool = True):
        """

        :param inside: extracted contour is between the two points if True and outside these points if False.
        """
        return self.extract_without_primitives(point1, point2, inside)

        # TODO: method to check if it is a wire

    def infinite_intersections(self, infinite_primitives):
        """
        Returns a list  that contains:
        the intersections between a succession of infinite primitives (line,
        circle). There must be a method implemented to intersect the two
        infinite primitives.

        """
        offset_intersections = []

        for primitive_1, primitive_2 in zip(infinite_primitives,
                                            infinite_primitives[1:]):

            i = infinite_primitives.index(primitive_1)
            # k = infinite_primitives.index(primitive_2)

            primitive_name = primitive_1.__class__.__name__.lower().replace(
                '2d', '')
            intersection_method_name = '{}_intersections'.format(
                primitive_name)
            next_primitive_name = primitive_2.__class__.__name__.lower(). \
                replace('2d', '')
            next_intersection_method_name = '{}_intersections'.format(
                next_primitive_name)

            if hasattr(primitive_1, next_intersection_method_name):
                intersections = getattr(primitive_1,
                                        next_intersection_method_name)(
                    primitive_2)
                end = self.primitives[i].end

                if len(intersections) == 1:
                    offset_intersections.append(intersections[0])

                else:
                    end = self.primitives[i].end
                    if intersections[0].point_distance(end) > intersections[
                            1].point_distance(end):
                        intersections.reverse()
                    offset_intersections.append(intersections[0])

            elif hasattr(primitive_2, intersection_method_name):
                intersections = getattr(primitive_2, intersection_method_name)(
                    primitive_1)
                if len(intersections) == 1:
                    offset_intersections.append(intersections[0])
                else:
                    end = self.primitives[i].end
                    if intersections[0].point_distance(end) > intersections[
                            1].point_distance(end):
                        intersections.reverse()
                    offset_intersections.append(intersections[0])

            else:
                raise NotImplementedError(
                    'No intersection method between {} and {}. Define {} on {} or {} on {}'.format(
                        primitive_1.__class__.__name__,
                        primitive_2.__class__.__name__,
                        next_intersection_method_name,
                        primitive_1.__class__.__name__,
                        intersection_method_name,
                        primitive_2.__class__.__name__
                    ))

        return offset_intersections

    def offset(self, offset):
        """
        Generates an offset of a Wire2D.

        """
        offset_primitives = []
        infinite_primitives = []
        offset_intersections = []
        # ax = self.plot()
        for primitive in self.primitives:
            infinite_primitive = primitive.infinite_primitive(offset)
            infinite_primitives.append(infinite_primitive)
            # infinite_primitive.plot(ax=ax, color='grey')

        offset_intersections += self.infinite_intersections(
            infinite_primitives)

        # [p.plot(ax=ax, color='r') for p in offset_intersections]

        # offset_primitives.append(
        #     self.primitives[0].border_primitive(infinite_primitives[0],
        #                                         offset_intersections[0], 0))

        # offset_primitives.append(
        #     self.primitives[-1].border_primitive(infinite_primitives[-1],
        #                                          offset_intersections[-1],
        #                                          -1))

        for j in range(len(offset_intersections) - 1):
            p1 = offset_intersections[j]
            p2 = offset_intersections[j + 1]
            cutted_primitive = infinite_primitives[
                j + 1].cut_between_two_points(p1, p2)
            offset_primitives.append(cutted_primitive)

        return Wire2D(offset_primitives)

    def plot_data(self, name: str = '', fill=None, color='black',
                  stroke_width: float = 1, opacity: float = 1):
        data = []
        for item in self.primitives:
            data.append(item.plot_data())
        return data

    def line_intersections(self, line: 'volmdlr.edges.Line2D'):
        """
        Returns a list of intersection in ther form of a tuple (point,
        primitive) of the wire primitives intersecting with the line.

        """
        intersection_points = []
        for primitive in self.primitives:
            for point in primitive.line_intersections(line):
                intersection_points.append((point, primitive))
        return intersection_points

    def linesegment_intersections(self,
                                  linesegment: 'volmdlr.edges.LineSegment2D'):
        """
        Returns a list of intersection in ther form of a tuple (point,
        primitive) of the wire primitives intersecting with the line.

        """
        intersection_points = []
        for primitive in self.primitives:
            for point in primitive.linesegment_intersections(linesegment):
                intersection_points.append((point, primitive))
        return intersection_points

    def is_start_end_crossings_valid(self, line, intersections, primitive):
        """
        :param line: crossing line
        :param intersections: intersections results
         for primitive line intersections
        :param primitive: intersecting primitive
        :return: None if intersection not a start or
        end point of a contours primitives, or a volmdlr.Point2D if it is.
        """
        primitive_index = self.primitives.index(primitive)
        point1, point2 = None, None
        if intersections[0] == primitive.start:
            point1 = primitive.point_at_abscissa(primitive.length() * 0.01)
            point2 = self.primitives[primitive_index - 1].point_at_abscissa(
                self.primitives[primitive_index - 1].length() * .99
            )

            # point2 = primitive.start + \
            #          self.primitives[primitive_index - 1].unit_direction_vector(0.5)
        elif intersections[0] == primitive.end and \
                primitive != self.primitives[-1]:
            point1 = primitive.point_at_abscissa(primitive.length() * 0.99)
            point2 = self.primitives[primitive_index + 1].point_at_abscissa(
                self.primitives[primitive_index + 1].length() * .01)

            # point2 = primitive.end + \
            #          self.primitives[primitive_index + 1].unit_direction_vector(0.5)
        if point1 is not None and point2 is not None:
            return line.is_between_points(point1, point2)
        return False

    @staticmethod
    def is_crossing_start_end_point(intersections, primitive):
        """
        Returns True if the crossings provided arestart or end of the Wire2D.

        :param intersections: intersections results
         for primitive line intersections
        :param primitive: intersecting primitive
        :return: False if intersection not a start or
        end point of a contours primitives, or True if it is.
        """
        if intersections[0] == primitive.start or intersections[0] == primitive.end:
            return True
        return False

    def line_crossings(self, line: volmdlr.edges.Line2D):
        """
        Calculates valid crossing intersections of a wire and an infinit line.

        :param line: line crossing the wire
        :type line: volmdlr.edges.Line2D
        returns a list of Tuples (point, primitive)
        of the wire primitives intersecting with the line
        """
        intersection_points = []
        intersection_points_primitives = []
        for primitive in self.primitives:
            intersections = primitive.line_intersections(line)
            for intersection in intersections:
                if intersection not in intersection_points:
                    if not self.is_crossing_start_end_point(intersections,
                                                            primitive):
                        intersection_points.append(intersection)
                        intersection_points_primitives.append(
                            (intersection,
                             primitive))
                    elif self.is_start_end_crossings_valid(line, intersections,
                                                           primitive):
                        intersection_points.append(intersection)
                        intersection_points_primitives.append(
                            (intersection,
                             primitive))
        return intersection_points_primitives

    def wire_intersections(self, wire):
        """
        Compute intersections between two wire 2d.

<<<<<<< HEAD
        :param wire : volmdlr.wires.Wire2D.
        :return: intersections : List[(volmdlr.Point2D, volmdlr.Primitive2D)]
=======
        :return intersections : List[(volmdlr.Point2D, volmdlr.Primitive2D)]
>>>>>>> 095c4def
        """

        intersections, intersections_points = [], []
        for primitive in wire.primitives:
            method_name = f'{primitive.__class__.__name__.lower()[0:-2]}_intersections'

            if hasattr(self, method_name):
                a_points = getattr(self, method_name)(primitive)
                # a_points = self.linesegment_intersections(primitive)
                if a_points:
                    for point1, point2 in a_points:
                        if point1 not in intersections_points:
                            intersections.append([point1, point2])
                            intersections_points.append(point1)
            else:
                raise NotImplementedError(
                    f'Class {self.__class__.__name__} does not implement {method_name}')

        return intersections

    @classmethod
    def from_points(cls, points: List[volmdlr.Point2D]):
        """
        Define a wire based on points2d with line_segments2d.

        :param points: points to define wire 2d.
        """

        edges = []
        for i in range(0, len(points) - 1):
            edges.append(volmdlr.edges.LineSegment2D(points[i], points[i + 1]))

        return cls(edges)

    def linesegment_crossings(self,
                              linesegment: 'volmdlr.edges.LineSegment2D'):
        """
        Returns a list of crossings in ther form of a tuple (point,
        primitive) of the wire primitives intersecting with the line.

        """
        results = self.line_crossings(linesegment.to_line())
        crossings_points = []
        for result in results:
            if linesegment.point_belongs(result[0]):
                crossings_points.append(result)
        return crossings_points

    def wire_crossings(self, wire):
        """
        Compute crossings between two wire 2d.

        :param wire: volmdlr.wires.Wire2D
        :type crossings: List[(volmdlr.Point2D, volmdlr.Primitive2D)]
<<<<<<< HEAD

        :param wire: volmdlr.wires.Wire2D
        :return crossings : List[(volmdlr.Point2D, volmdlr.Primitive2D)]
=======
>>>>>>> 095c4def
        """

        crossings, crossings_points = [], []
        for primitive in wire.primitives:
            method_name = f'{primitive.__class__.__name__.lower()[0:-2]}_crossings'

            if hasattr(self, method_name):
                a_points = getattr(self, method_name)(primitive)
                # a_points = self.linesegment_crossings(primitive)
                if a_points:
                    for a in a_points:
                        if a[0] not in crossings_points:
                            crossings.append([a[0], a[1]])
                            crossings_points.append(a[0])
            else:
                raise NotImplementedError(
                    f'Class {self.__class__.__name__} does not implement {method_name}')

        return crossings

    def to_wire_with_linesegments(self):
        """
        Convert a wire with different primitives to a wire with just linesegments.

        """

        wires = []
        for primitive in self.primitives:
            if not isinstance(primitive, volmdlr.edges.LineSegment2D):
                wires.append(primitive.to_wire(10))
            else:
                wires.append(Wire2D([primitive]))

        return Wire2D.from_wires(wires)

    def invert(self):
        return Wire2D(self.inverted_primitives())

    def extend(self, point):
        """
        Extend a wire by adding a linesegment connecting the given point to nearest wire's extremities.
        """

        distances = [self.primitives[0].start.point_distance(point), self.primitives[-1].end.point_distance(point)]
        if distances.index(min(distances)) == 0:
            primitives = [volmdlr.edges.LineSegment2D(point, self.primitives[0].start)]
            primitives.extend(self.primitives)
        else:
            primitives = self.primitives
            primitives.append(volmdlr.edges.LineSegment2D(self.primitives[-1].end, point))

        return Wire2D(primitives)

    def point_distance(self, point):
        """
        Copied from Contour2D.

        """

        min_distance = self.primitives[0].point_distance(point)
        for primitive in self.primitives[1:]:
            distance = primitive.point_distance(point)
            if distance < min_distance:
                min_distance = distance
        return min_distance

    def nearest_primitive_to(self, point):
        """
        Search for the nearest primitive for a point.

        """

        primitives = self.primitives
        primitives_sorted = sorted(primitives, key=lambda primitive: primitive.point_distance(point))

        return primitives_sorted[0]

    def axial_symmetry(self, line):
        """
        Finds out the symmetric wire2d according to a line.

        """

        primitives_symmetry = []
        for primitive in self.primitives:
            try:
                primitives_symmetry.append(primitive.axial_symmetry(line))
            except NotImplementedError:
                print(f'Class {self.__class__.__name__} does not implement symmetry method')

        return self.__class__(primitives=primitives_symmetry)

    def symmetry(self):
        """
        TODO: code this
        """
        raise NotImplementedError('Not coded yet')

    def is_symmetric(self, wire2d, line):
        """
        Checks if the two wires2d are symmetric or not according to line.

        """

        c_symmetry_0 = self.symmetry(line)
        c_symmetry_1 = wire2d.symmetry(line)

        if wire2d.is_superposing(c_symmetry_0) and self.is_superposing(c_symmetry_1):
            return True
        return False

    def bsplinecurve_crossings(self,
                               bsplinecurve: 'volmdlr.edges.BSplineCurve2D'):
        """
        Returns a list of crossings in ther form of a tuple (point,
        primitive) of the wire primitives crossings with the bsplinecurve.

        """

        linesegments = bsplinecurve.to_wire(25).primitives
        crossings_points = []
        for linesegment in linesegments:
            crossings_linesegment = self.linesegment_crossings(linesegment)
            if crossings_linesegment != []:
                crossings_points.extend(crossings_linesegment)
        return crossings_points

    def bsplinecurve_intersections(self,
                                   bsplinecurve: 'volmdlr.edges.BSplineCurve2D'):
        """
        Returns a list of intersections in ther form of a tuple (point,
        primitive) of the wire primitives intersections with the bsplinecurve.

        """

        linesegments = bsplinecurve.to_wire(25).primitives
        intersections_points = []
        for linesegment in linesegments:
            intersections_linesegments = self.linesegment_intersections(linesegment)
            if intersections_linesegments != []:
                intersections_points.extend(intersections_linesegments)
        return intersections_points


class Wire3D(volmdlr.core.CompositePrimitive3D, WireMixin):
    """
    A collection of simple primitives, following each other making a wire.

    """

    def __init__(self, primitives: List[volmdlr.core.Primitive3D],
                 name: str = ''):
        volmdlr.core.CompositePrimitive3D.__init__(self, primitives, name)

    def extract(self, point1, primitive1, point2, primitive2):
        return Wire3D(self.extract_primitives(self, point1, primitive1, point2,
                                              primitive2))

    def extract_with_points(self, point1: volmdlr.Point3D,
                            point2: volmdlr.Point3D, inside):
        return self.extract_without_primitives(point1, point2, inside)

    # TODO: method to check if it is a wire

    # def FreeCADExport(self, ip):
    #     name = 'primitive' + str(ip)

    #     s = 'E = []\n'
    #     for ip, primitive in enumerate(self.primitives):
    #         s += primitive.FreeCADExport('L{}'.format(ip))
    #         s += 'E.append(Part.Edge(L{}))\n'.format(ip)
    #     s += '{} = Part.Wire(E[:])\n'.format(name)

    #     return s

    def frame_mapping(self, frame: volmdlr.Frame3D, side: str):
        """
        Changes frame_mapping and return a new Wire3D.

        :param side: 'old' or 'new'
        """
        new_wire = []
        for primitive in self.primitives:
            new_wire.append(primitive.frame_mapping(frame, side))
        return Wire3D(new_wire)

    def frame_mapping_inplace(self, frame: volmdlr.Frame3D, side: str):
        """
        Changes frame_mapping and the object is updated inplace.

        :param side: 'old' or 'new'
        """
        for primitive in self.primitives:
            primitive.frame_mapping_inplace(frame, side)

    def minimum_distance(self, wire2):
        distance = []
        for element in self.primitives:
            for element2 in wire2.primitives:
                distance.append(element.minimum_distance(element2))

        return min(distance)

    def point_distance(self, point):
        distance, distance_point = math.inf, None
        for prim in self.primitives:
            prim_distance, prim_point = prim.point_distance(point)
            if prim_distance < distance:
                distance = prim_distance
                distance_point = prim_point
        return distance, distance_point

    def extrusion(self, extrusion_vector):
        faces = []
        for primitive in self.primitives:
            faces.extend(primitive.extrusion(extrusion_vector))
        return faces

    def to_bspline(self, discretization_parameter, degree):
        """
        Convert a wire3d to a bspline curve3d.

        """

        discretized_points = self.discretization_points(discretization_parameter)
        bspline_curve = volmdlr.edges.BSplineCurve3D.from_points_interpolation(discretized_points, degree)

        return bspline_curve

    # def copy(self, deep=True, memo=None):
    #     primitives_copy = []
    #     for primitive in self.primitives:
    #         primitives_copy.append(primitive.copy())
    #     return Wire3D(primitives_copy)

    def triangulation(self):
        return None


# TODO: define an edge as an opened polygon and allow to compute area from this reference

class ContourMixin(WireMixin):
    """
    Abstract class for Contour, storing methods and attributs used by Contour2D and Contour3D.

    """

    def is_ordered(self, tol=1e-6):
        for prim1, prim2 in zip(
                self.primitives, self.primitives[1:] + [self.primitives[0]]):
            if not prim1.end.is_close(prim2.start, tol):
                return False
        return True

    def ordering_contour(self, tol=1e-6):
        """
        Returns the points of the contour ordered.

        """
        list_point_pairs = [(prim.start, prim.end) for prim in self.primitives]
        length_list_points = len(list_point_pairs)
        points = [list_point_pairs[0]]
        list_point_pairs.remove(
            (list_point_pairs[0][0], list_point_pairs[0][1]))
        finished = False
        counter = 0
        counter1 = 0
        while not finished:
            for p1, p2 in list_point_pairs:
                if p1.point_distance(p2) < tol:
                    list_point_pairs.remove((p1, p2))
                elif p1.point_distance(points[-1][-1]) < tol:
                    points.append((p1, p2))
                    list_point_pairs.remove((p1, p2))
                elif p2.point_distance(points[-1][-1]) < tol:
                    points.append((p2, p1))
                    list_point_pairs.remove((p1, p2))
                elif p1.point_distance(points[0][0]) < tol:
                    points = [(p2, p1)] + points
                    list_point_pairs.remove((p1, p2))
                elif p2.point_distance(points[0][0]) < tol:
                    points = [(p1, p2)] + points
                    list_point_pairs.remove((p1, p2))
            if len(list_point_pairs) == 0:
                finished = True
            counter1 += 1
            if counter1 >= 100 * length_list_points:
                self.plot()
                raise NotImplementedError
            if len(list_point_pairs) == 1:
                counter += 1
                if counter > 3:
                    # for point_pair in list_point_pairs:
                    if list_point_pairs[0][0] in points or list_point_pairs[0][::-1] in points:
                        finished = True
                        continue
                    warnings.warn('There may exist a problem with this'
                                  ' contour, it seems it cannot be reordered.'
                                  ' Please, verify its points')
                    finished = True
                    # ax = self.plot()
                    # for point_pair in list_point_pairs:
                    #     point_pair[0].plot(ax=ax, color='r')
                    #     point_pair[1].plot(ax=ax, color='r')
                    # raise NotImplementedError

        return points

    @staticmethod
    def touching_edges_pairs(edges):  # TO DO: move this to edges?
        touching_primitives = []
        for i, primitive1 in enumerate(edges):
            for j, primitive2 in enumerate(edges):
                if j > i:
                    if primitive2.end != primitive1.start != primitive2.start and \
                            primitive2.end != primitive1.end != primitive2.start:
                        if primitive1.unit_direction_vector(abscissa=0).is_colinear_to(
                                primitive2.unit_direction_vector(abscissa=0)):
                            continue
                        if primitive1.point_belongs(primitive2.start) or primitive1.point_belongs(primitive2.end):
                            touching_primitives.append([primitive2, primitive1])
                        elif primitive2.point_belongs(primitive1.start) or primitive2.point_belongs(primitive1.end):
                            touching_primitives.append([primitive1, primitive2])
        return touching_primitives

    @staticmethod
    def contours_primitives_touching_primitives(touching_primitives):
        contours_primitives_lists = []
        for prim1, prim2 in touching_primitives:
            if prim2.point_belongs(prim1.start):
                intersection = prim1.start
            elif prim2.point_belongs(prim1.end):
                intersection = prim1.end
            prim2_split = prim2.split(intersection)
            for prim in prim2_split:
                if prim1.start == prim.start or prim1.end == prim.end:
                    prim = prim.reverse()
                if [prim1, prim] not in contours_primitives_lists:
                    contours_primitives_lists.append([prim1, prim])
        return contours_primitives_lists

    @staticmethod
    def connected_to_splited_primitives(edge, contours_list):
        """
        Verifies if edge is connected to one of the primitives inside contours.

        :param edge: edge for verification.
        :param contours_list: contours lists.
        :return: update contours_primitives_lists and a boolean to indicate if the edge should be removed or not.
        """
        remove = False
        for i, contour in enumerate(contours_list):
            if not contour.primitive_over_contour(edge):
                if contour.primitives[0].start in (edge.end, edge.start):
                    contours_list[i].primitives = [edge.copy(deep=True)] + contour.primitives
                    remove = True
                elif contour.primitives[-1].end in (edge.start, edge.end):
                    contours_list[i].primitives = contour.primitives + [edge.copy(deep=True)]
                    remove = True
        return contours_list, remove

    @staticmethod
    def is_edge_connected(contour_primitives, edge, tol):
        """
        Verifies if edge is connected to one of the primitives inside contour_primitives.

<<<<<<< HEAD
        :param contour_primitives: list of primitives to create a contour.
        :param edge: edge for verification.
        :param tol: tolerance use in verification.
        :return: returns the edge if true, and None if not connected.
=======
        :param contour_primitives: list of primitives to create a contour
        :param edge: edge for verification
        :param tol: tolerance use in verification
        :return: returns the edge if true, and None if not connected
>>>>>>> 095c4def
        """
        edge_connected = None
        points = [p for prim in contour_primitives for p in prim]
        if (edge.start in points or edge.end in points) and edge not in contour_primitives:
            edge_connected = edge
            return edge_connected

        for point in points:
            if point.is_close(edge.start, tol=tol) and \
                    edge not in contour_primitives:
                edge.start = point
                edge_connected = edge
                return edge_connected
            if point.is_close(edge.end, tol=tol) and \
                    edge not in contour_primitives:
                edge.end = point
                edge_connected = edge
                return edge_connected
        return edge_connected

    @staticmethod
    def find_connected_edges(edges, contours_list, contour_primitives, tol):
        for line in edges:
            if contours_list:
                contours_list, remove = ContourMixin.connected_to_splited_primitives(line, contours_list)
                if remove:
                    edges.remove(line)
                    break
            if not contour_primitives:
                contour_primitives.append(line)
                edges.remove(line)
                break
            edge_connected = ContourMixin.is_edge_connected(contour_primitives, line, tol)
            if edge_connected is not None:
                contour_primitives.append(edge_connected)
                edges.remove(edge_connected)
                break
        return edges, contour_primitives, contours_list

    @staticmethod
    def get_edges_bifurcations(contour_primitives, edges, finished_loop):
        graph = nx.Graph()
        for prim in contour_primitives[:]:
            graph.add_edge(prim.start, prim.end)
        for node in graph.nodes:
            degree = graph.degree(node)
            if degree <= 2:
                continue
            for i, neihgbor in enumerate(graph.neighbors(node)):
                if graph.degree(neihgbor) == 1:
                    i_edge = volmdlr.edges.LineSegment2D(node, neihgbor)
                    if i_edge in contour_primitives:
                        contour_primitives.remove(i_edge)
                        edges.append(volmdlr.edges.LineSegment2D(node, neihgbor))
                        finished_loop = False
                        if i + 1 == degree - 2:
                            break
        return contour_primitives, edges, finished_loop

    @classmethod
    def contours_from_edges(cls, edges, tol=1e-7):
        if not edges:
            return []
        touching_primitives = cls.touching_edges_pairs(edges)
        for prims in touching_primitives:
            if prims[0] in edges:
                edges.remove(prims[0])
            if prims[1] in edges:
                edges.remove(prims[1])
        contours_primitives_lists = cls.contours_primitives_touching_primitives(touching_primitives)
        contours_list = [cls(primitives) for primitives in contours_primitives_lists]
        if not edges:
            return contours_list
        list_contours = []
        finished = False
        contour_primitives = []

        while not finished:
            len1 = len(edges)
            edges, contour_primitives, contours_list = cls.find_connected_edges(
                edges, contours_list, contour_primitives, tol)
            if not edges:
                finished = True
            valid = False

            if len(edges) != 0 and len(edges) == len1 and len(contour_primitives) != 0:
                valid = True
            elif len(edges) == 0 and len(contour_primitives) != 0:
                valid = True
                finished = True
            if valid:
                contour_primitives, edges, finished = cls.get_edges_bifurcations(contour_primitives,
                                                                                 edges, finished)
                if len(contour_primitives[:]) != 0:
                    contour_n = cls(contour_primitives[:])
                    contour_n.order_contour()
                    list_contours.append(contour_n)
                contour_primitives = []
        list_contours = list_contours + [cls(primitives).order_contour()
                                         for primitives
                                         in contours_primitives_lists]
        return list_contours

    def discretized_primitives(self, number_points: float):
        """
<<<<<<< HEAD
        Discretize each contour's primitive and return a list of discretized primitives.

=======
        Discretize each contour's primitive and return a list of discretized primitives
>>>>>>> 095c4def
        """
        edges = []
        for primitive in self.primitives:
            auto_nb_pts = min(number_points, max(2, int(primitive.length() / 1e-6)))
            points = primitive.discretization_points(number_points=auto_nb_pts)
            for p1, p2 in zip(points[:-1], points[1:]):
                edges.append(volmdlr.edges.LineSegment2D(p1, p2))
        return edges

    def shares_primitives(self, contour):
        """
        Checks if two contour share primitives.

        """
        for prim1 in self.primitives:
            if contour.primitive_over_contour(prim1):
                return True
        return False

    def is_superposing(self, contour2):
        """
        Check if the contours are superposing (one on the other without
        necessarily having an absolute equality).

        """

        for primitive_2 in contour2.primitives:
            if not self.primitive_over_contour(primitive_2):
                return False
        return True

    def is_overlapping(self, contour2, intersecting_points=None):
        """
        Check if the contours are overlapping (a part of one is on the other).

        """

        if not intersecting_points:
            intersecting_points = self.contour_intersections(contour2)

        if len(intersecting_points) < 2:
            return False

        vec1_2 = volmdlr.edges.LineSegment2D(intersecting_points[0],
                                             intersecting_points[1])
        middle_point = vec1_2.middle_point()
        normal = vec1_2.normal_vector()
        point1 = middle_point + normal * 0.00001
        point2 = middle_point - normal * 0.00001
        if (self.point_belongs(point1) and contour2.point_belongs(point1)) or\
                (not self.point_belongs(point1) and not contour2.point_belongs(point1)) or\
                (self.point_belongs(point1) and self.point_belongs(point2)) or\
                (contour2.point_belongs(point1) and contour2.point_belongs(point2)):
            return True
        return False

    def is_sharing_primitives_with(self, contour):
        """
<<<<<<< HEAD
        Check if two contour are sharing primitives.

        "all_points" is by default False. Turn it True if you need to get
        points and edges used to find out shared primitives.
=======
        Check if two contour are sharing primitives
        "all_points" is by default False. Turn it True if you need to get
        points and edges used to find out shared primitives.

>>>>>>> 095c4def
        """

        list_p = []

        for edge_1, edge_2 in itertools.product(self.primitives,
                                                contour.primitives):
            edges = [edge_1, edge_2, edge_1]
            for edge1, edge2 in zip(edges, edges[1:]):
                for point in [edge2.start, edge2.end]:
                    if edge1.point_belongs(point, 1e-6):
                        # list_p.append(point)
                        # instead of point not in list_p (due to errors)
                        if list_p == []:
                            list_p.append(point)
                        if list_p != [] and point.point_distance(point.nearest_point(list_p)) > 1e-4:
                            list_p.append(point)

                    if len(list_p) == 2:
                        if isinstance(self, Contour2D):
                            linesegment = volmdlr.edges.LineSegment2D(list_p[0], list_p[1])
                        else:
                            linesegment = volmdlr.edges.LineSegment3D(list_p[0], list_p[1])
                        if self.primitive_over_contour(linesegment) and \
                                contour.primitive_over_contour(linesegment):
                            return True
                        return False
        return False

    def shared_primitives_extremities(self, contour):
        """
        Extract shared primitives extremities between two adjacent contours.

        """

        if self.is_superposing(contour):
            warnings.warn('The contours are superposing')
            return []

        list_p, edges1 = [], set()
        for edge_1, edge_2 in itertools.product(self.primitives,
                                                contour.primitives):
            edges = [edge_1, edge_2, edge_1]
            for edge1, edge2 in zip(edges, edges[1:]):
                for point in [edge2.start, edge2.end]:
                    if edge1.point_belongs(point, 1e-6):
                        if not list_p:
                            list_p.append(point)
                        if list_p != [] and point.point_distance(point.nearest_point(list_p)) > 1e-4:
                            list_p.append(point)
                        try:
                            self.primitive_to_index(edge1)
                            edges1.add(edge1)
                        except KeyError:
                            edges1.add(edge2)

        if len(list_p) < 2:
            warnings.warn('The contours are not adjacent')
            return []

        if len(list_p) == 2:
            return list_p

        contours = self.__class__.contours_from_edges(edges1)
        points = []
        for contour_i in contours:
            points.extend(contour_i.extremities_points(list_p))

        return points

    def shared_primitives_with(self, contour):
        """
        Extract shared primitives between two adjacent contours.

        """

        shared_primitives_1 = []
        shared_primitives_2 = []

        points = self.shared_primitives_extremities(contour)
        for i in range(0, len(points), 2):
            point1, point2 = points[i], points[i + 1]

            shared_primitives_prim = self.extract_without_primitives(point1,
                                                                     point2,
                                                                     False)
            if contour.point_over_contour(shared_primitives_prim[0].middle_point(), 1e-4) is False:
                shared_primitives_1.extend(self.extract_without_primitives(point1,
                                                                           point2,
                                                                           True))
            else:
                shared_primitives_1.extend(shared_primitives_prim)

            shared_primitives_prim = contour.extract_without_primitives(point1,
                                                                        point2,
                                                                        False)
            if self.point_over_contour(shared_primitives_prim[0].middle_point(), 1e-4) is False:
                shared_primitives_2.extend(contour.extract_without_primitives(point1,
                                                                              point2,
                                                                              True))
            else:
                shared_primitives_2.extend(shared_primitives_prim)

        return [shared_primitives_1, shared_primitives_2]

    def merge_primitives_with(self, contour):
        """
        Extract not shared primitives between two adjacent contours, to be merged.

        """

        points = self.shared_primitives_extremities(contour)
        merge_primitives = []

        for i in range(1, len(points) + 1, 2):
            if i == (len(points) - 1):
                point1, point2 = points[i], points[0]
            else:
                point1, point2 = points[i], points[i + 1]

            merge_primitives_prim = self.extract_without_primitives(point1,
                                                                    point2,
                                                                    False)
            if contour.point_over_contour(merge_primitives_prim[0].middle_point(), 1e-4) is True:
                merge_primitives_prim = self.extract_without_primitives(point1,
                                                                        point2,
                                                                        True)
                merge_primitives.extend(merge_primitives_prim)
            else:
                merge_primitives.extend(merge_primitives_prim)

            merge_primitives_prim = contour.extract_without_primitives(point1,
                                                                       point2,
                                                                       False)
            if self.point_over_contour(merge_primitives_prim[0].middle_point(), 1e-4) is True:
                merge_primitives_prim = contour.extract_without_primitives(point1,
                                                                           point2,
                                                                           True)
                merge_primitives.extend(merge_primitives_prim)
            else:
                merge_primitives.extend(merge_primitives_prim)

        return merge_primitives

    def edges_order_with_adjacent_contour(self, contour):
        """
<<<<<<< HEAD
        Check if the shared edges between two adjacent contours are traversed with two
        different directions along each contour.
=======
        Check if the shared edges between two adjacent contours are traversed with two different directions
        along each contour.
>>>>>>> 095c4def

        """

        contour1 = self
        contour2 = contour

        # shared_tuple = contour1.shared_edges_between2contours(contour2)
        shared_tuple = contour1.shared_primitives_with(contour2)
        # [shared_primitives_1, shared_primitives_2] = contour1.shared_primitives_with(contour2)

        # p1_start = contour1.primitives[shared_tuple[0][0]].start
        # p2_start = contour2.primitives[shared_tuple[0][1]].start
        # p2_end = contour2.primitives[shared_tuple[0][1]].end

        p1_start = shared_tuple[0][0].start
        p2_start = shared_tuple[1][-1].start
        p2_end = shared_tuple[1][-1].end

        if (p1_start.point_distance(p2_start)) < \
                (p1_start.point_distance(p2_end)):
            return False
        return True

    def extremities_points(self, list_p):
        """
        Return extremitises points of a list of points on a contour.

        """
        # TODO: rewrite this awfull code!
        points = []
        primitives = self.primitives
        for i in range(0, len(primitives)):
            pts = []
            for point in list_p:  # due to errors
                if primitives[i].point_belongs(point):
                    pts.append(point)
            if len(pts) == 1:
                points.append(pts[0])
                break
            elif len(pts) > 1:
                points.append(primitives[i].start.nearest_point(pts))
                break

        for i in range(len(primitives) - 1, -1, -1):
            pts = []
            for point in list_p:  # due to errors
                if primitives[i].point_belongs(point):
                    pts.append(point)
            if len(pts) == 1:
                if pts[0] not in points:
                    points.append(pts[0])
                    break
            elif len(pts) > 1:
                point = primitives[i].end.nearest_point(pts)
                if point not in points:
                    points.append(point)
                    break
        return points

    def primitive_over_contour(self, primitive, tol: float = 1e-6):
        return self.primitive_over_wire(primitive, tol)

    def point_over_contour(self, point, abs_tol=1e-6):
        return self.point_over_wire(point, abs_tol)


class Contour2D(ContourMixin, Wire2D):
    """
    A collection of 2D primitives forming a closed wire2D.

    TODO : center_of_mass and second_moment_area should be changed accordingly
    to area considering the triangle drawn by the arcs
    """
    _non_data_hash_attributes = ['_internal_arcs', '_external_arcs',
                                 '_polygon', '_straight_line_contour_polygon',
                                 'primitive_to_index',
                                 'basis_primitives', '_utd_analysis']
    _non_serializable_attributes = ['_internal_arcs', '_external_arcs',
                                    '_polygon',
                                    '_straight_line_contour_polygon',
                                    'primitive_to_index',
                                    'basis_primitives', '_utd_analysis']

    def __init__(self, primitives: List[volmdlr.core.Primitive2D],
                 name: str = ''):
        Wire2D.__init__(self, primitives, name)
        self._utd_edge_polygon = False
        self._bounding_rectangle = None

    def __hash__(self):
        return sum(hash(e) for e in self.primitives)

    # def __eq__(self, other_):
    #     if other_.__class__.__name__ != self.__class__.__name__:
    #         return False
    #     if len(self.primitives) != len(other_.primitives):
    #         return False
    #     equal = True
    #     for prim1, prim2 in zip(self.primitives, other_.primitives):
    #         equal = (equal and prim1 == prim2)
    #     return equal

    def __eq__(self, other_):
        if other_.__class__.__name__ != self.__class__.__name__:
            return False
        if len(self.primitives) != len(other_.primitives):
            return False
        equal = 0
        for prim1 in self.primitives:
            reverse1 = prim1.reverse()
            found = False
            for prim2 in other_.primitives:
                reverse2 = prim2.reverse()
                if (prim1 == prim2 or reverse1 == prim2
                        or reverse2 == prim1 or reverse1 == reverse2):
                    equal += 1
                    found = True
            if not found:
                return False
        if equal == len(self.primitives):
            return True
        return False

    @property
    def edge_polygon(self):
        if not self._utd_edge_polygon:
            self._edge_polygon = self._get_edge_polygon()
            self._utd_edge_polygon = True
        return self._edge_polygon

    def _get_edge_polygon(self):
        points = []
        for edge in self.primitives:
            if points:
                if edge.start != points[-1]:
                    points.append(edge.start)
            else:
                points.append(edge.start)
        return ClosedPolygon2D(points)

    def to_3d(self, plane_origin, x, y):
        """
        Tranforms a Contour2D into an Contour3D, given a plane origin and an u and v plane vector.

        :param plane_origin: plane origin.
        :param x: plane u vector.
        :param y: plane v vector.
        :return: Contour3D.
        """
        p3d = []
        for edge in self.primitives:
            p3d.append(edge.to_3d(plane_origin, x, y))

        return Contour3D(p3d)

    def point_belongs(self, point):
        # TODO: This is incomplete!!!
        xmin, xmax, ymin, ymax = self.bounding_rectangle()
        if point.x < xmin or point.x > xmax or point.y < ymin or point.y > ymax:
            return False
        if self.edge_polygon.point_belongs(point):
            return True
        # for edge in self.primitives:
        #     if hasattr(edge, 'straight_line_point_belongs'):
        #         if edge.straight_line_point_belongs(point):
        #             return True
        #     warnings.warn(f'{edge.__class__.__name__} does not implement straight_line_point_belongs yet')
        if self.to_polygon(50).point_belongs(point):
            return True
        return False

    def point_distance(self, point):
        min_distance = self.primitives[0].point_distance(point)
        for primitive in self.primitives[1:]:
            distance = primitive.point_distance(point)
            if distance < min_distance:
                min_distance = distance
        return min_distance

    def bounding_points(self):
        points = self.edge_polygon.points[:]
        for primitive in self.primitives:
            if hasattr(primitive, 'discretization_points'):
                points.extend(primitive.discretization_points(number_points=10))
        xmin = min(p[0] for p in points)
        xmax = max(p[0] for p in points)
        ymin = min(p[1] for p in points)
        ymax = max(p[1] for p in points)
        return (volmdlr.Point2D(xmin, ymin), volmdlr.Point2D(xmax, ymax))

    def area(self):
        area = self.edge_polygon.area()
        if self.edge_polygon.is_trigo():
            trigo = 1
        else:
            trigo = -1
        for edge in self.primitives:
            area += trigo * edge.straight_line_area()

        return area

    def center_of_mass(self):
        """
        Calculates the center of mass of the Contour2D.

        :return: Contour's center of mass.
        """
        center = self.edge_polygon.area() * self.edge_polygon.center_of_mass()
        # ax = self.plot()
        # self.edge_polygon.center_of_mass().plot(ax=ax, color='b')
        if self.edge_polygon.is_trigo():
            trigo = 1
        else:
            trigo = -1
        for edge in self.primitives:
            # edge.straight_line_center_of_mass().plot(ax=ax, color='g')
            center += trigo * edge.straight_line_area() \
                      * edge.straight_line_center_of_mass()

        return center / self.area()

    def second_moment_area(self, point):

        Ix, Iy, Ixy = self.edge_polygon.second_moment_area(point)
        for edge in self.primitives:
            Ix_e, Iy_e, Ixy_e = edge.straight_line_second_moment_area(point)
            if self.edge_polygon.is_trigo():
                Ix += Ix_e
                Iy += Iy_e
                Ixy += Ixy_e
            else:
                Ix -= Ix_e
                Iy -= Iy_e
                Ixy -= Ixy_e

        return Ix, Iy, Ixy

    def plot_data(self, edge_style: plot_data.EdgeStyle = None,
                  surface_style: plot_data.SurfaceStyle = None):
        plot_data_primitives = [item.plot_data() for item in self.primitives]
        return plot_data.Contour2D(plot_data_primitives=plot_data_primitives,
                                   edge_style=edge_style,
                                   surface_style=surface_style,
                                   name=self.name)

    def is_inside(self, contour2):
        """
        Verifies if a contour is inside another contour perimiter, including the edges.

        :returns: True or False
        """
        points_contour2 = []
        for prim in contour2.primitives:
            if prim.start not in points_contour2:
                points_contour2.append(prim.start)
            if prim.end not in points_contour2:
                points_contour2.append(prim.end)
            points_contour2.extend(prim.discretization_points(number_points=10))
        for point in points_contour2:
            if not self.point_belongs(point) and not self.point_over_contour(point, abs_tol=1e-7):
                return False
        return True

    def bounding_rectangle(self):
        if not self._bounding_rectangle:
            self._bounding_rectangle = self.get_bouding_rectangle()
        return self._bounding_rectangle

    def get_bouding_rectangle(self):
        xmin, xmax, ymin, ymax = self.primitives[0].bounding_rectangle().bounds()
        for edge in self.primitives[1:]:
            xmin_edge, xmax_edge, ymin_edge, ymax_edge = \
                edge.bounding_rectangle().bounds()
            xmin = min(xmin, xmin_edge)
            xmax = max(xmax, xmax_edge)
            ymin = min(ymin, ymin_edge)
            ymax = max(ymax, ymax_edge)
        return volmdlr.core.BoundingRectangle(xmin, xmax, ymin, ymax)

    def inverted_primitives(self):
        new_primitives = []
        for prim in self.primitives[::-1]:
            new_primitives.append(
                volmdlr.edges.LineSegment2D(prim.end, prim.start))
        return new_primitives

    def invert(self):
        return Contour2D(self.inverted_primitives())

    def invert_inplace(self):
        self.primitives = self.inverted_primitives()

    def random_point_inside(self):
        xmin, xmax, ymin, ymax = self.bounding_rectangle().bounds()
        for _ in range(2000):
            p = volmdlr.Point2D.random(xmin, xmax, ymin, ymax)
            if self.point_belongs(p):
                return p
        raise ValueError('Could not find a point inside')

    def order_contour(self):
        if self.is_ordered() or len(self.primitives) < 2:
            return self

        initial_points = []
        for primitive in self.primitives:
            initial_points.append((primitive.start, primitive.end))

        new_primitives = []
        points = self.ordering_contour()
        for point1, point2 in points:
            try:
                index = initial_points.index((point1, point2))
            except ValueError:
                index = initial_points.index((point2, point1))

            if isinstance(self.primitives[index], volmdlr.edges.LineSegment2D):
                new_primitives.append(volmdlr.edges.LineSegment2D(point1, point2))
            elif isinstance(self.primitives[index], volmdlr.edges.Arc2D):
                new_primitives.append(volmdlr.edges.Arc2D(point1, self.primitives[index].interior, point2))
            elif isinstance(self.primitives[index], volmdlr.edges.BSplineCurve2D):
                if (point1, point2) == (self.primitives[index].start, self.primitives[index].end):
                    new_primitives.append(self.primitives[index])
                else:
                    new_primitives.append(self.primitives[index].reverse())

        self.primitives = new_primitives

        return self

    @classmethod
    def extract_contours(cls, contour, point1: volmdlr.Point3D,
                         point2: volmdlr.Point3D, inside=False):

        new_primitives = contour.extract_with_points(point1, point2, inside)
        contours = [cls(new_primitives)]
        return contours

    def cut_by_linesegments(self, lines: List[volmdlr.edges.LineSegment2D]):
        # for c in lines:
        #     if not isinstance(c, volmdlr.edges.LineSegment2D):
        #         raise KeyError(
        #             'contour must be a list of LineSegment2D object')

        cut_lines = []
        for cut_ls in lines:
            cut_lines.append(cut_ls.to_line())

        contour_to_cut = [self]
        for line in cut_lines:
            new_contour_to_cut = []
            for contour in contour_to_cut:
                cs = contour.cut_by_line(line)
                new_contour_to_cut.extend(cs)
            contour_to_cut.extend(new_contour_to_cut)

        p1 = Contour2D(lines).center_of_mass()
        dist_min = math.inf
        for contour in contour_to_cut:
            if contour.area() > 1e-10:
                p0 = contour.center_of_mass()
                if p0.point_distance(p1) < dist_min:
                    c_opti = contour
                    dist_min = p0.point_distance(p1)
        return c_opti

    def repair_cut_contour(self, n, intersections, line):
        """
        Choose:
        n=0 for Side 1: opposite side of begining of contour
        n=1 for Side 2: start of contour to first intersect (i=0) and
         i odd to i+1 even
        """
        if n not in [0, 1]:
            raise ValueError

        n_inter = len(intersections)
        contours = []
        # primitives_split = [primitive.split(point)
        #                     for point, primitive in intersections]
        x = [(ip, line.abscissa(point))
             for ip, (point, _) in enumerate(intersections)]
        # intersection_to_primitives_index = {
        #     i: self.primitives.index(primitive)
        #     for i, (_, primitive) in enumerate(intersections)}
        sorted_inter_index = [x[0] for x in sorted(x, key=lambda p: p[1])]
        sorted_inter_index_dict = {i: ii for ii, i in
                                   enumerate(sorted_inter_index)}
        sorted_inter_index_dict[n_inter] = sorted_inter_index_dict[0]
        if n == 1:
            intersections.append(intersections[0])

        remaining_transitions = list(range(n_inter // 2))
        # enclosing_transitions = {}
        while len(remaining_transitions) > 0:
            nb_max_enclosed_transitions = -1
            enclosed_transitions = {}
            for it in remaining_transitions:
                i1 = sorted_inter_index_dict[2 * it + n]
                i2 = sorted_inter_index_dict[2 * it + 1 + n]
                net = abs(i2 - i1) - 1
                if net > nb_max_enclosed_transitions:
                    nb_max_enclosed_transitions = net
                    best_transition = it
                    if i1 < i2:
                        enclosed_transitions[it] = [(i + abs(n - 1)) // 2 for i
                                                    in sorted_inter_index[
                                                    i2 - 1:i1:-2]]
                    else:
                        enclosed_transitions[it] = [(i + abs(n - 1)) // 2 for i
                                                    in sorted_inter_index[
                                                    i2 + 1:i1:2]]

            remaining_transitions.remove(best_transition)
            point_start, primitive1 = intersections[2 * best_transition + n]
            point2, primitive2 = intersections[2 * best_transition + 1 + n]
            primitives = self.extract_primitives(point_start, primitive1,
                                                 point2, primitive2,
                                                 inside=not n)
            last_point = point2
            for transition in enclosed_transitions[best_transition]:
                point1, primitive1 = intersections[2 * transition + n]
                point2, primitive2 = intersections[2 * transition + 1 + n]
                primitives.append(
                    volmdlr.edges.LineSegment2D(last_point, point1))
                primitives.extend(
                    self.extract_primitives(point1, primitive1, point2,
                                            primitive2, inside=not n))
                last_point = point2
                if transition in remaining_transitions:
                    remaining_transitions.remove(transition)

            primitives.append(
                volmdlr.edges.LineSegment2D(last_point, point_start))

            # points = (volmdlr.edges.LineSegment2D(last_point, point_start)).discretise(5)
            # line_segment=volmdlr.edges.LineSegment2D(last_point, point_start)
            # for p in points[1:-1]:
            #     r = line_segment.split(p)
            #     primitives.append(r[0])
            #     line_segment = r[1]
            #     if p == points[-2]:
            #         primitives.append(r[1])

            contour = Contour2D(primitives)
            contour.order_contour()
            contours.append(contour)
        return contours

    def cut_by_line(self, line: volmdlr.edges.Line2D) -> List['Contour2D']:
        """
        :param line: The line used to cut the contour
        :return: A list of resulting contours
        """
        intersections = self.line_crossings(line)
        if not intersections or len(intersections) < 2:
            return [self]
        if len(intersections) % 2 != 0:
            ax = self.plot()
            line.plot(ax=ax)
            for i in intersections:
                i[0].plot(ax=ax)
            self.save_to_file('/home/axel/Bureau/contour2d')
            line.save_to_file('/home/axel/Bureau/line2d')
            raise NotImplementedError(
                '{} intersections not supported yet'.format(
                    len(intersections)))

        points_intersections = [point for point, prim in intersections]
        sorted_points = line.sort_points_along_line(points_intersections)
        list_contours = []
        contour_to_cut = self
        cutting_points_counter = 0
        while cutting_points_counter != len(sorted_points):

            point1 = sorted_points[cutting_points_counter]
            point2 = sorted_points[cutting_points_counter + 1]
            closing_line = volmdlr.edges.LineSegment2D(point1, point2)
            closing_contour = Contour2D([closing_line])
            contour1, contour2 = contour_to_cut.get_divided_contours(point1,
                                                                     point2,
                                                                     closing_contour,
                                                                     True)
            if sorted_points.index(point1) + 2 < len(sorted_points) - 1:
                if contour1.point_over_contour(
                        sorted_points[sorted_points.index(point1) + 2]):
                    contour_to_cut = contour1
                    list_contours.append(contour2)
                elif contour2.point_over_contour(
                        sorted_points[sorted_points.index(point1) + 2]):
                    contour_to_cut = contour2
                    list_contours.append(contour1)
            else:
                list_contours.extend([contour1, contour2])
            cutting_points_counter += 2
        return list_contours

    def simple_triangulation(self):
        lpp = len(self.polygon.points)
        if lpp == 3:
            return self.polygon.points, [(0, 1, 2)]
        if lpp == 4:
            return self.polygon.points, [(0, 1, 2), (0, 2, 3)]

        # Use delaunay triangulation
        tri = Delaunay([p.vector for p in self.polygon.points])
        # indices = tri.simplices
        return self.polygon.points, tri.simplices

    def split_regularly(self, n):
        """
        Split in n slices.

        """
        xmin, xmax, ymin, ymax = self.bounding_rectangle().bounds()
        cutted_contours = []
        iteration_contours = [self]
        for i in range(n - 1):
            xi = xmin + (i + 1) * (xmax - xmin) / n
            cut_line = volmdlr.edges.Line2D(volmdlr.Point2D(xi, 0),
                                            volmdlr.Point2D(xi, 1))

            iteration_contours2 = []
            for c in iteration_contours:
                sc = c.cut_by_line(cut_line)
                lsc = len(sc)
                if lsc == 1:
                    cutted_contours.append(c)
                else:
                    iteration_contours2.extend(sc)

            iteration_contours = iteration_contours2[:]
        cutted_contours.extend(iteration_contours)
        return cutted_contours

    def triangulation(self):
        return self.grid_triangulation(number_points_x=20,
                                       number_points_y=20)

    def to_polygon(self, angle_resolution):
        """
        Transform the contour to a polygon.

        :param angle_resolution: arcs are discretized with respect of an angle resolution in points per radians
        """

        polygon_points = []
        # print([(line.start, line.end) for line in self.primitives])

        for primitive in self.primitives:
            polygon_points.extend(primitive.discretization_points(angle_resolution=angle_resolution)[:-1])
        return ClosedPolygon2D(polygon_points)

    def grid_triangulation(self, x_density: float = None,
                           y_density: float = None,
                           min_points_x: int = 20,
                           min_points_y: int = 20,
                           number_points_x: int = None,
                           number_points_y: int = None):
        """
        Use a n by m grid to triangulize the contour
        """
        bounding_rectangle = self.bounding_rectangle()
        # xmin, xmax, ymin, ymax = self.bounding_rectangle()
        dx = bounding_rectangle[1] - bounding_rectangle[0]  # xmax - xmin
        dy = bounding_rectangle[3] - bounding_rectangle[2]  # ymax - ymin
        if number_points_x is None:
            n = max(math.ceil(x_density * dx), min_points_x)
        else:
            n = number_points_x
        if number_points_y is None:
            m = max(math.ceil(y_density * dy), min_points_y)
        else:
            m = number_points_y
        x = [bounding_rectangle[0] + i * dx / n for i in range(n + 1)]
        y = [bounding_rectangle[2] + i * dy / m for i in range(m + 1)]

        point_index = {}
        number_points = 0
        points = []
        triangles = []
        for xi in x:
            for yi in y:
                point = volmdlr.Point2D(xi, yi)
                if self.point_belongs(point):
                    point_index[point] = number_points
                    points.append(point)
                    number_points += 1

        for i in range(n):
            for j in range(m):
                p1 = volmdlr.Point2D(x[i], y[j])
                p2 = volmdlr.Point2D(x[i + 1], y[j])
                p3 = volmdlr.Point2D(x[i + 1], y[j + 1])
                p4 = volmdlr.Point2D(x[i], y[j + 1])
                points_in = []
                for p in [p1, p2, p3, p4]:
                    if p in point_index:
                        points_in.append(p)
                if len(points_in) == 4:
                    triangles.append(
                        [point_index[p1], point_index[p2], point_index[p3]])
                    triangles.append(
                        [point_index[p1], point_index[p3], point_index[p4]])

                elif len(points_in) == 3:
                    triangles.append([point_index[p] for p in points_in])

        return vmd.DisplayMesh2D(points, triangles)

    # def extract_contours(self, point1: volmdlr.Point2D, point2: volmdlr.Point2D):
    #     split_primitives  = []
    #     # primitives = [p for p in contour.primitives]
    #     primitives = self.primitives
    #     for point in [point1, point2]:
    #         dist_min = math.inf
    #         for primitive in primitives:
    #             # print(point)
    #             dist = primitive.point_distance(point)
    #             if dist < dist_min:
    #                 dist_min = dist
    #                 prim_opt = primitive
    #         split_primitives.append(prim_opt)
    #     print(len(split_primitives))
    #     return self.extract_primitives(point1, split_primitives[0], point2, split_primitives[1])

    def contour_intersections(self, contour2d):
        intersecting_points = []
        for primitive1 in self.primitives:
            for primitive2 in contour2d.primitives:
                line_intersection = primitive1.linesegment_intersections(
                    primitive2)
                if line_intersection:
                    if line_intersection[0] not in intersecting_points:
                        intersecting_points.extend(line_intersection)
                else:
                    point1, point2 = contour2d.primitives[0].start, \
                                     contour2d.primitives[-1].end
                    if point1 not in intersecting_points and primitive1.point_belongs(point1):
                        intersecting_points.append(point1)
                    if point2 not in intersecting_points and primitive1.point_belongs(point2):
                        intersecting_points.append(point2)
            if len(intersecting_points) == 2:
                break
        return intersecting_points

    def get_divided_contours(self, cutting_point1: volmdlr.Point2D,
                             cutting_point2: volmdlr.Point2D,
                             closing_contour,
                             inside: bool):
        extracted_outerpoints_contour1 = \
            volmdlr.wires.Contour2D.extract_contours(self,
                                                     cutting_point1,
                                                     cutting_point2,
                                                     inside)[0]
        extracted_innerpoints_contour1 = \
            volmdlr.wires.Contour2D.extract_contours(self,
                                                     cutting_point1,
                                                     cutting_point2,
                                                     not inside)[0]
        primitives1 = extracted_outerpoints_contour1.primitives + closing_contour.primitives
        primitives2 = extracted_innerpoints_contour1.primitives + closing_contour.primitives
        if extracted_outerpoints_contour1.primitives[0].start == \
                closing_contour.primitives[0].start:
            cutting_contour_new = closing_contour.invert()
            primitives1 = cutting_contour_new.primitives + \
                extracted_outerpoints_contour1.primitives
        elif extracted_outerpoints_contour1.primitives[0].start == \
                closing_contour.primitives[-1].end:
            primitives1 = closing_contour.primitives + \
                          extracted_outerpoints_contour1.primitives

        if extracted_innerpoints_contour1.primitives[0].start == \
                closing_contour.primitives[0].start:
            cutting_contour_new = \
                closing_contour.invert()
            primitives2 = cutting_contour_new.primitives + \
                extracted_innerpoints_contour1.primitives
        elif extracted_innerpoints_contour1.primitives[
                0].start == closing_contour.primitives[-1].end:
            primitives2 = closing_contour.primitives + \
                          extracted_innerpoints_contour1.primitives
        contour1 = Contour2D(primitives1)
        contour1.order_contour()
        contour2 = Contour2D(primitives2)
        contour2.order_contour()
        return contour1, contour2

    def divide(self, contours, inside):
        # TODO: This method has a modified-iterating-list pylint error to be fixed
        new_base_contours = [self]
        finished = False
        counter = 0
        list_contour = contours[:]
        list_cutting_contours = contours[:]
        list_valid_contours = []
        while not finished:
            cutting_contour = contours[0]
            for base_contour in new_base_contours:
                cutting_points = []
                point1, point2 = [cutting_contour.primitives[0].start,
                                  cutting_contour.primitives[-1].end]
                middle_point = cutting_contour.point_at_abscissa(cutting_contour.length() / 2)
                if not base_contour.point_belongs(middle_point):
                    continue
                if base_contour.point_over_contour(point1) and base_contour.point_over_contour(point2):
                    cutting_points = [point1, point2]
                elif len(new_base_contours) == 1:
                    contours.remove(cutting_contour)
                    continue
                if cutting_points:
                    contour1, contour2 = base_contour.get_divided_contours(
                        cutting_points[0], cutting_points[1], cutting_contour, inside)

                    new_base_contours.remove(base_contour)
                    for cntr in [contour1, contour2]:
                        all_divided_contour = True
                        for cut_contour in list_cutting_contours:
                            points_at_abs = cut_contour.discretization_points(angle_resolution=cut_contour.length() / 5)
                            for point_at_abs in points_at_abs[1:-1]:
                                if cntr.point_belongs(point_at_abs) and \
                                        (not cntr.point_over_contour(point_at_abs) and
                                         True not in [cntr.primitive_over_contour(prim)
                                                      for prim in cut_contour.primitives]):
                                    all_divided_contour = False
                                    break
                            else:
                                continue
                            break
                        if all_divided_contour and cntr.area() != 0.0:
                            list_valid_contours.append(cntr)
                        else:
                            new_base_contours.append(cntr)
                    contours.remove(cutting_contour)
                    break
            if len(contours) == 0:
                finished = True
            if len(contours) == 1 and not new_base_contours:
                finished = True
            counter += 1
            if counter >= 100 * len(list_contour):
                # if base_contour.is_inside(contours[0]):
                #     contours.remove(cutting_contour)
                #     continue
                # list_valid_contours.append(base_contour)
                # finished = True
                contours = contours[::-1]
                if counter > 100 * len(list_contour) + len(contours):
                    print('new_base_contours:', len(new_base_contours))
                    print('len(contours):', len(contours))
                    ax = contours[0].plot()
                    base_contour.plot(ax=ax, color='b')
                    warnings.warn('There probably exists an open contour (two wires that could not be connected)')
                    finished = True

        return list_valid_contours

    def discretized_contour(self, n: float):
        """
        discretize each contour's primitive and return a new contour with teses discretized primitives
        """
        contour = Contour2D((self.discretized_primitives(n)))

        return contour.order_contour()

    @classmethod
    def from_bounding_rectangle(cls, xmin, xmax, ymin, ymax):
        """
        create a contour2d with bounding_box parameters, using linesegments2d
        """

        edge0 = volmdlr.edges.LineSegment2D(volmdlr.Point2D(xmin, ymin), volmdlr.Point2D(xmax, ymin))
        edge1 = volmdlr.edges.LineSegment2D(volmdlr.Point2D(xmax, ymin), volmdlr.Point2D(xmax, ymax))
        edge2 = volmdlr.edges.LineSegment2D(volmdlr.Point2D(xmax, ymax), volmdlr.Point2D(xmin, ymax))
        edge3 = volmdlr.edges.LineSegment2D(volmdlr.Point2D(xmin, ymax), volmdlr.Point2D(xmin, ymin))

        edges = [edge0, edge1, edge2, edge3]

        return Contour2D(edges)

    @classmethod
    def from_points(cls, points: List[volmdlr.Point2D]):
        """
        create a contour2d from points with line_segments2D
        """

        if len(points) < 3:
            raise ValueError('contour is defined at least with three points')
        else:
            edges = []
            for i in range(0, len(points) - 1):
                edges.append(volmdlr.edges.LineSegment2D(points[i], points[i + 1]))

            edges.append(volmdlr.edges.LineSegment2D(points[-1], points[0]))

            contour = cls(edges)

            return contour

    def cut_by_bspline_curve(self, bspline_curve2d: volmdlr.edges.BSplineCurve2D):
        """
        cut a contou2d with bspline_curve2d to define two different contours
        """
        # TODO: BsplineCurve is descretized and defined with a wire. To be improved!

        contours = self.cut_by_wire(bspline_curve2d.to_wire(20))

        return contours

    def clean_primitives(self):
        """
        delete primitives with start=end, and return a new contour
        """

        new_primitives = []
        for p in self.primitives:
            if p.start != p.end:
                new_primitives.append(p)

        return Contour2D(new_primitives)

    def merge_with(self, contour2d):
        """
        merge two adjacent contours, sharing primitives, and returns one outer
        contour and inner contours (if there are any)
        :param contour2d: contour to merge with
        :return: merged contours
        """
        is_sharing_primitive = self.is_sharing_primitives_with(contour2d)
        if self.is_inside(contour2d) and not is_sharing_primitive:
            return [self]
        if contour2d.is_inside(self) and not is_sharing_primitive:
            return [contour2d]

        merged_primitives = self.merge_primitives_with(contour2d)
        contours = Contour2D.contours_from_edges(merged_primitives)
        contours = sorted(contours, key=lambda contour: contour.area(),
                          reverse=True)
        return contours

    def union(self, contour2: 'Contour2D'):
        """
        Union two contours, if they adjacent, or overlap somehow
        """
        if self.is_inside(contour2):
            return [self]
        if contour2.is_inside(self):
            return [contour2]
        contours_intersections = self.contour_intersections(contour2)
        if not self.is_sharing_primitives_with(contour2) and contours_intersections:
            resulting_primitives = []
            primitives1_inside = self.extract_with_points(contours_intersections[0], contours_intersections[1], True)
            primitives1_outside = self.extract_with_points(contours_intersections[0], contours_intersections[1], False)
            primitives2_inside = contour2.extract_with_points(contours_intersections[0],
                                                              contours_intersections[1], True)
            primitives2_outside = contour2.extract_with_points(contours_intersections[0],
                                                               contours_intersections[1], False)
            if contour2.point_belongs(primitives1_inside[0].middle_point()):
                resulting_primitives.extend(primitives1_outside)
            else:
                resulting_primitives.extend(primitives1_inside)
            if self.point_belongs(primitives2_inside[0].middle_point()):
                resulting_primitives.extend(primitives2_outside)
            else:
                resulting_primitives.extend(primitives2_inside)
            return [Contour2D(resulting_primitives).order_contour()]

        return self.merge_with(contour2)

    def cut_by_wire(self, wire: Wire2D):
        """
        Cut a contour2d with a wire2d and return a list of contours 2d.

        :param wire: volmdlr.wires.Wire2D
        :rtype: list[volmdlr.wires.Contour2D]

<<<<<<< HEAD
        :param wire: volmdlr.wires.Wire2D.
        :return: contours2d : list[volmdlr.wires.Contour2D].
=======
        :return contours2d : list[volmdlr.wires.Contour2D]
>>>>>>> 095c4def
        """

        intersections = self.wire_crossings(wire)  # crossings OR intersections (?)
        if not intersections or len(intersections) < 2:
            return [self]
        if len(intersections) % 2 != 0:
            raise NotImplementedError(
                f'{len(intersections)} intersections not supported yet')

        points_intersections = [point for point, prim in intersections]

        sorted_points = wire.sort_points_along_wire(points_intersections)
        list_contours = []
        contour_to_cut = self
        cutting_points_counter = 0
        while cutting_points_counter != len(sorted_points):

            point1 = sorted_points[cutting_points_counter]
            point2 = sorted_points[cutting_points_counter + 1]

            closing_wire = wire.extract_without_primitives(point1, point2, True)

            for point in points_intersections:
                if point not in [point1, point2] and Wire2D(closing_wire).point_over_wire(point):
                    closing_wire = wire.extract_without_primitives(point1, point2, False)
                    break

            closing_wire_prim = []
            for closing_w in closing_wire:
                if closing_w:
                    closing_wire_prim.append(closing_w)
            closing_contour = Contour2D(closing_wire_prim)
            contour1, contour2 = contour_to_cut.get_divided_contours(point1,
                                                                     point2,
                                                                     closing_contour,
                                                                     True)

            if sorted_points.index(point1) + 2 < len(sorted_points) - 1:
                if contour1.point_over_contour(
                        sorted_points[sorted_points.index(point1) + 2]):
                    contour_to_cut = contour1
                    list_contours.append(contour2)
                elif contour2.point_over_contour(
                        sorted_points[sorted_points.index(point1) + 2]):
                    contour_to_cut = contour2
                    list_contours.append(contour1)
            else:
                list_contours.extend([contour1, contour2])
            cutting_points_counter += 2

        return list_contours


class ClosedPolygonMixin:
    """
    Abstract class for ClosedPolygon, storing methods used by ClosedPolygon2D and ClosedPolygon3D.

    """

    def length(self):
        list_ = []
        for k in range(len(self.line_segments)):
            list_.append(self.line_segments[k].length())
        return sum(list_)

    def min_length(self):
        list_ = []
        for k in range(len(self.line_segments)):
            list_.append(self.line_segments[k].length())
        return min(list_)

    def max_length(self):
        list_ = []
        for k in range(len(self.line_segments)):
            list_.append(self.line_segments[k].length())
        return max(list_)

    def edge_statistics(self):
        distances = []
        for i, point in enumerate(self.points):
            if i != 0:
                distances.append(point.point_distance(self.points[i - 1]))
        mean_distance = mean(distances)
        std = npy.std(distances)
        return mean_distance, std

    def simplify_polygon(self, min_distance: float = 0.01,
                         max_distance: float = 0.05, angle: float = 15):
        points = [self.points[0]]
        previous_point = None
        for i, point in enumerate(self.points[1:]):
            distance = point.point_distance(points[-1])
            if distance > min_distance:
                if distance > max_distance:
                    number_segmnts = round(distance / max_distance) + 2
                    for n in range(number_segmnts):
                        new_point = points[-1] + (point - points[-1]) * (
                                n + 1) / number_segmnts
                        distance1 = new_point.point_distance(points[-1])
                        if distance1 > max_distance:
                            points.append(new_point)
                else:
                    if point not in points:
                        points.append(point)
            if len(points) > 1:
                vector1 = points[-1] - points[-2]
                vector2 = point - points[-2]
                cos = vector1.dot(vector2) / (vector1.norm() * vector2.norm())
                cos = math.degrees(math.acos(round(cos, 6)))
                if abs(cos) > angle:
                    if previous_point not in points:
                        points.append(previous_point)
                    if point not in points:
                        points.append(point)
            if len(points) > 2:
                distance2 = points[-3].point_distance(points[-2])
                vector1 = points[-2] - points[-3]
                vector2 = points[-1] - points[-3]
                cos = vector1.dot(vector2) / (vector1.norm() * vector2.norm())
                cos = math.degrees(math.acos(round(cos, 6)))
                if distance2 < min_distance and cos < angle:
                    points = points[:-2] + [points[-1]]
            previous_point = point
        distance = points[0].point_distance(points[-1])
        if distance < min_distance:
            points.remove(points[-1])

        if volmdlr.wires.ClosedPolygon2D(points).area() == 0.0:
            return self

        return self.__class__(points)

    @property
    def line_segments(self):
        if not self._line_segments:
            self._line_segments = self.get_line_segments()
        return self._line_segments

    def get_line_segments(self):
        raise NotImplementedError(
            f"get_line_segments method must be overloaded by {self.__class__.__name__}")


class ClosedPolygon2D(Contour2D, ClosedPolygonMixin):
    """
    A collection of points, connected by linesegments, following each other.

    """
    _non_serializable_attributes = ['line_segments', 'primitives',
                                    'basis_primitives']

    def __init__(self, points: List[volmdlr.Point2D], name: str = ''):
        self.points = points
        self._line_segments = None

        Contour2D.__init__(self, self.line_segments, name)

    def copy(self, *args, **kwargs):
        points = [p.copy() for p in self.points]
        return ClosedPolygon2D(points, self.name)

    def __hash__(self):
        return sum(hash(p) for p in self.points)

    def __eq__(self, other_):
        if not isinstance(other_, self.__class__):
            return False
        equal = True
        for point, other_point in zip(self.points, other_.points):
            equal = (equal and point == other_point)
        return equal

    def area(self):
        # TODO: perf: cache number of points
        if len(self.points) < 3:
            return 0.

        x = [point.x for point in self.points]
        y = [point.y for point in self.points]

        x1 = [x[-1]] + x[0:-1]
        y1 = [y[-1]] + y[0:-1]
        return 0.5 * abs(sum(i * j for i, j in zip(x, y1))
                         - sum(i * j for i, j in zip(y, x1)))
        # return 0.5 * npy.abs(
        #     npy.dot(x, npy.roll(y, 1)) - npy.dot(y, npy.roll(x, 1)))

    def center_of_mass(self):
        lp = len(self.points)
        if lp == 0:
            return volmdlr.O2D
        if lp == 1:
            return self.points[0]
        if lp == 2:
            return 0.5 * (self.points[0] + self.points[1])

        x = [point.x for point in self.points]
        y = [point.y for point in self.points]

        xi_xi1 = x + npy.roll(x, -1)
        yi_yi1 = y + npy.roll(y, -1)
        xi_yi1 = npy.multiply(x, npy.roll(y, -1))
        xi1_yi = npy.multiply(npy.roll(x, -1), y)

        a = 0.5 * npy.sum(xi_yi1 - xi1_yi)  # signed area!
        # print('a :', a)
        #        a=self.area()
        if not math.isclose(a, 0, abs_tol=1e-08):
            cx = npy.sum(npy.multiply(xi_xi1, (xi_yi1 - xi1_yi))) / 6. / a
            cy = npy.sum(npy.multiply(yi_yi1, (xi_yi1 - xi1_yi))) / 6. / a
            return volmdlr.Point2D(cx, cy)

        self.plot()
        raise NotImplementedError

    def barycenter(self):
        """
        calculates the geometric center of the polygon, which is the
        average position of all the points in it

        returns a Volmdlr.Point2D point
        """
        barycenter1_2d = self.points[0]
        for point in self.points[1:]:
            barycenter1_2d += point
        return barycenter1_2d / len(self.points)

    def point_belongs(self, point):
        """
        Ray casting algorithm copied from internet...
        """
        return polygon_point_belongs((point.x, point.y),
                                     [(p.x, p.y) for p in self.points])

    def second_moment_area(self, point):
        Ix, Iy, Ixy = 0., 0., 0.
        for pi, pj in zip(self.points, self.points[1:] + [self.points[0]]):
            xi, yi = (pi - point)
            xj, yj = (pj - point)
            Ix += (yi ** 2 + yi * yj + yj ** 2) * (xi * yj - xj * yi)
            Iy += (xi ** 2 + xi * xj + xj ** 2) * (xi * yj - xj * yi)
            Ixy += (xi * yj + 2 * xi * yi + 2 * xj * yj + xj * yi) * (
                    xi * yj - xj * yi)
        if Ix < 0:
            Ix = - Ix
            Iy = - Iy
            Ixy = - Ixy
        return Ix / 12., Iy / 12., Ixy / 24.

    def get_line_segments(self):
        lines = []
        if len(self.points) > 1:
            for p1, p2 in zip(self.points,
                              list(self.points[1:]) + [self.points[0]]):
                if p1 != p2:
                    lines.append(volmdlr.edges.LineSegment2D(p1, p2))
        return lines

    def rotation(self, center: volmdlr.Point2D, angle: float):
        """
        ClosedPolygon2D rotation
        :param center: rotation center
        :param angle: angle rotation
        :return: a new rotated ClosedPolygon2D
        """
        return ClosedPolygon2D(
            [point.rotation(center, angle) for point in self.points])

    def rotation_inplace(self, center: volmdlr.Point2D, angle: float):
        """
        Line2D rotation. Object is updated inplace
        :param center: rotation center
        :param angle: rotation angle
        """
        for point in self.points:
            point.rotation_inplace(center, angle)

    # @classmethod
    # def polygon_from_segments(cls, list_point_pairs):
    #     points = [list_point_pairs[0][0], list_point_pairs[0][1]]
    #     list_point_pairs.remove((list_point_pairs[0][0], list_point_pairs[0][1]))
    #     finished =  False

    #     while not finished:
    #         for p1, p2 in list_point_pairs:
    #             if p1 == points[-1]:
    #                 points.append(p2)
    #                 break
    #             elif p2 == points[-1]:
    #                 points.append(p1)
    #                 break
    #         list_point_pairs.remove((p1, p2))
    #         if len(list_point_pairs)==0:
    #             finished = True

    #     # for i, i_p1, i_p2 in enumerate(list_point_pairs):
    #     #     for j, j_p1, j_p2 in enumerate(list_point_pairs):
    #     #         if i != j:

    #     #             if p1 == points[-1]:
    #     #                 points.append(p2)
    #     #             elif p2 == points[-1]:
    #     #                 points.append(p1)
    #     # print('points : ', points)
    #     return cls(points)

    def translation(self, offset: volmdlr.Vector2D):
        """
        ClosedPolygon2D translation
        :param offset: translation vector
        :return: A new translated ClosedPolygon2D
        """
        return ClosedPolygon2D(
            [point.translation(offset) for point in self.points])

    def translation_inplace(self, offset: volmdlr.Vector2D):
        """
        ClosedPolygon2D translation. Object is updated inplace
        :param offset: translation vector
        """
        for point in self.points:
            point.translation_inplace(offset)

    def frame_mapping(self, frame: volmdlr.Frame2D, side: str):
        return self.__class__([point.frame_mapping(frame, side) for point in self.points])

    def frame_mapping_inplace(self, frame: volmdlr.Frame2D, side: str):
        for point in self.points:
            point.frame_mapping_inplace(frame, side)

    def polygon_distance(self,
                         polygon: 'volmdlr.wires.ClosedPolygon2D'):
        p = self.points[0]
        d = []
        for point in polygon.points:
            d.append(p.point_distance(point))
        index = d.index(min(d))
        return d[index]

    def is_trigo(self):
        if len(self.points) < 3:
            return True

        angle = 0.
        for ls1, ls2 in zip(self.line_segments,
                            self.line_segments[1:] + [self.line_segments[0]]):
            u = ls2.unit_direction_vector()
            x = u.dot(ls1.unit_direction_vector())
            y = u.dot(ls1.normal_vector())
            angle += math.atan2(y, x)
        return angle > 0

    def delaunay_triangulation(self):
        points = self.points
        new_points = []
        delaunay_triangles = []
        # ax=plt.subplot()
        for point in points:
            new_points.append([point[0], point[1]])

        delaunay = npy.array(new_points)

        tri = Delaunay(delaunay)

        for simplice in delaunay[tri.simplices]:
            triangle = Triangle2D(volmdlr.Point2D(simplice[0]),
                                  volmdlr.Point2D(simplice[1]),
                                  volmdlr.Point2D(simplice[2]))
            delaunay_triangles.append(triangle)

        return delaunay_triangles

    def offset(self, offset):
        xmin, xmax, ymin, ymax = self.bounding_rectangle().bounds()

        max_offset_len = min(xmax - xmin, ymax - ymin) / 2
        if offset <= -max_offset_len:
            print('Inadapted offset, '
                  'polygon might turn over. Offset must be greater than',
                  -max_offset_len)
            raise ValueError('inadapted offset')
        else:
            nb = len(self.points)
            vectors = []
            for i in range(nb - 1):
                v1 = self.points[i + 1] - self.points[i]
                v2 = self.points[i] - self.points[i + 1]
                v1.normalize()
                v2.normalize()
                vectors.append(v1)
                vectors.append(v2)

        v1 = self.points[0] - self.points[-1]
        v2 = self.points[-1] - self.points[0]
        v1.normalize()
        v2.normalize()
        vectors.append(v1)
        vectors.append(v2)

        offset_vectors = []
        offset_points = []

        for i in range(nb):

            # check = False
            ni = vectors[2 * i - 1] + vectors[2 * i]
            if ni == volmdlr.Vector2D(0, 0):
                ni = vectors[2 * i]
                ni = ni.normal_vector()
                offset_vectors.append(ni)
            else:
                ni.normalize()
                if ni.dot(vectors[2 * i - 1].normal_vector()) > 0:
                    ni = - ni
                    # check = True
                offset_vectors.append(ni)

            normal_vector1 = - vectors[2 * i - 1].normal_vector()
            normal_vector2 = vectors[2 * i].normal_vector()
            normal_vector1.normalize()
            normal_vector2.normalize()
            alpha = math.acos(normal_vector1.dot(normal_vector2))

            offset_point = self.points[i] + offset / math.cos(alpha / 2) * \
                (-offset_vectors[i])

            # ax=self.plot()
            # offset_point.plot(ax=ax, color='g')

            # if self.point_belongs(offset_point):
            #     offset_point = self.points[i] + offset / math.cos(alpha / 2) * \
            #                    (-offset_vectors[i])

            offset_points.append(offset_point)

            # self.points[i].plot(ax=ax, color='b')
            # offset_point.plot(ax=ax, color='r')

        return self.__class__(offset_points)

    def point_border_distance(self, point, return_other_point=False):
        """
        Compute the distance to the border distance of polygon
        Output is always positive, even if the point belongs to the polygon
        """
        d_min, other_point_min = self.line_segments[0].point_distance(
            point, return_other_point=True)
        for line in self.line_segments[1:]:
            d, other_point = line.point_distance(
                point, return_other_point=True)
            if d < d_min:
                d_min = d
                other_point_min = other_point
        if return_other_point:
            return d_min, other_point_min
        return d_min

    def to_polygon(self, angle_resolution=None):
        return self

    def self_intersects(self):
        epsilon = 0
        # BENTLEY-OTTMANN ALGORITHM
        # Sort the points along ascending x for the Sweep Line method
        sorted_index = sorted(range(len(self.points)), key=lambda p: (
            self.points[p][0], self.points[p][1]))
        nb = len(sorted_index)
        segments = []
        deleted = []

        while len(
                sorted_index) != 0:  # While all the points haven't been swept
            # Stock the segments between 2 consecutive edges
            # Ex: for the ABCDE polygon, if Sweep Line is on C, the segments
            #   will be (C,B) and (C,D)
            if sorted_index[0] - 1 < 0:
                segments.append((sorted_index[0], nb - 1))
            else:
                segments.append((sorted_index[0], sorted_index[0] - 1))
            if sorted_index[0] >= len(self.points) - 1:
                segments.append((sorted_index[0], 0))
            else:
                segments.append((sorted_index[0], sorted_index[0] + 1))

            # Once two edges linked by a segment have been swept, delete the
            # segment from the list
            to_del = []
            for index in deleted:
                if abs(index - sorted_index[0]) == 1 or abs(
                        index - sorted_index[0]) == nb - 1:
                    to_del.append((index, sorted_index[0]))
                    to_del.append((sorted_index[0], index))

            # Keep track of which edges have been swept
            deleted.append(sorted_index[0])
            sorted_index.pop(0)

            # Delete the segments that have just been swept
            index_to_del = []
            for i, segment in enumerate(segments):
                for seg_to_del in to_del:
                    if segment == seg_to_del:
                        index_to_del.append(i)
            for index in index_to_del[::-1]:
                segments.pop(index)

            # Checks if two segments are intersecting each other, returns True
            # if yes, otherwise the algorithm continues at WHILE
            for segment1 in segments:
                for segment2 in segments:
                    if segment1[0] != segment2[0] and segment1[1] != segment2[
                        1] and segment1[0] != segment2[1] and segment1[1] != \
                            segment2[0]:

                        line1 = volmdlr.edges.LineSegment2D(
                            self.points[segment1[0]],
                            self.points[segment1[1]])
                        line2 = volmdlr.edges.LineSegment2D(
                            self.points[segment2[0]],
                            self.points[segment2[1]])

                        p, a, b = volmdlr.Point2D.line_intersection(line1,
                                                                    line2,
                                                                    True)
                        if p is not None:
                            if 0 + epsilon <= a <= 1 - epsilon \
                                    and 0 + epsilon <= b <= 1 - epsilon:
                                return True, line1, line2

        return False, None, None

    @classmethod
    def points_convex_hull(cls, points):
        if len(points) < 3:
            return

        points_hull = [pt.copy() for pt in points]

        ymax, pos_ymax = volmdlr.core.max_pos([pt.y for pt in points_hull])
        point_start = points_hull[pos_ymax]
        hull = [point_start]

        barycenter = points_hull[0]
        for pt in points_hull[1:]:
            barycenter += pt
        barycenter = barycenter / (len(points_hull))
        # second point of hull
        theta = []
        remaining_points = points_hull
        del remaining_points[pos_ymax]

        vec1 = point_start - barycenter
        for pt in remaining_points:
            vec2 = pt - point_start
            theta_i = -volmdlr.core.clockwise_angle(vec1, vec2)
            theta.append(theta_i)

        min_theta, posmin_theta = volmdlr.core.min_pos(theta)
        next_point = remaining_points[posmin_theta]
        hull.append(next_point)
        del remaining_points[posmin_theta]
        # Adding first point to close the loop at the end
        remaining_points.append(hull[0])

        initial_vector = vec1.copy()
        total_angle = 0
        while next_point != point_start:
            vec1 = next_point - hull[-2]
            theta = []
            for pt in remaining_points:
                vec2 = pt - next_point
                theta_i = -volmdlr.core.clockwise_angle(vec1, vec2)
                theta.append(theta_i)

            min_theta, posmin_theta = volmdlr.core.min_pos(theta)
            if math.isclose(min_theta, -2 * math.pi, abs_tol=1e-6) \
                    or math.isclose(min_theta, 0, abs_tol=1e-6):
                if remaining_points[posmin_theta] == point_start:
                    break

            else:
                next_point = remaining_points[posmin_theta]

                vec_next_point = next_point - barycenter
                total_angle += (2 * math.pi - volmdlr.core.clockwise_angle(initial_vector, vec_next_point))

                if total_angle > 2 * math.pi:
                    break
                else:
                    initial_vector = vec_next_point

                hull.append(next_point)

            del remaining_points[posmin_theta]

        hull.pop()

        return cls(hull)

    @classmethod
    def concave_hull(cls, points, concavity, scale_factor):
        """
        Calculates the concave hull from a cloud of points, i.e., it Unites all points under the smallest possible area.

        :param points: list of points corresponding to the cloud of points
        :type points: class: 'volmdlr.Point2D'
        :param concavity: Sets how sharp the concave angles can be. It goes from -1 (not concave at all. in fact,
                          the hull will be left convex) up to +1 (very sharp angles can occur. Setting concavity to
                          +1 might result in 0º angles!) concavity is defined as the cosine of the concave angles.
        :type concavity: float
        :param scale_factor: Sets how big is the area where concavities are going to be searched.
                             The bigger, the more sharp the angles can be. Setting it to a very high value might
                             affect the performance of the program.
                             This value should be relative to how close to each other the points to be connected are.
        :type scale_factor: float

        """

        def get_nearby_points(line, points, scale_factor):
            points_hull = [pt.copy() for pt in points]

            # print('i enter here')
            nearby_points = []
            line_midpoint = 0.5 * (line.start + line.end)
            # print(line_midpoint)
            tries = 0
            n = 5
            bounding_box = [line_midpoint.x - line.length() / 2,
                            line_midpoint.x + line.length() / 2,
                            line_midpoint.y - line.length() / 2,
                            line_midpoint.y + line.length() / 2]
            boundary = [int(bounding / scale_factor) for bounding in
                        bounding_box]
            while tries < n and len(nearby_points) == 0:
                for point in points_hull:
                    if not ((
                                    point.x == line.start.x and point.y == line.start.y) or (
                                    point.x == line.end.x and point.y == line.end.y)):
                        point_x_rel_pos = int(point.x / scale_factor)
                        point_y_rel_pos = int(point.y / scale_factor)
                        if point_x_rel_pos >= boundary[
                                0] and point_x_rel_pos <= boundary[
                                1] and point_y_rel_pos >= boundary[
                                2] and point_y_rel_pos <= boundary[3]:
                            nearby_points.append(point)

                scale_factor *= 4 / 3
                tries += 1

            return nearby_points

        def line_colides_with_hull(line, concave_hull):
            for hull_line in concave_hull:
                if line.start != hull_line.start and line.start != hull_line.end and line.end != hull_line.start and\
                        line.end != hull_line.end:
                    if line.line_intersections(hull_line.to_line()):
                        return True
            return False

        def get_divided_line(line, nearby_points, hull_concave_edges,
                             concavity):
            divided_line = []
            ok_middle_points = []
            list_cossines = []
            for middle_point in nearby_points:
                vect1 = line.start - middle_point
                vect2 = line.end - middle_point
                if middle_point in (line.start, line.end):
                    continue
                cos = round(vect1.dot(vect2) / (vect1.norm() * vect2.norm()),
                            4)
                if cos < concavity:
                    new_line_A = volmdlr.edges.LineSegment2D(start=line.start, end=middle_point)
                    new_line_B = volmdlr.edges.LineSegment2D(start=middle_point, end=line.end)
                    if not (line_colides_with_hull(line=new_line_A,
                                                   concave_hull=hull_concave_edges) and line_colides_with_hull(
                            line=new_line_B, concave_hull=hull_concave_edges)):
                        ok_middle_points.append(middle_point)
                        list_cossines.append(cos)
            if len(ok_middle_points) > 0:
                #  We want the middlepoint to be the one with widest angle (smallest cossine)
                min_cossine_index = list_cossines.index(min(list_cossines))
                divided_line.append(volmdlr.edges.LineSegment2D(line.start,
                                                                ok_middle_points[
                                                                    min_cossine_index]))
                divided_line.append(volmdlr.edges.LineSegment2D(
                    ok_middle_points[min_cossine_index], line.end))
            return divided_line

        hull_convex_edges = cls.points_convex_hull(points).line_segments
        hull_convex_edges.sort(key=lambda x: x.length(), reverse=True)
        hull_concave_edges = []
        hull_concave_edges.extend(hull_convex_edges)
        hull_points = list({pt for line in hull_concave_edges for pt in [line[0], line[1]]})
        unused_points = []
        for point in points:
            if point not in hull_points:
                unused_points.append(point)

        a_line_was_divided_in_the_iteration = True
        while a_line_was_divided_in_the_iteration:
            a_line_was_divided_in_the_iteration = False
            for line_position_hull in range(len(hull_concave_edges)):

                line = hull_concave_edges[line_position_hull]
                nearby_points = get_nearby_points(line, unused_points,
                                                  scale_factor)
                divided_line = get_divided_line(line, nearby_points,
                                                hull_concave_edges, concavity)
                if len(divided_line) > 0:
                    a_line_was_divided_in_the_iteration = True
                    unused_points.remove(divided_line[0].end)
                    hull_concave_edges.remove(line)
                    hull_concave_edges.extend(divided_line)
                    break

            hull_concave_edges.sort(key=lambda x: x.length(), reverse=True)

        # line  = hull_concave_edges[0]
        # print('first line legth :', line.length())
        # nearby_points = get_nearby_points(line, unused_points, scale_factor)
        # print('points next the first line in the end: ', nearby_points)
        # divided_line = get_divided_line(line, nearby_points, hull_concave_edges, concavity)
        # print('len divided line :', len(divided_line))
        polygon_points = [(line.start, line.end) for line in hull_concave_edges]
        # polygon_points = [(line.start, line.end) for line in hull_concave_edges
        #                   if line.length() != 0]

        points = [polygon_points[0][0], polygon_points[0][1]]
        polygon_points.remove((polygon_points[0][0], polygon_points[0][1]))
        finished = False

        while not finished:
            for p1, p2 in polygon_points:
                if p1 == points[-1] and p2 not in points:
                    points.append(p2)
                    break
                elif p2 == points[-1] and p1 not in points:
                    points.append(p1)
                    break
            polygon_points.remove((p1, p2))
            if len(polygon_points) == 0:
                finished = True

        return cls(points)  # , nearby_points

    @classmethod
    def convex_hull_points(cls, points):
        """
        Uses the scipy method ConvexHull to calculate the convex hull from
        a cloud of points
        """

        points_hull = [pt.copy() for pt in points]

        numpy_points = npy.array([(p.x, p.y) for p in points_hull])
        hull = ConvexHull(numpy_points)
        polygon_points = []
        for simplex in hull.simplices:
            polygon_points.append((points_hull[simplex[0]], points_hull[simplex[1]]))

        points_hull = [polygon_points[0][0], polygon_points[0][1]]
        polygon_points.remove((polygon_points[0][0], polygon_points[0][1]))
        finished = False

        while not finished:
            for p1, p2 in polygon_points:
                if p1 == points_hull[-1]:
                    points_hull.append(p2)
                    break
                elif p2 == points_hull[-1]:
                    points_hull.append(p1)
                    break
            polygon_points.remove((p1, p2))
            if len(polygon_points) == 0:
                finished = True

        points_hull.pop(-1)

        # the first point is the one with the lowest x value
        i_min = 0
        min_x = points_hull[0].x
        for i, point in enumerate(points_hull):
            if point.x < min_x:
                min_x = point.x
                i_min = i

        points_hull = points_hull[i_min:] + points_hull[:i_min]

        # we make sure that the points are ordered in the trigonometric direction
        if points_hull[0].y < points_hull[1].y:
            points_hull.reverse()

        return cls(points_hull)

    def to_3d(self, plane_origin, x, y):
        """
        Tranforms a ClosedPolygon2D into an ClosedPolygon3D, given a plane origin and an u and v plane vector.

        :param plane_origin: plane origin.
        :param x: plane u vector.
        :param y: plane v vector.
        :return: ClosedPolygon3D.
        """
        points3d = [point.to_3d(plane_origin, x, y) for point in self.points]
        return ClosedPolygon3D(points3d)

    def plot(self, ax=None, color='k', alpha=1,
             plot_points=False, point_numbering=False,
             fill=False, fill_color='w', equal_aspect=True):
        if ax is None:
            fig, ax = plt.subplots()
            ax.set_aspect('equal')

        if fill:
            ax.fill([p[0] for p in self.points], [p[1] for p in self.points],
                    facecolor=fill_color)
        for line_segment in self.line_segments:
            line_segment.plot(ax=ax, color=color, alpha=alpha)

        if plot_points or point_numbering:
            for point in self.points:
                point.plot(ax=ax, color=color, alpha=alpha)

        if point_numbering:
            for ip, point in enumerate(self.points):
                ax.text(*point, 'point {}'.format(ip + 1),
                        ha='center', va='top')

        if equal_aspect:
            ax.set_aspect('equal')
        else:
            ax.set_aspect('auto')

        ax.margins(0.1)
        plt.show()

        return ax

    def triangulation(self):
        """
        Note: triangles have been inverted for a better rendering in babylonjs
        """
        # ear clipping
        points = self.points[:]
        initial_point_to_index = {p: i for i, p in enumerate(self.points)}
        triangles = []

        remaining_points = self.points[:]
        # ax = ClosedPolygon2D(remaining_points).plot()

        # inital_number_points = len(remaining_points)
        number_remaining_points = len(remaining_points)
        while number_remaining_points > 3:
            current_polygon = ClosedPolygon2D(remaining_points)

            found_ear = False
            for p1, p2, p3 in zip(remaining_points,
                                  remaining_points[1:] + remaining_points[0:1],
                                  remaining_points[2:] + remaining_points[
                                                         0:2]):
                if p1 != p3:
                    line_segment = volmdlr.edges.LineSegment2D(p1, p3)

                # Checking if intersections does not contrain the verticies
                # of line_segment
                intersect = False
                intersections = current_polygon.linesegment_intersections(
                    line_segment)
                if intersections:
                    for inter in intersections:
                        if inter[0] not in [line_segment.start,
                                            line_segment.end]:
                            intersect = True
                            break

                if not intersect:
                    if current_polygon.point_belongs(
                            line_segment.middle_point()):
                        # Confirmed as an ear
                        # print('ear!')

                        triangles.append((initial_point_to_index[p1],
                                          initial_point_to_index[p3],
                                          initial_point_to_index[p2]))
                        remaining_points.remove(p2)
                        number_remaining_points -= 1
                        found_ear = True

                        # Rolling the remaining list
                        if number_remaining_points > 4:
                            deq = deque(remaining_points)
                            # random.randint(1, number_remaining_points-1))
                            deq.rotate(int(0.3 * number_remaining_points))
                            remaining_points = list(deq)

                        break

            # Searching for a flat ear
            if not found_ear:
                remaining_polygon = ClosedPolygon2D(remaining_points)
                if remaining_polygon.area() > 0.:

                    found_flat_ear = False
                    for p1, p2, p3 in zip(remaining_points,
                                          remaining_points[
                                              1:] + remaining_points[0:1],
                                          remaining_points[
                                              2:] + remaining_points[0:2]):
                        triangle = Triangle2D(p1, p2, p3)
                        if triangle.area() == 0:
                            remaining_points.remove(p2)
                            found_flat_ear = True
                            break

                    if not found_flat_ear:
                        print(
                            'Warning : There are no ear in the polygon, it seems malformed: skipping triangulation')
                        return vmd.DisplayMesh2D(points, triangles)
                else:
                    return vmd.DisplayMesh2D(points, triangles)

        if len(remaining_points) == 3:
            p1, p2, p3 = remaining_points
            triangles.append((initial_point_to_index[p1],
                              initial_point_to_index[p3],
                              initial_point_to_index[p2]))

        return vmd.DisplayMesh2D(points, triangles)

    def simplify(self, min_distance: float = 0.01, max_distance: float = 0.05):
        return ClosedPolygon2D(self.simplify_polygon(min_distance=min_distance,
                                                     max_distance=max_distance).points)

    def line_intersecting_closing_point(self, crossing_point):
        """
        Finds closing point for the sewing method using intersection of lines
        drawn from the barycenter.

        returns the closing point
        """
        vec_dir = crossing_point.copy()
        vec_dir.normalize()

        line = volmdlr.edges.LineSegment2D(volmdlr.O2D,
                                           crossing_point + vec_dir * 5)
        # line.plot(ax=ax2d, color='b')

        point_intersections = {}
        for line_segment in self.line_segments:
            point_intersection = line_segment.linesegment_intersections(
                line)
            if point_intersection:
                point_intersections[line_segment] = point_intersection[
                    0]
            else:
                if line.point_belongs(line_segment.start):
                    point_intersections[line_segment] = line_segment.start
                if line.point_belongs(line_segment.end):
                    point_intersections[line_segment] = line_segment.end
        point_distance = list(point_intersections.values())[
            0].point_distance(crossing_point)
        point_intersection = list(point_intersections.values())[0]
        line_segment = list(point_intersections.keys())[0]
        for line, point in list(point_intersections.items())[1:]:
            dist = crossing_point.point_distance(point)
            if dist < point_distance:
                point_distance = dist
                point_intersection = point
                line_segment = line

        # point_intersection.plot(ax=ax2d)

        if point_intersection.point_distance(
                line_segment.start) < point_intersection.point_distance(
                                                            line_segment.end):
            closing_point = line_segment.start
        else:
            closing_point = line_segment.end

        return closing_point

    def point_in_polygon(self):
        """
        In case the barycenter of the polygon is outside, this method
        finds another point inside the polygon.

        """
        intersetions1 = {}
        linex_pos = volmdlr.edges.LineSegment2D(volmdlr.O2D, volmdlr.X2D * 5)
        linex_neg = volmdlr.edges.LineSegment2D(volmdlr.O2D, -volmdlr.X2D * 5)
        liney_pos = volmdlr.edges.LineSegment2D(volmdlr.O2D, volmdlr.Y2D * 5)
        liney_neg = volmdlr.edges.LineSegment2D(volmdlr.O2D, -volmdlr.Y2D * 5)
        for line in [linex_pos, linex_neg, liney_pos, liney_neg]:
            intersections = []
            for line_segment in self.line_segments:
                point_intersection = line_segment.linesegment_intersections(
                    line)
                intersections.extend(point_intersection)
                if not point_intersection:
                    if line.point_belongs(line_segment.start):
                        intersections.append(line_segment.start)
                    if line.point_belongs(line_segment.end):
                        intersections.append(line_segment.end)
            intersetions1[line] = intersections[:]
        for i, value in enumerate(intersetions1.values()):
            if not value:
                if i % 2 == 0:
                    if len(list(intersetions1.values())[i + 1]) == 2:
                        translation1 = (list(intersetions1.values())[i + 1][0] +
                                        list(intersetions1.values())[
                                            i + 1][1]) * 0.5
                        break
                if i % 2 != 0:
                    if len(list(intersetions1.values())[i - 1]) == 2:
                        translation1 = (list(intersetions1.values())[i - 1][0]
                                        + list(intersetions1.values())[i - 1][1]) * 0.5
                        break

        return translation1

    def repositioned_polygon(self, x, y):
        linex = volmdlr.edges.LineSegment2D(-x.to_2d(volmdlr.O2D, x, y),
                                            x.to_2d(volmdlr.O2D, x, y))
        way_back = volmdlr.O3D
        barycenter = self.barycenter()
        if not self.point_belongs(barycenter):
            barycenter1_2d = self.point_in_polygon()
            self.translation(-barycenter1_2d, False)
            way_back = barycenter1_2d.to_3d(volmdlr.O3D, x, y)
        else:
            inters = self.linesegment_intersections(linex)
            distance = inters[0][0].point_distance(inters[-1][0])
            if distance / 2 > 3 * min(
                    self.point_distance(inters[0][0]),
                    self.point_distance(inters[-1][0])):
                mid_point = (inters[0][0] + inters[-1][0]) * 0.5
                self.translation(-mid_point, False)
                way_back = mid_point.to_3d(volmdlr.O3D, x, y)

        return self, way_back

    def get_possible_sewing_closing_points(self, polygon2, polygon_primitive,
                                           line_segment1: None, line_segment2: None):
        """
        Searches all possibles closing points available for the given primitive
        """
        middle_point = polygon_primitive.middle_point()
        if line_segment1 is None and line_segment2 is None:
            normal_vector = polygon_primitive.unit_normal_vector()
            line_segment1 = volmdlr.edges.LineSegment2D(middle_point,
                                                        middle_point - normal_vector)
            line_segment2 = volmdlr.edges.LineSegment2D(middle_point,
                                                        middle_point + normal_vector)

        line_intersections = {line_segment1: [], line_segment2: []}
        for ls in [line_segment1, line_segment2
                   ]:
            inter_points = []
            for prim in polygon2.line_segments + self.line_segments[
                                                 :self.line_segments.index(
                                                     polygon_primitive)] + self.line_segments[
                                                                           self.line_segments.index(
                                                                               polygon_primitive) + 1:]:
                inters = prim.linesegment_intersections(ls)
                if inters:
                    line_intersections[ls].append((inters[0], prim))
                    inter_points.append(inters[0])
                elif ls.point_belongs(prim.start, 1e-7):
                    if prim.start not in inter_points:
                        line_intersections[ls].append((prim.start, prim))
                        inter_points.append(prim.start)
                elif ls.point_belongs(prim.end, 1e-7):
                    if prim.end not in inter_points:
                        line_intersections[ls].append((prim.end, prim))
                        inter_points.append(prim.end)
                elif prim.point_belongs(middle_point, 1e-7):
                    line_intersections[ls].append((prim.middle_point(), prim))
                    inter_points.append(prim.middle_point())
        return line_intersections

    def select_farthest_sewing_closing_point(self,
                                             line_segment: volmdlr.edges.LineSegment2D,
                                             polygon_primitive,
                                             possible_closing_points):
        """
        Searches the closest sewing closing point available
        """
        closing_point = volmdlr.O2D
        middle_point = polygon_primitive.middle_point()
        distance = 0
        for intr_list in possible_closing_points:
            if intr_list[1] not in self.line_segments:
                dist = intr_list[0].point_distance(line_segment.start)
                if dist > distance:
                    distance = dist
                    closing_point = (intr_list[1].start if
                                     intr_list[0].point_distance(
                                         intr_list[1].start) <
                                     intr_list[0].point_distance(
                                         intr_list[1].end) else
                                     intr_list[1].end)

            elif intr_list[0] == middle_point and \
                    polygon_primitive.length() == intr_list[1].length():
                closing_point = intr_list[1].start
                distance = 0

        return closing_point

    def select_closest_sewing_closing_point(self,
                                            line_segment: volmdlr.edges.LineSegment2D,
                                            polygon_primitive,
                                            possible_closing_points):
        """
        Searches the closest sewing closing point available
        """
        closing_point = volmdlr.O2D
        middle_point = polygon_primitive.middle_point()
        distance = math.inf
        for intr_list in possible_closing_points:
            if intr_list[1] not in self.line_segments:
                dist = intr_list[0].point_distance(line_segment.start)
                if dist < distance:
                    distance = dist
                    closing_point = (intr_list[1].start if
                                     intr_list[0].point_distance(
                                         intr_list[1].start) <
                                     intr_list[0].point_distance(
                                         intr_list[1].end) else
                                     intr_list[1].end)

            elif intr_list[0] == middle_point and \
                    polygon_primitive.length() == intr_list[1].length():
                closing_point = intr_list[1].start
                distance = 0

        return closing_point

    def search_farthest(self, interseting_point, possible_closing_points):
        """
        While Sewing two Polygons, and searching a face\'s closing point, this
        method verifies it shoul the closest of the farthest available
        :return: True if to search the farthest of False if not
        """
        distance = math.inf
        target_prim = None
        for intersection_point, prim in possible_closing_points:
            dist = interseting_point.point_distance(intersection_point)
            if dist < distance:
                distance = dist
                target_prim = prim
        if target_prim in self.line_segments:
            return True
        return False

    def get_closing_point(self, polygon2_2d, primitive, ax=None):
        """Gets sewing closing points for given primitive points"""
        closing_point = volmdlr.O2D
        middle_point = primitive.middle_point()

        normal_vector = primitive.unit_normal_vector()
        line_segment1 = volmdlr.edges.LineSegment2D(middle_point,
                                                    middle_point - normal_vector)
        line_segment2 = volmdlr.edges.LineSegment2D(middle_point,
                                                    middle_point + normal_vector)

        possible_sewing_closing_points_in_linesegment =\
            self.get_possible_sewing_closing_points(polygon2_2d, primitive,
                                                    line_segment1,
                                                    line_segment2)
        if possible_sewing_closing_points_in_linesegment[line_segment1] and\
                not possible_sewing_closing_points_in_linesegment[line_segment2]:
            closing_point = self.select_closest_sewing_closing_point(
                line_segment1, primitive,
                possible_sewing_closing_points_in_linesegment[line_segment1])
            if ax is not None:
                closing_point.plot(ax=ax, color='g')
        if possible_sewing_closing_points_in_linesegment[line_segment2] and \
                not possible_sewing_closing_points_in_linesegment[
                    line_segment1]:
            closing_point = self.select_closest_sewing_closing_point(
                line_segment2, primitive,
                possible_sewing_closing_points_in_linesegment[line_segment2])

        else:
            if len(possible_sewing_closing_points_in_linesegment[line_segment1]) == 1:
                closing_point = self.select_closest_sewing_closing_point(
                    line_segment1, primitive,
                    possible_sewing_closing_points_in_linesegment[
                        line_segment1])
                if closing_point == volmdlr.O2D:
                    closing_point = self.select_farthest_sewing_closing_point(
                        line_segment2, primitive,
                        possible_sewing_closing_points_in_linesegment[
                            line_segment2])
                if ax is not None:
                    closing_point.plot(ax=ax, color='c')
            elif len(possible_sewing_closing_points_in_linesegment[line_segment2]) == 1:
                closing_point = self.select_closest_sewing_closing_point(
                    line_segment2, primitive,
                    possible_sewing_closing_points_in_linesegment[
                        line_segment2])
                if closing_point == volmdlr.O2D:
                    closing_point = self.select_farthest_sewing_closing_point(
                        line_segment1, primitive,
                        possible_sewing_closing_points_in_linesegment[
                            line_segment1])
            else:
                if possible_sewing_closing_points_in_linesegment[line_segment1]:
                    if self.search_farthest(
                            middle_point,
                            possible_sewing_closing_points_in_linesegment[
                                line_segment2]):
                        closing_point =\
                            self.select_farthest_sewing_closing_point(
                                line_segment1, primitive,
                                possible_sewing_closing_points_in_linesegment[
                                    line_segment1])
                    else:
                        closing_point =\
                            self.select_closest_sewing_closing_point(
                                line_segment1, primitive,
                                possible_sewing_closing_points_in_linesegment[
                                    line_segment1])

                elif possible_sewing_closing_points_in_linesegment[
                        line_segment2]:
                    closing_point = self.select_closest_sewing_closing_point(
                        line_segment2, primitive,
                        possible_sewing_closing_points_in_linesegment[
                            line_segment2])
        if ax is not None:
            middle_point.plot(ax=ax, color='r')
            line_segment1.plot(ax=ax, color='y')
            line_segment2.plot(ax=ax, color='b')
            closing_point.plot(ax=ax)
            raise NotImplementedError('There should not be a plot inside this method')

        return closing_point

    def get_valid_sewing_polygon_primitive(self, polygon2_2d):
        """Get valid primitive to start sewing two polygons"""
        for primitive1 in self.line_segments:
            middle_point = primitive1.middle_point()
            normal_vector = primitive1.unit_normal_vector()
            line_segment1 = volmdlr.edges.LineSegment2D(middle_point,
                                                        middle_point - normal_vector)
            line_segment2 = volmdlr.edges.LineSegment2D(middle_point,
                                                        middle_point + normal_vector)
            possible_closing_points = self.get_possible_sewing_closing_points(
                polygon2_2d, primitive1, line_segment1, line_segment2)
            if len(possible_closing_points[line_segment1]) == 1 and\
                    possible_closing_points[line_segment1][0][1] in polygon2_2d.line_segments:
                closing_point = (possible_closing_points[
                                     line_segment1][0][1].start if
                                 possible_closing_points[
                                     line_segment1][0][0].point_distance(
                                     possible_closing_points[
                                         line_segment1][0][1].start) <
                                 possible_closing_points[
                                     line_segment1][0][0].point_distance(
                                     possible_closing_points[
                                         line_segment1][0][1].end) else
                                 possible_closing_points[
                                     line_segment1][0][1].end)

                if polygon2_2d.points.index(closing_point) >= len(polygon2_2d.points) * 2 / 4:
                    return primitive1

            if len(possible_closing_points[line_segment2]) == 1 and\
                    possible_closing_points[line_segment2][0][1] in polygon2_2d.line_segments:
                closing_point = (possible_closing_points[
                                     line_segment2][0][1].start if
                                 possible_closing_points[
                                     line_segment2][0][0].point_distance(
                                     possible_closing_points[
                                         line_segment2][0][1].start) <
                                 possible_closing_points[
                                     line_segment2][0][0].point_distance(
                                     possible_closing_points[
                                         line_segment2][0][1].end) else
                                 possible_closing_points[
                                     line_segment2][0][1].end)

                if polygon2_2d.points.index(closing_point) >= len(polygon2_2d.points) * 2 / 4:
                    return primitive1

        for primitive1 in self.line_segments:
            closing_point = self.get_closing_point(polygon2_2d,
                                                   primitive1)
            if closing_point != volmdlr.O2D:
                return primitive1

        raise NotImplementedError('make sure the two polygons '
                                  'you are trying to sew are valid ones')

    def is_convex(self):
        """
        Verifies if a polygon is convex or Not
        """
        for prim1, prim2 in zip(self.line_segments, self.line_segments[1:] + [self.line_segments[0]]):
            vector1 = prim1.direction_vector()
            vector2 = prim2.direction_vector()
            angle = volmdlr.core.clockwise_angle(vector1, vector2)
            if self.is_trigo():
                if angle < math.pi and angle != 0:
                    return False
            elif angle > math.pi and angle != 2 * math.pi:
                return False
        return True

    def axial_symmetry(self, line):
        """
        Finds out the symmetric closed_polygon2d according to a line.

        """

        axial_points = [point.axial_symmetry(line) for point in self.points]

        return self.__class__(points=axial_points)


class Triangle(ClosedPolygonMixin):
    """
    Defines a triangle from 3 points. It is a Super Class for Triangle2D and Triangle3D,
    storing their main attribut and methods.


    """

    def __init__(self, point1, point2,
                 point3, name: str = ''):

        self.point1 = point1
        self.point2 = point2
        self.point3 = point3
        self.name = name
        self._line_segments = None


class Triangle2D(Triangle):
    def __init__(self, point1: volmdlr.Point2D, point2: volmdlr.Point2D,
                 point3: volmdlr.Point2D, name: str = ''):
        # self.point1 = point1
        # self.point2 = point2
        # self.point3 = point3
        # self.name = name

        # # ClosedPolygon2D.__init__(self, points=[point1, point2, point3],
        # # name=name)

        Triangle.__init__(self, point1,
                          point2,
                          point3,
                          name)

    def area(self):
        u = self.point2 - self.point1
        v = self.point3 - self.point1
        return abs(u.cross(v)) / 2

    def incircle_radius(self):
        a = self.point1.point_distance(self.point2)
        b = self.point1.point_distance(self.point3)
        c = self.point2.point_distance(self.point3)
        return 2 * self.area() / (a + b + c)

    def circumcircle_radius(self):
        a = self.point1.point_distance(self.point2)
        b = self.point1.point_distance(self.point3)
        c = self.point2.point_distance(self.point3)
        return a * b * c / (self.area() * 4.0)

    def ratio_circumr_length(self):
        return self.circumcircle_radius() / self.length()

    def ratio_incircler_length(self):
        return self.incircle_radius() / self.length()

    def aspect_ratio(self):
        a = self.point1.point_distance(self.point2)
        b = self.point1.point_distance(self.point3)
        c = self.point2.point_distance(self.point3)
        s = 0.5 * (a + b + c)
        try:
            return 0.125 * a * b * c / (s - a) / (s - b) / (s - c)
        except ZeroDivisionError:
            return 1000000.

    def axial_symmetry(self, line):
        """
        Finds out the symmetric triangle2d according to a line.

        """

        [point1, point2, point3] = [point.axial_symmetry(line)
                                    for point in [self.point1,
                                                  self.point2,
                                                  self.point3]]

        return self.__class__(point1, point2, point3)


class Circle2D(Contour2D):
    """
    Defines a Circle in two dimensions, with a center and a radius.

    """
    _non_serializable_attributes = ['internal_arcs', 'external_arcs',
                                    'polygon', 'straight_line_contour_polygon',
                                    'primitives', 'basis_primitives']

    def __init__(self, center: volmdlr.Point2D, radius: float, name: str = ''):
        self.center = center
        self.radius = radius
        self.angle = volmdlr.TWO_PI
        self.primitives = self._primitives()

        # self.points = self.tessellation_points()

        Contour2D.__init__(self, self.primitives, name=name)  # !!! this is dangerous

    def __hash__(self):
        return int(round(1e6 * (self.center.x + self.center.y + self.radius)))

    def __eq__(self, other_circle):
        if self.__class__.__name__ != other_circle.__class__.__name__:
            return False

        return math.isclose(self.center.x,
                            other_circle.center.x, abs_tol=1e-06) \
            and math.isclose(self.center.y,
                             other_circle.center.y, abs_tol=1e-06) \
            and math.isclose(self.radius, other_circle.radius,
                             abs_tol=1e-06)

    def _primitives(self):
        points = [
            self.center + volmdlr.Point2D(self.center.x + self.radius, self.center.y),
            self.center + volmdlr.Point2D(self.center.x, self.center.y - self.radius),
            self.center + volmdlr.Point2D(self.center.x - self.radius, self.center.y),
            self.center + volmdlr.Point2D(self.center.x, self.center.y + self.radius)]

        return [volmdlr.edges.Arc2D(points[0], points[1], points[2]),
                volmdlr.edges.Arc2D(points[2], points[3], points[0])]

    def to_polygon(self, angle_resolution: float):
        return ClosedPolygon2D(
            self.discretization_points(angle_resolution=angle_resolution))

    @classmethod
    def from_arc(cls, arc: volmdlr.edges.Arc2D):
        return cls(arc.center, arc.radius, arc.name + ' to circle')

    def tessellation_points(self, resolution=40):
        return [(self.center
                 + self.radius * math.cos(teta) * volmdlr.X2D
                 + self.radius * math.sin(teta) * volmdlr.Y2D)
                for teta in npy.linspace(0, volmdlr.TWO_PI, resolution + 1)][
               :-1]

    def point_belongs(self, point, tolerance=1e-9):
        return point.point_distance(self.center) <= self.radius + tolerance

    # def border_points(self):
    #     start = self.center - self.radius * volmdlr.Point2D(1, 0)
    #     end = self.center + self.radius * volmdlr.Point2D(1, 0)
    #     return [start, end]

    def bounding_rectangle(self):

        xmin = self.center.x - self.radius
        xmax = self.center.x + self.radius
        ymin = self.center.y - self.radius
        ymax = self.center.y + self.radius
        return volmdlr.core.BoundingRectangle(xmin, xmax, ymin, ymax)

    def line_intersections(self, line: volmdlr.edges.Line2D, tol=1e-9):
        full_arc_2d = volmdlr.edges.FullArc2D(
            center=self.center, start_end=self.point_at_abscissa(0),
            name=self.name)
        return full_arc_2d.line_intersections(line, tol)

    def linesegment_intersections(self, linesegment: volmdlr.edges.LineSegment2D,
                                  tol=1e-9):
        full_arc_2d = volmdlr.edges.FullArc2D(
            center=self.center, start_end=self.point_at_abscissa(0),
            name=self.name)
        return full_arc_2d.linesegment_intersections(linesegment, tol)

    def cut_by_line(self, line: volmdlr.edges.Line2D):
        intersection_points = self.line_intersections(line)
        if not intersection_points:
            return [self]
        if len(intersection_points) == 1:
            raise NotImplementedError
        if len(intersection_points) == 2:
            linesegment = volmdlr.edges.LineSegment2D(intersection_points[0],
                                                      intersection_points[1])
            arc1, arc2 = self.split(intersection_points[0],
                                    intersection_points[1])
            contour1 = Contour2D([arc1, linesegment.copy()])
            contour2 = Contour2D([arc2, linesegment.copy()])
            return [contour1, contour2]
        raise ValueError

    def circle_intersections(self, circle: 'volmdlr.wires.Circle2D'):
        x0, y0 = self.center
        x1, y1 = circle.center
        # r0 = self.radius
        # r1 = circle.radius

        d = math.sqrt((x1 - x0) ** 2 + (y1 - y0) ** 2)

        # non intersecting
        if d > self.radius + circle.radius:
            return []
        # One circle within other
        if d < abs(self.radius - circle.radius):
            return []
        # coincident circles
        if d == 0 and self.radius == circle.radius:
            return []
        else:
            a = (self.radius ** 2 - circle.radius ** 2 + d ** 2) / (2 * d)
            h = math.sqrt(self.radius ** 2 - a ** 2)
            x2 = x0 + a * (x1 - x0) / d
            y2 = y0 + a * (y1 - y0) / d
            x3 = x2 + h * (y1 - y0) / d
            y3 = y2 - h * (x1 - x0) / d

            x4 = x2 - h * (y1 - y0) / d
            y4 = y2 + h * (x1 - x0) / d

        return [volmdlr.Point2D(x3, y3), volmdlr.Point2D(x4, y4)]

    def arc_intersections(self, arc2d: volmdlr.edges.Arc2D):
        circle = Circle2D(arc2d.center, arc2d.radius)
        intersections = []

        for inter in self.circle_intersections(circle):
            try:
                arc2d.abscissa(inter)  # I guess it is a test?
                intersections.append(inter)
            except ValueError:
                pass
        return intersections

    def length(self):
        return volmdlr.TWO_PI * self.radius

    def plot(self, ax=None, color='k', alpha=1,
             plot_points=False, equal_aspect=True, linestyle='-', linewidth=1):
        if ax is None:
            fig, ax = plt.subplots()
        # else:
        #     fig = ax.figure
        if self.radius > 0:
            ax.add_patch(matplotlib.patches.Arc((self.center.x, self.center.y),
                                                2 * self.radius,
                                                2 * self.radius,
                                                angle=0,
                                                theta1=0,
                                                theta2=360,
                                                color=color,
                                                alpha=alpha,
                                                linestyle=linestyle,
                                                linewidth=linewidth))
        if equal_aspect:
            ax.set_aspect('equal')
        return ax

    def to_3d(self, plane_origin, x, y):
        """
        Tranforms a Circle2D into an Circle3D, given a plane origin and an u and v plane vector.

        :param plane_origin: plane origin.
        :param x: plane u vector.
        :param y: plane v vector.
        :return: Circle3D.
        """
        normal = x.cross(y)
        center3d = self.center.to_3d(plane_origin, x, y)
        return Circle3D(volmdlr.Frame3D(center3d, x, y, normal),
                        self.radius, self.name)

    def rotation(self, center: volmdlr.Point2D, angle: float):
        """
        Circle2D rotation.

<<<<<<< HEAD
        :param center: rotation center.
        :param angle: angle rotation.
        :return: a new rotated Circle2D.
=======
        :param center: rotation center
        :param angle: angle rotation
        :return: a new rotated Circle2D
>>>>>>> 095c4def
        """
        return Circle2D(self.center.rotation(center, angle), self.radius)

    def rotation_inplace(self, center: volmdlr.Point2D, angle: float):
        """
        Circle2D rotation. Object is updated inplace.

        :param center: rotation center
        :param angle: rotation angle
        """
        self.center.rotation_inplace(center, angle)

    def translation(self, offset: volmdlr.Vector2D):
        """
        Circle2D translation.

        :param offset: translation vector
        :return: A new translated Circle2D
        """
        return Circle2D(self.center.translation(offset), self.radius)

    def translation_inplace(self, offset: volmdlr.Vector3D):
        """
        Circle2D translation. Object is updated inplace.

        :param offset: translation vector
        """
        self.center.translation_inplace(offset)

    def frame_mapping(self, frame: volmdlr.Frame3D, side: str):
        """
        Changes frame_mapping and return a new Circle2D
        side = 'old' or 'new'
        """
        if side == 'old':
            return Circle2D(frame.old_coordinates(self.center),
                            self.radius)
        elif side == 'new':
            return Circle2D(frame.new_coordinates(self.center),
                            self.radius)
        else:
            raise ValueError('Side should be \'new\' \'old\'')

    def frame_mapping_inplace(self, frame: volmdlr.Frame3D, side: str):
        """
        Changes frame_mapping and the object is updated inplace
        side = 'old' or 'new'
        """
        if side == 'old':
            self.center = frame.old_coordinates(self.center)
        elif side == 'new':
            self.center = frame.new_coordinates(self.center)
        else:
            raise ValueError('Side should be \'new\' \'old\'')

    def area(self):
        return math.pi * self.radius ** 2

    def second_moment_area(self, point):
        """
        Second moment area of part of disk
        """
        I = math.pi * self.radius ** 4 / 4
        return volmdlr.geometry.huygens2d(I, I, 0, self.area(), self.center,
                                          point)

    def center_of_mass(self):
        return self.center

    def point_symmetric(self, point):
        center = 2 * point - self.center
        return Circle2D(center, self.radius)

    def plot_data(self, edge_style: plot_data.EdgeStyle = None,
                  surface_style: plot_data.SurfaceStyle = None):
        return plot_data.Circle2D(cx=self.center.x,
                                  cy=self.center.y,
                                  r=self.radius,
                                  edge_style=edge_style,
                                  surface_style=surface_style)

    def copy(self, *args, **kwargs):
        return Circle2D(self.center.copy(), self.radius)

    def point_at_abscissa(self, curvilinear_abscissa):
        start = self.center + self.radius * volmdlr.X3D
        return start.rotation(self.center,
                              curvilinear_abscissa / self.radius)

    # def triangulation(self, n=35):
    #     l = self.length()
    #     points = [self.point_at_abscissa(l * i / n) for i in range(n)]
    #     points.append(self.center)
    #     triangles = [(i, i + 1, n) for i in range(n - 1)] + [(n - 1, 0, n)]
    def split_by_line(self, line: volmdlr.edges.Line2D):
        """
        Split the Circle with a line into two Arc2D.
        """
        split_points = self.line_intersections(line)
        return self.split(split_points[0], split_points[1])

    def split(self, split_start, split_end):
        x1, y1 = split_start - self.center
        x2, y2 = split_end - self.center

        angle1 = math.atan2(y1, x1)
        angle2 = math.atan2(y2, x2)
        angle_i1 = 0.5 * (angle2 - angle1)
        angle_i2 = angle_i1 + math.pi
        interior_point1 = split_start.rotation(self.center, angle_i1)
        interior_point2 = split_start.rotation(self.center, angle_i2)

        return [volmdlr.edges.Arc2D(split_start, interior_point1,
                                    split_end),
                volmdlr.edges.Arc2D(split_start, interior_point2,
                                    split_end)]

    def axial_symmetry(self, line):
        """
        Finds out the symmetric circle2d according to a line.

        """

        return self.__class__(center=self.center.axial_symmetry(line),
                              radius=self.radius)

    def discretization_points(self, *, number_points: int = None, angle_resolution: int = 20):
        if not number_points and angle_resolution:
            number_points = math.ceil(volmdlr.TWO_PI * angle_resolution) + 2
        step = self.length() / (number_points - 1)
        return [self.point_at_abscissa(i * step) for i in range(number_points)]

    def polygon_points(self, discretization_resolution: int):
        warnings.warn('polygon_points is deprecated,\
        please use discretization_points instead',
                      DeprecationWarning)
        return self.discretization_points(discretization_resolution)


class Ellipse2D(Contour2D):
    """
    Defines an Ellipse in two-dimenssions.

    Ellipse2D defined by a major axis (A), minor axis (B), a center and a vector
    representing the direction of the major axis.

    :param major_axis: ellipse's major axis (A)
    :type major_axis: float
    :param minor_axis: ellipse's minor axis (B)
    :type minor_axis: float
    :param center: ellipse's center
    :type center: volmdlr.Point3D
    :param major_dir: direction vector for major axis
    :type major_dir: volmdlr.Vector3D

    :Example:
    >>> ellipse2d = wires.Ellipse2D(4, 2, volmdlr.O2D, volmdlr.Vector2D(1, 1))
    """

    def __init__(self, major_axis, minor_axis, center, major_dir, name=''):
        self.major_axis = major_axis
        self.minor_axis = minor_axis
        self.center = center
        self.major_dir = major_dir
        self.major_dir.normalize()
        self.minor_dir = - self.major_dir.normal_vector()
        self.theta = volmdlr.core.clockwise_angle(self.major_dir, volmdlr.X2D)
        if self.theta == math.pi * 2:
            self.theta = 0.0
        Contour2D.__init__(self, [self], name=name)

    def area(self):
        """
        Calculates the ellipe's area.

        :return: ellipe's area, float.
        """
        return math.pi * self.major_axis * self.minor_axis

    def length(self):
        """
        Calculates the ellipse's length.

        :return: ellipe's length.
        """
        mid_point = self.center - self.major_axis * self.major_dir
        if self.theta != 0.0:
            mid_point = self.center - volmdlr.Point2D(self.major_axis, 0)
            mid_point = mid_point.rotation(self.center, self.theta)
        length = 2 * self.abscissa(mid_point)
        return length

    def to_3d(self, plane_origin, x, y):
        """
        Tranforms a Ellipse2D into an Ellipse3D, given a plane origin and an u and v plane vector.

        :param plane_origin: plane origin.
        :param x: plane u vector.
        :param y: plane v vector.
        :return: Ellipse3D.
        """
        raise NotImplementedError

    def point_over_ellipse(self, point, abs_tol=1e-6):
        """
        Verifies if a point is on the ellipse.

        :param point: point to be verified.
         :param abs_tol: tolerance.
        :return: True or False.
        """
        return math.isclose(
            ((point.x - self.center.x) * math.cos(self.theta) +
             (point.y - self.center.y) * math.sin(self.theta)) ** 2 / self.major_axis ** 2 +
            ((point.x - self.center.x) * math.sin(self.theta) -
             (point.y - self.center.y) * math.cos(self.theta)) ** 2 / self.minor_axis ** 2, 1, abs_tol=abs_tol)

    def point_over_contour(self, point, abs_tol=1e-6):
        """
        Verifies if a point is on the ellipse.

        :param point: point to be verified.
        :param abs_tol: tolerance.
        :return: True or False.
        """
        return self.point_over_ellipse(point, abs_tol)

    def line_intersections(self, line: 'volmdlr.edges.Line2D'):
        """
        Calculates the intersections between a line and an ellipse.

        :param line: line to calculate intersections
        :return: list of points intersections, if there are any
        """
        if self.theta != 0:
            frame = volmdlr.Frame2D(self.center, self.major_dir, self.minor_dir)
            frame_mapped_ellipse = self.frame_mapping(frame, 'new')
            frame_mapped_line = line.frame_mapping(frame, 'new')
            line_inters = frame_mapped_ellipse.line_intersections(frame_mapped_line)
            line_intersections = [frame.old_coordinates(point) for point in line_inters]
            return line_intersections

        if line.points[1].x == line.points[0].x:
            x1 = line.points[0].x
            x2 = x1
            y1 = self.minor_axis * math.sqrt((1 - x1 ** 2 / self.major_axis ** 2))
            y2 = -y1
            c = self.center.y + line.points[0].y
        else:
            m = (line.points[1].y - line.points[0].y) / (line.points[1].x - line.points[0].x)
            c = - m * (line.points[0].x + self.center.x) + line.points[0].y + self.center.y
            if self.major_axis ** 2 * m ** 2 + self.minor_axis ** 2 > c ** 2:
                x1 = - (2 * (self.major_axis ** 2) * m * c + math.sqrt(
                    (2 * (self.major_axis ** 2) * m * c) ** 2 - 4 * (
                                self.major_axis ** 2 * m ** 2 + self.minor_axis ** 2) *
                    self.major_axis ** 2 * (c ** 2 - self.minor_axis ** 2))) / (
                                 2 * (self.major_axis ** 2 * (m ** 2) +
                                      self.minor_axis ** 2))

                x2 = - (2 * (self.major_axis ** 2) * m * c - math.sqrt(
                    (2 * (self.major_axis ** 2) * m * c) ** 2 - 4 * (
                                self.major_axis ** 2 * m ** 2 + self.minor_axis ** 2) *
                    self.major_axis ** 2 * (c ** 2 - self.minor_axis ** 2))) / (
                                 2 * (self.major_axis ** 2 * (m ** 2) +
                                      self.minor_axis ** 2))
                y1 = m * x1 + c
                y2 = m * x2 + c
        point1 = volmdlr.Point2D(x1, y1)
        point2 = volmdlr.Point2D(x2, y2)
        if point1 == point2:
            return [point1]
        return [point1, point2]

    def linesegment_intersections(self,
                                  linesegment: 'volmdlr.edges.LineSegment2D'):
        """
        Calculates the intersections between a linesegment and an ellipse.

        :param linesegment: linesegment to calculate intersections.
        :return: list of points intersections, if there are any.
        """
        line_intersections = self.line_intersections(linesegment)
        intersections = []
        for intersection in line_intersections:
            if linesegment.point_belongs(intersection):
                intersections.append(intersection)
        return intersections

    def discretization_points(self, *, number_points: int = None, angle_resolution: int = 20):
        """
        Calculates the discretized points for the ellipse.

        :param number_points: number of point to have in the discretized points.
        :param angle_resolution: the angle resolution to be used to discretise points.
        :return: discretized points.
        """
        if number_points:
            angle_resolution = number_points
        discretization_points = [self.center + volmdlr.Point2D(self.major_axis * math.cos(theta),
                                                               self.minor_axis * math.sin(theta))
                                 for theta in npy.linspace(0, volmdlr.TWO_PI, angle_resolution + 1)]
        discretization_points = [point.rotation(self.center, self.theta) for point in discretization_points]
        return discretization_points

    def abscissa(self, point: volmdlr.Point2D):
        """
        Calculates the abscissa for a given point.

        :param point: point to calculate the abcissa.
        :return: the correspoding abscissa, 0 < abscissa < ellipse's length.
        """
        if self.point_over_ellipse(point):
            angle_abscissa = self.point_angle_with_major_dir(point)

            def arc_length(theta):
                return math.sqrt((self.major_axis ** 2) * math.sin(theta) ** 2 +
                                 (self.minor_axis ** 2) * math.cos(theta) ** 2)

            res, _ = scipy_integrate.quad(arc_length, 0, angle_abscissa)
            return res
        raise ValueError(f'point {point} does not belong to ellipse')

    def point_angle_with_major_dir(self, point2d):
        """
        Given a point in the ellipse, calculates it angle with the major direction vector.

        """
        center2d_point2d = point2d - self.center
        angle_abscissa = volmdlr.core.clockwise_angle(center2d_point2d, self.major_dir)
        return angle_abscissa

    def plot(self, ax=None, color='k', alpha=1, plot_points=False):
        """
        Matplotlib plot for an ellipse.

        """
        if ax is None:
            _, ax = plt.subplots()
        x = []
        y = []
        for point_x, point_y in self.discretization_points(number_points=50):
            x.append(point_x)
            y.append(point_y)
        plt.plot(x, y, color=color, alpha=alpha)
        return ax

    def rotation(self, center: volmdlr.Point2D, angle: float):
        """
        Rotation of ellipse around a center and an angle.

        :param center: center of the rotation.
        :param angle: angle to rotated of.
        :return: a rotationed new ellipse.
        """
        rotationed_center = self.center.rotation(center, angle)
        point_major_dir = self.center + self.major_dir * self.major_axis
        rotationed_major_dir_point = point_major_dir.rotation(center, angle)
        major_dir = rotationed_major_dir_point - rotationed_center
        return Ellipse2D(self.major_axis, self.minor_axis, rotationed_center,
                         major_dir)

    def translation(self, offset: volmdlr.Vector2D):
        """
        Translation of ellipse from an offset vector.

        :param offset: corresponding translation vector.
        :return: translated new ellipse2d.
        """
        return Ellipse2D(self.major_axis, self.minor_axis, self.center.translation(offset), self.major_dir)

    def frame_mapping(self, frame: volmdlr.Frame2D, side: str):
        """
        Changes frame_mapping and return a new Ellipse2D.
        side = 'old' or 'new'
        """
        if side == 'old':
            return Ellipse2D(self.major_axis, self.minor_axis, frame.old_coordinates(self.center),
                             self.major_dir)
        elif side == 'new':
            point_major_dir = self.center + self.major_dir * self.major_axis
            major_dir = frame.new_coordinates(point_major_dir) - self.center
            return Ellipse2D(self.major_axis, self.minor_axis, frame.new_coordinates(self.center),
                             major_dir)
        else:
            raise ValueError('Side should be \'new\' \'old\'')


class Contour3D(ContourMixin, Wire3D):
    """
    A collection of 3D primitives forming a closed wire3D.

    """
    _non_serializable_attributes = ['points']
    _non_eq_attributes = ['name']
    _non_hash_attributes = ['points', 'name']
    _generic_eq = True

    def __init__(self, primitives: List[volmdlr.core.Primitive3D],
                 name: str = ''):
        """

        """

        Wire3D.__init__(self, primitives=primitives, name=name)
        self._utd_edge_polygon = False
        self._utd_bounding_box = False

    def __hash__(self):
        return sum(hash(e) for e in self.primitives)

    def __eq__(self, other_):
        if other_.__class__.__name__ != self.__class__.__name__:
            return False
        if len(self.primitives) != len(other_.primitives):
            return False
        equal = 0
        for prim1 in self.primitives:
            reverse1 = prim1.reverse()
            found = False
            for prim2 in other_.primitives:
                reverse2 = prim2.reverse()
                if (prim1 == prim2 or reverse1 == prim2
                        or reverse2 == prim1 or reverse1 == reverse2):
                    equal += 1
                    found = True
            if not found:
                return False
        if equal == len(self.primitives):
            return True
        return False

    @property
    def edge_polygon(self):
        if not self._utd_edge_polygon:
            self._edge_polygon = self._get_edge_polygon()
            self._utd_edge_polygon = True
        return self._edge_polygon

    def _get_edge_polygon(self):
        points = []
        for edge in self.primitives:
            if points:
                if edge.start != points[-1]:
                    points.append(edge.start)
            else:
                points.append(edge.start)
        return ClosedPolygon3D(points)

    @classmethod
    def from_step(cls, arguments, object_dict):
        name = arguments[0][1:-1]
        raw_edges = []
        # edge_ends = {}
        for ie, edge_id in enumerate(arguments[1]):
            raw_edges.append(object_dict[int(edge_id[1:])])

        if (len(raw_edges)) == 1:
            if isinstance(raw_edges[0], cls):
                # Case of a circle, ellipse...
                return raw_edges[0]
            return cls(raw_edges, name=name)

        # Making things right for first 2 primitives
        distances = [raw_edges[0].end.point_distance(raw_edges[1].start),
                     raw_edges[0].start.point_distance(raw_edges[1].start),
                     raw_edges[0].end.point_distance(raw_edges[1].end),
                     raw_edges[0].start.point_distance(raw_edges[1].end)]
        index = distances.index(min(distances))
        if min(distances) > 6e-4:
            # Green color : well-placed and well-read
            ax = raw_edges[0].plot(color='g')
            # Red color : can't be connected to green edge
            raw_edges[1].plot(ax=ax, color='r')
            # Black color : to be placed
            for re in raw_edges[2:]:
                re.plot(ax=ax)
            # deltax1 = abs(raw_edges[0].start.x - raw_edges[1].end.x)
            # deltax2 = abs(raw_edges[0].end.x - raw_edges[1].end.x)
            # deltay1 = abs(raw_edges[0].start.y - raw_edges[1].end.y)
            # deltay2 = abs(raw_edges[0].end.y - raw_edges[1].end.y)
            # deltaz1 = abs(raw_edges[0].start.z - raw_edges[1].end.z)
            # deltaz2 = abs(raw_edges[0].end.z - raw_edges[1].end.z)
            raise NotImplementedError(
                f'Number of edges: {len(raw_edges)}',
                'First 2 edges of contour not follwing each other',
                f'delta_x = {abs(raw_edges[0].start.x - raw_edges[1].end.x)},'
                f' {abs(raw_edges[0].end.x - raw_edges[1].end.x)}',
                f'delta_y = {abs(raw_edges[0].start.y - raw_edges[1].end.y)},'
                f' {abs(raw_edges[0].end.y - raw_edges[1].end.y)}',
                f'delta_z = {abs(raw_edges[0].start.z - raw_edges[1].end.z)},'
                f' {abs(raw_edges[0].end.z - raw_edges[1].end.z)}',
                f'distance = {min(distances)}')

        if index == 0:
            edges = [raw_edges[0], raw_edges[1]]
        elif index == 1:
            edges = [raw_edges[0].reverse(), raw_edges[1]]
        elif index == 2:
            edges = [raw_edges[0], raw_edges[1].reverse()]
        elif index == 3:
            edges = [raw_edges[0].reverse(), raw_edges[1].reverse()]
        else:
            raise NotImplementedError

        # Connecting the next edges
        last_edge = edges[-1]
        for i, raw_edge in enumerate(raw_edges[2:]):
            distances = [raw_edge.start.point_distance(last_edge.end),
                         raw_edge.end.point_distance(last_edge.end)]
            index = distances.index(min(distances))
            if min(distances) > 6e-4:
                # Green color : well-placed and well-read
                ax = last_edge.plot(color='g')
                for re in raw_edges[:2 + i]:
                    re.plot(ax=ax, color='g')
                    re.start.plot(ax=ax, color='g')
                    re.end.plot(ax=ax, color='g')
                last_edge.end.plot(ax=ax, color='r')
                # Red color : can't be connected to red dot
                raw_edge.plot(ax=ax, color='r')
                # Black color : to be placed
                for re in raw_edges[2 + i + 1:]:
                    re.plot(ax=ax)
                    re.start.plot(ax=ax)
                    re.end.plot(ax=ax)
                # deltax1 = abs(raw_edge.start.x - last_edge.end.x)
                # deltax2 = abs(raw_edge.end.x - last_edge.end.x)
                # deltay1 = abs(raw_edge.start.y - last_edge.end.y)
                # deltay2 = abs(raw_edge.end.y - last_edge.end.y)
                # deltaz1 = abs(raw_edge.start.z - last_edge.end.z)
                # deltaz2 = abs(raw_edge.end.z - last_edge.end.z)
                raise NotImplementedError(
                    f'Number of edges: {len(raw_edges)}',
                    'Edges of contour not follwing each other',
                    f'delta_x = {abs(raw_edge.start.x - last_edge.end.x)},'
                    f' {abs(raw_edge.end.x - last_edge.end.x)}',
                    f'delta_y = {abs(raw_edge.start.y - last_edge.end.y)},'
                    f' {abs(raw_edge.end.y - last_edge.end.y)}',
                    f'delta_z = {abs(raw_edge.start.z - last_edge.end.z)},'
                    f' {abs(raw_edge.end.z - last_edge.end.z)}',
                    f'distance = {min(distances)}')
            if index == 0:
                last_edge = raw_edge
            elif index == 1:
                last_edge = raw_edge.reverse()

            edges.append(last_edge)
        return cls(edges, name=name)

    def to_step(self, current_id, surface_id=None, surface3d=None):
        """
        Create a Circle3D step object.

        """
        content = ''
        edge_ids = []
        for primitive in self.primitives:
            if primitive.__class__.__name__ == 'BSplineCurve3D':
                method_name = f'{primitive.__class__.__name__.lower()}_to_2d'
                curve2d = getattr(surface3d, method_name)(primitive)[0]
                if curve2d.__class__.__name__ == 'LineSegment3D':
                    curve2d = curve2d.to_bspline_curve()
                primitive_content, primitive_ids = primitive.to_step(
                    current_id, surface_id=surface_id, curve2d=curve2d)
            else:
                primitive_content, primitive_ids = primitive.to_step(current_id, surface_id=surface_id)

            content += primitive_content
            current_id = primitive_ids[-1] + 1
            for primitive_id in primitive_ids:
                content += "#{} = ORIENTED_EDGE('{}',*,*,#{},.T.);\n".format(
                    current_id,
                    primitive.name,
                    primitive_id)
                edge_ids.append(current_id)

                current_id += 1

        content += "#{} = EDGE_LOOP('{}',({}));\n".format(
            current_id, self.name, volmdlr.core.step_ids_to_str(edge_ids))
        return content, current_id

    def average_center_point(self):
        nb = len(self.edge_polygon.points)
        x = sum(point[0] for point in self.edge_polygon.points) / nb
        y = sum(point[1] for point in self.edge_polygon.points) / nb
        z = sum(point[2] for point in self.edge_polygon.points) / nb

        return volmdlr.Point3D(x, y, z)

    def rotation(self, center: volmdlr.Point3D, axis: volmdlr.Vector3D,
                 angle: float):
        """
        Contour3D rotation.

        :param center: rotation center.
        :param axis: rotation axis.
        :param angle: angle rotation.
        :return: a new rotated Contour3D.
        """
        new_edges = [edge.rotation(center, axis, angle) for edge
                     in self.primitives]
        return Contour3D(new_edges, self.name)

    def rotation_inplace(self, center: volmdlr.Point3D, axis: volmdlr.Vector3D,
                         angle: float):
        """
        Contour3D rotation. Object is updated inplace.

        :param center: rotation center.
        :param axis: rotation axis.
        :param angle: rotation angle.
        """
        for edge in self.primitives:
            edge.rotation_inplace(center, axis, angle)

    def translation(self, offset: volmdlr.Vector3D):
        """
        Contour3D translation.

        :param offset: translation vector.
        :return: A new translated Contour3D.
        """
        new_edges = [edge.translation(offset) for edge in
                     self.primitives]
        return Contour3D(new_edges, self.name)

    def translation_inplace(self, offset: volmdlr.Vector3D):
        """
        Contour3D translation. Object is updated inplace.

        :param offset: translation vector.
        """
        for edge in self.primitives:
            edge.translation_inplace(offset)

    def order_contour(self):
        # new_primitives = []
        # points = self.ordering_contour()
        # for p1, p2 in points:
        #     new_primitives.append(volmdlr.edges.LineSegment3D(p1, p2))
        # self.primitives = new_primitives

        initial_points = []
        for primitive in self.primitives:
            initial_points.append((primitive.start, primitive.end))

        new_primitives = []
        if self.is_ordered():
            return self
        points = self.ordering_contour()
        for p1, p2 in points:
            try:
                index = initial_points.index((p1, p2))
            except ValueError:
                index = initial_points.index((p2, p1))

            if isinstance(self.primitives[index], volmdlr.edges.LineSegment3D):
                new_primitives.append(volmdlr.edges.LineSegment3D(p1, p2))
            elif isinstance(self.primitives[index], volmdlr.edges.Arc3D):
                new_primitives.append(volmdlr.edges.Arc3D(p1, self.primitives[index].interior, p2))
            elif isinstance(self.primitives[index], volmdlr.edges.BSplineCurve3D):
                if (self.primitives[index].start == p1 and self.primitives[index].end == p2):
                    new_primitives.append(self.primitives[index])
                else:
                    new_primitives.append(self.primitives[index].reverse())

        self.primitives = new_primitives

        return self

    # def point_over_contour(self, point, abs_tol=1e-7):
    #     belongs = False
    #     for primitive in self.primitives:
    #         if primitive.point_belongs(point, abs_tol):
    #             belongs = True
    #     return belongs

    def frame_mapping(self, frame: volmdlr.Frame3D, side: str):
        """
        Changes frame_mapping and return a new Contour3D
        side = 'old' or 'new'
        """
        new_edges = [edge.frame_mapping(frame, side) for edge in
                     self.primitives]
        return Contour3D(new_edges, self.name)

    def frame_mapping_inplace(self, frame: volmdlr.Frame3D, side: str):
        """
        Changes frame_mapping and the object is updated inplace.

        :param side: 'old' or 'new'
        """
        for edge in self.primitives:
            edge.frame_mapping_inplace(frame, side)

    def copy(self, deep=True, memo=None):
        new_edges = [edge.copy(deep=deep, memo=memo) for edge in self.primitives]
        if self.point_inside_contour is not None:
            new_point_inside_contour = self.point_inside_contour.copy()
        else:
            new_point_inside_contour = None
        return Contour3D(new_edges, new_point_inside_contour, self.name)

    def plot(self, ax=None, color='k', alpha=1, edge_details=False):
        if ax is None:
            ax = Axes3D(plt.figure())

        for edge in self.primitives:
            edge.plot(ax=ax, color=color, alpha=alpha,
                      edge_ends=edge_details, edge_direction=edge_details)

        return ax

    def to_2d(self, plane_origin, x, y):
        """
        Tranforms a Ellipse3D into an Contour2D, given a plane origin and an u and v plane vector.

        :param plane_origin: plane origin.
        :param x: plane u vector.
        :param y: plane v vector.
        :return: Contour2D.
        """
        z = x.cross(y)
        plane3d = volmdlr.faces.Plane3D(volmdlr.Frame3D(plane_origin, x, y, z))
        primitives2d = []
        for primitive in self.primitives:
            primitive2d = plane3d.point3d_to_2d(primitive)
            if primitive2d is not None:
                primitives2d.append(primitive2d)
        return Contour2D(primitives=primitives2d)

    def _bounding_box(self):
        """
        Flawed method, to be enforced by overloading.

        """
        points = []
        for prim in self.primitives:
            n = 20
            length = prim.length()
            points_ = [prim.point_at_abscissa(i / n * length)
                       for i in range(n)]
            for point in points_:
                if point not in points:
                    points.append(point)
        return volmdlr.core.BoundingBox.from_points(points)

    @property
    def bounding_box(self):
        if not self._utd_bounding_box:
            self._bbox = self._bounding_box()
            self._utd_bounding_box = True
        return self._bbox

    @classmethod
    def extract_contours(cls, contour, point1: volmdlr.Point3D,
                         point2: volmdlr.Point3D, inside=False):

        new_primitives = contour.extract_with_points(point1, point2, inside)
        contours = [cls(new_primitives)]
        return contours

    def line_intersections(self, line: volmdlr.edges.Line3D):
        """
        Calculates intersections between a contour3d and Line3d.

        :param line: Line3D to verify intersections.
        :return: list with the contour intersections with line
        """
        intersections = []
        for primitive in self.primitives:
            prim_line_intersections = primitive.line_intersections(line)
            if prim_line_intersections:
                for inters in prim_line_intersections:
                    if inters not in intersections:
                        intersections.append(inters)
        return intersections

    def linesegment_intersections(self, linesegment: volmdlr.edges.LineSegment3D):
        """
        Calculates intersections between a contour3d and LineSegment3d.

        :param linesegment: LineSegment3D to verify intersections.
        :return: list with the contour intersections with line
        """
        intersections = []
        for primitive in self.primitives:
            prim_line_intersections = primitive.linesegment_intersections(linesegment)
            if prim_line_intersections:
                for inters in prim_line_intersections:
                    if inters not in intersections:
                        intersections.append(inters)
        return intersections

    def contour_intersection(self, contour3d):
        """
        Calculates intersections between two Contour3D.

        :param contour3d: second contour
        :return: list of points
        """
        dict_intersecting_points = {}
        for primitive in self.primitives:
            for primitive2 in contour3d.primitives:
                intersecting_point = primitive.linesegment_intersection(
                    primitive2)
                if intersecting_point is not None:
                    dict_intersecting_points[primitive2] = intersecting_point
        if dict_intersecting_points:
            return dict_intersecting_points
        return None

    @classmethod
    def from_points(cls, points: List[volmdlr.Point3D]):
        """
        Create a contour3d from points with line_segments3D.

        """

        if len(points) < 3:
            raise ValueError('contour is defined at least with three points')
        else:
            edges = []
            for i in range(0, len(points) - 1):
                edges.append(volmdlr.edges.LineSegment3D(points[i], points[i + 1]))

            edges.append(volmdlr.edges.LineSegment3D(points[-1], points[0]))

            contour = cls(edges)

            return contour

    def clean_primitives(self):
        """
        Delete primitives with start=end, and return a new contour.

        """

        new_primitives = []
        for primitive in self.primitives:
            if primitive.start != primitive.end:
                new_primitives.append(primitive)

        return Contour3D(new_primitives)

    def merge_with(self, contour3d):
        """
        Merge two adjacent contours, sharing primitives, and returns one outer contour and inner
        contours (if there are any),

        """

        merged_primitives = self.merge_primitives_with(contour3d)
        contours = Contour3D.contours_from_edges(merged_primitives, tol=3e-4)
        # contours = sorted(contours, key=lambda contour: contour.area(), reverse=True)

        return contours

    # def primitive_over_contour(self, primitive):
    #     """
    #     copied from Contour2D
    #     """
    #     for prim in self.primitives:
    #         if not hasattr(prim, 'unit_direction_vector') and \
    #                 hasattr(prim, 'tangent'):
    #             vector1 = prim.tangent(0.5)
    #         else:
    #             vector1 = prim.unit_direction_vector(abscissa=0.)

    #         if not hasattr(primitive, 'unit_direction_vector') and \
    #                 hasattr(primitive, 'tangent'):
    #             vector2 = primitive.tangent(0.5)
    #         else:
    #             vector2 = primitive.unit_direction_vector(abscissa=0.)

    #         if vector1.is_colinear_to(vector2):
    #             mid_point = primitive.middle_point()
    #             if self.point_over_contour(mid_point):
    #                 return True
    #     return False


class Circle3D(Contour3D):
    """
    Defines a Circle in three dimensions, with a center and a radius.

    """
    _non_serializable_attributes = ['point', 'edges', 'point_inside_contour']
    _non_eq_attributes = ['name']
    _non_hash_attributes = ['name']
    _generic_eq = True

    def __init__(self, frame: volmdlr.Frame3D, radius: float,
                 name: str = ''):
        """
        frame.u, frame.v define the plane, frame.w the normal
        """
        self.radius = radius
        self.frame = frame
        self.angle = volmdlr.TWO_PI
        self._primitives = None
        self.primitives = self.get_primitives()
        Contour3D.__init__(self, self.primitives, name=name)

    @property
    def center(self):
        return self.frame.origin

    @property
    def normal(self):
        return self.frame.w

    def __hash__(self):
        return hash(self.frame.origin)

    def __eq__(self, other_circle):
        return self.frame.origin == other_circle.frame.origin \
               and self.frame.w.is_colinear(other_circle.frame.w) \
               and math.isclose(self.radius,
                                other_circle.radius, abs_tol=1e-06)

    def get_primitives(self):
        """
        Calculates primitives to compose Circle: 2 Arc3D.

        :return: list containing two Arc3D
        """
        if not self._primitives:
            points = [self.center + self.frame.u * self.radius,
                      self.center - self.frame.v * self.radius,
                      self.center - self.frame.u * self.radius,
                      self.center + self.frame.v * self.radius]
            self._primitives = [volmdlr.edges.Arc3D(points[0], points[1], points[2]),
                                volmdlr.edges.Arc3D(points[2], points[3], points[0])]

        return self._primitives

    def discretization_points(self, *, number_points: int = None, angle_resolution: int = 20):
        """
        discretize a Circle to have "n" points
        :param number_points: the number of points (including start and end points)
             if unset, only start and end will be returned
        :param angle_resolution: if set, the sampling will be adapted to have a controlled angular distance. Usefull
            to mesh an arc
        :return: a list of sampled points
        """
        if number_points:
            angle_resolution = number_points
        discretization_points_3d = [
                                       self.center + self.radius * math.cos(
                                           teta) * self.frame.u
                                       + self.radius * math.sin(
                                           teta) * self.frame.v
                                       for teta in
                                       npy.linspace(0, volmdlr.TWO_PI,
                                                    angle_resolution + 1)][:-1]
        return discretization_points_3d

    def abscissa(self, point3d: volmdlr.Point3D):
        """
        Calculates the abscissa a given point.

        :param point3d: point to calculate abscissa.
        :return: abscissa
        """
        x, y, _ = self.frame.new_coordinates(point3d)
        u1 = x / self.radius
        u2 = y / self.radius
        theta = volmdlr.core.sin_cos_angle(u1, u2)

        return self.radius * abs(theta)

    def length(self):
        return volmdlr.TWO_PI * self.radius

    # def FreeCADExport(self, name, ndigits=3):
    #     xc, yc, zc = round(1000 * self.center, ndigits)
    #     xn, yn, zn = round(self.normal, ndigits)
    #     return '{} = Part.Circle(fc.Vector({},{},{}),fc.Vector({},{},{}),{})\n'.format(
    #         name, xc, yc, zc, xn, yn, zn, 1000 * self.radius)

    def rotation(self, center: volmdlr.Point3D, axis: volmdlr.Vector3D, angle: float):
        """
        Circle3D rotation
        :param center: rotation center
        :param axis: rotation axis
        :param angle: angle rotation
        :return: a new rotated Circle3D
        """
        return Circle3D(self.frame.rotation(center, axis, angle),
                        self.radius, self.name)

    def rotation_inplace(self, center: volmdlr.Point3D, axis: volmdlr.Vector3D, angle: float):
        """
        Circle3D rotation. Object is updated inplace
        :param center: rotation center
        :param axis: rotation axis
        :param angle: rotation angle
        """
        self.frame.rotation_inplace(center, axis, angle)

    def translation(self, offset: volmdlr.Vector3D):
        """
        Circle3D translation
        :param offset: translation vector
        :return: A new translated Circle3D
        """
        return Circle3D(self.frame.translation(offset), self.radius, self.name)

    def translation_inplace(self, offset: volmdlr.Vector3D):
        """
        Circle3D translation. Object is updated inplace
        :param offset: translation vector
        """
        self.frame.translation_inplace(offset)

    def plot(self, ax=None, color='k', alpha=1., edge_details=False):
        if ax is None:
            fig = plt.figure()
            ax = fig.add_subplot(111, projection='3d')
        else:
            fig = None

        x = []
        y = []
        z = []
        for point_x, point_y, point_z in self.discretization_points():
            x.append(point_x)
            y.append(point_y)
            z.append(point_z)
        x.append(x[0])
        y.append(y[0])
        z.append(z[0])
        ax.plot(x, y, z, color=color, alpha=alpha)
        return ax

    def point_at_abscissa(self, curvilinear_abscissa):
        """
        start point is at intersection of frame.u axis
        """
        start = self.frame.origin + self.radius * self.frame.u
        return start.rotation(self.frame.origin, self.frame.w,
                              curvilinear_abscissa / self.radius)

    def linesegment_intersections(self, linesegment: volmdlr.edges.LineSegment3D):
        """
        Calculates the intersections between the Circle3D and a LineSegment3D.

        :param linesegment: LineSegment3D to verify intersections
        :return: list of points intersecting Circle
        """
        intersections = vm_utils_intersections.circle_3d_linesegment_intersections(self, linesegment)
        return intersections

    @classmethod
    def from_step(cls, arguments, object_dict):
        center = object_dict[arguments[1]].origin
        radius = float(arguments[2]) / 1000
        if object_dict[arguments[1]].u is not None:
            normal = object_dict[arguments[1]].u
            other_vec = object_dict[arguments[1]].v
            if other_vec is not None:
                other_vec.normalize()
        else:
            normal = object_dict[arguments[1]].v  # ou w
            other_vec = None
        normal.normalize()
        return cls.from_center_normal(center, normal, radius,
                                      arguments[0][1:-1])

    def to_step(self, current_id, surface_id=None, surface3d=None):
        circle_frame = volmdlr.Frame3D(self.center, self.frame.w, self.frame.u,
                                       self.frame.v)
        content, frame_id = circle_frame.to_step(current_id)
        curve_id = frame_id + 1
        content += "#{} = CIRCLE('{}',#{},{});\n".format(
            curve_id, self.name, frame_id, round(self.radius * 1000, 3))

        if surface_id:
            content += "#{} = SURFACE_CURVE('',#{},(#{}),.PCURVE_S1.);\n".format(
                curve_id + 1, curve_id, surface_id)
            curve_id += 1

        p1 = self.frame.origin + self.frame.u * self.radius
        # p2 = self.frame.origin + self.frame.v*self.radius
        p3 = self.frame.origin - self.frame.u * self.radius
        # p4 = self.frame.origin - self.frame.v*self.radius

        p1_content, p1_id = p1.to_step(curve_id + 1, vertex=True)
        # p2_content, p2_id = p2.to_step(p1_id+1, vertex=True)
        p3_content, p3_id = p3.to_step(p1_id + 1, vertex=True)
        # p4_content, p4_id = p4.to_step(p3_id+1, vertex=True)
        content += p1_content + p3_content

        arc1_id = p3_id + 1
        content += "#{} = EDGE_CURVE('{}',#{},#{},#{},.T.);\n".format(
            arc1_id, self.name, p1_id, p3_id, curve_id)
        oriented_edge1_id = arc1_id + 1
        content += "#{} = ORIENTED_EDGE('',*,*,#{},.T.);\n".format(
            oriented_edge1_id, arc1_id)

        arc2_id = oriented_edge1_id + 1
        content += "#{} = EDGE_CURVE('{}',#{},#{},#{},.T.);\n".format(
            arc2_id, self.name, p3_id, p1_id, curve_id)
        oriented_edge2_id = arc2_id + 1
        content += "#{} = ORIENTED_EDGE('',*,*,#{},.T.);\n".format(
            oriented_edge2_id, arc2_id)

        current_id = oriented_edge2_id + 1
        content += "#{} = EDGE_LOOP('{}',(#{},#{}));\n".format(
            current_id, self.name, oriented_edge1_id, oriented_edge2_id)

        return content, current_id

    def _bounding_box(self):
        """
        """
        # u = self.normal.deterministic_unit_normal_vector()
        # v = self.normal.cross(u)
        points = [self.frame.origin + self.radius * v
                  for v in [self.frame.u, -self.frame.u,
                            self.frame.v, -self.frame.v]]
        return volmdlr.core.BoundingBox.from_points(points)

    def to_2d(self, plane_origin, x, y):
        """
        Tranforms a Circle3D into an Circle2D, given a plane origin and an u and v plane vector.

        :param plane_origin: plane origin.
        :param x: plane u vector.
        :param y: plane v vector.
        :return: Circle2D.
        """
        z = x.cross(y)
        plane3d = volmdlr.faces.Plane3D(volmdlr.Frame3D(plane_origin, x, y, z))
        return Circle2D(plane3d.point3d_to_2d(self.center), self.radius)

    @classmethod
    def from_center_normal(cls, center: volmdlr.Point3D,
                           normal: volmdlr.Vector3D,
                           radius: float,
                           name: str = ''):
        u = normal.deterministic_unit_normal_vector()
        v = normal.cross(u)
        return cls(volmdlr.Frame3D(center, u, v, normal), radius, name)

    @classmethod
    def from_3_points(cls, point1, point2, point3):
        u1 = (point2 - point1)
        u2 = (point2 - point3)
        try:
            u1.normalize()
            u2.normalize()
        except ZeroDivisionError:
            raise ValueError(
                'the 3 points must be distincts')

        normal = u2.cross(u1)
        normal.normalize()

        if u1 == u2:
            u2 = normal.cross(u1)
            u2.normalize()

        v1 = normal.cross(u1)  # v1 is normal, equal u2
        v2 = normal.cross(u2)  # equal -u1

        p11 = 0.5 * (point1 + point2)  # Mid point of segment s,m
        p21 = 0.5 * (point2 + point3)  # Mid point of segment s,m

        l1 = volmdlr.edges.Line3D(p11, p11 + v1)
        l2 = volmdlr.edges.Line3D(p21, p21 + v2)

        try:
            center, _ = l1.minimum_distance_points(l2)
        except ZeroDivisionError:
            raise ValueError(
                'Start, end and interior points  of an arc must be distincts')

        radius = (center - point1).norm()
        return cls(frame=volmdlr.Frame3D(center, u1, normal.cross(u1), normal),
                   radius=radius)

    def extrusion(self, extrusion_vector):

        if self.normal.is_colinear_to(extrusion_vector):
            u = self.normal.deterministic_unit_normal_vector()
            v = self.normal.cross(u)
            w = extrusion_vector.copy()
            w.normalize()
            cylinder = volmdlr.faces.CylindricalSurface3D(
                volmdlr.Frame3D(self.center, u, v, w), self.radius)
            return [cylinder.rectangular_cut(0, volmdlr.TWO_PI,
                                             0, extrusion_vector.norm())]
        else:
            raise NotImplementedError(
                'Extrusion along vector not colinar to normal for circle not handled yet: dot={}'.format(
                    self.normal.dot(extrusion_vector)))

    def revolution(self, axis_point: volmdlr.Point3D, axis: volmdlr.Vector3D,
                   angle: float):
        line3d = volmdlr.edges.Line3D(axis_point, axis_point + axis)
        tore_center, _ = line3d.point_projection(self.center)
        u = self.center - tore_center
        u.normalize()
        v = axis.cross(u)
        if not math.isclose(self.normal.dot(u), 0., abs_tol=1e-9):
            raise NotImplementedError(
                'Outside of plane revolution not supported')

        R = tore_center.point_distance(self.center)
        surface = volmdlr.faces.ToroidalSurface3D(
            volmdlr.Frame3D(tore_center, u, v, axis),
            R, self.radius)
        return [surface.rectangular_cut(0, angle, 0, volmdlr.TWO_PI)]

    def point_belongs(self, point: volmdlr.Point3D, abs_tol: float = 1e-6):
        distance = point.point_distance(self.center)
        vec = volmdlr.Vector3D(*point - self.center)
        dot = self.normal.dot(vec)
        if math.isclose(distance, self.radius, abs_tol=abs_tol) \
                and math.isclose(dot, 0, abs_tol=abs_tol):
            return True
        return False

    def trim(self, point1: volmdlr.Point3D, point2: volmdlr.Point3D):
        if not self.point_belongs(point1) \
                or not self.point_belongs(point2):
            ax = self.plot()
            point1.plot(ax=ax, color='r')
            point2.plot(ax=ax, color='b')
            raise ValueError('Point not on circle for trim method')
        if point1 == point2:
            return volmdlr.edges.FullArc3D(self.frame.origin, point1,
                                           self.frame.w)
        interior = volmdlr.core.clockwise_interior_from_circle3d(
            point1, point2, self)
        return volmdlr.edges.Arc3D(point1, interior, point2)


class Ellipse3D(Contour3D):
    """
    :param major_axis: Largest radius of the ellipse
    :type major_axis: float
    :param minor_axis: Smallest radius of the ellipse
    :type minor_axis: float
    :param center: Ellipse's center
    :type center: Point3D
    :param normal: Ellipse's normal
    :type normal: Vector3D
    :param major_dir: Direction of the largest radius/major_axis
    :type major_dir: Vector3D
    """

    def __init__(self, major_axis: float, minor_axis: float,
                 center: volmdlr.Point3D, normal: volmdlr.Vector3D,
                 major_dir: volmdlr.Vector3D, name: str = ''):

        self.major_axis = major_axis
        self.minor_axis = minor_axis
        self.center = center
        normal.normalize()
        self.normal = normal
        major_dir.normalize()
        self.major_dir = major_dir
        Contour3D.__init__(self, [self], name=name)

    def tessellation_points(self, resolution=20):
        # plane = Plane3D.from_normal(self.center, self.normal)
        tessellation_points_3d = [
                                     self.center + self.major_axis * math.cos(
                                         teta) * self.major_dir
                                     + self.minor_axis * math.sin(
                                         teta) * self.major_dir.cross(
                                         self.normal) for teta in
                                     npy.linspace(0, volmdlr.TWO_PI,
                                                  resolution + 1)][:-1]
        return tessellation_points_3d

    def trim(self, point1: volmdlr.Point3D, point2: volmdlr.Point3D):
        # minor_dir = self.normal.cross(self.major_dir)
        # frame = volmdlr.Frame3D(self.center, self.major_dir,
        #                         minor_dir, self.normal)
        frame = volmdlr.Frame3D(self.center, self.major_dir,
                                self.normal.cross(self.major_dir), self.normal)

        # Positionnement des points dans leur frame
        p1_new, p2_new = frame.new_coordinates(
            point1), frame.new_coordinates(point2)

        # Angle pour le p1
        # u1, u2 = p1_new.x / self.major_axis, p1_new.y / self.minor_axis
        # theta1 = volmdlr.core.sin_cos_angle(u1, u2)
        theta1 = volmdlr.core.sin_cos_angle(p1_new.x / self.major_axis, p1_new.y / self.minor_axis)

        # Angle pour le p2
        # u3, u4 = p2_new.x / self.major_axis, p2_new.y / self.minor_axis
        # theta2 = volmdlr.core.sin_cos_angle(u3, u4)
        theta2 = volmdlr.core.sin_cos_angle(p2_new.x / self.major_axis, p2_new.y / self.minor_axis)

        if theta1 > theta2:  # sens trigo
            angle = math.pi + (theta1 + theta2) / 2
        else:
            angle = (theta1 + theta2) / 2

        # p_3 = volmdlr.Point3D(self.major_axis * math.cos(angle),
        #                       self.minor_axis * math.sin(angle), 0)
        # p3 = frame.old_coordinates(p_3)
        p3 = frame.old_coordinates(volmdlr.Point3D(self.major_axis * math.cos(angle),
                                                   self.minor_axis * math.sin(angle), 0))

        return volmdlr.edges.ArcEllipse3D(point1, p3, point2, self.center,
                                          self.major_dir)

    # def FreeCADExport(self, ip, ndigits=3):
    #     name = 'primitive{}'.format(ip)
    #     xc, yc, zc = npy.round(1000 * self.center.vector, ndigits)
    #     major_vector = self.center + self.major_axis / 2 * self.major_dir
    #     xmaj, ymaj, zmaj = npy.round(1000 * major_vector.vector, ndigits)
    #     minor_vector = self.center + self.minor_axis / 2 * self.normal.cross(
    #         self.major_dir)
    #     xmin, ymin, zmin = npy.round(1000 * minor_vector.vector, ndigits)
    #     return '{} = Part.Ellipse(fc.Vector({},{},{}), fc.Vector({},{},{}), fc.Vector({},{},{}))\n'.format(
    #         name, xmaj, ymaj, zmaj, xmin, ymin, zmin, xc, yc, zc)

    def rotation(self, center: volmdlr.Point3D, axis: volmdlr.Vector3D, angle: float):
        """
        Ellipse3D rotation
        :param center: rotation center
        :param axis: rotation axis
        :param angle: angle rotation
        :return: a new rotated Ellipse3D
        """
        new_center = self.center.rotation(center, axis, angle)
        new_normal = self.normal.rotation(center, axis, angle)
        new_major_dir = self.major_dir.rotation(center, axis, angle)
        return Ellipse3D(self.major_axis, self.minor_axis, new_center,
                         new_normal, new_major_dir, self.name)

    def rotation_inplace(self, center: volmdlr.Point3D, axis: volmdlr.Vector3D, angle: float):
        """
        Ellipse3D rotation. Object is updated inplace
        :param center: rotation center
        :param axis: rotation axis
        :param angle: rotation angle
        """
        self.center.rotation_inplace(center, axis, angle)
        self.normal.rotation_inplace(center, axis, angle)
        self.major_dir.rotation_inplace(center, axis, angle)

    def translation(self, offset: volmdlr.Vector3D):
        """
        Ellipse3D translation
        :param offset: translation vector
        :return: A new translated Ellipse3D
        """
        new_center = self.center.translation(offset)
        new_normal = self.normal.translation(offset)
        new_major_dir = self.major_dir.translation(offset)
        return Ellipse3D(self.major_axis, self.minor_axis, new_center,
                         new_normal, new_major_dir, self.name)

    def translation_inplace(self, offset: volmdlr.Vector3D):
        """
        Ellipse3D translation. Object is updated inplace
        :param offset: translation vector
        """
        self.center.translation_inplace(offset)
        self.normal.translation_inplace(offset)
        self.major_dir.translation_inplace(offset)

    def plot(self, ax=None, color='k', alpha=1, edge_details=False):
        if ax is None:
            fig = plt.figure()
            ax = Axes3D(fig)
        else:
            fig = None

        x = []
        y = []
        z = []
        for px, py, pz in self.tessellation_points():
            x.append(px)
            y.append(py)
            z.append(pz)
        x.append(x[0])
        y.append(y[0])
        z.append(z[0])
        ax.plot(x, y, z, color)
        return ax

    @classmethod
    def from_step(cls, arguments, object_dict):
        center = object_dict[arguments[1]].origin
        normal = object_dict[arguments[1]].u  # ancien w
        major_dir = object_dict[arguments[1]].v  # ancien u
        major_axis = float(arguments[2]) / 1000
        minor_axis = float(arguments[3]) / 1000
        return cls(major_axis, minor_axis, center, normal, major_dir,
                   arguments[0][1:-1])


class ClosedPolygon3D(Contour3D, ClosedPolygonMixin):
    """
    A collection of points, connected by linesegments, following each other.

    """
    _non_serializable_attributes = ['line_segments', 'primitives']
    _non_eq_attributes = ['line_segments', 'primitives']

    def __init__(self, points: List[volmdlr.Point3D], name: str = ''):
        self.points = points
        self._line_segments = None

        Contour3D.__init__(self, self.line_segments, name)

    def get_line_segments(self):
        lines = []
        if len(self.points) > 1:
            for p1, p2 in zip(self.points,
                              list(self.points[1:]) + [self.points[0]]):
                lines.append(volmdlr.edges.LineSegment3D(p1, p2))
        return lines

    def copy(self, *args, **kwargs):
        points = [point.copy() for point in self.points]
        return ClosedPolygon3D(points, self.name)

    def __hash__(self):
        return sum(hash(point) for point in self.points)

    def __eq__(self, other_):
        if not isinstance(other_, self.__class__):
            return False
        equal = True
        for point, other_point in zip(self.points, other_.points):
            equal = (equal and point == other_point)
        return equal

    def plot(self, ax=None, color='k', alpha=1, edge_details=False):
        for line_segment in self.line_segments:
            ax = line_segment.plot(ax=ax, color=color, alpha=alpha,
                                   edge_ends=True, edge_direction=True)
        return ax

    def rotation(self, center: volmdlr.Point3D, axis: volmdlr.Vector3D,
                 angle: float):
        """
        ClosedPolygon3D rotation.

        :param center: rotation center.
        :param axis: rotation axis.
        :param angle: angle rotation.
        :return: a new rotated ClosedPolygon3D.
        """
        return ClosedPolygon3D(
            [point.rotation(center, axis, angle) for point in
             self.points])

    def rotation_inplace(self, center: volmdlr.Point3D, axis: volmdlr.Vector3D,
                         angle: float):
        """
        ClosedPolygon3D rotation. Object is updated inplace.

        :param center: rotation center.
        :param axis: rotation axis.
        :param angle: rotation angle.
        """
        for point in self.points:
            point.rotation_inplace(center, axis, angle)

    def translation(self, offset: volmdlr.Vector3D):
        """
        ClosedPolygon3D translation.

        :param offset: translation vector.
        :return: A new translated ClosedPolygon3D.
        """
        new_points = [point.translation(offset) for point in
                      self.points]
        return ClosedPolygon3D(new_points, self.name)

    def translation_inplace(self, offset: volmdlr.Vector3D):
        """
        ClosedPolygon3D translation. Object is updated inplace.

        :param offset: translation vector.
        """
        for point in self.points:
            point.translation_inplace(offset)

    def to_2d(self, plane_origin, x, y):
        """
        Tranforms a ClosedPolygon3D into an ClosedPolygon2D, given a plane origin and an u and v plane vector.

        :param plane_origin: plane origin.
        :param x: plane u vector.
        :param y: plane v vector.
        :return: ClosedPolygon2D.
        """
        points2d = [point.to_2d(plane_origin, x, y) for point in self.points]
        return ClosedPolygon2D(points2d)

    def sewing_with(self, other_poly3d, x, y, resolution=20):
        self_center, other_center = self.average_center_point(), \
                                    other_poly3d.average_center_point()

        self_poly2d, other_poly2d = self.to_2d(self_center, x, y), \
            other_poly3d.to_2d(other_center, x, y)
        self_center2d, other_center2d = self_poly2d.center_of_mass(), \
            other_poly2d.center_of_mass()
        self_poly2d.translation_inplace(-self_center2d)
        other_poly2d.translation_inplace(-other_center2d)

        bbox_self2d, bbox_other2d = self_poly2d.bounding_rectangle().bounds(), \
            other_poly2d.bounding_rectangle().bounds()
        position = [abs(value) for value in bbox_self2d] \
            + [abs(value) for value in bbox_other2d]
        max_scale = 2 * max(position)

        lines = [volmdlr.edges.LineSegment2D(volmdlr.O2D, max_scale * (
                volmdlr.X2D * math.sin(n * 2 * math.pi / resolution) +
                volmdlr.Y2D * math.cos(n * 2 * math.pi / resolution))
                                             ) for n in range(resolution)]

        self_new_points, other_new_points = [], []
        for line in lines:
            for self_line in self_poly2d.line_segments:
                intersect = line.linesegment_intersections(self_line)
                if intersect:
                    self_new_points.extend(intersect)
                    break

            for other_line in other_poly2d.line_segments:
                intersect = line.linesegment_intersections(other_line)
                if intersect:
                    other_new_points.extend(intersect)
                    break

        new_self_poly2d, new_other_poly2d = ClosedPolygon2D(
            self_new_points), ClosedPolygon2D(other_new_points)
        new_self_poly2d.translation_inplace(self_center2d)
        new_other_poly2d.translation_inplace(other_center2d)

        new_poly1, new_poly2 = new_self_poly2d.to_3d(self_center, x, y), \
            new_other_poly2d.to_3d(other_center, x, y)

        triangles = []
        for point1, point2, other_point in zip(new_poly1.points,
                                               new_poly1.points[
                                                   1:] + new_poly1.points[:1],
                                               new_poly2.points):
            triangles.append([point1, point2, other_point])

        for point1, point2, other_point in zip(
                new_poly2.points, new_poly2.points[1:] + new_poly2.points[:1],
                new_poly1.points[1:] + new_poly1.points[:1]):
            triangles.append([other_point, point2, point1])

        return triangles

    def simplify(self, min_distance: float = 0.01, max_distance: float = 0.05):
        return ClosedPolygon3D(self.simplify_polygon(
            min_distance=min_distance, max_distance=max_distance).points)

    def convex_sewing(self, polygon2, x, y):
        """
        x and y are used for plane projection to make
        sure it is being projected in the right plane
        """
        center1, center2 = self.average_center_point(), polygon2.average_center_point()
        center1_, center2_ = volmdlr.Point3D(center1.x, center1.y, 0), volmdlr.Point3D(center2.x, center2.y, 0)
        new_polygon1, new_polygon2 = self.translation(-center1_), polygon2.translation(-center2_)
        new_center1, new_center2 = new_polygon1.average_center_point(), new_polygon2.average_center_point()

        new_polygon1_2d, new_polygon2_2d =\
            new_polygon1.to_2d(new_center1, x, y), new_polygon2.to_2d(new_center2, x, y)

        dict_closing_pairs = {}
        triangles = []
        list_closing_point_indexes = []
        new_polygon1_2d_points = new_polygon1_2d.points + [
            new_polygon1_2d.points[0]]
        for i, point_polygon1 in enumerate(
                new_polygon1.points + [new_polygon1.points[0]]):
            if i != 0:
                mean_point2d = 0.5 * (
                        new_polygon1_2d_points[i] + new_polygon1_2d_points[
                            i - 1])
                closing_point = new_polygon2_2d.line_intersecting_closing_point(
                    mean_point2d)
                closing_point_index = new_polygon2_2d.points.index(
                    closing_point)

                if i == 1:
                    previous_closing_point_index = closing_point_index
                if closing_point_index != previous_closing_point_index:
                    if closing_point_index in list_closing_point_indexes:
                        closing_point_index = previous_closing_point_index
                    else:
                        dict_closing_pairs[self.points[i - 1]] = (
                            previous_closing_point_index,
                            closing_point_index)

                if point_polygon1 == new_polygon1.points[0]:
                    if list(dict_closing_pairs.values())[-1][-1] != \
                            list(dict_closing_pairs.values())[0][0]:
                        dict_closing_pairs[self.points[0]] = (
                            list(dict_closing_pairs.values())[-1][-1],
                            list(dict_closing_pairs.values())[0][0])

                real_closing_point = polygon2.points[closing_point_index]

                face_points = [self.points[new_polygon1.points.index(
                    point_polygon1)], self.points[i - 1],
                                  real_closing_point]
                triangles.append(face_points)

                list_closing_point_indexes.append(closing_point_index)
                previous_closing_point_index = closing_point_index
        triangles += polygon2.close_sewing(dict_closing_pairs)

        return triangles

    def get_valid_concave_sewing_polygon(self, polygon1_2d, polygon2_2d):
        polygon1_2d_valid__primitive =\
            polygon1_2d.get_valid_sewing_polygon_primitive(polygon2_2d)
        if polygon1_2d_valid__primitive == polygon1_2d.line_segments[0]:
            return self
        new_polygon_primitives = \
            self.line_segments[polygon1_2d.line_segments.index(polygon1_2d_valid__primitive):] + \
            self.line_segments[:polygon1_2d.line_segments.index(polygon1_2d_valid__primitive)]
        polygon1_3d_points = []
        for prim in new_polygon_primitives:
            if prim.start not in polygon1_3d_points:
                polygon1_3d_points.append(prim.start)
            if prim.end not in polygon1_3d_points:
                polygon1_3d_points.append(prim.end)
        return ClosedPolygon3D(polygon1_3d_points)

    def close_sewing(self, dict_closing_pairs):
        triangles_points = []
        for i, point_polygon2 in enumerate(
                self.points + [self.points[0]]):
            for j, index in enumerate(list(dict_closing_pairs.values())):
                if i != 0:
                    if i - 1 >= index[0] and i <= index[1]:
                        face_points = [self.points[i - 1],
                                       point_polygon2,
                                       list(dict_closing_pairs.keys())[j]]
                        triangles_points.append(face_points)
                    elif index[0] > index[1]:
                        if (i - 1 <= index[0] and i <= index[1]) or (
                                (i - 1 >= index[0]) and i >= index[1]):
                            face_points = [self.points[i - 1],
                                           point_polygon2,
                                           list(dict_closing_pairs.keys())[j]]
                            triangles_points.append(face_points)
        return triangles_points

    def check_sewing(self, polygon2, sewing_faces):
        if not len(self.line_segments) + len(polygon2.line_segments) == len(sewing_faces):
            return False
        return True

    def redefine_sewing_triangles_points(self, triangles_points,
                                         passed_by_zero_index,
                                         closing_point_index,
                                         previous_closing_point_index):
        for n, triangle_points in enumerate(triangles_points[::-1]):
            if (not passed_by_zero_index and
                self.points.index(
                    triangle_points[2]) > closing_point_index) or \
                    (passed_by_zero_index and
                     0 <= self.points.index(triangle_points[
                                                       2]) <= previous_closing_point_index and
                     self.points.index(
                         triangle_points[2]) > closing_point_index):
                new_face_points = [triangles_points[-(n + 1)][0],
                                   triangles_points[-(n + 1)][1],
                                   self.points[
                                       closing_point_index]]
                triangles_points[-(n + 1)] = new_face_points

        return triangles_points

    @staticmethod
    def clean_sewing_closing_pairs_dictionary(dict_closing_pairs,
                                              closing_point_index,
                                              passed_by_zero_index):
        """
        Cleans the dictionnary containing the sewing closing pairs informations
        in case it needs to be recalculated due to changing closing points.

        """
        dict_closing_pairs_values = list(dict_closing_pairs.values())
        dict_closing_pairs_keys = list(dict_closing_pairs.keys())
        previous_closing_point_index = dict_closing_pairs_values[-1][1]
        last_dict_value = previous_closing_point_index
        for i, key in enumerate(dict_closing_pairs_keys[::-1]):
            if (not passed_by_zero_index and
                last_dict_value > closing_point_index) or \
                    (passed_by_zero_index and
                     0 <= last_dict_value <= previous_closing_point_index and
                     last_dict_value > closing_point_index):
                lower_bounddary_closing_point = key
                del dict_closing_pairs[key]
                if not dict_closing_pairs:
                    break
                last_dict_value = dict_closing_pairs_values[-i - 2][1]

        return dict_closing_pairs, lower_bounddary_closing_point

    @staticmethod
    def is_sewing_forward(closing_point_index, list_closing_point_indexes) -> bool:
        if closing_point_index < list_closing_point_indexes[-1]:
            return False
        return True

    @staticmethod
    def sewing_closing_points_to_remove(closing_point_index, list_closing_point_indexes, passed_by_zero_index):
        list_remove_closing_points = []
        for idx in list_closing_point_indexes[::-1]:
            if not passed_by_zero_index:
                if idx > closing_point_index:
                    list_remove_closing_points.append(idx)
                else:
                    break
            else:
                if 0 < idx <= list_closing_point_indexes[-1] and \
                        idx > closing_point_index:
                    list_remove_closing_points.append(idx)
                else:
                    break
        return list_remove_closing_points

    @staticmethod
    def sewing_closing_point_past_point0(closing_point_index, list_closing_point_indexes,
                                         passed_by_zero_index, ratio_denominator):
        last_to_new_point_index_ratio = (list_closing_point_indexes[-1] -
                                         closing_point_index) / ratio_denominator
        if passed_by_zero_index:
            ratio = (list_closing_point_indexes[0] - closing_point_index) / ratio_denominator
            if math.isclose(ratio, 1, abs_tol=0.3):
                closing_point_index = list_closing_point_indexes[0]
            else:
                closing_point_index = list_closing_point_indexes[-1]
        else:
            if closing_point_index > list_closing_point_indexes[0]:
                ratio1 = (closing_point_index -
                          list_closing_point_indexes[0]) / ratio_denominator
                if math.isclose(ratio1, 0, abs_tol=0.3) and \
                        math.isclose(last_to_new_point_index_ratio, 1, abs_tol=0.3):
                    passed_by_zero_index = True
                    closing_point_index = list_closing_point_indexes[0]
                else:
                    closing_point_index = list_closing_point_indexes[-1]
            else:
                if closing_point_index < ratio_denominator / 4:
                    passed_by_zero_index = True
                elif ratio_denominator - list_closing_point_indexes[-1] >= 6:
                    closing_point_index = list_closing_point_indexes[-1] + 5
                else:
                    closing_point_index = list_closing_point_indexes[-1]
        return closing_point_index, passed_by_zero_index

    @staticmethod
    def validate_concave_closing_point(closing_point_index,
                                       list_closing_point_indexes,
                                       passed_by_zero_index,
                                       ratio_denominator, polygons_points_ratio):
        if closing_point_index == list_closing_point_indexes[-1]:
            return closing_point_index, [], passed_by_zero_index

        list_remove_closing_points = []
        ratio = (list_closing_point_indexes[-1] - closing_point_index) / ratio_denominator
        if not ClosedPolygon3D.is_sewing_forward(closing_point_index, list_closing_point_indexes):
            if closing_point_index > list_closing_point_indexes[-1] - 10 and\
                    closing_point_index != list_closing_point_indexes[-1] - 1:
                if closing_point_index - 1 in list_closing_point_indexes and\
                        closing_point_index + 1 in list_closing_point_indexes:
                    closing_point_index = list_closing_point_indexes[-1]
                    return closing_point_index, list_remove_closing_points, passed_by_zero_index

                list_remove_closing_points = ClosedPolygon3D.sewing_closing_points_to_remove(
                    closing_point_index, list_closing_point_indexes, passed_by_zero_index)

            elif closing_point_index in list_closing_point_indexes:
                closing_point_index = list_closing_point_indexes[-1]
            elif math.isclose(ratio, 0, abs_tol=0.3):
                closing_point_index = list_closing_point_indexes[-1]
            else:
                closing_point_index, passed_by_zero_index = ClosedPolygon3D.sewing_closing_point_past_point0(
                    closing_point_index, list_closing_point_indexes, passed_by_zero_index, ratio_denominator)

        elif closing_point_index in list_closing_point_indexes:
            closing_point_index = list_closing_point_indexes[-1]
        elif len(list_closing_point_indexes) > 2 and \
                list_closing_point_indexes[0] < closing_point_index < \
                list_closing_point_indexes[-1]:
            closing_point_index = list_closing_point_indexes[-1]
        elif passed_by_zero_index and closing_point_index > \
                list_closing_point_indexes[0]:
            closing_point_index = list_closing_point_indexes[-1]
        elif list_closing_point_indexes[0] == 0 and math.isclose(ratio, -1,
                                                                 abs_tol=0.3):
            closing_point_index = list_closing_point_indexes[-1]
        elif math.isclose(ratio, -1, abs_tol=0.3):
            closing_point_index = list_closing_point_indexes[-1]
        elif closing_point_index - list_closing_point_indexes[-1] > 5 and \
            list_closing_point_indexes[-1] + 4 <= ratio_denominator - 1 and\
                polygons_points_ratio > 0.95:
            closing_point_index = list_closing_point_indexes[-1] + 4

        return closing_point_index, list_remove_closing_points, passed_by_zero_index

    def concave_sewing(self, polygon2, x, y):
        polygon1_2d = self.to_2d(volmdlr.O2D, x, y)
        polygon2_2d = polygon2.to_2d(volmdlr.O2D, x, y)
        polygon1_3d = self
        polygon2_3d = polygon2
        if polygon2_2d.area() < polygon1_2d.area():
            polygon1_2d, polygon2_2d = polygon2_2d, polygon1_2d
            polygon1_3d = polygon2
            polygon2_3d = self
        polygon1_3d = polygon1_3d.get_valid_concave_sewing_polygon(
            polygon1_2d, polygon2_2d)
        polygon1_2d = polygon1_3d.to_2d(volmdlr.O2D, x, y)

        # ax=polygon1_2d.plot()
        # polygon2_2d.plot(ax=ax, color='r')

        dict_closing_pairs = {}
        triangles_points = []
        list_closing_point_indexes = []
        passed_by_zero_index = False
        ratio_denom = len(polygon2_2d.points)
        polygons_points_ratio = len(polygon1_2d.points) / ratio_denom
        previous_closing_point_index = None
        for i, primitive1 in enumerate(polygon1_2d.line_segments):
            list_remove_closing_points = []
            closing_point = polygon1_2d.get_closing_point(polygon2_2d,
                                                          primitive1)
            if closing_point == volmdlr.O2D:
                if previous_closing_point_index is not None:
                    closing_point_index = previous_closing_point_index
                else:
                    raise NotImplementedError(
                        'None of the normal lines intersect polygon2, '
                        'certify projection plane given is correct')
            else:
                closing_point_index = polygon2_2d.points.index(closing_point)

            if i == 0:
                previous_closing_point_index = closing_point_index
            else:
                closing_point_index, list_remove_closing_points,\
                    passed_by_zero_index = self.validate_concave_closing_point(
                        closing_point_index, list_closing_point_indexes,
                        passed_by_zero_index, ratio_denom, polygons_points_ratio)

            if list_remove_closing_points:
                new_list_closing_point_indexes = list(
                    dict.fromkeys(list_closing_point_indexes))
                new_list_remove_closing_indexes = list(
                    dict.fromkeys(list_remove_closing_points))

                # print('closing_point_index:', closing_point_index)
                # print('list_remove_closing_points:',
                #       list_remove_closing_points)
                # print('list_closing_point_indexes:',
                #       list_closing_point_indexes)
                # print('new_list_closing_point_indexes:',
                #       new_list_closing_point_indexes)
                # print('new_list_remove_closing_indexes:',
                #       new_list_remove_closing_indexes)
                # print('dict_closing_pairs before:', dict_closing_pairs)
                if len(list_remove_closing_points) == len(triangles_points):
                    triangles_points = \
                        polygon2_3d.redefine_sewing_triangles_points(
                            triangles_points, passed_by_zero_index,
                            closing_point_index, previous_closing_point_index)
                    if dict_closing_pairs:
                        dict_closing_pairs, lower_bounddary_closing_point = \
                            self.clean_sewing_closing_pairs_dictionary(
                                dict_closing_pairs,
                                closing_point_index,
                                passed_by_zero_index)

                        if len(new_list_remove_closing_indexes) <\
                                len(new_list_closing_point_indexes):
                            dict_closing_pairs[
                                lower_bounddary_closing_point] = (
                                new_list_closing_point_indexes[
                                    -(len(new_list_remove_closing_indexes) + 1)],
                                closing_point_index)
                    for pt_index in list_remove_closing_points:
                        list_closing_point_indexes.remove(pt_index)
                    list_closing_point_indexes.append(closing_point_index)

                elif (not passed_by_zero_index and
                      closing_point_index > polygon2_3d.points.index(
                        triangles_points[-len(list_remove_closing_points) - 1][2])) or\
                        (passed_by_zero_index and closing_point_index >= 0):
                    triangles_points =\
                        polygon2_3d.redefine_sewing_triangles_points(
                            triangles_points, passed_by_zero_index,
                            closing_point_index, previous_closing_point_index)
                    dict_closing_pairs, lower_bounddary_closing_point =\
                        self.clean_sewing_closing_pairs_dictionary(
                            dict_closing_pairs, closing_point_index, passed_by_zero_index)

                    if not list(dict_closing_pairs.keys()) or dict_closing_pairs[
                            list(dict_closing_pairs.keys())[-1]][1] !=\
                            closing_point_index:
                        dict_closing_pairs[lower_bounddary_closing_point] =\
                            (new_list_closing_point_indexes[
                                 -(len(new_list_remove_closing_indexes) + 1)],
                             closing_point_index)

                    for pt_index in list_remove_closing_points:
                        list_closing_point_indexes.remove(pt_index)
                    list_closing_point_indexes.append(closing_point_index)
                else:
                    closing_point_index = previous_closing_point_index

            elif closing_point_index != previous_closing_point_index:
                dict_closing_pairs[polygon1_3d.line_segments[i].start] =\
                    (previous_closing_point_index, closing_point_index)
            face_points = [polygon1_3d.line_segments[i].start,
                           polygon1_3d.line_segments[i].end,
                           polygon2_3d.points[closing_point_index]]
            triangles_points.append(face_points)
            list_closing_point_indexes.append(closing_point_index)
            previous_closing_point_index = closing_point_index
            if primitive1 == polygon1_2d.line_segments[-1]:
                if list_closing_point_indexes[-1] != \
                        list_closing_point_indexes[0]:
                    ratio = (list_closing_point_indexes[-1] -
                             list_closing_point_indexes[0]) / len(
                        polygon2_2d.points)
                    if math.isclose(ratio, -1,
                                    abs_tol=0.2) and passed_by_zero_index:
                        dict_closing_pairs[
                            polygon1_3d.points[0]] = (
                            list_closing_point_indexes[-2],
                            list_closing_point_indexes[0])
                        new_face_points = [triangles_points[-1][0],
                                           triangles_points[-1][1],
                                           polygon2_3d.points[
                                               list_closing_point_indexes[-2]]]
                        triangles_points.remove(triangles_points[-1])
                        triangles_points.append(new_face_points)
                    else:
                        dict_closing_pairs[polygon1_3d.points[0]] = (
                            list(dict_closing_pairs.values())[-1][-1],
                            list(dict_closing_pairs.values())[0][0])

        triangles_points += polygon2_3d.close_sewing(dict_closing_pairs)

        # print('list closing indexes :', list_closing_point_indexes)
        # # print('length polygon2 points: ', len(polygon2_3d.points))
        # print('dict_closing_pairs :', dict_closing_pairs)

        # volum = volmdlr.core.VolumeModel(triangles)
        # volum.babylonjs()
        # print('p1 3d points :', self.points)
        # print('p2 3d points :', polygon2.points)
        return triangles_points

    def sewing(self, polygon2, x, y):
        polygon1_2d = self.to_2d(volmdlr.O2D, x, y)
        polygon2_2d = polygon2.to_2d(volmdlr.O2D, x, y)
        if polygon1_2d.is_convex() and polygon2_2d.is_convex():
            return self.convex_sewing(polygon2, x, y)
        return self.concave_sewing(polygon2, x, y)


class Triangle3D(Triangle):
    def __init__(self, point1: volmdlr.Point3D, point2: volmdlr.Point3D,
                 point3: volmdlr.Point3D, name: str = ''):
        # self.point1 = point1
        # self.point2 = point2
        # self.point3 = point3
        # self.name = name

        # # ClosedPolygon2D.__init__(self, points=[point1, point2, point3],
        # # name=name)

        Triangle.__init__(self, point1,
                          point2,
                          point3,
                          name)<|MERGE_RESOLUTION|>--- conflicted
+++ resolved
@@ -577,12 +577,8 @@
         """
         Compute intersections between two wire 2d.
 
-<<<<<<< HEAD
         :param wire : volmdlr.wires.Wire2D.
         :return: intersections : List[(volmdlr.Point2D, volmdlr.Primitive2D)]
-=======
-        :return intersections : List[(volmdlr.Point2D, volmdlr.Primitive2D)]
->>>>>>> 095c4def
         """
 
         intersections, intersections_points = [], []
@@ -637,12 +633,6 @@
 
         :param wire: volmdlr.wires.Wire2D
         :type crossings: List[(volmdlr.Point2D, volmdlr.Primitive2D)]
-<<<<<<< HEAD
-
-        :param wire: volmdlr.wires.Wire2D
-        :return crossings : List[(volmdlr.Point2D, volmdlr.Primitive2D)]
-=======
->>>>>>> 095c4def
         """
 
         crossings, crossings_points = [], []
@@ -1009,17 +999,10 @@
         """
         Verifies if edge is connected to one of the primitives inside contour_primitives.
 
-<<<<<<< HEAD
         :param contour_primitives: list of primitives to create a contour.
         :param edge: edge for verification.
         :param tol: tolerance use in verification.
         :return: returns the edge if true, and None if not connected.
-=======
-        :param contour_primitives: list of primitives to create a contour
-        :param edge: edge for verification
-        :param tol: tolerance use in verification
-        :return: returns the edge if true, and None if not connected
->>>>>>> 095c4def
         """
         edge_connected = None
         points = [p for prim in contour_primitives for p in prim]
@@ -1125,12 +1108,8 @@
 
     def discretized_primitives(self, number_points: float):
         """
-<<<<<<< HEAD
         Discretize each contour's primitive and return a list of discretized primitives.
 
-=======
-        Discretize each contour's primitive and return a list of discretized primitives
->>>>>>> 095c4def
         """
         edges = []
         for primitive in self.primitives:
@@ -1189,17 +1168,10 @@
 
     def is_sharing_primitives_with(self, contour):
         """
-<<<<<<< HEAD
         Check if two contour are sharing primitives.
 
         "all_points" is by default False. Turn it True if you need to get
         points and edges used to find out shared primitives.
-=======
-        Check if two contour are sharing primitives
-        "all_points" is by default False. Turn it True if you need to get
-        points and edges used to find out shared primitives.
-
->>>>>>> 095c4def
         """
 
         list_p = []
@@ -1345,13 +1317,8 @@
 
     def edges_order_with_adjacent_contour(self, contour):
         """
-<<<<<<< HEAD
         Check if the shared edges between two adjacent contours are traversed with two
         different directions along each contour.
-=======
-        Check if the shared edges between two adjacent contours are traversed with two different directions
-        along each contour.
->>>>>>> 095c4def
 
         """
 
@@ -2228,12 +2195,8 @@
         :param wire: volmdlr.wires.Wire2D
         :rtype: list[volmdlr.wires.Contour2D]
 
-<<<<<<< HEAD
         :param wire: volmdlr.wires.Wire2D.
         :return: contours2d : list[volmdlr.wires.Contour2D].
-=======
-        :return contours2d : list[volmdlr.wires.Contour2D]
->>>>>>> 095c4def
         """
 
         intersections = self.wire_crossings(wire)  # crossings OR intersections (?)
@@ -3825,15 +3788,9 @@
         """
         Circle2D rotation.
 
-<<<<<<< HEAD
         :param center: rotation center.
         :param angle: angle rotation.
         :return: a new rotated Circle2D.
-=======
-        :param center: rotation center
-        :param angle: angle rotation
-        :return: a new rotated Circle2D
->>>>>>> 095c4def
         """
         return Circle2D(self.center.rotation(center, angle), self.radius)
 
