--- conflicted
+++ resolved
@@ -3693,14 +3693,6 @@
     def from_arc(cls, arc: volmdlr.edges.Arc2D):
         return cls(arc.center, arc.radius, arc.name + ' to circle')
 
-<<<<<<< HEAD
-    def tessellation_points(self, resolution=40):
-        return [(self.center
-                 + self.radius * math.cos(teta) * volmdlr.X2D
-                 + self.radius * math.sin(teta) * volmdlr.Y2D)
-                for teta in npy.linspace(0, volmdlr.TWO_PI, resolution + 1)][
-               :-1]
-
     def point_belongs(self, point, include_edge_points: bool = False):
         """
         Verifies if a point is inside the Circle2D.
@@ -3718,11 +3710,6 @@
             return point.point_distance(self.center) <= self.radius
         return point.point_distance(self.center) < self.radius
 
-=======
-    def point_belongs(self, point, abs_tol=1e-9):
-        return point.point_distance(self.center) <= self.radius + abs_tol
-
->>>>>>> 3fa4b598
     def bounding_rectangle(self):
 
         xmin = self.center.x - self.radius
