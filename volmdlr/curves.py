--- conflicted
+++ resolved
@@ -1656,12 +1656,8 @@
         self.theta = geometry.clockwise_angle(self.major_dir, volmdlr.X2D)
         if self.theta == math.pi * 2:
             self.theta = 0.0
-<<<<<<< HEAD
         self._bounding_rectangle = None
-        Curve.__init__(self, name=name)
-=======
         ClosedCurve.__init__(self, name=name)
->>>>>>> 2f467dbc
 
     def __hash__(self):
         return hash((self.center, self.major_dir, self.major_axis, self.minor_axis))
