"""
Volmdlr curves.

"""
import math
from typing import List, Union

import matplotlib.pyplot as plt
import numpy as npy
import scipy.integrate as scipy_integrate
from matplotlib import __version__ as _mpl_version
from packaging import version

from dessia_common.core import DessiaObject

import plot_data.colors
import plot_data.core as plot_data
import volmdlr
from volmdlr import core, geometry
import volmdlr.utils.common_operations as vm_common_operations
import volmdlr.utils.intersections as volmdlr_intersections
from volmdlr.core import EdgeStyle


class Curve(DessiaObject):
    """Abstract class for a curve object."""

    def __init__(self, name: str = ''):
        DessiaObject.__init__(self, name=name)

    def sort_points_along_curve(self, points: List[Union[volmdlr.Point2D, volmdlr.Point3D]]):
        """
        Sort point along a curve.

        :param points: list of points to be sorted.
        :return: sorted points.
        """
        return sorted(points, key=self.abscissa)

    def abscissa(self, point):
        """
        Calculate the abscissa of a point on the curve.
        """
        raise NotImplementedError(f'abscissa method not implemented by {self.__class__.__name__}')


class ClosedCurve(Curve):
    """Abstract class for definiing closed curves (Circle, Ellipse) properties."""

    def point_at_abscissa(self, abscissa):
        """
        Returns the point that corresponds to the given abscissa.

        :param abscissa: The abscissa
        :type abscissa: float
        :return: The point that corresponds to the given abscissa.
        :rtype: Union[:class:`volmdlr.Point2D`, :class:`volmdlr.Point3D`]
        """
        raise NotImplementedError(f'point_at_abscissa method using abscissa'
                                  f'{abscissa} not implemented by {self.__class__.__name__}')

    def length(self):
        """
        Calcultes the Closed Curve's length.
        """
        raise NotImplementedError(f'length method not implemented by {self.__class__.__name__}')

    def local_discretization(self, point1, point2, number_points: int = 10):
        """
        Gets n discretization points between two given points of the Curve.

        :param point1: point 1 on edge.
        :param point2: point 2 on edge.
        :param number_points: number of points to discretize locally.
        :return: list of locally discretized points.
        """
        abscissa1 = self.abscissa(point1)
        abscissa2 = self.abscissa(point2)
        if point1.is_close(point2) and point1.is_close(self.point_at_abscissa(0.0)):
            abscissa1 = 0.0
            abscissa2 = self.length()
            points = vm_common_operations.get_abscissa_discretization(self, abscissa1, abscissa2, number_points, False)
            return points + [points[0]]
        if abscissa1 > abscissa2 == 0.0:
            abscissa2 = self.length()
        return vm_common_operations.get_abscissa_discretization(self, abscissa1, abscissa2, number_points, False)


class Line(Curve):
    """
    Abstract class representing a line.

    :param point1: The first point defining the line
    :type point1: Union[:class:`volmdlr.Point2D`, :class:`volmdlr.Point3D`]
    :param point2: The second point defining the line
    :type point2: Union[:class:`volmdlr.Point2D`, :class:`volmdlr.Point3D`]
    :param name: Name of the line. Default value is an empty string
    :type name: str, optional
    """

    def __init__(self, point1, point2, name=''):
        self.point1 = point1
        self.point2 = point2
        self._direction_vector = None
        Curve.__init__(self, name=name)

    def __getitem__(self, key):
        """
        Get a point of the line by its index.
        """
        if key == 0:
            return self.point1
        if key == 1:
            return self.point2
        raise IndexError

    def unit_direction_vector(self, *args, **kwargs):
        """
        Get the unit direction vector of the line.

        :return: The unit direction vector of the line
        :rtype:  Union[:class:`volmdlr.Vector2D`, :class:`volmdlr.Vector3D`]
        """
        vector = self.direction_vector()
        vector = vector.unit_vector()
        return vector

    def direction_vector(self, *args, **kwargs):
        """
        Get the direction vector of the line.

        :return: The direction vector of the line
        :rtype: Union[:class:`volmdlr.Vector2D`, :class:`volmdlr.Vector3D`]
        """
        if not self._direction_vector:
            direction_vector = self.point2 - self.point1
            if isinstance(direction_vector, volmdlr.Point3D):
                direction_vector = direction_vector.to_vector()
            self._direction_vector = direction_vector
        return self._direction_vector

    def normal_vector(self, *args, **kwargs):
        """
        Get the normal vector of the line.

        :return: The normal vector of the line
        :rtype: Union[:class:`volmdlr.Vector2D`, :class:`volmdlr.Vector3D`]
        """
        return self.direction_vector().normal_vector()

    def unit_normal_vector(self, *args, **kwargs):
        """
        Get the unit normal vector of the line.

        :return: The unit normal vector of the line
        :rtype: Union[:class:`volmdlr.Vector2D`, :class:`volmdlr.Vector3D`]
        """
        return self.unit_direction_vector().normal_vector()

    def point_projection(self, point):
        """
        Calculate the projection of a point onto the line.

        :param point: The point to project
        :type point: Union[:class:`volmdlr.Point2D`, :class:`volmdlr.Point3D`]
        :return: The projection of the point onto the line and the distance
            between the point and the projection
        :rtype: Tuple(Union[:class:`volmdlr.Point2D`,
            :class:`volmdlr.Point3D`], float)
        """
        vector = self.point2 - self.point1
        norm_u = vector.norm()
        projection_param_t = (point - self.point1).dot(vector) / norm_u ** 2
        projection = self.point1 + projection_param_t * vector
        projection = projection.to_point()
        return projection, projection_param_t * norm_u

    def abscissa(self, point):
        """
        Calculate the abscissa of a point on the line.

        :param point: The point for which to calculate the abscissa
        :type point: Union[:class:`volmdlr.Point2D`, :class:`volmdlr.Point3D`]
        :return: The abscissa of the point
        :rtype: float
        """
        vector = self.point2 - self.point1
        norm_u = vector.norm()
        t_param = (point - self.point1).dot(vector) / norm_u
        return t_param

    def point_at_abscissa(self, abscissa):
        """
        Returns the point that corresponds to the given abscissa.

        :param abscissa: The abscissa
        :type abscissa: float
        :return: The point that corresponds to the given abscissa.
        :rtype: Union[:class:`volmdlr.Point2D`, :class:`volmdlr.Point3D`]
        """
        return self.point1 + self.unit_direction_vector() * abscissa

    def split(self, split_point):
        """
        Split a line into two lines.

        :param split_point: The point where to split the line
        :type split_point: Union[:class:`volmdlr.Point2D`,
            :class:`volmdlr.Point3D`]
        :return: A list containing two lines
        """
        return [self.__class__(self.point1, split_point),
                self.__class__(split_point, self.point2)]

    def is_between_points(self, point1: Union[volmdlr.Point2D, volmdlr.Point3D],
                          point2: Union[volmdlr.Point2D, volmdlr.Point3D]):
        """
        Verifies if a line is between two points.

        :param point1: The first point
        :type point1: Union[:class:`volmdlr.Point2D`, :class:`volmdlr.Point3D`]
        :param point2: The second point
        :type point2: Union[:class:`volmdlr.Point2D`, :class:`volmdlr.Point3D`]
        :return: True if the line is between the two points, False otherwise
        :rtype: bool
        """

        if point1.is_close(point2):
            return False

        line_segment = volmdlr.edges.LineSegment2D(point1, point2)
        if line_segment.line_intersections(self):
            return True
        return False

    def to_step(self, current_id, *args, **kwargs):
        """Exports to STEP format."""
        p1_content, p1_id = self.point1.to_step(current_id)
        # p2_content, p2_id = self.point2.to_step(current_id+1)
        current_id = p1_id + 1
        u_content, u_id = self.unit_direction_vector().to_step(current_id, vector=True)
        current_id = u_id + 1
        content = p1_content + u_content
        content += f"#{current_id} = LINE('{self.name}',#{p1_id},#{u_id});\n"
        return content, current_id

    def reverse(self):
        """Gets a line in the reverse direction."""
        return self.__class__(self.point2, self.point1, name=self.name + '_reverse')


class Line2D(Line):
    """
    Define an infinite line given by two points.

    """

    def __init__(self, point1: volmdlr.Point2D,
                 point2: volmdlr.Point2D, *, name=''):
        Line.__init__(self, point1, point2, name=name)

    def __hash__(self):
        return hash(('line2d', self.point1, self.point2))

    def to_3d(self, plane_origin, x1, x2):
        """
        Convert the line to a 3D line.

        :param plane_origin: Origin of the plane in which the line is.
        :type plane_origin: :class:`volmdlr.Point3D`
        :param x1: First direction of the plane in which the line is.
        :type x1: :class:`volmdlr.Vector3D`
        :param x2: Second direction of the plane in which the line is.
        :type x2: :class:`volmdlr.Vector3D`
        :return: The 3D line.
        :rtype: :class:`Line3D`
        """
        points_3d = [point.to_3d(plane_origin, x1, x2) for point in [self.point1, self.point2]]
        return Line3D(*points_3d, self.name)

    def rotation(self, center: volmdlr.Point2D, angle: float):
        """
        Line2D rotation.

        :param center: rotation center.
        :param angle: angle rotation.
        :return: a new rotated Line2D.
        """
        return Line2D(*[point.rotation(center, angle)
                        for point in [self.point1, self.point2]])

    def translation(self, offset: volmdlr.Vector2D):
        """
        Line2D translation.

        :param offset: translation vector.
        :return: A new translated Line2D.
        """
        return Line2D(*[point.translation(offset) for point in [self.point1, self.point2]])

    def frame_mapping(self, frame: volmdlr.Frame2D, side: str):
        """
        Map the line to a new coordinate frame.

        :param frame: The new coordinate frame.
        :type frame: :class:`volmdlr.Frame2D`
        :param side: The side to which the mapping is made. 'old' for the
            original coordinate frame, 'new' for the new one.
        :type side: str
        :return: The mapped line.
        :rtype: :class:`Line2D`
        """
        return Line2D(*[point.frame_mapping(frame, side) for point in [self.point1, self.point2]])

    def plot(self, ax=None, edge_style: EdgeStyle = EdgeStyle()):
        """
        Plot the line.

        :param ax: Matplotlib axis on which to plot the line. If none,
            a new figure is created.
        :type ax: matplotlib.axes._subplots.AxesSubplot, optional
        :param edge_style: data class instance, containing all parameters needed to plot Line 2D.
        :return: The Matplotlib axis.
        :rtype: matplotlib.axes._subplots.AxesSubplot
        """
        if ax is None:
            _, ax = plt.subplots()

        if version.parse(_mpl_version) >= version.parse('3.3.2'):
            if edge_style.dashed:
                ax.axline((self.point1.x, self.point1.y),
                          (self.point2.x, self.point2.y),
                          dashes=[30, 5, 10, 5],
                          color=edge_style.color)
            else:
                ax.axline((self.point1.x, self.point1.y),
                          (self.point2.x, self.point2.y),
                          color=edge_style.color)
        else:
            direction_vector = self.direction_vector()
            point3 = self.point1 - 3 * direction_vector
            point4 = self.point2 + 4 * direction_vector
            if edge_style.dashed:
                ax.plot([point3[0], point4[0]], [point3[1], point4[1]], color=edge_style.color,
                        dashes=[30, 5, 10, 5])
            else:
                ax.plot([point3[0], point4[0]], [point3[1], point4[1]], color=edge_style.color)

        return ax

    def plot_data(self, edge_style=None):
        """
        Get plot data for the line.

        :param edge_style: Plotting style for the line.
        :type edge_style: :class:`plot_data.EdgeStyle`, optional
        :return: Plot data for the line.
        :rtype: :class:`plot_data.Line2D`
        """
        return plot_data.Line2D([self.point1.x, self.point1.y],
                                [self.point2.x, self.point2.y],
                                edge_style=edge_style)

    def line_intersections(self, line):
        """
        Calculate the intersection between the two lines.

        :param line: The line to calculate intersections with.
        :type line: :class:`volmdlr.Line2D`
        :return: A list of at most one intersection point between
            the two lines.
        :rtype: List[:class:`volmdlr.Point2D`]
        """

        point = volmdlr.Point2D.line_intersection(self, line)
        if point is not None:
            point_projection1, _ = self.point_projection(point)
            if point_projection1 is None:
                return []

            if line.__class__.__name__ == 'Line2D':
                point_projection2, _ = line.point_projection(point)
                if point_projection2 is None:
                    return []

            return [point_projection1]
        return []

    def linesegment_intersections(self, linesegment):
        """
        Calculate the intersection between a line and a line segment.

        :param linesegment: The line segment to calculate intersections with.
        :type linesegment: :class:`volmdlr.edges.LineSegment2D`
        :return: A list of at most one intersection point between the two lines.
        :rtype: List[:class:`volmdlr.Point2D`]
        """
        return linesegment.line_intersections(self)

    @staticmethod
    def _compute_data_create_tangent_circle(line, point, other_line):
        """
        Static helper method to compute some data used in create_tangent_circle method.
        """

        def vectors_from_line_and_point(line1, line2, point_):
            vector_i = volmdlr.Vector2D(point_.x, point_.y)
            vector_a = volmdlr.Vector2D(line1.point1.x, line1.point1.y)
            vector_b = volmdlr.Vector2D(line1.point2.x, line1.point2.y)
            vector_c = volmdlr.Vector2D(line2.point1.x, line2.point1.y)
            vector_d = volmdlr.Vector2D(line2.point2.x, line2.point2.y)
            return vector_i, vector_a, vector_b, vector_c, vector_d

        if math.isclose(line.point_distance(point), 0, abs_tol=1e-10):
            vectors = vectors_from_line_and_point(line, other_line, point)
        elif math.isclose(other_line.point_distance(point), 0, abs_tol=1e-10):
            vectors = vectors_from_line_and_point(other_line, line, point)
        else:
            raise AttributeError("The point isn't on any of the two lines")
        return vectors

    @staticmethod
    def _change_reference_frame(vector_i, vector_a, vector_b, vector_c, vector_d):
        new_u = volmdlr.Vector2D((vector_b - vector_a))
        new_u = new_u.unit_vector()
        new_v = new_u.unit_normal_vector()
        new_basis = volmdlr.Frame2D(vector_i, new_u, new_v)

        new_a = new_basis.global_to_local_coordinates(vector_a)
        new_b = new_basis.global_to_local_coordinates(vector_b)
        new_c = new_basis.global_to_local_coordinates(vector_c)
        new_d = new_basis.global_to_local_coordinates(vector_d)

        return new_basis, new_a, new_b, new_c, new_d

    @staticmethod
    def compute_tangent_circle_for_parallel_segments(new_basis, new_a, new_c):
        """
        Compute tangent circle between parallel segments.

        """
        segments_distance = abs(new_c[1] - new_a[1])
        radius = segments_distance / 2
        new_circle_center = volmdlr.Point2D((0, npy.sign(new_c[1] - new_a[1]) * radius))
        circle_center = new_basis.local_to_global_coordinates(new_circle_center)
        circle = Circle2D(circle_center, radius)
        return circle, None

    @staticmethod
    def compute_tangent_circles_for_perpendicular_segments(new_basis, new_a, new_b, new_c, new_d):
        """
        Computes tangent circle between perpendicular segments.

        """
        line_ab = Line2D(volmdlr.Point2D(new_a), volmdlr.Point2D(new_b))
        line_cd = Line2D(volmdlr.Point2D(new_c), volmdlr.Point2D(new_d))
        new_pt_k = volmdlr.Point2D.line_intersection(line_ab, line_cd)

        radius = abs(new_pt_k[0])
        new_circle_center1 = volmdlr.Point2D((0, radius))
        new_circle_center2 = volmdlr.Point2D((0, -radius))
        circle_center1 = new_basis.local_to_global_coordinates(new_circle_center1)
        circle_center2 = new_basis.local_to_global_coordinates(new_circle_center2)
        circle1 = Circle2D(circle_center1, radius)
        circle2 = Circle2D(circle_center2, radius)

        return circle1, circle2

    @staticmethod
    def get_concurrent_segments_tangent_circles(vector_i, vector_c, vector_d, new_point_k, new_basis):
        """Creates circles tangents to concurrent segments."""
        point_k = volmdlr.Point2D(new_basis.local_to_global_coordinates(new_point_k))

        if point_k.is_close(vector_i):
            return None, None

        # CHANGEMENT DE REPERE:
        new_u2 = volmdlr.Vector2D(point_k - vector_i).unit_vector()
        new_v2 = new_u2.unit_vector()
        new_basis2 = volmdlr.Frame2D(vector_i, new_u2, new_v2)
        new_vector_c = new_basis2.global_to_local_coordinates(vector_c)
        new_vector_d = new_basis2.global_to_local_coordinates(vector_d)
        new_point_k = new_basis2.global_to_local_coordinates(point_k)
        teta1 = math.atan2(new_vector_c[1], new_vector_c[0] - new_point_k[0])
        teta2 = math.atan2(new_vector_d[1], new_vector_d[0] - new_point_k[0])

        if teta1 < 0:
            teta1 += math.pi
        if teta2 < 0:
            teta2 += math.pi
        teta = teta1
        if not math.isclose(teta1, teta2, abs_tol=1e-08):
            if math.isclose(teta1, math.pi, abs_tol=1e-08) or math.isclose(
                    teta1, 0., abs_tol=1e-08):
                teta = teta2
            elif math.isclose(teta2, math.pi,
                              abs_tol=1e-08) or math.isclose(teta2, 0.,
                                                             abs_tol=1e-08):
                teta = teta1
        radius1 = new_point_k[0] * math.sin(teta) / (1 + math.cos(teta))
        radius2 = new_point_k[0] * math.sin(teta) / (1 - math.cos(teta))
        circle_center1 = new_basis2.local_to_global_coordinates(volmdlr.Point2D(0, -radius1))
        circle_center2 = new_basis2.local_to_global_coordinates(volmdlr.Point2D(0, radius2))

        if new_basis.global_to_local_coordinates(circle_center1)[1] > 0:
            return Circle2D(circle_center1, radius1), Circle2D(circle_center2, radius2)
        return Circle2D(circle_center2, radius2), Circle2D(circle_center1, radius1)

    def create_tangent_circle(self, point, other_line):
        """
        Computes the two circles that are tangent to 2 lines and intersect a point located on one of the two lines.
        """
        # point will be called I(x_I, y_I)
        # self will be (AB)
        # line will be (CD)
        vector_i, vector_a, vector_b, vector_c, vector_d = self._compute_data_create_tangent_circle(
            self, point, other_line)
        # Basis change
        new_basis, new_a, new_b, new_c, new_d = self._change_reference_frame(vector_i, vector_a, vector_b,
                                                                             vector_c, vector_d)

        if new_c[1] == 0 and new_d[1] == 0:
            # Segments are on the same line: no solution
            return None, None

        if math.isclose(self.unit_direction_vector().dot(
                other_line.unit_normal_vector()), 0, abs_tol=1e-06):
            # Parallel segments: one solution
            return self.compute_tangent_circle_for_parallel_segments(new_basis, new_a, new_c)

        if math.isclose(self.unit_direction_vector().dot(
                other_line.unit_direction_vector()), 0, abs_tol=1e-06):
            # Perpendicular segments: 2 solution
            return self.compute_tangent_circles_for_perpendicular_segments(new_basis, new_a, new_b, new_c, new_d)

        # =============================================================================
        # LES SEGMENTS SONT QUELCONQUES
        #   => 2 SOLUTIONS
        # =============================================================================

        line_ab = Line2D(volmdlr.Point2D(new_a), volmdlr.Point2D(new_b))
        line_cd = Line2D(volmdlr.Point2D(new_c), volmdlr.Point2D(new_d))
        return self.get_concurrent_segments_tangent_circles(
            vector_i, vector_c, vector_d, volmdlr.Point2D.line_intersection(line_ab, line_cd), new_basis)

    def cut_between_two_points(self, point1: volmdlr.Point2D,
                               point2: volmdlr.Point2D):
        """
        Cut the line between two points to create a linesegment.

        :param point1: The first point defining the linesegment
        :type point1: :class:`volmdlr.Point2D`
        :param point2: The second point defining the linesegment
        :type point2: :class:`volmdlr.Point2D`
        :return: The created linesegment
        :rtype: :class:`volmdlr.edges.LineSegment2D`
        """
        return volmdlr.edges.LineSegment2D(point1, point2)

    def point_belongs(self, point2d, abs_tol: float = 1e-6):
        """
        Verifies if the point 2D belongs to the line.

        :param point2d: point to be verified.
        :param abs_tol: absolute tolerance to consider in calculus.
        :return: True if point belongs to line, False otherwise.
        """
        return math.isclose(self.point_distance(point2d), 0, abs_tol=abs_tol)

    def point_distance(self, point2d):
        """
        Calculate the shortest distance between a line and a point.

        :param point2d: Point to calculate distance.
        :type point2d: :class:`volmdlr.Point2D`.
        :return: Distance to point.
        :rtype: float.
        """
        vector_r = self.point1 - point2d
        vector_v = self.normal_vector()
        return abs(vector_v.dot(vector_r)) / vector_v.norm()


class Line3D(Line):
    """
    Define an infinite line passing through the 2 points.

    """
    _non_data_eq_attributes = ['name', 'basis_primitives', 'bounding_box']

    def __init__(self, point1: volmdlr.Point3D, point2: volmdlr.Point3D,
                 name: str = ''):
        Line.__init__(self, point1, point2, name=name)
        self._bbox = None

    @property
    def bounding_box(self):
        """Bounding Box getter."""
        if not self._bbox:
            self._bbox = self._bounding_box()
        return self._bbox

    @bounding_box.setter
    def bounding_box(self, new_bounding_box):
        """Bounding Box setter."""
        self._bbox = new_bounding_box

    def _bounding_box(self):
        """Calculates the Bounding box."""
        xmin = min([self.point1[0], self.point2[0]])
        xmax = max([self.point1[0], self.point2[0]])
        ymin = min([self.point1[1], self.point2[1]])
        ymax = max([self.point1[1], self.point2[1]])
        zmin = min([self.point1[2], self.point2[2]])
        zmax = max([self.point1[2], self.point2[2]])

        return core.BoundingBox(xmin, xmax, ymin, ymax, zmin, zmax)

    def point_belongs(self, point3d):
        """
        Verifies if a point belongs to the Line 3D.

        :param point3d: point to be verified.
        :return: returns True if point belongs to the line, and False otherwise.
        """
        if point3d.is_close(self.point1):
            return True
        return self.direction_vector().is_colinear_to(point3d - self.point1)

    def point_distance(self, point):
        """Returns the minimal distance to a point."""
        vector1 = point - self.point1
        vector1.to_vector()
        vector2 = self.point2 - self.point1
        vector2.to_vector()
        return vector1.cross(vector2).norm() / vector2.norm()

    def line_distance(self, line2):
        """
        Calculates the distance between two Line3D.

        :param line2: other Line3D.
        :return: The distance between the two lines.
        """
        direction_vector1 = self.direction_vector()
        direction_vector2 = line2.direction_vector()
        if direction_vector1.is_colinear_to(direction_vector2):
            return direction_vector1.cross(line2.point1 - self.point1).norm() / direction_vector1.norm()
        vector = line2.point1 - self.point1
        line_distance = abs(vector.dot(direction_vector1.cross(direction_vector2))) / direction_vector1.cross(
            direction_vector2).norm()
        return line_distance

    def skew_to(self, line):
        """
        Verifies if two Line3D are skew to each other, that is, they are not parallel and never intersect.

        :param line: other line.
        :return: True if they are skew, False otherwise.
        """
        if self.direction_vector().is_colinear_to(line.direction_vector()):
            return False
        if math.isclose(self.line_distance(line), 0, abs_tol=1e-6):
            return False
        return True

    def intersection(self, line2):
        """
        Calculates the intersection between to Line3D, if there is an intersection.

        :param line2: other Line3D
        :return: None if there is no intersection between Lines.
        A volmdlr.Point3D if there exists an intersection.
        """
        direction_vector1 = self.direction_vector()
        direction_vector2 = line2.direction_vector()
        distance_to_line = self.line_distance(line2)
        if direction_vector1.is_colinear_to(direction_vector2) or \
                not math.isclose(distance_to_line, 0, abs_tol=1e-6):
            return None
        if math.isclose(distance_to_line, 0, abs_tol=1e-6) and \
                math.isclose(direction_vector1.dot(direction_vector2), 0, abs_tol=1e-6):
            projected_point, _ = self.point_projection(line2.point1)
            return projected_point
        vector = self.point1 - line2.point1
        t_coefficient = (vector.dot(direction_vector2) * direction_vector2.dot(direction_vector1) -
                         vector.dot(direction_vector1) * direction_vector2.dot(direction_vector2)) / (
                                direction_vector1.dot(direction_vector1) * direction_vector2.dot(direction_vector2) -
                                direction_vector1.dot(direction_vector2) * direction_vector2.dot(direction_vector1))
        # u_coefficient = (vector.dot(direction_vector2) + t_coefficient * direction_vector1.dot(
        # direction_vector2)) / direction_vector2.dot(direction_vector2)
        intersection = self.point1 + t_coefficient * direction_vector1
        return intersection

    def plot(self, ax=None, edge_style: EdgeStyle = EdgeStyle()):
        """Plot method for Line 3D using Matplotlib."""
        if ax is None:
            fig = plt.figure()
            ax = fig.add_subplot(111, projection='3d')

        # Line segment
        ax.plot([self.point1.x, self.point2.x], [self.point1.y, self.point2.y],
                [self.point1.z, self.point2.z], color=edge_style.color, alpha=edge_style.alpha)

        # Drawing 3 times length of segment on each side
        u = self.point2 - self.point1
        v1 = self.point1 - u * 3
        x1, y1, z1 = v1.x, v1.y, v1.z
        v2 = self.point2 - u * 3
        x2, y2, z2 = v2.x, v2.y, v2.z
        if edge_style.dashed:
            ax.plot([x1, x2], [y1, y2], [z1, z2], color=edge_style.color,
                    dashes=[30, 5, 10, 5])
        else:
            ax.plot([x1, x2], [y1, y2], [z1, z2], color=edge_style.color)
        return ax

    def plane_projection2d(self, center, x, y):
        return Line2D(self.point1.plane_projection2d(center, x, y),
                      self.point2.plane_projection2d(center, x, y))

    def minimum_distance_points(self, other_line):
        """
        Returns the points on this line and the other line that are the closest of lines.
        """
        if self.point_belongs(other_line.point1):
            return other_line.point1, other_line.point1
        if self.point_belongs(other_line.point2):
            return other_line.point2, other_line.point2
        u = self.point2 - self.point1
        v = other_line.point2 - other_line.point1
        w = self.point1 - other_line.point1
        u_dot_u = u.dot(u)
        u_dot_v = u.dot(v)
        v_dot_v = v.dot(v)
        u_dot_w = u.dot(w)
        v_dot_w = v.dot(w)

        s_param = (u_dot_v * v_dot_w - v_dot_v * u_dot_w) / (u_dot_u * v_dot_v - u_dot_v ** 2)
        t_param = (u_dot_u * v_dot_w - u_dot_v * u_dot_w) / (u_dot_u * v_dot_v - u_dot_v ** 2)
        point1 = self.point1 + s_param * u
        point2 = other_line.point1 + t_param * v
        return point1, point2

    def rotation(self, center: volmdlr.Point3D, axis: volmdlr.Vector3D, angle: float):
        """
        Line3D rotation.

        :param center: rotation center
        :param axis: rotation axis
        :param angle: angle rotation
        :return: a new rotated Line3D
        """

        return Line3D(*[point.rotation(center, axis, angle) for point in
                        [self.point1, self.point2]])

    def translation(self, offset: volmdlr.Vector3D):
        """
        Line3D translation.

        :param offset: translation vector
        :return: A new translated Line3D
        """
        return Line3D(*[point.translation(offset) for point in
                        [self.point1, self.point2]])

    def frame_mapping(self, frame: volmdlr.Frame3D, side: str):
        """
        Changes vector frame_mapping and return a new Line3D.

        side = 'old' or 'new'
        """
        if side == 'old':
            new_start = frame.local_to_global_coordinates(self.point1)
            new_end = frame.local_to_global_coordinates(self.point2)
        elif side == 'new':
            new_start = frame.global_to_local_coordinates(self.point1)
            new_end = frame.global_to_local_coordinates(self.point2)
        else:
            raise ValueError('Please Enter a valid side: old or new')
        return Line3D(new_start, new_end)

    def trim(self, point1: volmdlr.Point3D, point2: volmdlr.Point3D, **kwargs):
        """
        Trims a line creating a line segment.

        :param point1: line segment start.
        :param point2: line segment end.
        :return: line segment.
        """
        if not self.point_belongs(point1) or not self.point_belongs(point2):
            raise ValueError('Point not on curve')

        return volmdlr.edges.LineSegment3D(point1, point2)

    def copy(self, *args, **kwargs):
        """Creates a copy of Line 3D."""
        return Line3D(*[point.copy() for point in [self.point1, self.point2]])

    @classmethod
    def from_step(cls, arguments, object_dict, **kwargs):
        """
        Converts a step primitive to an Line3D.

        :param arguments: The arguments of the step primitive.
        :type arguments: list
        :param object_dict: The dictionary containing all the step primitives
            that have already been instantiated
        :type object_dict: dict
        :return: The corresponding Line3D object
        :rtype: :class:`Line3D`
        """
        point1 = object_dict[arguments[1]]
        direction = object_dict[arguments[2]]
        point2 = point1 + direction
        return cls(point1, point2, arguments[0][1:-1])

    def to_2d(self, plane_origin, x, y):
        """
        Transforms a Line3D into an Line2D, given a plane origin and an u and v plane vector.

        :param plane_origin: plane origin.
        :param x: plane u vector.
        :param y: plane v vector.
        :return: Line2D.
        """
        p2d = [point.to_2d(plane_origin, x, y) for point in (self.point1, self.point2)]
        if p2d[0] == p2d[1]:
            return None
        return Line2D(*p2d, name=self.name)


class CircleMixin:
    """Circle abstract class."""

    def split_at_abscissa(self, abscissa):
        """
        Splits a Circle into two at a given fraction of its length (abscissa parameter).

        :param abscissa: The fraction of the circle length at which to perform the split.
                Value should be between 0.0 and circle.length(), where 0.0 represents the start of the circle and
                circle.length() represents the end of the arc.
        :type abscissa: float.

        :return: A list containing the two split Arc objects.
        :rtype: List[Arc].
        :raises: ValueError - If the abscissa value is outside the valid range [0.0, circle length].

        """
        if abscissa == 0.0:
            fullarc_class_ = getattr(volmdlr.edges, "FullArc" + self.__class__.__name__[-2:])
            return [fullarc_class_.from_curve(self)]
        start = self.point_at_abscissa(0.0)
        point_at_absccissa = self.point_at_abscissa(abscissa)
        return self.split(start, point_at_absccissa)

    def trim(self, point1: Union[volmdlr.Point2D, volmdlr.Point3D], point2: Union[volmdlr.Point2D, volmdlr.Point3D],
             same_sense: bool = True):
        """
        Trims a circle between two points.

        :param point1: point 1 used to trim circle.
        :param point2: point2 used to trim circle.
        :param same_sense: Used for periodical curves only. Indicates whether the curve direction agrees with (True)
            or is in the opposite direction (False) to the edge direction. By default, it's assumed True
        :return: arc between these two points.
        """
        fullar_arc_class_ = getattr(volmdlr.edges, 'FullArc' + self.__class__.__name__[-2:])
        arc_class_ = getattr(volmdlr.edges, 'Arc' + self.__class__.__name__[-2:])
        circle = self
        if not same_sense:
            circle = self.reverse()
        if not self.point_belongs(point1, 1e-4) or not self.point_belongs(point2, 1e-4):
            ax = self.plot()
            point1.plot(ax=ax, color='r')
            point2.plot(ax=ax, color='b')
            raise ValueError('Point not on circle for trim method')
        if point1.is_close(point2):
            return fullar_arc_class_(circle, point1)
        return arc_class_(circle, point1, point2)


class Circle2D(CircleMixin, ClosedCurve):
    """
    A class representing a 2D circle.

    This class inherits from `CircleMixin` and `Curve` classes,
    and provides methods to work with 2D circles.

    :param center: The center point of the circle.
    :type center: volmdlr.Point2D
    :param radius: The radius of the circle.
    :type radius: float.
    :param name: The name of the circle. Defaults to ''.
    :type name: str, optional
    """

    def __init__(self, center: volmdlr.Point2D, radius: float, name: str = ''):
        self.center = center
        self.radius = radius
        self._bounding_rectangle = None
        self.frame = volmdlr.Frame2D(center, volmdlr.X2D, volmdlr.Y2D)
        ClosedCurve.__init__(self, name=name)

    def __hash__(self):
        return int(round(1e6 * (self.center.x + self.center.y + self.radius)))

    def __eq__(self, other_circle):
        if self.__class__.__name__ != other_circle.__class__.__name__:
            return False

        return math.isclose(self.center.x,
                            other_circle.center.x, abs_tol=1e-06) \
            and math.isclose(self.center.y,
                             other_circle.center.y, abs_tol=1e-06) \
            and math.isclose(self.radius, other_circle.radius,
                             abs_tol=1e-06)

    @classmethod
    def from_3_points(cls, point1, point2, point3):
        """
        Creates a circle 2d from 3 points.

        :return: circle 2d.
        """
        x_interior, y_interior = point2.x, point2.y
        x_end, y_end = point3.x, point3.y
        x_start, y_start = point1.x, point1.y
        matrix1 = [[2 * (x_start - x_interior), 2 * (y_start - y_interior)],
                   [2 * (x_start - x_end), 2 * (y_start - y_end)]]
        b_vector_components = [x_interior ** 2 + y_interior ** 2 - x_start ** 2 - y_start ** 2,
                               x_end ** 2 + y_end ** 2 - x_start ** 2 - y_start ** 2]
        try:
            matrix_a = volmdlr.Matrix22(*matrix1[0], *matrix1[1])
            b_vector = - volmdlr.Vector2D(*b_vector_components)
            inv_matrix_a = matrix_a.inverse()
            center = volmdlr.Point2D(*inv_matrix_a.vector_multiplication(b_vector))
        except ValueError:
            matrix_a = npy.array(matrix1)
            b_vector = - npy.array(b_vector_components)
            center = volmdlr.Point2D(*npy.linalg.solve(matrix_a, b_vector))
        circle = cls(center, point1.point_distance(center))
        return circle

    def area(self):
        """
        Calculates the area for a circle 2d.

        :return: circle area.
        """
        return math.pi * self.radius ** 2

    def second_moment_area(self, point):
        """Second moment area of part of disk."""
        sma = math.pi * self.radius ** 4 / 4
        return geometry.huygens2d(sma, sma, 0, self.area(), self.center, point)

    def center_of_mass(self):
        """Gets the circle's center of mass."""
        return self.center

    def length(self):
        """
        Calculates the length of the Circle 2D.

        :return: the circle's length.
        """

        return volmdlr.TWO_PI * self.radius

    def point_symmetric(self, point):
        """
        Creates a circle symmetrically from a point.

        :param point: symmetry point.
        :return: Circle 2D symmetric to point.
        """
        center = 2 * point - self.center
        return Circle2D(center, self.radius)

    def axial_symmetry(self, line):
        """
        Finds out the symmetric circle 2d according to a line.
        """
        return self.__class__(center=self.center.axial_symmetry(line),
                              radius=self.radius)

    def copy(self, *args, **kwargs):
        """
        Create a copy of the arc 2d.

        :return: copied circle 2d.
        """
        return Circle2D(self.center.copy(), self.radius)

    def point_at_abscissa(self, curvilinear_abscissa):
        """
        Gets the point at a given abscissa.

        :param curvilinear_abscissa: a portion of the circle's length - (0, length).
        :return: Point found at given abscissa.
        """
        start = self.center + self.radius * volmdlr.X3D
        return start.rotation(self.center, curvilinear_abscissa / self.radius)

    def abscissa(self, point: volmdlr.Point2D, tol=1e-6):
        """
        Returns the abscissa of a given point 2d.

        """
        if not math.isclose(point.point_distance(self.center), self.radius, abs_tol=tol):
            raise ValueError('Point not in arc')
        u1, u2 = point.x / self.radius, point.y / self.radius
        point_angle = geometry.sin_cos_angle(u1, u2)
        return self.radius * point_angle

    def point_belongs(self, point, include_edge_points: bool = True, tol: float = 1e-6):
        """
        Verifies if a point is inside the Circle 2D.

        :param point: A 2D point to check if it is inside the Circle 2D.
        :type point: `volmdlr.Point2D`
        :param include_edge_points: A Boolean indicating whether points on the edge of the Circle 2D
            should be considered inside the circle.
        :type include_edge_points: bool
        :param tol: tolerance.
        :return: True if point inside the circle or false otherwise.
        :rtype: bool
        """

        if include_edge_points:
            return point.point_distance(self.center) <= self.radius + tol
        return point.point_distance(self.center) < self.radius

    def point_distance(self, point):
        """
        Calculates the distance of given point to the circle.

        :param point: point to calculate distance.
        :return: the distance from the point to the circle 2D.
        """
        return abs(point.point_distance(self.center) - self.radius)

    @property
    def bounding_rectangle(self):
        """
        Gets the bounding rectangle for the circle.

        :return: bounding rectangle.
        """
        if not self._bounding_rectangle:
            self._bounding_rectangle = self.get_bounding_rectangle()
        return self._bounding_rectangle

    def get_bounding_rectangle(self):
        """Calculates the bounding rectangle of the circle 2d."""
        x_min = self.center.x - self.radius
        x_max = self.center.x + self.radius
        y_min = self.center.y - self.radius
        y_max = self.center.y + self.radius
        return core.BoundingRectangle(x_min, x_max, y_min, y_max)

    def cut_by_line(self, line: Line2D):
        """
        Cuts a circle by a line and returns the resulting contours.

        :param line: The line used to cut the circle.
        :type line: (Line2D)
        :return: A list containing the resulting contours after the cut.
        :rtype: List[Union[self, Contour2D]]
        :raises: NotImplementedError - If there is only one intersection point, the method is not implemented.
                 ValueError: If there are more than two intersection points, the input is invalid.
        """
        intersection_points = self.line_intersections(line)
        if not intersection_points:
            return [self]
        if len(intersection_points) == 1:
            raise NotImplementedError
        if len(intersection_points) == 2:
            linesegment = volmdlr.edges.LineSegment2D(intersection_points[0],
                                                      intersection_points[1])
            arc1, arc2 = self.split(intersection_points[0],
                                    intersection_points[1])
            # from volmdlr import wires
            contour1 = volmdlr.wires.Contour2D([arc1, linesegment.copy()])
            contour2 = volmdlr.wires.Contour2D([arc2, linesegment.copy()])
            return [contour1, contour2]
        raise ValueError

    def line_intersections(self, line2d: Line2D, tol=1e-9):
        """
        Calculates the intersections between a circle 2D and Line 2D.

        :param line2d: line to calculate intersections
        :param tol: tolerance to consider in calculations.
        :return: circle and line intersections.
        """
        if line2d.point1.is_close(self.center):
            point1 = line2d.point2
            vec = line2d.point1 - line2d.point2
        else:
            point1 = line2d.point1
            vec = line2d.point2 - line2d.point1
        vector1 = vec.dot(vec)
        vector2 = 2 * vec.dot(point1 - self.center)
        vector3 = point1.dot(point1) + self.center.dot(self.center) - 2 * point1.dot(self.center) - self.radius ** 2

        disc = vector2 ** 2 - 4 * vector1 * vector3
        if math.isclose(disc, 0., abs_tol=tol):
            t_param = -vector2 / (2 * vector1)
            return [point1 + t_param * vec]

        if disc > 0:
            sqrt_disc = math.sqrt(disc)
            t_param = (-vector2 + sqrt_disc) / (2 * vector1)
            s_param = (-vector2 - sqrt_disc) / (2 * vector1)
            return [point1 + t_param * vec, point1 + s_param * vec]

        return []

    def linesegment_intersections(self, linesegment: 'volmdlr.edges.LineSegment2D', tol=1e-9):
        """
        Calculates the intersections between a circle 2D and line segment 2D.

        :param linesegment: line segment to calculate intersections
        :param tol: tolerance to consider in calculations.
        :return: circle and line segment intersections.
        """
        if self.bounding_rectangle.distance_to_b_rectangle(linesegment.bounding_rectangle) > tol:
            return []
        line_intersections = self.line_intersections(linesegment.line, tol)
        linesegment_intersections = []
        for intersection in line_intersections:
            if linesegment.point_belongs(intersection):
                linesegment_intersections.append(intersection)
        return linesegment_intersections

    def circle_intersections(self, circle: 'Circle2D'):
        """
        Finds the intersection points between this circle and another circle.

        :param circle: The other circle to find intersections with.
        :type circle: (Circle2D).
        :return: A list of intersection points between the two circles.
        :rtype: List[Point2D].
        """
        return volmdlr_intersections.get_circle_intersections(self, circle)

    def arc_intersections(self, arc2d: 'volmdlr.edges.Arc2D', abs_tol: float = 1e-6):
        """
        Finds the intersection points between this circle and an arc 2d.

        :param arc2d: The arc 2d to find intersections with.
        :type arc2d: (edges.Arc2D).
        :param abs_tol: tolerance to be considered while validating an intersection.
        :return: A list of intersection points between the circle and the arc.
        :rtype: List[Point2D].
        """
        circle_intesections = self.circle_intersections(arc2d.circle)
        intersections = []
        for inter in circle_intesections:
            if arc2d.point_belongs(inter, abs_tol):
                intersections.append(inter)
        return intersections

    def ellipse_intersections(self, ellipse2d, abs_tol: float = 1e-7):
        """
        Finds the intersection points between this circle and an arc 2d.

        :param ellipse2d: The Ellipse 2d to find intersections with.
        :type ellipse2d: (Ellipse2D).
        :param abs_tol: Tolerance.
        :return: A list of intersection points between the circle and the arc.
        :rtype: List[Point2D].
        """
        if self.bounding_rectangle.distance_to_b_rectangle(ellipse2d.bounding_rectangle) > abs_tol:
            return []
        intersections = volmdlr_intersections.get_bsplinecurve_intersections(ellipse2d, self, abs_tol)
        return intersections

    def bsplinecurve_intersections(self, bsplinecurve: 'volmdlr.edges.BSplineCurve2D', abs_tol: float = 1e-6):
        """
        Calculates the intersections between a circle 2d and a BSpline Curve 2D.

        :param bsplinecurve: bsplinecurve to search for intersections.
        :param abs_tol: tolerance to be considered while validating an intersection.
        :return: a list with all intersections between circle and bsplinecurve.
        """
        return volmdlr_intersections.get_bsplinecurve_intersections(self, bsplinecurve, abs_tol)

    def plot(self, ax=None, edge_style: EdgeStyle = EdgeStyle()):
        """Plots the circle using Matplotlib."""
        return vm_common_operations.plot_circle(self, ax, edge_style)

    def plot_data(self, edge_style: plot_data.EdgeStyle = None, surface_style: plot_data.SurfaceStyle = None):
        """
        Get plot data for the circle 2d.

        :param edge_style: Plotting style for the line.
        :type edge_style: :class:`plot_data.EdgeStyle`, optional
        :return: Plot data for the line.
        :rtype: :class:`plot_data.Circle2D`
        """
        return plot_data.Circle2D(cx=self.center.x, cy=self.center.y,
                                  r=self.radius,
                                  edge_style=edge_style,
                                  surface_style=surface_style)

    def to_3d(self, plane_origin, x, y):
        """
        Transforms a Circle2D into an Circle3D, given a plane origin and an u and v plane vector.

        :param plane_origin: plane origin.
        :param x: plane u vector.
        :param y: plane v vector.
        :return: Circle3D.
        """
        normal = x.cross(y)
        center3d = self.center.to_3d(plane_origin, x, y)
        return Circle3D(volmdlr.Frame3D(center3d, x, y, normal), self.radius, self.name)

    def rotation(self, center: volmdlr.Point2D, angle: float):
        """
        Circle2D rotation.

        :param center: rotation center.
        :param angle: angle rotation.
        :return: a new rotated Circle2D.
        """
        return Circle2D(self.center.rotation(center, angle), self.radius)

    def translation(self, offset: volmdlr.Vector2D):
        """
        Circle2D translation.

        :param offset: translation vector
        :return: A new translated Circle2D
        """
        return Circle2D(self.center.translation(offset), self.radius)

    def frame_mapping(self, frame: volmdlr.Frame3D, side: str):
        """
        Changes frame_mapping and return a new Circle2D.

        side = 'old' or 'new'
        """
        if side == 'old':
            return Circle2D(frame.local_to_global_coordinates(self.center),
                            self.radius)
        if side == 'new':
            return Circle2D(frame.global_to_local_coordinates(self.center),
                            self.radius)
        raise ValueError('Side should be \'new\' \'old\'')

    def split_by_line(self, line: Line2D):
        """
        Split the Circle with a line into two Arc2D.
        """
        split_points = self.line_intersections(line)
        return self.split(split_points[0], split_points[1])

    def split(self, split_start, split_end):
        """Splites a Circle2D into two arcs 2d."""
        return [volmdlr.edges.Arc2D(self, split_start, split_end),
                volmdlr.edges.Arc2D(self, split_end, split_start)]

    def discretization_points(self, *, number_points: int = None, angle_resolution: int = 40):
        """
        Discretize a Contour to have "n" points.

        :param number_points: the number of points (including start and end points)
             if unset, only start and end will be returned
        :param angle_resolution: if set, the sampling will be adapted to have a controlled angular distance. Useful
            to mesh an arc
        :return: a list of sampled points
        """
        if not number_points and angle_resolution:
            number_points = math.ceil(math.pi * angle_resolution) + 2
        step = self.length() / number_points
        return [self.point_at_abscissa(i * step) for i in range(number_points)]

    def get_geo_points(self):
        return [volmdlr.Point3D(self.radius, self.center.y, 0),
                volmdlr.Point3D(self.center.x, self.center.y, 0),
                volmdlr.Point3D(-self.radius, self.center.y, 0)]


class Circle3D(CircleMixin, ClosedCurve):
    """
    Defines a Circle in three dimensions, with a center and a radius.

    frame.u, frame.v define the plane, frame.w the normal
    """
    _non_serializable_attributes = ['point', 'edges', 'point_inside_contour']
    _non_data_eq_attributes = ['name']
    _non_data_hash_attributes = ['name']
    _generic_eq = True

    def __init__(self, frame: volmdlr.Frame3D, radius: float,
                 name: str = ''):
        self.radius = radius
        self.frame = frame
        self._bbox = None
        self.angle = 2*math.pi
        ClosedCurve.__init__(self, name=name)

    @property
    def center(self):
        """Gets the center point of the circle 3d."""
        return self.frame.origin

    @property
    def normal(self):
<<<<<<< HEAD
        """Gets circle's normal."""
=======
        """Gets the center of the circle 3d."""
>>>>>>> c347a8cb
        return self.frame.w

    def __hash__(self):
        return hash(self.frame.origin)

    def __eq__(self, other_circle):
        return self.frame.origin.is_close(other_circle.frame.origin) \
            and self.frame.w.is_colinear_to(other_circle.frame.w) \
            and math.isclose(self.radius,
                             other_circle.radius, abs_tol=1e-06)

    def discretization_points(self, *, number_points: int = None, angle_resolution: int = 20):
        """
        Discretize a Circle to have "n" points.

        :param number_points: the number of points (including start and end points)
             if unset, only start and end will be returned
        :param angle_resolution: if set, the sampling will be adapted to have a controlled angular distance. Useful
            to mesh an arc
        :return: a list of sampled points
        """
        if number_points:
            angle_resolution = number_points
        discretization_points_3d = [self.center + self.radius * math.cos(teta) * self.frame.u +
                                    self.radius * math.sin(teta) * self.frame.v for teta in
                                    npy.linspace(0, volmdlr.TWO_PI, angle_resolution + 1)][:-1]
        return discretization_points_3d

    def abscissa(self, point: volmdlr.Point3D, tol: float = 1e-6):
        """
        Calculates the abscissa a given point.

        :param point: point to calculate abscissa.
        :param tol: tolerance.
        :return: abscissa
        """
        if not math.isclose(self.center.point_distance(point), self.radius, abs_tol=tol):
            raise ValueError('Point is not on circle')
        x, y, _ = self.frame.global_to_local_coordinates(point)
        u1 = x / self.radius
        u2 = y / self.radius
        theta = geometry.sin_cos_angle(u1, u2)

        return self.radius * abs(theta)

    def length(self):
        """Calculates the arc length of the circle."""
        return volmdlr.TWO_PI * self.radius

    def rotation(self, center: volmdlr.Point3D, axis: volmdlr.Vector3D, angle: float):
        """
        Circle3D rotation.

        :param center: rotation center
        :param axis: rotation axis
        :param angle: angle rotation
        :return: a new rotated Circle3D
        """
        return Circle3D(self.frame.rotation(center, axis, angle),
                        self.radius, self.name)

    def translation(self, offset: volmdlr.Vector3D):
        """
        Circle3D translation.

        :param offset: translation vector
        :return: A new translated Circle3D
        """
        return Circle3D(self.frame.translation(offset), self.radius, self.name)

    def frame_mapping(self, frame: volmdlr.Frame3D, side: str):
        """
        Changes frame_mapping and return a new Circle3D.

        side = 'old' or 'new'.
        """
        return Circle3D(self.frame.frame_mapping(frame, side), self.radius)

    def plot(self, ax=None, edge_style: EdgeStyle = EdgeStyle()):
        """Plot method for Circle3D."""
        if ax is None:
            fig = plt.figure()
            ax = fig.add_subplot(111, projection='3d')
        return vm_common_operations.plot_from_discretization_points(ax, edge_style, self, close_plot=True)

    def point_at_abscissa(self, curvilinear_abscissa):
        """ Start point is at intersection of frame.u axis. """
        start = self.frame.origin + self.radius * self.frame.u
        return start.rotation(self.frame.origin, self.frame.w,
                              curvilinear_abscissa / self.radius)

    def linesegment_intersections(self, linesegment: 'volmdlr.edges.LineSegment3D', abs_tol: float = 1e-6):
        """
        Calculates the intersections between the Circle3D and a line segment 3D.

        :param linesegment: line segment 3D to verify intersections
        :param abs_tol: tolerance to be considered while validating an intersection.
        :return: list of points intersecting Circle
        """
        intersections = []
        circle3d_line_intersections = volmdlr_intersections.circle_3d_line_intersections(self, linesegment.line)
        for intersection in circle3d_line_intersections:
            if linesegment.point_belongs(intersection, abs_tol):
                intersections.append(intersection)
        return intersections

    def circle_intersections(self, other_circle, abs_tol: float = 1e-6):
        """
        Calculates the intersections between two Circle3D.

        :param other_circle: Circle 3D to verify intersections.
        :param abs_tol: tolerance.
        :return: list of points intersecting Circle
        """
        plane1 = volmdlr.surfaces.Plane3D(self.frame)
        plane2 = volmdlr.surfaces.Plane3D(other_circle.frame)
        plane_intersections = plane1.plane_intersection(plane2)
        circle3d_line_intersections1 = volmdlr_intersections.circle_3d_line_intersections(self, plane_intersections[0])
        circle3d_line_intersections2 = volmdlr_intersections.circle_3d_line_intersections(other_circle,
                                                                                          plane_intersections[0])
        intersections = []
        for intersection in circle3d_line_intersections1 + circle3d_line_intersections2:
            if volmdlr.core.point_in_list(intersection, intersections):
                continue
            if self.point_belongs(intersection, abs_tol) and other_circle.point_belongs(intersection, abs_tol):
                intersections.append(intersection)
        return intersections

    def ellipse_intersections(self, ellipse, abs_tol: float = 1e-6):
        """
        Calculates the intersections between two Circle3D.

        :param ellipse: Ellipse 3D to verify intersections.
        :param abs_tol: tolerance.
        :return: list of points intersecting Circle
        """
        intersections = []
        # from volmdlr import surfaces
        plane1 = volmdlr.surfaces.Plane3D(self.frame)
        plane2 = volmdlr.surfaces.Plane3D(ellipse.frame)
        if plane1.is_coincident(plane2) and self.frame.w.is_colinear_to(ellipse.frame.w):
            ellipse2d = ellipse.to_2d(self.frame.origin, self.frame.u, self.frame.v)
            circle2d = self.to_2d(self.frame.origin, self.frame.u, self.frame.v)
            intersections_2d = circle2d.ellipse_intersections(ellipse2d)
            for intersection in intersections_2d:
                intersections.append(intersection.to_3d(self.frame.origin, self.frame.u, self.frame.v))
            return intersections

        plane_intersections = plane1.plane_intersection(plane2)
        circle3d_line_intersections = volmdlr_intersections.circle_3d_line_intersections(self, plane_intersections[0])
        ellipse3d_line_intersections = volmdlr_intersections.ellipse3d_line_intersections(
            ellipse, plane_intersections[0])
        for intersection in circle3d_line_intersections + ellipse3d_line_intersections:
            if volmdlr.core.point_in_list(intersection, intersections):
                continue
            if self.point_belongs(intersection, abs_tol) and ellipse.point_belongs(intersection, abs_tol):
                intersections.append(intersection)
        return intersections

    @classmethod
    def from_step(cls, arguments, object_dict, **kwargs):
        """
        Converts a step primitive to a Circle3D.

        :param arguments: The arguments of the step primitive.
        :type arguments: list
        :param object_dict: The dictionary containing all the step primitives that have already been instantiated.
        :type object_dict: dict
        :return: The corresponding Circle3D object.
        :rtype: :class:`volmdlr.wires.Circle3D`
        """
        length_conversion_factor = kwargs.get("length_conversion_factor", 1)

        center = object_dict[arguments[1]].origin
        radius = float(arguments[2]) * length_conversion_factor
        normal = object_dict[arguments[1]].w
        normal = normal.unit_vector()
        return cls.from_center_normal(center, normal, radius, arguments[0][1:-1])

    def to_step(self, current_id, *args, **kwargs):
        content, frame_id = self.frame.to_step(current_id)
        curve_id = frame_id + 1
        content += f"#{curve_id} = CIRCLE('{self.name}',#{frame_id},{self.radius * 1000});\n"
        current_id = curve_id
        # if surface_id:
        #     content += f"#{curve_id + 1} = SURFACE_CURVE('',#{curve_id},(#{surface_id}),.PCURVE_S1.);\n"
        #     curve_id += 1

        # point1 = self.frame.origin + self.frame.u * self.radius
        # point3 = self.frame.origin - self.frame.u * self.radius
        #
        # p1_content, p1_id = point1.to_step(curve_id + 1, vertex=True)
        # p3_content, p3_id = point3.to_step(p1_id + 1, vertex=True)
        # content += p1_content + p3_content
        #
        # arc1_id = p3_id + 1
        # content += f"#{arc1_id} = EDGE_CURVE('{self.name}',#{p1_id},#{p3_id},#{curve_id},.T.);\n"
        # oriented_edge1_id = arc1_id + 1
        # content += f"#{oriented_edge1_id} = ORIENTED_EDGE('',*,*,#{arc1_id},.T.);\n"
        #
        # arc2_id = oriented_edge1_id + 1
        # content += f"#{arc2_id} = EDGE_CURVE('{self.name}',#{p3_id},#{p1_id},#{curve_id},.T.);\n"
        # oriented_edge2_id = arc2_id + 1
        # content += f"#{oriented_edge2_id} = ORIENTED_EDGE('',*,*,#{arc2_id},.T.);\n"
        #
        # current_id = oriented_edge2_id + 1
        # content += f"#{current_id} = EDGE_LOOP('{self.name}',(#{oriented_edge1_id},#{oriented_edge2_id}));\n"

        return content, current_id

    @property
    def bounding_box(self):
        """Bounding box for Arc 3D."""
        if not self._bbox:
            self._bbox = self._bounding_box()
        return self._bbox

    def _bounding_box(self):
        """
        Computes the bounding box.

        """
        points = [self.frame.origin + self.radius * v
                  for v in [self.frame.u, -self.frame.u,
                            self.frame.v, -self.frame.v]]
        return core.BoundingBox.from_points(points)

    def to_2d(self, plane_origin, x, y):
        """
        Transforms a Circle3D into an Circle2D, given a plane origin and an u and v plane vector.

        :param plane_origin: plane origin.
        :param x: plane u vector.
        :param y: plane v vector.
        :return: Circle2D.
        """
        center = self.center.to_2d(plane_origin, x, y)
        return Circle2D(center, self.radius)

    @classmethod
    def from_center_normal(cls, center: volmdlr.Point3D,
                           normal: volmdlr.Vector3D,
                           radius: float,
                           name: str = ''):
        """Creates a Circle 3D from a center point and a normal vector, along with is radius."""
        u = normal.deterministic_unit_normal_vector()
        v = normal.cross(u)
        return cls(volmdlr.Frame3D(center, u, v, normal), radius, name)

    @classmethod
    def from_3_points(cls, point1, point2, point3):
        """
        Creates a circle from three points.

        """
        vector_u1 = point2 - point1
        vector_u2 = point2 - point3
        try:
            vector_u1 = vector_u1.unit_vector()
            vector_u2= vector_u2.unit_vector()
        except ZeroDivisionError as exc:
            raise ZeroDivisionError('the 3 points must be distincts') from exc

        normal = vector_u2.cross(vector_u1)
        normal = normal.unit_vector()

        if vector_u1.is_close(vector_u2):
            vector_u2 = normal.cross(vector_u1)
            vector_u2 = vector_u2.unit_vector()

        vector_v1 = normal.cross(vector_u1)  # v1 is normal, equal u2
        vector_v2 = normal.cross(vector_u2)  # equal -u1

        point11 = 0.5 * (point1 + point2)  # Mid-point of segment s,m
        point21 = 0.5 * (point2 + point3)  # Mid-point of segment s,m

        line1 = Line3D(point11, point11 + vector_v1)
        line2 = Line3D(point21, point21 + vector_v2)

        try:
            center, _ = line1.minimum_distance_points(line2)
        except ZeroDivisionError as exc:
            raise ZeroDivisionError('Start, end and interior points  of an arc must be distincts') from exc

        radius = (center - point1).norm()
        return cls(frame=volmdlr.Frame3D(center, vector_u1, normal.cross(vector_u1), normal),
                   radius=radius)

    def extrusion(self, extrusion_vector):
        """
        Returns the cylindrical face generated by extrusion of the circle.
        """
        if self.normal.is_colinear_to(extrusion_vector):
            u = self.normal.deterministic_unit_normal_vector()
            v = self.normal.cross(u)
            w = extrusion_vector.copy()
            w = w.unit_vector()
            cylinder = volmdlr.surfaces.CylindricalSurface3D(
                volmdlr.Frame3D(self.center, u, v, w), self.radius)
            return [volmdlr.faces.CylindricalFace3D.from_surface_rectangular_cut(cylinder, 0, volmdlr.TWO_PI,
                                                                                 0, extrusion_vector.norm())]
        raise NotImplementedError(
            f'Extrusion along vector not colinar to normal for circle not '
            f'handled yet: dot={self.normal.dot(extrusion_vector)}')

    def revolution(self, axis_point: volmdlr.Point3D, axis: volmdlr.Vector3D,
                   angle: float):
        """
        Return the Toroidal face generated by the revolution of the circle.
        """
        line3d = Line3D(axis_point, axis_point + axis)
        tore_center, _ = line3d.point_projection(self.center)
        u = self.center - tore_center
        u = u.unit_vector()
        v = axis.cross(u)
        if not math.isclose(self.normal.dot(u), 0., abs_tol=1e-9):
            raise NotImplementedError(
                'Outside of plane revolution not supported')

        tore_radius = tore_center.point_distance(self.center)
        surface = volmdlr.surfaces.ToroidalSurface3D(
            volmdlr.Frame3D(tore_center, u, v, axis),
            tore_radius, self.radius)
        return [volmdlr.faces.ToroidalFace3D.from_surface_rectangular_cut(surface, 0, angle, 0, volmdlr.TWO_PI)]

    def point_belongs(self, point: volmdlr.Point3D, abs_tol: float = 1e-6):
        """
        Returns if given point belongs to the Circle3D.
        """
        distance = point.point_distance(self.center)
        vec = volmdlr.Vector3D(*point - self.center)
        dot = self.normal.dot(vec)
        if math.isclose(distance, self.radius, abs_tol=abs_tol) \
                and math.isclose(dot, 0, abs_tol=abs_tol):
            return True
        return False

    def reverse(self):
        """
        Reverses the direction of the circle.

        """
        frame = volmdlr.Frame3D(self.center, self.frame.u, -self.frame.v, self.frame.u.cross(-self.frame.v))
        return Circle3D(frame, self.radius)

    def split(self, split_start, split_end):
        """
        Splits a circle into two arcs, at two given points.

        :param split_start: split point 1.
        :param split_end:  split point 2.
        :return: A list with two split arc 3D.
        """
        return [volmdlr.edges.Arc3D(self, split_start, split_end),
                volmdlr.edges.Arc3D(self, split_end, split_start)]

    def sweep(self, *args):
        """
        Circle 3D is used as path for sweeping given section through it.

        :return:
        """
        _, section_contour = args
        new_faces = []
        for contour_primitive in section_contour.primitives:
            new_faces.extend(contour_primitive.revolution(
                self.center, self.normal, volmdlr.TWO_PI))
        return new_faces

    def distance_linesegment(self, linesegment3d, return_points=False):
        """
        Gets the minimum distance between an Arc 3D and Line Segment 3D.

        :param linesegment3d: other line segment 3d.
        :param return_points: boolean to decide weather to return the corresponding minimal distance points or not.
        :return: minimum distance / minimal distance with corresponding points.
        """
        point1, point2 = vm_common_operations.minimum_distance_points_circle3d_linesegment3d(self, linesegment3d)
        if return_points:
            return point1.point_distance(point2), point1, point2
        return point1.point_distance(point2)


class Ellipse2D(ClosedCurve):
    """
    Defines an Ellipse in two-dimensions.

    Ellipse2D defined by a major axis (A), minor axis (B), a center and a vector
    representing the direction of the major axis.

    :param major_axis: ellipse's major axis (A)
    :type major_axis: float
    :param minor_axis: ellipse's minor axis (B)
    :type minor_axis: float
    :param frame: ellipse's local frame.
    :type frame: volmdlr.Frame2D.

    :Example:
    >>> ellipse2d = Ellipse2D(4, 2, volmdlr.O2D, volmdlr.Vector2D(1, 1))
    """

    def __init__(self, major_axis, minor_axis, frame, name=''):
        self.major_axis = major_axis
        self.minor_axis = minor_axis
        self.center = frame.origin
        self.major_dir = frame.u
        self.minor_dir = frame.v
        # self.frame = volmdlr.Frame2D(self.center, self.major_dir, self.minor_dir)
        self.frame = frame
        if math.isclose(frame.u.cross(frame.v), 1.0, abs_tol=1e-6):
            self.angle_start = 0.0
            self.angle_end = volmdlr.TWO_PI
            self.is_trigo = True
        elif math.isclose(frame.u.cross(frame.v), -1.0, abs_tol=1e-6):
            self.angle_start = volmdlr.TWO_PI
            self.angle_end = 0.0
            self.is_trigo = False
        self.theta = geometry.clockwise_angle(self.major_dir, volmdlr.X2D)
        if self.theta == math.pi * 2:
            self.theta = 0.0
        self._bounding_rectangle = None
        ClosedCurve.__init__(self, name=name)

    def __hash__(self):
        return hash((self.center, self.major_dir, self.major_axis, self.minor_axis))

    @property
    def bounding_rectangle(self):
        """
        Gets the bounding rectangle of the ellipse 2d.

        :return: a Bounding Rectangle object.
        """
        if not self._bounding_rectangle:
            self._bounding_rectangle = self.get_bounding_rectangle()
        return self._bounding_rectangle

    def get_bounding_rectangle(self):
        """
        Calculates the bounding rectangle of the ellipse 2d.

        :return: a Bounding Rectangle object.
        """
        point1 = self.center - self.major_dir * self.major_axis
        point2 = self.center + self.major_dir * self.major_axis
        point3 = self.center - self.minor_dir * self.minor_axis
        point4 = self.center + self.minor_dir * self.minor_axis
        x_components = [point1.x, point2.x, point3.x, point4.x]
        y_components = [point1.y, point2.y, point3.y, point4.y]
        return volmdlr.core.BoundingRectangle(min(x_components), max(x_components),
                                              min(y_components), max(y_components))

    def area(self):
        """
        Calculates the ellipse's area.

        :return: ellipse's area, float.
        """
        return math.pi * self.major_axis * self.minor_axis

    def length(self):
        """
        Calculates the ellipse's length.

        :return: ellipse's length.
        """
        mid_point = self.center - self.major_axis * self.major_dir
        if self.theta != 0.0:
            mid_point = self.center - volmdlr.Point2D(self.major_axis, 0)
            mid_point = mid_point.rotation(self.center, self.theta)
        length = 2 * self.abscissa(mid_point)
        return length

    def to_3d(self, plane_origin, x, y):
        """
        Transforms a Ellipse2D into an Ellipse3D, given a plane origin and an u and v plane vector.

        :param plane_origin: plane origin.
        :param x: plane u vector.
        :param y: plane v vector.
        :return: Ellipse3D.
        """
        center3d = self.frame.origin.to_3d(plane_origin, x, y)
        major_dir_pointd2d = self.center + self.major_axis * self.major_dir
        major_dir_point = major_dir_pointd2d.to_3d(plane_origin, x, y)
        u_vector = major_dir_point - center3d
        u_vector = u_vector.unit_vector()
        minor_dir_point2d = self.center + self.minor_axis * self.minor_dir
        minor_dir_point = minor_dir_point2d.to_3d(plane_origin, x, y)
        v_vector = minor_dir_point - center3d
        v_vector = v_vector.unit_vector()
        w_vector = u_vector.cross(v_vector)
        frame3d = volmdlr.Frame3D(center3d, u_vector, v_vector, w_vector)
        return Ellipse3D(self.major_axis, self.minor_axis, frame3d)

    def point_over_ellipse(self, point, abs_tol=1e-6):
        """
        Verifies if a point is on the ellipse.

        :param point: point to be verified.
         :param abs_tol: tolerance.
        :return: True or False.
        """
        return math.isclose(
            round(((point.x - self.center.x) * math.cos(self.theta) +
                   (point.y - self.center.y) * math.sin(self.theta)) ** 2 / self.major_axis ** 2 +
                  ((point.x - self.center.x) * math.sin(self.theta) -
                   (point.y - self.center.y) * math.cos(self.theta)) ** 2 / self.minor_axis ** 2, 2), 1.0,
            abs_tol=abs_tol)

    def point_over_contour(self, point, abs_tol=1e-6):
        """
        Verifies if a point is on the ellipse.

        :param point: point to be verified.
        :param abs_tol: tolerance.
        :return: True or False.
        """
        return self.point_over_ellipse(point, abs_tol)

    def line_intersections(self, line: 'Line2D'):
        """
        Calculates the intersections between a line and an ellipse.

        :param line: line to calculate intersections
        :return: list of points intersections, if there are any
        """
        intersections = volmdlr_intersections.ellipse2d_line_intersections(self, line)
        return intersections

    def linesegment_intersections(self, linesegment: 'volmdlr.edges.LineSegment2D', abs_tol: float = 1e-6):
        """
        Calculates the intersections between a line segment and an ellipse.

        :param linesegment: line segment to calculate intersections.
        :param abs_tol: tolerance to be considered while validating an intersection.
        :return: list of points intersections, if there are any.
        """
        line_intersections = self.line_intersections(linesegment.line)
        intersections = []
        for intersection in line_intersections:
            if linesegment.point_belongs(intersection, abs_tol):
                intersections.append(intersection)
        return intersections

    def ellipse_intersections(self, ellipse2d, abs_tol: float = 1e-7):
        """
        Gets the intersections between two Ellipse 2D.

        :param ellipse2d: The other ellipse.
        :param abs_tol: Tolerance.
        :return:
        """
        if self.bounding_rectangle.distance_to_b_rectangle(ellipse2d.bounding_rectangle) > abs_tol:
            return []
        intersections = volmdlr_intersections.get_bsplinecurve_intersections(ellipse2d, self, abs_tol)
        return intersections

    def discretization_points(self, *, number_points: int = None, angle_resolution: int = 20):
        """
        Calculates the discretized points for the ellipse.

        :param number_points: number of point to have in the discretized points.
        :param angle_resolution: the angle resolution to be used to discretize points.
        :return: discretized points.
        """
        if number_points:
            angle_resolution = number_points
        discretization_points = [self.frame.local_to_global_coordinates(
            volmdlr.Point2D(self.major_axis * math.cos(theta), self.minor_axis * math.sin(theta)))
            for theta in npy.linspace(self.angle_start, self.angle_end, angle_resolution + 1)]
        return discretization_points

    def abscissa(self, point: volmdlr.Point2D, tol: float = 1e-6):
        """
        Calculates the abscissa for a given point.

        :param point: point to calculate the abscissa.
        :param tol: tolerance.
        :return: the corresponding abscissa, 0 < abscissa < ellipse's length.
        """
        if self.point_over_ellipse(point, tol):
            angle_abscissa = self.point_angle_with_major_dir(point)

            def arc_length(theta):
                return math.sqrt((self.major_axis ** 2) * math.sin(theta) ** 2 +
                                 (self.minor_axis ** 2) * math.cos(theta) ** 2)

            res, _ = scipy_integrate.quad(arc_length, 0, angle_abscissa)
            return res
        raise ValueError(f'point {point} does not belong to ellipse')

    def point_at_abscissa(self, abscissa):
        """Get a point at given abscissa."""
        if math.isclose(abscissa, 0.0, abs_tol=1e-6) or math.isclose(abscissa, self.length(), abs_tol=1e-6):
            return self.center + self.major_axis * self.major_dir
        discretized_points = self.discretization_points(number_points=100)
        aproximation_abscissa = 0
        aproximation_point = None
        for point1, point2 in zip(discretized_points[:-1], discretized_points[1:]):
            dist1 = point1.point_distance(point2)
            if aproximation_abscissa + dist1 > abscissa:
                aproximation_point = point1
                break
            aproximation_abscissa += dist1
        initial_point = self.frame.global_to_local_coordinates(aproximation_point)
        u1, u2 = initial_point.x / self.major_axis, initial_point.y / self.minor_axis
        initial_angle = geometry.sin_cos_angle(u1, u2)
        angle_start = 0
        abscissa_angle = vm_common_operations.ellipse_abscissa_angle_integration(
            self, abscissa, angle_start, initial_angle)
        x = self.major_axis * math.cos(abscissa_angle)
        y = self.minor_axis * math.sin(abscissa_angle)
        return self.frame.local_to_global_coordinates(volmdlr.Point2D(x, y))

    def point_distance(self, point):
        """
        Calculates the distance between an Ellipse 2d and point 2d.

        :param point: Other point to calculate distance.
        :type point: volmdlr.Point3D.
        :return: The distance between ellipse and point
        :rtype: float.
        """
        start = self.point_at_abscissa(0.0)
        return vm_common_operations.get_point_distance_to_edge(self, point, start, start)

    def point_angle_with_major_dir(self, point2d):
        """
        Given a point in the ellipse, calculates it angle with the major direction vector.

        """
        initial_point = self.frame.global_to_local_coordinates(point2d)
        u1, u2 = initial_point.x / self.major_axis, initial_point.y / self.minor_axis
        angle_abscissa = geometry.sin_cos_angle(u1, u2)
        return angle_abscissa

    def plot(self, ax=None, edge_style: EdgeStyle = EdgeStyle()):
        """
        Matplotlib plot for an ellipse.

        """
        if ax is None:
            _, ax = plt.subplots()
        ax = vm_common_operations.plot_from_discretization_points(ax, edge_style, self,
                                                                  number_points=100, close_plot=True)
        if edge_style.equal_aspect:
            ax.set_aspect('equal')
        return ax

    def rotation(self, center, angle: float):
        """
        Rotation of ellipse around a center and an angle.

        :param center: center of the rotation.
        :param angle: angle to rotated of.
        :return: a rotated new ellipse.
        """
        rotated_center = self.center.rotation(center, angle)
        point_major_dir = self.center + self.major_dir * self.major_axis
        rotated_major_dir_point = point_major_dir.rotation(center, angle)
        major_dir = rotated_major_dir_point - rotated_center
        major_dir = major_dir.unit_vector()
        minor_dir = major_dir.normal_vector()
        if not self.is_trigo:
            minor_dir = -minor_dir
        new_frame = volmdlr.Frame2D(rotated_center, major_dir, minor_dir)
        return Ellipse2D(self.major_axis, self.minor_axis, new_frame)

    def translation(self, offset: volmdlr.Vector2D):
        """
        Translation of ellipse from an offset vector.

        :param offset: corresponding translation vector.
        :return: translated new ellipse 2d.
        """
        return Ellipse2D(self.major_axis, self.minor_axis, self.frame.translation(offset))

    def frame_mapping(self, frame: volmdlr.Frame2D, side: str):
        """
        Changes frame_mapping and return a new Ellipse2D.

        side = 'old' or 'new'.
        """
        return Ellipse2D(self.major_axis, self.minor_axis, self.frame.frame_mapping(frame, side))

    def reverse(self):
        """
        Reverses the direction of the Ellipse.

        """
        frame = volmdlr.Frame2D(self.center, self.frame.u, -self.frame.v)
        return Ellipse2D(self.major_axis, self.minor_axis, frame)


class Ellipse3D(ClosedCurve):
    """
    Defines a 3D ellipse.

    :param major_axis: Largest radius of the ellipse
    :type major_axis: float
    :param minor_axis: The Smallest radius of the ellipse
    :type minor_axis: float
    :param frame: frame 3d where the ellipse is located.
    """

    def __init__(self, major_axis: float, minor_axis: float,
                 frame, name: str = ''):
        self.frame = frame
        self.major_axis = major_axis
        self.minor_axis = minor_axis
        self.center = frame.origin
        self.normal = frame.w
        self.major_dir = frame.u
        self.minor_dir = frame.v
        self._self_2d = None
        ClosedCurve.__init__(self, name=name)

    @property
    def self_2d(self):
        """Version 2d of the ellipse 3d as a property."""
        if not self._self_2d:
            self._self_2d = self.to_2d(self.center, self.frame.u, self.frame.v)
        return self._self_2d

    def point_belongs(self, point, tol: float = 1e-6):
        """
        Verifies if a given point lies on the Ellipse3D.

        :param point: point to be verified.
        :param tol: tolerance.
        :return: True is point lies on the Ellipse, False otherwise
        """
        new_point = self.frame.global_to_local_coordinates(point)
        return math.isclose(new_point.x ** 2 / self.major_axis ** 2 +
                            new_point.y ** 2 / self.minor_axis ** 2, 1.0, abs_tol=tol)

    def length(self):
        """
        Calculates the length of the ellipse.

        Ramanujan's approximation for the perimeter of the ellipse.
        P = π (a + b) [ 1 + (3h) / (10 + √(4 - 3h) ) ], where h = (a - b)**2/(a + b)**2
        :return:
        """
        perimeter_formular_h = (self.major_axis - self.minor_axis) ** 2 / (self.major_axis + self.minor_axis) ** 2
        return math.pi * (self.major_axis + self.minor_axis) * \
            (1 + (3 * perimeter_formular_h / (10 + math.sqrt(4 - 3 * perimeter_formular_h))))

    def discretization_points(self, *, number_points: int = None, angle_resolution: int = 20):
        """
        Discretize a Contour to have "n" points.

        :param number_points: the number of points (including start and end points)
             if unset, only start and end will be returned.
        :param angle_resolution: if set, the sampling will be adapted to have a controlled angular distance. Useful
            to mesh an arc.
        :return: a list of sampled points.
        """
        if number_points:
            angle_resolution = number_points
        discretization_points_3d = [
                                       self.center + self.major_axis * math.cos(
                                           teta) * self.major_dir
                                       + self.minor_axis * math.sin(
                                           teta) * self.major_dir.cross(
                                           self.normal) for teta in
                                       npy.linspace(0, volmdlr.TWO_PI,
                                                    angle_resolution + 1)][:-1]
        return discretization_points_3d

    def to_2d(self, plane_origin, x, y):
        """
        Transforms an Ellipse 3D into an Ellipse 2D, given a plane origin and an u and v plane vector.

        :param plane_origin: plane origin.
        :param x: plane u vector.
        :param y: plane v vector.
        :return: Ellipse2D.
        """
        center = self.center.to_2d(plane_origin, x, y)
        major_dir_point3d = self.center + self.major_axis * self.major_dir
        major_dir_point2d = major_dir_point3d.to_2d(plane_origin, x, y)
        major_dir_2d = major_dir_point2d - center
        major_dir_2d = major_dir_2d.unit_vector()
        minor_dir_point3d = self.center + self.minor_axis * self.minor_dir
        minor_dir_point2d = minor_dir_point3d.to_2d(plane_origin, x, y)
        minor_dir_2d = minor_dir_point2d - center
        minor_dir_2d = minor_dir_2d.unit_vector()
        # major_dir_2d = self.major_dir.to_2d()
        # _d2 = self.minor_dir.to_2d(plane_origin, x, y)
        return Ellipse2D(self.major_axis, self.minor_axis, volmdlr.Frame2D(center, major_dir_2d, minor_dir_2d))

    def abscissa(self, point: volmdlr.Point3D, tol: float = 1e-6):
        """
        Calculates the abscissa a given point.

        :param point: point to calculate abscissa.
        :param tol: tolerance.
        :return: abscissa
        """
        if not self.point_belongs(point, tol):
            raise ValueError('Point is not on ellipse.')
        point2d = point.to_2d(self.center, self.frame.u, self.frame.v)
        return self.self_2d.abscissa(point2d)

    def point_at_abscissa(self, abscissa: float):
        """
        Calculates the 3D point on the curve at a given fraction of its length (abscissa).

        :param abscissa: The fraction of the curve's length at which to calculate the point.
        :type abscissa: (float)
        Returns: The calculated 3D point on the curve.
        :rtype: Point3D.
        """
        point2d = self.self_2d.point_at_abscissa(abscissa)
        return point2d.to_3d(self.center, self.frame.u, self.frame.v)

    def trim(self, point1: volmdlr.Point3D, point2: volmdlr.Point3D, same_sense: bool = True):
        """
        Trims an ellipse between two points.

        :param point1: point1 used to trim ellipse.
        :param point2: point2 used to trim ellipse.
        :same_sense: indicates whether the curve direction agrees with (True) or is in the opposite
            direction (False) to the edge direction. By default, it's assumed True
        :return: arc of ellipse between these two points.
        """
        ellipse = self
        if not same_sense:
            ellipse = self.reverse()
        if point1.is_close(point2):
            return volmdlr.edges.FullArcEllipse3D(ellipse, point1, self.name)
        return volmdlr.edges.ArcEllipse3D(ellipse, point1, point2)

    def rotation(self, center: volmdlr.Point3D, axis: volmdlr.Vector3D, angle: float):
        """
        Ellipse3D rotation.

        :param center: rotation center.
        :param axis: rotation axis.
        :param angle: angle rotation.
        :return: a new rotated Ellipse3D.
        """
        return Ellipse3D(self.major_axis, self.minor_axis, self.frame.rotation(center, axis, angle), self.name)

    def translation(self, offset: volmdlr.Vector3D):
        """
        Ellipse 3D translation.

        :param offset: translation vector.
        :return: A new translated Ellipse 3D.
        """
        return Ellipse3D(self.major_axis, self.minor_axis, self.frame.translation(offset), self.name)

    def frame_mapping(self, frame: volmdlr.Frame3D, side: str):
        """
        Changes frame_mapping and return a new Ellipse3D.

        side = 'old' or 'new'.
        """

        return Ellipse3D(self.major_axis, self.minor_axis, self.frame.frame_mapping(frame, side))

    def plot(self, ax=None, edge_style: EdgeStyle = EdgeStyle()):
        """Plots an ellipse using Matplotlib."""
        if ax is None:
            ax = plt.figure().add_subplot(111, projection='3d')

        return vm_common_operations.plot_from_discretization_points(ax, edge_style, self, close_plot=True,
                                                                    number_points=100)

    @classmethod
    def from_step(cls, arguments, object_dict, **kwargs):
        """
        Converts a step primitive to a Ellipse3D.

        :param arguments: The arguments of the step primitive.
        :type arguments: list
        :param object_dict: The dictionary containing all the step primitives that have already been instantiated.
        :type object_dict: dict
        :return: The corresponding Ellipse3D object.
        :rtype: :class:`volmdlr.wires.Ellipse3D`
        """
        length_conversion_factor = kwargs.get("length_conversion_factor", 1)

        center = object_dict[arguments[1]].origin
        normal = object_dict[arguments[1]].w
        major_dir = object_dict[arguments[1]].u
        major_axis = float(arguments[2]) * length_conversion_factor
        minor_axis = float(arguments[3]) * length_conversion_factor
        return cls(major_axis, minor_axis, volmdlr.Frame3D(center, major_dir, normal.cross(major_dir), normal),
                   arguments[0][1:-1])

    def reverse(self):
        """
        Reverses the direction of the Ellipse.

        """
        frame = volmdlr.Frame3D(self.center, self.frame.u, -self.frame.v,
                                self.frame.u.cross(-self.frame.v))
        return Ellipse3D(self.major_axis, self.minor_axis, frame)

    def line_intersections(self, line):
        """
        Gets intersections between an Ellipse 3D and a Line3D.

        :param line: Other Line 3D.
        :return: A list of points, containing all intersections between the Line 3D and the Ellipse3D.
        """
        return volmdlr_intersections.ellipse3d_line_intersections(self, line)

    def linesegment_intersections(self, linesegment, abs_tol: float = 1e-6):
        """
        Gets intersections between an Ellipse 3D and a Line3D.

        :param linesegment: Other Line 3D.
        :param abs_tol: tolerance.
        :return: A list of points, containing all intersections between the Line 3D and the Ellipse3D.
        """
        ellipse3d_line_intersections = self.line_intersections(linesegment.line)
        intersections = []
        for intersection in ellipse3d_line_intersections:
            if linesegment.point_belongs(intersection, abs_tol):
                intersections.append(intersection)
        return intersections

    def ellipse_intersections(self, ellipse, abs_tol: float = 1e-6):
        """
        Gets intersections between an Ellipse 3D and a Line3D.

        :param ellipse: Other Ellipse 3D.
        :param abs_tol: tolerance.
        :return: A list of points, containing all intersections between the two Ellipse3D.
        """
        intersections = []
        # from volmdlr import surfaces
        plane1 = volmdlr.surfaces.Plane3D(self.frame)
        plane2 = volmdlr.surfaces.Plane3D(ellipse.frame)
        if plane1.is_coincident(plane2) and self.frame.w.is_colinear_to(ellipse.frame.w):
            ellipse2d = ellipse.to_2d(self.frame.origin, self.frame.u, self.frame.v)
            self_ellipse2d = self.to_2d(self.frame.origin, self.frame.u, self.frame.v)
            intersections_2d = self_ellipse2d.ellipse_intersections(ellipse2d)
            for intersection in intersections_2d:
                intersections.append(intersection.to_3d(self.frame.origin, self.frame.u, self.frame.v))
            return intersections

        plane_intersections = plane1.plane_intersection(plane2)
        self_ellipse3d_line_intersections = volmdlr_intersections.circle_3d_line_intersections(self,
                                                                                               plane_intersections[0])
        ellipse3d_line_intersections = volmdlr_intersections.ellipse3d_line_intersections(
            ellipse, plane_intersections[0])
        for intersection in self_ellipse3d_line_intersections + ellipse3d_line_intersections:
            if volmdlr.core.point_in_list(intersection, intersections):
                continue
            if self.point_belongs(intersection, abs_tol) and ellipse.point_belongs(intersection, abs_tol):
                intersections.append(intersection)
        return intersections<|MERGE_RESOLUTION|>--- conflicted
+++ resolved
@@ -1312,11 +1312,7 @@
 
     @property
     def normal(self):
-<<<<<<< HEAD
         """Gets circle's normal."""
-=======
-        """Gets the center of the circle 3d."""
->>>>>>> c347a8cb
         return self.frame.w
 
     def __hash__(self):
