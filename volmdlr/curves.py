"""
Volmdlr curves.

"""
import math
import sys
from typing import List, Union

import matplotlib.pyplot as plt
import numpy as npy
import scipy.integrate as scipy_integrate
from matplotlib import __version__ as _mpl_version
from packaging import version

from dessia_common.core import DessiaObject

import plot_data.colors
import plot_data.core as plot_data
import volmdlr
from volmdlr import core, geometry
from volmdlr.nurbs.helpers import generate_knot_vector
import volmdlr.utils.common_operations as vm_common_operations
import volmdlr.utils.intersections as volmdlr_intersections
from volmdlr.core import EdgeStyle


def hyperbola_parabola_control_point_and_weight(start, start_tangent, end, end_tangent, point):
    """Gets control points and weights for hyperbola and parabola curves represented by bsplines."""
    start_tangent = start_tangent.unit_vector()
    end_tangent = end_tangent.unit_vector()
    line_class = globals()["Line"+start.__class__.__name__[-2:]]
    vector_02 = end - start
    line02 = line_class.from_point_and_vector(start, vector_02)

    line0 = line_class.from_point_and_vector(start, start_tangent)
    line2 = line_class.from_point_and_vector(end, end_tangent)
    point1 = line0.line_intersections(line2)[0]
    vector_p1 = point1 - point
    line1p = line_class.from_point_and_vector(point1, vector_p1)
    point_q = line02.line_intersections(line1p)[0]
    a = math.sqrt((start - point_q).norm()/(point_q - end).norm())
    u = a/(1.0 + a)
    num = ((1.0 - u)**2) * (point - start).dot(vector_p1) + u**2 * (point - end).dot(vector_p1)
    den = 2.0 * u * (1.0 - u) * vector_p1.dot(vector_p1)
    weight_1 = num/den
    return point1, weight_1


class Curve(DessiaObject):
    """Abstract class for a curve object."""

    def __init__(self, name: str = ''):
        DessiaObject.__init__(self, name=name)

    @property
    def periodic(self):
        """Returns True if the curve is closed."""
        return False

    def abscissa(self, point):
        """
        Calculate the abscissa of a point on the curve.
        """
        raise NotImplementedError(f'abscissa method not implemented by {self.__class__.__name__}')

    def sort_points_along_curve(self, points: List[Union[volmdlr.Point2D, volmdlr.Point3D]]):
        """
        Sort point along a curve.

        :param points: list of points to be sorted.
        :return: sorted points.
        """
        return sorted(points, key=self.abscissa)

    def line_intersections(self, line, abs_tol: float = 1e-6):
        """
        Calculate the line_intersections between line and curve.
        """
        raise NotImplementedError(f'line_intersections method not implemented by {self.__class__.__name__}')

    def linesegment_intersections(self, linesegment, abs_tol: float = 1e-6):
        """
        Calculates the intersections between a curve and a Line Segment.

        :param linesegment: the Line Segment.
        :param abs_tol: tolerance.
        :return:a list containing all intersections between the two objects, if any exists.
        """
        line_intersections = self.line_intersections(linesegment.line)
        intersections = []
        for intersection in line_intersections:
            if linesegment.point_belongs(intersection, abs_tol):
                intersections.append(intersection)
        return intersections

    def curve_intersections(self, other_curve, abs_tol: float = 1e-6):
        """
        Gets the intersections between two curves.

        :param other_curve: other curve.
        :param abs_tol: tolerance.
        :return: list of intersection points.
        """
        method_name = f'{other_curve.__class__.__name__.lower()[:-2]}_intersections'
        if hasattr(self, method_name):
            intersections = getattr(self, method_name)(other_curve, abs_tol)
            return intersections
        method_name = f'{self.__class__.__name__.lower()[:-2]}_intersections'
        if hasattr(other_curve, method_name):
            intersections = getattr(other_curve, method_name)(self, abs_tol)
            return intersections
        intersections = volmdlr_intersections.get_bsplinecurve_intersections(other_curve, self, abs_tol)
        return intersections


class ClosedCurve(Curve):
    """Abstract class for defining closed curves (Circle, Ellipse) properties."""
    def __init__(self, name: str = ''):
        Curve.__init__(self, name=name)

    @property
    def periodic(self):
        """Returns True if the curve is closed."""
        return True

    def point_at_abscissa(self, abscissa):
        """
        Returns the point that corresponds to the given abscissa.

        :param abscissa: The abscissa
        :type abscissa: float
        :return: The point that corresponds to the given abscissa.
        :rtype: Union[:class:`volmdlr.Point2D`, :class:`volmdlr.Point3D`]
        """
        raise NotImplementedError(f'point_at_abscissa method using abscissa'
                                  f'{abscissa} not implemented by {self.__class__.__name__}')

    def length(self):
        """
        Calculates the Closed Curve's length.
        """
        raise NotImplementedError(f'length method not implemented by {self.__class__.__name__}')

    def local_discretization(self, point1, point2, number_points: int = 10):
        """
        Gets n discretization points between two given points of the Curve.

        :param point1: point 1 on edge.
        :param point2: point 2 on edge.
        :param number_points: number of points to discretize locally.
        :return: list of locally discretized points.
        """
        abscissa1 = self.abscissa(point1)
        abscissa2 = self.abscissa(point2)
        if point1.is_close(point2) and point1.is_close(self.point_at_abscissa(0.0)):
            abscissa1 = 0.0
            abscissa2 = self.length()
            points = vm_common_operations.get_abscissa_discretization(self, abscissa1, abscissa2, number_points, False)
            return points + [points[0]]
        if abscissa1 > abscissa2 == 0.0:
            abscissa2 = self.length()
        return vm_common_operations.get_abscissa_discretization(self, abscissa1, abscissa2, number_points, False)


class Line(Curve):
    """
    Abstract class representing a line.

    :param point1: The first point defining the line
    :type point1: Union[:class:`volmdlr.Point2D`, :class:`volmdlr.Point3D`]
    :param point2: The second point defining the line
    :type point2: Union[:class:`volmdlr.Point2D`, :class:`volmdlr.Point3D`]
    :param name: Name of the line. Default value is an empty string
    :type name: str, optional
    """

    def __init__(self, point1, point2, name=''):
        self.point1 = point1
        self.point2 = point2
        self._direction_vector = None
        Curve.__init__(self, name=name)

    def __getitem__(self, key):
        """
        Get a point of the line by its index.
        """
        if key == 0:
            return self.point1
        if key == 1:
            return self.point2
        raise IndexError

    def unit_direction_vector(self, *args, **kwargs):
        """
        Get the unit direction vector of the line.

        :return: The unit direction vector of the line
        :rtype:  Union[:class:`volmdlr.Vector2D`, :class:`volmdlr.Vector3D`]
        """
        vector = self.direction_vector()
        vector = vector.unit_vector()
        return vector

    def direction_vector(self, *args, **kwargs):
        """
        Get the direction vector of the line.

        :return: The direction vector of the line
        :rtype: Union[:class:`volmdlr.Vector2D`, :class:`volmdlr.Vector3D`]
        """
        if not self._direction_vector:
            direction_vector = self.point2 - self.point1
            if isinstance(direction_vector, volmdlr.Point3D):
                direction_vector = direction_vector.to_vector()
            self._direction_vector = direction_vector
        return self._direction_vector

    def normal_vector(self, *args, **kwargs):
        """
        Get the normal vector of the line.

        :return: The normal vector of the line
        :rtype: Union[:class:`volmdlr.Vector2D`, :class:`volmdlr.Vector3D`]
        """
        return self.direction_vector().normal_vector()

    def unit_normal_vector(self, *args, **kwargs):
        """
        Get the unit normal vector of the line.

        :return: The unit normal vector of the line
        :rtype: Union[:class:`volmdlr.Vector2D`, :class:`volmdlr.Vector3D`]
        """
        return self.unit_direction_vector().normal_vector()

    def point_projection(self, point):
        """
        Calculate the projection of a point onto the line.

        :param point: The point to project
        :type point: Union[:class:`volmdlr.Point2D`, :class:`volmdlr.Point3D`]
        :return: The projection of the point onto the line and the distance
            between the point and the projection
        :rtype: Tuple(Union[:class:`volmdlr.Point2D`,
            :class:`volmdlr.Point3D`], float)
        """
        vector = self.point2 - self.point1
        norm_u = vector.norm()
        projection_param_t = (point - self.point1).dot(vector) / norm_u ** 2
        projection = self.point1 + projection_param_t * vector
        projection = projection.to_point()
        return projection, projection_param_t * norm_u

    def abscissa(self, point):
        """
        Calculate the abscissa of a point on the line.

        :param point: The point for which to calculate the abscissa
        :type point: Union[:class:`volmdlr.Point2D`, :class:`volmdlr.Point3D`]
        :return: The abscissa of the point
        :rtype: float
        """
        vector = self.point2 - self.point1
        norm_u = vector.norm()
        t_param = (point - self.point1).dot(vector) / norm_u
        return t_param

    def point_at_abscissa(self, abscissa):
        """
        Returns the point that corresponds to the given abscissa.

        :param abscissa: The abscissa
        :type abscissa: float
        :return: The point that corresponds to the given abscissa.
        :rtype: Union[:class:`volmdlr.Point2D`, :class:`volmdlr.Point3D`]
        """
        return self.point1 + self.unit_direction_vector() * abscissa

    def split(self, split_point):
        """
        Split a line into two lines.

        :param split_point: The point where to split the line
        :type split_point: Union[:class:`volmdlr.Point2D`,
            :class:`volmdlr.Point3D`]
        :return: A list containing two lines
        """
        return [self.__class__(self.point1, split_point),
                self.__class__(split_point, self.point2)]

    def is_between_points(self, point1: Union[volmdlr.Point2D, volmdlr.Point3D],
                          point2: Union[volmdlr.Point2D, volmdlr.Point3D]):
        """
        Verifies if a line is between two points.

        :param point1: The first point
        :type point1: Union[:class:`volmdlr.Point2D`, :class:`volmdlr.Point3D`]
        :param point2: The second point
        :type point2: Union[:class:`volmdlr.Point2D`, :class:`volmdlr.Point3D`]
        :return: True if the line is between the two points, False otherwise
        :rtype: bool
        """

        if point1.is_close(point2):
            return False

        line_segment = volmdlr.edges.LineSegment2D(point1, point2)
        if line_segment.line_intersections(self):
            return True
        return False

    def to_step(self, current_id, *args, **kwargs):
        """Exports to STEP format."""
        p1_content, p1_id = self.point1.to_step(current_id)
        # p2_content, p2_id = self.point2.to_step(current_id+1)
        current_id = p1_id + 1
        u_content, u_id = self.unit_direction_vector().to_step(current_id, vector=True)
        current_id = u_id + 1
        content = p1_content + u_content
        content += f"#{current_id} = LINE('{self.name}',#{p1_id},#{u_id});\n"
        return content, current_id

    def reverse(self):
        """Gets a line in the reverse direction."""
        return self.__class__(self.point2, self.point1, name=self.name + '_reverse')

    def closest_point_on_line(self, point):
        """
        Gets point on the line closest to given point.

        :param point: Other point.
        """
        segment_vector = self.direction_vector()
        p_vector = point - self.point1
        p_vector = p_vector.to_vector()
        t_param = p_vector.dot(segment_vector) / segment_vector.dot(segment_vector)
        point = self.point1 + t_param * segment_vector
        return point

    @classmethod
    def from_point_and_vector(cls, point: Union[volmdlr.Point2D, volmdlr.Point3D],
                              direction_vector: Union[volmdlr.Vector2D, volmdlr.Vector3D], name: str = ''):
        """
        Creates a Line object using only a point and a direction vector.

        :param point: line's origin point.
        :param direction_vector: line's direction vector.
        :param name: line's name.
        :return:
        """
        point2 = point + direction_vector
        return cls(point, point2, name=name)


class Line2D(Line):
    """
    Define an infinite line given by two points in 2D.

    """

    def __init__(self, point1: volmdlr.Point2D,
                 point2: volmdlr.Point2D, *, name=''):
        Line.__init__(self, point1, point2, name=name)

    def __hash__(self):
        return hash(('line2d', self.point1, self.point2))

    def to_3d(self, plane_origin, x1, x2):
        """
        Convert the line to a 3D line.

        :param plane_origin: Origin of the plane in which the line is.
        :type plane_origin: :class:`volmdlr.Point3D`
        :param x1: First direction of the plane in which the line is.
        :type x1: :class:`volmdlr.Vector3D`
        :param x2: Second direction of the plane in which the line is.
        :type x2: :class:`volmdlr.Vector3D`
        :return: The 3D line.
        :rtype: :class:`Line3D`
        """
        points_3d = [point.to_3d(plane_origin, x1, x2) for point in [self.point1, self.point2]]
        return Line3D(*points_3d, self.name)

    def rotation(self, center: volmdlr.Point2D, angle: float):
        """
        Line2D rotation.

        :param center: rotation center.
        :param angle: angle rotation.
        :return: a new rotated Line2D.
        """
        return Line2D(*[point.rotation(center, angle)
                        for point in [self.point1, self.point2]])

    def translation(self, offset: volmdlr.Vector2D):
        """
        Line2D translation.

        :param offset: translation vector.
        :return: A new translated Line2D.
        """
        return Line2D(*[point.translation(offset) for point in [self.point1, self.point2]])

    def frame_mapping(self, frame: volmdlr.Frame2D, side: str):
        """
        Map the line to a new coordinate frame.

        :param frame: The new coordinate frame.
        :type frame: :class:`volmdlr.Frame2D`
        :param side: The side to which the mapping is made. 'old' for the
            original coordinate frame, 'new' for the new one.
        :type side: str
        :return: The mapped line.
        :rtype: :class:`Line2D`
        """
        return Line2D(*[point.frame_mapping(frame, side) for point in [self.point1, self.point2]])

    def plot(self, ax=None, edge_style: EdgeStyle = EdgeStyle()):
        """
        Plot the line.

        :param ax: Matplotlib axis on which to plot the line. If none,
            a new figure is created.
        :type ax: matplotlib.axes._subplots.AxesSubplot, optional
        :param edge_style: data class instance, containing all parameters needed to plot Line 2D.
        :return: The Matplotlib axis.
        :rtype: matplotlib.axes._subplots.AxesSubplot
        """
        if ax is None:
            _, ax = plt.subplots()

        if version.parse(_mpl_version) >= version.parse('3.3.2'):
            if edge_style.dashed:
                ax.axline((self.point1.x, self.point1.y),
                          (self.point2.x, self.point2.y),
                          dashes=[30, 5, 10, 5],
                          color=edge_style.color)
            else:
                ax.axline((self.point1.x, self.point1.y),
                          (self.point2.x, self.point2.y),
                          color=edge_style.color)
        else:
            direction_vector = self.direction_vector()
            point3 = self.point1 - 3 * direction_vector
            point4 = self.point2 + 4 * direction_vector
            if edge_style.dashed:
                ax.plot([point3[0], point4[0]], [point3[1], point4[1]], color=edge_style.color,
                        dashes=[30, 5, 10, 5])
            else:
                ax.plot([point3[0], point4[0]], [point3[1], point4[1]], color=edge_style.color)

        return ax

    def plot_data(self, edge_style=None):
        """
        Get plot data for the line.

        :param edge_style: Plotting style for the line.
        :type edge_style: :class:`plot_data.EdgeStyle`, optional
        :return: Plot data for the line.
        :rtype: :class:`plot_data.Line2D`
        """
        return plot_data.Line2D([self.point1.x, self.point1.y],
                                [self.point2.x, self.point2.y],
                                edge_style=edge_style)

    def line_distance(self, other_line):
        """
        Calculates the distance between infinite Lines in 2D.

        :param other_line: other line.
        :return: distance between line and line segment.
        """
        intersections = self.line_intersections(other_line)
        if intersections:
            return 0.0
        distance, _ = self.point_projection(other_line.point1)
        return distance

    def line_intersections(self, line, abs_tol: float = 1e-6):
        """
        Calculate the intersection between the two lines.

        :param line: The line to calculate intersections with.
        :type line: :class:`volmdlr.Line2D`.
        :param abs_tol: tolerance.
        :return: A list of at most one intersection point between
            the two lines.
        :rtype: List[:class:`volmdlr.Point2D`]
        """

        point = volmdlr.Point2D.line_intersection(self, line)
        if point is not None:
            point_projection1, _ = self.point_projection(point)
            if point_projection1 is None:
                return []

            if line.__class__.__name__ == 'Line2D':
                point_projection2, _ = line.point_projection(point)
                if point_projection2 is None:
                    return []

            return [point_projection1]
        return []

    @staticmethod
    def _compute_data_create_tangent_circle(line, point, other_line):
        """
        Static helper method to compute some data used in create_tangent_circle method.
        """

        def vectors_from_line_and_point(line1, line2, point_):
            vector_i = volmdlr.Vector2D(point_.x, point_.y)
            vector_a = volmdlr.Vector2D(line1.point1.x, line1.point1.y)
            vector_b = volmdlr.Vector2D(line1.point2.x, line1.point2.y)
            vector_c = volmdlr.Vector2D(line2.point1.x, line2.point1.y)
            vector_d = volmdlr.Vector2D(line2.point2.x, line2.point2.y)
            return vector_i, vector_a, vector_b, vector_c, vector_d

        if math.isclose(line.point_distance(point), 0, abs_tol=1e-10):
            vectors = vectors_from_line_and_point(line, other_line, point)
        elif math.isclose(other_line.point_distance(point), 0, abs_tol=1e-10):
            vectors = vectors_from_line_and_point(other_line, line, point)
        else:
            raise AttributeError("The point isn't on any of the two lines")
        return vectors

    @staticmethod
    def _change_reference_frame(vector_i, vector_a, vector_b, vector_c, vector_d):
        new_u = volmdlr.Vector2D((vector_b - vector_a))
        new_u = new_u.unit_vector()
        new_v = new_u.unit_normal_vector()
        new_basis = volmdlr.Frame2D(vector_i, new_u, new_v)

        new_a = new_basis.global_to_local_coordinates(vector_a)
        new_b = new_basis.global_to_local_coordinates(vector_b)
        new_c = new_basis.global_to_local_coordinates(vector_c)
        new_d = new_basis.global_to_local_coordinates(vector_d)

        return new_basis, new_a, new_b, new_c, new_d

    @staticmethod
    def compute_tangent_circle_for_parallel_segments(new_basis, new_a, new_c):
        """
        Compute tangent circle between parallel segments.

        """
        segments_distance = abs(new_c[1] - new_a[1])
        radius = segments_distance / 2
        new_circle_center = volmdlr.Point2D((0, npy.sign(new_c[1] - new_a[1]) * radius))
        circle_center = new_basis.local_to_global_coordinates(new_circle_center)
        circle = Circle2D(circle_center, radius)
        return circle, None

    @staticmethod
    def compute_tangent_circles_for_perpendicular_segments(new_basis, new_a, new_b, new_c, new_d):
        """
        Computes tangent circle between perpendicular segments.

        """
        line_ab = Line2D(volmdlr.Point2D(new_a), volmdlr.Point2D(new_b))
        line_cd = Line2D(volmdlr.Point2D(new_c), volmdlr.Point2D(new_d))
        new_pt_k = volmdlr.Point2D.line_intersection(line_ab, line_cd)

        radius = abs(new_pt_k[0])
        new_circle_center1 = volmdlr.Point2D((0, radius))
        new_circle_center2 = volmdlr.Point2D((0, -radius))
        circle_center1 = new_basis.local_to_global_coordinates(new_circle_center1)
        circle_center2 = new_basis.local_to_global_coordinates(new_circle_center2)
        circle1 = Circle2D(circle_center1, radius)
        circle2 = Circle2D(circle_center2, radius)

        return circle1, circle2

    @staticmethod
    def get_concurrent_segments_tangent_circles(vector_i, vector_c, vector_d, new_point_k, new_basis):
        """Creates circles tangents to concurrent segments."""
        point_k = volmdlr.Point2D(new_basis.local_to_global_coordinates(new_point_k))

        if point_k.is_close(vector_i):
            return None, None

        # CHANGEMENT DE REPERE:
        new_u2 = volmdlr.Vector2D(point_k - vector_i).unit_vector()
        new_v2 = new_u2.unit_vector()
        new_basis2 = volmdlr.Frame2D(vector_i, new_u2, new_v2)
        new_vector_c = new_basis2.global_to_local_coordinates(vector_c)
        new_vector_d = new_basis2.global_to_local_coordinates(vector_d)
        new_point_k = new_basis2.global_to_local_coordinates(point_k)
        teta1 = math.atan2(new_vector_c[1], new_vector_c[0] - new_point_k[0])
        teta2 = math.atan2(new_vector_d[1], new_vector_d[0] - new_point_k[0])

        if teta1 < 0:
            teta1 += math.pi
        if teta2 < 0:
            teta2 += math.pi
        teta = teta1
        if not math.isclose(teta1, teta2, abs_tol=1e-08):
            if math.isclose(teta1, math.pi, abs_tol=1e-08) or math.isclose(
                    teta1, 0., abs_tol=1e-08):
                teta = teta2
            elif math.isclose(teta2, math.pi,
                              abs_tol=1e-08) or math.isclose(teta2, 0.,
                                                             abs_tol=1e-08):
                teta = teta1
        radius1 = new_point_k[0] * math.sin(teta) / (1 + math.cos(teta))
        radius2 = new_point_k[0] * math.sin(teta) / (1 - math.cos(teta))
        circle_center1 = new_basis2.local_to_global_coordinates(volmdlr.Point2D(0, -radius1))
        circle_center2 = new_basis2.local_to_global_coordinates(volmdlr.Point2D(0, radius2))

        if new_basis.global_to_local_coordinates(circle_center1)[1] > 0:
            return Circle2D(circle_center1, radius1), Circle2D(circle_center2, radius2)
        return Circle2D(circle_center2, radius2), Circle2D(circle_center1, radius1)

    def create_tangent_circle(self, point, other_line):
        """
        Computes the two circles that are tangent to 2 lines and intersect a point located on one of the two lines.
        """
        vector_i, vector_a, vector_b, vector_c, vector_d = self._compute_data_create_tangent_circle(
            self, point, other_line)
        # Basis change
        new_basis, new_a, new_b, new_c, new_d = self._change_reference_frame(vector_i, vector_a, vector_b,
                                                                             vector_c, vector_d)

        if new_c[1] == 0 and new_d[1] == 0:
            # Segments are on the same line: no solution
            return None, None

        if math.isclose(self.unit_direction_vector().dot(
                other_line.unit_normal_vector()), 0, abs_tol=1e-06):
            # Parallel segments: one solution
            return self.compute_tangent_circle_for_parallel_segments(new_basis, new_a, new_c)

        if math.isclose(self.unit_direction_vector().dot(
                other_line.unit_direction_vector()), 0, abs_tol=1e-06):
            # Perpendicular segments: 2 solution
            return self.compute_tangent_circles_for_perpendicular_segments(new_basis, new_a, new_b, new_c, new_d)

        # =============================================================================
        # LES SEGMENTS SONT QUELCONQUES
        #   => 2 SOLUTIONS
        # =============================================================================

        line_ab = Line2D(volmdlr.Point2D(new_a), volmdlr.Point2D(new_b))
        line_cd = Line2D(volmdlr.Point2D(new_c), volmdlr.Point2D(new_d))
        return self.get_concurrent_segments_tangent_circles(
            vector_i, vector_c, vector_d, volmdlr.Point2D.line_intersection(line_ab, line_cd), new_basis)

    def cut_between_two_points(self, point1: volmdlr.Point2D,
                               point2: volmdlr.Point2D):
        """
        Cut the line between two points to create a linesegment.

        :param point1: The first point defining the linesegment
        :type point1: :class:`volmdlr.Point2D`
        :param point2: The second point defining the linesegment
        :type point2: :class:`volmdlr.Point2D`
        :return: The created linesegment
        :rtype: :class:`volmdlr.edges.LineSegment2D`
        """
        return volmdlr.edges.LineSegment2D(point1, point2)

    def point_belongs(self, point2d, abs_tol: float = 1e-6):
        """
        Verifies if the point 2D belongs to the line.

        :param point2d: point to be verified.
        :param abs_tol: absolute tolerance to consider in calculus.
        :return: True if point belongs to line, False otherwise.
        """
        return math.isclose(self.point_distance(point2d), 0, abs_tol=abs_tol)

    def point_distance(self, point2d):
        """
        Calculate the shortest distance between a line and a point.

        :param point2d: Point to calculate distance.
        :type point2d: :class:`volmdlr.Point2D`.
        :return: Distance to point.
        :rtype: float.
        """
        vector_r = self.point1 - point2d
        vector_v = self.normal_vector()
        return abs(vector_v.dot(vector_r)) / vector_v.norm()

    def get_slope(self):
        """
        Gets the line's slope.
        """
        if self.point1.x == self.point2.x:
            return math.inf
        return (self.point2.y - self.point1.y) / (self.point2.x - self.point1.x)

    def get_y_intersection(self):
        """
        Gets the intersection of the 2D line with the Y axis.

        :return: y-intersection value.
        """
        slope = self.get_slope()
        if slope == math.inf:
            return None
        return self.point1.y - slope * self.point1.x


class Line3D(Line):
    """
    Define an infinite line passing through the 2 points.

    """
    _non_data_eq_attributes = ['name', 'basis_primitives', 'bounding_box']

    def __init__(self, point1: volmdlr.Point3D, point2: volmdlr.Point3D,
                 name: str = ''):
        Line.__init__(self, point1, point2, name=name)
        self._bbox = None

    @property
    def bounding_box(self):
        """Bounding Box getter."""
        if not self._bbox:
            self._bbox = self._bounding_box()
        return self._bbox

    @bounding_box.setter
    def bounding_box(self, new_bounding_box):
        """Bounding Box setter."""
        self._bbox = new_bounding_box

    def _bounding_box(self):
        """Calculates the Bounding box."""
        xmin = min([self.point1[0], self.point2[0]])
        xmax = max([self.point1[0], self.point2[0]])
        ymin = min([self.point1[1], self.point2[1]])
        ymax = max([self.point1[1], self.point2[1]])
        zmin = min([self.point1[2], self.point2[2]])
        zmax = max([self.point1[2], self.point2[2]])

        return core.BoundingBox(xmin, xmax, ymin, ymax, zmin, zmax)

    def point_belongs(self, point3d, tol: float = 1e-6):
        """
        Verifies if a point belongs to the Line 3D.

        :param point3d: point to be verified.
        :param tol: tolerance.
        :return: returns True if point belongs to the line, and False otherwise.
        """
        if point3d.is_close(self.point1):
            return True
        return self.point_distance(point3d) < tol

    def point_distance(self, point):
        """Returns the minimal distance to a point."""
        vector1 = point - self.point1
        vector1.to_vector()
        vector2 = self.point2 - self.point1
        vector2.to_vector()
        return vector1.cross(vector2).norm() / vector2.norm()

    def line_distance(self, line2):
        """
        Calculates the distance between two Line3D.

        :param line2: other Line3D.
        :return: The distance between the two lines.
        """
        direction_vector1 = self.direction_vector()
        direction_vector2 = line2.direction_vector()
        if direction_vector1.is_colinear_to(direction_vector2):
            return direction_vector1.cross(line2.point1 - self.point1).norm() / direction_vector1.norm()
        vector = line2.point1 - self.point1
        line_distance = abs(vector.dot(direction_vector1.cross(direction_vector2))) / direction_vector1.cross(
            direction_vector2).norm()
        return line_distance

    def skew_to(self, line):
        """
        Verifies if two Line3D are skew to each other, that is, they are not parallel and never intersect.

        :param line: other line.
        :return: True if they are skew, False otherwise.
        """
        if self.direction_vector().is_colinear_to(line.direction_vector()):
            return False
        if math.isclose(self.line_distance(line), 0, abs_tol=1e-6):
            return False
        return True

    def intersection(self, line2, tol: float = 1e-6):
        """
        Calculates the intersection between two Line3D, if there is an intersection.

        :param line2: other Line3D
        :param tol: maximum tolerance.
        :return: None if there is no intersection between Lines.
        A volmdlr.Point3D if there exists an intersection.
        """
        direction_vector1 = self.direction_vector()
        direction_vector2 = line2.direction_vector()
        distance_to_line = self.line_distance(line2)
        if direction_vector1.is_colinear_to(direction_vector2) or \
                not math.isclose(distance_to_line, 0, abs_tol=tol):
            return None
        if math.isclose(distance_to_line, 0, abs_tol=tol) and \
                math.isclose(direction_vector1.dot(direction_vector2), 0, abs_tol=tol):
            projected_point, _ = self.point_projection(line2.point1)
            return projected_point
        vector = self.point1 - line2.point1
        t_coefficient = (vector.dot(direction_vector2) * direction_vector2.dot(direction_vector1) -
                         vector.dot(direction_vector1) * direction_vector2.dot(direction_vector2)) / (
                                direction_vector1.dot(direction_vector1) * direction_vector2.dot(direction_vector2) -
                                direction_vector1.dot(direction_vector2) * direction_vector2.dot(direction_vector1))
        # u_coefficient = (vector.dot(direction_vector2) + t_coefficient * direction_vector1.dot(
        # direction_vector2)) / direction_vector2.dot(direction_vector2)
        intersection = self.point1 + t_coefficient * direction_vector1
        return intersection

    def line_intersections(self, line, abs_tol: float = 1e-6):
        """
        Gets the intersection between two Line3D, if there is an intersection.

        :param line: other Line3D.
        :param abs_tol: tolerance.
        :return: None if there is no intersection between Lines.
        A volmdlr.Point3D if there exists an intersection.
        """
        return [self.intersection(line, abs_tol)]

    def plot(self, ax=None, edge_style: EdgeStyle = EdgeStyle(), length: float = 1.0):
        """Plot method for Line 3D using Matplotlib."""
        if ax is None:
            fig = plt.figure()
            ax = fig.add_subplot(111, projection='3d')

        # Line segment
        ax.plot([self.point1.x, self.point2.x], [self.point1.y, self.point2.y],
                [self.point1.z, self.point2.z], color=edge_style.color, alpha=edge_style.alpha)

        # Drawing 3 times length of segment on each side
        u = self.point2 - self.point1
        v1 = self.point1 - u * length
        x1, y1, z1 = v1.x, v1.y, v1.z
        v2 = self.point2 - u * length
        x2, y2, z2 = v2.x, v2.y, v2.z
        if edge_style.dashed:
            ax.plot([x1, x2], [y1, y2], [z1, z2], color=edge_style.color,
                    dashes=[30, 5, 10, 5])
        else:
            ax.plot([x1, x2], [y1, y2], [z1, z2], color=edge_style.color)
        return ax

    def plane_projection2d(self, center, x, y):
        """
        Project the 3D line onto a 2D plane defined by the center point and two orthogonal vectors, x and y.

        :param center: The center point of the plane.
        :param x: A tuple representing the first orthogonal vector (x-component, y-component, z-component).
        :param y: A tuple representing the second orthogonal vector (x-component, y-component, z-component).

        :return: A new 2D line resulting from the projection of the current 3D line onto the specified plane.
        """
        return Line2D(self.point1.plane_projection2d(center, x, y),
                      self.point2.plane_projection2d(center, x, y))

    def minimum_distance_points(self, other_line):
        """
        Returns the points on this line and the other line that are the closest of lines.
        """
        if self.point_belongs(other_line.point1):
            return other_line.point1, other_line.point1
        if self.point_belongs(other_line.point2):
            return other_line.point2, other_line.point2
        u = self.point2 - self.point1
        v = other_line.point2 - other_line.point1
        w = self.point1 - other_line.point1
        u_dot_u = u.dot(u)
        u_dot_v = u.dot(v)
        v_dot_v = v.dot(v)
        u_dot_w = u.dot(w)
        v_dot_w = v.dot(w)

        s_param = (u_dot_v * v_dot_w - v_dot_v * u_dot_w) / (u_dot_u * v_dot_v - u_dot_v ** 2)
        t_param = (u_dot_u * v_dot_w - u_dot_v * u_dot_w) / (u_dot_u * v_dot_v - u_dot_v ** 2)
        point1 = self.point1 + s_param * u
        point2 = other_line.point1 + t_param * v
        return point1, point2

    def rotation(self, center: volmdlr.Point3D, axis: volmdlr.Vector3D, angle: float):
        """
        Line3D rotation.

        :param center: rotation center
        :param axis: rotation axis
        :param angle: angle rotation
        :return: a new rotated Line3D
        """

        return Line3D(*[point.rotation(center, axis, angle) for point in
                        [self.point1, self.point2]])

    def translation(self, offset: volmdlr.Vector3D):
        """
        Line3D translation.

        :param offset: translation vector
        :return: A new translated Line3D
        """
        return Line3D(*[point.translation(offset) for point in
                        [self.point1, self.point2]])

    def frame_mapping(self, frame: volmdlr.Frame3D, side: str):
        """
        Changes vector frame_mapping and return a new Line3D.

        side = 'old' or 'new'
        """
        if side == 'old':
            new_start = frame.local_to_global_coordinates(self.point1)
            new_end = frame.local_to_global_coordinates(self.point2)
        elif side == 'new':
            new_start = frame.global_to_local_coordinates(self.point1)
            new_end = frame.global_to_local_coordinates(self.point2)
        else:
            raise ValueError('Please Enter a valid side: old or new')
        return Line3D(new_start, new_end)

    def trim(self, point1: volmdlr.Point3D, point2: volmdlr.Point3D, **kwargs):
        """
        Trims a line creating a line segment.

        :param point1: line segment start.
        :param point2: line segment end.
        :return: line segment.
        """
        if not self.point_belongs(point1) or not self.point_belongs(point2):
            print('Point not on curve')
        #     raise ValueError('Point not on curve')

        return volmdlr.edges.LineSegment3D(point1, point2)

    def copy(self, *args, **kwargs):
        """Creates a Copy of Line3D and returns it."""
        return Line3D(*[point.copy() for point in [self.point1, self.point2]])

    @classmethod
    def from_step(cls, arguments, object_dict, **kwargs):
        """
        Converts a step primitive to an Line3D.

        :param arguments: The arguments of the step primitive.
        :type arguments: list
        :param object_dict: The dictionary containing all the step primitives
            that have already been instantiated
        :type object_dict: dict
        :return: The corresponding Line3D object
        :rtype: :class:`Line3D`
        """
        point1 = object_dict[arguments[1]]
        direction = object_dict[arguments[2]]
        point2 = point1 + direction
        return cls(point1, point2, arguments[0][1:-1])

    def to_2d(self, plane_origin, x, y):
        """
        Transforms a Line3D into an Line2D, given a plane origin and an u and v plane vector.

        :param plane_origin: plane origin.
        :param x: plane u vector.
        :param y: plane v vector.
        :return: Line2D.
        """
        p2d = [point.to_2d(plane_origin, x, y) for point in (self.point1, self.point2)]
        if p2d[0] == p2d[1]:
            return None
        return Line2D(*p2d, name=self.name)


class CircleMixin:
    """Circle abstract class."""

    @property
    def center(self):
        """Gets circle's center point ."""
        return self.frame.origin

    def split_at_abscissa(self, abscissa):
        """
        Splits a Circle into two at a given fraction of its length (abscissa parameter).

        :param abscissa: The fraction of the circle length at which to perform the split.
                Value should be between 0.0 and circle.length(), where 0.0 represents the start of the circle and
                circle.length() represents the end of the arc.
        :type abscissa: float.

        :return: A list containing the two split Arc objects.
        :rtype: List[Arc].
        :raises: ValueError - If the abscissa value is outside the valid range [0.0, circle length].

        """
        if abscissa == 0.0:
            fullarc_class_ = getattr(volmdlr.edges, "FullArc" + self.__class__.__name__[-2:])
            return [fullarc_class_.from_curve(self)]
        start = self.point_at_abscissa(0.0)
        point_at_absccissa = self.point_at_abscissa(abscissa)
        return self.split(start, point_at_absccissa)

    def trim(self, point1: Union[volmdlr.Point2D, volmdlr.Point3D], point2: Union[volmdlr.Point2D, volmdlr.Point3D],
             same_sense: bool = True):
        """
        Trims a circle between two points.

        :param point1: point 1 used to trim circle.
        :param point2: point2 used to trim circle.
        :param same_sense: Used for periodical curves only. Indicates whether the curve direction agrees with (True)
            or is in the opposite direction (False) to the edge direction. By default, it's assumed True
        :return: arc between these two points.
        """
        fullar_arc_class_ = getattr(volmdlr.edges, 'FullArc' + self.__class__.__name__[-2:])
        arc_class_ = getattr(volmdlr.edges, 'Arc' + self.__class__.__name__[-2:])
        circle = self
        if not same_sense:
            circle = self.reverse()
        if not self.point_belongs(point1, 1e-5):
            angle = circle.get_arc_point_angle(point1)
            point1 = circle.point_at_abscissa(angle * self.radius)
        if not self.point_belongs(point2, 1e-5):
            angle = circle.get_arc_point_angle(point2)
            point2 = circle.point_at_abscissa(angle * self.radius)
        if point1.is_close(point2):
            return fullar_arc_class_(circle, point1)
        return arc_class_(circle, point1, point2)

    def abscissa(self, point: volmdlr.Point3D, tol: float = 1e-6):
        """
        Calculates the abscissa a given point.

        :param point: point to calculate abscissa.
        :param tol: tolerance.
        :return: abscissa
        """
        if not math.isclose(self.center.point_distance(point), self.radius, abs_tol=tol):
            raise ValueError('Point is not on circle')
        dimension = self.__class__.__name__[-2:]
        if dimension == "2D":
            x, y = self.frame.global_to_local_coordinates(point)
        else:
            x, y, _ = self.frame.global_to_local_coordinates(point)
        u1 = x / self.radius
        u2 = y / self.radius
        theta = geometry.sin_cos_angle(u1, u2)

        return self.radius * abs(theta)

    def discretization_points(self, *, number_points: int = None, angle_resolution: int = 20):
        """
        Discretize a Circle to have "n" points.

        :param number_points: the number of points (including start and end points)
             if unset, only start and end will be returned
        :param angle_resolution: if set, the sampling will be adapted to have a controlled angular distance. Useful
            to mesh an arc
        :return: a list of sampled points
        """
        if number_points:
            angle_resolution = number_points
        discretization_points = [self.center + self.radius * math.cos(theta) * self.frame.u +
                                 self.radius * math.sin(theta) * self.frame.v for theta in
                                 npy.linspace(0, volmdlr.TWO_PI, angle_resolution, dtype=npy.float64)]
        return discretization_points

    def point_at_abscissa(self, curvilinear_abscissa):
        """Start point is at intersection of frame.u axis."""
        start = self.frame.origin + self.radius * self.frame.u
        dimension = self.__class__.__name__[-2:]
        if dimension == "2D":
            return start.rotation(self.center, curvilinear_abscissa / self.radius)
        return start.rotation(self.frame.origin, self.frame.w, curvilinear_abscissa / self.radius)


class Circle2D(CircleMixin, ClosedCurve):
    """
    A class representing a 2D circle.

    This class inherits from `CircleMixin` and `Curve` classes,
    and provides methods to work with 2D circles.

    :param frame: The 2D frame for the circle.
    :type frame: volmdlr.Frame2D
    :param radius: The radius of the circle.
    :type radius: float.
    :param name: The name of the circle. Defaults to ''.
    :type name: str, optional
    """

    def __init__(self, frame: volmdlr.Frame2D, radius: float, name: str = ''):
        self.radius = radius
        self.frame = frame
        self._bounding_rectangle = None
        self._is_trigo = None
        ClosedCurve.__init__(self, name=name)

    def __hash__(self):
        return int(round(1e6 * (self.center.x + self.center.y + self.radius)))

    def __eq__(self, other_circle):
        if self.__class__.__name__ != other_circle.__class__.__name__:
            return False

        return math.isclose(self.center.x,
                            other_circle.center.x, abs_tol=1e-06) \
            and math.isclose(self.center.y,
                             other_circle.center.y, abs_tol=1e-06) \
            and math.isclose(self.radius, other_circle.radius,
                             abs_tol=1e-06)

    def __getitem__(self, key):
        if key == 0:
            return self.center
        if key == 1:
            return self.radius
        raise IndexError

    @property
    def is_trigo(self):
        """Return True if circle is counterclockwise."""
        if self._is_trigo is None:
            cross = self.frame.u.cross(self.frame.v)
            if cross > 0:
                self._is_trigo = True
            else:
                self._is_trigo = False
        return self._is_trigo

    @is_trigo.setter
    def is_trigo(self, value):
        """
        Set circle rotation direction.

        :param value: True, if you want that the circle to be counterclockwise direction. False, otherwise.
        :type value: bool
        """
        cross = self.frame.u.cross(self.frame.v)
        if cross > 0 and not value:
            self.frame.v = -self.frame.v
            self._is_trigo = value
        elif cross < 0 and value:
            self.frame.v = -self.frame.v
            self._is_trigo = value
        elif self._is_trigo is None:
            self._is_trigo = value

    @property
    def bounding_rectangle(self):
        """
        Gets the bounding rectangle for the circle.

        :return: bounding rectangle.
        """
        if not self._bounding_rectangle:
            self._bounding_rectangle = self.get_bounding_rectangle()
        return self._bounding_rectangle

    @classmethod
    def from_center_and_radius(cls, center: volmdlr.Point2D, radius: float, is_trigo: bool = True, name: str = ""):
        """
        Instantiate a 2D circle using a center and a radius.

        :param center: The center point of the circle.
        :type center: volmdlr.Point2D
        :param radius: The radius of the circle.
        :type radius: float.
        :param is_trigo: (Optional) If False, the circle is in clockwise direction.
        :type is_trigo: bool
        :param name: The name of the circle. Defaults to ''.
        :type name: str, optional
        """

        if is_trigo:
            frame = volmdlr.Frame2D(center, volmdlr.X2D, volmdlr.Y2D)
        else:
            frame = volmdlr.Frame2D(center, volmdlr.X2D, -volmdlr.Y2D)
        return cls(frame=frame, radius=radius, name=name)

    @classmethod
    def from_3_points(cls, point1, point2, point3, is_trigo: bool = True, name: str = ''):
        """
        Creates a circle 2d from 3 points.

        :return: circle 2d.
        """
        center = cls.find_circle_center_from_3_points(point1, point2, point3)
        if is_trigo:
            frame = volmdlr.Frame2D(center, volmdlr.X2D, volmdlr.Y2D)
        else:
            frame = volmdlr.Frame2D(center, volmdlr.X2D, -volmdlr.Y2D)

        circle = cls(frame, point1.point_distance(center), name=name)
        return circle

    @staticmethod
    def find_circle_center_from_3_points(point1, point2, point3):
        """
        Finds the center of the circle passing through the three given points.
        """
        x_interior, y_interior = point2.x, point2.y
        x_end, y_end = point3.x, point3.y
        x_start, y_start = point1.x, point1.y
        matrix1 = [[2 * (x_start - x_interior), 2 * (y_start - y_interior)],
                   [2 * (x_start - x_end), 2 * (y_start - y_end)]]
        b_vector_components = [x_interior ** 2 + y_interior ** 2 - x_start ** 2 - y_start ** 2,
                               x_end ** 2 + y_end ** 2 - x_start ** 2 - y_start ** 2]
        try:
            matrix_a = volmdlr.Matrix22(*matrix1[0], *matrix1[1])
            b_vector = - volmdlr.Vector2D(*b_vector_components)
            inv_matrix_a = matrix_a.inverse()
            center = volmdlr.Point2D(*inv_matrix_a.vector_multiplication(b_vector))
        except ValueError:
            matrix_a = npy.array(matrix1)
            b_vector = - npy.array(b_vector_components)
            center = volmdlr.Point2D(*npy.linalg.solve(matrix_a, b_vector))
        return center

    def area(self):
        """
        Calculates the area for a circle 2d.

        :return: circle area.
        """
        return math.pi * self.radius ** 2

    def second_moment_area(self, point):
        """Second moment area of part of disk."""
        sma = math.pi * self.radius ** 4 / 4
        return geometry.huygens2d(sma, sma, 0, self.area(), self.center, point)

    def center_of_mass(self):
        """Gets the circle's center of mass."""
        return self.center

    def length(self):
        """
        Calculates the length of the Circle 2D.

        :return: the circle's length.
        """

        return volmdlr.TWO_PI * self.radius

    def point_symmetric(self, point):
        """
        Creates a circle symmetrically from a point.

        :param point: symmetry point.
        :return: Circle 2D symmetric to point.
        """
        offset = 2 * point - self.center
        return self.translation(offset)

    def axial_symmetry(self, line):
        """
        Finds out the symmetric circle 2d according to a line.
        """
        axial_symmetric_center = self.center.axial_symmetry(line)
        offset = axial_symmetric_center - self.center
        return self.translation(offset)
    def copy(self, *args, **kwargs):
        """
        Create a copy of the arc 2d.

        :return: copied circle 2d.
        """
        return Circle2D(self.frame.copy(), self.radius)

    def reverse(self):
        """Gets the circle in the reverse direction."""
        frame = self.frame.copy()
        frame.v = - frame.v
        return Circle2D(frame, self.radius)

    def point_belongs(self, point, include_edge_points: bool = True, tol: float = 1e-6):
        """
        Verifies if a point is inside the Circle 2D.

        :param point: A 2D point to check if it is inside the Circle 2D.
        :type point: `volmdlr.Point2D`
        :param include_edge_points: A Boolean indicating whether points on the edge of the Circle 2D
            should be considered inside the circle.
        :type include_edge_points: bool
        :param tol: tolerance.
        :return: True if point inside the circle or false otherwise.
        :rtype: bool
        """

        if include_edge_points:
            return point.point_distance(self.center) <= self.radius + tol
        return point.point_distance(self.center) < self.radius

    def point_distance(self, point):
        """
        Calculates the distance of given point to the circle.

        :param point: point to calculate distance.
        :return: the distance from the point to the circle 2D.
        """
        return abs(point.point_distance(self.center) - self.radius)

    def get_bounding_rectangle(self):
        """
        Calculates the circle's bounding rectangle.

        :return: returns a Bounding Rectangle object.
        """
        x_min = self.center.x - self.radius
        x_max = self.center.x + self.radius
        y_min = self.center.y - self.radius
        y_max = self.center.y + self.radius
        return core.BoundingRectangle(x_min, x_max, y_min, y_max)

    def cut_by_line(self, line: Line2D):
        """
        Cuts a circle by a line and returns the resulting contours.

        :param line: The line used to cut the circle.
        :type line: (Line2D)
        :return: A list containing the resulting contours after the cut.
        :rtype: List[Union[self, Contour2D]]
        :raises: NotImplementedError - If there is only one intersection point, the method is not implemented.
                 ValueError: If there are more than two intersection points, the input is invalid.
        """
        intersection_points = self.line_intersections(line)
        if not intersection_points:
            return [self]
        if len(intersection_points) == 1:
            raise NotImplementedError
        if len(intersection_points) == 2:
            linesegment = volmdlr.edges.LineSegment2D(intersection_points[0],
                                                      intersection_points[1])
            arc1, arc2 = self.split(intersection_points[0],
                                    intersection_points[1])
            # from volmdlr import wires
            contour1 = volmdlr.wires.Contour2D([arc1, linesegment.copy()])
            contour2 = volmdlr.wires.Contour2D([arc2, linesegment.copy()])
            return [contour1, contour2]
        raise ValueError

    def line_intersections(self, line2d: Line2D, tol=1e-9):
        """
        Calculates the intersections between a circle 2D and Line 2D.

        :param line2d: line to calculate intersections
        :param tol: tolerance to consider in calculations.
        :return: circle and line intersections.
        """
        if line2d.point_distance(self.center) > self.radius + tol:
            return []
        if line2d.point_belongs(self.center):
            direction_vector = line2d.unit_direction_vector()
            return [self.center + self.radius * direction_vector, self.center - self.radius * direction_vector]
        if not self.center.is_close(volmdlr.O2D):
            local_line = line2d.frame_mapping(self.frame, 'new')
            local_circle = self.frame_mapping(self.frame, 'new')
            local_line_intersections = local_circle.line_intersections(local_line)
            return [self.frame.local_to_global_coordinates(point) for point in local_line_intersections]
        m = line2d.get_slope()
        c = line2d.get_y_intersection()
        if m == math.inf and c is None:
            x_line = line2d.point1.x
            y1 = - math.sqrt(self.radius**2 - x_line**2)
            y2 = math.sqrt(self.radius**2 - x_line**2)
            return [volmdlr.Point2D(x_line, y1), volmdlr.Point2D(x_line, y2)]
        quad_eq_a = 1 + m ** 2
        quad_eq_b = 2 * m * c
        quad_eq_c = c ** 2 - self.radius ** 2
        delta = quad_eq_b ** 2 - 4 * quad_eq_a * quad_eq_c
        if delta < 0.0 or quad_eq_a == 0.0:
            return []
        if math.isclose(delta, 0, abs_tol=1e-6):
            x1 = - quad_eq_b / 2 * quad_eq_a
            y1 = m * x1 + c
            return [volmdlr.Point2D(x1, y1)]
        x1 = (-quad_eq_b + math.sqrt(delta)) / (2 * quad_eq_a)
        x2 = (-quad_eq_b - math.sqrt(delta)) / (2 * quad_eq_a)
        y1 = m * x1 + c
        y2 = m * x2 + c
        return [volmdlr.Point2D(x1, y1), volmdlr.Point2D(x2, y2)]

    def linesegment_intersections(self, linesegment: 'volmdlr.edges.LineSegment2D', tol=1e-9):
        """
        Calculates the intersections between a circle 2D and line segment 2D.

        :param linesegment: line segment to calculate intersections
        :param tol: tolerance to consider in calculations.
        :return: circle and line segment intersections.
        """
        if self.bounding_rectangle.distance_to_b_rectangle(linesegment.bounding_rectangle) > tol:
            return []
        line_intersections = self.line_intersections(linesegment.line, tol)
        linesegment_intersections = []
        for intersection in line_intersections:
            if linesegment.point_belongs(intersection):
                linesegment_intersections.append(intersection)
        return linesegment_intersections

    def circle_intersections(self, circle: 'Circle2D'):
        """
        Finds the intersection points between this circle and another circle.

        :param circle: The other circle to find intersections with.
        :type circle: (Circle2D).
        :return: A list of intersection points between the two circles.
        :rtype: List[Point2D].
        """
        return volmdlr_intersections.get_circle_intersections(self, circle)

    def arc_intersections(self, arc2d: 'volmdlr.edges.Arc2D', abs_tol: float = 1e-6):
        """
        Finds the intersection points between this circle and an arc 2d.

        :param arc2d: The arc 2d to find intersections with.
        :type arc2d: (edges.Arc2D).
        :param abs_tol: tolerance to be considered while validating an intersection.
        :return: A list of intersection points between the circle and the arc.
        :rtype: List[Point2D].
        """
        circle_intesections = self.circle_intersections(arc2d.circle)
        intersections = []
        for inter in circle_intesections:
            if arc2d.point_belongs(inter, abs_tol):
                intersections.append(inter)
        return intersections

    def ellipse_intersections(self, ellipse2d: 'Ellipse2D', abs_tol: float = 1e-7):
        """
        Finds the intersection points between this circle and an arc 2d.

        :param ellipse2d: The Ellipse 2d to find intersections with.
        :type ellipse2d: (Ellipse2D).
        :param abs_tol: Tolerance.
        :return: A list of intersection points between the circle and the arc.
        :rtype: List[Point2D].
        """
        if self.bounding_rectangle.distance_to_b_rectangle(ellipse2d.bounding_rectangle) > abs_tol:
            return []
        intersections = volmdlr_intersections.get_bsplinecurve_intersections(ellipse2d, self, abs_tol)
        return intersections

    def bsplinecurve_intersections(self, bsplinecurve: 'volmdlr.edges.BSplineCurve2D', abs_tol: float = 1e-6):
        """
        Calculates the intersections between a circle 2d and a BSpline Curve 2D.

        :param bsplinecurve: bsplinecurve to search for intersections.
        :param abs_tol: tolerance to be considered while validating an intersection.
        :return: a list with all intersections between circle and bsplinecurve.
        """
        return volmdlr_intersections.get_bsplinecurve_intersections(self, bsplinecurve, abs_tol)

    def hyperbola_intersections(self, hyperbola2d, abs_tol: float = 1e-6):
        """
        Calculates the intersections between a circle 2d and a Hyperbola 2D.

        :param hyperbola2d: hyperbola to search for intersections with.
        :param abs_tol: tolerance to be considered while validating an intersection.
        :return: a list with all intersections between circle and hyperbola.
        """
        b_rectangle = self.bounding_rectangle
        hyperbola_point1 = volmdlr.Point2D(hyperbola2d.get_x(b_rectangle.ymin), b_rectangle.ymin)
        hyperbola_point2 = volmdlr.Point2D(hyperbola2d.get_x(b_rectangle.ymax), b_rectangle.ymax)
        hyperbola_bspline = hyperbola2d.trim(hyperbola_point1, hyperbola_point2)
        return self.bsplinecurve_intersections(hyperbola_bspline, abs_tol)

    def plot(self, ax=None, edge_style: EdgeStyle = EdgeStyle()):
        """Plots the circle using Matplotlib."""
        return vm_common_operations.plot_circle(self, ax, edge_style)

    def plot_data(self, edge_style: plot_data.EdgeStyle = None, surface_style: plot_data.SurfaceStyle = None):
        """
        Get plot data for the circle 2d.

        :param edge_style: Plotting style for the line.
        :type edge_style: :class:`plot_data.EdgeStyle`, optional
        :return: Plot data for the line.
        :rtype: :class:`plot_data.Circle2D`
        """
        return plot_data.Circle2D(cx=self.center.x, cy=self.center.y,
                                  r=self.radius,
                                  edge_style=edge_style,
                                  surface_style=surface_style)

    def to_3d(self, plane_origin, x, y):
        """
        Transforms a Circle2D into an Circle3D, given a plane origin and an u and v plane vector.

        :param plane_origin: plane origin.
        :param x: plane u vector.
        :param y: plane v vector.
        :return: Circle3D.
        """
        normal = x.cross(y)
        center3d = self.center.to_3d(plane_origin, x, y)
        return Circle3D(volmdlr.Frame3D(center3d, x, y, normal), self.radius, self.name)

    def rotation(self, center: volmdlr.Point2D, angle: float):
        """
        Circle2D rotation.

        :param center: rotation center.
        :param angle: angle rotation.
        :return: a new rotated Circle2D.
        """
<<<<<<< HEAD
=======
        if center.is_close(self.center):
            return Circle2D(self.frame.rotation(center, angle, rotate_basis=True), self.radius)
>>>>>>> 1f938eea
        return Circle2D(self.frame.rotation(center, angle), self.radius)

    def translation(self, offset: volmdlr.Vector2D):
        """
        Circle2D translation.

        :param offset: translation vector
        :return: A new translated Circle2D
        """
        return Circle2D(self.frame.translation(offset), self.radius)

    def frame_mapping(self, frame: volmdlr.Frame2D, side: str):
        """
        Changes frame_mapping and return a new Circle2D.

        side = 'old' or 'new'
        """
        return Circle2D(self.frame.frame_mapping(frame, side), self.radius)

    def split_by_line(self, line: Line2D):
        """
        Split the Circle with a line into two Arc2D.
        """
        split_points = self.line_intersections(line)
        return self.split(split_points[0], split_points[1])

    def split(self, split_start, split_end):
        """
        Splits the current object into two Arc2D edges.

        This method creates two Arc2D edges by splitting the current object between the specified start and end points.
        The new Arc2D edges will connect the split_start and split_end points, and split_end and split_start points
        respectively.

        :param (Point2D) split_start: The starting point of the split.
        :param (Point2D) split_end: The ending point of the split.

        :return: A list containing the two newly created Arc2D edges resulting from the split.
        """
        return [volmdlr.edges.Arc2D(self, split_start, split_end),
                volmdlr.edges.Arc2D(self, split_end, split_start)]

    def get_geo_points(self):
        """
        Represents the circle in 3D space.
        """
        return [volmdlr.Point3D(self.radius, self.center.y, 0),
                volmdlr.Point3D(self.center.x, self.center.y, 0),
                volmdlr.Point3D(-self.radius, self.center.y, 0)]


class Circle3D(CircleMixin, ClosedCurve):
    """
    Defines a Circle in three dimensions, with a center and a radius.

    frame.u, frame.v define the plane, frame.w the normal
    """
    _non_serializable_attributes = ['point', 'edges', 'point_inside_contour']
    _non_data_eq_attributes = ['name']
    _non_data_hash_attributes = ['name']
    _generic_eq = True

    def __init__(self, frame: volmdlr.Frame3D, radius: float,
                 name: str = ''):
        self.radius = radius
        self.frame = frame
        self._bbox = None
        self.angle = 2 * math.pi
        ClosedCurve.__init__(self, name=name)



    @property
    def normal(self):
        """
        Gets the circle's normal.
        """
        return self.frame.w

    def __hash__(self):
        return hash(self.frame.origin)

    def __eq__(self, other_circle):
        return self.frame.origin.is_close(other_circle.frame.origin) \
            and self.frame.w.is_colinear_to(other_circle.frame.w) \
            and math.isclose(self.radius,
                             other_circle.radius, abs_tol=1e-06)

    def __getitem__(self, key):
        if key == 0:
            return self.frame
        if key == 1:
            return self.radius
        raise IndexError

    def length(self):
        """Calculates the arc length of the circle."""
        return volmdlr.TWO_PI * self.radius

    def rotation(self, center: volmdlr.Point3D, axis: volmdlr.Vector3D, angle: float):
        """
        Circle3D rotation.

        :param center: rotation center
        :param axis: rotation axis
        :param angle: angle rotation
        :return: a new rotated Circle3D
        """
        return Circle3D(self.frame.rotation(center, axis, angle),
                        self.radius, self.name)

    def translation(self, offset: volmdlr.Vector3D):
        """
        Circle3D translation.

        :param offset: translation vector
        :return: A new translated Circle3D
        """
        return Circle3D(self.frame.translation(offset), self.radius, self.name)

    def frame_mapping(self, frame: volmdlr.Frame3D, side: str):
        """
        Changes frame_mapping and return a new Circle3D.

        side = 'old' or 'new'.
        """
        return Circle3D(self.frame.frame_mapping(frame, side), self.radius)

    def plot(self, ax=None, edge_style: EdgeStyle = EdgeStyle()):
        """Plot method for Circle3D."""
        if ax is None:
            fig = plt.figure()
            ax = fig.add_subplot(111, projection='3d')
        return vm_common_operations.plot_from_discretization_points(ax, edge_style, self, close_plot=True)



    def line_intersections(self, line: Line3D, abs_tol: float = 1e-6):
        """
        Calculates the intersections between the Circle3D and a line 3D.

        :param line: line 3D to verify intersections
        :param abs_tol: Tolerance.
        :return: list of points intersecting Circle
        """
        circle3d_line_intersections = volmdlr_intersections.circle_3d_line_intersections(self, line, abs_tol)
        return circle3d_line_intersections

    def linesegment_intersections(self, linesegment: 'volmdlr.edges.LineSegment3D', abs_tol: float = 1e-6):
        """
        Calculates the intersections between the Circle3D and a line segment 3D.

        :param linesegment: line segment 3D to verify intersections
        :param abs_tol: tolerance to be considered while validating an intersection.
        :return: list of points intersecting Circle
        """
        intersections = []
        circle3d_line_intersections = volmdlr_intersections.circle_3d_line_intersections(self, linesegment.line)
        for intersection in circle3d_line_intersections:
            if linesegment.point_belongs(intersection, abs_tol):
                intersections.append(intersection)
        return intersections

    def circle_intersections(self, other_circle, abs_tol: float = 1e-6):
        """
        Calculates the intersections between two Circle3D.

        :param other_circle: Circle 3D to verify intersections.
        :param abs_tol: tolerance.
        :return: list of points intersecting Circle
        """
        intersections = []
        if self.frame.w.is_colinear_to(other_circle.frame.w) and \
                math.isclose(self.frame.w.dot(other_circle.frame.origin - self.frame.origin), 0, abs_tol=1e-6):
            other_circle2d = other_circle.to_2d(self.frame.origin, self.frame.u, self.frame.v)
            circle2d = self.to_2d(self.frame.origin, self.frame.u, self.frame.v)
            intersections_2d = circle2d.circle_intersections(other_circle2d)
            for intersection in intersections_2d:
                intersections.append(intersection.to_3d(self.frame.origin, self.frame.u, self.frame.v))
            return intersections
        plane_intersections = volmdlr_intersections.get_two_planes_intersections(self.frame, other_circle.frame)
        if not plane_intersections:
            return []
        plane_intersections = Line3D(plane_intersections[0], plane_intersections[1])
        circle3d_line_intersections1 = volmdlr_intersections.circle_3d_line_intersections(self, plane_intersections)
        circle3d_line_intersections2 = volmdlr_intersections.circle_3d_line_intersections(other_circle,
                                                                                          plane_intersections)
        intersections = []
        for intersection in circle3d_line_intersections1 + circle3d_line_intersections2:
            if volmdlr.core.point_in_list(intersection, intersections):
                continue
            if self.point_belongs(intersection, abs_tol) and other_circle.point_belongs(intersection, abs_tol):
                intersections.append(intersection)
        return intersections

    def ellipse_intersections(self, ellipse, abs_tol: float = 1e-6):
        """
        Calculates the intersections between two Circle3D.

        :param ellipse: Ellipse 3D to verify intersections.
        :param abs_tol: tolerance.
        :return: list of points intersecting Circle
        """
        intersections = []
        if self.frame.w.is_colinear_to(ellipse.frame.w) and \
                math.isclose(self.frame.w.dot(ellipse.frame.origin - self.frame.origin), 0, abs_tol=1e-6):
            ellipse2d = ellipse.to_2d(self.frame.origin, self.frame.u, self.frame.v)
            circle2d = self.to_2d(self.frame.origin, self.frame.u, self.frame.v)
            intersections_2d = circle2d.ellipse_intersections(ellipse2d)
            for intersection in intersections_2d:
                intersections.append(intersection.to_3d(self.frame.origin, self.frame.u, self.frame.v))
            return intersections

        plane_intersections = volmdlr_intersections.get_two_planes_intersections(self.frame, ellipse.frame)
        if not plane_intersections:
            return []
        plane_intersections = Line3D(plane_intersections[0], plane_intersections[1])
        circle3d_line_intersections = volmdlr_intersections.circle_3d_line_intersections(self, plane_intersections)
        ellipse3d_line_intersections = volmdlr_intersections.conic3d_line_intersections(
            ellipse, plane_intersections)
        for intersection in circle3d_line_intersections + ellipse3d_line_intersections:
            if volmdlr.core.point_in_list(intersection, intersections):
                continue
            if self.point_belongs(intersection, abs_tol) and ellipse.point_belongs(intersection, abs_tol):
                intersections.append(intersection)
        return intersections

    @classmethod
    def from_step(cls, arguments, object_dict, **kwargs):
        """
        Converts a step primitive to a Circle3D.

        :param arguments: The arguments of the step primitive.
        :type arguments: list
        :param object_dict: The dictionary containing all the step primitives that have already been instantiated.
        :type object_dict: dict
        :return: The corresponding Circle3D object.
        :rtype: :class:`volmdlr.wires.Circle3D`
        """
        length_conversion_factor = kwargs.get("length_conversion_factor", 1)

        center = object_dict[arguments[1]].origin
        radius = float(arguments[2]) * length_conversion_factor
        normal = object_dict[arguments[1]].w
        normal = normal.unit_vector()
        return cls.from_center_normal(center, normal, radius, arguments[0][1:-1])

    def to_step(self, current_id, *args, **kwargs):
        """
        Exports the circle 3d to STEP.

        """
        content, frame_id = self.frame.to_step(current_id)
        curve_id = frame_id + 1
        content += f"#{curve_id} = CIRCLE('{self.name}',#{frame_id},{self.radius * 1000});\n"
        current_id = curve_id
        # if surface_id:
        #     content += f"#{curve_id + 1} = SURFACE_CURVE('',#{curve_id},(#{surface_id}),.PCURVE_S1.);\n"
        #     curve_id += 1

        # point1 = self.frame.origin + self.frame.u * self.radius
        # point3 = self.frame.origin - self.frame.u * self.radius
        #
        # p1_content, p1_id = point1.to_step(curve_id + 1, vertex=True)
        # p3_content, p3_id = point3.to_step(p1_id + 1, vertex=True)
        # content += p1_content + p3_content
        #
        # arc1_id = p3_id + 1
        # content += f"#{arc1_id} = EDGE_CURVE('{self.name}',#{p1_id},#{p3_id},#{curve_id},.T.);\n"
        # oriented_edge1_id = arc1_id + 1
        # content += f"#{oriented_edge1_id} = ORIENTED_EDGE('',*,*,#{arc1_id},.T.);\n"
        #
        # arc2_id = oriented_edge1_id + 1
        # content += f"#{arc2_id} = EDGE_CURVE('{self.name}',#{p3_id},#{p1_id},#{curve_id},.T.);\n"
        # oriented_edge2_id = arc2_id + 1
        # content += f"#{oriented_edge2_id} = ORIENTED_EDGE('',*,*,#{arc2_id},.T.);\n"
        #
        # current_id = oriented_edge2_id + 1
        # content += f"#{current_id} = EDGE_LOOP('{self.name}',(#{oriented_edge1_id},#{oriented_edge2_id}));\n"

        return content, current_id

    @property
    def bounding_box(self):
        """Bounding box for Arc 3D."""
        if not self._bbox:
            self._bbox = self._bounding_box()
        return self._bbox

    def _bounding_box(self):
        """
        Computes the bounding box.

        """
        points = [self.frame.origin + self.radius * v
                  for v in [self.frame.u, -self.frame.u,
                            self.frame.v, -self.frame.v]]
        return core.BoundingBox.from_points(points)

    def to_2d(self, plane_origin, x, y):
        """
        Transforms a Circle3D into an Circle2D, given a plane origin and an u and v plane vector.

        :param plane_origin: plane origin.
        :param x: plane u vector.
        :param y: plane v vector.
        :return: Circle2D.
        """
        center_2d = self.center.to_2d(plane_origin, x, y)
        point1_3d = self.frame.origin + self.frame.u
        point2_3d = self.frame.origin + self.frame.v
        point1_2d = point1_3d.to_2d(plane_origin, x, y)
        point2_2d = point2_3d.to_2d(plane_origin, x, y)
        u_2d = (point1_2d - center_2d).unit_vector()
        v_2d = (point2_2d - center_2d).unit_vector()
        frame2d = volmdlr.Frame2D(center_2d, u_2d, v_2d)
        return Circle2D(frame2d, self.radius)

    @classmethod
    def from_center_normal(cls, center: volmdlr.Point3D,
                           normal: volmdlr.Vector3D,
                           radius: float,
                           name: str = ''):
        """Creates a Circle 3D from a center point and a normal vector, along with is radius."""
        u = normal.deterministic_unit_normal_vector()
        v = normal.cross(u)
        return cls(volmdlr.Frame3D(center, u, v, normal), radius, name)

    @classmethod
    def from_3_points(cls, point1, point2, point3, name: str = ''):
        """
        Create a Circle3D object from three points.

        This class method constructs a Circle3D object given three 3D points (Point3D objects).
        The three points are used to uniquely define a circle in 3D space.

        :param (Point3D) point1: The first point on the circumference of the circle.
        :param (Point3D) point2: The second point on the circumference of the circle.
        :param (Point3D) point3: The third point on the circumference of the circle.

        return: A Circle3D object that represents the circle uniquely defined by the three input points.

        :raise ZeroDivisionError: If the three input points are not distinct, a ZeroDivisionError is raised.
        :raise ZeroDivisionError: If the start, end, and interior points of the arc are not distinct,
        a ZeroDivisionError is raised.
        """
        # The implementation details are not described in the docstring as they are quite involved.
        # The method calculates the center, radius, and frame of the circle from the three input points in 3D space.
        # The frame represents the orientation of the circle in 3D space.
        # The method uses various geometric calculations to find these properties.
        vector_u1 = point2 - point1
        vector_u2 = point2 - point3
        try:
            vector_u1 = vector_u1.unit_vector()
            vector_u2 = vector_u2.unit_vector()
        except ZeroDivisionError as exc:
            raise ZeroDivisionError('the 3 points must be distincts') from exc

        normal = vector_u2.cross(vector_u1)
        normal = normal.unit_vector()

        if vector_u1.is_close(vector_u2):
            vector_u2 = normal.cross(vector_u1)
            vector_u2 = vector_u2.unit_vector()

        point11 = 0.5 * (point1 + point2)  # Mid-point of segment s,m
        point21 = 0.5 * (point2 + point3)  # Mid-point of segment s,m

        line1 = Line3D(point11, point11 + normal.cross(vector_u1))
        line2 = Line3D(point21, point21 + normal.cross(vector_u2))

        try:
            center, _ = line1.minimum_distance_points(line2)
        except ZeroDivisionError as exc:
            raise ZeroDivisionError('Start, end and interior points  of an arc must be distincts') from exc

        return cls(frame=volmdlr.Frame3D(center, vector_u1, normal.cross(vector_u1), normal),
                   radius=(center - point1).norm(), name=name)

    def extrusion(self, extrusion_vector):
        """
        Returns the cylindrical face generated by extrusion of the circle.
        """
        if self.normal.is_colinear_to(extrusion_vector):
            u = self.normal.deterministic_unit_normal_vector()
            v = self.normal.cross(u)
            w = extrusion_vector.copy()
            w = w.unit_vector()
            cylinder = volmdlr.surfaces.CylindricalSurface3D(
                volmdlr.Frame3D(self.center, u, v, w), self.radius)
            return [volmdlr.faces.CylindricalFace3D.from_surface_rectangular_cut(cylinder, 0, volmdlr.TWO_PI,
                                                                                 0, extrusion_vector.norm())]
        raise NotImplementedError(
            f'Extrusion along vector not colinar to normal for circle not '
            f'handled yet: dot={self.normal.dot(extrusion_vector)}')

    def revolution(self, axis_point: volmdlr.Point3D, axis: volmdlr.Vector3D,
                   angle: float):
        """
        Return the Toroidal face generated by the revolution of the circle.
        """
        line3d = Line3D(axis_point, axis_point + axis)
        tore_center, _ = line3d.point_projection(self.center)
        u = self.center - tore_center
        u = u.unit_vector()
        v = axis.cross(u)
        if not math.isclose(self.normal.dot(u), 0., abs_tol=1e-9):
            raise NotImplementedError(
                'Outside of plane revolution not supported')

        tore_radius = tore_center.point_distance(self.center)
        surface = volmdlr.surfaces.ToroidalSurface3D(
            volmdlr.Frame3D(tore_center, u, v, axis),
            tore_radius, self.radius)
        return [volmdlr.faces.ToroidalFace3D.from_surface_rectangular_cut(surface, 0, angle, 0, volmdlr.TWO_PI)]

    def point_belongs(self, point: volmdlr.Point3D, abs_tol: float = 1e-6):
        """
        Returns if given point belongs to the Circle3D.
        """
        distance = point.point_distance(self.center)
        vec = volmdlr.Vector3D(*point - self.center)
        dot = self.normal.dot(vec)
        if math.isclose(distance, self.radius, abs_tol=abs_tol) \
                and math.isclose(dot, 0, abs_tol=abs_tol):
            return True
        return False

    def reverse(self):
        """
        Reverses the direction of the circle.

        """
        frame = volmdlr.Frame3D(self.center, self.frame.u, -self.frame.v, self.frame.u.cross(-self.frame.v))
        return Circle3D(frame, self.radius)

    def split(self, split_start, split_end):
        """
        Splits a circle into two arcs, at two given points.

        :param split_start: split point 1.
        :param split_end:  split point 2.
        :return: A list with two split arc 3D.
        """
        return [volmdlr.edges.Arc3D(self, split_start, split_end),
                volmdlr.edges.Arc3D(self, split_end, split_start)]

    def sweep(self, *args):
        """
        Circle 3D is used as path for sweeping given section through it.

        :return:
        """
        _, section_contour = args
        new_faces = []
        for contour_primitive in section_contour.primitives:
            new_faces.extend(contour_primitive.revolution(
                self.center, self.normal, volmdlr.TWO_PI))
        return new_faces

    def distance_linesegment(self, linesegment3d, return_points=False):
        """
        Gets the minimum distance between an Arc 3D and Line Segment 3D.

        :param linesegment3d: other line segment 3d.
        :param return_points: boolean to decide weather to return the corresponding minimal distance points or not.
        :return: minimum distance / minimal distance with corresponding points.
        """
        point1, point2 = vm_common_operations.minimum_distance_points_circle3d_linesegment3d(self, linesegment3d)
        if return_points:
            return point1.point_distance(point2), point1, point2
        return point1.point_distance(point2)

    def point_distance(self, point3d):
        """
        Calculates the distance between a Circle 3D and point 3D.

        :param point3d: other point.
        :return: distance between the two objects.
        """
        point2d = point3d.to_2d(self.frame.origin, self.frame.u, self.frame.v)
        projected_point3d = point2d.to_3d(self.frame.origin, self.frame.u, self.frame.v)
        line = Line3D(self.frame.origin, projected_point3d)
        line_intersections = self.line_intersections(line)
        distance1 = line_intersections[0].point_distance(point3d)
        distance2 = line_intersections[1].point_distance(point3d)
        if distance1 > distance2:
            return distance2
        return distance1

    def get_arc_point_angle(self, point):
        """Returns the angle of point on the circle."""
        local_start_point = self.frame.global_to_local_coordinates(point)
        u1, u2 = local_start_point.x / self.radius, local_start_point.y / self.radius
        point_angle = volmdlr.geometry.sin_cos_angle(u1, u2)
        return point_angle


class Ellipse2D(ClosedCurve):
    """
    Defines an Ellipse in two-dimensions.

    Ellipse2D defined by a major axis (A), minor axis (B), a center and a frame 2d where its u-component
    represents the direction of the major axis.

    :param major_axis: ellipse's major axis (A)
    :type major_axis: float
    :param minor_axis: ellipse's minor axis (B)
    :type minor_axis: float
    :param frame: ellipse's local frame.
    :type frame: volmdlr.Frame2D.

    :Example:
    >>> ellipse2d = Ellipse2D(4, 2, volmdlr.OXY)
    """

    def __init__(self, major_axis, minor_axis, frame, name=''):
        self.major_axis = major_axis
        self.minor_axis = minor_axis
        self.center = frame.origin
        self.major_dir = frame.u
        self.minor_dir = frame.v
        # self.frame = volmdlr.Frame2D(self.center, self.major_dir, self.minor_dir)
        self.frame = frame
        if math.isclose(frame.u.cross(frame.v), 1.0, abs_tol=1e-6):
            self.angle_start = 0.0
            self.angle_end = volmdlr.TWO_PI
            self.is_trigo = True
        elif math.isclose(frame.u.cross(frame.v), -1.0, abs_tol=1e-6):
            self.angle_start = volmdlr.TWO_PI
            self.angle_end = 0.0
            self.is_trigo = False
        self.theta = geometry.clockwise_angle(self.major_dir, volmdlr.X2D)
        if self.theta == math.pi * 2:
            self.theta = 0.0
        self._bounding_rectangle = None
        ClosedCurve.__init__(self, name=name)

    def __hash__(self):
        return hash((self.center, self.major_dir, self.major_axis, self.minor_axis))

    def __getitem__(self, key):
        if key == 0:
            return self.major_axis
        if key == 1:
            return self.minor_axis
        if key == 2:
            return self.frame
        raise IndexError

    @property
    def bounding_rectangle(self):
        """
        Gets the bounding rectangle of the ellipse 2d.

        :return: a Bounding Rectangle object.
        """
        if not self._bounding_rectangle:
            self._bounding_rectangle = self.get_bounding_rectangle()
        return self._bounding_rectangle

    def get_bounding_rectangle(self):
        """
        Calculates the bounding rectangle of the ellipse 2d.

        :return: a Bounding Rectangle object.
        """
        point1 = self.center - self.major_dir * self.major_axis
        point2 = self.center + self.major_dir * self.major_axis
        point3 = self.center - self.minor_dir * self.minor_axis
        point4 = self.center + self.minor_dir * self.minor_axis
        x_components = [point1.x, point2.x, point3.x, point4.x]
        y_components = [point1.y, point2.y, point3.y, point4.y]
        return volmdlr.core.BoundingRectangle(min(x_components), max(x_components),
                                              min(y_components), max(y_components))

    def area(self):
        """
        Calculates the ellipse's area.

        :return: ellipse's area, float.
        """
        return math.pi * self.major_axis * self.minor_axis

    def length(self):
        """
        Calculates the ellipse's length.

        :return: ellipse's length.
        """
        mid_point = self.center - self.major_axis * self.major_dir
        if self.theta != 0.0:
            mid_point = self.center - volmdlr.Point2D(self.major_axis, 0)
            mid_point = mid_point.rotation(self.center, self.theta)
        length = 2 * self.abscissa(mid_point)
        return length

    def to_3d(self, plane_origin, x, y):
        """
        Transforms a Ellipse2D into an Ellipse3D, given a plane origin and an u and v plane vector.

        :param plane_origin: plane origin.
        :param x: plane u vector.
        :param y: plane v vector.
        :return: Ellipse3D.
        """
        center3d = self.frame.origin.to_3d(plane_origin, x, y)
        major_dir_pointd2d = self.center + self.major_axis * self.major_dir
        major_dir_point = major_dir_pointd2d.to_3d(plane_origin, x, y)
        u_vector = major_dir_point - center3d
        u_vector = u_vector.unit_vector()
        minor_dir_point2d = self.center + self.minor_axis * self.minor_dir
        minor_dir_point = minor_dir_point2d.to_3d(plane_origin, x, y)
        v_vector = minor_dir_point - center3d
        v_vector = v_vector.unit_vector()
        w_vector = u_vector.cross(v_vector)
        frame3d = volmdlr.Frame3D(center3d, u_vector, v_vector, w_vector)
        return Ellipse3D(self.major_axis, self.minor_axis, frame3d)

    def point_over_ellipse(self, point, abs_tol=1e-6):
        """
        Verifies if a point is on the ellipse.

        :param point: point to be verified.
         :param abs_tol: tolerance.
        :return: True or False.
        """
        return math.isclose(
            round(((point.x - self.center.x) * math.cos(self.theta) +
                   (point.y - self.center.y) * math.sin(self.theta)) ** 2 / self.major_axis ** 2 +
                  ((point.x - self.center.x) * math.sin(self.theta) -
                   (point.y - self.center.y) * math.cos(self.theta)) ** 2 / self.minor_axis ** 2, 2), 1.0,
            abs_tol=abs_tol)

    def point_over_contour(self, point, abs_tol=1e-6):
        """
        Verifies if a point is on the ellipse.

        :param point: point to be verified.
        :param abs_tol: tolerance.
        :return: True or False.
        """
        return self.point_over_ellipse(point, abs_tol)

    def line_intersections(self, line: 'Line2D', abs_tol: float = 1e-6):
        """
        Calculates the intersections between a line and an ellipse.

        :param line: line to calculate intersections.
        :param abs_tol: tolerance.
        :return: list of points intersections, if there are any
        """
        intersections = volmdlr_intersections.ellipse2d_line_intersections(self, line, abs_tol)
        return intersections

    def linesegment_intersections(self, linesegment: 'volmdlr.edges.LineSegment2D', abs_tol: float = 1e-6):
        """
        Calculates the intersections between a line segment and an ellipse.

        :param linesegment: line segment to calculate intersections.
        :param abs_tol: tolerance to be considered while validating an intersection.
        :return: list of points intersections, if there are any.
        """
        line_intersections = self.line_intersections(linesegment.line)
        intersections = []
        for intersection in line_intersections:
            if linesegment.point_belongs(intersection, abs_tol):
                intersections.append(intersection)
        return intersections

    def ellipse_intersections(self, ellipse2d, abs_tol: float = 1e-7):
        """
        Gets the intersections between two Ellipse 2D.

        :param ellipse2d: The other ellipse.
        :param abs_tol: Tolerance.
        :return:
        """
        if self.bounding_rectangle.distance_to_b_rectangle(ellipse2d.bounding_rectangle) > abs_tol:
            return []
        intersections = volmdlr_intersections.get_bsplinecurve_intersections(ellipse2d, self, abs_tol)
        return intersections

    def hyperbola_intersections(self, hyperbola2d, abs_tol: float = 1e-6):
        """
        Calculates the intersections between a circle 2d and a Hyperbola 2D.

        :param hyperbola2d: hyperbola to search for intersections with.
        :param abs_tol: tolerance to be considered while validating an intersection.
        :return: a list with all intersections between circle and hyperbola.
        """
        b_rectangle = self.bounding_rectangle
        hyperbola_point1 = volmdlr.Point2D(hyperbola2d.get_x(b_rectangle.ymin), b_rectangle.ymin)
        hyperbola_point2 = volmdlr.Point2D(hyperbola2d.get_x(b_rectangle.ymax), b_rectangle.ymax)
        hyperbola_bspline = hyperbola2d.trim(hyperbola_point1, hyperbola_point2)
        return volmdlr_intersections.get_bsplinecurve_intersections(self, hyperbola_bspline, abs_tol)

    def parabola_intersections(self, parabola2d, abs_tol: float = 1e-6):
        """
        Calculates the intersections between a circle 2d and a Hyperbola 2D.

        :param parabola2d: parabola to search for intersections with.
        :param abs_tol: tolerance to be considered while validating an intersection.
        :return: a list with all intersections between circle and hyperbola.
        """
        b_rectangle = self.bounding_rectangle
        parabola2d_point1 = volmdlr.Point2D(b_rectangle.xmin, parabola2d.get_y(b_rectangle.xmin))
        parabola2d_point2 = volmdlr.Point2D(b_rectangle.xmax, parabola2d.get_y(b_rectangle.xmax))
        parabola2d_bspline = parabola2d.trim(parabola2d_point1, parabola2d_point2)
        return volmdlr_intersections.get_bsplinecurve_intersections(self, parabola2d_bspline, abs_tol)

    def discretization_points(self, *, number_points: int = None, angle_resolution: int = 20):
        """
        Calculates the discretized points for the ellipse.

        :param number_points: number of point to have in the discretized points.
        :param angle_resolution: the angle resolution to be used to discretize points.
        :return: discretized points.
        """
        if number_points:
            angle_resolution = number_points
        discretization_points = [self.frame.local_to_global_coordinates(
            volmdlr.Point2D(self.major_axis * math.cos(theta), self.minor_axis * math.sin(theta)))
            for theta in npy.linspace(self.angle_start, self.angle_end, angle_resolution)]
        return discretization_points

    def abscissa(self, point: volmdlr.Point2D, tol: float = 1e-6):
        """
        Calculates the abscissa for a given point.

        :param point: point to calculate the abscissa.
        :param tol: tolerance.
        :return: the corresponding abscissa, 0 < abscissa < ellipse's length.
        """
        if self.point_over_ellipse(point, tol):
            angle_abscissa = self.point_angle_with_major_dir(point)

            def arc_length(theta):
                return math.sqrt((self.major_axis ** 2) * math.sin(theta) ** 2 +
                                 (self.minor_axis ** 2) * math.cos(theta) ** 2)

            res, _ = scipy_integrate.quad(arc_length, 0, angle_abscissa)
            return res
        raise ValueError(f'point {point} does not belong to ellipse')

    def point_at_abscissa(self, abscissa):
        """Get a point at given abscissa."""
        if math.isclose(abscissa, 0.0, abs_tol=1e-6) or math.isclose(abscissa, self.length(), abs_tol=1e-6):
            return self.center + self.major_axis * self.major_dir
        discretized_points = self.discretization_points(number_points=100)
        aproximation_abscissa = 0
        aproximation_point = None
        for point1, point2 in zip(discretized_points[:-1], discretized_points[1:]):
            dist1 = point1.point_distance(point2)
            if aproximation_abscissa + dist1 > abscissa:
                aproximation_point = point1
                break
            aproximation_abscissa += dist1
        initial_point = self.frame.global_to_local_coordinates(aproximation_point)
        u1, u2 = initial_point.x / self.major_axis, initial_point.y / self.minor_axis
        initial_angle = geometry.sin_cos_angle(u1, u2)
        angle_start = 0
        abscissa_angle = vm_common_operations.ellipse_abscissa_angle_integration(
            self, abscissa, angle_start, initial_angle)
        return self.frame.local_to_global_coordinates(
            volmdlr.Point2D(self.major_axis * math.cos(abscissa_angle),
                            self.minor_axis * math.sin(abscissa_angle)))

    def point_distance(self, point):
        """
        Calculates the distance between an Ellipse 2d and point 2d.

        :param point: Other point to calculate distance.
        :type point: volmdlr.Point3D.
        :return: The distance between ellipse and point
        :rtype: float.
        """
        start = self.point_at_abscissa(0.0)
        return vm_common_operations.get_point_distance_to_edge(self, point, start, start)

    def point_angle_with_major_dir(self, point2d):
        """
        Given a point in the ellipse, calculates it angle with the major direction vector.

        """
        initial_point = self.frame.global_to_local_coordinates(point2d)
        u1, u2 = initial_point.x / self.major_axis, initial_point.y / self.minor_axis
        angle_abscissa = geometry.sin_cos_angle(u1, u2)
        return angle_abscissa

    def plot(self, ax=None, edge_style: EdgeStyle = EdgeStyle()):
        """
        Matplotlib plot for an ellipse.

        """
        if ax is None:
            _, ax = plt.subplots()
        ax = vm_common_operations.plot_from_discretization_points(ax, edge_style, self,
                                                                  number_points=100, close_plot=True)
        if edge_style.equal_aspect:
            ax.set_aspect('equal')
        return ax

    def rotation(self, center, angle: float):
        """
        Rotation of ellipse around a center and an angle.

        :param center: center of the rotation.
        :param angle: angle to rotated of.
        :return: a rotated new ellipse.
        """
        rotated_center = self.center.rotation(center, angle)
        point_major_dir = self.center + self.major_dir * self.major_axis
        rotated_major_dir_point = point_major_dir.rotation(center, angle)
        major_dir = rotated_major_dir_point - rotated_center
        major_dir = major_dir.unit_vector()
        minor_dir = major_dir.normal_vector()
        if not self.is_trigo:
            minor_dir = -minor_dir
        new_frame = volmdlr.Frame2D(rotated_center, major_dir, minor_dir)
        return Ellipse2D(self.major_axis, self.minor_axis, new_frame)

    def translation(self, offset: volmdlr.Vector2D):
        """
        Translation of ellipse from an offset vector.

        :param offset: corresponding translation vector.
        :return: translated new ellipse 2d.
        """
        return Ellipse2D(self.major_axis, self.minor_axis, self.frame.translation(offset))

    def frame_mapping(self, frame: volmdlr.Frame2D, side: str):
        """
        Changes frame_mapping and return a new Ellipse2D.

        side = 'old' or 'new'.
        """
        return Ellipse2D(self.major_axis, self.minor_axis, self.frame.frame_mapping(frame, side))

    def reverse(self):
        """
        Reverses the direction of the Ellipse.

        """
        frame = volmdlr.Frame2D(self.center, self.frame.u, -self.frame.v)
        return Ellipse2D(self.major_axis, self.minor_axis, frame)


class Ellipse3D(ClosedCurve):
    """
    Defines a 3D ellipse.

    :param major_axis: Largest radius of the ellipse
    :type major_axis: float
    :param minor_axis: The Smallest radius of the ellipse
    :type minor_axis: float
    :param frame: frame 3d where the ellipse is located.
    """

    def __init__(self, major_axis: float, minor_axis: float,
                 frame, name: str = ''):
        self.frame = frame
        self.major_axis = major_axis
        self.minor_axis = minor_axis
        self.center = frame.origin
        self.normal = frame.w
        self.major_dir = frame.u
        self.minor_dir = frame.v
        self._self_2d = None
        self._bbox = None
        ClosedCurve.__init__(self, name=name)

    def __getitem__(self, key):
        if key == 0:
            return self.major_axis
        if key == 1:
            return self.minor_axis
        if key == 2:
            return self.frame
        raise IndexError

    @property
    def self_2d(self):
        """
        Version 2d of the ellipse 3d as a property.
        """
        if not self._self_2d:
            self._self_2d = self.to_2d(self.center, self.frame.u, self.frame.v)
        return self._self_2d

    @property
    def bounding_box(self):
        """Bounding box for Arc 3D."""
        if not self._bbox:
            self._bbox = self._bounding_box()
        return self._bbox

    def _bounding_box(self):
        """
        Computes the bounding box.

        """
        points = [self.frame.origin + self.major_axis * self.frame.u,
                  self.frame.origin - self.major_axis * self.frame.u,
                  self.frame.origin + self.minor_axis * self.frame.v,
                  self.frame.origin - self.minor_axis * self.frame.v]
        return core.BoundingBox.from_points(points)

    def point_belongs(self, point, tol: float = 1e-6):
        """
        Verifies if a given point lies on the Ellipse3D.

        :param point: point to be verified.
        :param tol: tolerance.
        :return: True is point lies on the Ellipse, False otherwise
        """
        new_point = self.frame.global_to_local_coordinates(point)
        return math.isclose(new_point.x ** 2 / self.major_axis ** 2 +
                            new_point.y ** 2 / self.minor_axis ** 2, 1.0, abs_tol=tol)

    def length(self):
        """
        Calculates the length of the ellipse.

        Ramanujan's approximation for the perimeter of the ellipse.
        P = π (a + b) [ 1 + (3h) / (10 + √(4 - 3h) ) ], where h = (a - b)**2/(a + b)**2
        :return:
        """
        perimeter_formular_h = (self.major_axis - self.minor_axis) ** 2 / (self.major_axis + self.minor_axis) ** 2
        return math.pi * (self.major_axis + self.minor_axis) * \
            (1 + (3 * perimeter_formular_h / (10 + math.sqrt(4 - 3 * perimeter_formular_h))))

    def discretization_points(self, *, number_points: int = None, angle_resolution: int = 20):
        """
        Discretize a Contour to have "n" points.

        :param number_points: the number of points (including start and end points)
             if unset, only start and end will be returned.
        :param angle_resolution: if set, the sampling will be adapted to have a controlled angular distance. Useful
            to mesh an arc.
        :return: a list of sampled points.
        """
        if number_points:
            angle_resolution = number_points
        discretization_points_3d = [
                                       self.center + self.major_axis * math.cos(
                                           theta) * self.major_dir
                                       + self.minor_axis * math.sin(
                                           theta) * self.minor_dir for theta in
                                       npy.linspace(0, volmdlr.TWO_PI, angle_resolution)]

        return discretization_points_3d

    def to_2d(self, plane_origin, x, y):
        """
        Transforms an Ellipse 3D into an Ellipse 2D, given a plane origin and an u and v plane vector.

        :param plane_origin: plane origin.
        :param x: plane u vector.
        :param y: plane v vector.
        :return: Ellipse2D.
        """
        center = self.center.to_2d(plane_origin, x, y)
        major_dir_point3d = self.center + self.major_axis * self.major_dir
        major_dir_point2d = major_dir_point3d.to_2d(plane_origin, x, y)
        major_dir_2d = major_dir_point2d - center
        major_dir_2d = major_dir_2d.unit_vector()
        minor_dir_point3d = self.center + self.minor_axis * self.minor_dir
        minor_dir_point2d = minor_dir_point3d.to_2d(plane_origin, x, y)
        minor_dir_2d = minor_dir_point2d - center
        minor_dir_2d = minor_dir_2d.unit_vector()
        # major_dir_2d = self.major_dir.to_2d()
        # _d2 = self.minor_dir.to_2d(plane_origin, x, y)
        return Ellipse2D(self.major_axis, self.minor_axis, volmdlr.Frame2D(center, major_dir_2d, minor_dir_2d))

    def abscissa(self, point: volmdlr.Point3D, tol: float = 1e-6):
        """
        Calculates the abscissa a given point.

        :param point: point to calculate abscissa.
        :param tol: tolerance.
        :return: abscissa
        """
        if not self.point_belongs(point, tol):
            raise ValueError('Point is not on ellipse.')
        point2d = point.to_2d(self.center, self.frame.u, self.frame.v)
        return self.self_2d.abscissa(point2d)

    def point_at_abscissa(self, abscissa: float):
        """
        Calculates the 3D point on the curve at a given fraction of its length (abscissa).

        :param abscissa: The fraction of the curve's length at which to calculate the point.
        :type abscissa: (float)
        Returns: The calculated 3D point on the curve.
        :rtype: Point3D.
        """
        point2d = self.self_2d.point_at_abscissa(abscissa)
        return point2d.to_3d(self.center, self.frame.u, self.frame.v)

    def trim(self, point1: volmdlr.Point3D, point2: volmdlr.Point3D, same_sense: bool = True):
        """
        Trims an ellipse between two points.

        :param point1: point1 used to trim ellipse.
        :param point2: point2 used to trim ellipse.
        :param same_sense: indicates whether the curve direction agrees with (True) or is in the opposite
               direction (False) to the edge direction. By default, it's assumed True
        :return: arc of ellipse between these two points.
        """
        ellipse = self
        if not same_sense:
            ellipse = self.reverse()
        if point1.is_close(point2):
            return volmdlr.edges.FullArcEllipse3D(ellipse, point1, self.name)
        return volmdlr.edges.ArcEllipse3D(ellipse, point1, point2)

    def rotation(self, center: volmdlr.Point3D, axis: volmdlr.Vector3D, angle: float):
        """
        Ellipse3D rotation.

        :param center: rotation center.
        :param axis: rotation axis.
        :param angle: angle rotation.
        :return: a new rotated Ellipse3D.
        """
        return Ellipse3D(self.major_axis, self.minor_axis, self.frame.rotation(center, axis, angle), self.name)

    def translation(self, offset: volmdlr.Vector3D):
        """
        Ellipse 3D translation.

        :param offset: translation vector.
        :return: A new translated Ellipse 3D.
        """
        return Ellipse3D(self.major_axis, self.minor_axis, self.frame.translation(offset), self.name)

    def frame_mapping(self, frame: volmdlr.Frame3D, side: str):
        """
        Changes frame_mapping and return a new Ellipse3D.

        side = 'old' or 'new'.
        """

        return Ellipse3D(self.major_axis, self.minor_axis, self.frame.frame_mapping(frame, side))

    def plot(self, ax=None, edge_style: EdgeStyle = EdgeStyle()):
        """Plots an ellipse using Matplotlib."""
        if ax is None:
            ax = plt.figure().add_subplot(111, projection='3d')

        return vm_common_operations.plot_from_discretization_points(ax, edge_style, self, close_plot=True,
                                                                    number_points=100)

    @classmethod
    def from_step(cls, arguments, object_dict, **kwargs):
        """
        Converts a step primitive to a Ellipse3D.

        :param arguments: The arguments of the step primitive.
        :type arguments: list
        :param object_dict: The dictionary containing all the step primitives that have already been instantiated.
        :type object_dict: dict
        :return: The corresponding Ellipse3D object.
        :rtype: :class:`volmdlr.wires.Ellipse3D`
        """
        length_conversion_factor = kwargs.get("length_conversion_factor", 1)

        center = object_dict[arguments[1]].origin
        normal = object_dict[arguments[1]].w
        major_dir = object_dict[arguments[1]].u
        major_axis = float(arguments[2]) * length_conversion_factor
        minor_axis = float(arguments[3]) * length_conversion_factor
        return cls(major_axis, minor_axis, volmdlr.Frame3D(center, major_dir, normal.cross(major_dir), normal),
                   arguments[0][1:-1])

    def reverse(self):
        """
        Reverses the direction of the Ellipse.

        """
        frame = volmdlr.Frame3D(self.center, self.frame.u, -self.frame.v,
                                self.frame.u.cross(-self.frame.v))
        return Ellipse3D(self.major_axis, self.minor_axis, frame)

    def line_intersections(self, line, abs_tol: float = 1e-6):
        """
        Gets intersections between an Ellipse 3D and a Line3D.

        :param line: Other Line 3D.
        :param abs_tol: tolerance.
        :return: A list of points, containing all intersections between the Line 3D and the Ellipse3D.
        """
        return volmdlr_intersections.conic3d_line_intersections(self, line, abs_tol)

    def linesegment_intersections(self, linesegment, abs_tol: float = 1e-6):
        """
        Gets intersections between an Ellipse 3D and a Line3D.

        :param linesegment: Other Line 3D.
        :param abs_tol: tolerance.
        :return: A list of points, containing all intersections between the Line 3D and the Ellipse3D.
        """
        ellipse3d_line_intersections = self.line_intersections(linesegment.line)
        intersections = []
        for intersection in ellipse3d_line_intersections:
            if linesegment.point_belongs(intersection, abs_tol):
                intersections.append(intersection)
        return intersections

    def ellipse_intersections(self, ellipse, abs_tol: float = 1e-6):
        """
        Gets intersections between an Ellipse 3D and a Line3D.

        :param ellipse: Other Ellipse 3D.
        :param abs_tol: tolerance.
        :return: A list of points, containing all intersections between the two Ellipse3D.
        """
        intersections = []
        if self.frame.w.is_colinear_to(ellipse.frame.w) and\
                math.isclose(self.frame.w.dot(ellipse.frame.origin - self.frame.origin), 0, abs_tol=1e-6):
            ellipse2d = ellipse.to_2d(self.frame.origin, self.frame.u, self.frame.v)
            self_ellipse2d = self.to_2d(self.frame.origin, self.frame.u, self.frame.v)
            intersections_2d = self_ellipse2d.ellipse_intersections(ellipse2d)
            for intersection in intersections_2d:
                intersections.append(intersection.to_3d(self.frame.origin, self.frame.u, self.frame.v))
            return intersections

        plane_intersections = volmdlr_intersections.get_two_planes_intersections(self.frame, ellipse.frame)
        if not plane_intersections:
            return []
        plane_intersections = Line3D(plane_intersections[0], plane_intersections[1])
        self_ellipse3d_line_intersections = volmdlr_intersections.conic3d_line_intersections(self,
                                                                                             plane_intersections)
        ellipse3d_line_intersections = volmdlr_intersections.conic3d_line_intersections(ellipse, plane_intersections)
        for intersection in self_ellipse3d_line_intersections + ellipse3d_line_intersections:
            if volmdlr.core.point_in_list(intersection, intersections):
                continue
            if self.point_belongs(intersection, abs_tol) and ellipse.point_belongs(intersection, abs_tol):
                intersections.append(intersection)
        return intersections


class HyperbolaMixin(Curve):
    """
    Abstract class for a Hyperbola.
    """
    def __init__(self, frame: Union[volmdlr.Frame2D, volmdlr.Frame3D], semi_major_axis: float,
                 semi_minor_axis: float, name: str = ''):
        self.frame = frame
        self.semi_major_axis = semi_major_axis
        self.semi_minor_axis = semi_minor_axis
        Curve.__init__(self, name=name)

    def __getitem__(self, key):
        if key == 0:
            return self.frame
        if key == 1:
            return self.semi_major_axis
        if key == 2:
            return self.semi_minor_axis
        raise IndexError

    def get_x(self, y):
        """
        For given y component, get the corresponding hyperbola x component, in local coordinates.

        :param y: y component.
        :return: x component.
        """
        x_positive = npy.sqrt(((y ** 2) / (self.semi_minor_axis ** 2) + 1)*(self.semi_major_axis ** 2))
        return x_positive

    def linesegment_intersections(self, linesegment, abs_tol: float = 1e-6):
        """
        Calculates the intersections between a Hyperbola and a Line Segment.

        :param linesegment: the Line Segment.
        :param abs_tol: tolerance.
        :return:a list containing all intersections between the two objects, if any exists.
        """
        line_intersections = self.line_intersections(linesegment.line)
        intersections = []
        for intersection in line_intersections:
            if linesegment.point_belongs(intersection, abs_tol):
                intersections.append(intersection)
        return intersections

    def trim(self, point1, point2):
        """
        Trims a hyperbola between two points.

        :param point1: point 1 used to trim circle.
        :param point2: point2 used to trim circle.
        """
        _bspline_class = getattr(volmdlr.edges, 'BSplineCurve'+self.__class__.__name__[-2:])
        local_split_start = self.frame.global_to_local_coordinates(point1)
        local_split_end = self.frame.global_to_local_coordinates(point2)
        max_y = max(local_split_start.y, local_split_end.y)
        min_y = min(local_split_start.y, local_split_end.y)
        hyperbola_points = self.get_points(min_y, max_y, 3)
        if not hyperbola_points[0].is_close(point1):
            hyperbola_points = hyperbola_points[::-1]
        point, weight1 = hyperbola_parabola_control_point_and_weight(
            hyperbola_points[0], self.tangent(hyperbola_points[0]),
            hyperbola_points[2], self.tangent(hyperbola_points[2]),
            hyperbola_points[1])
        knotvector = generate_knot_vector(2, 3)
        knot_multiplicity = [1] * len(knotvector)

        bspline = _bspline_class(2, [point1, point, point2], knot_multiplicity, knotvector, [1, weight1, 1])
        return bspline


class Hyperbola2D(HyperbolaMixin):
    """
    Class for Hyperbola 2D.

    :param frame: 2D frame where the hyperbola is at.
    :param semi_major_axis: hyperbola's semi major axis.
    :param semi_minor_axis: hyperbola's semi minor axis.
    """
    def __init__(self, frame: volmdlr.Frame2D, semi_major_axis, semi_minor_axis, name: str = ''):
        self.frame = frame
        self.semi_major_axis = semi_major_axis
        self.semi_minor_axis = semi_minor_axis
        HyperbolaMixin.__init__(self, frame, semi_major_axis, semi_minor_axis, name=name)
  
    def __eq__(self, other):
        if self.frame != other.frame:
            return False
        if not math.isclose(self.semi_major_axis, other.semi_major_axis, abs_tol=1e-6) or\
                not math.isclose(self.semi_minor_axis, other.semi_minor_axis, abs_tol=1e-6):
            return False
        return True

    def get_points(self, min_y: float = None, max_y: float = None, number_points: int = 30):
        """
        Gets hyperbola positive branch points.

        :param number_points: number of point to be generated.
        :param min_y: y-minimal value.
        :param max_y: y-maximal value.
        :return: a List of 2D points for the hyperbola positive branch.
        """
        if not min_y and not max_y:
            min_y, max_y = -self.semi_major_axis * 5, self.semi_major_axis * 5
        y_vals = npy.linspace(min_y, max_y, number_points)
        x_positive_vals = self.get_x(y_vals)
        points_positive_branch = []
        for i, y in enumerate(y_vals):
            points_positive_branch.append(volmdlr.Point2D(x_positive_vals[i], y))
        points_positive_branch = [self.frame.local_to_global_coordinates(point) for point in points_positive_branch]
        return points_positive_branch

    def point_belongs(self, point, abs_tol: float = 1e-6):
        """
        Verifies if point belongs to the Hyperbola.

        :param point: other point.
        :param abs_tol: tolerance.
        :return: True if point belongs, and False otherwise.
        """
        local_point = self.frame.global_to_local_coordinates(point)
        if math.isclose(
                local_point.x ** 2 / self.semi_major_axis ** 2 - local_point.y**2 / self.semi_minor_axis ** 1,
                1, abs_tol=abs_tol):
            return True
        return False

    def get_dx_dy(self, point):
        """
        Gets the dx/dy at a given point of the hyperbola 2d.

        :param point: the other point.
        :return: the dx/dy slope at given point.
        """
        return (self.semi_major_axis ** 2 * point.y) / (self.semi_minor_axis ** 2 * math.sqrt(
            self.semi_major_axis ** 2 * point.y ** 2 / self.semi_minor_axis ** 2 + self.semi_major_axis ** 2))

    def tangent(self, point):
        """
        Calculates the tangent vector to a hyperbola at a given point.

        :param point: The point at which the tangent vector is to be calculated.
        :type point: volmdlr.Point2D.
        :return: The tangent vector to the hyperbola at the given point.
        :rtype: volmdlr.Vector2D.
        """
        # Convert the point to local coordinates within the hyperbola's frame
        point_at_local_coord = self.frame.global_to_local_coordinates(point)

        # Calculate the slope of the tangent line at the given abscissa
        dx_dy = self.get_dx_dy(point)

        # Construct the second point on the tangent line still on hyperbola's frame.
        tangent_second_point = point_at_local_coord + volmdlr.Point2D(dx_dy, 1)

        # Convert the second point back to global coordinates
        global_coord_second_point = self.frame.local_to_global_coordinates(tangent_second_point)

        tangent_vector = global_coord_second_point - point
        tangent_vector = tangent_vector.to_vector()

        return tangent_vector

    def line_intersections(self, line: Line2D, abs_tol: float = 1e-6):
        """
        Calculates the intersections between a Hyperbola and an infinite Line in 2D.

        :param line: the infinite 2d line.
        :param abs_tol: tolerance.
        :return:a list containing all intersections between the two objects, if any exists.
        """
        line_to_local_coodinates = line.frame_mapping(self.frame, 'new')
        m = line_to_local_coodinates.get_slope()
        c = line_to_local_coodinates.get_y_intersection()
        a_quad_equation = (self.semi_major_axis**2) * (m**2) - self.semi_minor_axis**2
        b_quad_equation = 2*(self.semi_major_axis**2)*m*c
        c_quad_equation = self.semi_major_axis**2 * (self.semi_minor_axis**2 + c**2)
        if c**2 < (self.semi_major_axis**2)*(m**2) - self.semi_minor_axis**2:
            return []
        if a_quad_equation == 0.0:
            return []
        delta = math.sqrt(b_quad_equation**2 - 4*a_quad_equation*c_quad_equation)
        x1 = (-b_quad_equation + delta) / (2*a_quad_equation)
        x2 = (-b_quad_equation - delta) / (2*a_quad_equation)
        y1 = m * x1 + c
        y2 = m * x2 + c
        intersections = []
        if x1 > 0:
            intersections.append(volmdlr.Point2D(x1, y1))
        if x2 > 0:
            intersections.append(volmdlr.Point2D(x2, y2))
        intersections = [self.frame.local_to_global_coordinates(point) for point in intersections]
        return intersections

    def frame_mapping(self, frame: volmdlr.Frame2D, side: str):
        """
        Changes frame_mapping and return a new Hyperbola2D.

        side = 'old' or 'new'.
        """
        return Hyperbola2D(self.frame.frame_mapping(frame, side), self.semi_major_axis, self.semi_minor_axis)

    def plot(self, ax=None, edge_style: EdgeStyle = EdgeStyle()):
        """
        Matplotlib plot for a hyperbola in 2D.

        :param ax: Matplotlib 2D axes.
        :param edge_style: the Styles to be applied to the Hyperbola.
        :return: Matplotlib 2D axes.
        """
        if ax is None:
            _, ax = plt.subplots()
        points_positive_branch = self.get_points()
        components_positive_branch = vm_common_operations.plot_components_from_points(points_positive_branch)
        ax.plot(*components_positive_branch, color=edge_style.color, alpha=edge_style.alpha)
        ax.set_xlabel('X')
        ax.set_ylabel('Y')
        ax.grid(True)
        ax.axis('equal')
        return ax


class Hyperbola3D(HyperbolaMixin):
    """
    Class for Hyperbola 3D.

    :param frame: 3D frame where the hyperbola is at.
    :param semi_major_axis: hyperbola's semi major axis.
    :param semi_minor_axis: hyperbola's semi minor axis.
    """
    def __init__(self, frame: volmdlr.Frame3D, semi_major_axis, semi_minor_axis, name: str = ''):
        self._self_2d = None
        HyperbolaMixin.__init__(self, frame, semi_major_axis, semi_minor_axis, name=name)

    @property
    def self_2d(self):
        """Version 2d of the ellipse 3d as a property."""
        if not self._self_2d:
            self._self_2d = self.to_2d(self.frame.origin, self.frame.u, self.frame.v)
        return self._self_2d

    def get_points(self, min_y: float = None, max_y: float = None, number_points: int = 30):
        """
        Gets hyperbola positive branch points.

        :param number_points: number of point to be generated.
        :param min_y: y-minimal value.
        :param max_y: y-maximal value.
        :return: a List of 3D points for the hyperbola positive branch.
        """
        if not min_y and not max_y:
            min_y, max_y = -self.semi_major_axis * 5, self.semi_major_axis * 5
        y_vals = npy.linspace(min_y, max_y, number_points)
        x_positive_vals = self.get_x(y_vals)
        points_positive_branch = []
        for i, y in enumerate(y_vals):
            points_positive_branch.append(volmdlr.Point3D(x_positive_vals[i], y, 0))
        points_positive_branch = [self.frame.local_to_global_coordinates(point) for point in points_positive_branch]
        return points_positive_branch

    def to_2d(self, plane_origin, x, y):
        """
        Transforms a Hyperbola 3D into a Hyperbola 2D, given a plane origin and an u and v plane vector.

        :param plane_origin: plane origin.
        :param x: plane u vector.
        :param y: plane v vector.
        :return: Hyperbola2D.
        """
        origin = self.frame.origin.to_2d(plane_origin, x, y)
        u_point = self.frame.origin + self.frame.u
        v_point = self.frame.origin + self.frame.v
        u_point2d = u_point.to_2d(plane_origin, x, y)
        v_point2d = v_point.to_2d(plane_origin, x, y)
        u_vector = (u_point2d - origin).to_vector().unit_vector()
        v_vector = (v_point2d - origin).to_vector().unit_vector()
        frame = volmdlr.Frame2D(origin, u_vector, v_vector)
        return Hyperbola2D(frame, self.semi_major_axis, self.semi_minor_axis)

    def point_belongs(self, point, tol: float = 1e-6):
        """
        Verifies if a given point lies on the Hyperbola 3D.

        :param point: point to be verified.
        :param tol: tolerance.
        :return: True is point lies on the Hyperbola 3D, False otherwise
        """
        new_point = self.frame.global_to_local_coordinates(point)
        return math.isclose(new_point.x ** 2 / self.semi_major_axis ** 2 -
                            new_point.y ** 2 / self.semi_minor_axis ** 2, 1.0, abs_tol=tol)

    def tangent(self, point):
        """
        Calculates the tangent vector to a hyperbola at a given point.

        :param point: The point at which the tangent vector is to be calculated.
        :type point: volmdlr.Point3D.
        :return: The tangent vector to the hyperbola at the given point.
        :rtype: volmdlr.Vector3D.
        """
        point_2d = point.to_2d(self.frame.origin, self.frame.u, self.frame.v)
        tangent_2d = self.self_2d.tangent(point_2d)
        point_tangent_2d = point_2d + tangent_2d
        point_tangent_3d = point_tangent_2d.to_3d(self.frame.origin, self.frame.u, self.frame.v)
        return (point_tangent_3d - point).to_vector()

    def frame_mapping(self, frame: volmdlr.Frame3D, side: str):
        """
        Changes frame_mapping and return a new Hyperbola3D.

        side = 'old' or 'new'.
        """

        return Hyperbola3D(self.frame.frame_mapping(frame, side), self.semi_major_axis, self.semi_minor_axis)

    def line_intersections(self, line, abs_tol: float = 1e-6):
        """
        Gets intersections between a Hyperbola 3D and a Line 3D.

        :param line: Other Line 3D.
        :param abs_tol: tolerance.
        :return: A list of points, containing all intersections between the Line 3D and the Hyperbola3D.
        """
        return volmdlr_intersections.conic3d_line_intersections(self, line, abs_tol)

    def circle_intersections(self, circle, abs_tol: float = 1e-6):
        """
        Gets intersections between a Hyperbola and Circle 3D.

        :param circle: Other Circle 3D.
        :param abs_tol: tolerance.
        :return: A list of points, containing all intersections between the Line 3D and the Parabola3D.
        """
        return volmdlr_intersections.conic_intersections(self, circle, abs_tol)

    def ellipse_intersections(self, ellipse, abs_tol: float = 1e-6):
        """
        Gets intersections between a Hyperbola and Circle 3D.

        :param ellipse: Other Circle 3D.
        :param abs_tol: tolerance.
        :return: A list of points, containing all intersections between the Line 3D and the Parabola3D.
        """
        return volmdlr_intersections.conic_intersections(self, ellipse, abs_tol)

    def sort_points_along_curve(self, points: List[Union[volmdlr.Point2D, volmdlr.Point3D]]):
        """
        Sort point along a curve.

        :param points: list of points to be sorted.
        :return: sorted points.
        """
        points_ = [self.frame.global_to_local_coordinates(point) for point in points]
        localy_sorted = sorted(points_, key=lambda ip: ip.y)
        sorted_points = [self.frame.local_to_global_coordinates(point) for point in localy_sorted]
        return sorted_points

    def plot(self, ax=None, edge_style: EdgeStyle = EdgeStyle()):
        """
        Matplotlib plot for a hyperbola in 3D.

        :param ax: Matplotlib 3D axes.
        :param edge_style: the Styles to be applied to the Hyperbola.
        :return: Matplotlib 3D axes.
        """
        if ax is None:
            ax = plt.figure().add_subplot(111, projection='3d')
        points_positive_branch = self.get_points()
        components_positive_branch = vm_common_operations.plot_components_from_points(points_positive_branch)
        ax.plot(*components_positive_branch, color=edge_style.color, alpha=edge_style.alpha)
        ax.set_xlabel('X')
        ax.set_ylabel('Y')
        ax.set_zlabel('Z')
        ax.grid(True)
        return ax


class ParabolaMixin(Curve):
    """Abstract class for Parabola."""
    def __getitem__(self, key):
        if key == 0:
            return self.frame
        if key == 1:
            return self.focal_length
        raise IndexError

    def _get_y(self, x):
        """
        Evaluate the y-coordinate of the parabola at a given x-coordinate.

        :param x: The x-coordinate of the point.
        :type x: float.
        :return float: The y-coordinate of the point on the parabola.
        """
        return 0.5 * (x ** 2) / (2 * self.focal_length)

    def trim(self, point1, point2):
        """
        Trims a Parabola between two points.

        :param point1: point 1 used to trim circle.
        :param point2: point2 used to trim circle.
        """
        _bspline_class = getattr(volmdlr.edges, 'BezierCurve' + self.__class__.__name__[-2:])
        _line_class = getattr(sys.modules[__name__], 'Line' + self.__class__.__name__[-2:])
        tangent_vector1 = self.tangent(point1)
        tangent_vector2 = self.tangent(point2)
        lineseg1 = _line_class(point1, point1 + tangent_vector1)
        lineseg2 = _line_class(point2, point2 + tangent_vector2)
        line_inters = lineseg1.line_intersections(lineseg2)
        bezier_parabola = _bspline_class(2, [point1, line_inters[0], point2])
        return bezier_parabola


class Parabola2D(ParabolaMixin):
    """
    Class for a Parabola in 2D.

    :param frame: 2D frame where the Parabola will be at. The parabola Opens int the frame.v direction.
    :type frame: Frame2D.
    :param focal_length: the parabola's focal length.
    :type focal_length: float.
    """
    def __init__(self, frame, focal_length: float, name: str = ''):
        self.vertex = frame.origin
        self.focal_length = focal_length
        self.focus = self.vertex + focal_length * frame.v
        self.frame = frame
        self.vrtx_equation_a = 1 / (4 * focal_length)
        ParabolaMixin.__init__(self, name=name)

    def get_points(self, min_x: float = None, max_x: float = None, number_points: int = 30):
        """
        Gets parabola points.

        :param number_points: number of point to be generated.
        :param min_x: x-minimal value.
        :param max_x: x-maximal value.
        :return: a List of 2D points.
        """
        if not min_x and not max_x:
            min_x, max_x = -self.focal_length * 5, self.focal_length * 5
        x_vals = npy.linspace(min_x, max_x, number_points)
        points = []
        for x in x_vals:
            y = self._get_y(x)
            points.append(self.frame.local_to_global_coordinates(volmdlr.Point2D(x, y)))
        return points

    def point_belongs(self, point, abs_tol: float = 1e-6):
        """
        Verifies if point belongs to the Parabola.

        :param point: other point.
        :param abs_tol: tolerance.
        :return: True if point belongs, and False otherwise.
        """
        local_point = self.frame.global_to_local_coordinates(point)
        if math.isclose(local_point.y,
                        self.vrtx_equation_a * local_point.x ** 2, abs_tol=abs_tol):
            return True
        return False

    def line_intersections(self, line: Line2D, abs_tol: float = 1e-6):
        """
        Gets intersections between a Parabola 2D and a Line 2D.

        :param line: Other Line 2D.
        :param abs_tol: tolerance.
        :return: A list of points, containing all intersections between the Line 2D and the Parabola 2D.
        """
        line_to_local_coodinates = line.frame_mapping(self.frame, 'new')
        m = line_to_local_coodinates.get_slope()
        c = line_to_local_coodinates.get_y_intersection()
        if m**2 > - 4 * self.vrtx_equation_a * c:
            delta = math.sqrt(m**2 - 4 * self.vrtx_equation_a * (-c))
            x1 = (m + delta) / (2 * self.vrtx_equation_a)
            x2 = (m - delta) / (2 * self.vrtx_equation_a)
            y1 = m * x1 + c
            y2 = m * x2 + c
            intersections = [volmdlr.Point2D(x1, y1), volmdlr.Point2D(x2, y2)]
            intersections = [self.frame.local_to_global_coordinates(point) for point in intersections]
            return intersections
        if math.isclose(m**2, - 4 * self.vrtx_equation_a * c, abs_tol=abs_tol):
            x = m / (2 * self.vrtx_equation_a)
            return [volmdlr.Point2D(x, m * x + c)]
        return []

    def tangent(self, point):
        """
        Calculates the tangent vector to a parabola at a given point.

        :param point: The point at which the tangent vector is to be calculated.
        :type point: volmdlr.Point2D.
        :return: The tangent vector to the ellipse at the given point.
        :rtype: volmdlr.Vector2D.
        """
        # Convert the point to local coordinates within the parabola's frame
        point_at_local_coord = self.frame.global_to_local_coordinates(point)

        # Calculate the slope of the tangent line at the point
        dy_dx = 2 * self.vrtx_equation_a * point_at_local_coord.x

        # Construct the second point on the tangent line still on parabola's frame.
        tangent_second_point = point_at_local_coord + volmdlr.Point2D(1, dy_dx)

        # Convert the second point back to global coordinates
        global_coord_second_point = self.frame.local_to_global_coordinates(tangent_second_point)

        tangent_vector = global_coord_second_point - point
        tangent_vector = tangent_vector.to_vector()

        return tangent_vector

    def plot(self, ax=None, edge_style: EdgeStyle = EdgeStyle()):
        """
        Matplotlib plot for a parabola in 2D.

        :param ax: Matplotlib 2D axes.
        :param edge_style: the Styles to be applied to the Parabola.
        :return: Matplotlib 2D axes.
        """
        if ax is None:
            _, ax = plt.subplots()

        points_positive_branch = self.get_points()
        components_positive_branch = vm_common_operations.plot_components_from_points(points_positive_branch)
        ax.plot(*components_positive_branch, color=edge_style.color, alpha=edge_style.alpha)
        ax.set_xlabel('X')
        ax.set_ylabel('Y')
        ax.grid(True)
        ax.axis('equal')
        return ax


class Parabola3D(ParabolaMixin):
    """
    Class for a Parabola in 3D.

    :param frame: 3D frame where the Parabola will be at. The parabola Opens int the frame.v direction.
    :type frame: Frame3D.
    :param focal_length: the parabola's focal length.
    :type focal_length: float.
    """
    def __init__(self, frame: volmdlr.Frame3D, focal_length: float, name: str = ''):
        self.vertex = frame.origin
        self.focal_length = focal_length
        self.focus = self.vertex + focal_length * frame.v
        self.frame = frame
        self.vrtx_equation_a = 1 / (4 * focal_length)
        ParabolaMixin.__init__(self, name=name)
        self._self_2d = None

    @property
    def self_2d(self):
        """Version 2d of the ellipse 3d as a property."""
        if not self._self_2d:
            self._self_2d = self.to_2d(self.frame.origin, self.frame.u, self.frame.v)
        return self._self_2d

    def get_points(self, min_x: float = None, max_x: float = None, number_points: int = 30):
        """
        Gets parabola 3D points.

        :param number_points: number of point to be generated.
        :param min_x: x-minimal value.
        :param max_x: x-maximal value.
        :return: a List of 3D points.
        """
        if not min_x and not max_x:
            min_x, max_x = -self.focal_length * 5, self.focal_length * 5
        x_vals = npy.linspace(min_x, max_x, number_points)
        points = []
        for x in x_vals:
            y = self._get_y(x)
            points.append(self.frame.local_to_global_coordinates(volmdlr.Point3D(x, y, 0)))
        return points

    def to_2d(self, plane_origin, x, y):
        """
        Transforms a Parabola 3D into a Parabola 2D, given a plane origin and an u and v plane vector.

        :param plane_origin: plane origin.
        :param x: plane u vector.
        :param y: plane v vector.
        :return: Parabola2D.
        """
        origin = self.frame.origin.to_2d(plane_origin, x, y)
        u_point = self.frame.origin + self.frame.u
        v_point = self.frame.origin + self.frame.v
        u_point2d = u_point.to_2d(plane_origin, x, y)
        v_point2d = v_point.to_2d(plane_origin, x, y)
        u_vector = (u_point2d - origin).to_vector().unit_vector()
        v_vector = (v_point2d - origin).to_vector().unit_vector()
        frame = volmdlr.Frame2D(origin, u_vector, v_vector)
        return Parabola2D(frame, self.focal_length)

    def tangent(self, point):
        """
        Calculates the tangent vector to a parabola at a given point.

        :param point: The point at which the tangent vector is to be calculated.
        :type point: volmdlr.Point3D.
        :return: The tangent vector to the parabola at the given point.
        :rtype: volmdlr.Vector3D.
        """
        point_2d = point.to_2d(self.frame.origin, self.frame.u, self.frame.v)
        tangent_2d = self.self_2d.tangent(point_2d)
        point_tangent_2d = point_2d + tangent_2d
        point_tangent_3d = point_tangent_2d.to_3d(self.frame.origin, self.frame.u, self.frame.v)
        return (point_tangent_3d - point).to_vector()

    def point_belongs(self, point, tol: float = 1e-6):
        """
        Verifies if a given point lies on the Hyperbola 3D.

        :param point: point to be verified.
        :param tol: tolerance.
        :return: True is point lies on the Hyperbola 3D, False otherwise
        """
        new_point = self.frame.global_to_local_coordinates(point)
        return math.isclose(new_point.y, self.vrtx_equation_a * new_point.x**2, abs_tol=tol)

    def frame_mapping(self, frame: volmdlr.Frame3D, side: str):
        """
        Changes frame_mapping and return a new Hyperbola3D.

        side = 'old' or 'new'.
        """

        return Parabola3D(self.frame.frame_mapping(frame, side), self.focal_length)

    def line_intersections(self, line, abs_tol: float = 1e-6):
        """
        Gets intersections between a Parabola 3D and a Line 3D.

        :param line: Other Line 3D.
        :param abs_tol: tolerance.
        :return: A list of points, containing all intersections between the Line 3D and the Parabola3D.
        """
        return volmdlr_intersections.conic3d_line_intersections(self, line, abs_tol)

    def conic_intersections(self, conic, abs_tol: float = 1e-6):
        """
        Gets intersections between a two conic curves 3D.

        :param conic: Other Line 3D.
        :param abs_tol: tolerance.
        :return: A list of points, containing all intersections between the Line 3D and the Parabola3D.
        """
        if self.frame.w.is_colinear_to(conic.frame.w) and \
                math.isclose(self.frame.w.dot(conic.frame.origin - self.frame.origin), 0, abs_tol=1e-6):
            raise NotImplementedError
        intersections = []
        plane_intersections = volmdlr_intersections.get_two_planes_intersections(self.frame, conic.frame)
        if not plane_intersections:
            return []
        plane_intersections = Line3D(plane_intersections[0], plane_intersections[1])
        self_ellipse3d_line_intersections = volmdlr_intersections.conic3d_line_intersections(self,
                                                                                             plane_intersections)
        ellipse3d_line_intersections = volmdlr_intersections.conic3d_line_intersections(conic, plane_intersections)
        for intersection in self_ellipse3d_line_intersections + ellipse3d_line_intersections:
            if volmdlr.core.point_in_list(intersection, intersections):
                continue
            if self.point_belongs(intersection, abs_tol) and conic.point_belongs(intersection, abs_tol):
                intersections.append(intersection)
        return intersections

    def sort_points_along_curve(self, points: List[Union[volmdlr.Point2D, volmdlr.Point3D]]):
        """
        Sort point along a curve.

        :param points: list of points to be sorted.
        :return: sorted points.
        """
        points_ = [self.frame.global_to_local_coordinates(point) for point in points]
        localy_sorted = sorted(points_, key=lambda ip: ip.x)
        sorted_points = [self.frame.local_to_global_coordinates(point) for point in localy_sorted]
        return sorted_points

    def plot(self, ax=None, edge_style: EdgeStyle = EdgeStyle()):
        """
        Matplotlib plot for a parabola in 3D.

        :param ax: Matplotlib 3D axes.
        :param edge_style: the Styles to be applied to the Parabola.
        :return: Matplotlib 3D axes.
        """
        if ax is None:
            ax = plt.figure().add_subplot(111, projection='3d')
        points_positive_branch = self.get_points()
        components_positive_branch = vm_common_operations.plot_components_from_points(points_positive_branch)
        ax.plot(*components_positive_branch, color=edge_style.color, alpha=edge_style.alpha)
        ax.set_xlabel('X')
        ax.set_ylabel('Y')
        ax.set_zlabel('Z')
        ax.grid(True)
        return ax<|MERGE_RESOLUTION|>--- conflicted
+++ resolved
@@ -1508,11 +1508,8 @@
         :param angle: angle rotation.
         :return: a new rotated Circle2D.
         """
-<<<<<<< HEAD
-=======
         if center.is_close(self.center):
             return Circle2D(self.frame.rotation(center, angle, rotate_basis=True), self.radius)
->>>>>>> 1f938eea
         return Circle2D(self.frame.rotation(center, angle), self.radius)
 
     def translation(self, offset: volmdlr.Vector2D):
