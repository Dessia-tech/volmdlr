--- conflicted
+++ resolved
@@ -1300,13 +1300,8 @@
         self.radius = radius
         self.frame = frame
         self._bbox = None
-<<<<<<< HEAD
-        self.angle = 2 * math.pi
-        Curve.__init__(self, name=name)
-=======
         self.angle = 2*math.pi
         ClosedCurve.__init__(self, name=name)
->>>>>>> aa5e79e3
 
     @property
     def center(self):
@@ -1926,45 +1921,6 @@
         angle_start = 0
         abscissa_angle = vm_common_operations.ellipse_abscissa_angle_integration(
             self, abscissa, angle_start, initial_angle)
-        # angle_start = 0
-        #
-        # def ellipse_arc_length(theta):
-        #     return math.sqrt((self.major_axis ** 2) * math.sin(theta) ** 2 +
-        #                      (self.minor_axis ** 2) * math.cos(theta) ** 2)
-        # iter_counter = 0
-        # while True:
-        #     res, _ = scipy_integrate.quad(ellipse_arc_length, angle_start, initial_angle)
-        #     if math.isclose(res, abscissa, abs_tol=1e-8):
-        #         abscissa_angle = initial_angle
-        #         break
-        #     if res > abscissa:
-        #         increment_factor = (abs(initial_angle - angle_start) * (abscissa - res)) / (2 * abs(res))
-        #     else:
-        #         increment_factor = (abs(initial_angle - angle_start) * (abscissa - res)) / abs(res)
-        #     initial_angle += increment_factor
-        #     iter_counter += 1
-
-<<<<<<< HEAD
-        def ellipse_arc_length(theta):
-            return math.sqrt((self.major_axis ** 2) * math.sin(theta) ** 2 +
-                             (self.minor_axis ** 2) * math.cos(theta) ** 2)
-
-        iter_counter = 0
-        increment_factor = 1e-5
-        while True:
-            res, _ = scipy_integrate.quad(ellipse_arc_length, angle_start, initial_angle)
-            if math.isclose(res, abscissa, abs_tol=1e-5):
-                abscissa_angle = initial_angle
-                break
-            if res > abscissa:
-                if iter_counter == 0:
-                    increment_factor = -1e-5
-                else:
-                    raise NotImplementedError
-            initial_angle += increment_factor
-            iter_counter += 1
-=======
->>>>>>> aa5e79e3
         x = self.major_axis * math.cos(abscissa_angle)
         y = self.minor_axis * math.sin(abscissa_angle)
         return self.frame.local_to_global_coordinates(volmdlr.Point2D(x, y))
@@ -2254,11 +2210,7 @@
 
         """
         frame = volmdlr.Frame3D(self.center, self.frame.u, -self.frame.v,
-<<<<<<< HEAD
                                 self.frame.u.cross(-self.frame.v))
-        return Ellipse3D(self.major_axis, self.minor_axis, frame)
-=======
-                                      self.frame.u.cross(-self.frame.v))
         return Ellipse3D(self.major_axis, self.minor_axis, frame)
 
     def line_intersections(self, line):
@@ -2315,5 +2267,4 @@
                 continue
             if self.point_belongs(intersection, abs_tol) and ellipse.point_belongs(intersection, abs_tol):
                 intersections.append(intersection)
-        return intersections
->>>>>>> aa5e79e3
+        return intersections