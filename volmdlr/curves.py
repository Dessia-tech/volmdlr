"""
Volmdlr curves.

"""
import math
from typing import List, Union

import matplotlib.pyplot as plt
import numpy as npy
import scipy.integrate as scipy_integrate
from matplotlib import __version__ as _mpl_version
from packaging import version

from dessia_common.core import DessiaObject

import plot_data.colors
import plot_data.core as plot_data
import volmdlr
from volmdlr import core, geometry
import volmdlr.utils.common_operations as vm_common_operations
import volmdlr.utils.intersections as volmdlr_intersections
from volmdlr.core import EdgeStyle


class Curve(DessiaObject):
    """Abstract class for a curve object."""

    def __init__(self, name: str = ''):
        DessiaObject.__init__(self, name=name)

    def sort_points_along_curve(self, points: List[Union[volmdlr.Point2D, volmdlr.Point3D]]):
        """
        Sort point along a curve.

        :param points: list of points to be sorted.
        :return: sorted points.
        """
        return sorted(points, key=self.abscissa)

    def abscissa(self, point):
        """
        Calculate the abscissa of a point on the curve.
        """
        raise NotImplementedError(f'abscissa method not implemented by {self.__class__.__name__}')

    def local_discretization(self, point1, point2, number_points: int = 10):
        """
        Gets n discretization points between two given points of the Curve.

        :param point1: point 1 on edge.
        :param point2: point 2 on edge.
        :param number_points: number of points to discretize locally.
        :return: list of locally discretized points.
        """
        abscissa1 = self.abscissa(point1)
        abscissa2 = self.abscissa(point2)
        if point1.is_close(point2) and point1.is_close(self.point_at_abscissa(0.0)):
            abscissa1 = 0.0
            abscissa2 = self.length()
            points = vm_common_operations.get_local_discretization(self, abscissa1, abscissa2, number_points)
            return points + [points[0]]
        if abscissa1 > abscissa2 and abscissa2 == 0.0:
            abscissa2 = self.length()
        return vm_common_operations.get_local_discretization(self, abscissa1, abscissa2, number_points)


class ClosedCurve(Curve):
    """Abstract class for definiing closed curves (Circle, Ellipse) properties."""

    def point_at_abscissa(self, abscissa):
        """
        Returns the point that corresponds to the given abscissa.

        :param abscissa: The abscissa
        :type abscissa: float
        :return: The point that corresponds to the given abscissa.
        :rtype: Union[:class:`volmdlr.Point2D`, :class:`volmdlr.Point3D`]
        """
        raise NotImplementedError(f'point_at_abscissa method using abscissa'
                                  f'{abscissa} not implemented by {self.__class__.__name__}')

    def length(self):
        """
        Calcultes the Closed Curve's length.
        """
        raise NotImplementedError(f'length method not implemented by {self.__class__.__name__}')

    def local_discretization(self, point1, point2, number_points: int = 10):
        """
        Gets n discretization points between two given points of the Curve.

        :param point1: point 1 on edge.
        :param point2: point 2 on edge.
        :param number_points: number of points to discretize locally.
        :return: list of locally discretized points.
        """
        abscissa1 = self.abscissa(point1)
        abscissa2 = self.abscissa(point2)
        if point1.is_close(point2) and point1.is_close(self.point_at_abscissa(0.0)):
            abscissa1 = 0.0
            abscissa2 = self.length()
            points = vm_common_operations.get_abscissa_discretization(self, abscissa1, abscissa2, number_points, False)
            return points + [points[0]]
        if abscissa1 > abscissa2 == 0.0:
            abscissa2 = self.length()
        return vm_common_operations.get_abscissa_discretization(self, abscissa1, abscissa2, number_points, False)


class Line(Curve):
    """
    Abstract class representing a line.

    :param point1: The first point defining the line
    :type point1: Union[:class:`volmdlr.Point2D`, :class:`volmdlr.Point3D`]
    :param point2: The second point defining the line
    :type point2: Union[:class:`volmdlr.Point2D`, :class:`volmdlr.Point3D`]
    :param name: Name of the line. Default value is an empty string
    :type name: str, optional
    """

    def __init__(self, point1, point2, name=''):
        self.point1 = point1
        self.point2 = point2
        self._direction_vector = None
        Curve.__init__(self, name=name)

    def __getitem__(self, key):
        """
        Get a point of the line by its index.
        """
        if key == 0:
            return self.point1
        if key == 1:
            return self.point2
        raise IndexError

    def unit_direction_vector(self, *args, **kwargs):
        """
        Get the unit direction vector of the line.

        :return: The unit direction vector of the line
        :rtype:  Union[:class:`volmdlr.Vector2D`, :class:`volmdlr.Vector3D`]
        """
        vector = self.direction_vector()
        vector = vector.unit_vector()
        return vector

    def direction_vector(self, *args, **kwargs):
        """
        Get the direction vector of the line.

        :return: The direction vector of the line
        :rtype: Union[:class:`volmdlr.Vector2D`, :class:`volmdlr.Vector3D`]
        """
        if not self._direction_vector:
            direction_vector = self.point2 - self.point1
            if isinstance(direction_vector, volmdlr.Point3D):
                direction_vector = direction_vector.to_vector()
            self._direction_vector = direction_vector
        return self._direction_vector

    def normal_vector(self, *args, **kwargs):
        """
        Get the normal vector of the line.

        :return: The normal vector of the line
        :rtype: Union[:class:`volmdlr.Vector2D`, :class:`volmdlr.Vector3D`]
        """
        return self.direction_vector().normal_vector()

    def unit_normal_vector(self, *args, **kwargs):
        """
        Get the unit normal vector of the line.

        :return: The unit normal vector of the line
        :rtype: Union[:class:`volmdlr.Vector2D`, :class:`volmdlr.Vector3D`]
        """
        return self.unit_direction_vector().normal_vector()

    def point_projection(self, point):
        """
        Calculate the projection of a point onto the line.

        :param point: The point to project
        :type point: Union[:class:`volmdlr.Point2D`, :class:`volmdlr.Point3D`]
        :return: The projection of the point onto the line and the distance
            between the point and the projection
        :rtype: Tuple(Union[:class:`volmdlr.Point2D`,
            :class:`volmdlr.Point3D`], float)
        """
        vector = self.point2 - self.point1
        norm_u = vector.norm()
        projection_param_t = (point - self.point1).dot(vector) / norm_u ** 2
        projection = self.point1 + projection_param_t * vector
        projection = projection.to_point()
        return projection, projection_param_t * norm_u

    def abscissa(self, point):
        """
        Calculate the abscissa of a point on the line.

        :param point: The point for which to calculate the abscissa
        :type point: Union[:class:`volmdlr.Point2D`, :class:`volmdlr.Point3D`]
        :return: The abscissa of the point
        :rtype: float
        """
        vector = self.point2 - self.point1
        norm_u = vector.norm()
        t_param = (point - self.point1).dot(vector) / norm_u
        return t_param

    def point_at_abscissa(self, abscissa):
        """
        Returns the point that corresponds to the given abscissa.

        :param abscissa: The abscissa
        :type abscissa: float
        :return: The point that corresponds to the given abscissa.
        :rtype: Union[:class:`volmdlr.Point2D`, :class:`volmdlr.Point3D`]
        """
        return self.point1 + self.unit_direction_vector() * abscissa

    def split(self, split_point):
        """
        Split a line into two lines.

        :param split_point: The point where to split the line
        :type split_point: Union[:class:`volmdlr.Point2D`,
            :class:`volmdlr.Point3D`]
        :return: A list containing two lines
        """
        return [self.__class__(self.point1, split_point),
                self.__class__(split_point, self.point2)]

    def is_between_points(self, point1: Union[volmdlr.Point2D, volmdlr.Point3D],
                          point2: Union[volmdlr.Point2D, volmdlr.Point3D]):
        """
        Verifies if a line is between two points.

        :param point1: The first point
        :type point1: Union[:class:`volmdlr.Point2D`, :class:`volmdlr.Point3D`]
        :param point2: The second point
        :type point2: Union[:class:`volmdlr.Point2D`, :class:`volmdlr.Point3D`]
        :return: True if the line is between the two points, False otherwise
        :rtype: bool
        """

        if point1.is_close(point2):
            return False

        line_segment = volmdlr.edges.LineSegment2D(point1, point2)
        if line_segment.line_intersections(self):
            return True
        return False

    def to_step(self, current_id, *args, **kwargs):
        """Exports to STEP format."""
        p1_content, p1_id = self.point1.to_step(current_id)
        # p2_content, p2_id = self.point2.to_step(current_id+1)
        current_id = p1_id + 1
        u_content, u_id = self.unit_direction_vector().to_step(current_id, vector=True)
        current_id = u_id + 1
        content = p1_content + u_content
        content += f"#{current_id} = LINE('{self.name}',#{p1_id},#{u_id});\n"
        return content, current_id

    def reverse(self):
        """Gets a line in the reverse direction."""
        return self.__class__(self.point2, self.point1, name=self.name+'_reverse')


class Line2D(Line):
    """
    Define an infinite line given by two points.

    """

    def __init__(self, point1: volmdlr.Point2D,
                 point2: volmdlr.Point2D, *, name=''):
        Line.__init__(self, point1, point2, name=name)

    def __hash__(self):
        return hash(('line2d', self.point1, self.point2))

    def to_3d(self, plane_origin, x1, x2):
        """
        Convert the line to a 3D line.

        :param plane_origin: Origin of the plane in which the line is.
        :type plane_origin: :class:`volmdlr.Point3D`
        :param x1: First direction of the plane in which the line is.
        :type x1: :class:`volmdlr.Vector3D`
        :param x2: Second direction of the plane in which the line is.
        :type x2: :class:`volmdlr.Vector3D`
        :return: The 3D line.
        :rtype: :class:`Line3D`
        """
        points_3d = [point.to_3d(plane_origin, x1, x2) for point in [self.point1, self.point2]]
        return Line3D(*points_3d, self.name)

    def rotation(self, center: volmdlr.Point2D, angle: float):
        """
        Line2D rotation.

        :param center: rotation center.
        :param angle: angle rotation.
        :return: a new rotated Line2D.
        """
        return Line2D(*[point.rotation(center, angle)
                        for point in [self.point1, self.point2]])

    def translation(self, offset: volmdlr.Vector2D):
        """
        Line2D translation.

        :param offset: translation vector.
        :return: A new translated Line2D.
        """
        return Line2D(*[point.translation(offset) for point in [self.point1, self.point2]])

    def frame_mapping(self, frame: volmdlr.Frame2D, side: str):
        """
        Map the line to a new coordinate frame.

        :param frame: The new coordinate frame.
        :type frame: :class:`volmdlr.Frame2D`
        :param side: The side to which the mapping is made. 'old' for the
            original coordinate frame, 'new' for the new one.
        :type side: str
        :return: The mapped line.
        :rtype: :class:`Line2D`
        """
        return Line2D(*[point.frame_mapping(frame, side) for point in [self.point1, self.point2]])

    def plot(self, ax=None, edge_style: EdgeStyle = EdgeStyle()):
        """
        Plot the line.

        :param ax: Matplotlib axis on which to plot the line. If none,
            a new figure is created.
        :type ax: matplotlib.axes._subplots.AxesSubplot, optional
        :param edge_style: data class instance, containing all parameters needed to plot Line 2D.
        :return: The Matplotlib axis.
        :rtype: matplotlib.axes._subplots.AxesSubplot
        """
        if ax is None:
            _, ax = plt.subplots()

        if version.parse(_mpl_version) >= version.parse('3.3.2'):
            if edge_style.dashed:
                ax.axline((self.point1.x, self.point1.y),
                          (self.point2.x, self.point2.y),
                          dashes=[30, 5, 10, 5],
                          color=edge_style.color)
            else:
                ax.axline((self.point1.x, self.point1.y),
                          (self.point2.x, self.point2.y),
                          color=edge_style.color)
        else:
            direction_vector = self.direction_vector()
            point3 = self.point1 - 3 * direction_vector
            point4 = self.point2 + 4 * direction_vector
            if edge_style.dashed:
                ax.plot([point3[0], point4[0]], [point3[1], point4[1]], color=edge_style.color,
                        dashes=[30, 5, 10, 5])
            else:
                ax.plot([point3[0], point4[0]], [point3[1], point4[1]], color=edge_style.color)

        return ax

    def plot_data(self, edge_style=None):
        """
        Get plot data for the line.

        :param edge_style: Plotting style for the line.
        :type edge_style: :class:`plot_data.EdgeStyle`, optional
        :return: Plot data for the line.
        :rtype: :class:`plot_data.Line2D`
        """
        return plot_data.Line2D([self.point1.x, self.point1.y],
                                [self.point2.x, self.point2.y],
                                edge_style=edge_style)

    def line_intersections(self, line):
        """
        Calculate the intersection between the two lines.

        :param line: The line to calculate intersections with.
        :type line: :class:`volmdlr.Line2D`
        :return: A list of at most one intersection point between
            the two lines.
        :rtype: List[:class:`volmdlr.Point2D`]
        """

        point = volmdlr.Point2D.line_intersection(self, line)
        if point is not None:
            point_projection1, _ = self.point_projection(point)
            if point_projection1 is None:
                return []

            if line.__class__.__name__ == 'Line2D':
                point_projection2, _ = line.point_projection(point)
                if point_projection2 is None:
                    return []

            return [point_projection1]
        return []

    def linesegment_intersections(self, linesegment):
        """
        Calculate the intersection between a line and a line segment.

        :param linesegment: The line segment to calculate intersections with.
        :type linesegment: :class:`volmdlr.edges.LineSegment2D`
        :return: A list of at most one intersection point between the two lines.
        :rtype: List[:class:`volmdlr.Point2D`]
        """
        return linesegment.line_intersections(self)

    @staticmethod
    def _compute_data_create_tangent_circle(line, point, other_line):
        """
        Static helper method to compute some data used in create_tangent_circle method.
        """
        def vectors_from_line_and_point(line1, line2, point_):
            vector_i = volmdlr.Vector2D(point_.x, point_.y)
            vector_a = volmdlr.Vector2D(line1.point1.x, line1.point1.y)
            vector_b = volmdlr.Vector2D(line1.point2.x, line1.point2.y)
            vector_c = volmdlr.Vector2D(line2.point1.x, line2.point1.y)
            vector_d = volmdlr.Vector2D(line2.point2.x, line2.point2.y)
            return vector_i, vector_a, vector_b, vector_c, vector_d
        if math.isclose(line.point_distance(point), 0, abs_tol=1e-10):
            vectors = vectors_from_line_and_point(line, other_line, point)
        elif math.isclose(other_line.point_distance(point), 0, abs_tol=1e-10):
            vectors = vectors_from_line_and_point(other_line, line, point)
        else:
            raise AttributeError("The point isn't on any of the two lines")
        return vectors

    @staticmethod
    def _change_reference_frame(vector_i, vector_a, vector_b, vector_c, vector_d):
        new_u = volmdlr.Vector2D((vector_b - vector_a))
        new_u.normalize()
        new_v = new_u.unit_normal_vector()
        new_basis = volmdlr.Frame2D(vector_i, new_u, new_v)

        new_a = new_basis.global_to_local_coordinates(vector_a)
        new_b = new_basis.global_to_local_coordinates(vector_b)
        new_c = new_basis.global_to_local_coordinates(vector_c)
        new_d = new_basis.global_to_local_coordinates(vector_d)

        return new_basis, new_a, new_b, new_c, new_d

    @staticmethod
    def compute_tangent_circle_for_parallel_segments(new_basis, new_a, new_c):
        """
        Compute tangent circle between parallel segments.

        """
        segments_distance = abs(new_c[1] - new_a[1])
        radius = segments_distance / 2
        new_circle_center = volmdlr.Point2D((0, npy.sign(new_c[1] - new_a[1]) * radius))
        circle_center = new_basis.local_to_global_coordinates(new_circle_center)
        circle = Circle2D(circle_center, radius)
        return circle, None

    @staticmethod
    def compute_tangent_circles_for_perpendicular_segments(new_basis, new_a, new_b, new_c, new_d):
        """
        Computes tangent circle between perpendicular segments.

        """
        line_ab = Line2D(volmdlr.Point2D(new_a), volmdlr.Point2D(new_b))
        line_cd = Line2D(volmdlr.Point2D(new_c), volmdlr.Point2D(new_d))
        new_pt_k = volmdlr.Point2D.line_intersection(line_ab, line_cd)

        radius = abs(new_pt_k[0])
        new_circle_center1 = volmdlr.Point2D((0, radius))
        new_circle_center2 = volmdlr.Point2D((0, -radius))
        circle_center1 = new_basis.local_to_global_coordinates(new_circle_center1)
        circle_center2 = new_basis.local_to_global_coordinates(new_circle_center2)
        circle1 = Circle2D(circle_center1, radius)
        circle2 = Circle2D(circle_center2, radius)

        return circle1, circle2

    @staticmethod
    def get_concurrent_segments_tangent_circles(vector_i, vector_c, vector_d, new_point_k, new_basis):
        """Creates circles tangents to concurrent segments."""
        point_k = volmdlr.Point2D(new_basis.local_to_global_coordinates(new_point_k))

        if point_k.is_close(vector_i):
            return None, None

        # CHANGEMENT DE REPERE:
        new_u2 = volmdlr.Vector2D(point_k - vector_i).unit_vector()
        new_v2 = new_u2.unit_vector()
        new_basis2 = volmdlr.Frame2D(vector_i, new_u2, new_v2)
        new_vector_c = new_basis2.global_to_local_coordinates(vector_c)
        new_vector_d = new_basis2.global_to_local_coordinates(vector_d)
        new_point_k = new_basis2.global_to_local_coordinates(point_k)
        teta1 = math.atan2(new_vector_c[1], new_vector_c[0] - new_point_k[0])
        teta2 = math.atan2(new_vector_d[1], new_vector_d[0] - new_point_k[0])

        if teta1 < 0:
            teta1 += math.pi
        if teta2 < 0:
            teta2 += math.pi
        teta = teta1
        if not math.isclose(teta1, teta2, abs_tol=1e-08):
            if math.isclose(teta1, math.pi, abs_tol=1e-08) or math.isclose(
                    teta1, 0., abs_tol=1e-08):
                teta = teta2
            elif math.isclose(teta2, math.pi,
                              abs_tol=1e-08) or math.isclose(teta2, 0.,
                                                             abs_tol=1e-08):
                teta = teta1
        radius1 = new_point_k[0] * math.sin(teta) / (1 + math.cos(teta))
        radius2 = new_point_k[0] * math.sin(teta) / (1 - math.cos(teta))
        circle_center1 = new_basis2.local_to_global_coordinates(volmdlr.Point2D(0, -radius1))
        circle_center2 = new_basis2.local_to_global_coordinates(volmdlr.Point2D(0, radius2))

        if new_basis.global_to_local_coordinates(circle_center1)[1] > 0:
            return Circle2D(circle_center1, radius1), Circle2D(circle_center2, radius2)
        return Circle2D(circle_center2, radius2), Circle2D(circle_center1, radius1)

    def create_tangent_circle(self, point, other_line):
        """
        Computes the two circles that are tangent to 2 lines and intersect a point located on one of the two lines.
        """
        # point will be called I(x_I, y_I)
        # self will be (AB)
        # line will be (CD)
        vector_i, vector_a, vector_b, vector_c, vector_d = self._compute_data_create_tangent_circle(
            self, point, other_line)
        # Basis change
        new_basis, new_a, new_b, new_c, new_d = self._change_reference_frame(vector_i, vector_a, vector_b,
                                                                             vector_c, vector_d)

        if new_c[1] == 0 and new_d[1] == 0:
            # Segments are on the same line: no solution
            return None, None

        if math.isclose(self.unit_direction_vector().dot(
                other_line.unit_normal_vector()), 0, abs_tol=1e-06):
            # Parallel segments: one solution
            return self.compute_tangent_circle_for_parallel_segments(new_basis, new_a, new_c)

        if math.isclose(self.unit_direction_vector().dot(
                other_line.unit_direction_vector()), 0, abs_tol=1e-06):
            # Perpendicular segments: 2 solution
            return self.compute_tangent_circles_for_perpendicular_segments(new_basis, new_a, new_b, new_c, new_d)

        # =============================================================================
        # LES SEGMENTS SONT QUELCONQUES
        #   => 2 SOLUTIONS
        # =============================================================================

        line_ab = Line2D(volmdlr.Point2D(new_a), volmdlr.Point2D(new_b))
        line_cd = Line2D(volmdlr.Point2D(new_c), volmdlr.Point2D(new_d))
        return self.get_concurrent_segments_tangent_circles(
            vector_i, vector_c, vector_d, volmdlr.Point2D.line_intersection(line_ab, line_cd), new_basis)

    def cut_between_two_points(self, point1: volmdlr.Point2D,
                               point2: volmdlr.Point2D):
        """
        Cut the line between two points to create a linesegment.

        :param point1: The first point defining the linesegment
        :type point1: :class:`volmdlr.Point2D`
        :param point2: The second point defining the linesegment
        :type point2: :class:`volmdlr.Point2D`
        :return: The created linesegment
        :rtype: :class:`volmdlr.edges.LineSegment2D`
        """
        return volmdlr.edges.LineSegment2D(point1, point2)

    def point_belongs(self, point2d, abs_tol: float = 1e-6):
        """
        Verifies if the point 2D belongs to the line.

        :param point2d: point to be verified.
        :param abs_tol: absolute tolerance to consider in calculus.
        :return: True if point belongs to line, False otherwise.
        """
        return math.isclose(self.point_distance(point2d), 0, abs_tol=abs_tol)

    def point_distance(self, point2d):
        """
        Calculate the shortest distance between a line and a point.

        :param point2d: Point to calculate distance.
        :type point2d: :class:`volmdlr.Point2D`.
        :return: Distance to point.
        :rtype: float.
        """
        vector_r = self.point1 - point2d
        vector_v = self.normal_vector()
        return abs(vector_v.dot(vector_r)) / vector_v.norm()


class Line3D(Line):
    """
    Define an infinite line passing through the 2 points.

    """
    _non_data_eq_attributes = ['name', 'basis_primitives', 'bounding_box']

    def __init__(self, point1: volmdlr.Point3D, point2: volmdlr.Point3D,
                 name: str = ''):
        Line.__init__(self, point1, point2, name=name)
        self._bbox = None

    @property
    def bounding_box(self):
        """Bounding Box getter."""
        if not self._bbox:
            self._bbox = self._bounding_box()
        return self._bbox

    @bounding_box.setter
    def bounding_box(self, new_bounding_box):
        """Bounding Box setter."""
        self._bbox = new_bounding_box

    def _bounding_box(self):
        """Calculates the Bounding box."""
        xmin = min([self.point1[0], self.point2[0]])
        xmax = max([self.point1[0], self.point2[0]])
        ymin = min([self.point1[1], self.point2[1]])
        ymax = max([self.point1[1], self.point2[1]])
        zmin = min([self.point1[2], self.point2[2]])
        zmax = max([self.point1[2], self.point2[2]])

        return core.BoundingBox(xmin, xmax, ymin, ymax, zmin, zmax)

    def point_belongs(self, point3d):
        """
        Verifies if a point belongs to the Line 3D.

        :param point3d: point to be verified.
        :return: returns True if point belongs to the line, and False otherwise.
        """
        if point3d.is_close(self.point1):
            return True
        return self.direction_vector().is_colinear_to(point3d - self.point1)

    def point_distance(self, point):
        """Returns the minimal distance to a point."""
        vector1 = point - self.point1
        vector1.to_vector()
        vector2 = self.point2 - self.point1
        vector2.to_vector()
        return vector1.cross(vector2).norm() / vector2.norm()

    def line_distance(self, line2):
        """
        Calculates the distance between two Line3D.

        :param line2: other Line3D.
        :return: The distance between the two lines.
        """
        direction_vector1 = self.direction_vector()
        direction_vector2 = line2.direction_vector()
        if direction_vector1.is_colinear_to(direction_vector2):
            return direction_vector1.cross(line2.point1 - self.point1).norm() / direction_vector1.norm()
        vector = line2.point1 - self.point1
        line_distance = abs(vector.dot(direction_vector1.cross(direction_vector2))) / direction_vector1.cross(
            direction_vector2).norm()
        return line_distance

    def skew_to(self, line):
        """
        Verifies if two Line3D are skew to each other, that is, they are not parallel and never intersect.

        :param line: other line.
        :return: True if they are skew, False otherwise.
        """
        if self.direction_vector().is_colinear_to(line.direction_vector()):
            return False
        if math.isclose(self.line_distance(line), 0, abs_tol=1e-6):
            return False
        return True

    def intersection(self, line2):
        """
        Calculates the intersection between to Line3D, if there is an intersection.

        :param line2: other Line3D
        :return: None if there is no intersection between Lines.
        A volmdlr.Point3D if there exists an intersection.
        """
        direction_vector1 = self.direction_vector()
        direction_vector2 = line2.direction_vector()
        distance_to_line = self.line_distance(line2)
        if direction_vector1.is_colinear_to(direction_vector2) or \
                not math.isclose(distance_to_line, 0, abs_tol=1e-6):
            return None
        if math.isclose(distance_to_line, 0, abs_tol=1e-6) and \
                math.isclose(direction_vector1.dot(direction_vector2), 0, abs_tol=1e-6):
            projected_point, _ = self.point_projection(line2.point1)
            return projected_point
        vector = self.point1 - line2.point1
        t_coefficient = (vector.dot(direction_vector2) * direction_vector2.dot(direction_vector1) -
                         vector.dot(direction_vector1) * direction_vector2.dot(direction_vector2)) / (
                        direction_vector1.dot(direction_vector1) * direction_vector2.dot(direction_vector2) -
                        direction_vector1.dot(direction_vector2) * direction_vector2.dot(direction_vector1))
        # u_coefficient = (vector.dot(direction_vector2) + t_coefficient * direction_vector1.dot(
        # direction_vector2)) / direction_vector2.dot(direction_vector2)
        intersection = self.point1 + t_coefficient * direction_vector1
        return intersection

    def plot(self, ax=None, edge_style: EdgeStyle = EdgeStyle()):
        """Plot method for Line 3D using Matplotlib."""
        if ax is None:
            fig = plt.figure()
            ax = fig.add_subplot(111, projection='3d')

        # Line segment
        ax.plot([self.point1.x, self.point2.x], [self.point1.y, self.point2.y],
                [self.point1.z, self.point2.z], color=edge_style.color, alpha=edge_style.alpha)

        # Drawing 3 times length of segment on each side
        u = self.point2 - self.point1
        v1 = self.point1 - u * 3
        x1, y1, z1 = v1.x, v1.y, v1.z
        v2 = self.point2 - u * 3
        x2, y2, z2 = v2.x, v2.y, v2.z
        if edge_style.dashed:
            ax.plot([x1, x2], [y1, y2], [z1, z2], color=edge_style.color,
                    dashes=[30, 5, 10, 5])
        else:
            ax.plot([x1, x2], [y1, y2], [z1, z2], color=edge_style.color)
        return ax

    def plane_projection2d(self, center, x, y):
        return Line2D(self.point1.plane_projection2d(center, x, y),
                      self.point2.plane_projection2d(center, x, y))

    def minimum_distance_points(self, other_line):
        """
        Returns the points on this line and the other line that are the closest of lines.
        """
        if self.point_belongs(other_line.point1):
            return other_line.point1, other_line.point1
        if self.point_belongs(other_line.point2):
            return other_line.point2, other_line.point2
        u = self.point2 - self.point1
        v = other_line.point2 - other_line.point1
        w = self.point1 - other_line.point1
        u_dot_u = u.dot(u)
        u_dot_v = u.dot(v)
        v_dot_v = v.dot(v)
        u_dot_w = u.dot(w)
        v_dot_w = v.dot(w)

        s_param = (u_dot_v * v_dot_w - v_dot_v * u_dot_w) / (u_dot_u * v_dot_v - u_dot_v ** 2)
        t_param = (u_dot_u * v_dot_w - u_dot_v * u_dot_w) / (u_dot_u * v_dot_v - u_dot_v ** 2)
        point1 = self.point1 + s_param * u
        point2 = other_line.point1 + t_param * v
        return point1, point2

    def rotation(self, center: volmdlr.Point3D, axis: volmdlr.Vector3D, angle: float):
        """
        Line3D rotation.

        :param center: rotation center
        :param axis: rotation axis
        :param angle: angle rotation
        :return: a new rotated Line3D
        """

        return Line3D(*[point.rotation(center, axis, angle) for point in
                        [self.point1, self.point2]])

    def translation(self, offset: volmdlr.Vector3D):
        """
        Line3D translation.

        :param offset: translation vector
        :return: A new translated Line3D
        """
        return Line3D(*[point.translation(offset) for point in
                        [self.point1, self.point2]])

    def frame_mapping(self, frame: volmdlr.Frame3D, side: str):
        """
        Changes vector frame_mapping and return a new Line3D.

        side = 'old' or 'new'
        """
        if side == 'old':
            new_start = frame.local_to_global_coordinates(self.point1)
            new_end = frame.local_to_global_coordinates(self.point2)
        elif side == 'new':
            new_start = frame.global_to_local_coordinates(self.point1)
            new_end = frame.global_to_local_coordinates(self.point2)
        else:
            raise ValueError('Please Enter a valid side: old or new')
        return Line3D(new_start, new_end)

    def trim(self, point1: volmdlr.Point3D, point2: volmdlr.Point3D, **kwargs):
        """
        Trims a line creating a line segment.

        :param point1: line segment start.
        :param point2: line segment end.
        :return: line segment.
        """
        if not self.point_belongs(point1) or not self.point_belongs(point2):
            raise ValueError('Point not on curve')

        return volmdlr.edges.LineSegment3D(point1, point2)

    def copy(self, *args, **kwargs):
        return Line3D(*[point.copy() for point in [self.point1, self.point2]])

    @classmethod
    def from_step(cls, arguments, object_dict, **kwargs):
        """
        Converts a step primitive to an Line3D.

        :param arguments: The arguments of the step primitive.
        :type arguments: list
        :param object_dict: The dictionary containing all the step primitives
            that have already been instantiated
        :type object_dict: dict
        :return: The corresponding Line3D object
        :rtype: :class:`Line3D`
        """
        point1 = object_dict[arguments[1]]
        direction = object_dict[arguments[2]]
        point2 = point1 + direction
        return cls(point1, point2, arguments[0][1:-1])

    def to_2d(self, plane_origin, x, y):
        """
        Transforms a Line3D into an Line2D, given a plane origin and an u and v plane vector.

        :param plane_origin: plane origin.
        :param x: plane u vector.
        :param y: plane v vector.
        :return: Line2D.
        """
        p2d = [point.to_2d(plane_origin, x, y) for point in (self.point1, self.point2)]
        if p2d[0] == p2d[1]:
            return None
        return Line2D(*p2d, name=self.name)


class CircleMixin:
    """Circle abstract class."""
    def split_at_abscissa(self, abscissa):
        """
        Splits a Circle into two at a given fraction of its length (abscissa parameter).

        :param abscissa: The fraction of the circle length at which to perform the split.
                Value should be between 0.0 and circle.length(), where 0.0 represents the start of the circle and
                circle.length() represents the end of the arc.
        :type abscissa: float.

        :return: A list containing the two split Arc objects.
        :rtype: List[Arc].
        :raises: ValueError - If the abscissa value is outside the valid range [0.0, circle length].

        """
        if abscissa == 0.0:
            fullarc_class_ = getattr(volmdlr.edges, "FullArc" + self.__class__.__name__[-2:])
            return [fullarc_class_.from_curve(self)]
        start = self.point_at_abscissa(0.0)
        point_at_absccissa = self.point_at_abscissa(abscissa)
        return self.split(start, point_at_absccissa)

    def trim(self, point1: Union[volmdlr.Point2D, volmdlr.Point3D], point2: Union[volmdlr.Point2D, volmdlr.Point3D],
             same_sense: bool = True):
        """
        Trims a circle between two points.

        :param point1: point 1 used to trim circle.
        :param point2: point2 used to trim circle.
        :param same_sense: Used for periodical curves only. Indicates whether the curve direction agrees with (True)
            or is in the opposite direction (False) to the edge direction. By default, it's assumed True
        :return: arc between these two points.
        """
        fullar_arc_class_ = getattr(volmdlr.edges, 'FullArc'+self.__class__.__name__[-2:])
        arc_class_ = getattr(volmdlr.edges, 'Arc'+self.__class__.__name__[-2:])
        circle = self
        if not same_sense:
            circle = self.reverse()
        if not self.point_belongs(point1, 1e-4) or not self.point_belongs(point2, 1e-4):
            ax = self.plot()
            point1.plot(ax=ax, color='r')
            point2.plot(ax=ax, color='b')
            raise ValueError('Point not on circle for trim method')
        if point1.is_close(point2):
            return fullar_arc_class_(circle, point1)
        return arc_class_(circle, point1, point2)


class Circle2D(CircleMixin, ClosedCurve):
    """
    A class representing a 2D circle.

    This class inherits from `CircleMixin` and `Curve` classes,
    and provides methods to work with 2D circles.

    :param center: The center point of the circle.
    :type center: volmdlr.Point2D
    :param radius: The radius of the circle.
    :type radius: float.
    :param name: The name of the circle. Defaults to ''.
    :type name: str, optional
    """
    def __init__(self, center: volmdlr.Point2D, radius: float, name: str = ''):
        self.center = center
        self.radius = radius
        self._bounding_rectangle = None
        self.frame = volmdlr.Frame2D(center, volmdlr.X2D, volmdlr.Y2D)
        ClosedCurve.__init__(self, name=name)

    def __hash__(self):
        return int(round(1e6 * (self.center.x + self.center.y + self.radius)))

    def __eq__(self, other_circle):
        if self.__class__.__name__ != other_circle.__class__.__name__:
            return False

        return math.isclose(self.center.x,
                            other_circle.center.x, abs_tol=1e-06) \
            and math.isclose(self.center.y,
                             other_circle.center.y, abs_tol=1e-06) \
            and math.isclose(self.radius, other_circle.radius,
                             abs_tol=1e-06)

    @classmethod
    def from_3_points(cls, point1, point2, point3):
        """
        Creates a circle 2d from 3 points.

        :return: circle 2d.
        """
        x_interior, y_interior = point2.x, point2.y
        x_end, y_end = point3.x, point3.y
        x_start, y_start = point1.x, point1.y
        matrix1 = [[2 * (x_start - x_interior), 2 * (y_start - y_interior)],
                   [2 * (x_start - x_end), 2 * (y_start - y_end)]]
        b_vector_components = [x_interior ** 2 + y_interior ** 2 - x_start ** 2 - y_start ** 2,
                               x_end ** 2 + y_end ** 2 - x_start ** 2 - y_start ** 2]
        try:
            matrix_a = volmdlr.Matrix22(*matrix1[0], *matrix1[1])
            b_vector = - volmdlr.Vector2D(*b_vector_components)
            inv_matrix_a = matrix_a.inverse()
            center = volmdlr.Point2D(*inv_matrix_a.vector_multiplication(b_vector))
        except ValueError:
            matrix_a = npy.array(matrix1)
            b_vector = - npy.array(b_vector_components)
            center = volmdlr.Point2D(*npy.linalg.solve(matrix_a, b_vector))
        circle = cls(center, point1.point_distance(center))
        return circle

    def area(self):
        """
        Calculates the area for a circle 2d.

        :return: circle area.
        """
        return math.pi * self.radius ** 2

    def second_moment_area(self, point):
        """Second moment area of part of disk."""
        sma = math.pi * self.radius ** 4 / 4
        return geometry.huygens2d(sma, sma, 0, self.area(), self.center, point)

    def center_of_mass(self):
        """Gets the circle's center of mass."""
        return self.center

    def length(self):
        """
        Calculates the length of the Circle 2D.

        :return: the circle's length.
        """

        return volmdlr.TWO_PI * self.radius

    def point_symmetric(self, point):
        """
        Creates a circle symmetrically from a point.

        :param point: symmetry point.
        :return: Circle 2D symmetric to point.
        """
        center = 2 * point - self.center
        return Circle2D(center, self.radius)

    def axial_symmetry(self, line):
        """
        Finds out the symmetric circle 2d according to a line.
        """
        return self.__class__(center=self.center.axial_symmetry(line),
                              radius=self.radius)

    def copy(self, *args, **kwargs):
        """
        Create a copy of the arc 2d.

        :return: copied circle 2d.
        """
        return Circle2D(self.center.copy(), self.radius)

    def point_at_abscissa(self, curvilinear_abscissa):
        """
        Gets the point at a given abscissa.

        :param curvilinear_abscissa: a portion of the circle's length - (0, length).
        :return: Point found at given abscissa.
        """
        start = self.center + self.radius * volmdlr.X3D
        return start.rotation(self.center, curvilinear_abscissa / self.radius)

    def abscissa(self, point: volmdlr.Point2D, tol=1e-6):
        """
        Returns the abscissa of a given point 2d.

        """
        if not math.isclose(point.point_distance(self.center), self.radius, abs_tol=tol):
            raise ValueError('Point not in arc')
        u1, u2 = point.x / self.radius, point.y / self.radius
        point_angle = geometry.sin_cos_angle(u1, u2)
        return self.radius * point_angle

    def point_belongs(self, point, include_edge_points: bool = True, tol: float = 1e-6):
        """
        Verifies if a point is inside the Circle 2D.

        :param point: A 2D point to check if it is inside the Circle 2D.
        :type point: `volmdlr.Point2D`
        :param include_edge_points: A Boolean indicating whether points on the edge of the Circle 2D
            should be considered inside the circle.
        :type include_edge_points: bool
        :param tol: tolerance.
        :return: True if point inside the circle or false otherwise.
        :rtype: bool
        """

        if include_edge_points:
            return point.point_distance(self.center) <= self.radius + tol
        return point.point_distance(self.center) < self.radius

    def point_distance(self, point):
        """
        Calculates the distance of given point to the circle.

        :param point: point to calculate distance.
        :return: the distance from the point to the circle 2D.
        """
        return abs(point.point_distance(self.center) - self.radius)

    @property
    def bounding_rectangle(self):
        """
        Gets the bounding rectangle for the circle.

        :return: bounding rectangle.
        """
        if not self._bounding_rectangle:
            self._bounding_rectangle = self.get_bounding_rectangle()
        return self._bounding_rectangle

    def get_bounding_rectangle(self):
        """Calculates the bounding rectangle of the circle 2d."""
        x_min = self.center.x - self.radius
        x_max = self.center.x + self.radius
        y_min = self.center.y - self.radius
        y_max = self.center.y + self.radius
        return core.BoundingRectangle(x_min, x_max, y_min, y_max)

    def cut_by_line(self, line: Line2D):
        """
        Cuts a circle by a line and returns the resulting contours.

        :param line: The line used to cut the circle.
        :type line: (Line2D)
        :return: A list containing the resulting contours after the cut.
        :rtype: List[Union[self, Contour2D]]
        :raises: NotImplementedError - If there is only one intersection point, the method is not implemented.
                 ValueError: If there are more than two intersection points, the input is invalid.
        """
        intersection_points = self.line_intersections(line)
        if not intersection_points:
            return [self]
        if len(intersection_points) == 1:
            raise NotImplementedError
        if len(intersection_points) == 2:
            linesegment = volmdlr.edges.LineSegment2D(intersection_points[0],
                                                      intersection_points[1])
            arc1, arc2 = self.split(intersection_points[0],
                                    intersection_points[1])
            # from volmdlr import wires
            contour1 = volmdlr.wires.Contour2D([arc1, linesegment.copy()])
            contour2 = volmdlr.wires.Contour2D([arc2, linesegment.copy()])
            return [contour1, contour2]
        raise ValueError

    def line_intersections(self, line2d: Line2D, tol=1e-9):
        """
        Calculates the intersections between a circle 2D and Line 2D.

        :param line2d: line to calculate intersections
        :param tol: tolerance to consider in calculations.
        :return: circle and line intersections.
        """
        if line2d.point1.is_close(self.center):
            point1 = line2d.point2
            vec = line2d.point1 - line2d.point2
        else:
            point1 = line2d.point1
            vec = line2d.point2 - line2d.point1
        vector1 = vec.dot(vec)
        vector2 = 2 * vec.dot(point1 - self.center)
        vector3 = point1.dot(point1) + self.center.dot(self.center) - 2 * point1.dot(self.center) - self.radius ** 2

        disc = vector2 ** 2 - 4 * vector1 * vector3
        if math.isclose(disc, 0., abs_tol=tol):
            t_param = -vector2 / (2 * vector1)
            return [point1 + t_param * vec]

        if disc > 0:
            sqrt_disc = math.sqrt(disc)
            t_param = (-vector2 + sqrt_disc) / (2 * vector1)
            s_param = (-vector2 - sqrt_disc) / (2 * vector1)
            return [point1 + t_param * vec, point1 + s_param * vec]

        return []

    def linesegment_intersections(self, linesegment: 'volmdlr.edges.LineSegment2D', tol=1e-9):
        """
        Calculates the intersections between a circle 2D and line segment 2D.

        :param linesegment: line segment to calculate intersections
        :param tol: tolerance to consider in calculations.
        :return: circle and line segment intersections.
        """
        if self.bounding_rectangle.distance_to_b_rectangle(linesegment.bounding_rectangle) > tol:
            return []
        line_intersections = self.line_intersections(linesegment.line, tol)
        linesegment_intersections = []
        for intersection in line_intersections:
            if linesegment.point_belongs(intersection):
                linesegment_intersections.append(intersection)
        return linesegment_intersections

    def circle_intersections(self, circle: 'Circle2D'):
        """
        Finds the intersection points between this circle and another circle.

        :param circle: The other circle to find intersections with.
        :type circle: (Circle2D).
        :return: A list of intersection points between the two circles.
        :rtype: List[Point2D].
        """
        return volmdlr_intersections.get_circle_intersections(self, circle)

    def arc_intersections(self, arc2d: 'volmdlr.edges.Arc2D', abs_tol: float = 1e-6):
        """
        Finds the intersection points between this circle and an arc 2d.

        :param arc2d: The arc 2d to find intersections with.
        :type arc2d: (edges.Arc2D).
        :param abs_tol: tolerance to be considered while validating an intersection.
        :return: A list of intersection points between the circle and the arc.
        :rtype: List[Point2D].
        """
        circle_intesections = self.circle_intersections(arc2d.circle)
        intersections = []
        for inter in circle_intesections:
            if arc2d.point_belongs(inter, abs_tol):
                intersections.append(inter)
        return intersections

    def ellipse_intersections(self, ellipse2d, abs_tol: float = 1e-7):
        if self.bounding_rectangle.distance_to_b_rectangle(ellipse2d.bounding_rectangle) > abs_tol:
            return []
        intersections = volmdlr_intersections.get_bsplinecurve_intersections(ellipse2d, self, abs_tol)
        return intersections

    def bsplinecurve_intersections(self, bsplinecurve: 'volmdlr.edges.BSplineCurve2D', abs_tol: float = 1e-6):
        """
        Calculates the intersections between a circle 2d and a BSpline Curve 2D.

        :param bsplinecurve: bsplinecurve to search for intersections.
        :param abs_tol: tolerance to be considered while validating an intersection.
        :return: a list with all intersections between circle and bsplinecurve.
        """
        return volmdlr_intersections.get_bsplinecurve_intersections(self, bsplinecurve, abs_tol)

    def plot(self, ax=None, edge_style: EdgeStyle = EdgeStyle()):
        """Plots the circle using Matplotlib."""
        return vm_common_operations.plot_circle(self, ax, edge_style)

    def plot_data(self, edge_style: plot_data.EdgeStyle = None, surface_style: plot_data.SurfaceStyle = None):
        """
        Get plot data for the circle 2d.

        :param edge_style: Plotting style for the line.
        :type edge_style: :class:`plot_data.EdgeStyle`, optional
        :return: Plot data for the line.
        :rtype: :class:`plot_data.Circle2D`
        """
        return plot_data.Circle2D(cx=self.center.x, cy=self.center.y,
                                  r=self.radius,
                                  edge_style=edge_style,
                                  surface_style=surface_style)

    def to_3d(self, plane_origin, x, y):
        """
        Transforms a Circle2D into an Circle3D, given a plane origin and an u and v plane vector.

        :param plane_origin: plane origin.
        :param x: plane u vector.
        :param y: plane v vector.
        :return: Circle3D.
        """
        normal = x.cross(y)
        center3d = self.center.to_3d(plane_origin, x, y)
        return Circle3D(volmdlr.Frame3D(center3d, x, y, normal), self.radius, self.name)

    def rotation(self, center: volmdlr.Point2D, angle: float):
        """
        Circle2D rotation.

        :param center: rotation center.
        :param angle: angle rotation.
        :return: a new rotated Circle2D.
        """
        return Circle2D(self.center.rotation(center, angle), self.radius)

    def translation(self, offset: volmdlr.Vector2D):
        """
        Circle2D translation.

        :param offset: translation vector
        :return: A new translated Circle2D
        """
        return Circle2D(self.center.translation(offset), self.radius)

    def frame_mapping(self, frame: volmdlr.Frame3D, side: str):
        """
        Changes frame_mapping and return a new Circle2D.

        side = 'old' or 'new'
        """
        if side == 'old':
            return Circle2D(frame.local_to_global_coordinates(self.center),
                            self.radius)
        if side == 'new':
            return Circle2D(frame.global_to_local_coordinates(self.center),
                            self.radius)
        raise ValueError('Side should be \'new\' \'old\'')

    def split_by_line(self, line: Line2D):
        """
        Split the Circle with a line into two Arc2D.
        """
        split_points = self.line_intersections(line)
        return self.split(split_points[0], split_points[1])

    def split(self, split_start, split_end):
        return [volmdlr.edges.Arc2D(self, split_start, split_end),
                volmdlr.edges.Arc2D(self, split_end, split_start)]

    def discretization_points(self, *, number_points: int = None, angle_resolution: int = 40):
        """
        Discretize a Contour to have "n" points.

        :param number_points: the number of points (including start and end points)
             if unset, only start and end will be returned
        :param angle_resolution: if set, the sampling will be adapted to have a controlled angular distance. Useful
            to mesh an arc
        :return: a list of sampled points
        """
        if not number_points and angle_resolution:
            number_points = math.ceil(math.pi * angle_resolution) + 2
        step = self.length() / number_points
        return [self.point_at_abscissa(i * step) for i in range(number_points)]

    def get_geo_points(self):
        return [volmdlr.Point3D(self.radius, self.center.y, 0),
                volmdlr.Point3D(self.center.x, self.center.y, 0),
                volmdlr.Point3D(-self.radius, self.center.y, 0)]


class Circle3D(CircleMixin, ClosedCurve):
    """
    Defines a Circle in three dimensions, with a center and a radius.

    frame.u, frame.v define the plane, frame.w the normal
    """
    _non_serializable_attributes = ['point', 'edges', 'point_inside_contour']
    _non_data_eq_attributes = ['name']
    _non_data_hash_attributes = ['name']
    _generic_eq = True

    def __init__(self, frame: volmdlr.Frame3D, radius: float,
                 name: str = ''):
        self.radius = radius
        self.frame = frame
        self._bbox = None
        self.angle = 2*math.pi
        ClosedCurve.__init__(self, name=name)

    @property
    def center(self):
        return self.frame.origin

    @property
    def normal(self):
        """Gets circle's normal."""
        return self.frame.w

    def __hash__(self):
        return hash(self.frame.origin)

    def __eq__(self, other_circle):
        return self.frame.origin.is_close(other_circle.frame.origin) \
            and self.frame.w.is_colinear_to(other_circle.frame.w) \
            and math.isclose(self.radius,
                             other_circle.radius, abs_tol=1e-06)

    def discretization_points(self, *, number_points: int = None, angle_resolution: int = 20):
        """
        Discretize a Circle to have "n" points.

        :param number_points: the number of points (including start and end points)
             if unset, only start and end will be returned
        :param angle_resolution: if set, the sampling will be adapted to have a controlled angular distance. Useful
            to mesh an arc
        :return: a list of sampled points
        """
        if number_points:
            angle_resolution = number_points
        discretization_points_3d = [self.center + self.radius * math.cos(teta) * self.frame.u +
                                    self.radius * math.sin(teta) * self.frame.v for teta in
                                    npy.linspace(0, volmdlr.TWO_PI, angle_resolution + 1)][:-1]
        return discretization_points_3d

    def abscissa(self, point: volmdlr.Point3D, tol: float = 1e-6):
        """
        Calculates the abscissa a given point.

        :param point: point to calculate abscissa.
        :param tol: tolerance.
        :return: abscissa
        """
        if not math.isclose(self.center.point_distance(point), self.radius, abs_tol=tol):
            raise ValueError('Point is not on circle')
        x, y, _ = self.frame.global_to_local_coordinates(point)
        u1 = x / self.radius
        u2 = y / self.radius
        theta = geometry.sin_cos_angle(u1, u2)

        return self.radius * abs(theta)

    def length(self):
        """Calculates the arc length of the circle."""
        return volmdlr.TWO_PI * self.radius

    def rotation(self, center: volmdlr.Point3D, axis: volmdlr.Vector3D, angle: float):
        """
        Circle3D rotation.

        :param center: rotation center
        :param axis: rotation axis
        :param angle: angle rotation
        :return: a new rotated Circle3D
        """
        return Circle3D(self.frame.rotation(center, axis, angle),
                        self.radius, self.name)

    def translation(self, offset: volmdlr.Vector3D):
        """
        Circle3D translation.

        :param offset: translation vector
        :return: A new translated Circle3D
        """
        return Circle3D(self.frame.translation(offset), self.radius, self.name)

    def frame_mapping(self, frame: volmdlr.Frame3D, side: str):
        """
        Changes frame_mapping and return a new Circle3D.

        side = 'old' or 'new'.
        """
        return Circle3D(self.frame.frame_mapping(frame, side), self.radius)

    def plot(self, ax=None, edge_style: EdgeStyle = EdgeStyle()):
        """Plot method for Circle3D."""
        if ax is None:
            fig = plt.figure()
            ax = fig.add_subplot(111, projection='3d')
        return vm_common_operations.plot_from_discretization_points(ax, edge_style, self, close_plot=True)

    def point_at_abscissa(self, curvilinear_abscissa):
        """ Start point is at intersection of frame.u axis. """
        start = self.frame.origin + self.radius * self.frame.u
        return start.rotation(self.frame.origin, self.frame.w,
                              curvilinear_abscissa / self.radius)

    def linesegment_intersections(self, linesegment: 'volmdlr.edges.LineSegment3D', abs_tol: float = 1e-6):
        """
        Calculates the intersections between the Circle3D and a line segment 3D.

        :param linesegment: line segment 3D to verify intersections
        :param abs_tol: tolerance to be considered while validating an intersection.
        :return: list of points intersecting Circle
        """
        intersections = []
        circle3d_line_intersections = volmdlr_intersections.circle_3d_line_intersections(self, linesegment.line)
        for intersection in circle3d_line_intersections:
            if linesegment.point_belongs(intersection, abs_tol):
                intersections.append(intersection)
        return intersections

    def circle_intersections(self, other_circle):
        plane1 = volmdlr.surfaces.Plane3D(self.frame)
        plane2 = volmdlr.surfaces.Plane3D(other_circle.frame)
        plane_intersections = plane1.plane_intersection(plane2)
        circle3d_line_intersections1 = volmdlr_intersections.circle_3d_line_intersections(self, plane_intersections[0])
        circle3d_line_intersections2 = volmdlr_intersections.circle_3d_line_intersections(other_circle, plane_intersections[0])
        intersections = []
        for intersection in circle3d_line_intersections1 + circle3d_line_intersections2:
            if volmdlr.core.point_in_list(intersection, intersections):
                continue
            if self.point_belongs(intersection) and other_circle.point_belongs(intersection):
                intersections.append(intersection)
        return intersections

    def ellipse_intersections(self, ellipse, abs_tol: float = 1e-6):
        intersections = []
        from volmdlr import surfaces
        plane1 = surfaces.Plane3D(self.frame)
        plane2 = surfaces.Plane3D(ellipse.frame)
        if plane1.is_coincident(plane2) and self.frame.w.is_colinear_to(ellipse.frame.w):
            ellipse2d = ellipse.to_2d(self.frame.origin, self.frame.u, self.frame.v)
            circle2d = self.to_2d(self.frame.origin, self.frame.u, self.frame.v)
            intersections_2d = circle2d.ellipse_intersections(ellipse2d)
            for intersection in intersections_2d:
                intersections.append(intersection.to_3d(self.frame.origin, self.frame.u, self.frame.v))
            return intersections

        plane_intersections = plane1.plane_intersection(plane2)
        circle3d_line_intersections = volmdlr_intersections.circle_3d_line_intersections(self, plane_intersections[0])
        ellipse3d_line_intersections = volmdlr_intersections.ellipse3d_line_intersections(
            ellipse, plane_intersections[0])
        for intersection in circle3d_line_intersections + ellipse3d_line_intersections:
            if volmdlr.core.point_in_list(intersection, intersections):
                continue
            if self.point_belongs(intersection, abs_tol) and ellipse.point_belongs(intersection, abs_tol):
                intersections.append(intersection)
        return intersections

    @classmethod
    def from_step(cls, arguments, object_dict, **kwargs):
        """
        Converts a step primitive to a Circle3D.

        :param arguments: The arguments of the step primitive.
        :type arguments: list
        :param object_dict: The dictionary containing all the step primitives that have already been instantiated.
        :type object_dict: dict
        :return: The corresponding Circle3D object.
        :rtype: :class:`volmdlr.wires.Circle3D`
        """
        length_conversion_factor = kwargs.get("length_conversion_factor", 1)

        center = object_dict[arguments[1]].origin
        radius = float(arguments[2]) * length_conversion_factor
        normal = object_dict[arguments[1]].w
        normal.normalize()
        return cls.from_center_normal(center, normal, radius, arguments[0][1:-1])

    def to_step(self, current_id, *args, **kwargs):
        content, frame_id = self.frame.to_step(current_id)
        curve_id = frame_id + 1
        content += f"#{curve_id} = CIRCLE('{self.name}',#{frame_id},{self.radius * 1000});\n"
        current_id = curve_id
        # if surface_id:
        #     content += f"#{curve_id + 1} = SURFACE_CURVE('',#{curve_id},(#{surface_id}),.PCURVE_S1.);\n"
        #     curve_id += 1

        # point1 = self.frame.origin + self.frame.u * self.radius
        # point3 = self.frame.origin - self.frame.u * self.radius
        #
        # p1_content, p1_id = point1.to_step(curve_id + 1, vertex=True)
        # p3_content, p3_id = point3.to_step(p1_id + 1, vertex=True)
        # content += p1_content + p3_content
        #
        # arc1_id = p3_id + 1
        # content += f"#{arc1_id} = EDGE_CURVE('{self.name}',#{p1_id},#{p3_id},#{curve_id},.T.);\n"
        # oriented_edge1_id = arc1_id + 1
        # content += f"#{oriented_edge1_id} = ORIENTED_EDGE('',*,*,#{arc1_id},.T.);\n"
        #
        # arc2_id = oriented_edge1_id + 1
        # content += f"#{arc2_id} = EDGE_CURVE('{self.name}',#{p3_id},#{p1_id},#{curve_id},.T.);\n"
        # oriented_edge2_id = arc2_id + 1
        # content += f"#{oriented_edge2_id} = ORIENTED_EDGE('',*,*,#{arc2_id},.T.);\n"
        #
        # current_id = oriented_edge2_id + 1
        # content += f"#{current_id} = EDGE_LOOP('{self.name}',(#{oriented_edge1_id},#{oriented_edge2_id}));\n"

        return content, current_id

    @property
    def bounding_box(self):
        """Bounding box for Arc 3D."""
        if not self._bbox:
            self._bbox = self._bounding_box()
        return self._bbox

    def _bounding_box(self):
        """
        Computes the bounding box.

        """
        points = [self.frame.origin + self.radius * v
                  for v in [self.frame.u, -self.frame.u,
                            self.frame.v, -self.frame.v]]
        return core.BoundingBox.from_points(points)

    def to_2d(self, plane_origin, x, y):
        """
        Transforms a Circle3D into an Circle2D, given a plane origin and an u and v plane vector.

        :param plane_origin: plane origin.
        :param x: plane u vector.
        :param y: plane v vector.
        :return: Circle2D.
        """
        center = self.center.to_2d(plane_origin, x, y)
        return Circle2D(center, self.radius)

    @classmethod
    def from_center_normal(cls, center: volmdlr.Point3D,
                           normal: volmdlr.Vector3D,
                           radius: float,
                           name: str = ''):
        """Creates a Circle 3D from a center point and a normal vector, along with is radius."""
        u = normal.deterministic_unit_normal_vector()
        v = normal.cross(u)
        return cls(volmdlr.Frame3D(center, u, v, normal), radius, name)

    @classmethod
    def from_3_points(cls, point1, point2, point3):
        """
        Creates a circle from three points.

        """
        vector_u1 = point2 - point1
        vector_u2 = point2 - point3
        try:
            vector_u1.normalize()
            vector_u2.normalize()
        except ZeroDivisionError as exc:
            raise ZeroDivisionError('the 3 points must be distincts') from exc

        normal = vector_u2.cross(vector_u1)
        normal.normalize()

        if vector_u1.is_close(vector_u2):
            vector_u2 = normal.cross(vector_u1)
            vector_u2.normalize()

        vector_v1 = normal.cross(vector_u1)  # v1 is normal, equal u2
        vector_v2 = normal.cross(vector_u2)  # equal -u1

        point11 = 0.5 * (point1 + point2)  # Mid-point of segment s,m
        point21 = 0.5 * (point2 + point3)  # Mid-point of segment s,m

        line1 = Line3D(point11, point11 + vector_v1)
        line2 = Line3D(point21, point21 + vector_v2)

        try:
            center, _ = line1.minimum_distance_points(line2)
        except ZeroDivisionError as exc:
            raise ZeroDivisionError('Start, end and interior points  of an arc must be distincts') from exc

        radius = (center - point1).norm()
        return cls(frame=volmdlr.Frame3D(center, vector_u1, normal.cross(vector_u1), normal),
                   radius=radius)

    def extrusion(self, extrusion_vector):
        """
        Returns the cylindrical face generated by extrusion of the circle.
        """
        if self.normal.is_colinear_to(extrusion_vector):
            u = self.normal.deterministic_unit_normal_vector()
            v = self.normal.cross(u)
            w = extrusion_vector.copy()
            w.normalize()
            cylinder = volmdlr.surfaces.CylindricalSurface3D(
                volmdlr.Frame3D(self.center, u, v, w), self.radius)
            return [volmdlr.faces.CylindricalFace3D.from_surface_rectangular_cut(cylinder, 0, volmdlr.TWO_PI,
                                                                                 0, extrusion_vector.norm())]
        raise NotImplementedError(
            f'Extrusion along vector not colinar to normal for circle not '
            f'handled yet: dot={self.normal.dot(extrusion_vector)}')

    def revolution(self, axis_point: volmdlr.Point3D, axis: volmdlr.Vector3D,
                   angle: float):
        """
        Return the Toroidal face generated by the revolution of the circle.
        """
        line3d = Line3D(axis_point, axis_point + axis)
        tore_center, _ = line3d.point_projection(self.center)
        u = self.center - tore_center
        u.normalize()
        v = axis.cross(u)
        if not math.isclose(self.normal.dot(u), 0., abs_tol=1e-9):
            raise NotImplementedError(
                'Outside of plane revolution not supported')

        tore_radius = tore_center.point_distance(self.center)
        surface = volmdlr.surfaces.ToroidalSurface3D(
            volmdlr.Frame3D(tore_center, u, v, axis),
            tore_radius, self.radius)
        return [volmdlr.faces.ToroidalFace3D.from_surface_rectangular_cut(surface, 0, angle, 0, volmdlr.TWO_PI)]

    def point_belongs(self, point: volmdlr.Point3D, abs_tol: float = 1e-6):
        """
        Returns if given point belongs to the Circle3D.
        """
        distance = point.point_distance(self.center)
        vec = volmdlr.Vector3D(*point - self.center)
        dot = self.normal.dot(vec)
        if math.isclose(distance, self.radius, abs_tol=abs_tol) \
                and math.isclose(dot, 0, abs_tol=abs_tol):
            return True
        return False

    def reverse(self):
        """
        Reverses the direction of the circle.

        """
        frame = volmdlr.Frame3D(self.center, self.frame.u, -self.frame.v, self.frame.u.cross(-self.frame.v))
        return Circle3D(frame, self.radius)

    def split(self, split_start, split_end):
        """
        Splits a circle into two arcs, at two given points.

        :param split_start: split point 1.
        :param split_end:  split point 2.
        :return: A list with two split arc 3D.
        """
        return [volmdlr.edges.Arc3D(self, split_start, split_end),
                volmdlr.edges.Arc3D(self, split_end, split_start)]

    def sweep(self, *args):
        """
        Circle 3D is used as path for sweeping given section through it.

        :return:
        """
        _, section_contour = args
        new_faces = []
        for contour_primitive in section_contour.primitives:
            new_faces.extend(contour_primitive.revolution(
                self.center, self.normal, volmdlr.TWO_PI))
        return new_faces

    def distance_linesegment(self, linesegment3d, return_points=False):
        """
        Gets the minimum distance between an Arc 3D and Line Segment 3D.

        :param linesegment3d: other line segment 3d.
        :param return_points: boolean to decide weather to return the corresponding minimal distance points or not.
        :return: minimum distance / minimal distance with corresponding points.
        """
        point1, point2 = vm_common_operations.minimum_distance_points_circle3d_linesegment3d(self, linesegment3d)
        if return_points:
            return point1.point_distance(point2), point1, point2
        return point1.point_distance(point2)


class Ellipse2D(ClosedCurve):
    """
    Defines an Ellipse in two-dimensions.

    Ellipse2D defined by a major axis (A), minor axis (B), a center and a vector
    representing the direction of the major axis.

    :param major_axis: ellipse's major axis (A)
    :type major_axis: float
    :param minor_axis: ellipse's minor axis (B)
    :type minor_axis: float
    :param frame: ellipse's local frame.
    :type frame: volmdlr.Frame2D.

    :Example:
    >>> ellipse2d = Ellipse2D(4, 2, volmdlr.O2D, volmdlr.Vector2D(1, 1))
    """

    def __init__(self, major_axis, minor_axis, frame, name=''):
        self.major_axis = major_axis
        self.minor_axis = minor_axis
        self.center = frame.origin
        self.major_dir = frame.u
        self.minor_dir = frame.v
        # self.frame = volmdlr.Frame2D(self.center, self.major_dir, self.minor_dir)
        self.frame = frame
        if math.isclose(frame.u.cross(frame.v), 1.0, abs_tol=1e-6):
            self.angle_start = 0.0
            self.angle_end = volmdlr.TWO_PI
            self.is_trigo = True
        elif math.isclose(frame.u.cross(frame.v), -1.0, abs_tol=1e-6):
            self.angle_start = volmdlr.TWO_PI
            self.angle_end = 0.0
            self.is_trigo = False
        self.theta = geometry.clockwise_angle(self.major_dir, volmdlr.X2D)
        if self.theta == math.pi * 2:
            self.theta = 0.0
        self._bounding_rectangle = None
<<<<<<< HEAD
        Curve.__init__(self, name=name)
=======
        ClosedCurve.__init__(self, name=name)
>>>>>>> b72741bc

    def __hash__(self):
        return hash((self.center, self.major_dir, self.major_axis, self.minor_axis))

    @property
    def bounding_rectangle(self):
        """
        Gets the bounding rectangle of the ellipse 2d.

        :return: a Bounding Rectangle object.
        """
        if not self._bounding_rectangle:
            self._bounding_rectangle = self.get_bounding_rectangle()
        return self._bounding_rectangle

    def get_bounding_rectangle(self):
        """
        Calculates the bounding rectangle of the ellipse 2d.

        :return: a Bounding Rectangle object.
        """
        point1 = self.center - self.major_dir * self.major_axis
        point2 = self.center + self.major_dir * self.major_axis
        point3 = self.center - self.minor_dir * self.minor_axis
        point4 = self.center + self.minor_dir * self.minor_axis
        x_components = [point1.x, point2.x, point3.x, point4.x]
        y_components = [point1.y, point2.y, point3.y, point4.y]
<<<<<<< HEAD
        return volmdlr.core.BoundingRectangle(min(x_components),  max(x_components),
=======
        return volmdlr.core.BoundingRectangle(min(x_components), max(x_components),
>>>>>>> b72741bc
                                              min(y_components), max(y_components))

    def area(self):
        """
        Calculates the ellipse's area.

        :return: ellipse's area, float.
        """
        return math.pi * self.major_axis * self.minor_axis

    def length(self):
        """
        Calculates the ellipse's length.

        :return: ellipse's length.
        """
        mid_point = self.center - self.major_axis * self.major_dir
        if self.theta != 0.0:
            mid_point = self.center - volmdlr.Point2D(self.major_axis, 0)
            mid_point = mid_point.rotation(self.center, self.theta)
        length = 2 * self.abscissa(mid_point)
        return length

    def to_3d(self, plane_origin, x, y):
        """
        Transforms a Ellipse2D into an Ellipse3D, given a plane origin and an u and v plane vector.

        :param plane_origin: plane origin.
        :param x: plane u vector.
        :param y: plane v vector.
        :return: Ellipse3D.
        """
        center3d = self.frame.origin.to_3d(plane_origin, x, y)
        major_dir_pointd2d = self.center + self.major_axis * self.major_dir
        major_dir_point = major_dir_pointd2d.to_3d(plane_origin, x, y)
        u_vector = major_dir_point - center3d
        u_vector = u_vector.unit_vector()
        minor_dir_point2d = self.center + self.minor_axis * self.minor_dir
        minor_dir_point = minor_dir_point2d.to_3d(plane_origin, x, y)
        v_vector = minor_dir_point - center3d
        v_vector = v_vector.unit_vector()
        w_vector = u_vector.cross(v_vector)
        frame3d = volmdlr.Frame3D(center3d, u_vector, v_vector, w_vector)
        return Ellipse3D(self.major_axis, self.minor_axis, frame3d)

    def point_over_ellipse(self, point, abs_tol=1e-6):
        """
        Verifies if a point is on the ellipse.

        :param point: point to be verified.
         :param abs_tol: tolerance.
        :return: True or False.
        """
        return math.isclose(
            ((point.x - self.center.x) * math.cos(self.theta) +
             (point.y - self.center.y) * math.sin(self.theta)) ** 2 / self.major_axis ** 2 +
            ((point.x - self.center.x) * math.sin(self.theta) -
             (point.y - self.center.y) * math.cos(self.theta)) ** 2 / self.minor_axis ** 2, 1, abs_tol=abs_tol)

    def point_over_contour(self, point, abs_tol=1e-6):
        """
        Verifies if a point is on the ellipse.

        :param point: point to be verified.
        :param abs_tol: tolerance.
        :return: True or False.
        """
        return self.point_over_ellipse(point, abs_tol)

    def line_intersections(self, line: 'Line2D'):
        """
        Calculates the intersections between a line and an ellipse.

        :param line: line to calculate intersections
        :return: list of points intersections, if there are any
        """
        intersections = volmdlr_intersections.ellipse2d_line_intersections(self, line)
        return intersections

    def linesegment_intersections(self, linesegment: 'volmdlr.edges.LineSegment2D', abs_tol: float = 1e-6):
        """
        Calculates the intersections between a line segment and an ellipse.

        :param linesegment: line segment to calculate intersections.
<<<<<<< HEAD
        :param abs_tol: tolerance to be considered while validating an intersection.
=======
        :param abs_tol: tolerance.
>>>>>>> b72741bc
        :return: list of points intersections, if there are any.
        """
        line_intersections = self.line_intersections(linesegment.line)
        intersections = []
        for intersection in line_intersections:
<<<<<<< HEAD
            if linesegment.point_belongs(intersection, abs_tol=abs_tol):
=======
            if linesegment.point_belongs(intersection, abs_tol):
>>>>>>> b72741bc
                intersections.append(intersection)
        return intersections

    def ellipse_intersections(self, ellipse2d, abs_tol: float = 1e-7):
        """
        Gets the intersections between two Ellipse 2D.

        :param ellipse2d: The other ellipse.
        :param abs_tol: Tolerance.
        :return:
        """
        if self.bounding_rectangle.distance_to_b_rectangle(ellipse2d.bounding_rectangle) > abs_tol:
            return []
        intersections = volmdlr_intersections.get_bsplinecurve_intersections(ellipse2d, self, abs_tol)
        return intersections

    def discretization_points(self, *, number_points: int = None, angle_resolution: int = 20):
        """
        Calculates the discretized points for the ellipse.

        :param number_points: number of point to have in the discretized points.
        :param angle_resolution: the angle resolution to be used to discretize points.
        :return: discretized points.
        """
        if number_points:
            angle_resolution = number_points
        discretization_points = [self.frame.local_to_global_coordinates(
            volmdlr.Point2D(self.major_axis * math.cos(theta), self.minor_axis * math.sin(theta)))
            for theta in npy.linspace(self.angle_start, self.angle_end, angle_resolution + 1)]
        return discretization_points

    def ellipse_intersections(self, ellipse2d, abs_tol: float = 1e-7):
        if self.bounding_rectangle.distance_to_b_rectangle(ellipse2d.bounding_rectangle) > abs_tol:
            return []
        intersections = volmdlr_intersections.get_bsplinecurve_intersections(ellipse2d, self, abs_tol)
        return intersections

    def abscissa(self, point: volmdlr.Point2D, tol: float = 1e-6):
        """
        Calculates the abscissa for a given point.

        :param point: point to calculate the abscissa.
        :param tol: tolerance.
        :return: the corresponding abscissa, 0 < abscissa < ellipse's length.
        """
        if self.point_over_ellipse(point, tol):
            angle_abscissa = self.point_angle_with_major_dir(point)

            def arc_length(theta):
                return math.sqrt((self.major_axis ** 2) * math.sin(theta) ** 2 +
                                 (self.minor_axis ** 2) * math.cos(theta) ** 2)

            res, _ = scipy_integrate.quad(arc_length, 0, angle_abscissa)
            return res
        raise ValueError(f'point {point} does not belong to ellipse')

    def point_at_abscissa(self, abscissa):
        """Get a point at given abscissa."""
        if math.isclose(abscissa, 0.0, abs_tol=1e-6) or math.isclose(abscissa, self.length(), abs_tol=1e-6):
            return self.center + self.major_axis * self.major_dir
        discretized_points = self.discretization_points(number_points=100)
        aproximation_abscissa = 0
        aproximation_point = None
        for point1, point2 in zip(discretized_points[:-1], discretized_points[1:]):
            dist1 = point1.point_distance(point2)
            if aproximation_abscissa + dist1 > abscissa:
                aproximation_point = point1
                break
            aproximation_abscissa += dist1
        initial_point = self.frame.global_to_local_coordinates(aproximation_point)
        u1, u2 = initial_point.x / self.major_axis, initial_point.y / self.minor_axis
        initial_angle = geometry.sin_cos_angle(u1, u2)
        angle_start = 0

        def ellipse_arc_length(theta):
            return math.sqrt((self.major_axis ** 2) * math.sin(theta) ** 2 +
                             (self.minor_axis ** 2) * math.cos(theta) ** 2)
        iter_counter = 0
<<<<<<< HEAD
        increment_factor = 1e-5
        # while True:
        #     res, _ = scipy_integrate.quad(ellipse_arc_length, angle_start, initial_angle)
        #     if math.isclose(res, abscissa, abs_tol=1e-5):
        #         abscissa_angle = initial_angle
        #         break
        #     if res > abscissa:
        #         if iter_counter == 0:
        #             increment_factor = -1e-5
        #         else:
        #             raise NotImplementedError
        #     initial_angle += increment_factor
        #     iter_counter += 1
=======
>>>>>>> b72741bc
        while True:
            res, _ = scipy_integrate.quad(ellipse_arc_length, angle_start, initial_angle)
            if math.isclose(res, abscissa, abs_tol=1e-8):
                abscissa_angle = initial_angle
                break
            if res > abscissa:
<<<<<<< HEAD
                increment_factor = (abs(initial_angle - angle_start) * (abscissa - res))/(2 * abs(res))
            else:
                increment_factor = (abs(initial_angle - angle_start) * (abscissa - res))/abs(res)
=======
                increment_factor = (abs(initial_angle - angle_start) * (abscissa - res)) / (2 * abs(res))
            else:
                increment_factor = (abs(initial_angle - angle_start) * (abscissa - res)) / abs(res)
>>>>>>> b72741bc
            initial_angle += increment_factor
            iter_counter += 1
        x = self.major_axis * math.cos(abscissa_angle)
        y = self.minor_axis * math.sin(abscissa_angle)
        return self.frame.local_to_global_coordinates(volmdlr.Point2D(x, y))

    def point_distance(self, point):
<<<<<<< HEAD
        start = self.point_at_abscissa(0.0)
        return vm_common_operations.point_distance_to_edge(self, point, start, start)
=======
        """
        Calculates the distance between an Ellipse 2d and point 2d.

        :param point: Other point to calculate distance.
        :type point: volmdlr.Point3D.
        :return: The distance between ellipse and point
        :rtype: float.
        """
        start = self.point_at_abscissa(0.0)
        return vm_common_operations.get_point_distance_to_edge(self, point, start, start)
>>>>>>> b72741bc

    def point_angle_with_major_dir(self, point2d):
        """
        Given a point in the ellipse, calculates it angle with the major direction vector.

        """
        initial_point = self.frame.global_to_local_coordinates(point2d)
        u1, u2 = initial_point.x / self.major_axis, initial_point.y / self.minor_axis
        angle_abscissa = geometry.sin_cos_angle(u1, u2)
        return angle_abscissa

    def plot(self, ax=None, edge_style: EdgeStyle = EdgeStyle()):
        """
        Matplotlib plot for an ellipse.

        """
        if ax is None:
            _, ax = plt.subplots()
        ax = vm_common_operations.plot_from_discretization_points(ax, edge_style, self,
                                                                  number_points=100, close_plot=True)
        if edge_style.equal_aspect:
            ax.set_aspect('equal')
        return ax

    def rotation(self, center, angle: float):
        """
        Rotation of ellipse around a center and an angle.

        :param center: center of the rotation.
        :param angle: angle to rotated of.
        :return: a rotated new ellipse.
        """
        rotated_center = self.center.rotation(center, angle)
        point_major_dir = self.center + self.major_dir * self.major_axis
        rotated_major_dir_point = point_major_dir.rotation(center, angle)
        major_dir = rotated_major_dir_point - rotated_center
        major_dir = major_dir.unit_vector()
        minor_dir = major_dir.normal_vector()
        if not self.is_trigo:
            minor_dir = -minor_dir
        new_frame = volmdlr.Frame2D(rotated_center, major_dir, minor_dir)
        return Ellipse2D(self.major_axis, self.minor_axis, new_frame)

    def translation(self, offset: volmdlr.Vector2D):
        """
        Translation of ellipse from an offset vector.

        :param offset: corresponding translation vector.
        :return: translated new ellipse 2d.
        """
        return Ellipse2D(self.major_axis, self.minor_axis, self.frame.translation(offset))

    def frame_mapping(self, frame: volmdlr.Frame2D, side: str):
        """
        Changes frame_mapping and return a new Ellipse2D.

        side = 'old' or 'new'.
        """
        return Ellipse2D(self.major_axis, self.minor_axis, self.frame.frame_mapping(frame, side))

    def reverse(self):
        """
        Reverses the direction of the Ellipse.

        """
        frame = volmdlr.Frame2D(self.center, self.frame.u, -self.frame.v)
        return Ellipse2D(self.major_axis, self.minor_axis, frame)


class Ellipse3D(ClosedCurve):
    """
    Defines a 3D ellipse.

    :param major_axis: Largest radius of the ellipse
    :type major_axis: float
    :param minor_axis: The Smallest radius of the ellipse
    :type minor_axis: float
    :param frame: frame 3d where the ellipse is located.
    """

    def __init__(self, major_axis: float, minor_axis: float,
                 frame, name: str = ''):
        self.frame = frame
        self.major_axis = major_axis
        self.minor_axis = minor_axis
        self.center = frame.origin
        self.normal = frame.w
        self.major_dir = frame.u
        self.minor_dir = frame.v
        self._self_2d = None
        ClosedCurve.__init__(self, name=name)

    @property
    def self_2d(self):
        """Version 2d of the ellipse 3d as a property."""
        if not self._self_2d:
            self._self_2d = self.to_2d(self.center, self.frame.u, self.frame.v)
        return self._self_2d

    def point_belongs(self, point, tol: float = 1e-6):
        """
        Verifies if a given point lies on the Ellipse3D.

        :param point: point to be verified.
        :param tol: tolerance.
        :return: True is point lies on the Ellipse, False otherwise
        """
        new_point = self.frame.global_to_local_coordinates(point)
        return math.isclose(new_point.x ** 2 / self.major_axis ** 2 +
                            new_point.y ** 2 / self.minor_axis ** 2, 1.0, abs_tol=tol)

    def length(self):
        """
        Calculates the length of the ellipse.

        Ramanujan's approximation for the perimeter of the ellipse.
        P = π (a + b) [ 1 + (3h) / (10 + √(4 - 3h) ) ], where h = (a - b)**2/(a + b)**2
        :return:
        """
        perimeter_formular_h = (self.major_axis - self.minor_axis) ** 2 / (self.major_axis + self.minor_axis) ** 2
        return math.pi * (self.major_axis + self.minor_axis) * \
            (1 + (3 * perimeter_formular_h / (10 + math.sqrt(4 - 3 * perimeter_formular_h))))

    def discretization_points(self, *, number_points: int = None, angle_resolution: int = 20):
        """
        Discretize a Contour to have "n" points.

        :param number_points: the number of points (including start and end points)
             if unset, only start and end will be returned.
        :param angle_resolution: if set, the sampling will be adapted to have a controlled angular distance. Useful
            to mesh an arc.
        :return: a list of sampled points.
        """
        if number_points:
            angle_resolution = number_points
        discretization_points_3d = [
                                      self.center + self.major_axis * math.cos(
                                          teta) * self.major_dir
                                      + self.minor_axis * math.sin(
                                          teta) * self.major_dir.cross(
                                          self.normal) for teta in
                                      npy.linspace(0, volmdlr.TWO_PI,
                                                   angle_resolution + 1)][:-1]
        return discretization_points_3d

    def to_2d(self, plane_origin, x, y):
        """
        Transforms an Ellipse 3D into an Ellipse 2D, given a plane origin and an u and v plane vector.

        :param plane_origin: plane origin.
        :param x: plane u vector.
        :param y: plane v vector.
        :return: Ellipse2D.
        """
        center = self.center.to_2d(plane_origin, x, y)
        major_dir_point3d = self.center + self.major_axis * self.major_dir
        major_dir_point2d = major_dir_point3d.to_2d(plane_origin, x, y)
        major_dir_2d = major_dir_point2d - center
        major_dir_2d = major_dir_2d.unit_vector()
        minor_dir_point3d = self.center + self.minor_axis * self.minor_dir
        minor_dir_point2d = minor_dir_point3d.to_2d(plane_origin, x, y)
        minor_dir_2d = minor_dir_point2d - center
        minor_dir_2d = minor_dir_2d.unit_vector()
        # major_dir_2d = self.major_dir.to_2d()
        # _d2 = self.minor_dir.to_2d(plane_origin, x, y)
        return Ellipse2D(self.major_axis, self.minor_axis, volmdlr.Frame2D(center, major_dir_2d, minor_dir_2d))

    def abscissa(self, point: volmdlr.Point3D, tol: float = 1e-6):
        """
        Calculates the abscissa a given point.

        :param point: point to calculate abscissa.
        :param tol: tolerance.
        :return: abscissa
        """
        if not self.point_belongs(point, tol):
            raise ValueError('Point is not on ellipse.')
        point2d = point.to_2d(self.center, self.frame.u, self.frame.v)
        return self.self_2d.abscissa(point2d)

    def point_at_abscissa(self, abscissa: float):
        """
        Calculates the 3D point on the curve at a given fraction of its length (abscissa).

        :param abscissa: The fraction of the curve's length at which to calculate the point.
        :type abscissa: (float)
        Returns: The calculated 3D point on the curve.
        :rtype: Point3D.
        """
        point2d = self.self_2d.point_at_abscissa(abscissa)
        return point2d.to_3d(self.center, self.frame.u, self.frame.v)

    def trim(self, point1: volmdlr.Point3D, point2: volmdlr.Point3D, same_sense: bool = True):
        """
        Trims an ellipse between two points.

        :param point1: point1 used to trim ellipse.
        :param point2: point2 used to trim ellipse.
        :same_sense: indicates whether the curve direction agrees with (True) or is in the opposite
            direction (False) to the edge direction. By default, it's assumed True
        :return: arc of ellipse between these two points.
        """
        ellipse = self
        if not same_sense:
            ellipse = self.reverse()
        if point1.is_close(point2):
            return volmdlr.edges.FullArcEllipse3D(ellipse, point1, self.name)
        return volmdlr.edges.ArcEllipse3D(ellipse, point1, point2)

    def rotation(self, center: volmdlr.Point3D, axis: volmdlr.Vector3D, angle: float):
        """
        Ellipse3D rotation.

        :param center: rotation center.
        :param axis: rotation axis.
        :param angle: angle rotation.
        :return: a new rotated Ellipse3D.
        """
        return Ellipse3D(self.major_axis, self.minor_axis, self.frame.rotation(center, axis, angle), self.name)

    def translation(self, offset: volmdlr.Vector3D):
        """
        Ellipse 3D translation.

        :param offset: translation vector.
        :return: A new translated Ellipse 3D.
        """
        return Ellipse3D(self.major_axis, self.minor_axis, self.frame.translation(offset), self.name)

    def frame_mapping(self, frame: volmdlr.Frame3D, side: str):
        """
        Changes frame_mapping and return a new Ellipse3D.

        side = 'old' or 'new'.
        """

        return Ellipse3D(self.major_axis, self.minor_axis, self.frame.frame_mapping(frame, side))

    def plot(self, ax=None, edge_style: EdgeStyle = EdgeStyle()):
        """Plots an ellipse using Matplotlib."""
        if ax is None:
            ax = plt.figure().add_subplot(111, projection='3d')

        return vm_common_operations.plot_from_discretization_points(ax, edge_style, self, close_plot=True,
                                                                    number_points=100)

    @classmethod
    def from_step(cls, arguments, object_dict, **kwargs):
        """
        Converts a step primitive to a Ellipse3D.

        :param arguments: The arguments of the step primitive.
        :type arguments: list
        :param object_dict: The dictionary containing all the step primitives that have already been instantiated.
        :type object_dict: dict
        :return: The corresponding Ellipse3D object.
        :rtype: :class:`volmdlr.wires.Ellipse3D`
        """
        length_conversion_factor = kwargs.get("length_conversion_factor", 1)

        center = object_dict[arguments[1]].origin
        normal = object_dict[arguments[1]].w
        major_dir = object_dict[arguments[1]].u
        major_axis = float(arguments[2]) * length_conversion_factor
        minor_axis = float(arguments[3]) * length_conversion_factor
        return cls(major_axis, minor_axis, volmdlr.Frame3D(center, major_dir, normal.cross(major_dir), normal),
                   arguments[0][1:-1])

    def reverse(self):
        """
        Reverses the direction of the Ellipse.

        """
        frame = volmdlr.Frame3D(self.center, self.frame.u, -self.frame.v,
                                      self.frame.u.cross(-self.frame.v))
        return Ellipse3D(self.major_axis, self.minor_axis, frame)

    def line_intersections(self, line):
<<<<<<< HEAD
        return volmdlr_intersections.ellipse3d_line_intersections(self, line)

    def linesegment_intersections(self, linesegment, abs_tol: float = 1e-6):
=======
        """
        Gets intersections between an Ellipse 3D and a Line3D.

        :param line: Other Line 3D.
        :return: A list of points, containing all intersections between the Line 3D and the Ellipse3D.
        """
        return volmdlr_intersections.ellipse3d_line_intersections(self, line)

    def linesegment_intersections(self, linesegment, abs_tol: float = 1e-6):
        """
        Gets intersections between an Ellipse 3D and a Line3D.

        :param linesegment: Other Line 3D.
        :param abs_tol: tolerance.
        :return: A list of points, containing all intersections between the Line 3D and the Ellipse3D.
        """
>>>>>>> b72741bc
        ellipse3d_line_intersections = self.line_intersections(linesegment.line)
        intersections = []
        for intersection in ellipse3d_line_intersections:
            if linesegment.point_belongs(intersection, abs_tol):
                intersections.append(intersection)
        return intersections

    def ellipse_intersections(self, ellipse, abs_tol: float = 1e-6):
<<<<<<< HEAD
        intersections = []
        from volmdlr import surfaces
        plane1 = surfaces.Plane3D(self.frame)
        plane2 = surfaces.Plane3D(ellipse.frame)
=======
        """
        Gets intersections between an Ellipse 3D and a Line3D.

        :param ellipse: Other Ellipse 3D.
        :param abs_tol: tolerance.
        :return: A list of points, containing all intersections between the two Ellipse3D.
        """
        intersections = []
        # from volmdlr import surfaces
        plane1 = volmdlr.surfaces.Plane3D(self.frame)
        plane2 = volmdlr.surfaces.Plane3D(ellipse.frame)
>>>>>>> b72741bc
        if plane1.is_coincident(plane2) and self.frame.w.is_colinear_to(ellipse.frame.w):
            ellipse2d = ellipse.to_2d(self.frame.origin, self.frame.u, self.frame.v)
            self_ellipse2d = self.to_2d(self.frame.origin, self.frame.u, self.frame.v)
            intersections_2d = self_ellipse2d.ellipse_intersections(ellipse2d)
            for intersection in intersections_2d:
                intersections.append(intersection.to_3d(self.frame.origin, self.frame.u, self.frame.v))
            return intersections

        plane_intersections = plane1.plane_intersection(plane2)
<<<<<<< HEAD
        self_ellipse3d_line_intersections = volmdlr_intersections.circle_3d_line_intersections(self, plane_intersections[0])
=======
        self_ellipse3d_line_intersections = volmdlr_intersections.circle_3d_line_intersections(self,
                                                                                               plane_intersections[0])
>>>>>>> b72741bc
        ellipse3d_line_intersections = volmdlr_intersections.ellipse3d_line_intersections(
            ellipse, plane_intersections[0])
        for intersection in self_ellipse3d_line_intersections + ellipse3d_line_intersections:
            if volmdlr.core.point_in_list(intersection, intersections):
                continue
            if self.point_belongs(intersection, abs_tol) and ellipse.point_belongs(intersection, abs_tol):
                intersections.append(intersection)
        return intersections<|MERGE_RESOLUTION|>--- conflicted
+++ resolved
@@ -1723,11 +1723,7 @@
         if self.theta == math.pi * 2:
             self.theta = 0.0
         self._bounding_rectangle = None
-<<<<<<< HEAD
-        Curve.__init__(self, name=name)
-=======
         ClosedCurve.__init__(self, name=name)
->>>>>>> b72741bc
 
     def __hash__(self):
         return hash((self.center, self.major_dir, self.major_axis, self.minor_axis))
@@ -1755,11 +1751,7 @@
         point4 = self.center + self.minor_dir * self.minor_axis
         x_components = [point1.x, point2.x, point3.x, point4.x]
         y_components = [point1.y, point2.y, point3.y, point4.y]
-<<<<<<< HEAD
-        return volmdlr.core.BoundingRectangle(min(x_components),  max(x_components),
-=======
         return volmdlr.core.BoundingRectangle(min(x_components), max(x_components),
->>>>>>> b72741bc
                                               min(y_components), max(y_components))
 
     def area(self):
@@ -1844,21 +1836,13 @@
         Calculates the intersections between a line segment and an ellipse.
 
         :param linesegment: line segment to calculate intersections.
-<<<<<<< HEAD
         :param abs_tol: tolerance to be considered while validating an intersection.
-=======
-        :param abs_tol: tolerance.
->>>>>>> b72741bc
         :return: list of points intersections, if there are any.
         """
         line_intersections = self.line_intersections(linesegment.line)
         intersections = []
         for intersection in line_intersections:
-<<<<<<< HEAD
-            if linesegment.point_belongs(intersection, abs_tol=abs_tol):
-=======
             if linesegment.point_belongs(intersection, abs_tol):
->>>>>>> b72741bc
                 intersections.append(intersection)
         return intersections
 
@@ -1937,37 +1921,15 @@
             return math.sqrt((self.major_axis ** 2) * math.sin(theta) ** 2 +
                              (self.minor_axis ** 2) * math.cos(theta) ** 2)
         iter_counter = 0
-<<<<<<< HEAD
-        increment_factor = 1e-5
-        # while True:
-        #     res, _ = scipy_integrate.quad(ellipse_arc_length, angle_start, initial_angle)
-        #     if math.isclose(res, abscissa, abs_tol=1e-5):
-        #         abscissa_angle = initial_angle
-        #         break
-        #     if res > abscissa:
-        #         if iter_counter == 0:
-        #             increment_factor = -1e-5
-        #         else:
-        #             raise NotImplementedError
-        #     initial_angle += increment_factor
-        #     iter_counter += 1
-=======
->>>>>>> b72741bc
         while True:
             res, _ = scipy_integrate.quad(ellipse_arc_length, angle_start, initial_angle)
             if math.isclose(res, abscissa, abs_tol=1e-8):
                 abscissa_angle = initial_angle
                 break
             if res > abscissa:
-<<<<<<< HEAD
-                increment_factor = (abs(initial_angle - angle_start) * (abscissa - res))/(2 * abs(res))
-            else:
-                increment_factor = (abs(initial_angle - angle_start) * (abscissa - res))/abs(res)
-=======
                 increment_factor = (abs(initial_angle - angle_start) * (abscissa - res)) / (2 * abs(res))
             else:
                 increment_factor = (abs(initial_angle - angle_start) * (abscissa - res)) / abs(res)
->>>>>>> b72741bc
             initial_angle += increment_factor
             iter_counter += 1
         x = self.major_axis * math.cos(abscissa_angle)
@@ -1975,10 +1937,6 @@
         return self.frame.local_to_global_coordinates(volmdlr.Point2D(x, y))
 
     def point_distance(self, point):
-<<<<<<< HEAD
-        start = self.point_at_abscissa(0.0)
-        return vm_common_operations.point_distance_to_edge(self, point, start, start)
-=======
         """
         Calculates the distance between an Ellipse 2d and point 2d.
 
@@ -1989,7 +1947,6 @@
         """
         start = self.point_at_abscissa(0.0)
         return vm_common_operations.get_point_distance_to_edge(self, point, start, start)
->>>>>>> b72741bc
 
     def point_angle_with_major_dir(self, point2d):
         """
@@ -2268,11 +2225,6 @@
         return Ellipse3D(self.major_axis, self.minor_axis, frame)
 
     def line_intersections(self, line):
-<<<<<<< HEAD
-        return volmdlr_intersections.ellipse3d_line_intersections(self, line)
-
-    def linesegment_intersections(self, linesegment, abs_tol: float = 1e-6):
-=======
         """
         Gets intersections between an Ellipse 3D and a Line3D.
 
@@ -2289,7 +2241,6 @@
         :param abs_tol: tolerance.
         :return: A list of points, containing all intersections between the Line 3D and the Ellipse3D.
         """
->>>>>>> b72741bc
         ellipse3d_line_intersections = self.line_intersections(linesegment.line)
         intersections = []
         for intersection in ellipse3d_line_intersections:
@@ -2298,12 +2249,6 @@
         return intersections
 
     def ellipse_intersections(self, ellipse, abs_tol: float = 1e-6):
-<<<<<<< HEAD
-        intersections = []
-        from volmdlr import surfaces
-        plane1 = surfaces.Plane3D(self.frame)
-        plane2 = surfaces.Plane3D(ellipse.frame)
-=======
         """
         Gets intersections between an Ellipse 3D and a Line3D.
 
@@ -2315,7 +2260,6 @@
         # from volmdlr import surfaces
         plane1 = volmdlr.surfaces.Plane3D(self.frame)
         plane2 = volmdlr.surfaces.Plane3D(ellipse.frame)
->>>>>>> b72741bc
         if plane1.is_coincident(plane2) and self.frame.w.is_colinear_to(ellipse.frame.w):
             ellipse2d = ellipse.to_2d(self.frame.origin, self.frame.u, self.frame.v)
             self_ellipse2d = self.to_2d(self.frame.origin, self.frame.u, self.frame.v)
@@ -2325,12 +2269,8 @@
             return intersections
 
         plane_intersections = plane1.plane_intersection(plane2)
-<<<<<<< HEAD
-        self_ellipse3d_line_intersections = volmdlr_intersections.circle_3d_line_intersections(self, plane_intersections[0])
-=======
         self_ellipse3d_line_intersections = volmdlr_intersections.circle_3d_line_intersections(self,
                                                                                                plane_intersections[0])
->>>>>>> b72741bc
         ellipse3d_line_intersections = volmdlr_intersections.ellipse3d_line_intersections(
             ellipse, plane_intersections[0])
         for intersection in self_ellipse3d_line_intersections + ellipse3d_line_intersections:
