--- conflicted
+++ resolved
@@ -1017,15 +1017,11 @@
         return self._bounding_rectangle
 
     def get_bounding_rectangle(self):
-<<<<<<< HEAD
         """
         Calculates the circle's bounding rectangle.
 
         :return: returns a Bounding Rectangle object.
         """
-=======
-        """Calculates the bounding rectangle of the circle 2d."""
->>>>>>> 4390b3ec
         x_min = self.center.x - self.radius
         x_max = self.center.x + self.radius
         y_min = self.center.y - self.radius
@@ -1148,12 +1144,6 @@
         """Plots the circle using Matplotlib."""
         return vm_common_operations.plot_circle(self, ax, edge_style)
 
-<<<<<<< HEAD
-    def plot_data(self, edge_style: plot_data.EdgeStyle = None,
-                  surface_style: plot_data.SurfaceStyle = None):
-        """
-        Plots the circle 2d using dessia's plot_data package.
-=======
     def plot_data(self, edge_style: plot_data.EdgeStyle = None, surface_style: plot_data.SurfaceStyle = None):
         """
         Get plot data for the circle 2d.
@@ -1162,7 +1152,6 @@
         :type edge_style: :class:`plot_data.EdgeStyle`, optional
         :return: Plot data for the line.
         :rtype: :class:`plot_data.Circle2D`
->>>>>>> 4390b3ec
         """
         return plot_data.Circle2D(cx=self.center.x, cy=self.center.y,
                                   r=self.radius,
@@ -1290,13 +1279,9 @@
 
     @property
     def normal(self):
-<<<<<<< HEAD
         """
         Gets the circle's normal.
         """
-=======
-        """Gets circle's normal."""
->>>>>>> 4390b3ec
         return self.frame.w
 
     def __hash__(self):
@@ -1422,19 +1407,11 @@
         normal.normalize()
         return cls.from_center_normal(center, normal, radius, arguments[0][1:-1])
 
-<<<<<<< HEAD
-    def to_step(self, current_id, surface_id=None, surface3d=None):
+    def to_step(self, current_id, *args, **kwargs):
         """
         Exports the circle 3d to STEP.
 
-        :param current_id: the id of the current object.
-        :param surface_id: id of the corresponding surface.
-        :param surface3d: the surface 3d.
-        :return:
-        """
-=======
-    def to_step(self, current_id, *args, **kwargs):
->>>>>>> 4390b3ec
+        """
         content, frame_id = self.frame.to_step(current_id)
         curve_id = frame_id + 1
         content += f"#{curve_id} = CIRCLE('{self.name}',#{frame_id},{self.radius * 1000});\n"
@@ -1507,7 +1484,6 @@
     @classmethod
     def from_3_points(cls, point1, point2, point3):
         """
-<<<<<<< HEAD
         Create a Circle3D object from three points.
 
         This class method constructs a Circle3D object given three 3D points (Point3D objects).
@@ -1526,12 +1502,6 @@
         # The method calculates the center, radius, and frame of the circle from the three input points in 3D space.
         # The frame represents the orientation of the circle in 3D space.
         # The method uses various geometric calculations to find these properties.
-
-=======
-        Creates a circle from three points.
-
-        """
->>>>>>> 4390b3ec
         vector_u1 = point2 - point1
         vector_u2 = point2 - point3
         try:
@@ -1959,13 +1929,9 @@
 
     @property
     def self_2d(self):
-<<<<<<< HEAD
-        """
-        Gets the version of the ellipse in 2D.
-        """
-=======
-        """Version 2d of the ellipse 3d as a property."""
->>>>>>> 4390b3ec
+        """
+        Version 2d of the ellipse 3d as a property.
+        """
         if not self._self_2d:
             self._self_2d = self.to_2d(self.center, self.frame.u, self.frame.v)
         return self._self_2d
