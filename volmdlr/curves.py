--- conflicted
+++ resolved
@@ -1160,8 +1160,6 @@
         return intersections
 
     def ellipse_intersections(self, ellipse2d, abs_tol: float = 1e-7):
-<<<<<<< HEAD
-=======
         """
         Finds the intersection points between this circle and an arc 2d.
 
@@ -1171,7 +1169,6 @@
         :return: A list of intersection points between the circle and the arc.
         :rtype: List[Point2D].
         """
->>>>>>> 6007d3ee
         if self.bounding_rectangle.distance_to_b_rectangle(ellipse2d.bounding_rectangle) > abs_tol:
             return []
         intersections = volmdlr_intersections.get_bsplinecurve_intersections(ellipse2d, self, abs_tol)
