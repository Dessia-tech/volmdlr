--- conflicted
+++ resolved
@@ -1924,7 +1924,6 @@
             return point1.point_distance(point2), point1, point2
         return point1.point_distance(point2)
 
-<<<<<<< HEAD
     def point_distance(self, point3d):
         point2d = point3d.to_2d(self.frame.origin, self.frame.u, self.frame.v)
         projected_point3d = point2d.to_3d(self.frame.origin, self.frame.u, self.frame.v)
@@ -1935,14 +1934,13 @@
         if distance1 > distance2:
             return distance2
         return distance1
-=======
+
     def get_arc_point_angle(self, point):
         """Returns the angle of point on the circle."""
         local_start_point = self.frame.global_to_local_coordinates(point)
         u1, u2 = local_start_point.x / self.radius, local_start_point.y / self.radius
         point_angle = volmdlr.geometry.sin_cos_angle(u1, u2)
         return point_angle
->>>>>>> 7f74aadc
 
 
 class Ellipse2D(ClosedCurve):
