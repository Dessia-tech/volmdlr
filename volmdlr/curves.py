"""
Volmdlr curves.

"""
import math
from typing import List, Union

import matplotlib.pyplot as plt
import numpy as npy
import scipy.integrate as scipy_integrate
from matplotlib import __version__ as _mpl_version
from packaging import version

from dessia_common.core import DessiaObject

import plot_data.colors
import plot_data.core as plot_data
import volmdlr
from volmdlr import core, geometry
import volmdlr.utils.common_operations as vm_common_operations
import volmdlr.utils.intersections as volmdlr_intersections
from volmdlr.core import EdgeStyle


class Curve(DessiaObject):
    """Abstract class for a curve object."""

    def __init__(self, name: str = ''):
        DessiaObject.__init__(self, name=name)

    def abscissa(self, point):
        """
        Calculate the abscissa of a point on the curve.
        """
        raise NotImplementedError(f'abscissa method not implemented by {self.__class__.__name__}')

    def sort_points_along_curve(self, points: List[Union[volmdlr.Point2D, volmdlr.Point3D]]):
        """
        Sort point along a curve.

        :param points: list of points to be sorted.
        :return: sorted points.
        """
        return sorted(points, key=self.abscissa)

    def line_intersections(self, line):
        """
        Calculate the line_intersections between line and curve.
        """
        raise NotImplementedError(f'line_intersections method not implemented by {self.__class__.__name__}')

    def linesegment_intersections(self, linesegment, abs_tol: float = 1e-6):
        """
        Calculates the intersections between a curve and a Line Segment.

        :param linesegment: the Line Segment.
        :param abs_tol: tolerance.
        :return:a list containing all intersections between the two objects, if any exists.
        """
        line_intersections = self.line_intersections(linesegment.line)
        intersections = []
        for intersection in line_intersections:
            if linesegment.point_belongs(intersection, abs_tol):
                intersections.append(intersection)
        return intersections


class ClosedCurve(Curve):
    """Abstract class for defining closed curves (Circle, Ellipse) properties."""

    def point_at_abscissa(self, abscissa):
        """
        Returns the point that corresponds to the given abscissa.

        :param abscissa: The abscissa
        :type abscissa: float
        :return: The point that corresponds to the given abscissa.
        :rtype: Union[:class:`volmdlr.Point2D`, :class:`volmdlr.Point3D`]
        """
        raise NotImplementedError(f'point_at_abscissa method using abscissa'
                                  f'{abscissa} not implemented by {self.__class__.__name__}')

    def length(self):
        """
        Calculates the Closed Curve's length.
        """
        raise NotImplementedError(f'length method not implemented by {self.__class__.__name__}')

    def local_discretization(self, point1, point2, number_points: int = 10):
        """
        Gets n discretization points between two given points of the Curve.

        :param point1: point 1 on edge.
        :param point2: point 2 on edge.
        :param number_points: number of points to discretize locally.
        :return: list of locally discretized points.
        """
        abscissa1 = self.abscissa(point1)
        abscissa2 = self.abscissa(point2)
        if point1.is_close(point2) and point1.is_close(self.point_at_abscissa(0.0)):
            abscissa1 = 0.0
            abscissa2 = self.length()
            points = vm_common_operations.get_abscissa_discretization(self, abscissa1, abscissa2, number_points, False)
            return points + [points[0]]
        if abscissa1 > abscissa2 == 0.0:
            abscissa2 = self.length()
        return vm_common_operations.get_abscissa_discretization(self, abscissa1, abscissa2, number_points, False)


class Line(Curve):
    """
    Abstract class representing a line.

    :param point1: The first point defining the line
    :type point1: Union[:class:`volmdlr.Point2D`, :class:`volmdlr.Point3D`]
    :param point2: The second point defining the line
    :type point2: Union[:class:`volmdlr.Point2D`, :class:`volmdlr.Point3D`]
    :param name: Name of the line. Default value is an empty string
    :type name: str, optional
    """

    def __init__(self, point1, point2, name=''):
        self.point1 = point1
        self.point2 = point2
        self._direction_vector = None
        Curve.__init__(self, name=name)

    def __getitem__(self, key):
        """
        Get a point of the line by its index.
        """
        if key == 0:
            return self.point1
        if key == 1:
            return self.point2
        raise IndexError

    def unit_direction_vector(self, *args, **kwargs):
        """
        Get the unit direction vector of the line.

        :return: The unit direction vector of the line
        :rtype:  Union[:class:`volmdlr.Vector2D`, :class:`volmdlr.Vector3D`]
        """
        vector = self.direction_vector()
        vector = vector.unit_vector()
        return vector

    def direction_vector(self, *args, **kwargs):
        """
        Get the direction vector of the line.

        :return: The direction vector of the line
        :rtype: Union[:class:`volmdlr.Vector2D`, :class:`volmdlr.Vector3D`]
        """
        if not self._direction_vector:
            direction_vector = self.point2 - self.point1
            if isinstance(direction_vector, volmdlr.Point3D):
                direction_vector = direction_vector.to_vector()
            self._direction_vector = direction_vector
        return self._direction_vector

    def normal_vector(self, *args, **kwargs):
        """
        Get the normal vector of the line.

        :return: The normal vector of the line
        :rtype: Union[:class:`volmdlr.Vector2D`, :class:`volmdlr.Vector3D`]
        """
        return self.direction_vector().normal_vector()

    def unit_normal_vector(self, *args, **kwargs):
        """
        Get the unit normal vector of the line.

        :return: The unit normal vector of the line
        :rtype: Union[:class:`volmdlr.Vector2D`, :class:`volmdlr.Vector3D`]
        """
        return self.unit_direction_vector().normal_vector()

    def point_projection(self, point):
        """
        Calculate the projection of a point onto the line.

        :param point: The point to project
        :type point: Union[:class:`volmdlr.Point2D`, :class:`volmdlr.Point3D`]
        :return: The projection of the point onto the line and the distance
            between the point and the projection
        :rtype: Tuple(Union[:class:`volmdlr.Point2D`,
            :class:`volmdlr.Point3D`], float)
        """
        vector = self.point2 - self.point1
        norm_u = vector.norm()
        projection_param_t = (point - self.point1).dot(vector) / norm_u ** 2
        projection = self.point1 + projection_param_t * vector
        projection = projection.to_point()
        return projection, projection_param_t * norm_u

    def abscissa(self, point):
        """
        Calculate the abscissa of a point on the line.

        :param point: The point for which to calculate the abscissa
        :type point: Union[:class:`volmdlr.Point2D`, :class:`volmdlr.Point3D`]
        :return: The abscissa of the point
        :rtype: float
        """
        vector = self.point2 - self.point1
        norm_u = vector.norm()
        t_param = (point - self.point1).dot(vector) / norm_u
        return t_param

    def point_at_abscissa(self, abscissa):
        """
        Returns the point that corresponds to the given abscissa.

        :param abscissa: The abscissa
        :type abscissa: float
        :return: The point that corresponds to the given abscissa.
        :rtype: Union[:class:`volmdlr.Point2D`, :class:`volmdlr.Point3D`]
        """
        return self.point1 + self.unit_direction_vector() * abscissa

    def split(self, split_point):
        """
        Split a line into two lines.

        :param split_point: The point where to split the line
        :type split_point: Union[:class:`volmdlr.Point2D`,
            :class:`volmdlr.Point3D`]
        :return: A list containing two lines
        """
        return [self.__class__(self.point1, split_point),
                self.__class__(split_point, self.point2)]

    def is_between_points(self, point1: Union[volmdlr.Point2D, volmdlr.Point3D],
                          point2: Union[volmdlr.Point2D, volmdlr.Point3D]):
        """
        Verifies if a line is between two points.

        :param point1: The first point
        :type point1: Union[:class:`volmdlr.Point2D`, :class:`volmdlr.Point3D`]
        :param point2: The second point
        :type point2: Union[:class:`volmdlr.Point2D`, :class:`volmdlr.Point3D`]
        :return: True if the line is between the two points, False otherwise
        :rtype: bool
        """

        if point1.is_close(point2):
            return False

        line_segment = volmdlr.edges.LineSegment2D(point1, point2)
        if line_segment.line_intersections(self):
            return True
        return False

    def to_step(self, current_id, *args, **kwargs):
        """Exports to STEP format."""
        p1_content, p1_id = self.point1.to_step(current_id)
        # p2_content, p2_id = self.point2.to_step(current_id+1)
        current_id = p1_id + 1
        u_content, u_id = self.unit_direction_vector().to_step(current_id, vector=True)
        current_id = u_id + 1
        content = p1_content + u_content
        content += f"#{current_id} = LINE('{self.name}',#{p1_id},#{u_id});\n"
        return content, current_id

    def reverse(self):
        """Gets a line in the reverse direction."""
        return self.__class__(self.point2, self.point1, name=self.name + '_reverse')

    def closest_point_on_line(self, point):
        """
        Gets point on the line closest to given point.

        :param point: Other point.
        """
        segment_vector = self.direction_vector()
        p_vector = point - self.point1
        p_vector = p_vector.to_vector()
        t_param = p_vector.dot(segment_vector) / segment_vector.dot(segment_vector)
        point = self.point1 + t_param * segment_vector
        return point

    @classmethod
    def from_point_and_vector(cls, point: Union[volmdlr.Point2D, volmdlr.Point3D],
                              direction_vector: Union[volmdlr.Vector2D, volmdlr.Vector3D], name: str = ''):
        """
        Creates a Line object using only a point and a direction vector.

        :param point: line's origin point.
        :param direction_vector: line's direction vector.
        :param name: line's name.
        :return:
        """
        point2 = point + direction_vector
        return cls(point, point2, name=name)


class Line2D(Line):
    """
    Define an infinite line given by two points in 2D.

    """

    def __init__(self, point1: volmdlr.Point2D,
                 point2: volmdlr.Point2D, *, name=''):
        Line.__init__(self, point1, point2, name=name)

    def __hash__(self):
        return hash(('line2d', self.point1, self.point2))

    def to_3d(self, plane_origin, x1, x2):
        """
        Convert the line to a 3D line.

        :param plane_origin: Origin of the plane in which the line is.
        :type plane_origin: :class:`volmdlr.Point3D`
        :param x1: First direction of the plane in which the line is.
        :type x1: :class:`volmdlr.Vector3D`
        :param x2: Second direction of the plane in which the line is.
        :type x2: :class:`volmdlr.Vector3D`
        :return: The 3D line.
        :rtype: :class:`Line3D`
        """
        points_3d = [point.to_3d(plane_origin, x1, x2) for point in [self.point1, self.point2]]
        return Line3D(*points_3d, self.name)

    def rotation(self, center: volmdlr.Point2D, angle: float):
        """
        Line2D rotation.

        :param center: rotation center.
        :param angle: angle rotation.
        :return: a new rotated Line2D.
        """
        return Line2D(*[point.rotation(center, angle)
                        for point in [self.point1, self.point2]])

    def translation(self, offset: volmdlr.Vector2D):
        """
        Line2D translation.

        :param offset: translation vector.
        :return: A new translated Line2D.
        """
        return Line2D(*[point.translation(offset) for point in [self.point1, self.point2]])

    def frame_mapping(self, frame: volmdlr.Frame2D, side: str):
        """
        Map the line to a new coordinate frame.

        :param frame: The new coordinate frame.
        :type frame: :class:`volmdlr.Frame2D`
        :param side: The side to which the mapping is made. 'old' for the
            original coordinate frame, 'new' for the new one.
        :type side: str
        :return: The mapped line.
        :rtype: :class:`Line2D`
        """
        return Line2D(*[point.frame_mapping(frame, side) for point in [self.point1, self.point2]])

    def plot(self, ax=None, edge_style: EdgeStyle = EdgeStyle()):
        """
        Plot the line.

        :param ax: Matplotlib axis on which to plot the line. If none,
            a new figure is created.
        :type ax: matplotlib.axes._subplots.AxesSubplot, optional
        :param edge_style: data class instance, containing all parameters needed to plot Line 2D.
        :return: The Matplotlib axis.
        :rtype: matplotlib.axes._subplots.AxesSubplot
        """
        if ax is None:
            _, ax = plt.subplots()

        if version.parse(_mpl_version) >= version.parse('3.3.2'):
            if edge_style.dashed:
                ax.axline((self.point1.x, self.point1.y),
                          (self.point2.x, self.point2.y),
                          dashes=[30, 5, 10, 5],
                          color=edge_style.color)
            else:
                ax.axline((self.point1.x, self.point1.y),
                          (self.point2.x, self.point2.y),
                          color=edge_style.color)
        else:
            direction_vector = self.direction_vector()
            point3 = self.point1 - 3 * direction_vector
            point4 = self.point2 + 4 * direction_vector
            if edge_style.dashed:
                ax.plot([point3[0], point4[0]], [point3[1], point4[1]], color=edge_style.color,
                        dashes=[30, 5, 10, 5])
            else:
                ax.plot([point3[0], point4[0]], [point3[1], point4[1]], color=edge_style.color)

        return ax

    def plot_data(self, edge_style=None):
        """
        Get plot data for the line.

        :param edge_style: Plotting style for the line.
        :type edge_style: :class:`plot_data.EdgeStyle`, optional
        :return: Plot data for the line.
        :rtype: :class:`plot_data.Line2D`
        """
        return plot_data.Line2D([self.point1.x, self.point1.y],
                                [self.point2.x, self.point2.y],
                                edge_style=edge_style)

    def line_intersections(self, line):
        """
        Calculate the intersection between the two lines.

        :param line: The line to calculate intersections with.
        :type line: :class:`volmdlr.Line2D`
        :return: A list of at most one intersection point between
            the two lines.
        :rtype: List[:class:`volmdlr.Point2D`]
        """

        point = volmdlr.Point2D.line_intersection(self, line)
        if point is not None:
            point_projection1, _ = self.point_projection(point)
            if point_projection1 is None:
                return []

            if line.__class__.__name__ == 'Line2D':
                point_projection2, _ = line.point_projection(point)
                if point_projection2 is None:
                    return []

            return [point_projection1]
        return []

    def linesegment_intersections(self, linesegment):
        """
        Calculate the intersection between a line and a line segment.

        :param linesegment: The line segment to calculate intersections with.
        :type linesegment: :class:`volmdlr.edges.LineSegment2D`
        :return: A list of at most one intersection point between the two lines.
        :rtype: List[:class:`volmdlr.Point2D`]
        """
        return linesegment.line_intersections(self)

    @staticmethod
    def _compute_data_create_tangent_circle(line, point, other_line):
        """
        Static helper method to compute some data used in create_tangent_circle method.
        """

        def vectors_from_line_and_point(line1, line2, point_):
            vector_i = volmdlr.Vector2D(point_.x, point_.y)
            vector_a = volmdlr.Vector2D(line1.point1.x, line1.point1.y)
            vector_b = volmdlr.Vector2D(line1.point2.x, line1.point2.y)
            vector_c = volmdlr.Vector2D(line2.point1.x, line2.point1.y)
            vector_d = volmdlr.Vector2D(line2.point2.x, line2.point2.y)
            return vector_i, vector_a, vector_b, vector_c, vector_d

        if math.isclose(line.point_distance(point), 0, abs_tol=1e-10):
            vectors = vectors_from_line_and_point(line, other_line, point)
        elif math.isclose(other_line.point_distance(point), 0, abs_tol=1e-10):
            vectors = vectors_from_line_and_point(other_line, line, point)
        else:
            raise AttributeError("The point isn't on any of the two lines")
        return vectors

    @staticmethod
    def _change_reference_frame(vector_i, vector_a, vector_b, vector_c, vector_d):
        new_u = volmdlr.Vector2D((vector_b - vector_a))
        new_u = new_u.unit_vector()
        new_v = new_u.unit_normal_vector()
        new_basis = volmdlr.Frame2D(vector_i, new_u, new_v)

        new_a = new_basis.global_to_local_coordinates(vector_a)
        new_b = new_basis.global_to_local_coordinates(vector_b)
        new_c = new_basis.global_to_local_coordinates(vector_c)
        new_d = new_basis.global_to_local_coordinates(vector_d)

        return new_basis, new_a, new_b, new_c, new_d

    @staticmethod
    def compute_tangent_circle_for_parallel_segments(new_basis, new_a, new_c):
        """
        Compute tangent circle between parallel segments.

        """
        segments_distance = abs(new_c[1] - new_a[1])
        radius = segments_distance / 2
        new_circle_center = volmdlr.Point2D((0, npy.sign(new_c[1] - new_a[1]) * radius))
        circle_center = new_basis.local_to_global_coordinates(new_circle_center)
        circle = Circle2D(circle_center, radius)
        return circle, None

    @staticmethod
    def compute_tangent_circles_for_perpendicular_segments(new_basis, new_a, new_b, new_c, new_d):
        """
        Computes tangent circle between perpendicular segments.

        """
        line_ab = Line2D(volmdlr.Point2D(new_a), volmdlr.Point2D(new_b))
        line_cd = Line2D(volmdlr.Point2D(new_c), volmdlr.Point2D(new_d))
        new_pt_k = volmdlr.Point2D.line_intersection(line_ab, line_cd)

        radius = abs(new_pt_k[0])
        new_circle_center1 = volmdlr.Point2D((0, radius))
        new_circle_center2 = volmdlr.Point2D((0, -radius))
        circle_center1 = new_basis.local_to_global_coordinates(new_circle_center1)
        circle_center2 = new_basis.local_to_global_coordinates(new_circle_center2)
        circle1 = Circle2D(circle_center1, radius)
        circle2 = Circle2D(circle_center2, radius)

        return circle1, circle2

    @staticmethod
    def get_concurrent_segments_tangent_circles(vector_i, vector_c, vector_d, new_point_k, new_basis):
        """Creates circles tangents to concurrent segments."""
        point_k = volmdlr.Point2D(new_basis.local_to_global_coordinates(new_point_k))

        if point_k.is_close(vector_i):
            return None, None

        # CHANGEMENT DE REPERE:
        new_u2 = volmdlr.Vector2D(point_k - vector_i).unit_vector()
        new_v2 = new_u2.unit_vector()
        new_basis2 = volmdlr.Frame2D(vector_i, new_u2, new_v2)
        new_vector_c = new_basis2.global_to_local_coordinates(vector_c)
        new_vector_d = new_basis2.global_to_local_coordinates(vector_d)
        new_point_k = new_basis2.global_to_local_coordinates(point_k)
        teta1 = math.atan2(new_vector_c[1], new_vector_c[0] - new_point_k[0])
        teta2 = math.atan2(new_vector_d[1], new_vector_d[0] - new_point_k[0])

        if teta1 < 0:
            teta1 += math.pi
        if teta2 < 0:
            teta2 += math.pi
        teta = teta1
        if not math.isclose(teta1, teta2, abs_tol=1e-08):
            if math.isclose(teta1, math.pi, abs_tol=1e-08) or math.isclose(
                    teta1, 0., abs_tol=1e-08):
                teta = teta2
            elif math.isclose(teta2, math.pi,
                              abs_tol=1e-08) or math.isclose(teta2, 0.,
                                                             abs_tol=1e-08):
                teta = teta1
        radius1 = new_point_k[0] * math.sin(teta) / (1 + math.cos(teta))
        radius2 = new_point_k[0] * math.sin(teta) / (1 - math.cos(teta))
        circle_center1 = new_basis2.local_to_global_coordinates(volmdlr.Point2D(0, -radius1))
        circle_center2 = new_basis2.local_to_global_coordinates(volmdlr.Point2D(0, radius2))

        if new_basis.global_to_local_coordinates(circle_center1)[1] > 0:
            return Circle2D(circle_center1, radius1), Circle2D(circle_center2, radius2)
        return Circle2D(circle_center2, radius2), Circle2D(circle_center1, radius1)

    def create_tangent_circle(self, point, other_line):
        """
        Computes the two circles that are tangent to 2 lines and intersect a point located on one of the two lines.
        """
        vector_i, vector_a, vector_b, vector_c, vector_d = self._compute_data_create_tangent_circle(
            self, point, other_line)
        # Basis change
        new_basis, new_a, new_b, new_c, new_d = self._change_reference_frame(vector_i, vector_a, vector_b,
                                                                             vector_c, vector_d)

        if new_c[1] == 0 and new_d[1] == 0:
            # Segments are on the same line: no solution
            return None, None

        if math.isclose(self.unit_direction_vector().dot(
                other_line.unit_normal_vector()), 0, abs_tol=1e-06):
            # Parallel segments: one solution
            return self.compute_tangent_circle_for_parallel_segments(new_basis, new_a, new_c)

        if math.isclose(self.unit_direction_vector().dot(
                other_line.unit_direction_vector()), 0, abs_tol=1e-06):
            # Perpendicular segments: 2 solution
            return self.compute_tangent_circles_for_perpendicular_segments(new_basis, new_a, new_b, new_c, new_d)

        # =============================================================================
        # LES SEGMENTS SONT QUELCONQUES
        #   => 2 SOLUTIONS
        # =============================================================================

        line_ab = Line2D(volmdlr.Point2D(new_a), volmdlr.Point2D(new_b))
        line_cd = Line2D(volmdlr.Point2D(new_c), volmdlr.Point2D(new_d))
        return self.get_concurrent_segments_tangent_circles(
            vector_i, vector_c, vector_d, volmdlr.Point2D.line_intersection(line_ab, line_cd), new_basis)

    def cut_between_two_points(self, point1: volmdlr.Point2D,
                               point2: volmdlr.Point2D):
        """
        Cut the line between two points to create a linesegment.

        :param point1: The first point defining the linesegment
        :type point1: :class:`volmdlr.Point2D`
        :param point2: The second point defining the linesegment
        :type point2: :class:`volmdlr.Point2D`
        :return: The created linesegment
        :rtype: :class:`volmdlr.edges.LineSegment2D`
        """
        return volmdlr.edges.LineSegment2D(point1, point2)

    def point_belongs(self, point2d, abs_tol: float = 1e-6):
        """
        Verifies if the point 2D belongs to the line.

        :param point2d: point to be verified.
        :param abs_tol: absolute tolerance to consider in calculus.
        :return: True if point belongs to line, False otherwise.
        """
        return math.isclose(self.point_distance(point2d), 0, abs_tol=abs_tol)

    def point_distance(self, point2d):
        """
        Calculate the shortest distance between a line and a point.

        :param point2d: Point to calculate distance.
        :type point2d: :class:`volmdlr.Point2D`.
        :return: Distance to point.
        :rtype: float.
        """
        vector_r = self.point1 - point2d
        vector_v = self.normal_vector()
        return abs(vector_v.dot(vector_r)) / vector_v.norm()

    def get_slope(self):
        """
        Gets the line's slope.
        """
        if self.point1.x == self.point2.x:
            return math.inf
        return (self.point2.y - self.point1.y) / (self.point2.x - self.point1.x)

    def get_y_intersection(self):
        """
        Gets the intersection of the 2D line with the Y axis.

        :return: y-intersection value.
        """
        slope = self.get_slope()
        if slope == math.inf:
            return None
        return self.point1.y - slope * self.point1.x


class Line3D(Line):
    """
    Define an infinite line passing through the 2 points.

    """
    _non_data_eq_attributes = ['name', 'basis_primitives', 'bounding_box']

    def __init__(self, point1: volmdlr.Point3D, point2: volmdlr.Point3D,
                 name: str = ''):
        Line.__init__(self, point1, point2, name=name)
        self._bbox = None

    @property
    def bounding_box(self):
        """Bounding Box getter."""
        if not self._bbox:
            self._bbox = self._bounding_box()
        return self._bbox

    @bounding_box.setter
    def bounding_box(self, new_bounding_box):
        """Bounding Box setter."""
        self._bbox = new_bounding_box

    def _bounding_box(self):
        """Calculates the Bounding box."""
        xmin = min([self.point1[0], self.point2[0]])
        xmax = max([self.point1[0], self.point2[0]])
        ymin = min([self.point1[1], self.point2[1]])
        ymax = max([self.point1[1], self.point2[1]])
        zmin = min([self.point1[2], self.point2[2]])
        zmax = max([self.point1[2], self.point2[2]])

        return core.BoundingBox(xmin, xmax, ymin, ymax, zmin, zmax)

    def point_belongs(self, point3d):
        """
        Verifies if a point belongs to the Line 3D.

        :param point3d: point to be verified.
        :return: returns True if point belongs to the line, and False otherwise.
        """
        if point3d.is_close(self.point1):
            return True
        return self.direction_vector().is_colinear_to(point3d - self.point1)

    def point_distance(self, point):
        """Returns the minimal distance to a point."""
        vector1 = point - self.point1
        vector1.to_vector()
        vector2 = self.point2 - self.point1
        vector2.to_vector()
        return vector1.cross(vector2).norm() / vector2.norm()

    def line_distance(self, line2):
        """
        Calculates the distance between two Line3D.

        :param line2: other Line3D.
        :return: The distance between the two lines.
        """
        direction_vector1 = self.direction_vector()
        direction_vector2 = line2.direction_vector()
        if direction_vector1.is_colinear_to(direction_vector2):
            return direction_vector1.cross(line2.point1 - self.point1).norm() / direction_vector1.norm()
        vector = line2.point1 - self.point1
        line_distance = abs(vector.dot(direction_vector1.cross(direction_vector2))) / direction_vector1.cross(
            direction_vector2).norm()
        return line_distance

    def skew_to(self, line):
        """
        Verifies if two Line3D are skew to each other, that is, they are not parallel and never intersect.

        :param line: other line.
        :return: True if they are skew, False otherwise.
        """
        if self.direction_vector().is_colinear_to(line.direction_vector()):
            return False
        if math.isclose(self.line_distance(line), 0, abs_tol=1e-6):
            return False
        return True

    def intersection(self, line2):
        """
        Calculates the intersection between two Line3D, if there is an intersection.

        :param line2: other Line3D
        :return: None if there is no intersection between Lines.
        A volmdlr.Point3D if there exists an intersection.
        """
        direction_vector1 = self.direction_vector()
        direction_vector2 = line2.direction_vector()
        distance_to_line = self.line_distance(line2)
        if direction_vector1.is_colinear_to(direction_vector2) or \
                not math.isclose(distance_to_line, 0, abs_tol=1e-6):
            return None
        if math.isclose(distance_to_line, 0, abs_tol=1e-6) and \
                math.isclose(direction_vector1.dot(direction_vector2), 0, abs_tol=1e-6):
            projected_point, _ = self.point_projection(line2.point1)
            return projected_point
        vector = self.point1 - line2.point1
        t_coefficient = (vector.dot(direction_vector2) * direction_vector2.dot(direction_vector1) -
                         vector.dot(direction_vector1) * direction_vector2.dot(direction_vector2)) / (
                                direction_vector1.dot(direction_vector1) * direction_vector2.dot(direction_vector2) -
                                direction_vector1.dot(direction_vector2) * direction_vector2.dot(direction_vector1))
        # u_coefficient = (vector.dot(direction_vector2) + t_coefficient * direction_vector1.dot(
        # direction_vector2)) / direction_vector2.dot(direction_vector2)
        intersection = self.point1 + t_coefficient * direction_vector1
        return intersection

    def line_intersections(self, line):
        """
        Gets the intersection between two Line3D, if there is an intersection.

        :param line: other Line3D
        :return: None if there is no intersection between Lines.
        A volmdlr.Point3D if there exists an intersection.
        """
        return self.intersection(line)

    def plot(self, ax=None, edge_style: EdgeStyle = EdgeStyle()):
        """Plot method for Line 3D using Matplotlib."""
        if ax is None:
            fig = plt.figure()
            ax = fig.add_subplot(111, projection='3d')

        # Line segment
        ax.plot([self.point1.x, self.point2.x], [self.point1.y, self.point2.y],
                [self.point1.z, self.point2.z], color=edge_style.color, alpha=edge_style.alpha)

        # Drawing 3 times length of segment on each side
        u = self.point2 - self.point1
        v1 = self.point1 - u * 3
        x1, y1, z1 = v1.x, v1.y, v1.z
        v2 = self.point2 - u * 3
        x2, y2, z2 = v2.x, v2.y, v2.z
        if edge_style.dashed:
            ax.plot([x1, x2], [y1, y2], [z1, z2], color=edge_style.color,
                    dashes=[30, 5, 10, 5])
        else:
            ax.plot([x1, x2], [y1, y2], [z1, z2], color=edge_style.color)
        return ax

    def plane_projection2d(self, center, x, y):
<<<<<<< HEAD
        """
        Project the 3D line onto a 2D plane defined by the center point and two
        orthogonal vectors, x and y.

        :param center: The center point of the plane.
        :param x: A tuple representing the first orthogonal vector (x-component, y-component, z-component).
        :param y: A tuple representing the second orthogonal vector (x-component, y-component, z-component).

        :return: A new 2D line resulting from the projection of the current 3D line onto the specified plane.
        """
=======
        """Line 3D plane projection in 2d."""
>>>>>>> 3d782acc
        return Line2D(self.point1.plane_projection2d(center, x, y),
                      self.point2.plane_projection2d(center, x, y))

    def minimum_distance_points(self, other_line):
        """
        Returns the points on this line and the other line that are the closest of lines.
        """
        if self.point_belongs(other_line.point1):
            return other_line.point1, other_line.point1
        if self.point_belongs(other_line.point2):
            return other_line.point2, other_line.point2
        u = self.point2 - self.point1
        v = other_line.point2 - other_line.point1
        w = self.point1 - other_line.point1
        u_dot_u = u.dot(u)
        u_dot_v = u.dot(v)
        v_dot_v = v.dot(v)
        u_dot_w = u.dot(w)
        v_dot_w = v.dot(w)

        s_param = (u_dot_v * v_dot_w - v_dot_v * u_dot_w) / (u_dot_u * v_dot_v - u_dot_v ** 2)
        t_param = (u_dot_u * v_dot_w - u_dot_v * u_dot_w) / (u_dot_u * v_dot_v - u_dot_v ** 2)
        point1 = self.point1 + s_param * u
        point2 = other_line.point1 + t_param * v
        return point1, point2

    def rotation(self, center: volmdlr.Point3D, axis: volmdlr.Vector3D, angle: float):
        """
        Line3D rotation.

        :param center: rotation center
        :param axis: rotation axis
        :param angle: angle rotation
        :return: a new rotated Line3D
        """

        return Line3D(*[point.rotation(center, axis, angle) for point in
                        [self.point1, self.point2]])

    def translation(self, offset: volmdlr.Vector3D):
        """
        Line3D translation.

        :param offset: translation vector
        :return: A new translated Line3D
        """
        return Line3D(*[point.translation(offset) for point in
                        [self.point1, self.point2]])

    def frame_mapping(self, frame: volmdlr.Frame3D, side: str):
        """
        Changes vector frame_mapping and return a new Line3D.

        side = 'old' or 'new'
        """
        if side == 'old':
            new_start = frame.local_to_global_coordinates(self.point1)
            new_end = frame.local_to_global_coordinates(self.point2)
        elif side == 'new':
            new_start = frame.global_to_local_coordinates(self.point1)
            new_end = frame.global_to_local_coordinates(self.point2)
        else:
            raise ValueError('Please Enter a valid side: old or new')
        return Line3D(new_start, new_end)

    def trim(self, point1: volmdlr.Point3D, point2: volmdlr.Point3D, **kwargs):
        """
        Trims a line creating a line segment.

        :param point1: line segment start.
        :param point2: line segment end.
        :return: line segment.
        """
        if not self.point_belongs(point1) or not self.point_belongs(point2):
            print('Point not on curve')
        #     raise ValueError('Point not on curve')

        return volmdlr.edges.LineSegment3D(point1, point2)

    def copy(self, *args, **kwargs):
        """Creates a Copy of Line3D and returns it."""
        return Line3D(*[point.copy() for point in [self.point1, self.point2]])

    @classmethod
    def from_step(cls, arguments, object_dict, **kwargs):
        """
        Converts a step primitive to an Line3D.

        :param arguments: The arguments of the step primitive.
        :type arguments: list
        :param object_dict: The dictionary containing all the step primitives
            that have already been instantiated
        :type object_dict: dict
        :return: The corresponding Line3D object
        :rtype: :class:`Line3D`
        """
        point1 = object_dict[arguments[1]]
        direction = object_dict[arguments[2]]
        point2 = point1 + direction
        return cls(point1, point2, arguments[0][1:-1])

    def to_2d(self, plane_origin, x, y):
        """
        Transforms a Line3D into an Line2D, given a plane origin and an u and v plane vector.

        :param plane_origin: plane origin.
        :param x: plane u vector.
        :param y: plane v vector.
        :return: Line2D.
        """
        p2d = [point.to_2d(plane_origin, x, y) for point in (self.point1, self.point2)]
        if p2d[0] == p2d[1]:
            return None
        return Line2D(*p2d, name=self.name)


class CircleMixin:
    """Circle abstract class."""

    def split_at_abscissa(self, abscissa):
        """
        Splits a Circle into two at a given fraction of its length (abscissa parameter).

        :param abscissa: The fraction of the circle length at which to perform the split.
                Value should be between 0.0 and circle.length(), where 0.0 represents the start of the circle and
                circle.length() represents the end of the arc.
        :type abscissa: float.

        :return: A list containing the two split Arc objects.
        :rtype: List[Arc].
        :raises: ValueError - If the abscissa value is outside the valid range [0.0, circle length].

        """
        if abscissa == 0.0:
            fullarc_class_ = getattr(volmdlr.edges, "FullArc" + self.__class__.__name__[-2:])
            return [fullarc_class_.from_curve(self)]
        start = self.point_at_abscissa(0.0)
        point_at_absccissa = self.point_at_abscissa(abscissa)
        return self.split(start, point_at_absccissa)

    def trim(self, point1: Union[volmdlr.Point2D, volmdlr.Point3D], point2: Union[volmdlr.Point2D, volmdlr.Point3D],
             same_sense: bool = True):
        """
        Trims a circle between two points.

        :param point1: point 1 used to trim circle.
        :param point2: point2 used to trim circle.
        :param same_sense: Used for periodical curves only. Indicates whether the curve direction agrees with (True)
            or is in the opposite direction (False) to the edge direction. By default, it's assumed True
        :return: arc between these two points.
        """
        fullar_arc_class_ = getattr(volmdlr.edges, 'FullArc' + self.__class__.__name__[-2:])
        arc_class_ = getattr(volmdlr.edges, 'Arc' + self.__class__.__name__[-2:])
        circle = self
        if not same_sense:
            circle = self.reverse()
        if not self.point_belongs(point1, 1e-4) or not self.point_belongs(point2, 1e-4):
            ax = self.plot()
            point1.plot(ax=ax, color='r')
            point2.plot(ax=ax, color='b')
            raise ValueError('Point not on circle for trim method')
        if point1.is_close(point2):
            return fullar_arc_class_(circle, point1)
        return arc_class_(circle, point1, point2)


class Circle2D(CircleMixin, ClosedCurve):
    """
    A class representing a 2D circle.

    This class inherits from `CircleMixin` and `Curve` classes,
    and provides methods to work with 2D circles.

    :param center: The center point of the circle.
    :type center: volmdlr.Point2D
    :param radius: The radius of the circle.
    :type radius: float.
    :param name: The name of the circle. Defaults to ''.
    :type name: str, optional
    """

    def __init__(self, center: volmdlr.Point2D, radius: float, name: str = ''):
        self.center = center
        self.radius = radius
        self._bounding_rectangle = None
        self.frame = volmdlr.Frame2D(center, volmdlr.X2D, volmdlr.Y2D)
        ClosedCurve.__init__(self, name=name)

    def __hash__(self):
        return int(round(1e6 * (self.center.x + self.center.y + self.radius)))

    def __eq__(self, other_circle):
        if self.__class__.__name__ != other_circle.__class__.__name__:
            return False

        return math.isclose(self.center.x,
                            other_circle.center.x, abs_tol=1e-06) \
            and math.isclose(self.center.y,
                             other_circle.center.y, abs_tol=1e-06) \
            and math.isclose(self.radius, other_circle.radius,
                             abs_tol=1e-06)

    def __getitem__(self, key):
        if key == 0:
            return self.center
        if key == 1:
            return self.radius
        raise IndexError

    @classmethod
    def from_3_points(cls, point1, point2, point3, name: str = ''):
        """
        Creates a circle 2d from 3 points.

        :return: circle 2d.
        """
        x_interior, y_interior = point2.x, point2.y
        x_end, y_end = point3.x, point3.y
        x_start, y_start = point1.x, point1.y
        matrix1 = [[2 * (x_start - x_interior), 2 * (y_start - y_interior)],
                   [2 * (x_start - x_end), 2 * (y_start - y_end)]]
        b_vector_components = [x_interior ** 2 + y_interior ** 2 - x_start ** 2 - y_start ** 2,
                               x_end ** 2 + y_end ** 2 - x_start ** 2 - y_start ** 2]
        try:
            matrix_a = volmdlr.Matrix22(*matrix1[0], *matrix1[1])
            b_vector = - volmdlr.Vector2D(*b_vector_components)
            inv_matrix_a = matrix_a.inverse()
            center = volmdlr.Point2D(*inv_matrix_a.vector_multiplication(b_vector))
        except ValueError:
            matrix_a = npy.array(matrix1)
            b_vector = - npy.array(b_vector_components)
            center = volmdlr.Point2D(*npy.linalg.solve(matrix_a, b_vector))
        circle = cls(center, point1.point_distance(center), name=name)
        return circle

    def area(self):
        """
        Calculates the area for a circle 2d.

        :return: circle area.
        """
        return math.pi * self.radius ** 2

    def second_moment_area(self, point):
        """Second moment area of part of disk."""
        sma = math.pi * self.radius ** 4 / 4
        return geometry.huygens2d(sma, sma, 0, self.area(), self.center, point)

    def center_of_mass(self):
        """Gets the circle's center of mass."""
        return self.center

    def length(self):
        """
        Calculates the length of the Circle 2D.

        :return: the circle's length.
        """

        return volmdlr.TWO_PI * self.radius

    def point_symmetric(self, point):
        """
        Creates a circle symmetrically from a point.

        :param point: symmetry point.
        :return: Circle 2D symmetric to point.
        """
        center = 2 * point - self.center
        return Circle2D(center, self.radius)

    def axial_symmetry(self, line):
        """
        Finds out the symmetric circle 2d according to a line.
        """
        return self.__class__(center=self.center.axial_symmetry(line),
                              radius=self.radius)

    def copy(self, *args, **kwargs):
        """
        Create a copy of the arc 2d.

        :return: copied circle 2d.
        """
        return Circle2D(self.center.copy(), self.radius)

    def point_at_abscissa(self, curvilinear_abscissa):
        """
        Gets the point at a given abscissa.

        :param curvilinear_abscissa: a portion of the circle's length - (0, length).
        :return: Point found at given abscissa.
        """
        start = self.center + self.radius * volmdlr.X3D
        return start.rotation(self.center, curvilinear_abscissa / self.radius)

    def abscissa(self, point: volmdlr.Point2D, tol=1e-6):
        """
        Returns the abscissa of a given point 2d.

        """
        if not math.isclose(point.point_distance(self.center), self.radius, abs_tol=tol):
            raise ValueError('Point not in arc')
        u1, u2 = point.x / self.radius, point.y / self.radius
        point_angle = geometry.sin_cos_angle(u1, u2)
        return self.radius * point_angle

    def point_belongs(self, point, include_edge_points: bool = True, tol: float = 1e-6):
        """
        Verifies if a point is inside the Circle 2D.

        :param point: A 2D point to check if it is inside the Circle 2D.
        :type point: `volmdlr.Point2D`
        :param include_edge_points: A Boolean indicating whether points on the edge of the Circle 2D
            should be considered inside the circle.
        :type include_edge_points: bool
        :param tol: tolerance.
        :return: True if point inside the circle or false otherwise.
        :rtype: bool
        """

        if include_edge_points:
            return point.point_distance(self.center) <= self.radius + tol
        return point.point_distance(self.center) < self.radius

    def point_distance(self, point):
        """
        Calculates the distance of given point to the circle.

        :param point: point to calculate distance.
        :return: the distance from the point to the circle 2D.
        """
        return abs(point.point_distance(self.center) - self.radius)

    @property
    def bounding_rectangle(self):
        """
        Gets the bounding rectangle for the circle.

        :return: bounding rectangle.
        """
        if not self._bounding_rectangle:
            self._bounding_rectangle = self.get_bounding_rectangle()
        return self._bounding_rectangle

    def get_bounding_rectangle(self):
        """
        Calculates the circle's bounding rectangle.

        :return: returns a Bounding Rectangle object.
        """
        x_min = self.center.x - self.radius
        x_max = self.center.x + self.radius
        y_min = self.center.y - self.radius
        y_max = self.center.y + self.radius
        return core.BoundingRectangle(x_min, x_max, y_min, y_max)

    def cut_by_line(self, line: Line2D):
        """
        Cuts a circle by a line and returns the resulting contours.

        :param line: The line used to cut the circle.
        :type line: (Line2D)
        :return: A list containing the resulting contours after the cut.
        :rtype: List[Union[self, Contour2D]]
        :raises: NotImplementedError - If there is only one intersection point, the method is not implemented.
                 ValueError: If there are more than two intersection points, the input is invalid.
        """
        intersection_points = self.line_intersections(line)
        if not intersection_points:
            return [self]
        if len(intersection_points) == 1:
            raise NotImplementedError
        if len(intersection_points) == 2:
            linesegment = volmdlr.edges.LineSegment2D(intersection_points[0],
                                                      intersection_points[1])
            arc1, arc2 = self.split(intersection_points[0],
                                    intersection_points[1])
            # from volmdlr import wires
            contour1 = volmdlr.wires.Contour2D([arc1, linesegment.copy()])
            contour2 = volmdlr.wires.Contour2D([arc2, linesegment.copy()])
            return [contour1, contour2]
        raise ValueError

    def line_intersections(self, line2d: Line2D, tol=1e-9):
        """
        Calculates the intersections between a circle 2D and Line 2D.

        :param line2d: line to calculate intersections
        :param tol: tolerance to consider in calculations.
        :return: circle and line intersections.
        """
        if line2d.point_belongs(self.center):
            direction_vector = line2d.unit_direction_vector()
            return [self.center + self.radius * direction_vector, self.center - self.radius * direction_vector]
        if not self.center.is_close(volmdlr.O2D):
            local_line = line2d.frame_mapping(self.frame, 'new')
            local_circle = self.frame_mapping(self.frame, 'new')
            local_line_intersections = local_circle.line_intersections(local_line)
            return [self.frame.local_to_global_coordinates(point) for point in local_line_intersections]
        m = line2d.get_slope()
        c = line2d.get_y_intersection()
        if m == math.inf and c is None:
            x_line = line2d.point1.x
            y1 = - math.sqrt(self.radius**2 - x_line**2)
            y2 = math.sqrt(self.radius**2 - x_line**2)
            return [volmdlr.Point2D(x_line, y1), volmdlr.Point2D(x_line, y2)]
        quad_eq_a = 1 + m ** 2
        quad_eq_b = 2 * m * c
        quad_eq_c = c ** 2 - self.radius ** 2
        delta = quad_eq_b ** 2 - 4 * quad_eq_a * quad_eq_c
        if delta < 0.0 or quad_eq_a == 0.0:
            return []
        if math.isclose(delta, 0, abs_tol=1e-6):
            x1 = - quad_eq_b / 2 * quad_eq_a
            y1 = m * x1 + c
            return [volmdlr.Point2D(x1, y1)]
        x1 = (-quad_eq_b + math.sqrt(delta)) / (2 * quad_eq_a)
        x2 = (-quad_eq_b - math.sqrt(delta)) / (2 * quad_eq_a)
        y1 = m * x1 + c
        y2 = m * x2 + c
        return [volmdlr.Point2D(x1, y1), volmdlr.Point2D(x2, y2)]

    def linesegment_intersections(self, linesegment: 'volmdlr.edges.LineSegment2D', tol=1e-9):
        """
        Calculates the intersections between a circle 2D and line segment 2D.

        :param linesegment: line segment to calculate intersections
        :param tol: tolerance to consider in calculations.
        :return: circle and line segment intersections.
        """
        if self.bounding_rectangle.distance_to_b_rectangle(linesegment.bounding_rectangle) > tol:
            return []
        line_intersections = self.line_intersections(linesegment.line, tol)
        linesegment_intersections = []
        for intersection in line_intersections:
            if linesegment.point_belongs(intersection):
                linesegment_intersections.append(intersection)
        return linesegment_intersections

    def circle_intersections(self, circle: 'Circle2D'):
        """
        Finds the intersection points between this circle and another circle.

        :param circle: The other circle to find intersections with.
        :type circle: (Circle2D).
        :return: A list of intersection points between the two circles.
        :rtype: List[Point2D].
        """
        return volmdlr_intersections.get_circle_intersections(self, circle)

    def arc_intersections(self, arc2d: 'volmdlr.edges.Arc2D', abs_tol: float = 1e-6):
        """
        Finds the intersection points between this circle and an arc 2d.

        :param arc2d: The arc 2d to find intersections with.
        :type arc2d: (edges.Arc2D).
        :param abs_tol: tolerance to be considered while validating an intersection.
        :return: A list of intersection points between the circle and the arc.
        :rtype: List[Point2D].
        """
        circle_intesections = self.circle_intersections(arc2d.circle)
        intersections = []
        for inter in circle_intesections:
            if arc2d.point_belongs(inter, abs_tol):
                intersections.append(inter)
        return intersections

    def ellipse_intersections(self, ellipse2d, abs_tol: float = 1e-7):
        """
        Finds the intersection points between this circle and an arc 2d.

        :param ellipse2d: The Ellipse 2d to find intersections with.
        :type ellipse2d: (Ellipse2D).
        :param abs_tol: Tolerance.
        :return: A list of intersection points between the circle and the arc.
        :rtype: List[Point2D].
        """
        if self.bounding_rectangle.distance_to_b_rectangle(ellipse2d.bounding_rectangle) > abs_tol:
            return []
        intersections = volmdlr_intersections.get_bsplinecurve_intersections(ellipse2d, self, abs_tol)
        return intersections

    def bsplinecurve_intersections(self, bsplinecurve: 'volmdlr.edges.BSplineCurve2D', abs_tol: float = 1e-6):
        """
        Calculates the intersections between a circle 2d and a BSpline Curve 2D.

        :param bsplinecurve: bsplinecurve to search for intersections.
        :param abs_tol: tolerance to be considered while validating an intersection.
        :return: a list with all intersections between circle and bsplinecurve.
        """
        return volmdlr_intersections.get_bsplinecurve_intersections(self, bsplinecurve, abs_tol)

    def plot(self, ax=None, edge_style: EdgeStyle = EdgeStyle()):
        """Plots the circle using Matplotlib."""
        return vm_common_operations.plot_circle(self, ax, edge_style)

    def plot_data(self, edge_style: plot_data.EdgeStyle = None, surface_style: plot_data.SurfaceStyle = None):
        """
        Get plot data for the circle 2d.

        :param edge_style: Plotting style for the line.
        :type edge_style: :class:`plot_data.EdgeStyle`, optional
        :return: Plot data for the line.
        :rtype: :class:`plot_data.Circle2D`
        """
        return plot_data.Circle2D(cx=self.center.x, cy=self.center.y,
                                  r=self.radius,
                                  edge_style=edge_style,
                                  surface_style=surface_style)

    def to_3d(self, plane_origin, x, y):
        """
        Transforms a Circle2D into an Circle3D, given a plane origin and an u and v plane vector.

        :param plane_origin: plane origin.
        :param x: plane u vector.
        :param y: plane v vector.
        :return: Circle3D.
        """
        normal = x.cross(y)
        center3d = self.center.to_3d(plane_origin, x, y)
        return Circle3D(volmdlr.Frame3D(center3d, x, y, normal), self.radius, self.name)

    def rotation(self, center: volmdlr.Point2D, angle: float):
        """
        Circle2D rotation.

        :param center: rotation center.
        :param angle: angle rotation.
        :return: a new rotated Circle2D.
        """
        return Circle2D(self.center.rotation(center, angle), self.radius)

    def translation(self, offset: volmdlr.Vector2D):
        """
        Circle2D translation.

        :param offset: translation vector
        :return: A new translated Circle2D
        """
        return Circle2D(self.center.translation(offset), self.radius)

    def frame_mapping(self, frame: volmdlr.Frame3D, side: str):
        """
        Changes frame_mapping and return a new Circle2D.

        side = 'old' or 'new'
        """
        if side == 'old':
            return Circle2D(frame.local_to_global_coordinates(self.center),
                            self.radius)
        if side == 'new':
            return Circle2D(frame.global_to_local_coordinates(self.center),
                            self.radius)
        raise ValueError('Side should be \'new\' \'old\'')

    def split_by_line(self, line: Line2D):
        """
        Split the Circle with a line into two Arc2D.
        """
        split_points = self.line_intersections(line)
        return self.split(split_points[0], split_points[1])

    def split(self, split_start, split_end):
        """
        Splits the current object into two Arc2D edges.

        This method creates two Arc2D edges by splitting the current object between the specified start and end points.
        The new Arc2D edges will connect the split_start and split_end points, and split_end and split_start points
        respectively.

        :param (Point2D) split_start: The starting point of the split.
        :param (Point2D) split_end: The ending point of the split.

        :return: A list containing the two newly created Arc2D edges resulting from the split.
        """
        return [volmdlr.edges.Arc2D(self, split_start, split_end),
                volmdlr.edges.Arc2D(self, split_end, split_start)]

    def discretization_points(self, *, number_points: int = None, angle_resolution: int = 40):
        """
        Discretize a Contour to have "n" points.

        :param number_points: the number of points (including start and end points)
             if unset, only start and end will be returned
        :param angle_resolution: if set, the sampling will be adapted to have a controlled angular distance. Useful
            to mesh an arc
        :return: a list of sampled points
        """
        if not number_points and angle_resolution:
            number_points = math.ceil(math.pi * angle_resolution) + 2
        step = self.length() / number_points
        return [self.point_at_abscissa(i * step) for i in range(number_points)]

    def get_geo_points(self):
        """
        Represents the circle in 3D space.
        """
        return [volmdlr.Point3D(self.radius, self.center.y, 0),
                volmdlr.Point3D(self.center.x, self.center.y, 0),
                volmdlr.Point3D(-self.radius, self.center.y, 0)]


class Circle3D(CircleMixin, ClosedCurve):
    """
    Defines a Circle in three dimensions, with a center and a radius.

    frame.u, frame.v define the plane, frame.w the normal
    """
    _non_serializable_attributes = ['point', 'edges', 'point_inside_contour']
    _non_data_eq_attributes = ['name']
    _non_data_hash_attributes = ['name']
    _generic_eq = True

    def __init__(self, frame: volmdlr.Frame3D, radius: float,
                 name: str = ''):
        self.radius = radius
        self.frame = frame
        self._bbox = None
        self.angle = 2 * math.pi
        ClosedCurve.__init__(self, name=name)

    @property
    def center(self):
        """Gets the center point of the circle 3d."""
        return self.frame.origin

    @property
    def normal(self):
        """
        Gets the circle's normal.
        """
        return self.frame.w

    def __hash__(self):
        return hash(self.frame.origin)

    def __eq__(self, other_circle):
        return self.frame.origin.is_close(other_circle.frame.origin) \
            and self.frame.w.is_colinear_to(other_circle.frame.w) \
            and math.isclose(self.radius,
                             other_circle.radius, abs_tol=1e-06)

    def __getitem__(self, key):
        if key == 0:
            return self.frame
        if key == 1:
            return self.radius
        raise IndexError

    def discretization_points(self, *, number_points: int = None, angle_resolution: int = 20):
        """
        Discretize a Circle to have "n" points.

        :param number_points: the number of points (including start and end points)
             if unset, only start and end will be returned
        :param angle_resolution: if set, the sampling will be adapted to have a controlled angular distance. Useful
            to mesh an arc
        :return: a list of sampled points
        """
        if number_points:
            angle_resolution = number_points
        discretization_points_3d = [self.center + self.radius * math.cos(teta) * self.frame.u +
                                    self.radius * math.sin(teta) * self.frame.v for teta in
                                    npy.linspace(0, volmdlr.TWO_PI, angle_resolution + 1)][:-1]
        return discretization_points_3d

    def abscissa(self, point: volmdlr.Point3D, tol: float = 1e-6):
        """
        Calculates the abscissa a given point.

        :param point: point to calculate abscissa.
        :param tol: tolerance.
        :return: abscissa
        """
        if not math.isclose(self.center.point_distance(point), self.radius, abs_tol=tol):
            raise ValueError('Point is not on circle')
        x, y, _ = self.frame.global_to_local_coordinates(point)
        u1 = x / self.radius
        u2 = y / self.radius
        theta = geometry.sin_cos_angle(u1, u2)

        return self.radius * abs(theta)

    def length(self):
        """Calculates the arc length of the circle."""
        return volmdlr.TWO_PI * self.radius

    def rotation(self, center: volmdlr.Point3D, axis: volmdlr.Vector3D, angle: float):
        """
        Circle3D rotation.

        :param center: rotation center
        :param axis: rotation axis
        :param angle: angle rotation
        :return: a new rotated Circle3D
        """
        return Circle3D(self.frame.rotation(center, axis, angle),
                        self.radius, self.name)

    def translation(self, offset: volmdlr.Vector3D):
        """
        Circle3D translation.

        :param offset: translation vector
        :return: A new translated Circle3D
        """
        return Circle3D(self.frame.translation(offset), self.radius, self.name)

    def frame_mapping(self, frame: volmdlr.Frame3D, side: str):
        """
        Changes frame_mapping and return a new Circle3D.

        side = 'old' or 'new'.
        """
        return Circle3D(self.frame.frame_mapping(frame, side), self.radius)

    def plot(self, ax=None, edge_style: EdgeStyle = EdgeStyle()):
        """Plot method for Circle3D."""
        if ax is None:
            fig = plt.figure()
            ax = fig.add_subplot(111, projection='3d')
        return vm_common_operations.plot_from_discretization_points(ax, edge_style, self, close_plot=True)

    def point_at_abscissa(self, curvilinear_abscissa):
        """ Start point is at intersection of frame.u axis. """
        start = self.frame.origin + self.radius * self.frame.u
        return start.rotation(self.frame.origin, self.frame.w,
                              curvilinear_abscissa / self.radius)

    def line_intersections(self, line: Line3D):
        """
        Calculates the intersections between the Circle3D and a line 3D.

        :param line: line 3D to verify intersections
        :return: list of points intersecting Circle
        """
        circle3d_line_intersections = volmdlr_intersections.circle_3d_line_intersections(self, line)
        return circle3d_line_intersections

    def linesegment_intersections(self, linesegment: 'volmdlr.edges.LineSegment3D', abs_tol: float = 1e-6):
        """
        Calculates the intersections between the Circle3D and a line segment 3D.

        :param linesegment: line segment 3D to verify intersections
        :param abs_tol: tolerance to be considered while validating an intersection.
        :return: list of points intersecting Circle
        """
        intersections = []
        circle3d_line_intersections = volmdlr_intersections.circle_3d_line_intersections(self, linesegment.line)
        for intersection in circle3d_line_intersections:
            if linesegment.point_belongs(intersection, abs_tol):
                intersections.append(intersection)
        return intersections

    def circle_intersections(self, other_circle, abs_tol: float = 1e-6):
        """
        Calculates the intersections between two Circle3D.

        :param other_circle: Circle 3D to verify intersections.
        :param abs_tol: tolerance.
        :return: list of points intersecting Circle
        """
        plane_intersections = volmdlr_intersections.get_two_planes_intersections(self.frame, other_circle.frame)
        if not plane_intersections:
            return []
        plane_intersections = Line3D(plane_intersections[0], plane_intersections[1])
        circle3d_line_intersections1 = volmdlr_intersections.circle_3d_line_intersections(self, plane_intersections)
        circle3d_line_intersections2 = volmdlr_intersections.circle_3d_line_intersections(other_circle,
                                                                                          plane_intersections)
        intersections = []
        for intersection in circle3d_line_intersections1 + circle3d_line_intersections2:
            if volmdlr.core.point_in_list(intersection, intersections):
                continue
            if self.point_belongs(intersection, abs_tol) and other_circle.point_belongs(intersection, abs_tol):
                intersections.append(intersection)
        return intersections

    def ellipse_intersections(self, ellipse, abs_tol: float = 1e-6):
        """
        Calculates the intersections between two Circle3D.

        :param ellipse: Ellipse 3D to verify intersections.
        :param abs_tol: tolerance.
        :return: list of points intersecting Circle
        """
        intersections = []
        if self.frame.w.is_colinear_to(ellipse.frame.w) and \
                math.isclose(self.frame.w.dot(ellipse.frame.origin - self.frame.origin), 0, abs_tol=1e-6):
            ellipse2d = ellipse.to_2d(self.frame.origin, self.frame.u, self.frame.v)
            circle2d = self.to_2d(self.frame.origin, self.frame.u, self.frame.v)
            intersections_2d = circle2d.ellipse_intersections(ellipse2d)
            for intersection in intersections_2d:
                intersections.append(intersection.to_3d(self.frame.origin, self.frame.u, self.frame.v))
            return intersections

        plane_intersections = volmdlr_intersections.get_two_planes_intersections(self.frame, ellipse.frame)
        if not plane_intersections:
            return []
        plane_intersections = Line3D(plane_intersections[0], plane_intersections[1])
        circle3d_line_intersections = volmdlr_intersections.circle_3d_line_intersections(self, plane_intersections)
        ellipse3d_line_intersections = volmdlr_intersections.conic3d_line_intersections(
            ellipse, plane_intersections)
        for intersection in circle3d_line_intersections + ellipse3d_line_intersections:
            if volmdlr.core.point_in_list(intersection, intersections):
                continue
            if self.point_belongs(intersection, abs_tol) and ellipse.point_belongs(intersection, abs_tol):
                intersections.append(intersection)
        return intersections

    @classmethod
    def from_step(cls, arguments, object_dict, **kwargs):
        """
        Converts a step primitive to a Circle3D.

        :param arguments: The arguments of the step primitive.
        :type arguments: list
        :param object_dict: The dictionary containing all the step primitives that have already been instantiated.
        :type object_dict: dict
        :return: The corresponding Circle3D object.
        :rtype: :class:`volmdlr.wires.Circle3D`
        """
        length_conversion_factor = kwargs.get("length_conversion_factor", 1)

        center = object_dict[arguments[1]].origin
        radius = float(arguments[2]) * length_conversion_factor
        normal = object_dict[arguments[1]].w
        normal = normal.unit_vector()
        return cls.from_center_normal(center, normal, radius, arguments[0][1:-1])

    def to_step(self, current_id, *args, **kwargs):
        """
        Exports the circle 3d to STEP.

        """
        content, frame_id = self.frame.to_step(current_id)
        curve_id = frame_id + 1
        content += f"#{curve_id} = CIRCLE('{self.name}',#{frame_id},{self.radius * 1000});\n"
        current_id = curve_id
        # if surface_id:
        #     content += f"#{curve_id + 1} = SURFACE_CURVE('',#{curve_id},(#{surface_id}),.PCURVE_S1.);\n"
        #     curve_id += 1

        # point1 = self.frame.origin + self.frame.u * self.radius
        # point3 = self.frame.origin - self.frame.u * self.radius
        #
        # p1_content, p1_id = point1.to_step(curve_id + 1, vertex=True)
        # p3_content, p3_id = point3.to_step(p1_id + 1, vertex=True)
        # content += p1_content + p3_content
        #
        # arc1_id = p3_id + 1
        # content += f"#{arc1_id} = EDGE_CURVE('{self.name}',#{p1_id},#{p3_id},#{curve_id},.T.);\n"
        # oriented_edge1_id = arc1_id + 1
        # content += f"#{oriented_edge1_id} = ORIENTED_EDGE('',*,*,#{arc1_id},.T.);\n"
        #
        # arc2_id = oriented_edge1_id + 1
        # content += f"#{arc2_id} = EDGE_CURVE('{self.name}',#{p3_id},#{p1_id},#{curve_id},.T.);\n"
        # oriented_edge2_id = arc2_id + 1
        # content += f"#{oriented_edge2_id} = ORIENTED_EDGE('',*,*,#{arc2_id},.T.);\n"
        #
        # current_id = oriented_edge2_id + 1
        # content += f"#{current_id} = EDGE_LOOP('{self.name}',(#{oriented_edge1_id},#{oriented_edge2_id}));\n"

        return content, current_id

    @property
    def bounding_box(self):
        """Bounding box for Arc 3D."""
        if not self._bbox:
            self._bbox = self._bounding_box()
        return self._bbox

    def _bounding_box(self):
        """
        Computes the bounding box.

        """
        points = [self.frame.origin + self.radius * v
                  for v in [self.frame.u, -self.frame.u,
                            self.frame.v, -self.frame.v]]
        return core.BoundingBox.from_points(points)

    def to_2d(self, plane_origin, x, y):
        """
        Transforms a Circle3D into an Circle2D, given a plane origin and an u and v plane vector.

        :param plane_origin: plane origin.
        :param x: plane u vector.
        :param y: plane v vector.
        :return: Circle2D.
        """
        center = self.center.to_2d(plane_origin, x, y)
        return Circle2D(center, self.radius)

    @classmethod
    def from_center_normal(cls, center: volmdlr.Point3D,
                           normal: volmdlr.Vector3D,
                           radius: float,
                           name: str = ''):
        """Creates a Circle 3D from a center point and a normal vector, along with is radius."""
        u = normal.deterministic_unit_normal_vector()
        v = normal.cross(u)
        return cls(volmdlr.Frame3D(center, u, v, normal), radius, name)

    @classmethod
    def from_3_points(cls, point1, point2, point3, name: str = ''):
        """
        Create a Circle3D object from three points.

        This class method constructs a Circle3D object given three 3D points (Point3D objects).
        The three points are used to uniquely define a circle in 3D space.

        :param (Point3D) point1: The first point on the circumference of the circle.
        :param (Point3D) point2: The second point on the circumference of the circle.
        :param (Point3D) point3: The third point on the circumference of the circle.

        return: A Circle3D object that represents the circle uniquely defined by the three input points.

        :raise ZeroDivisionError: If the three input points are not distinct, a ZeroDivisionError is raised.
        :raise ZeroDivisionError: If the start, end, and interior points of the arc are not distinct, a ZeroDivisionError is raised.
        """
        # The implementation details are not described in the docstring as they are quite involved.
        # The method calculates the center, radius, and frame of the circle from the three input points in 3D space.
        # The frame represents the orientation of the circle in 3D space.
        # The method uses various geometric calculations to find these properties.
        vector_u1 = point2 - point1
        vector_u2 = point2 - point3
        try:
            vector_u1 = vector_u1.unit_vector()
            vector_u2 = vector_u2.unit_vector()
        except ZeroDivisionError as exc:
            raise ZeroDivisionError('the 3 points must be distincts') from exc

        normal = vector_u2.cross(vector_u1)
        normal = normal.unit_vector()

        if vector_u1.is_close(vector_u2):
            vector_u2 = normal.cross(vector_u1)
            vector_u2 = vector_u2.unit_vector()

        point11 = 0.5 * (point1 + point2)  # Mid-point of segment s,m
        point21 = 0.5 * (point2 + point3)  # Mid-point of segment s,m

        line1 = Line3D(point11, point11 + normal.cross(vector_u1))
        line2 = Line3D(point21, point21 + normal.cross(vector_u2))

        try:
            center, _ = line1.minimum_distance_points(line2)
        except ZeroDivisionError as exc:
            raise ZeroDivisionError('Start, end and interior points  of an arc must be distincts') from exc

        return cls(frame=volmdlr.Frame3D(center, vector_u1, normal.cross(vector_u1), normal),
                   radius=(center - point1).norm(), name=name)

    def extrusion(self, extrusion_vector):
        """
        Returns the cylindrical face generated by extrusion of the circle.
        """
        if self.normal.is_colinear_to(extrusion_vector):
            u = self.normal.deterministic_unit_normal_vector()
            v = self.normal.cross(u)
            w = extrusion_vector.copy()
            w = w.unit_vector()
            cylinder = volmdlr.surfaces.CylindricalSurface3D(
                volmdlr.Frame3D(self.center, u, v, w), self.radius)
            return [volmdlr.faces.CylindricalFace3D.from_surface_rectangular_cut(cylinder, 0, volmdlr.TWO_PI,
                                                                                 0, extrusion_vector.norm())]
        raise NotImplementedError(
            f'Extrusion along vector not colinar to normal for circle not '
            f'handled yet: dot={self.normal.dot(extrusion_vector)}')

    def revolution(self, axis_point: volmdlr.Point3D, axis: volmdlr.Vector3D,
                   angle: float):
        """
        Return the Toroidal face generated by the revolution of the circle.
        """
        line3d = Line3D(axis_point, axis_point + axis)
        tore_center, _ = line3d.point_projection(self.center)
        u = self.center - tore_center
        u = u.unit_vector()
        v = axis.cross(u)
        if not math.isclose(self.normal.dot(u), 0., abs_tol=1e-9):
            raise NotImplementedError(
                'Outside of plane revolution not supported')

        tore_radius = tore_center.point_distance(self.center)
        surface = volmdlr.surfaces.ToroidalSurface3D(
            volmdlr.Frame3D(tore_center, u, v, axis),
            tore_radius, self.radius)
        return [volmdlr.faces.ToroidalFace3D.from_surface_rectangular_cut(surface, 0, angle, 0, volmdlr.TWO_PI)]

    def point_belongs(self, point: volmdlr.Point3D, abs_tol: float = 1e-6):
        """
        Returns if given point belongs to the Circle3D.
        """
        distance = point.point_distance(self.center)
        vec = volmdlr.Vector3D(*point - self.center)
        dot = self.normal.dot(vec)
        if math.isclose(distance, self.radius, abs_tol=abs_tol) \
                and math.isclose(dot, 0, abs_tol=abs_tol):
            return True
        return False

    def reverse(self):
        """
        Reverses the direction of the circle.

        """
        frame = volmdlr.Frame3D(self.center, self.frame.u, -self.frame.v, self.frame.u.cross(-self.frame.v))
        return Circle3D(frame, self.radius)

    def split(self, split_start, split_end):
        """
        Splits a circle into two arcs, at two given points.

        :param split_start: split point 1.
        :param split_end:  split point 2.
        :return: A list with two split arc 3D.
        """
        return [volmdlr.edges.Arc3D(self, split_start, split_end),
                volmdlr.edges.Arc3D(self, split_end, split_start)]

    def sweep(self, *args):
        """
        Circle 3D is used as path for sweeping given section through it.

        :return:
        """
        _, section_contour = args
        new_faces = []
        for contour_primitive in section_contour.primitives:
            new_faces.extend(contour_primitive.revolution(
                self.center, self.normal, volmdlr.TWO_PI))
        return new_faces

    def distance_linesegment(self, linesegment3d, return_points=False):
        """
        Gets the minimum distance between an Arc 3D and Line Segment 3D.

        :param linesegment3d: other line segment 3d.
        :param return_points: boolean to decide weather to return the corresponding minimal distance points or not.
        :return: minimum distance / minimal distance with corresponding points.
        """
        point1, point2 = vm_common_operations.minimum_distance_points_circle3d_linesegment3d(self, linesegment3d)
        if return_points:
            return point1.point_distance(point2), point1, point2
        return point1.point_distance(point2)


class Ellipse2D(ClosedCurve):
    """
    Defines an Ellipse in two-dimensions.

    Ellipse2D defined by a major axis (A), minor axis (B), a center and a frame 2d where its u-component
    represents the direction of the major axis.

    :param major_axis: ellipse's major axis (A)
    :type major_axis: float
    :param minor_axis: ellipse's minor axis (B)
    :type minor_axis: float
    :param frame: ellipse's local frame.
    :type frame: volmdlr.Frame2D.

    :Example:
    >>> ellipse2d = Ellipse2D(4, 2, volmdlr.O2D, volmdlr.OXY)
    """

    def __init__(self, major_axis, minor_axis, frame, name=''):
        self.major_axis = major_axis
        self.minor_axis = minor_axis
        self.center = frame.origin
        self.major_dir = frame.u
        self.minor_dir = frame.v
        # self.frame = volmdlr.Frame2D(self.center, self.major_dir, self.minor_dir)
        self.frame = frame
        if math.isclose(frame.u.cross(frame.v), 1.0, abs_tol=1e-6):
            self.angle_start = 0.0
            self.angle_end = volmdlr.TWO_PI
            self.is_trigo = True
        elif math.isclose(frame.u.cross(frame.v), -1.0, abs_tol=1e-6):
            self.angle_start = volmdlr.TWO_PI
            self.angle_end = 0.0
            self.is_trigo = False
        self.theta = geometry.clockwise_angle(self.major_dir, volmdlr.X2D)
        if self.theta == math.pi * 2:
            self.theta = 0.0
        self._bounding_rectangle = None
        ClosedCurve.__init__(self, name=name)

    def __hash__(self):
        return hash((self.center, self.major_dir, self.major_axis, self.minor_axis))

    def __getitem__(self, key):
        if key == 0:
            return self.major_axis
        if key == 1:
            return self.minor_axis
        if key == 2:
            return self.frame
        raise IndexError

    @property
    def bounding_rectangle(self):
        """
        Gets the bounding rectangle of the ellipse 2d.

        :return: a Bounding Rectangle object.
        """
        if not self._bounding_rectangle:
            self._bounding_rectangle = self.get_bounding_rectangle()
        return self._bounding_rectangle

    def get_bounding_rectangle(self):
        """
        Calculates the bounding rectangle of the ellipse 2d.

        :return: a Bounding Rectangle object.
        """
        point1 = self.center - self.major_dir * self.major_axis
        point2 = self.center + self.major_dir * self.major_axis
        point3 = self.center - self.minor_dir * self.minor_axis
        point4 = self.center + self.minor_dir * self.minor_axis
        x_components = [point1.x, point2.x, point3.x, point4.x]
        y_components = [point1.y, point2.y, point3.y, point4.y]
        return volmdlr.core.BoundingRectangle(min(x_components), max(x_components),
                                              min(y_components), max(y_components))

    def area(self):
        """
        Calculates the ellipse's area.

        :return: ellipse's area, float.
        """
        return math.pi * self.major_axis * self.minor_axis

    def length(self):
        """
        Calculates the ellipse's length.

        :return: ellipse's length.
        """
        mid_point = self.center - self.major_axis * self.major_dir
        if self.theta != 0.0:
            mid_point = self.center - volmdlr.Point2D(self.major_axis, 0)
            mid_point = mid_point.rotation(self.center, self.theta)
        length = 2 * self.abscissa(mid_point)
        return length

    def to_3d(self, plane_origin, x, y):
        """
        Transforms a Ellipse2D into an Ellipse3D, given a plane origin and an u and v plane vector.

        :param plane_origin: plane origin.
        :param x: plane u vector.
        :param y: plane v vector.
        :return: Ellipse3D.
        """
        center3d = self.frame.origin.to_3d(plane_origin, x, y)
        major_dir_pointd2d = self.center + self.major_axis * self.major_dir
        major_dir_point = major_dir_pointd2d.to_3d(plane_origin, x, y)
        u_vector = major_dir_point - center3d
        u_vector = u_vector.unit_vector()
        minor_dir_point2d = self.center + self.minor_axis * self.minor_dir
        minor_dir_point = minor_dir_point2d.to_3d(plane_origin, x, y)
        v_vector = minor_dir_point - center3d
        v_vector = v_vector.unit_vector()
        w_vector = u_vector.cross(v_vector)
        frame3d = volmdlr.Frame3D(center3d, u_vector, v_vector, w_vector)
        return Ellipse3D(self.major_axis, self.minor_axis, frame3d)

    def point_over_ellipse(self, point, abs_tol=1e-6):
        """
        Verifies if a point is on the ellipse.

        :param point: point to be verified.
         :param abs_tol: tolerance.
        :return: True or False.
        """
        return math.isclose(
            round(((point.x - self.center.x) * math.cos(self.theta) +
                   (point.y - self.center.y) * math.sin(self.theta)) ** 2 / self.major_axis ** 2 +
                  ((point.x - self.center.x) * math.sin(self.theta) -
                   (point.y - self.center.y) * math.cos(self.theta)) ** 2 / self.minor_axis ** 2, 2), 1.0,
            abs_tol=abs_tol)

    def point_over_contour(self, point, abs_tol=1e-6):
        """
        Verifies if a point is on the ellipse.

        :param point: point to be verified.
        :param abs_tol: tolerance.
        :return: True or False.
        """
        return self.point_over_ellipse(point, abs_tol)

    def line_intersections(self, line: 'Line2D'):
        """
        Calculates the intersections between a line and an ellipse.

        :param line: line to calculate intersections
        :return: list of points intersections, if there are any
        """
        intersections = volmdlr_intersections.ellipse2d_line_intersections(self, line)
        return intersections

    def linesegment_intersections(self, linesegment: 'volmdlr.edges.LineSegment2D', abs_tol: float = 1e-6):
        """
        Calculates the intersections between a line segment and an ellipse.

        :param linesegment: line segment to calculate intersections.
        :param abs_tol: tolerance to be considered while validating an intersection.
        :return: list of points intersections, if there are any.
        """
        line_intersections = self.line_intersections(linesegment.line)
        intersections = []
        for intersection in line_intersections:
            if linesegment.point_belongs(intersection, abs_tol):
                intersections.append(intersection)
        return intersections

    def ellipse_intersections(self, ellipse2d, abs_tol: float = 1e-7):
        """
        Gets the intersections between two Ellipse 2D.

        :param ellipse2d: The other ellipse.
        :param abs_tol: Tolerance.
        :return:
        """
        if self.bounding_rectangle.distance_to_b_rectangle(ellipse2d.bounding_rectangle) > abs_tol:
            return []
        intersections = volmdlr_intersections.get_bsplinecurve_intersections(ellipse2d, self, abs_tol)
        return intersections

    def discretization_points(self, *, number_points: int = None, angle_resolution: int = 20):
        """
        Calculates the discretized points for the ellipse.

        :param number_points: number of point to have in the discretized points.
        :param angle_resolution: the angle resolution to be used to discretize points.
        :return: discretized points.
        """
        if number_points:
            angle_resolution = number_points
        discretization_points = [self.frame.local_to_global_coordinates(
            volmdlr.Point2D(self.major_axis * math.cos(theta), self.minor_axis * math.sin(theta)))
            for theta in npy.linspace(self.angle_start, self.angle_end, angle_resolution + 1)]
        return discretization_points

    def abscissa(self, point: volmdlr.Point2D, tol: float = 1e-6):
        """
        Calculates the abscissa for a given point.

        :param point: point to calculate the abscissa.
        :param tol: tolerance.
        :return: the corresponding abscissa, 0 < abscissa < ellipse's length.
        """
        if self.point_over_ellipse(point, tol):
            angle_abscissa = self.point_angle_with_major_dir(point)

            def arc_length(theta):
                return math.sqrt((self.major_axis ** 2) * math.sin(theta) ** 2 +
                                 (self.minor_axis ** 2) * math.cos(theta) ** 2)

            res, _ = scipy_integrate.quad(arc_length, 0, angle_abscissa)
            return res
        raise ValueError(f'point {point} does not belong to ellipse')

    def point_at_abscissa(self, abscissa):
        """Get a point at given abscissa."""
        if math.isclose(abscissa, 0.0, abs_tol=1e-6) or math.isclose(abscissa, self.length(), abs_tol=1e-6):
            return self.center + self.major_axis * self.major_dir
        discretized_points = self.discretization_points(number_points=100)
        aproximation_abscissa = 0
        aproximation_point = None
        for point1, point2 in zip(discretized_points[:-1], discretized_points[1:]):
            dist1 = point1.point_distance(point2)
            if aproximation_abscissa + dist1 > abscissa:
                aproximation_point = point1
                break
            aproximation_abscissa += dist1
        initial_point = self.frame.global_to_local_coordinates(aproximation_point)
        u1, u2 = initial_point.x / self.major_axis, initial_point.y / self.minor_axis
        initial_angle = geometry.sin_cos_angle(u1, u2)
        angle_start = 0
        abscissa_angle = vm_common_operations.ellipse_abscissa_angle_integration(
            self, abscissa, angle_start, initial_angle)
        x = self.major_axis * math.cos(abscissa_angle)
        y = self.minor_axis * math.sin(abscissa_angle)
        return self.frame.local_to_global_coordinates(volmdlr.Point2D(x, y))

    def point_distance(self, point):
        """
        Calculates the distance between an Ellipse 2d and point 2d.

        :param point: Other point to calculate distance.
        :type point: volmdlr.Point3D.
        :return: The distance between ellipse and point
        :rtype: float.
        """
        start = self.point_at_abscissa(0.0)
        return vm_common_operations.get_point_distance_to_edge(self, point, start, start)

    def point_angle_with_major_dir(self, point2d):
        """
        Given a point in the ellipse, calculates it angle with the major direction vector.

        """
        initial_point = self.frame.global_to_local_coordinates(point2d)
        u1, u2 = initial_point.x / self.major_axis, initial_point.y / self.minor_axis
        angle_abscissa = geometry.sin_cos_angle(u1, u2)
        return angle_abscissa

    def plot(self, ax=None, edge_style: EdgeStyle = EdgeStyle()):
        """
        Matplotlib plot for an ellipse.

        """
        if ax is None:
            _, ax = plt.subplots()
        ax = vm_common_operations.plot_from_discretization_points(ax, edge_style, self,
                                                                  number_points=100, close_plot=True)
        if edge_style.equal_aspect:
            ax.set_aspect('equal')
        return ax

    def rotation(self, center, angle: float):
        """
        Rotation of ellipse around a center and an angle.

        :param center: center of the rotation.
        :param angle: angle to rotated of.
        :return: a rotated new ellipse.
        """
        rotated_center = self.center.rotation(center, angle)
        point_major_dir = self.center + self.major_dir * self.major_axis
        rotated_major_dir_point = point_major_dir.rotation(center, angle)
        major_dir = rotated_major_dir_point - rotated_center
        major_dir = major_dir.unit_vector()
        minor_dir = major_dir.normal_vector()
        if not self.is_trigo:
            minor_dir = -minor_dir
        new_frame = volmdlr.Frame2D(rotated_center, major_dir, minor_dir)
        return Ellipse2D(self.major_axis, self.minor_axis, new_frame)

    def translation(self, offset: volmdlr.Vector2D):
        """
        Translation of ellipse from an offset vector.

        :param offset: corresponding translation vector.
        :return: translated new ellipse 2d.
        """
        return Ellipse2D(self.major_axis, self.minor_axis, self.frame.translation(offset))

    def frame_mapping(self, frame: volmdlr.Frame2D, side: str):
        """
        Changes frame_mapping and return a new Ellipse2D.

        side = 'old' or 'new'.
        """
        return Ellipse2D(self.major_axis, self.minor_axis, self.frame.frame_mapping(frame, side))

    def reverse(self):
        """
        Reverses the direction of the Ellipse.

        """
        frame = volmdlr.Frame2D(self.center, self.frame.u, -self.frame.v)
        return Ellipse2D(self.major_axis, self.minor_axis, frame)


class Ellipse3D(ClosedCurve):
    """
    Defines a 3D ellipse.

    :param major_axis: Largest radius of the ellipse
    :type major_axis: float
    :param minor_axis: The Smallest radius of the ellipse
    :type minor_axis: float
    :param frame: frame 3d where the ellipse is located.
    """

    def __init__(self, major_axis: float, minor_axis: float,
                 frame, name: str = ''):
        self.frame = frame
        self.major_axis = major_axis
        self.minor_axis = minor_axis
        self.center = frame.origin
        self.normal = frame.w
        self.major_dir = frame.u
        self.minor_dir = frame.v
        self._self_2d = None
        ClosedCurve.__init__(self, name=name)

    def __getitem__(self, key):
        if key == 0:
            return self.major_axis
        if key == 1:
            return self.minor_axis
        if key == 2:
            return self.frame
        raise IndexError

    @property
    def self_2d(self):
        """
        Version 2d of the ellipse 3d as a property.
        """
        if not self._self_2d:
            self._self_2d = self.to_2d(self.center, self.frame.u, self.frame.v)
        return self._self_2d

    def point_belongs(self, point, tol: float = 1e-6):
        """
        Verifies if a given point lies on the Ellipse3D.

        :param point: point to be verified.
        :param tol: tolerance.
        :return: True is point lies on the Ellipse, False otherwise
        """
        new_point = self.frame.global_to_local_coordinates(point)
        return math.isclose(new_point.x ** 2 / self.major_axis ** 2 +
                            new_point.y ** 2 / self.minor_axis ** 2, 1.0, abs_tol=tol)

    def length(self):
        """
        Calculates the length of the ellipse.

        Ramanujan's approximation for the perimeter of the ellipse.
        P = π (a + b) [ 1 + (3h) / (10 + √(4 - 3h) ) ], where h = (a - b)**2/(a + b)**2
        :return:
        """
        perimeter_formular_h = (self.major_axis - self.minor_axis) ** 2 / (self.major_axis + self.minor_axis) ** 2
        return math.pi * (self.major_axis + self.minor_axis) * \
            (1 + (3 * perimeter_formular_h / (10 + math.sqrt(4 - 3 * perimeter_formular_h))))

    def discretization_points(self, *, number_points: int = None, angle_resolution: int = 20):
        """
        Discretize a Contour to have "n" points.

        :param number_points: the number of points (including start and end points)
             if unset, only start and end will be returned.
        :param angle_resolution: if set, the sampling will be adapted to have a controlled angular distance. Useful
            to mesh an arc.
        :return: a list of sampled points.
        """
        if number_points:
            angle_resolution = number_points
        discretization_points_3d = [
                                       self.center + self.major_axis * math.cos(
                                           teta) * self.major_dir
                                       + self.minor_axis * math.sin(
                                           teta) * self.major_dir.cross(
                                           self.normal) for teta in
                                       npy.linspace(0, volmdlr.TWO_PI,
                                                    angle_resolution + 1)][:-1]
        return discretization_points_3d

    def to_2d(self, plane_origin, x, y):
        """
        Transforms an Ellipse 3D into an Ellipse 2D, given a plane origin and an u and v plane vector.

        :param plane_origin: plane origin.
        :param x: plane u vector.
        :param y: plane v vector.
        :return: Ellipse2D.
        """
        center = self.center.to_2d(plane_origin, x, y)
        major_dir_point3d = self.center + self.major_axis * self.major_dir
        major_dir_point2d = major_dir_point3d.to_2d(plane_origin, x, y)
        major_dir_2d = major_dir_point2d - center
        major_dir_2d = major_dir_2d.unit_vector()
        minor_dir_point3d = self.center + self.minor_axis * self.minor_dir
        minor_dir_point2d = minor_dir_point3d.to_2d(plane_origin, x, y)
        minor_dir_2d = minor_dir_point2d - center
        minor_dir_2d = minor_dir_2d.unit_vector()
        # major_dir_2d = self.major_dir.to_2d()
        # _d2 = self.minor_dir.to_2d(plane_origin, x, y)
        return Ellipse2D(self.major_axis, self.minor_axis, volmdlr.Frame2D(center, major_dir_2d, minor_dir_2d))

    def abscissa(self, point: volmdlr.Point3D, tol: float = 1e-6):
        """
        Calculates the abscissa a given point.

        :param point: point to calculate abscissa.
        :param tol: tolerance.
        :return: abscissa
        """
        if not self.point_belongs(point, tol):
            raise ValueError('Point is not on ellipse.')
        point2d = point.to_2d(self.center, self.frame.u, self.frame.v)
        return self.self_2d.abscissa(point2d)

    def point_at_abscissa(self, abscissa: float):
        """
        Calculates the 3D point on the curve at a given fraction of its length (abscissa).

        :param abscissa: The fraction of the curve's length at which to calculate the point.
        :type abscissa: (float)
        Returns: The calculated 3D point on the curve.
        :rtype: Point3D.
        """
        point2d = self.self_2d.point_at_abscissa(abscissa)
        return point2d.to_3d(self.center, self.frame.u, self.frame.v)

    def trim(self, point1: volmdlr.Point3D, point2: volmdlr.Point3D, same_sense: bool = True):
        """
        Trims an ellipse between two points.

        :param point1: point1 used to trim ellipse.
        :param point2: point2 used to trim ellipse.
        :param same_sense: indicates whether the curve direction agrees with (True) or is in the opposite
               direction (False) to the edge direction. By default, it's assumed True
        :return: arc of ellipse between these two points.
        """
        ellipse = self
        if not same_sense:
            ellipse = self.reverse()
        if point1.is_close(point2):
            return volmdlr.edges.FullArcEllipse3D(ellipse, point1, self.name)
        return volmdlr.edges.ArcEllipse3D(ellipse, point1, point2)

    def rotation(self, center: volmdlr.Point3D, axis: volmdlr.Vector3D, angle: float):
        """
        Ellipse3D rotation.

        :param center: rotation center.
        :param axis: rotation axis.
        :param angle: angle rotation.
        :return: a new rotated Ellipse3D.
        """
        return Ellipse3D(self.major_axis, self.minor_axis, self.frame.rotation(center, axis, angle), self.name)

    def translation(self, offset: volmdlr.Vector3D):
        """
        Ellipse 3D translation.

        :param offset: translation vector.
        :return: A new translated Ellipse 3D.
        """
        return Ellipse3D(self.major_axis, self.minor_axis, self.frame.translation(offset), self.name)

    def frame_mapping(self, frame: volmdlr.Frame3D, side: str):
        """
        Changes frame_mapping and return a new Ellipse3D.

        side = 'old' or 'new'.
        """

        return Ellipse3D(self.major_axis, self.minor_axis, self.frame.frame_mapping(frame, side))

    def plot(self, ax=None, edge_style: EdgeStyle = EdgeStyle()):
        """Plots an ellipse using Matplotlib."""
        if ax is None:
            ax = plt.figure().add_subplot(111, projection='3d')

        return vm_common_operations.plot_from_discretization_points(ax, edge_style, self, close_plot=True,
                                                                    number_points=100)

    @classmethod
    def from_step(cls, arguments, object_dict, **kwargs):
        """
        Converts a step primitive to a Ellipse3D.

        :param arguments: The arguments of the step primitive.
        :type arguments: list
        :param object_dict: The dictionary containing all the step primitives that have already been instantiated.
        :type object_dict: dict
        :return: The corresponding Ellipse3D object.
        :rtype: :class:`volmdlr.wires.Ellipse3D`
        """
        length_conversion_factor = kwargs.get("length_conversion_factor", 1)

        center = object_dict[arguments[1]].origin
        normal = object_dict[arguments[1]].w
        major_dir = object_dict[arguments[1]].u
        major_axis = float(arguments[2]) * length_conversion_factor
        minor_axis = float(arguments[3]) * length_conversion_factor
        return cls(major_axis, minor_axis, volmdlr.Frame3D(center, major_dir, normal.cross(major_dir), normal),
                   arguments[0][1:-1])

    def reverse(self):
        """
        Reverses the direction of the Ellipse.

        """
        frame = volmdlr.Frame3D(self.center, self.frame.u, -self.frame.v,
                                self.frame.u.cross(-self.frame.v))
        return Ellipse3D(self.major_axis, self.minor_axis, frame)

    def line_intersections(self, line):
        """
        Gets intersections between an Ellipse 3D and a Line3D.

        :param line: Other Line 3D.
        :return: A list of points, containing all intersections between the Line 3D and the Ellipse3D.
        """
        return volmdlr_intersections.conic3d_line_intersections(self, line)

    def linesegment_intersections(self, linesegment, abs_tol: float = 1e-6):
        """
        Gets intersections between an Ellipse 3D and a Line3D.

        :param linesegment: Other Line 3D.
        :param abs_tol: tolerance.
        :return: A list of points, containing all intersections between the Line 3D and the Ellipse3D.
        """
        ellipse3d_line_intersections = self.line_intersections(linesegment.line)
        intersections = []
        for intersection in ellipse3d_line_intersections:
            if linesegment.point_belongs(intersection, abs_tol):
                intersections.append(intersection)
        return intersections

    def ellipse_intersections(self, ellipse, abs_tol: float = 1e-6):
        """
        Gets intersections between an Ellipse 3D and a Line3D.

        :param ellipse: Other Ellipse 3D.
        :param abs_tol: tolerance.
        :return: A list of points, containing all intersections between the two Ellipse3D.
        """
        intersections = []
        if self.frame.w.is_colinear_to(ellipse.frame.w) and\
                math.isclose(self.frame.w.dot(ellipse.frame.origin - self.frame.origin), 0, abs_tol=1e-6):
            ellipse2d = ellipse.to_2d(self.frame.origin, self.frame.u, self.frame.v)
            self_ellipse2d = self.to_2d(self.frame.origin, self.frame.u, self.frame.v)
            intersections_2d = self_ellipse2d.ellipse_intersections(ellipse2d)
            for intersection in intersections_2d:
                intersections.append(intersection.to_3d(self.frame.origin, self.frame.u, self.frame.v))
            return intersections

        plane_intersections = volmdlr_intersections.get_two_planes_intersections(self.frame, ellipse.frame)
        if not plane_intersections:
            return []
        plane_intersections = Line3D(plane_intersections[0], plane_intersections[1])
        self_ellipse3d_line_intersections = volmdlr_intersections.conic3d_line_intersections(self,
                                                                                             plane_intersections)
        ellipse3d_line_intersections = volmdlr_intersections.conic3d_line_intersections(ellipse, plane_intersections)
        for intersection in self_ellipse3d_line_intersections + ellipse3d_line_intersections:
            if volmdlr.core.point_in_list(intersection, intersections):
                continue
            if self.point_belongs(intersection, abs_tol) and ellipse.point_belongs(intersection, abs_tol):
                intersections.append(intersection)
        return intersections


class HyperbolaMixin(Curve):
    """
    Abstract class for a Hyperbola.
    """
    def __init__(self, frame: Union[volmdlr.Frame2D, volmdlr.Frame3D], semi_major_axis: float,
                 semi_minor_axis: float, name: str = ''):
        self.frame = frame
        self.semi_major_axis = semi_major_axis
        self.semi_minor_axis = semi_minor_axis
        Curve.__init__(self, name=name)

    def __getitem__(self, key):
        if key == 0:
            return self.frame
        if key == 1:
            return self.semi_major_axis
        if key == 2:
            return self.semi_minor_axis
        raise IndexError

    def _get_x(self, y):
        """
        For given y component, get the corresponding hyperbola x component, in local coordinates.

        :param y: y component.
        :return: x component.
        """
        x_positive = npy.sqrt(((y ** 2) / (self.semi_minor_axis ** 2) + 1)*(self.semi_major_axis ** 2))
        return x_positive

    def linesegment_intersections(self, linesegment, abs_tol: float = 1e-6):
        """
        Calculates the intersections between a Hyperbola and a Line Segment.

        :param linesegment: the Line Segment.
        :param abs_tol: tolerance.
        :return:a list containing all intersections between the two objects, if any exists.
        """
        line_intersections = self.line_intersections(linesegment.line)
        intersections = []
        for intersection in line_intersections:
            if linesegment.point_belongs(intersection, abs_tol):
                intersections.append(intersection)
        return intersections

    def trim(self, point1, point2):
        """
        Trims a hyperbola between two points.

        :param point1: point 1 used to trim circle.
        :param point2: point2 used to trim circle.
        """
        _bspline_class = getattr(volmdlr.edges, 'BSplineCurve'+self.__class__.__name__[-2:])
        local_split_start = self.frame.global_to_local_coordinates(point1)
        local_split_end = self.frame.global_to_local_coordinates(point2)
        max_y = max(local_split_start.y, local_split_end.y)
        min_y = min(local_split_start.y, local_split_end.y)
        hyperbola_points = self.get_points(min_y, max_y, 100)
        if not hyperbola_points[0].is_close(point1):
            hyperbola_points = hyperbola_points[::-1]
        bspline = _bspline_class.from_points_interpolation(hyperbola_points, 2)
        return bspline


class Hyperbola2D(HyperbolaMixin):
    """
    Class for Hyperbola 2D.

    :param frame: 2D frame where the hyperbola is at.
    :param semi_major_axis: hyperbola's semi major axis.
    :param semi_minor_axis: hyperbola's semi minor axis.
    """
    def __init__(self, frame: volmdlr.Frame2D, semi_major_axis, semi_minor_axis, name: str = ''):
        self.frame = frame
        self.semi_major_axis = semi_major_axis
        self.semi_minor_axis = semi_minor_axis
        HyperbolaMixin.__init__(self, frame, semi_major_axis, semi_minor_axis, name=name)
  
    def __eq__(self, other):
        if self.frame != other.frame:
            return False
        if not math.isclose(self.semi_major_axis, other.semi_major_axis, abs_tol=1e-6) or\
                not math.isclose(self.semi_minor_axis, other.semi_minor_axis, abs_tol=1e-6):
            return False
        return True

    def get_points(self, min_y: float = None, max_y: float = None, number_points: int = 30):
        """
        Gets hyperbola positive branch points.

        :param number_points: number of point to be generated.
        :param min_y: y-minimal value.
        :param max_y: y-maximal value.
        :return: a List of 2D points for the hyperbola positive branch.
        """
        if not min_y and not max_y:
            min_y, max_y = -self.semi_major_axis * 5, self.semi_major_axis * 5
        y_vals = npy.linspace(min_y, max_y, number_points)
        x_positive_vals = self._get_x(y_vals)
        points_positive_branch = []
        for i, y in enumerate(y_vals):
            points_positive_branch.append(volmdlr.Point2D(x_positive_vals[i], y))
        points_positive_branch = [self.frame.local_to_global_coordinates(point) for point in points_positive_branch]
        return points_positive_branch

    def line_intersections(self, line: Line2D):
        """
        Calculates the intersections between a Hyperbola and an infinite Line in 2D.

        :param line: the infinite 2d line.
        :return:a list containing all intersections between the two objects, if any exists.
        """
        line_to_local_coodinates = line.frame_mapping(self.frame, 'new')
        m = line_to_local_coodinates.get_slope()
        c = line_to_local_coodinates.get_y_intersection()
        a_quad_equation = (self.semi_major_axis**2) * (m**2) - self.semi_minor_axis**2
        b_quad_equation = 2*(self.semi_major_axis**2)*m*c
        c_quad_equation = self.semi_major_axis**2 * (self.semi_minor_axis**2 + c**2)
        if c**2 < (self.semi_major_axis**2)*(m**2) - self.semi_minor_axis**2:
            return []
        if a_quad_equation == 0.0:
            return []
        delta = math.sqrt(b_quad_equation**2 - 4*a_quad_equation*c_quad_equation)
        x1 = (-b_quad_equation + delta) / (2*a_quad_equation)
        x2 = (-b_quad_equation - delta) / (2*a_quad_equation)
        y1 = m * x1 + c
        y2 = m * x2 + c
        intersections = []
        if x1 > 0:
            intersections.append(volmdlr.Point2D(x1, y1))
        if x2 > 0:
            intersections.append(volmdlr.Point2D(x2, y2))
        intersections = [self.frame.local_to_global_coordinates(point) for point in intersections]
        return intersections

    def frame_mapping(self, frame: volmdlr.Frame2D, side: str):
        """
        Changes frame_mapping and return a new Hyperbola2D.

        side = 'old' or 'new'.
        """
        return Hyperbola2D(self.frame.frame_mapping(frame, side), self.semi_major_axis, self.semi_minor_axis)

    def plot(self, ax=None, edge_style: EdgeStyle = EdgeStyle()):
        """
        Matplotlib plot for a hyperbola in 2D.

        :param ax: Matplotlib 2D axes.
        :param edge_style: the Styles to be applied to the Hyperbola.
        :return: Matplotlib 2D axes.
        """
        if ax is None:
            _, ax = plt.subplots()
        points_positive_branch = self.get_points()
        components_positive_branch = vm_common_operations.plot_components_from_points(points_positive_branch)
        ax.plot(*components_positive_branch, color=edge_style.color, alpha=edge_style.alpha)
        ax.set_xlabel('X')
        ax.set_ylabel('Y')
        ax.grid(True)
        ax.axis('equal')
        return ax


class Hyperbola3D(HyperbolaMixin):
    """
    Class for Hyperbola 3D.

    :param frame: 3D frame where the hyperbola is at.
    :param semi_major_axis: hyperbola's semi major axis.
    :param semi_minor_axis: hyperbola's semi minor axis.
    """
    def __init__(self, frame: volmdlr.Frame3D, semi_major_axis, semi_minor_axis, name: str = ''):
        self._self_2d = None
        HyperbolaMixin.__init__(self, frame, semi_major_axis, semi_minor_axis, name=name)

    @property
    def self_2d(self):
        """Version 2d of the ellipse 3d as a property."""
        if not self._self_2d:
            self._self_2d = self.to_2d(self.frame.origin, self.frame.u, self.frame.v)
        return self._self_2d

    def get_points(self, min_y: float = None, max_y: float = None, number_points: int = 30):
        """
        Gets hyperbola positive branch points.

        :param number_points: number of point to be generated.
        :param min_y: y-minimal value.
        :param max_y: y-maximal value.
        :return: a List of 3D points for the hyperbola positive branch.
        """
        if not min_y and not max_y:
            min_y, max_y = -self.semi_major_axis * 5, self.semi_major_axis * 5
        y_vals = npy.linspace(min_y, max_y, number_points)
        x_positive_vals = self._get_x(y_vals)
        points_positive_branch = []
        for i, y in enumerate(y_vals):
            points_positive_branch.append(volmdlr.Point3D(x_positive_vals[i], y, 0))
        points_positive_branch = [self.frame.local_to_global_coordinates(point) for point in points_positive_branch]
        return points_positive_branch

    def to_2d(self, plane_origin, x, y):
        """
        Transforms a Hyperbola 3D into a Hyperbola 2D, given a plane origin and an u and v plane vector.

        :param plane_origin: plane origin.
        :param x: plane u vector.
        :param y: plane v vector.
        :return: Hyperbola2D.
        """
        origin = self.frame.origin.to_2d(plane_origin, x, y)
        u_point = self.frame.origin + self.frame.u
        v_point = self.frame.origin + self.frame.v
        u_point2d = u_point.to_2d(plane_origin, x, y)
        v_point2d = v_point.to_2d(plane_origin, x, y)
        u_vector = (u_point2d - origin).to_vector().unit_vector()
        v_vector = (v_point2d - origin).to_vector().unit_vector()
        frame = volmdlr.Frame2D(origin, u_vector, v_vector)
        return Hyperbola2D(frame, self.semi_major_axis, self.semi_minor_axis)

    def point_belongs(self, point, tol: float = 1e-6):
        """
        Verifies if a given point lies on the Hyperbola 3D.

        :param point: point to be verified.
        :param tol: tolerance.
        :return: True is point lies on the Hyperbola 3D, False otherwise
        """
        new_point = self.frame.global_to_local_coordinates(point)
        return math.isclose(new_point.x ** 2 / self.semi_major_axis ** 2 -
                            new_point.y ** 2 / self.semi_minor_axis ** 2, 1.0, abs_tol=tol)

    def frame_mapping(self, frame: volmdlr.Frame3D, side: str):
        """
        Changes frame_mapping and return a new Hyperbola3D.

        side = 'old' or 'new'.
        """

        return Hyperbola3D(self.frame.frame_mapping(frame, side), self.semi_major_axis, self.semi_minor_axis)

    def line_intersections(self, line):
        """
        Gets intersections between a Hyperbola 3D and a Line 3D.

        :param line: Other Line 3D.
        :return: A list of points, containing all intersections between the Line 3D and the Hyperbola3D.
        """
        return volmdlr_intersections.conic3d_line_intersections(self, line)

    def sort_points_along_curve(self, points: List[Union[volmdlr.Point2D, volmdlr.Point3D]]):
        """
        Sort point along a curve.

        :param points: list of points to be sorted.
        :return: sorted points.
        """
        points_ = [self.frame.global_to_local_coordinates(point) for point in points]
        localy_sorted = sorted(points_, key=lambda ip: ip.y)
        sorted_points = [self.frame.local_to_global_coordinates(point) for point in localy_sorted]
        return sorted_points

    def plot(self, ax=None, edge_style: EdgeStyle = EdgeStyle()):
        """
        Matplotlib plot for a hyperbola in 3D.

        :param ax: Matplotlib 3D axes.
        :param edge_style: the Styles to be applied to the Hyperbola.
        :return: Matplotlib 3D axes.
        """
        if ax is None:
            ax = plt.figure().add_subplot(111, projection='3d')
        points_positive_branch = self.get_points()
        components_positive_branch = vm_common_operations.plot_components_from_points(points_positive_branch)
        ax.plot(*components_positive_branch, color=edge_style.color, alpha=edge_style.alpha)
        ax.set_xlabel('X')
        ax.set_ylabel('Y')
        ax.set_zlabel('Z')
        ax.grid(True)
        return ax


class ParabolaMixin(Curve):
    """Abstract class for Parabola."""
    def __getitem__(self, key):
        if key == 0:
            return self.frame
        if key == 1:
            return self.focal_length
        raise IndexError

    def _get_y(self, x):
        """
        Evaluate the y-coordinate of the parabola at a given x-coordinate.

        :param x: The x-coordinate of the point.
        :type x: float.
        :return float: The y-coordinate of the point on the parabola.
        """
        return 0.5 * (x ** 2) / (2 * self.focal_length)

    def trim(self, point1, point2):
        """
        Trims a Parabola between two points.

        :param point1: point 1 used to trim circle.
        :param point2: point2 used to trim circle.
        """
        _bspline_class = getattr(volmdlr.edges, 'BSplineCurve'+self.__class__.__name__[-2:])
        local_split_start = self.frame.global_to_local_coordinates(point1)
        local_split_end = self.frame.global_to_local_coordinates(point2)
        max_x = max(local_split_start.x, local_split_end.x)
        min_x = min(local_split_start.x, local_split_end.x)
        hyperbola_points = self.get_points(min_x, max_x, 60)
        if not hyperbola_points[0].is_close(point1):
            hyperbola_points = hyperbola_points[::-1]
        bspline = _bspline_class.from_points_interpolation(hyperbola_points, 2)
        return bspline


class Parabola2D(ParabolaMixin):
    """
    Class for a Parabola in 2D.

    :param frame: 2D frame where the Parabola will be at. The parabola Opens int the frame.v direction.
    :type frame: Frame2D.
    :param focal_length: the parabola's focal length.
    :type focal_length: float.
    """
    def __init__(self, frame, focal_length: float, name: str = ''):
        self.vertex = frame.origin
        self.focal_length = focal_length
        self.focus = self.vertex + focal_length * frame.v
        self.frame = frame
        self.vrtx_equation_a = 1 / (4 * focal_length)
        ParabolaMixin.__init__(self, name=name)

    def get_points(self, min_x: float = None, max_x: float = None, number_points: int = 30):
        """
        Gets parabola points.

        :param number_points: number of point to be generated.
        :param min_x: x-minimal value.
        :param max_x: x-maximal value.
        :return: a List of 2D points.
        """
        if not min_x and not max_x:
            min_x, max_x = -self.focal_length * 5, self.focal_length * 5
        x_vals = npy.linspace(min_x, max_x, number_points)
        points = []
        for x in x_vals:
            y = self._get_y(x)
            points.append(self.frame.local_to_global_coordinates(volmdlr.Point2D(x, y)))
        return points

    def line_intersections(self, line: Line2D):
        """
        Gets intersections between a Parabola 2D and a Line 2D.

        :param line: Other Line 2D.
        :return: A list of points, containing all intersections between the Line 2D and the Parabola 2D.
        """
        line_to_local_coodinates = line.frame_mapping(self.frame, 'new')
        m = line_to_local_coodinates.get_slope()
        c = line_to_local_coodinates.get_y_intersection()
        if m**2 > - 4 * self.vrtx_equation_a * c:
            delta = math.sqrt(m**2 - 4 * self.vrtx_equation_a * (-c))
            x1 = (m + delta) / (2 * self.vrtx_equation_a)
            x2 = (m - delta) / (2 * self.vrtx_equation_a)
            y1 = m * x1 + c
            y2 = m * x2 + c
            intersections = [volmdlr.Point2D(x1, y1), volmdlr.Point2D(x2, y2)]
            intersections = [self.frame.local_to_global_coordinates(point) for point in intersections]
            return intersections
        if math.isclose(m**2, - 4 * self.vrtx_equation_a * c, abs_tol=1e-6):
            x = m / (2 * self.vrtx_equation_a)
            return [volmdlr.Point2D(x, m * x + c)]
        return []

    def split(self, split_start, split_end):
        """Splits a Parabola between a start and end point."""
        _bspline_class = getattr(volmdlr.edges, 'BSplineCurve'+self.__class__.__name__[-2:])
        local_split_start = self.frame.global_to_local_coordinates(split_start)
        local_split_end = self.frame.global_to_local_coordinates(split_end)
        max_x = max(local_split_start.x, local_split_end.x)
        min_x = min(local_split_start.x, local_split_end.x)
        hyperbola_points = self.get_points(min_x, max_x, 200)
        if not hyperbola_points[0].is_close(split_start):
            hyperbola_points = hyperbola_points[::-1]
        bspline = _bspline_class.from_points_interpolation(hyperbola_points, 2)
        return [bspline]

    def plot(self, ax=None, edge_style: EdgeStyle = EdgeStyle()):
        """
        Matplotlib plot for a parabola in 2D.

        :param ax: Matplotlib 2D axes.
        :param edge_style: the Styles to be applied to the Parabola.
        :return: Matplotlib 2D axes.
        """
        if ax is None:
            _, ax = plt.subplots()

        points_positive_branch = self.get_points()
        components_positive_branch = vm_common_operations.plot_components_from_points(points_positive_branch)
        ax.plot(*components_positive_branch, color=edge_style.color, alpha=edge_style.alpha)
        ax.set_xlabel('X')
        ax.set_ylabel('Y')
        ax.grid(True)
        ax.axis('equal')
        return ax


class Parabola3D(ParabolaMixin):
    """
    Class for a Parabola in 3D.

    :param frame: 3D frame where the Parabola will be at. The parabola Opens int the frame.v direction.
    :type frame: Frame3D.
    :param focal_length: the parabola's focal length.
    :type focal_length: float.
    """
    def __init__(self, frame: volmdlr.Frame3D, focal_length: float, name: str = ''):
        self.vertex = frame.origin
        self.focal_length = focal_length
        self.focus = self.vertex + focal_length * frame.v
        self.frame = frame
        self.vrtx_equation_a = 1 / (4 * focal_length)
        ParabolaMixin.__init__(self, name=name)
        self._self_2d = None

    @property
    def self_2d(self):
        """Version 2d of the ellipse 3d as a property."""
        if not self._self_2d:
            self._self_2d = self.to_2d(self.frame.origin, self.frame.u, self.frame.v)
        return self._self_2d

    def get_points(self, min_x: float = None, max_x: float = None, number_points: int = 30):
        """
        Gets parabola 3D points.

        :param number_points: number of point to be generated.
        :param min_x: x-minimal value.
        :param max_x: x-maximal value.
        :return: a List of 3D points.
        """
        if not min_x and not max_x:
            min_x, max_x = -self.focal_length * 5, self.focal_length * 5
        x_vals = npy.linspace(min_x, max_x, number_points)
        points = []
        for x in x_vals:
            y = self._get_y(x)
            points.append(self.frame.local_to_global_coordinates(volmdlr.Point3D(x, y, 0)))
        return points

    def to_2d(self, plane_origin, x, y):
        """
        Transforms a Parabola 3D into a Parabola 2D, given a plane origin and an u and v plane vector.

        :param plane_origin: plane origin.
        :param x: plane u vector.
        :param y: plane v vector.
        :return: Parabola2D.
        """
        origin = self.frame.origin.to_2d(plane_origin, x, y)
        u_point = self.frame.origin + self.frame.u
        v_point = self.frame.origin + self.frame.v
        u_point2d = u_point.to_2d(plane_origin, x, y)
        v_point2d = v_point.to_2d(plane_origin, x, y)
        u_vector = (u_point2d - origin).to_vector().unit_vector()
        v_vector = (v_point2d - origin).to_vector().unit_vector()
        frame = volmdlr.Frame2D(origin, u_vector, v_vector)
        return Parabola2D(frame, self.focal_length)

    def point_belongs(self, point, tol: float = 1e-6):
        """
        Verifies if a given point lies on the Hyperbola 3D.

        :param point: point to be verified.
        :param tol: tolerance.
        :return: True is point lies on the Hyperbola 3D, False otherwise
        """
        new_point = self.frame.global_to_local_coordinates(point)
        return math.isclose(new_point.y, self.vrtx_equation_a * new_point.x**2, abs_tol=tol)

    def frame_mapping(self, frame: volmdlr.Frame3D, side: str):
        """
        Changes frame_mapping and return a new Hyperbola3D.

        side = 'old' or 'new'.
        """

        return Parabola3D(self.frame.frame_mapping(frame, side), self.focal_length)

    def line_intersections(self, line):
        """
        Gets intersections between a Parabola 3D and a Line 3D.

        :param line: Other Line 3D.
        :return: A list of points, containing all intersections between the Line 3D and the Parabola3D.
        """
        return volmdlr_intersections.conic3d_line_intersections(self, line)

    def conic_intersections(self, conic, abs_tol: float = 1e-6):
        """
        Gets intersections between a two conic curves 3D.

        :param conic: Other Line 3D.
        :param abs_tol: tolerance.
        :return: A list of points, containing all intersections between the Line 3D and the Parabola3D.
        """
        if self.frame.w.is_colinear_to(conic.frame.w) and \
                math.isclose(self.frame.w.dot(conic.frame.origin - self.frame.origin), 0, abs_tol=1e-6):
            raise NotImplementedError
        intersections = []
        plane_intersections = volmdlr_intersections.get_two_planes_intersections(self.frame, conic.frame)
        if not plane_intersections:
            return []
        plane_intersections = Line3D(plane_intersections[0], plane_intersections[1])
        self_ellipse3d_line_intersections = volmdlr_intersections.conic3d_line_intersections(self,
                                                                                             plane_intersections)
        ellipse3d_line_intersections = volmdlr_intersections.conic3d_line_intersections(conic, plane_intersections)
        for intersection in self_ellipse3d_line_intersections + ellipse3d_line_intersections:
            if volmdlr.core.point_in_list(intersection, intersections):
                continue
            if self.point_belongs(intersection, abs_tol) and conic.point_belongs(intersection, abs_tol):
                intersections.append(intersection)
        return intersections

    def sort_points_along_curve(self, points: List[Union[volmdlr.Point2D, volmdlr.Point3D]]):
        """
        Sort point along a curve.

        :param points: list of points to be sorted.
        :return: sorted points.
        """
        points_ = [self.frame.global_to_local_coordinates(point) for point in points]
        localy_sorted = sorted(points_, key=lambda ip: ip.x)
        sorted_points = [self.frame.local_to_global_coordinates(point) for point in localy_sorted]
        return sorted_points

    def plot(self, ax=None, edge_style: EdgeStyle = EdgeStyle()):
        """
        Matplotlib plot for a parabola in 3D.

        :param ax: Matplotlib 3D axes.
        :param edge_style: the Styles to be applied to the Parabola.
        :return: Matplotlib 3D axes.
        """
        if ax is None:
            ax = plt.figure().add_subplot(111, projection='3d')
        points_positive_branch = self.get_points()
        components_positive_branch = vm_common_operations.plot_components_from_points(points_positive_branch)
        ax.plot(*components_positive_branch, color=edge_style.color, alpha=edge_style.alpha)
        ax.set_xlabel('X')
        ax.set_ylabel('Y')
        ax.set_zlabel('Z')
        ax.grid(True)
        return ax<|MERGE_RESOLUTION|>--- conflicted
+++ resolved
@@ -790,7 +790,6 @@
         return ax
 
     def plane_projection2d(self, center, x, y):
-<<<<<<< HEAD
         """
         Project the 3D line onto a 2D plane defined by the center point and two
         orthogonal vectors, x and y.
@@ -801,9 +800,6 @@
 
         :return: A new 2D line resulting from the projection of the current 3D line onto the specified plane.
         """
-=======
-        """Line 3D plane projection in 2d."""
->>>>>>> 3d782acc
         return Line2D(self.point1.plane_projection2d(center, x, y),
                       self.point2.plane_projection2d(center, x, y))
 
