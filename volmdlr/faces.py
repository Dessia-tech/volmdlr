--- conflicted
+++ resolved
@@ -150,10 +150,7 @@
             if len(contours) == 2 and any(isinstance(contour, volmdlr.Point3D) for contour in contours):
                 vertex = next(contour for contour in contours if isinstance(contour, volmdlr.Point3D))
                 base = next(contour for contour in contours if contour is not vertex)
-<<<<<<< HEAD
-
-=======
->>>>>>> 2081d883
+
                 return surface.face_class.face_from_base_and_vertex(base, vertex, name)
             if any(isinstance(contour, volmdlr.Point3D) for contour in contours):
                 raise NotImplementedError
@@ -2638,16 +2635,7 @@
 
     def get_bounding_box(self):
         # To be enhanced by restricting wires to cut
-<<<<<<< HEAD
         points = self.outer_contour3d.discretization_points(number_points=25)
-=======
-        curve_points = self.outer_contour3d.discretization_points(angle_resolution=20)
-        points = []
-        for i in range(37):
-            angle = i * volmdlr.TWO_PI / 36
-            points.extend([point.rotation(self.surface3d.axis_point, self.surface3d.axis, angle)
-                           for point in curve_points])
->>>>>>> 2081d883
 
         return volmdlr.core.BoundingBox.from_points(points)
 
