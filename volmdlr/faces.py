"""
Surfaces & faces
"""


from typing import List, Tuple
import math

import triangle
import numpy as npy

import scipy as scp
import scipy.optimize as opt

import matplotlib.pyplot as plt
# import matplotlib.tri as plt_tri
# from pygeodesic import geodesic

import networkx as nx

from geomdl import BSpline
from geomdl import utilities
from geomdl.fitting import interpolate_surface, approximate_surface
from geomdl.operations import split_surface_u, split_surface_v

import dessia_common as dc
import volmdlr.core
import volmdlr.core_compiled
import volmdlr.edges as vme
import volmdlr.wires
import volmdlr.display as vmd
import volmdlr.geometry



def knots_vector_inv(knots_vector):
    ''' 
    compute knot elements and multiplicities based on the global knot vector
    '''
    
    knots = list(set(knots_vector))
    knots.sort()
    multiplicities = []
    for knot in knots:
        multiplicities.append(knots_vector.count(knot))
        
    return (knots,multiplicities)

class Surface2D(volmdlr.core.Primitive2D):
    """
    A surface bounded by an outer contour
    """

    def __init__(self, outer_contour: volmdlr.wires.Contour2D,
                 inner_contours: List[volmdlr.wires.Contour2D],
                 name: str = 'name'):
        self.outer_contour = outer_contour
        self.inner_contours = inner_contours

        volmdlr.core.Primitive2D.__init__(self, name=name)

    def area(self):
        return self.outer_contour.area() - sum(
            [c.area() for c in self.inner_contours])

    def second_moment_area(self, point:volmdlr.Point2D):
        Ix, Iy, Ixy = self.outer_contour.second_moment_area(point)
        for contour in self.inner_contours:
            Ixc, Iyc, Ixyc = contour.second_moment_area(point)
            Ix -= Ixc
            Iy -= Iyc
            Ixy -= Ixyc
        return Ix, Iy, Ixy

    def center_of_mass(self):
        center = self.outer_contour.area() * self.outer_contour.center_of_mass()
        for contour in self.inner_contours:
            center -= contour.area() * contour.center_of_mass()
        return center/self.area()

    def point_belongs(self, point2d: volmdlr.Point2D):
        if not self.outer_contour.point_belongs(point2d):
            return False

        for inner_contour in self.inner_contours:
            if inner_contour.point_belongs(point2d):
                return False

        return True

    def random_point_inside(self):
        '''
             returns a random point inside surface2d. Considers if it has holes 
        '''
        valid_point = False
        while not valid_point:
            point_inside_outer_contour = self.outer_contour.random_point_inside()
            inside_inner_contour = False
            for inner_contour in self.inner_contours:
                if inner_contour.point_belongs(point_inside_outer_contour):
                    inside_inner_contour = True
            if not inside_inner_contour:
                valid_point = True

        return point_inside_outer_contour




    def triangulation(self, min_x_density=None, min_y_density=None):

        if self.area() == 0.:
            return vmd.DisplayMesh2D([], triangles=[])

        outer_polygon = self.outer_contour.to_polygon()

        if not self.inner_contours:# No holes
            return outer_polygon.triangulation()
        points = [vmd.Node2D(*p) for p in outer_polygon.points]
        vertices = [(p.x, p.y) for p in points]
        n = len(outer_polygon.points)
        segments = [(i, i + 1) for i in range(n - 1)]
        segments.append((n - 1, 0))
        point_index = {p: i for i, p in enumerate(points)}
        holes = []

        for inner_contour in self.inner_contours:
            inner_polygon = inner_contour.to_polygon()

            for point in inner_polygon.points:
                if point not in point_index:
                    points.append(point)
                    vertices.append((point.x, point.y))
                    point_index[point] = n
                    n += 1
            for point1, point2 in zip(inner_polygon.points[:-1],
                                      inner_polygon.points[1:]):
                segments.append((point_index[point1],
                                 point_index[point2]))
            segments.append((point_index[inner_polygon.points[-1]],
                             point_index[inner_polygon.points[0]]))
            rpi = inner_contour.random_point_inside()
            holes.append((rpi.x, rpi.y))

        tri = {'vertices': npy.array(vertices).reshape((-1, 2)),
               'segments': npy.array(segments).reshape((-1, 2)),
               }
        if holes:
            tri['holes'] = npy.array(holes).reshape((-1, 2))
        t = triangle.triangulate(tri, 'p')
        triangles = t['triangles'].tolist()
        np = t['vertices'].shape[0]
        points = [vmd.Node2D(*t['vertices'][i, :]) for i in
                  range(np)]

        return vmd.DisplayMesh2D(points, triangles=triangles, edges=None)

    def split_by_lines(self, lines):
        cutted_surfaces = []
        iteration_surfaces = self.cut_by_line(lines[0])

        for line in lines[1:]:
            iteration_surfaces2 = []
            for surface in iteration_surfaces:
                line_cutted_surfaces = surface.cut_by_line(line)

                llcs = len(line_cutted_surfaces)

                if llcs == 1:
                    cutted_surfaces.append(line_cutted_surfaces[0])
                else:
                    iteration_surfaces2.extend(line_cutted_surfaces)

            iteration_surfaces = iteration_surfaces2[:]

        cutted_surfaces.extend(iteration_surfaces)
        return cutted_surfaces

    def split_regularly(self, n):
        """
        Split in n slices
        """
        xmin, xmax, ymin, ymax = self.outer_contour.bounding_rectangle()
        lines = []
        for i in range(n - 1):
            xi = xmin + (i + 1) * (xmax - xmin) / n
            lines.append(vme.Line2D(volmdlr.Point2D(xi, 0),
                                    volmdlr.Point2D(xi, 1)))
        return self.split_by_lines(lines)

    def cut_by_line(self, line: vme.Line2D):
        """
        This method makes inner contour disappear for now
        """
        splitted_outer_contours = self.outer_contour.cut_by_line(line)

        return [Surface2D(oc, []) for oc in splitted_outer_contours]

    def split_at_centers(self):
        """
        Split in n slices
        """
        xmin, xmax, ymin, ymax = self.outer_contour.bounding_rectangle()

        cutted_contours = []
        iteration_contours = []
        c1 = self.inner_contours[0].center_of_mass()
        c2 = self.inner_contours[1].center_of_mass()
        cut_line = vme.Line2D(c1, c2)

        iteration_contours2 = []

        sc = self.cut_by_line2(cut_line)

        iteration_contours2.extend(sc)

        iteration_contours = iteration_contours2[:]
        cutted_contours.extend(iteration_contours)

        return cutted_contours

    def cut_by_line2(self, line):
        all_contours = []
        inner_1 = self.inner_contours[0]
        inner_2 = self.inner_contours[1]

        inner_intersections_1 = inner_1.line_intersections(line)
        inner_intersections_2 = inner_2.line_intersections(line)

        Arc1, Arc2 = inner_1.split(inner_intersections_1[1],
                                   inner_intersections_1[0])
        Arc3, Arc4 = inner_2.split(inner_intersections_2[1],
                                   inner_intersections_2[0])
        new_inner_1 = volmdlr.wires.Contour2D([Arc1, Arc2])
        new_inner_2 = volmdlr.wires.Contour2D([Arc3, Arc4])

        intersections = []
        intersections.append((inner_intersections_1[0], Arc1))
        intersections.append((inner_intersections_1[1], Arc2))
        intersections += self.outer_contour.line_intersections(line)
        intersections.append((inner_intersections_2[0], Arc3))
        intersections.append((inner_intersections_2[1], Arc4))
        intersections += self.outer_contour.line_intersections(line)

        if not intersections:
            all_contours.extend([self])
        if len(intersections) < 4:
            return [self]
        elif len(intersections) >= 4:
            if isinstance(intersections[0][0], volmdlr.Point2D) and \
                    isinstance(intersections[1][0], volmdlr.Point2D):
                ip1, ip2 = sorted(
                    [new_inner_1.primitives.index(intersections[0][1]),
                     new_inner_1.primitives.index(intersections[1][1])])
                ip5, ip6 = sorted(
                    [new_inner_2.primitives.index(intersections[4][1]),
                     new_inner_2.primitives.index(intersections[5][1])])
                ip3, ip4 = sorted(
                    [self.outer_contour.primitives.index(intersections[2][1]),
                     self.outer_contour.primitives.index(intersections[3][1])])

                sp11, sp12 = intersections[2][1].split(intersections[2][0])
                sp21, sp22 = intersections[3][1].split(intersections[3][0])
                sp33, sp34 = intersections[6][1].split(intersections[6][0])
                sp44, sp43 = intersections[7][1].split(intersections[7][0])

                primitives1 = []
                primitives1.append(
                    volmdlr.edges.LineSegment2D(intersections[6][0],
                                                intersections[1][0]))
                primitives1.append(new_inner_1.primitives[ip1])
                primitives1.append(
                    volmdlr.edges.LineSegment2D(intersections[0][0],
                                                intersections[5][0]))
                primitives1.append(new_inner_2.primitives[ip5])
                primitives1.append(
                    volmdlr.edges.LineSegment2D(intersections[4][0],
                                                intersections[7][0]))
                primitives1.append(sp44)
                primitives1.extend(self.outer_contour.primitives[ip3 + 1:ip4])
                primitives1.append(sp34)

                primitives2 = []
                primitives2.append(
                    volmdlr.edges.LineSegment2D(intersections[7][0],
                                                intersections[4][0]))
                primitives2.append(new_inner_2.primitives[ip6])
                primitives2.append(
                    volmdlr.edges.LineSegment2D(intersections[5][0],
                                                intersections[0][0]))
                primitives2.append(new_inner_1.primitives[ip2])
                primitives2.append(
                    volmdlr.edges.LineSegment2D(intersections[1][0],
                                                intersections[6][0]))
                primitives2.append(sp33)
                a = self.outer_contour.primitives[:ip3]
                a.reverse()
                primitives2.extend(a)
                primitives2.append(sp43)

                all_contours.extend([volmdlr.wires.Contour2D(primitives1),
                                     volmdlr.wires.Contour2D(primitives2)])


            else:
                raise NotImplementedError(
                    'Non convex contour not supported yet')
                # raise NotImplementedError(
                #     '{} intersections not supported yet'.format(
                #         len(intersections)))

        return all_contours

    def cut_by_line3(self, line):
        # ax=self.outer_contour.plot()
        all_contours = []
        inner = self.inner_contours[0]
        inner_2 = self.inner_contours[1]
        inner_3 = self.inner_contours[2]

        c = inner.center_of_mass()
        c_2 = inner_2.center_of_mass()
        c_3 = inner_3.center_of_mass()
        direction_vector = line.normal_vector()
        direction_line = volmdlr.edges.Line2D(c, volmdlr.Point2D(
            (direction_vector.y * c.x - direction_vector.x * c.y) / (
                direction_vector.y), 0))
        direction_line_2 = volmdlr.edges.Line2D(c_2, volmdlr.Point2D(
            (direction_vector.y * c_2.x - direction_vector.x * c_2.y) / (
                direction_vector.y), 0))

        direction_line_3 = volmdlr.edges.Line2D(c_3, volmdlr.Point2D(
            (direction_vector.y * c_3.x - direction_vector.x * c_3.y) / (
                direction_vector.y), 0))
        inner_intersections = inner.line_intersections(direction_line)
        inner_intersections_2 = inner_2.line_intersections(direction_line_2)
        inner_intersections_3 = inner_3.line_intersections(direction_line_3)
        Arc1, Arc2 = inner.split(inner_intersections[1],
                                 inner_intersections[0])
        Arc3, Arc4 = inner_2.split(inner_intersections_2[1],
                                   inner_intersections_2[0])
        Arc5, Arc6 = inner_3.split(inner_intersections_3[1],
                                   inner_intersections_3[0])
        new_inner = volmdlr.wires.Contour2D([Arc1, Arc2])
        new_inner_2 = volmdlr.wires.Contour2D([Arc3, Arc4])
        new_inner_3 = volmdlr.wires.Contour2D([Arc5, Arc6])
        intersections = []

        intersections.append((inner_intersections[0], Arc1))
        intersections.append((inner_intersections[1], Arc2))
        if len(self.outer_contour.line_intersections(direction_line)) > 2:

            intersections.append(
                self.outer_contour.line_intersections(direction_line)[0])
            intersections.append(
                self.outer_contour.line_intersections(direction_line)[2])
        else:
            intersections.append(
                self.outer_contour.line_intersections(direction_line)[0])
            intersections.append(
                self.outer_contour.line_intersections(direction_line)[1])
        intersections.append((inner_intersections_2[0], Arc3))
        intersections.append((inner_intersections_2[1], Arc4))
        if len(self.outer_contour.line_intersections(direction_line_2)) > 2:
            intersections.append(
                self.outer_contour.line_intersections(direction_line_2)[0])
            intersections.append(
                self.outer_contour.line_intersections(direction_line_2)[2])
        else:
            intersections.append(
                self.outer_contour.line_intersections(direction_line_2)[0])
            intersections.append(
                self.outer_contour.line_intersections(direction_line_2)[1])
        intersections.append((inner_intersections_3[0], Arc5))
        intersections.append((inner_intersections_3[1], Arc6))
        if len(self.outer_contour.line_intersections(direction_line_3)) > 2:

            intersections.append(
                self.outer_contour.line_intersections(direction_line_3)[0])
            intersections.append(
                self.outer_contour.line_intersections(direction_line_3)[2])
        else:
            intersections.append(
                self.outer_contour.line_intersections(direction_line_3)[0])
            intersections.append(
                self.outer_contour.line_intersections(direction_line_3)[1])

        if isinstance(intersections[0][0], volmdlr.Point2D) and \
                isinstance(intersections[1][0], volmdlr.Point2D):
            ip1, ip2 = sorted([new_inner.primitives.index(intersections[0][1]),
                               new_inner.primitives.index(
                                   intersections[1][1])])
            ip5, ip6 = sorted(
                [new_inner_2.primitives.index(intersections[4][1]),
                 new_inner_2.primitives.index(intersections[5][1])])
            ip7, ip8 = sorted(
                [new_inner_3.primitives.index(intersections[8][1]),
                 new_inner_3.primitives.index(intersections[9][1])])
            ip3, ip4 = sorted(
                [self.outer_contour.primitives.index(intersections[2][1]),
                 self.outer_contour.primitives.index(intersections[3][1])])

            sp11, sp12 = intersections[2][1].split(intersections[2][0])
            sp21, sp22 = intersections[3][1].split(intersections[3][0])
            sp33, sp34 = intersections[6][1].split(intersections[6][0])
            sp44, sp43 = intersections[7][1].split(intersections[7][0])
            sp55, sp56 = intersections[10][1].split(intersections[10][0])
            sp66, sp65 = intersections[11][1].split(intersections[11][0])

            primitives1 = []
            primitives1.append(volmdlr.edges.LineSegment2D(intersections[7][0],
                                                           intersections[5][
                                                               0]))
            primitives1.append(new_inner_2.primitives[ip5])
            primitives1.append(volmdlr.edges.LineSegment2D(intersections[6][0],
                                                           intersections[4][
                                                               0]))
            primitives1.append(sp33)
            primitives1.append(sp43)

            primitives2 = []
            primitives2.append(volmdlr.edges.LineSegment2D(intersections[6][0],
                                                           intersections[4][
                                                               0]))
            primitives2.append(new_inner_2.primitives[ip6])
            primitives2.append(volmdlr.edges.LineSegment2D(intersections[5][0],
                                                           intersections[7][
                                                               0]))
            primitives2.append(volmdlr.edges.LineSegment2D(intersections[7][0],
                                                           intersections[11][
                                                               0]))
            primitives2.append(
                volmdlr.edges.LineSegment2D(intersections[11][0],
                                            intersections[9][0]))
            primitives2.append(new_inner_3.primitives[ip7])
            primitives2.append(volmdlr.edges.LineSegment2D(intersections[8][0],
                                                           intersections[10][
                                                               0]))
            primitives2.append(sp34)

            primitives3 = []
            primitives3.append(
                volmdlr.edges.LineSegment2D(intersections[10][0],
                                            intersections[8][0]))
            primitives3.append(new_inner_3.primitives[ip8])
            primitives3.append(volmdlr.edges.LineSegment2D(intersections[9][0],
                                                           intersections[11][
                                                               0]))
            primitives3.append(sp22)
            primitives3.append(volmdlr.edges.LineSegment2D(intersections[3][0],
                                                           intersections[1][
                                                               0]))
            primitives3.append(new_inner.primitives[ip1])
            primitives3.append(volmdlr.edges.LineSegment2D(intersections[0][0],
                                                           intersections[2][
                                                               0]))
            primitives3.append(volmdlr.edges.LineSegment2D(intersections[2][0],
                                                           intersections[10][
                                                               0]))

            primitives4 = []
            primitives4.append(volmdlr.edges.LineSegment2D(intersections[3][0],
                                                           intersections[1][
                                                               0]))
            a = volmdlr.edges.Arc2D(new_inner.primitives[ip2].end,
                                    new_inner.primitives[ip2].interior,
                                    new_inner.primitives[ip2].start)
            primitives4.append(a)
            primitives4.append(volmdlr.edges.LineSegment2D(intersections[0][0],
                                                           intersections[2][
                                                               0]))
            primitives4.append(sp12)
            primitives4.append(sp21)

            # Contour2D(primitives1),Contour2D(primitives2),
            #                      Contour2D(primitives3),
            all_contours.extend([volmdlr.wires.Contour2D(primitives4)])

        else:
            raise NotImplementedError(
                '{} intersections not supported yet'.format(
                    len(intersections)))

        return all_contours

    def bounding_rectangle(self):
        return self.outer_contour.bounding_rectangle()

    def plot(self, ax=None, color='k', alpha=1, equal_aspect=False):

        if ax is None:
            fig, ax = plt.subplots()
        self.outer_contour.plot(ax=ax, color=color, alpha=alpha,
                                equal_aspect=equal_aspect)
        for inner_contour in self.inner_contours:
            inner_contour.plot(ax=ax, color=color, alpha=alpha,
                               equal_aspect=equal_aspect)

        if equal_aspect:
            ax.set_aspect('equal')

        ax.margins(0.1)
        return ax


class Surface3D(dc.DessiaObject):
    x_periodicity = None
    y_periodicity = None
    """
    Abstract class
    """

    def face_from_contours3d(self,
                             contours3d: List[volmdlr.wires.Contour3D],
                             name: str = ''):
        """
        """

        lc3d = len(contours3d)
        
        if lc3d == 1:
            outer_contour2d = self.contour3d_to_2d(contours3d[0])
            inner_contours2d = []
        elif lc3d > 1:
            area = -1
            inner_contours2d = []
            for contour3d in contours3d:
                contour2d = self.contour3d_to_2d(contour3d)
                inner_contours2d.append(contour2d)
                contour_area = contour2d.area()
                if contour_area > area:
                    area = contour_area
                    outer_contour2d = contour2d
            inner_contours2d.remove(outer_contour2d)
        else:
            raise ValueError('Must have at least one contour')

        if isinstance(self.face_class, str):
            class_ = globals()[self.face_class]
        else:
            class_ = self.face_class

        surface2d = Surface2D(outer_contour=outer_contour2d,
                              inner_contours=inner_contours2d)
        return class_(self,
                      surface2d=surface2d,
                      name=name)

    def repair_primitives_periodicity(self, primitives, last_primitive):
        delta_x1 = abs(primitives[0].start.x
                       - last_primitive.end.x)
        delta_x2 = abs(primitives[-1].end.x
                       - last_primitive.end.x)
        delta_y1 = abs(primitives[0].start.y
                       - last_primitive.end.y)
        delta_y2 = abs(primitives[-1].end.y
                       - last_primitive.end.y)

        if self.x_periodicity \
                and not (math.isclose(delta_x1, 0,
                                      abs_tol=5e-5)
                         or math.isclose(delta_x2, 0,
                                         abs_tol=5e-5)):
            delta_x1 = delta_x1 % self.x_periodicity
            delta_x2 = delta_x2 % self.x_periodicity
            if math.isclose(delta_x1, self.x_periodicity,
                            abs_tol=1e-4):
                delta_x1 = 0.
            if math.isclose(delta_x2, self.x_periodicity,
                            abs_tol=1e-4):
                delta_x2 = 0.
            for prim in primitives:
                prim.start.x = abs(self.x_periodicity
                                   - prim.start.x)
                prim.end.x = abs(self.x_periodicity
                                 - prim.end.x)

        if self.y_periodicity \
                and not (math.isclose(delta_y1, 0,
                                      abs_tol=5e-5)
                         or math.isclose(delta_y2, 0,
                                         abs_tol=5e-5)):
            delta_y1 = delta_y1 % self.y_periodicity
            delta_y2 = delta_y2 % self.y_periodicity
            if math.isclose(delta_y1, self.y_periodicity,
                            abs_tol=1e-4):
                delta_y1 = 0.
            if math.isclose(delta_y2, self.y_periodicity,
                            abs_tol=1e-4):
                delta_y2 = 0.
            for prim in primitives:
                prim.start.y = abs(self.y_periodicity
                                   - prim.start.y)
                prim.end.y = abs(self.y_periodicity
                                 - prim.end.y)

        return primitives, delta_x1, delta_x2, delta_y1, delta_y2

    def contour3d_to_2d(self, contour3d):
        primitives2d = []
        last_primitive = None

        for primitive3d in contour3d.primitives:
            method_name = '{}_to_2d'.format(
                primitive3d.__class__.__name__.lower())
            if hasattr(self, method_name):
                primitives = getattr(self, method_name)(primitive3d)

                if primitives is None:
                    continue

                if last_primitive:
                    primitives, delta_x1, delta_x2, delta_y1, delta_y2 = \
                        self.repair_primitives_periodicity(primitives,
                                                           last_primitive)

                    dist1 = primitive3d.start.point_distance(
                        last_primitive3d.end)
                    dist2 = primitive3d.end.point_distance(
                        last_primitive3d.end)
                    if (math.isclose(delta_x1, 0., abs_tol=1e-3)
                            and math.isclose(delta_y1, 0., abs_tol=1e-3)
                            and math.isclose(dist1, 0, abs_tol=5e-5)):
                        pass
                    elif (math.isclose(delta_x2, 0., abs_tol=1e-3)
                            and math.isclose(delta_y2, 0., abs_tol=1e-3)
                            and math.isclose(dist2, 0, abs_tol=5e-5)):
                        primitives = [p.reverse() for p in primitives[::-1]]
                    else:
                        ax2 = contour3d.plot()
                        primitive3d.plot(ax=ax2, color='r')
                        last_primitive3d.plot(ax=ax2, color='b')
                        self.plot(ax=ax2)

                        ax = last_primitive.plot(color='b', plot_points=True)
                        # primitives[0].plot(ax=ax, color='r', plot_points=True)
                        # primitives[-1].plot(ax=ax, color='r', plot_points=True)
                        for p in primitives:
                            p.plot(ax=ax, color='r', plot_points=True)
                        if self.x_periodicity:
                            vme.Line2D(volmdlr.Point2D(self.x_periodicity, 0),
                                       volmdlr.Point2D(self.x_periodicity, 1))\
                                .plot(ax=ax)
                        print('Surface 3D:', self)
                        print('3D primitive in red:', primitive3d)
                        print('Previous 3D primitive:', last_primitive3d)
                        raise ValueError(
                            'Primitives not following each other in contour:',
                            'delta1={}, {}, {} ; '
                            'delta2={}, {}, {}'.format(
                                delta_x1, delta_y1, dist1,
                                delta_x2, delta_y2, dist2))

                if primitives:
                    last_primitive = primitives[-1]
                    last_primitive3d = primitive3d
                    primitives2d.extend(primitives)
            else:
                raise NotImplementedError(
                    'Class {} does not implement {}'.format(
                        self.__class__.__name__,
                        method_name))

        return volmdlr.wires.Contour2D(primitives2d)

    def contour2d_to_3d(self, contour2d):
        primitives3d = []
        for primitive2d in contour2d.primitives:
            method_name = '{}_to_3d'.format(
                primitive2d.__class__.__name__.lower())
            if hasattr(self, method_name):
                try:
                    primitives3d.extend(getattr(self, method_name)(primitive2d))
                except NotImplementedError:
                    print('Error NotImplementedError')
            else:
                raise NotImplementedError(
                    'Class {} does not implement {}'.format(
                        self.__class__.__name__,
                        method_name))

        return volmdlr.wires.Contour3D(primitives3d)

    def linesegment3d_to_2d(self, linesegment3d):
        """
        a line segment on a surface will be in any case a line in 2D?
        """
        return [vme.LineSegment2D(self.point3d_to_2d(linesegment3d.start),
                                  self.point3d_to_2d(linesegment3d.end))]

    def bsplinecurve3d_to_2d(self, bspline_curve3d):
        """
        Is this right?
        """
        control_points = [self.point3d_to_2d(p) \
                          for p in bspline_curve3d.control_points]
        return [vme.BSplineCurve2D(
                    bspline_curve3d.degree,
                    control_points=control_points,
                    knot_multiplicities=bspline_curve3d.knot_multiplicities,
                    knots=bspline_curve3d.knots,
                    weights=bspline_curve3d.weights,
                    periodic=bspline_curve3d.periodic)]

    def bsplinecurve2d_to_3d(self, bspline_curve2d):
        """
        Is this right?
        """
        control_points = [self.point2d_to_3d(p) \
                          for p in bspline_curve2d.control_points]
        return [vme.BSplineCurve3D(
                    bspline_curve2d.degree,
                    control_points=control_points,
                    knot_multiplicities=bspline_curve2d.knot_multiplicities,
                    knots=bspline_curve2d.knots,
                    weights=bspline_curve2d.weights,
                    periodic=bspline_curve2d.periodic)]

    
    def normal_from_point2d(self, point2d):
        
        raise NotImplementedError('NotImplemented')
        
        
    def normal_from_point3d(self, point3d):
        """ 
        evaluates the normal vector of the bspline surface at this point3d.
        """
        
        return (self.normal_from_point2d(self.point3d_to_2d(point3d)))[1]
    
    
    def geodesic_distance_from_points2d(self, point1_2d:volmdlr.Point2D, point2_2d:volmdlr.Point2D, number_points:int=50):
        """
        Approximation of geodesic distance via linesegments length sum in 3D
        """
        # points = [point1_2d]
        current_point3d = self.point2d_to_3d(point1_2d)
        distance = 0.
        for i in range(number_points):
            next_point3d = self.point2d_to_3d(point1_2d + (i+1)/(number_points)*(point2_2d - point1_2d))
            distance += next_point3d.point_distance(current_point3d)
            current_point3d = next_point3d
        return distance
            
        
    def geodesic_distance(self, point1_3d:volmdlr.Point3D, point2_3d:volmdlr.Point3D):
        """
        Approximation of geodesic distance between 2 3D points supposed to be on the surface
        """
        point1_2d = self.point3d_to_2d(point1_3d)
        point2_2d = self.point3d_to_2d(point2_3d)
        return self.geodesic_distance_from_points2d(point1_2d, point2_2d)
    
 
class Plane3D(Surface3D):
    face_class = 'PlaneFace3D'

    def __init__(self, frame: volmdlr.Frame3D, name: str = ''):
        """
        :param frame: u and v of frame describe the plane, w is the normal
        """
        self.frame = frame
        self.name = name

    def __hash__(self):
        return hash(self.frame)

    def __eq__(self, other_plane):
        if other_plane.__class__.__name__ != self.__class__.__name__:
            return False
        return (self.frame.origin == other_plane.frame.origin and
                self.frame.w.is_colinear_to(other_plane.frame.w))

    def to_dict(self, use_pointers: bool = True, memo=None, path: str = '#'):
        # improve the object structure ?
        dict_ = dc.DessiaObject.base_dict(self)
        dict_['frame'] = self.frame.to_dict(use_pointers=use_pointers, memo=memo, path=path+'/frame')
        return dict_

    @classmethod
    def from_step(cls, arguments, object_dict):
        frame3d = object_dict[arguments[1]]
        frame3d.normalize()
        frame = volmdlr.Frame3D(frame3d.origin,
                                frame3d.v, frame3d.w, frame3d.u)
        return cls(frame, arguments[0][1:-1])

    def to_step(self, current_id):
        frame = volmdlr.Frame3D(self.frame.origin, self.frame.w, self.frame.u,
                                self.frame.v)
        content, frame_id = frame.to_step(current_id)
        plane_id = frame_id + 1
        content += "#{} = PLANE('{}',#{});\n".format(plane_id, self.name,
                                                     frame_id)
        return content, [plane_id]

    @classmethod
    def from_3_points(cls, point1, point2, point3):
        """
        Point 1 is used as origin of the plane
        """
        vector1 = point2 - point1
        vector2 = point3 - point1

        vector1.normalize()
        vector2.normalize()
        normal = vector1.cross(vector2)
        normal.normalize()
        frame = volmdlr.Frame3D(point1, vector1, normal.cross(vector1), normal)
        return cls(frame)

    @classmethod
    def from_normal(cls, point, normal):
        v1 = normal.deterministic_unit_normal_vector()
        v2 = v1.cross(normal)
        return cls(volmdlr.Frame3D(point, v1, v2, normal))

    @classmethod
    def from_plane_vectors(cls, plane_origin: volmdlr.Point3D,
                           plane_x: volmdlr.Vector3D,
                           plane_y: volmdlr.Vector3D):
        normal = plane_x.cross(plane_y)
        return cls(volmdlr.Frame3D(plane_origin, plane_x, plane_y, normal))

    @classmethod
    def from_points(cls, points):
        if len(points) < 3:
            raise ValueError
        elif len(points) == 3:
            return cls.from_3_points(volmdlr.Point3D(points[0].vector),
                                     volmdlr.Vector3D(points[1].vector),
                                     volmdlr.Vector3D(points[2].vector))
        else:
            points = [p.copy() for p in points]
            indexes_to_del = []
            for i, point in enumerate(points[1:]):
                if point == points[0]:
                    indexes_to_del.append(i)
            for index in indexes_to_del[::-1]:
                del points[index + 1]

            origin = points[0]
            vector1 = points[1] - origin
            vector1.normalize()
            vector2_min = points[2] - origin
            vector2_min.normalize()
            dot_min = abs(vector1.dot(vector2_min))
            for point in points[3:]:
                vector2 = point - origin
                vector2.normalize()
                dot = abs(vector1.dot(vector2))
                if dot < dot_min:
                    vector2_min = vector2
                    dot_min = dot
            return cls.from_3_points(origin, vector1 + origin,
                                     vector2_min + origin)

    def point_on_plane(self, point):
        if math.isclose(self.frame.w.dot(point - self.frame.origin), 0,
                        abs_tol=1e-6):
            return True
        return False

    def line_intersections(self, line):
        u = line.point2 - line.point1
        w = line.point1 - self.frame.origin
        if math.isclose(self.frame.w.dot(u), 0, abs_tol=1e-08):
            return []
        intersection_abscissea = - self.frame.w.dot(w) / self.frame.w.dot(u)
        return [line.point1 + intersection_abscissea * u]

    def linesegment_intersections(self, linesegment: vme.LineSegment3D) \
            -> List[volmdlr.Point3D]:
        u = linesegment.end - linesegment.start
        w = linesegment.start - self.frame.origin
        normaldotu = self.frame.w.dot(u)
        if math.isclose(normaldotu, 0, abs_tol=1e-08):
            return []
        intersection_abscissea = - self.frame.w.dot(w) / normaldotu
        if intersection_abscissea < 0 or intersection_abscissea > 1:
            return []
        return [linesegment.start + intersection_abscissea * u]

    def equation_coefficients(self):
        """
        returns the a,b,c,d coefficient from equation ax+by+cz+d = 0
        """
        a, b, c = self.frame.w
        d = -self.frame.origin.dot(self.frame.w)
        return (a, b, c, d)

    def plane_intersection(self, other_plane):
        line_direction = self.frame.w.cross(other_plane.frame.w)

        if line_direction.norm() < 1e-6:
            return None

        a1, b1, c1, d1 = self.equation_coefficients()
        a2, b2, c2, d2 = other_plane.equation_coefficients()

        if a1 * b2 - a2 * b1 != 0.:
            x0 = (b1 * d2 - b2 * d1) / (a1 * b2 - a2 * b1)
            y0 = (a2 * d1 - a1 * d2) / (a1 * b2 - a2 * b1)
            point1 = volmdlr.Point3D((x0, y0, 0))
        else:
            y0 = (b2 * d2 - c2 * d1) / (b1 * c2 - c1 * b2)
            z0 = (c1 * d1 - b1 * d2) / (b1 * c2 - c1 * b2)
            point1 = volmdlr.Point3D((0, y0, z0))

        point2 = point1 + line_direction
        return volmdlr.edges.Line3D(point1, point2)

    def is_coincident(self, plane2):
        """
        Verifies if two planes are parallel and coincident
        """
        if self.frame.w.is_colinear_to(plane2.frame.w):
            if plane2.point_on_plane(self.frame.origin):
                return True
        return False

    def rotation(self, center, axis, angle, copy=True):
        # center_frame = self.frame.origin.copy()
        # center_frame.rotation(center, axis, angle, copy=False)
        if copy:
            new_frame = self.frame.rotation(center=center, axis=axis,
                                            angle=angle, copy=True)
            # new_frame.origin = center_frame
            return Plane3D(new_frame)
        else:
            self.frame.rotation(center=center, axis=axis, angle=angle, copy=False)
            # self.frame.origin = center_frame

    def translation(self, offset, copy=True):
        if copy:
            new_frame = self.frame.translation(offset, True)
            return Plane3D(new_frame)
        else:
            self.frame.translation(offset, False)

    def frame_mapping(self, frame, side, copy=True):
        """
        side = 'old' or 'new'
        """
        if side == 'old':
            new_origin = frame.old_coordinates(self.frame.origin)
            new_vector1 = frame.basis().old_coordinates(self.frame.u)
            new_vector2 = frame.basis().old_coordinates(self.frame.v)
            new_vector3 = frame.basis().old_coordinates(self.frame.w)
            if copy:
                return Plane3D(
                    volmdlr.Frame3D(new_origin, new_vector1, new_vector2,
                                    new_vector3), self.name)
            else:
                # self.origin = new_origin
                # self.vectors = [new_vector1, new_vector2]
                # self.normal = frame.Basis().old_coordinates(self.normal)
                # self.normal.normalize()
                self.frame.origin = new_origin
                self.frame.u = new_vector1
                self.frame.v = new_vector2
                self.frame.w = new_vector3

        if side == 'new':
            new_origin = frame.new_coordinates(self.frame.origin)
            new_vector1 = frame.basis().new_coordinates(self.frame.u)
            new_vector2 = frame.basis().new_coordinates(self.frame.v)
            new_vector3 = frame.basis().new_coordinates(self.frame.w)
            if copy:
                return Plane3D(
                    volmdlr.Frame3D(new_origin, new_vector1, new_vector2,
                                    new_vector3), self.name)
            else:
                self.frame.origin = new_origin
                self.frame.u = new_vector1
                self.frame.v = new_vector2
                self.frame.w = new_vector3

    def copy(self, deep=True, memo=None):
        new_frame = self.frame.copy()
        return Plane3D(new_frame, self.name)

    def plot(self, ax=None):
        if ax is None:
            fig = plt.figure()
            ax = fig.add_subplot(111, projection='3d')
        else:
            fig = ax.figure

        self.frame.origin.plot(ax)
        self.frame.u.plot(ax, starting_point=self.frame.origin, color='r')
        self.frame.v.plot(ax, starting_point=self.frame.origin, color='g')
        return ax

    def babylon_script(self):
        s = 'var myPlane = BABYLON.MeshBuilder.CreatePlane("myPlane", {width: 0.5, height: 0.5, sideOrientation: BABYLON.Mesh.DOUBLESIDE}, scene);\n'
        s += 'myPlane.setPositionWithLocalVector(new BABYLON.Vector3({},{},{}));\n'.format(
            self.origin[0], self.origin[1], self.origin[2])

        s += 'var axis1 = new BABYLON.Vector3({}, {}, {});\n'.format(
            self.vectors[0][0], self.vectors[0][1], self.vectors[0][2])
        s += 'var axis2 = new BABYLON.Vector3({}, {}, {});\n'.format(
            self.vectors[1][0], self.vectors[1][1], self.vectors[1][2])
        s += 'var axis3 = new BABYLON.Vector3({}, {}, {});\n'.format(
            self.normal[0], self.normal[1], self.normal[2])
        s += 'var orientation = BABYLON.Vector3.rotationFromAxis(axis1, axis2, axis3);\n'
        s += 'myPlane.rotation = orientation;\n'

        s += 'var planemat = new BABYLON.StandardMaterial("planemat", scene);\n'
        s += 'planemat.alpha = 0.4;\n'
        s += 'myPlane.material = planemat;\n'

        return s

    def point2d_to_3d(self, point2d):
        return point2d.to_3d(self.frame.origin, self.frame.u, self.frame.v)

    def point3d_to_2d(self, point3d):
        return point3d.to_2d(self.frame.origin, self.frame.u, self.frame.v)

    def contour2d_to_3d(self, contour2d):
        return contour2d.to_3d(self.frame.origin, self.frame.u, self.frame.v)

    def contour3d_to_2d(self, contour3d):
        return contour3d.to_2d(self.frame.origin, self.frame.u, self.frame.v)

    def bsplinecurve3d_to_2d(self, bspline_curve3d):
        control_points = [self.point3d_to_2d(p) \
                          for p in bspline_curve3d.control_points]
        return [vme.BSplineCurve2D(
            bspline_curve3d.degree,
            control_points=control_points,
            knot_multiplicities=bspline_curve3d.knot_multiplicities,
            knots=bspline_curve3d.knots,
            weights=bspline_curve3d.weights,
            periodic=bspline_curve3d.periodic)]

    def bsplinecurve2d_to_3d(self, bspline_curve2d):
        control_points = [self.point2d_to_3d(p) \
                          for p in bspline_curve2d.control_points]
        return [vme.BSplineCurve3D(
            bspline_curve2d.degree,
            control_points=control_points,
            knot_multiplicities=bspline_curve2d.knot_multiplicities,
            knots=bspline_curve2d.knots,
            weights=bspline_curve2d.weights,
            periodic=bspline_curve2d.periodic)]

    def rectangular_cut(self, x1: float, x2: float,
                        y1: float, y2: float, name: str = ''):

        p1 = volmdlr.Point2D(x1, y1)
        p2 = volmdlr.Point2D(x2, y1)
        p3 = volmdlr.Point2D(x2, y2)
        p4 = volmdlr.Point2D(x1, y2)
        outer_contour = volmdlr.wires.ClosedPolygon2D([p1, p2, p3, p4])
        surface = Surface2D(outer_contour, [])
        return PlaneFace3D(self, surface, name)


PLANE3D_OXY = Plane3D(volmdlr.OXYZ)
PLANE3D_OYZ = Plane3D(volmdlr.OYZX)
PLANE3D_OZX = Plane3D(volmdlr.OZXY)


class CylindricalSurface3D(Surface3D):
    face_class = 'CylindricalFace3D'
    x_periodicity = volmdlr.TWO_PI
    """
    The local plane is defined by (theta, z)
    :param frame: frame.w is axis, frame.u is theta=0 frame.v theta=pi/2
    :param radius: Cylinder's radius
    """

    def __init__(self, frame, radius, name=''):
        self.frame = frame
        self.radius = radius
        self.name = name

    def point2d_to_3d(self, point2d: volmdlr.Point2D):
        p = volmdlr.Point3D(self.radius * math.cos(point2d.x),
                            self.radius * math.sin(point2d.x),
                            point2d.y)
        return self.frame.old_coordinates(p)

    def point3d_to_2d(self, point3d):
        x, y, z = self.frame.new_coordinates(point3d)
        u1 = x / self.radius
        u2 = y / self.radius
        # theta = volmdlr.core.sin_cos_angle(u1, u2)
        theta = math.atan2(u2, u1)
        return volmdlr.Point2D(theta, z)

    def arc3d_to_2d(self, arc3d):
        start = self.point3d_to_2d(arc3d.start)
        end = self.point3d_to_2d(arc3d.end)
        # angle = abs(start.x-end.x)
        # if arc3d.is_trigo:
        # end = start + volmdlr.Point2D(arc3d.angle, 0)
        # else:
        #     end = start + volmdlr.Point2D(-arc3d.angle, 0)
        # interior = self.point3d_to_2d(arc3d.interior)
        # if start.x < interior.x:
        #     end = start + volmdlr.Point2D(arc3d.angle, 0)
        # else:
        #     end = start - volmdlr.Point2D(arc3d.angle, 0)
        return [vme.LineSegment2D(start, end)]

    def linesegment2d_to_3d(self, linesegment2d):
        theta1, z1 = linesegment2d.start
        theta2, z2 = linesegment2d.end
        if math.isclose(theta1, theta2, abs_tol=1e-9):
            return [vme.LineSegment3D(
                self.point2d_to_3d(linesegment2d.start),
                self.point2d_to_3d(linesegment2d.end),
            )]
        elif math.isclose(z1, z2, abs_tol=1e-9):
            if abs(theta1 - theta2) == volmdlr.TWO_PI:
                return [vme.FullArc3D(center=self.frame.origin + z1 * self.frame.w,
                                      start_end=self.point2d_to_3d(linesegment2d.start),
                                      normal=self.frame.w)]
            else:
                interior = self.point2d_to_3d(linesegment2d.point_at_abscissa(linesegment2d.length() * 0.5))
                return [vme.Arc3D(
                    self.point2d_to_3d(linesegment2d.start),
                    self.point2d_to_3d(
                        volmdlr.Point2D(0.5 * (theta1 + theta2), z1)),
                    self.point2d_to_3d(linesegment2d.end),
                )]
        else:
            # TODO: this is a non exact method!
            return [vme.LineSegment3D(self.point2d_to_3d(linesegment2d.start),self.point2d_to_3d(linesegment2d.end))]
            # raise NotImplementedError('Ellipse? delta_theta={} delta_z={}'.format(abs(theta2-theta1), abs(z1-z2)))

    def fullarc3d_to_2d(self, fullarc3d):
        if self.frame.w.is_colinear_to(fullarc3d.normal):
            p1 = self.point3d_to_2d(fullarc3d.start)
            return [vme.LineSegment2D(p1, p1 + volmdlr.TWO_PI * volmdlr.X2D)]
        else:
            print(fullarc3d.normal, self.frame.w)
            raise ValueError('Impossible!')

    def circle3d_to_2d(self, circle3d):
        return []

    def bsplinecurve3d_to_2d(self, bspline_curve3d):
        # TODO: enhance this, this is a non exact method!
        l = bspline_curve3d.length()
        points = [self.point3d_to_2d(bspline_curve3d.point_at_abscissa(i / 10 * l)) \
                  for i in range(11)]
        return [vme.LineSegment2D(p1, p2) \
                for p1, p2 in zip(points[:-1], points[1:])]

    @classmethod
    def from_step(cls, arguments, object_dict):
        frame3d = object_dict[arguments[1]]
        U, W = frame3d.v, -frame3d.u
        U.normalize()
        W.normalize()
        V = W.cross(U)
        frame_direct = volmdlr.Frame3D(frame3d.origin, U, V, W)
        radius = float(arguments[2]) / 1000
        return cls(frame_direct, radius, arguments[0][1:-1])

    def to_step(self, current_id):
        frame = volmdlr.Frame3D(self.frame.origin, self.frame.w, self.frame.u,
                                self.frame.v)
        content, frame_id = frame.to_step(current_id)
        current_id = frame_id + 1
        content += "#{} = CYLINDRICAL_SURFACE('{}',#{},{});\n" \
            .format(current_id, self.name, frame_id,
                    round(1000 * self.radius, 3))
        return content, [current_id]

    def frame_mapping(self, frame, side, copy=True):
        basis = frame.basis()
        if side == 'new':
            new_origin = frame.new_coordinates(self.frame.origin)
            new_u = basis.new_coordinates(self.frame.u)
            new_v = basis.new_coordinates(self.frame.v)
            new_w = basis.new_coordinates(self.frame.w)
            new_frame = volmdlr.Frame3D(new_origin, new_u, new_v, new_w)
            if copy:
                return CylindricalSurface3D(new_frame, self.radius,
                                            name=self.name)
            else:
                self.frame = new_frame

        if side == 'old':
            new_origin = frame.old_coordinates(self.frame.origin)
            new_u = basis.old_coordinates(self.frame.u)
            new_v = basis.old_coordinates(self.frame.v)
            new_w = basis.old_coordinates(self.frame.w)
            new_frame = volmdlr.Frame3D(new_origin, new_u, new_v, new_w)
            if copy:
                return CylindricalSurface3D(new_frame, self.radius,
                                            name=self.name)
            else:
                self.frame = new_frame

    def rectangular_cut(self, theta1: float, theta2: float,
                        z1: float, z2: float, name: str = ''):

        if theta1 == theta2:
            theta2 += volmdlr.TWO_PI

        p1 = volmdlr.Point2D(theta1, z1)
        p2 = volmdlr.Point2D(theta2, z1)
        p3 = volmdlr.Point2D(theta2, z2)
        p4 = volmdlr.Point2D(theta1, z2)
        outer_contour = volmdlr.wires.ClosedPolygon2D([p1, p2, p3, p4])
        surface2d = Surface2D(outer_contour, [])
        return volmdlr.faces.CylindricalFace3D(self, surface2d, name)

    def translation(self, offset: volmdlr.Vector3D, copy=True):
        if copy:
            return self.__class__(self.frame.translation(offset, copy=True),
                                  self.radius)
        else:
            self.frame.translation(offset, copy=False)

    def rotation(self, center, axis, angle, copy=True):
        if copy:
            new_frame = self.frame.rotation(center=center, axis=axis,
                                            angle=angle, copy=True)
            return self.__class__(new_frame, self.radius)
        else:
            self.frame.rotation(center, axis, angle, copy=False)


    def grid3d(self, points_x, points_y, xmin, xmax, ymin, ymax):
        '''
        generate 3d grid points of a Cylindrical surface, based on a 2d grid points parameters
        (xmin,xmax,points_x) limits and number of points in x, 
        (ymin,ymax,points_y) limits and number of points in y
        '''

        points_2d = volmdlr.Point2D.grid2d(points_x, points_y, xmin, xmax, ymin, ymax)

        points_3d = []
        for j in range(0,len(points_2d)):
            points_3d.append(self.point2d_to_3d(points_2d[j]))

        return points_3d


class ToroidalSurface3D(Surface3D):
    face_class = 'ToroidalFace3D'
    x_periodicity = volmdlr.TWO_PI
    y_periodicity = volmdlr.TWO_PI
    """
    The local plane is defined by (theta, phi)
    theta is the angle around the big (R) circle and phi around the small(r)

    :param frame: Tore's frame: origin is the center, u is pointing at
                    theta=0
    :param R: Tore's radius
    :param r: Circle to revolute radius
    Definitions of R and r according to https://en.wikipedia.org/wiki/Torus
    """

    def __init__(self, frame: volmdlr.Frame3D,
                 R: float, r: float, name: str = ''):
        self.frame = frame
        self.R = R
        self.r = r
        self.name = name

    def _bounding_box(self):
        d = self.R + self.r
        p1 = self.frame.origin + self.frame.u * d + self.frame.v * d + self.frame.w * self.r
        p2 = self.frame.origin + self.frame.u * d + self.frame.v * d - self.frame.w * self.r
        p3 = self.frame.origin + self.frame.u * d - self.frame.v * d + self.frame.w * self.r
        p4 = self.frame.origin + self.frame.u * d - self.frame.v * d - self.frame.w * self.r
        p5 = self.frame.origin - self.frame.u * d + self.frame.v * d + self.frame.w * self.r
        p6 = self.frame.origin - self.frame.u * d + self.frame.v * d - self.frame.w * self.r
        p7 = self.frame.origin - self.frame.u * d - self.frame.v * d + self.frame.w * self.r
        p8 = self.frame.origin - self.frame.u * d - self.frame.v * d - self.frame.w * self.r

        return volmdlr.core.BoundingBox.from_points(
            [p1, p2, p3, p4, p5, p6, p7, p8])

    def point2d_to_3d(self, point2d: volmdlr.Point2D):
        theta, phi = point2d
        x = (self.R + self.r * math.cos(phi)) * math.cos(theta)
        y = (self.R + self.r * math.cos(phi)) * math.sin(theta)
        z = self.r * math.sin(phi)
        return self.frame.old_coordinates(volmdlr.Point3D(x, y, z))

    def point3d_to_2d(self, point3d):
        # points_2D = []
        x, y, z = self.frame.new_coordinates(point3d)
        if z < -self.r:
            z = -self.r
        elif z > self.r:
            z = self.r

        zr = z / self.r
        phi = math.asin(zr)

        u = self.R + math.sqrt((self.r ** 2) - (z ** 2))
        u1, u2 = round(x / u, 5), round(y / u, 5)
        theta = volmdlr.core.sin_cos_angle(u1, u2)

        return volmdlr.Point2D(theta, phi)

    @classmethod
    def from_step(cls, arguments, object_dict):
        frame3d = object_dict[arguments[1]]
        U, W = frame3d.v, -frame3d.u
        U.normalize()
        W.normalize()
        V = W.cross(U)
        frame_direct = volmdlr.Frame3D(frame3d.origin, U, V, W)
        rcenter = float(arguments[2]) / 1000
        rcircle = float(arguments[3]) / 1000
        return cls(frame_direct, rcenter, rcircle, arguments[0][1:-1])

    def to_step(self, current_id):
        frame = volmdlr.Frame3D(self.frame.origin, self.frame.w, self.frame.u,
                                self.frame.v)
        content, frame_id = frame.to_step(current_id)
        current_id = frame_id + 1
        content += "#{} = TOROIDAL_SURFACE('{}',#{},{},{});\n" \
            .format(current_id, self.name, frame_id,
                    round(1000 * self.R, 3),
                    round(1000 * self.r, 3))
        return content, [current_id]

    def frame_mapping(self, frame, side, copy=True):
        basis = frame.Basis()
        if side == 'new':
            new_origin = frame.new_coordinates(self.frame.origin)
            new_u = basis.new_coordinates(self.frame.u)
            new_v = basis.new_coordinates(self.frame.v)
            new_w = basis.new_coordinates(self.frame.w)
            new_frame = volmdlr.Frame3D(new_origin, new_u, new_v, new_w)
            if copy:
                return ToroidalSurface3D(new_frame,
                                         self.R, self.r,
                                         name=self.name)
            else:
                self.frame = new_frame

        if side == 'old':
            new_origin = frame.old_coordinates(self.frame.origin)
            new_u = basis.old_coordinates(self.frame.u)
            new_v = basis.old_coordinates(self.frame.v)
            new_w = basis.old_coordinates(self.frame.w)
            new_frame = volmdlr.Frame3D(new_origin, new_u, new_v, new_w)
            if copy:
                return ToroidalSurface3D(new_frame,
                                         self.R, self.r,
                                         name=self.name)
            else:
                self.frame = new_frame

    def rectangular_cut(self, theta1, theta2, phi1, phi2, name=''):
        if phi1 == phi2:
            phi2 += volmdlr.TWO_PI
        elif phi2 < phi1:
            phi2 += volmdlr.TWO_PI
        if theta1 == theta2:
            theta2 += volmdlr.TWO_PI
        elif theta2 < theta1:
            theta2 += volmdlr.TWO_PI

        p1 = volmdlr.Point2D(theta1, phi1)
        p2 = volmdlr.Point2D(theta2, phi1)
        p3 = volmdlr.Point2D(theta2, phi2)
        p4 = volmdlr.Point2D(theta1, phi2)
        outer_contour = volmdlr.wires.ClosedPolygon2D([p1, p2, p3, p4])
        return ToroidalFace3D(self,
                              Surface2D(outer_contour, []),
                              name)

    def linesegment2d_to_3d(self, linesegment2d):
        theta1, phi1 = linesegment2d.start
        theta2, phi2 = linesegment2d.end
        if theta1 == theta2:
            if math.isclose(phi1 - phi2, volmdlr.TWO_PI, abs_tol=1e-9):
                u = self.frame.u.rotation(self.frame.origin, self.frame.w,
                                          angle=theta1)
                v = self.frame.u.rotation(self.frame.origin, self.frame.w,
                                          angle=theta1)
                center = self.frame.origin+self.R*u
                return [vme.FullArc3D(center=center,
                                      start_end=center + self.r * u,
                                      normal=v)]
            else:
                return [vme.Arc3D(
                    self.point2d_to_3d(linesegment2d.start),
                    self.point2d_to_3d(volmdlr.Point2D(theta1, 0.5 * (phi1 + phi2))),
                    self.point2d_to_3d(linesegment2d.end),
                )]
        elif math.isclose(phi1, phi2, abs_tol=1e-9):
            if abs(theta1 - theta2) == volmdlr.TWO_PI:
                center = self.frame.origin + self.r * math.sin(phi1) * self.frame.w
                start_end = center + self.frame.u * (self.r + self.R)
                return [vme.FullArc3D(center=center,
                                      start_end=start_end,
                                      normal=self.frame.w)]
            else:
                return [vme.Arc3D(
                    self.point2d_to_3d(linesegment2d.start),
                    self.point2d_to_3d(volmdlr.Point2D(0.5 * (theta1 + theta2), phi1)),
                    self.point2d_to_3d(linesegment2d.end),
                )]
        else:
            raise NotImplementedError('Ellipse?')

    def fullarc3d_to_2d(self, fullarc3d):
        if self.frame.w.is_colinear_to(fullarc3d.normal):
            p1 = self.point3d_to_2d(fullarc3d.start)
            return [vme.LineSegment2D(p1, p1 + volmdlr.TWO_PI * volmdlr.X2D)]
        elif fullarc3d.normal.dot(self.frame.w):
            p1 = self.point3d_to_2d(fullarc3d.start)
            return [vme.LineSegment2D(p1, p1 + volmdlr.TWO_PI * volmdlr.Y2D)]
        else:
            raise ValueError('Impossible!')

    def circle3d_to_2d(self, circle3d):
        return []

    def triangulation(self):
        face = self.rectangular_cut(0, volmdlr.TWO_PI, 0, volmdlr.TWO_PI)
        return face.triangulation()

    def translation(self, offset: volmdlr.Vector3D, copy=True):
        if copy:
            return self.__class__(self.frame.translation(offset, copy=True),
                                  self.R,
                                  self.r)
        else:
            self.frame.translation(offset, copy=False)

    def rotation(self, center, axis, angle, copy=True):
        if copy:
            new_frame = self.frame.rotation(center=center, axis=axis,
                                            angle=angle, copy=True)
            return self.__class__(new_frame, self.R, self.r)
        else:
            self.frame.rotation(center, axis, angle, copy=False)

class ConicalSurface3D(Surface3D):
    face_class = 'ConicalFace3D'
    x_periodicity = volmdlr.TWO_PI
    """
    The local plane is defined by (theta, z)
    :param frame: Cone's frame to position it: frame.w is axis of cone
                    frame.origin is at the angle of the cone
    :param semi_angle: Cone's semi-angle
    """

    def __init__(self, frame: volmdlr.Frame3D, semi_angle: float,
                 name: str = ''):
        self.frame = frame
        self.semi_angle = semi_angle
        self.name = name

    @classmethod
    def from_step(cls, arguments, object_dict):
        frame3d = object_dict[arguments[1]]
        U, W = frame3d.v, frame3d.u
        U.normalize()
        W.normalize()
        V = W.cross(U)
        radius = float(arguments[2]) / 1000
        semi_angle = float(arguments[3])
        origin = frame3d.origin - radius / math.tan(semi_angle) * W
        frame_direct = volmdlr.Frame3D(origin, U, V, W)
        return cls(frame_direct, semi_angle, arguments[0][1:-1])

    def to_step(self, current_id):
        frame = volmdlr.Frame3D(self.frame.origin, self.frame.w, self.frame.u,
                                self.frame.v)
        content, frame_id = frame.to_step(current_id)
        current_id = frame_id + 1
        content += "#{} = CONICAL_SURFACE('{}',#{},{},{});\n" \
            .format(current_id, self.name, frame_id,
                    0.,
                    round(self.semi_angle, 3))
        return content, [current_id]

    def frame_mapping(self, frame, side, copy=True):
        basis = frame.Basis()
        if side == 'new':
            new_origin = frame.new_coordinates(self.frame.origin)
            new_u = basis.new_coordinates(self.frame.u)
            new_v = basis.new_coordinates(self.frame.v)
            new_w = basis.new_coordinates(self.frame.w)
            new_frame = volmdlr.Frame3D(new_origin, new_u, new_v, new_w)
            if copy:
                return ConicalSurface3D(new_frame, self.radius, name=self.name)
            else:
                self.frame = new_frame

        if side == 'old':
            new_origin = frame.old_coordinates(self.frame.origin)
            new_u = basis.old_coordinates(self.frame.u)
            new_v = basis.old_coordinates(self.frame.v)
            new_w = basis.old_coordinates(self.frame.w)
            new_frame = volmdlr.Frame3D(new_origin, new_u, new_v, new_w)
            if copy:
                return ConicalSurface3D(new_frame, self.radius, name=self.name)
            else:
                self.frame = new_frame

    def point2d_to_3d(self, point2d: volmdlr.Point2D):
        theta, z = point2d
        r = math.tan(self.semi_angle) * z
        new_point = volmdlr.Point3D(r * math.cos(theta),
                                    r * math.sin(theta),
                                    z)
        return self.frame.old_coordinates(new_point)

    # def point3d_to_2d(self, point3d: volmdlr.Point3D):
    #     z = self.frame.w.dot(point3d)
    #     x, y = point3d.plane_projection2d(self.frame.origin, self.frame.u,
    #                                       self.frame.v)
    #     theta = math.atan2(y, x)
    #     return volmdlr.Point2D(theta, z+0.003)

    def point3d_to_2d(self, point3d: volmdlr.Point3D):
        x, y, z = self.frame.new_coordinates(point3d)
        # x, y = point3d.plane_projection2d(self.frame.origin, self.frame.u,
        #                                   self.frame.v)
        theta = math.atan2(y, x)
        return volmdlr.Point2D(theta, z)

    def rectangular_cut(self, theta1: float, theta2: float,
                        z1: float, z2: float, name: str = ''):
        # theta1 = angle_principal_measure(theta1)
        # theta2 = angle_principal_measure(theta2)
        if theta1 == theta2:
            theta2 += volmdlr.TWO_PI

        p1 = volmdlr.Point2D(theta1, z1)
        p2 = volmdlr.Point2D(theta2, z1)
        p3 = volmdlr.Point2D(theta2, z2)
        p4 = volmdlr.Point2D(theta1, z2)
        outer_contour = volmdlr.wires.ClosedPolygon2D([p1, p2, p3, p4])
        return ConicalFace3D(self, Surface2D(outer_contour, []), name)

    def fullarc3d_to_2d(self, fullarc3d):
        if self.frame.w.is_colinear_to(fullarc3d.normal):
            p1 = self.point3d_to_2d(fullarc3d.start)
            return [vme.LineSegment2D(p1, p1 + volmdlr.TWO_PI * volmdlr.X2D)]
        else:
            raise ValueError('Impossible!')

    def circle3d_to_2d(self, circle3d):
        return []

    def linesegment2d_to_3d(self, linesegment2d):
        theta1, z1 = linesegment2d.start
        theta2, z2 = linesegment2d.end
        if math.isclose(z1, z2, abs_tol=1e-9) and math.isclose(z1, 0.,
                                                               abs_tol=1e-9):
            return []
        elif math.isclose(abs(theta1 - theta2) % volmdlr.TWO_PI, 0., abs_tol=1e-9):
            return [vme.LineSegment3D(
                self.point2d_to_3d(linesegment2d.start),
                self.point2d_to_3d(linesegment2d.end),
            )]
        elif math.isclose(z1, z2, abs_tol=1e-9):

            if abs(theta1 - theta2) % volmdlr.TWO_PI == 0.:
                return [vme.FullArc3D(center=self.frame.origin + z1 * self.frame.w,
                                      start_end=self.point2d_to_3d(linesegment2d.start),
                                      normal=self.frame.w)]
            else:
                return [vme.Arc3D(
                    self.point2d_to_3d(linesegment2d.start),
                    self.point2d_to_3d(
                        volmdlr.Point2D(0.5 * (theta1 + theta2), z1)),
                    self.point2d_to_3d(linesegment2d.end))
                ]
        else:
            raise NotImplementedError('Ellipse?')

    def translation(self, offset: volmdlr.Vector3D, copy=True):
        if copy:
            return self.__class__(self.frame.translation(offset, copy=True),
                                  self.semi_angle)
        else:
            self.frame.translation(offset, copy=False)

    def rotation(self, center, axis, angle, copy=True):
        if copy:
            new_frame = self.frame.rotation(center=center, axis=axis, angle=angle, copy=True)
            return self.__class__(new_frame, self.semi_angle)
        else:
            self.frame.rotation(center, axis, angle, copy=False)

class SphericalSurface3D(Surface3D):
    face_class = 'SphericalFace3D'
    """
    :param frame: Sphere's frame to position it
    :type frame: volmdlr.Frame3D
    :param radius: Sphere's radius
    :type radius: float
    """

    def __init__(self, frame, radius, name=''):
        self.frame = frame
        self.radius = radius
        self.name = name
        # V = frame.v
        # V.normalize()
        # W = frame.w
        # W.normalize()
        # self.plane = Plane3D(frame.origin, V, W)

    def _bounding_box(self):
        points = [self.frame.origin + volmdlr.Point3D(-self.radius,
                                                      -self.radius,
                                                      -self.radius),
                  self.frame.origin + volmdlr.Point3D(self.radius,
                                                      self.radius,
                                                      self.radius),

                  ]
        return volmdlr.core.BoundingBox.from_points(points)

    @classmethod
    def from_step(cls, arguments, object_dict):
        frame3d = object_dict[arguments[1]]
        U, W = frame3d.v, frame3d.u
        U.normalize()
        W.normalize()
        V = W.cross(U)
        frame_direct = volmdlr.Frame3D(frame3d.origin, U, V, W)
        radius = float(arguments[2]) / 1000
        return cls(frame_direct, radius, arguments[0][1:-1])

    def point2d_to_3d(self, point2d):
        # source mathcurve.com/surfaces/sphere
        # -pi<theta<pi, -pi/2<phi<pi/2
        theta, phi = point2d
        x = self.radius * math.cos(phi) * math.cos(theta)
        y = self.radius * math.cos(phi) * math.sin(theta)
        z = self.radius * math.sin(phi)
        return self.frame.old_coordinates(volmdlr.Point3D(x, y, z))

    def point3d_to_2d(self, point3d):
        x, y, z = point3d
        if z < -self.radius:
            z = -self.radius
        elif z > self.radius:
            z = self.radius

        zr = z / self.radius
        phi = math.asin(zr)

        u = math.sqrt((self.radius ** 2) - (z ** 2))
        if u == 0:
            u1, u2 = x, y
        else:
            u1, u2 = round(x / u, 5), round(y / u, 5)
        theta = volmdlr.sin_cos_angle(u1, u2)
        return volmdlr.Point2D(theta, phi)

    def linesegment2d_to_3d(self, linesegment2d):
        start = self.point2d_to_3d(linesegment2d.start)
        interior = self.point2d_to_3d(0.5 * (linesegment2d.start + linesegment2d.end))
        end = self.point2d_to_3d(linesegment2d.end)
        if start == end:
            u = start - self.frame.origin
            u.normalize()
            v = interior - self.frame.origin
            v.normalize()
            normal = u.cross(v)
            return [vme.FullArc3D(self.frame.origin, start, normal)]
        return [vme.Arc3D(start, interior, end)]

    def plot(self, ax=None, color='grey', alpha=0.5):
        # points = []
        for i in range(20):
            theta = i / 20. * volmdlr.TWO_PI
            t_points = []
            for j in range(20):
                phi = j / 20. * volmdlr.TWO_PI
                t_points.append(self.point2d_to_3d(volmdlr.Point2D(theta, phi)))
            ax = volmdlr.wires.ClosedPolygon3D(t_points).plot(ax=ax, color=color, alpha=alpha)

        return ax

    def rectangular_cut(self, theta1, theta2, phi1, phi2, name=''):
        if phi1 == phi2:
            phi2 += volmdlr.TWO_PI
        elif phi2 < phi1:
            phi2 += volmdlr.TWO_PI
        if theta1 == theta2:
            theta2 += volmdlr.TWO_PI
        elif theta2 < theta1:
            theta2 += volmdlr.TWO_PI

        p1 = volmdlr.Point2D(theta1, phi1)
        p2 = volmdlr.Point2D(theta2, phi1)
        p3 = volmdlr.Point2D(theta2, phi2)
        p4 = volmdlr.Point2D(theta1, phi2)
        outer_contour = volmdlr.wires.ClosedPolygon2D([p1, p2, p3, p4])
        return SphericalFace3D(self,
                               Surface2D(outer_contour, []),
                               name=name)


class RuledSurface3D(Surface3D):
    face_class = 'RuledFace3D'
    """
    :param frame: frame.w is axis, frame.u is theta=0 frame.v theta=pi/2
    :type frame: volmdlr.Frame3D
    :param radius: Cylinder's radius
    :type radius: float
    """

    def __init__(self,
                 wire1: volmdlr.wires.Wire3D,
                 wire2: volmdlr.wires.Wire3D,
                 name: str = ''):
        self.wire1 = wire1
        self.wire2 = wire2
        self.length1 = wire1.length()
        self.length2 = wire2.length()
        self.name = name

    def point2d_to_3d(self, point2d: volmdlr.Point2D):
        x, y = point2d
        point1 = self.wire1.point_at_abscissa(x * self.length1)
        point2 = self.wire2.point_at_abscissa(x * self.length2)
        joining_line = vme.LineSegment3D(point1, point2)
        point = joining_line.point_at_abscissa(y * joining_line.length())
        return point

    def point3d_to_2d(self, point3d):
        raise NotImplementedError

    def rectangular_cut(self, x1: float, x2: float,
                        y1: float, y2: float, name: str = ''):
        p1 = volmdlr.Point2D(x1, y1)
        p2 = volmdlr.Point2D(x2, y1)
        p3 = volmdlr.Point2D(x2, y2)
        p4 = volmdlr.Point2D(x1, y2)
        outer_contour = volmdlr.wires.ClosedPolygon2D([p1, p2, p3, p4])
        surface2d = Surface2D(outer_contour, [])
        return volmdlr.faces.RuledFace3D(self, surface2d, name)


class BSplineSurface3D(Surface3D):
    face_class = 'BSplineFace3D'
    _non_serializable_attributes = ['surface']

    def __init__(self, degree_u, degree_v, control_points, nb_u, nb_v,
                 u_multiplicities, v_multiplicities, u_knots, v_knots,
                 weights=None, name=''):
        self.control_points = control_points
        self.degree_u = degree_u
        self.degree_v = degree_v
        self.nb_u = nb_u
        self.nb_v = nb_v

        u_knots = vme.standardize_knot_vector(u_knots)
        v_knots = vme.standardize_knot_vector(v_knots)
        self.u_knots = u_knots
        self.v_knots = v_knots
        self.u_multiplicities = u_multiplicities
        self.v_multiplicities = v_multiplicities
        self.weights = weights

        self.control_points_table = []
        points_row = []
        i = 1
        for pt in control_points:
            points_row.append(pt)
            if i == nb_v:
                self.control_points_table.append(points_row)
                points_row = []
                i = 1
            else:
                i += 1
        surface = BSpline.Surface()
        surface.degree_u = degree_u
        surface.degree_v = degree_v
        if weights is None:
            P = [(control_points[i][0], control_points[i][1],
                  control_points[i][2]) for i in range(len(control_points))]
            surface.set_ctrlpts(P, nb_u, nb_v)
        else:
            Pw = [(control_points[i][0] * weights[i],
                   control_points[i][1] * weights[i],
                   control_points[i][2] * weights[i],
                   weights[i]) for i in range(len(control_points))]
            surface.set_ctrlpts(Pw, nb_u, nb_v)
        knot_vector_u = []
        for i, u_knot in enumerate(u_knots):
            knot_vector_u.extend([u_knot] * u_multiplicities[i])
        knot_vector_v = []
        for i, v_knot in enumerate(v_knots):
            knot_vector_v.extend([v_knot] * v_multiplicities[i])
        surface.knotvector_u = knot_vector_u
        surface.knotvector_v = knot_vector_v
        surface.delta = 0.05
        # surface_points = surface.evalpts

        self.surface = surface
        # self.points = [volmdlr.Point3D(*p) for p in surface_points]
        volmdlr.core.Primitive3D.__init__(self, name=name)

        # Hidden Attributes
        self._displacements = {}
        self._grids2d = {}
        self._grids2d_deformed = {}

    @property
    def x_periodicity(self):
        p3d_x1 = self.point2d_to_3d(volmdlr.Point2D(1., 0.5))
        p2d_x0 = self.point3d_to_2d(p3d_x1, 0., 0.5)
        if self.point2d_to_3d(p2d_x0) == p3d_x1 and \
                not math.isclose(p2d_x0.x, 1, abs_tol=1e-3):
            return 1 - p2d_x0.x
        else:
            return None

    @property
    def y_periodicity(self):
        p3d_y1 = self.point2d_to_3d(volmdlr.Point2D(0.5, 1))
        p2d_y0 = self.point3d_to_2d(p3d_y1, 0., 0.5)
        if self.point2d_to_3d(p2d_y0) == p3d_y1 and \
                not math.isclose(p2d_y0.y, 1, abs_tol=1e-3):
            return 1 - p2d_y0.y
        else:
            return None

    def control_points_matrix(self, coordinates):
        ''' 
        define control points like a matrix, for each coordinate: x:0, y:1, z:2 
        '''

        P = npy.empty((self.nb_u, self.nb_v))
        for i in range(0,self.nb_u):
            for j in range(0,self.nb_v):
                P[i][j] = self.control_points_table[i][j][coordinates]
        return P

    #Knots_vector
    def knots_vector_u(self):
        '''
        compute the global knot vector (u direction) based on knot elements and multiplicities 
        '''

        knots = self.u_knots
        multiplicities = self.u_multiplicities

        knots_vec = []
        for i in range(0,len(knots)):
            for j in range(0,multiplicities[i]):
                knots_vec.append(knots[i])
        return knots_vec

    def knots_vector_v(self):
        ''' 
        compute the global knot vector (v direction) based on knot elements and multiplicities 
        '''

        knots = self.v_knots
        multiplicities = self.v_multiplicities

        knots_vec = []
        for i in range(0,len(knots)):
            for j in range(0,multiplicities[i]):
                knots_vec.append(knots[i])
        return knots_vec


    def basis_functions_u(self, u, k, i):
        ''' 
        compute basis functions Bi in u direction for u=u and degree=k
        '''

        # k = self.degree_u
        t = self.knots_vector_u()

        if k == 0:
            return 1.0 if t[i] <= u < t[i+1] else 0.0
        if t[i+k] == t[i]:
            c1 = 0.0
        else:
            c1 = (u - t[i])/(t[i+k] - t[i]) * self.basis_functions_u(u, k-1, i)
        if t[i+k+1] == t[i+1]:
            c2 = 0.0
        else:
            c2 = (t[i+k+1] - u)/(t[i+k+1] - t[i+1]) * self.basis_functions_u(u, k-1, i+1)
        return c1 + c2

    def basis_functions_v(self, v, k, i):
        ''' 
        compute basis functions Bi in v direction for v=v and degree=k
        '''

        # k = self.degree_u
        t = self.knots_vector_v()

        if k == 0:
            return 1.0 if t[i] <= v < t[i+1] else 0.0
        if t[i+k] == t[i]:
            c1 = 0.0
        else:
            c1 = (v - t[i])/(t[i+k] - t[i]) * self.basis_functions_v(v, k-1, i)
        if t[i+k+1] == t[i+1]:
            c2 = 0.0
        else:
            c2 = (t[i+k+1] - v)/(t[i+k+1] - t[i+1]) * self.basis_functions_v(v, k-1, i+1)
        return c1 + c2

    def blending_vector_u (self, u):
        ''' 
        compute a vector of basis_functions in u direction for u=u 
        '''

        blending_vect = npy.empty((1,self.nb_u))
        for j in range(0,self.nb_u):
            blending_vect[0][j] = self.basis_functions_u(u, self.degree_u, j)

        return blending_vect

    def blending_vector_v (self, v):
        ''' 
        compute a vector of basis_functions in v direction for v=v 
        '''

        blending_vect = npy.empty((1,self.nb_v))
        for j in range(0,self.nb_v):
            blending_vect[0][j] = self.basis_functions_v(v, self.degree_v, j)

        return blending_vect

    def blending_matrix_u (self, u):
        ''' 
        compute a matrix of basis_functions in u direction for a vector u like [0,1] 
        '''

        blending_mat = npy.empty((len(u), self.nb_u))
        for i in range(0,len(u)):
            for j in range(0,self.nb_u):
                blending_mat[i][j] = self.basis_functions_u(u[i], self.degree_u, j)
        return blending_mat

    def blending_matrix_v (self, v):
        ''' 
        compute a matrix of basis_functions in v direction for a vector v like [0,1] 
        '''

        blending_mat = npy.empty((len(v), self.nb_v))
        for i in range(0,len(v)):
            for j in range(0,self.nb_v):
                blending_mat[i][j] = self.basis_functions_v(v[i], self.degree_v, j)
        return blending_mat

    def point2d_to_3d(self, point2d: volmdlr.Point2D):
        x, y = point2d
        if -1e-3 < x < 0:
            x = 0.
        elif 1 < x < 1+1e-3:
            x = 1
        if -1e-3 < y < 0:
            y = 0
        elif 1 < y < 1+1e-3:
            y = 1
        return volmdlr.Point3D(*self.surface.evaluate_single((x, y)))


    def point3d_to_2d(self, point3d: volmdlr.Point3D, min_bound_x: float = 0.,
                      max_bound_x: float = 1., min_bound_y: float = 0.,
                      max_bound_y: float = 1., tol=1e-9):
        def f(x):
            p3d = self.point2d_to_3d(volmdlr.Point2D(x[0], x[1]))
            return point3d.point_distance(p3d)

        results = []

        delta_bound_x = max_bound_x - min_bound_x
        delta_bound_y = max_bound_y - min_bound_y
        x0s = [((min_bound_x+max_bound_x)/2, (min_bound_y+max_bound_y)/2),
               (min_bound_x+delta_bound_x/10, min_bound_y+delta_bound_y/10),
               (min_bound_x+delta_bound_x/10, max_bound_y-delta_bound_y/10),
               (max_bound_x-delta_bound_x/10, min_bound_y+delta_bound_y/10),
               (max_bound_x-delta_bound_x/10, max_bound_y-delta_bound_y/10)]

        for x0 in x0s:
            z = scp.optimize.least_squares(f, x0=x0, bounds=([min_bound_x,
                                                              min_bound_y],
                                                             [max_bound_x,
                                                              max_bound_y]),
                                           ftol=tol/10,
                                           xtol=tol/10,
                                           # loss='soft_l1'
                                           )
            # z.cost represent the value of the cost function at the solution
            if z.cost < tol:
                return volmdlr.Point2D(*z.x)

            res = scp.optimize.minimize(f, x0=npy.array(x0),
                                        bounds=[(min_bound_x, max_bound_x),
                                                (min_bound_y, max_bound_y)],
                                        tol=tol)
            # res.fun represent the value of the objective function
            if res.fun < tol:
                return volmdlr.Point2D(*res.x)

            results.append((z.x, z.cost))
            results.append((res.x, res.fun))
        return (volmdlr.Point2D(*min(results, key=lambda r: r[1])[0]))


    def linesegment2d_to_3d(self, linesegment2d):
        # TODO: this is a non exact method!
        lth = linesegment2d.length()
        points = [self.point2d_to_3d(
            linesegment2d.point_at_abscissa(i * lth / 10.)) for i in range(11)]

        linesegment = vme.LineSegment3D(points[0], points[-1])
        flag = True
        for pt in points:
            if not linesegment.point_belongs(pt):
                flag = False
                break

        periodic = False
        if self.x_periodicity is not None and \
                math.isclose(lth, self.x_periodicity, abs_tol=1e-6) and \
                math.isclose(linesegment2d.start.y, linesegment2d.end.y,
                             abs_tol=1e-6):
            periodic = True
        elif self.y_periodicity is not None and \
                math.isclose(lth, self.y_periodicity, abs_tol=1e-6) and \
                math.isclose(linesegment2d.start.x, linesegment2d.end.x,
                             abs_tol=1e-6):
            periodic = True

        if flag:
            # All the points are on the same LineSegment3D
            linesegments = [linesegment]
        else:
            linesegments = [vme.BSplineCurve3D.from_points_interpolation(
                points, max(self.degree_u, self.degree_v), periodic=periodic)]
            # linesegments = [vme.LineSegment3D(p1, p2)
            #                 for p1, p2 in zip(points[:-1], points[1:])]
        return linesegments

    def linesegment3d_to_2d(self, linesegment3d):
        """
        a line segment on a BSplineSurface3D will be in any case a line in 2D?
        """
        x_perio = self.x_periodicity if self.x_periodicity is not None else 1.
        y_perio = self.y_periodicity if self.y_periodicity is not None else 1.
        return [vme.LineSegment2D(self.point3d_to_2d(linesegment3d.start,
                                                     max_bound_x=x_perio,
                                                     max_bound_y=y_perio),
                                  self.point3d_to_2d(linesegment3d.end,
                                                     max_bound_x=x_perio,
                                                     max_bound_y=y_perio))]

    def bsplinecurve3d_to_2d(self, bspline_curve3d):
        # TODO: enhance this, it is a non exact method!
        # TODO: bsplinecurve can be periodic but not around the bsplinesurface
        bsc_linesegment = vme.LineSegment3D(bspline_curve3d.points[0],
                                            bspline_curve3d.points[-1])
        flag = True
        for pt in bspline_curve3d.points:
            if not bsc_linesegment.point_belongs(pt):
                flag = False
                break

        if self.x_periodicity and not self.y_periodicity \
                and bspline_curve3d.periodic:
            p1 = self.point3d_to_2d(bspline_curve3d.points[0], min_bound_x=0.,
                                    max_bound_x=self.x_periodicity)
            p1_sup = self.point3d_to_2d(bspline_curve3d.points[0],
                                        min_bound_x=1 - self.x_periodicity)
            new_x = p1.x-p1_sup.x+self.x_periodicity
            new_x = new_x if 0 <= new_x else 0
            reverse = False
            if new_x < 0:
                new_x = 0
            elif math.isclose(new_x, self.x_periodicity, abs_tol=1e-5):
                new_x = 0
                reverse = True

            linesegments = [
                vme.LineSegment2D(
                    volmdlr.Point2D(new_x, p1.y),
                    volmdlr.Point2D(self.x_periodicity, p1.y))]
            if reverse:
                linesegments[0] = linesegments[0].reverse()

        elif self.y_periodicity and not self.x_periodicity \
                and bspline_curve3d.periodic:
            p1 = self.point3d_to_2d(bspline_curve3d.points[0], min_bound_y=0.,
                                    max_bound_y=self.y_periodicity)
            p1_sup = self.point3d_to_2d(bspline_curve3d.points[0],
                                        min_bound_y=1 - self.y_periodicity)
            new_y = p1.y - p1_sup.y + self.y_periodicity
            new_y = new_y if 0 <= new_y else 0
            reverse = False
            if new_y < 0:
                new_y = 0
            elif math.isclose(new_y, self.y_periodicity, abs_tol=1e-5):
                new_y = 0
                reverse = True

            linesegments = [
                vme.LineSegment2D(
                    volmdlr.Point2D(p1.x, new_y),
                    volmdlr.Point2D(p1.x, self.y_periodicity))]
            if reverse:
                linesegments[0] = linesegments[0].reverse()

        elif self.x_periodicity and self.y_periodicity \
                and bspline_curve3d.periodic:
            raise NotImplementedError

        elif flag:
            x_perio = self.x_periodicity if self.x_periodicity is not None\
                else 1.
            y_perio = self.y_periodicity if self.y_periodicity is not None\
                else 1.
            p1 = self.point3d_to_2d(bspline_curve3d.points[0],
                                    max_bound_x=x_perio,
                                    max_bound_y=y_perio)
            p2 = self.point3d_to_2d(bspline_curve3d.points[-1],
                                    max_bound_x=x_perio,
                                    max_bound_y=y_perio)

            if p1 == p2:
                print('BSplineCruve3D skipped because it is too small')
                linesegments = None
            else:
                p1_sup = self.point3d_to_2d(bspline_curve3d.points[0],
                                            min_bound_x=1-x_perio,
                                            min_bound_y=1-y_perio)
                p2_sup = self.point3d_to_2d(bspline_curve3d.points[-1],
                                            min_bound_x=1-x_perio,
                                            min_bound_y=1-y_perio)
                if self.x_periodicity and p1.point_distance(p1_sup) > 1e-5:
                    p1.x -= p1_sup.x - x_perio
                    p2.x -= p2_sup.x - x_perio
                if self.y_periodicity and p1.point_distance(p1_sup) > 1e-5:
                    p1.y -= p1_sup.y - y_perio
                    p2.y -= p2_sup.y - y_perio
                linesegments = [vme.LineSegment2D(p1, p2)]
            # How to check if end of surface overlaps start or the opposite ?
        else:
            lth = bspline_curve3d.length()
            if lth > 1e-5:
                points = [self.point3d_to_2d(
                        bspline_curve3d.point_at_abscissa(i / 10 * lth)
                        # max_bound_x=self.x_periodicity,
                        # max_bound_y=self.y_periodicity
                    ) for i in range(11)]
                # linesegments = [vme.LineSegment2D(p1, p2)
                #                 for p1, p2 in zip(points[:-1], points[1:])]
                linesegments = [vme.BSplineCurve2D.from_points_interpolation(
                    points, max(self.degree_u, self.degree_v))]
            elif 1e-6 < lth <= 1e-5:
                linesegments = [vme.LineSegment2D(
                    self.point3d_to_2d(bspline_curve3d.start),
                    self.point3d_to_2d(bspline_curve3d.end))]
            else:
                print('BSplineCruve3D skipped because it is too small')
                linesegments = None

        # print(bspline_curve3d.start, bspline_curve3d.end)
        # print([(l.start, l.end) for l in linesegments])
        # print()
        return linesegments

    def arc3d_to_2d(self, arc3d):
        number_points = math.ceil(arc3d.angle * 7) + 1  # 7 points per radian
        l = arc3d.length()
        points = [self.point3d_to_2d(arc3d.point_at_abscissa(
            i * l / (number_points - 1))) for i in range(number_points)]
        return [vme.LineSegment2D(p1, p2)
                for p1, p2 in zip(points[:-1], points[1:])]

    def _bounding_box(self):
        return volmdlr.core.BoundingBox.from_points(self.control_points)

    def rectangular_cut(self, u1: float, u2: float,
                        v1: float, v2: float, name: str = ''):
        p1 = volmdlr.Point2D(u1, v1)
        p2 = volmdlr.Point2D(u2, v1)
        p3 = volmdlr.Point2D(u2, v2)
        p4 = volmdlr.Point2D(u1, v2)
        outer_contour = volmdlr.wires.ClosedPolygon2D([p1, p2, p3, p4])
        surface = Surface2D(outer_contour, [])
        return BSplineFace3D(self, surface, name) #PlaneFace3D

    def FreeCADExport(self, ip, ndigits=3):
        name = 'primitive{}'.format(ip)
        script = ""
        points = '['
        for i, pts_row in enumerate(self.control_points_table):
            pts = '['
            for j, pt in enumerate(pts_row):
                point = 'fc.Vector({},{},{}),'.format(pt[0], pt[1], pt[2])
                pts += point
            pts = pts[:-1] + '],'
            points += pts
        points = points[:-1] + ']'

        script += '{} = Part.BSplineSurface()\n'.format(name)
        if self.weights is None:
            script += '{}.buildFromPolesMultsKnots({},{},{},udegree={},vdegree={},uknots={},vknots={})\n'.format(
                name, points, self.u_multiplicities, self.v_multiplicities,
                self.degree_u, self.degree_v, self.u_knots, self.v_knots)
        else:
            script += '{}.buildFromPolesMultsKnots({},{},{},udegree={},vdegree={},uknots={},vknots={},weights={})\n'.format(
                name, points, self.u_multiplicities, self.v_multiplicities,
                self.degree_u, self.degree_v, self.u_knots, self.v_knots,
                self.weights)

        return script

    def rotation(self, center, axis, angle, copy=True):
        new_control_points = [p.rotation(center, axis, angle, copy=True) for p in
                              self.control_points]
        new_bsplinesurface3d = BSplineSurface3D(self.degree_u, self.degree_v,
                                                new_control_points, self.nb_u,
                                                self.nb_v,
                                                self.u_multiplicities,
                                                self.v_multiplicities,
                                                self.u_knots, self.v_knots,
                                                self.weights, self.name)
        if copy:
            return new_bsplinesurface3d
        else:
            self.control_points = new_control_points
            self.surface = new_bsplinesurface3d.surface
            # self.points = new_BSplineSurface3D.points

    def translation(self, offset, copy=True):
        new_control_points = [p.translation(offset, True) for p in
                              self.control_points]
        new_bsplinesurface3d = BSplineSurface3D(self.degree_u, self.degree_v,
                                                new_control_points, self.nb_u,
                                                self.nb_v,
                                                self.u_multiplicities,
                                                self.v_multiplicities,
                                                self.u_knots, self.v_knots,
                                                self.weights, self.name)
        if copy:
            return new_bsplinesurface3d
        else:
            self.control_points = new_control_points
            self.surface = new_bsplinesurface3d.surface
            # self.points = new_BSplineSurface3D.points

    def frame_mapping(self, frame, side, copy=True):
        new_control_points = [p.frame_mapping(frame, side, True) for p in
                              self.control_points]
        new_bsplinesurface3d = BSplineSurface3D(self.degree_u, self.degree_v,
                                                new_control_points, self.nb_u,
                                                self.nb_v,
                                                self.u_multiplicities,
                                                self.v_multiplicities,
                                                self.u_knots, self.v_knots,
                                                self.weights, self.name)
        if copy:
            return new_bsplinesurface3d
        else:
            self.control_points = new_control_points
            self.surface = new_bsplinesurface3d.surface
            # self.points = new_BSplineSurface3D.points

    def plot(self, ax=None):
        for p in self.control_points:
            ax = p.plot(ax=ax)
        return ax



    def merge_with(self, other_bspline_surface3d, merging_direction):
        ''' 
        merge two Bspline surfaces along a merging direction (u ou v)
        Based on: Pungotra et al. Merging multiple B-spline surface patches in a virtual reality environment. 2010
        Link: http://dx.doi.org/10.1016/j.cad.2010.05.006 
        '''
        
        # #Bspline surface parameters
        # u=[] #knot vector u direction 
        # v=[] #knot vector v direction
        # degree=[] #degree u & v directions
        # r=[] #nbr points u direction 
        # s=[] #nbr points v direction 
        # A=[] #blending matrix
        
        # P=[] #control points
        # M=[] #discretized points (x,y,z)
        # M_point3d=[] #discretized points vlmdlr Point3D


        # steps=1000 
        # surfaces_to_be_merged=[self,other_bspline_surface3d]
        # n=0
        # for surface in surfaces_to_be_merged:
            
        #     u.append(surface.knots_vector_u())
        #     v.append(surface.knots_vector_v())
        #     degree.append([surface.degree_u,surface.degree_v])
        #     r.append(surface.nb_u)
        #     s.append(surface.nb_v)
            
        #     # if surface == self:
        #     #     # find u,v parameters for supperposition points for the 1st surface 
        #     #     uv_supperposition_parameters = self.intersection_with(other_bspline_surface3d)
        #     #     if (uv_supperposition_parameters[0][0][1]-uv_supperposition_parameters[0][0][0]) < (uv_supperposition_parameters[0][1][1]-uv_supperposition_parameters[0][1][0]):
        #     #         if uv_supperposition_parameters[0][1][0] < (1-uv_supperposition_parameters[0][1][0]):
        #     #             ux = npy.linspace(uv_supperposition_parameters[0][1][0] ,0.99,steps)
        #     #         else:
        #     #             ux = npy.linspace(0,uv_supperposition_parameters[0][1][0],steps)
        #     #         vx = npy.linspace(0,0.99,steps)
        #     #     else: 
        #     #         ux = npy.linspace(0,0.99,steps)
        #     #         if uv_supperposition_parameters[0][1][1] < (1-uv_supperposition_parameters[0][1][1]):
        #     #             vx = npy.linspace(uv_supperposition_parameters[0][1][1] ,0.99,steps)
        #     #         else:
        #     #             vx = npy.linspace(0,uv_supperposition_parameters[0][1][0],steps)
        #     # else: 
        #     #     ux = npy.linspace(0,0.99,steps)
        #     #     vx = npy.linspace(0,0.99,steps)

        #     ux = npy.linspace(0,0.99,steps)
        #     vx = npy.linspace(0,0.99,steps)

        #     A.append([surface.blending_matrix_u(ux), surface.blending_matrix_v(vx)])
        #     P.append([surface.control_points_matrix(0), 
        #               surface.control_points_matrix(1),
        #               surface.control_points_matrix(2)])
    
        #     #Discretize the Bspline surface
        #     M.append([(A[n][0].dot(P[n][0])).dot(A[n][1].transpose()),
        #               (A[n][0].dot(P[n][1])).dot(A[n][1].transpose()),
        #               (A[n][0].dot(P[n][2])).dot(A[n][1].transpose())])
        #     M_points =[]
        #     for i in range(0, len(M[n][0])):
        #         M_0 = []
        #         for j in range(0, len(M[n][0][0])):
        #             M_0.append(volmdlr.Point3D(M[n][0][i][j], M[n][1][i][j], M[n][2][i][j]))
        #         M_points.append(M_0)
        #     M_point3d.append(M_points)
        #     n=n+1
    
        # #Concatenate discretized points of the two surfaces
        # M_merge = []
        # if merging_direction == 'u':
        #     M_merge.append(npy.concatenate((M[0][0],M[1][0]),axis=1))
        #     M_merge.append(npy.concatenate((M[0][1],M[1][1]),axis=1))
        #     M_merge.append(npy.concatenate((M[0][2],M[1][2]),axis=1))        
            
        #     #Determine the revised number of control points in u,v (r,s) directions  
        #     r_merged=max(r[0],r[1]) 
        #     d=max(degree[0][0],degree[1][0]) - min(degree[0][0],degree[1][0])
        #     s_merged=s[0]+s[1]-1 +d #d is added here to ajust the nbr of ctrl points if the degree of the two intial surfaces is not equal. here the maximum degree is kept
    
        # elif merging_direction == 'v':
        #     M_merge.append(npy.concatenate((M[0][0],M[1][0]),axis=0))
        #     M_merge.append(npy.concatenate((M[0][1],M[1][1]),axis=0))
        #     M_merge.append(npy.concatenate((M[0][2],M[1][2]),axis=0))
            
        #     M_merge[0]=M_merge[0].transpose()
        #     M_merge[1]=M_merge[1].transpose()
        #     M_merge[2]=M_merge[2].transpose()
            
        #     #Determine the revised number of control points in u,v (r,s) directions 
        #     s_merged=max(s[0],s[1]) 
        #     d=max(degree[0][1],degree[1][1]) - min(degree[0][1],degree[1][1])
        #     r_merged=r[0]+r[1]-1 +d #d is added here to ajust the nbr of ctrl points if the degree of the two intial surfaces is not equal. here the maximum degree is kept
            
        # degree_merge_u = max(degree[0][0],degree[1][0])
        # degree_merge_v = max(degree[0][1],degree[1][1])
            
        # #Determine the new knot vectors 
        # u_merged = geomdl.knotvector.generate(degree_merge_u, r_merged)
        # v_merged = geomdl.knotvector.generate(degree_merge_v, s_merged)
        
        # m=len(M_merge[0])
        # n=len(M_merge[0][0]) #M_merge = m*n
        
        
        # (u_knots,u_multiplicities) = knots_vector_inv(u_merged)
        # (v_knots,v_multiplicities) = knots_vector_inv(v_merged)
    
        # control_points=[volmdlr.Point3D(0,0,0)] * (s_merged*r_merged)
        # merged_surface = volmdlr.faces.BSplineSurface3D(degree_merge_u, 
        #                                                 degree_merge_v, 
        #                                                 control_points,
        #                                                 r_merged, 
        #                                                 s_merged, 
        #                                                 u_multiplicities, 
        #                                                 v_multiplicities, 
        #                                                 u_knots, 
        #                                                 v_knots)
        
        # #Revise the blending matrices     
        # ux = npy.linspace(0,0.99,m)    
        # Au_merged = merged_surface.blending_matrix_u(ux)
        
        # vx = npy.linspace(0,0.99,n)
        # Av_merged = merged_surface.blending_matrix_v(vx)
    
        # #Determine the new control points
        # mat_u = npy.linalg.pinv((Au_merged.transpose()).dot(Au_merged))
        # mat_v = npy.linalg.pinv((Av_merged.transpose()).dot(Av_merged))
        
        # P_merged=[]
        
        # P_merged.append([(mat_u.dot((((Au_merged.transpose()).dot(M_merge[0])).dot(Av_merged)))).dot(mat_v)])
        # P_merged.append([(mat_u.dot((((Au_merged.transpose()).dot(M_merge[1])).dot(Av_merged)))).dot(mat_v)])
        # P_merged.append([(mat_u.dot((((Au_merged.transpose()).dot(M_merge[2])).dot(Av_merged)))).dot(mat_v)])
        
        # P_points =[] #new control points (x,y,z)
        # for i in range(0, len(P_merged[0][0])):
        #     P_0 = []
        #     for j in range(0, len(P_merged[0][0][1])):
        #         P_0.append(volmdlr.Point3D(P_merged[0][0][i][j], P_merged[1][0][i][j], P_merged[2][0][i][j]))
        #     P_points.append(P_0) #new control points vlmdlr Point3D
    
        # #Compute the merged surface
        # control_points = []
        # for i in range(0,len(P_points)):
        #     for j in range(0,len(P_points[0])):
        #         control_points.append(P_points[i][j])
    
        # knots_u, multiplicities_u = knots_vector_inv(u_merged)
        # knots_v, multiplicities_v = knots_vector_inv(v_merged)
        
        
        # merged_surface = volmdlr.faces.BSplineSurface3D(degree_u=degree_merge_u,
        #                                 degree_v=degree_merge_v,
        #                                 control_points=control_points,
        #                                 nb_u=r_merged,
        #                                 nb_v=s_merged,
        #                                 u_multiplicities=multiplicities_u,
        #                                 v_multiplicities=multiplicities_v,
        #                                 u_knots=knots_u,
        #                                 v_knots=knots_v)
    
        # return merged_surface     

        return merged_surface

    @classmethod
    def from_step(cls, arguments, object_dict):
        name = arguments[0][1:-1]
        degree_u = int(arguments[1])
        degree_v = int(arguments[2])
        points_sets = arguments[3][1:-1].split("),")
        points_sets = [elem + ")" for elem in points_sets[:-1]] + [
            points_sets[-1]]
        control_points = []
        for points_set in points_sets:
            points = [object_dict[int(i[1:])] for i in
                      points_set[1:-1].split(",")]
            nb_v = len(points)
            control_points.extend(points)
        nb_u = int(len(control_points) / nb_v)
        surface_form = arguments[4]
        if arguments[5] == '.F.':
            u_closed = False
        elif arguments[5] == '.T.':
            u_closed = True
        else:
            raise ValueError
        if arguments[6] == '.F.':
            v_closed = False
        elif arguments[6] == '.T.':
            v_closed = True
        else:
            raise ValueError
        self_intersect = arguments[7]
        u_multiplicities = [int(i) for i in arguments[8][1:-1].split(",")]
        v_multiplicities = [int(i) for i in arguments[9][1:-1].split(",")]
        u_knots = [float(i) for i in arguments[10][1:-1].split(",")]
        v_knots = [float(i) for i in arguments[11][1:-1].split(",")]
        knot_spec = arguments[12]

        if 13 in range(len(arguments)):
            weight_data = [
                float(i) for i in
                arguments[13][1:-1].replace("(", "").replace(")", "").split(",")
            ]
        else:
            weight_data = None

        bsplinesurface = cls(degree_u, degree_v, control_points, nb_u, nb_v,
                             u_multiplicities, v_multiplicities, u_knots,
                             v_knots, weight_data, name)
        # if u_closed:
        #     bsplinesurface.x_periodicity = bsplinesurface.get_x_periodicity()
        # if v_closed:
        #     bsplinesurface.y_periodicity = bsplinesurface.get_y_periodicity()
        return bsplinesurface

    def to_step(self, current_id):
        content = ''
        point_matrix_ids = '('
        for points in self.control_points_table:
            point_ids = '('
            for point in points:
                point_content, point_id = point.to_step(current_id)
                content += point_content
                point_ids += '#{},'.format(point_id)
                current_id = point_id + 1
            point_ids = point_ids[:-1]
            point_ids += '),'
            point_matrix_ids += point_ids
        point_matrix_ids = point_matrix_ids[:-1]
        point_matrix_ids += ')'

        u_close = '.T.' if self.x_periodicity else '.F.'
        v_close = '.T.' if self.y_periodicity else '.F.'

        content += "#{} = B_SPLINE_SURFACE_WITH_KNOTS('{}',{},{},{},.UNSPECIFIED.,{},{},.F.,{},{},{},{},.UNSPECIFIED.);\n" \
            .format(current_id, self.name, self.degree_u, self.degree_v,
                    point_matrix_ids, u_close, v_close,
                    tuple(self.u_multiplicities), tuple(self.v_multiplicities),
                    tuple(self.u_knots), tuple(self.v_knots))
        return content, [current_id]
        
        
    def grid3d(self, points_x, points_y, xmin, xmax, ymin, ymax):
        '''
        generate 3d grid points of a Bspline surface, based on a 2d grid points parameters
        (xmin,xmax,points_x) limits and number of points in x, 
        (ymin,ymax,points_y) limits and number of points in y
        '''

        points_2d = volmdlr.Point2D.grid2d(points_x, points_y, xmin, xmax, ymin, ymax)
        if self._grids2d == {} :
            self._grids2d[points_x, points_y, xmin, xmax, ymin, ymax] = points_2d

        points_3d = []
        for j in range(0,len(points_2d)):
            points_3d.append(self.point2d_to_3d(points_2d[j]))

        return points_3d


    def grid2d_deformed(self, points_x, points_y, xmin, xmax, ymin, ymax):
        ''' 
        dimension and deform a 2d grid points based on a Bspline surface
        (xmin,xmax,points_x) limits and number of points in x, 
        (ymin,ymax,points_y) limits and number of points in y

        '''

        points_2d = volmdlr.Point2D.grid2d(points_x, points_y, xmin, xmax, ymin, ymax)
        points_3d = self.grid3d(points_x, points_y, xmin, xmax, ymin, ymax)

        # Parameters
        index_x = {} #grid point position(i,j), x coordinates position in X(unknown variable)
        index_y = {} #grid point position(i,j), y coordinates position in X(unknown variable)
        index_points = {} #grid point position(j,i), point position in points_2d (or points_3d)
        k,p = 0,0
        for i in range(0,points_x):
            for j in range(0,points_y):
                index_x.update({(j,i):k})
                index_y.update({(j,i):k+1})
                index_points.update({(j,i):p})
                k=k+2
                p=p+1

        equation_points = [] #points combination to compute distances between 2D and 3D grid points
        # for i in range(0,points_y): #row from (0,i)
        #     for j in range(1,points_x):
        #         equation_points.append(((0,i),(j,i)))
        # for i in range(0,points_x): #column from (i,0)
        #     for j in range(1,points_y):
        #         equation_points.append(((i,0),(i,j)))
        for i in range(0,points_y): #row
            for j in range(0,points_x-1):
                equation_points.append(((j,i),(j+1,i)))
        for i in range(0,points_x): #column
            for j in range(0,points_x-1):
                equation_points.append(((i,j),(i,j+1)))
        for i in range(0,points_y-1): #diagonal
            for j in range(0,points_x-1):
                equation_points.append(((j,i),(j+1,i+1)))

        for i in range(0,points_y): #row 2segments (before.point.after)
            for j in range(1,points_x-1):
                equation_points.append(((j-1,i),(j+1,i)))

        for i in range(0,points_x): #column 2segments (before.point.after)
            for j in range(1,points_y-1):
                equation_points.append(((i,j-1),(i,j+1)))

        # Euclidean distance
        # D=[] # distances between 3D grid points (based on points combination [equation_points])
        # for i in range(0, len(equation_points)):
        #     D.append((points_3d[index_points[equation_points[i][0]]].point_distance(points_3d[index_points[equation_points[i][1]]]))**2)

        # Geodesic distance

        # xx=[]
        # for p in points_2d:
        #     xx.append(p.x)
        # yy=[]
        # for p in points_2d:
        #     yy.append(p.y)

        # triang = plt_tri.Triangulation(xx, yy)
        # faces = triang.triangles
        # points = npy.empty([len(points_3d),3])
        # for i in range(0,len(points_3d)):
        #     points[i] = npy.array([points_3d[i].x,points_3d[i].y,points_3d[i].z])

        # geoalg = geodesic.PyGeodesicAlgorithmExact(points, faces)
        D = [] # geodesic distances between 3D grid points (based on points combination [equation_points])
        for i in range(0, len(equation_points)):
            D.append((self.geodesic_distance(points_3d[index_points[equation_points[i][0]]], points_3d[index_points[equation_points[i][1]]])))

        #System of nonlinear equations
        def non_linear_equations(X):
            F = npy.empty(len(equation_points)+2)              

            for i in range(0, len(equation_points)):
                F[i] = abs((X[index_x[equation_points[i][0]]]**2 + X[index_x[equation_points[i][1]]]**2 + X[index_y[equation_points[i][0]]]**2 + X[index_y[equation_points[i][1]]]**2 - 2*X[index_x[equation_points[i][0]]]*X[index_x[equation_points[i][1]]] -2*X[index_y[equation_points[i][0]]]*X[index_y[equation_points[i][1]]] - D[i]) / D[i]) 
                
            F[i+1] = X[0]*1000
            F[i+2] = X[1]*1000
            # i=i+2
            # # F[i+3] = X[(len(points_2d)-points_x)*2]
            # l= 3
            # for f in range(1, points_x):
            #     F[i+f] = X[l]*1000
            #     l = l+2
            ## F[i+3] = X[3]*1000
            ## F[i+4] = X[5]*1000
            ## F[i+4] = X[points_x*2]*1000

            return F

        ## Solution with "least_squares" 
        x_init=[] #initial guess (2D grid points)
        for i in range(0,len(points_2d)):
            x_init.append(points_2d[i][0])
            x_init.append(points_2d[i][1])
        z = opt.least_squares(non_linear_equations, x_init)

        points_2d_deformed = [] #deformed 2d grid points
        for i in range(0,len(z.x),2):
            points_2d_deformed.append(volmdlr.Point2D(z.x[i], z.x[i+1]))

        self._grids2d_deformed[points_x, points_y, xmin, xmax, ymin, ymax] = points_2d_deformed

        return points_2d_deformed


    def grid2d_deformation (self, points_x, points_y, xmin, xmax, ymin, ymax):
        '''
        compute the deformation/displacement (dx/dy) of a 2d grid points based on a Bspline surface with:
        (xmin,xmax,points_x) limits and number of points in x, 
        (ymin,ymax,points_y) limits and number of points in y

        '''

        points_2d = volmdlr.Point2D.grid2d(points_x, points_y, xmin, xmax, ymin, ymax)

        if (points_x, points_y, xmin, xmax, ymin, ymax) in self._grids2d_deformed:
            points_2d_deformed = self._grids2d_deformed[points_x, points_y, xmin, xmax, ymin, ymax]
        else:
            points_2d_deformed = self.grid2d_deformed(points_x, points_y, xmin, xmax, ymin, ymax)
            self._grids2d_deformed[points_x, points_y, xmin, xmax, ymin, ymax] = points_2d_deformed


        #Displacement,Deformation dx/dy
        displacement = npy.ones(shape=(len(points_2d),2)) #2D grid points displacement
        for i in range(0,len(displacement)):
            displacement[i][0]=points_2d_deformed[i][0]-points_2d[i][0]
            displacement[i][1]=points_2d_deformed[i][1]-points_2d[i][1]

        return displacement
    
    
    def point2d_parametric_to_dimension(self, point2d: volmdlr.Point3D, points_x, points_y, xmin, xmax, ymin, ymax):
        ''' 
        convert a point2d from the parametric to the dimensioned frame
        '''
        
        if (points_x, points_y, xmin, xmax, ymin, ymax) in self._grids2d:
            points_2d = self._grids2d[points_x, points_y, xmin, xmax, ymin, ymax]
        else:
            points_2d = volmdlr.Point2D.grid2d(points_x, points_y, xmin, xmax, ymin, ymax)
            self._grids2d[points_x, points_y, xmin, xmax, ymin, ymax] = points_2d

        if (points_x, points_y, xmin, xmax, ymin, ymax) in self._displacements:
            displacement = self._displacements[points_x, points_y, xmin, xmax, ymin, ymax]
        else:
            displacement = self.grid2d_deformation(points_x, points_y, xmin, xmax, ymin, ymax)
            self._displacements[points_x, points_y, xmin, xmax, ymin, ymax] = displacement

        # Parameters
        index_points = {} #grid point position(j,i), point position in points_2d (or points_3d)
        p = 0
        for i in range(0,points_x):
            for j in range(0,points_y):
                index_points.update({(j,i):p})
                p=p+1

        #Form function "Finite Elements"
        def form_function(s,t):
            N = npy.empty(4)
            N[0] = (1-s)*(1-t)/4
            N[1] = (1+s)*(1-t)/4
            N[2] = (1+s)*(1+t)/4
            N[3] = (1-s)*(1+t)/4
            return N

        finite_elements_points = [] #2D grid points index that define one element
        for j in range(0,points_y-1):
            for i in range(0,points_x-1):
                finite_elements_points.append(((i,j),(i+1,j),(i+1,j+1),(i,j+1)))
        finite_elements = [] #finite elements defined with closed polygon
        for i in range(0, len(finite_elements_points)):
            finite_elements.append(volmdlr.wires.ClosedPolygon2D((points_2d[index_points[finite_elements_points[i][0]]],
                                      points_2d[index_points[finite_elements_points[i][1]]],
                                      points_2d[index_points[finite_elements_points[i][2]]],
                                      points_2d[index_points[finite_elements_points[i][3]]])))

        for k in range(0, len(finite_elements_points)):
            if (finite_elements[k].point_belongs(point2d)
                or ((points_2d[index_points[finite_elements_points[k][0]]][0] < point2d.x < points_2d[index_points[finite_elements_points[k][1]]][0])
                    and point2d.y == points_2d[index_points[finite_elements_points[k][0]]][1])
                or ((points_2d[index_points[finite_elements_points[k][1]]][1] < point2d.y < points_2d[index_points[finite_elements_points[k][2]]][1])
                    and point2d.x == points_2d[index_points[finite_elements_points[k][1]]][0])
                or ((points_2d[index_points[finite_elements_points[k][3]]][0] < point2d.x < points_2d[index_points[finite_elements_points[k][2]]][0])
                    and point2d.y == points_2d[index_points[finite_elements_points[k][1]]][1])
                or ((points_2d[index_points[finite_elements_points[k][0]]][1] < point2d.y < points_2d[index_points[finite_elements_points[k][3]]][1])
                    and point2d.x == points_2d[index_points[finite_elements_points[k][0]]][0])):
                break

        x0=points_2d[index_points[finite_elements_points[k][0]]][0]
        y0=points_2d[index_points[finite_elements_points[k][0]]][1]
        x1=points_2d[index_points[finite_elements_points[k][1]]][0]
        y2=points_2d[index_points[finite_elements_points[k][2]]][1]
        x=point2d.x
        y=point2d.y
        s=2*((x-x0)/(x1-x0))-1
        t=2*((y-y0)/(y2-y0))-1


        N = form_function(s,t)
        dx = npy.array([displacement[index_points[finite_elements_points[k][0]]][0],
                        displacement[index_points[finite_elements_points[k][1]]][0],
                        displacement[index_points[finite_elements_points[k][2]]][0],
                        displacement[index_points[finite_elements_points[k][3]]][0]])
        dy = npy.array([displacement[index_points[finite_elements_points[k][0]]][1],
                        displacement[index_points[finite_elements_points[k][1]]][1],
                        displacement[index_points[finite_elements_points[k][2]]][1],
                        displacement[index_points[finite_elements_points[k][3]]][1]])

        return volmdlr.Point2D(point2d.x + npy.transpose(N).dot(dx),  point2d.y + npy.transpose(N).dot(dy))

    
    def point3d_to_2d_with_dimension(self, point3d: volmdlr.Point3D, points_x, points_y, xmin, xmax, ymin, ymax):
        '''
        compute the point2d of a point3d, on a Bspline surface, in the dimensioned frame  
        '''
        
        point2d = self.point3d_to_2d(point3d) 
        
        point2d_with_dimension = self.point2d_parametric_to_dimension(point2d, points_x, points_y, xmin, xmax, ymin, ymax)

        return point2d_with_dimension
    
    
    def point2d_with_dimension_to_parametric_frame(self, point2d, points_x, points_y, xmin, xmax, ymin, ymax):
        ''' 
        convert a point2d from the dimensioned to the parametric frame
        '''
                                                                             
        if (points_x, points_y, xmin, xmax, ymin, ymax) in self._grids2d:
            points_2d = self._grids2d[points_x, points_y, xmin, xmax, ymin, ymax]
        else:
            points_2d = volmdlr.Point2D.grid2d(points_x, points_y, xmin, xmax, ymin, ymax)
            self._grids2d[points_x, points_y, xmin, xmax, ymin, ymax] = points_2d

        if (points_x, points_y, xmin, xmax, ymin, ymax) in self._grids2d_deformed:
            points_2d_deformed = self._grids2d_deformed[points_x, points_y, xmin, xmax, ymin, ymax]
        else:
            points_2d_deformed = self.grid2d_deformed(points_x, points_y, xmin, xmax, ymin, ymax)
            self._grids2d_deformed[points_x, points_y, xmin, xmax, ymin, ymax] = points_2d_deformed


        # Parameters
        index_points = {} #grid point position(j,i), point position in points_2d (or points_3d)
        p = 0
        for i in range(0,points_x):
            for j in range(0,points_y):
                index_points.update({(j,i):p})
                p=p+1

        finite_elements_points = [] #2D grid points index that define one element
        for j in range(0,points_y-1):
            for i in range(0,points_x-1):
                finite_elements_points.append(((i,j),(i+1,j),(i+1,j+1),(i,j+1)))
        finite_elements = [] #finite elements defined with closed polygon  DEFORMED
        for i in range(0, len(finite_elements_points)):
            finite_elements.append(volmdlr.wires.ClosedPolygon2D((points_2d_deformed[index_points[finite_elements_points[i][0]]],
                                                                  points_2d_deformed[index_points[finite_elements_points[i][1]]],
                                                                  points_2d_deformed[index_points[finite_elements_points[i][2]]],
                                                                  points_2d_deformed[index_points[finite_elements_points[i][3]]])))

        finite_elements_initial = [] #finite elements defined with closed polygon  INITIAL
        for i in range(0, len(finite_elements_points)):
            finite_elements_initial.append(volmdlr.wires.ClosedPolygon2D((points_2d[index_points[finite_elements_points[i][0]]],
                                                                          points_2d[index_points[finite_elements_points[i][1]]],
                                                                          points_2d[index_points[finite_elements_points[i][2]]],
                                                                          points_2d[index_points[finite_elements_points[i][3]]])))


        for k in range(0, len(finite_elements_points)):
            if (finite_elements[k].point_belongs(point2d)
                or ((points_2d_deformed[index_points[finite_elements_points[k][0]]][0] < point2d.x < points_2d_deformed[index_points[finite_elements_points[k][1]]][0])
                    and point2d.y == points_2d_deformed[index_points[finite_elements_points[k][0]]][1])
                or ((points_2d_deformed[index_points[finite_elements_points[k][1]]][1] < point2d.y < points_2d_deformed[index_points[finite_elements_points[k][2]]][1])
                    and point2d.x == points_2d_deformed[index_points[finite_elements_points[k][1]]][0])
                or ((points_2d_deformed[index_points[finite_elements_points[k][3]]][0] < point2d.x < points_2d_deformed[index_points[finite_elements_points[k][2]]][0])
                    and point2d.y == points_2d_deformed[index_points[finite_elements_points[k][1]]][1])
                or ((points_2d_deformed[index_points[finite_elements_points[k][0]]][1] < point2d.y < points_2d_deformed[index_points[finite_elements_points[k][3]]][1])
                    and point2d.x == points_2d_deformed[index_points[finite_elements_points[k][0]]][0])
                or finite_elements[k].primitives[0].point_belongs(point2d) or finite_elements[k].primitives[1].point_belongs(point2d)
                or finite_elements[k].primitives[2].point_belongs(point2d) or finite_elements[k].primitives[3].point_belongs(point2d)):

                break

        frame_deformed = volmdlr.Frame2D(finite_elements[k].center_of_mass(),
                                         volmdlr.Vector2D(finite_elements[k].primitives[1].middle_point()[0]-finite_elements[k].center_of_mass()[0],
                                                          finite_elements[k].primitives[1].middle_point()[1]-finite_elements[k].center_of_mass()[1]),
                                         volmdlr.Vector2D(finite_elements[k].primitives[0].middle_point()[0]-finite_elements[k].center_of_mass()[0],
                                                          finite_elements[k].primitives[0].middle_point()[1]-finite_elements[k].center_of_mass()[1]))

        point2d_frame_deformed = volmdlr.Point2D(point2d.frame_mapping(frame_deformed, 'new')[0],
                                                 point2d.frame_mapping(frame_deformed, 'new')[1])


        frame_inital = volmdlr.Frame2D(finite_elements_initial[k].center_of_mass(),
                                       volmdlr.Vector2D(finite_elements_initial[k].primitives[1].middle_point()[0]-finite_elements_initial[k].center_of_mass()[0],
                                                        finite_elements_initial[k].primitives[1].middle_point()[1]-finite_elements_initial[k].center_of_mass()[1]),
                                       volmdlr.Vector2D(finite_elements_initial[k].primitives[0].middle_point()[0]-finite_elements_initial[k].center_of_mass()[0],
                                                        finite_elements_initial[k].primitives[0].middle_point()[1]-finite_elements_initial[k].center_of_mass()[1]))

        X = point2d_frame_deformed.frame_mapping(frame_inital, 'old')[0]
        if X<0:
            X=0
        elif X>1:
            X=1
        Y = point2d_frame_deformed.frame_mapping(frame_inital, 'old')[1]
        if Y<0:
            Y=0
        elif Y>1:
            Y=1
        
        return volmdlr.Point2D(X,Y) 
        
    
    def point2d_with_dimension_to_3d(self, point2d, points_x, points_y, xmin, xmax, ymin, ymax):
        '''
        compute the point3d, on a Bspline surface, of a point2d define in the dimensioned frame
        '''
        
        point2d_01 = self.point2d_with_dimension_to_parametric_frame(point2d, points_x, points_y, xmin, xmax, ymin, ymax)
        
        return self.point2d_to_3d(point2d_01)
    

    def contour2d_parametric_to_dimension(self, contour2d:volmdlr.wires.Contour2D, points_x, points_y):
        ''' 
        convert a contour2d from the parametric to the dimensioned frame
        '''
        
        xmin, xmax, ymin, ymax = 0, 1, 0, 1
        point2d_dim = []
        for primitive in contour2d.primitives:
            point2d_dim.append(self.point2d_parametric_to_dimension(primitive.start, points_x, points_y, xmin, xmax, ymin, ymax))
            if isinstance(primitive, volmdlr.edges.Arc2D):
                point2d_dim.append(self.point2d_parametric_to_dimension(primitive.interior, points_x, points_y, xmin, xmax, ymin, ymax))
        
        return volmdlr.wires.Contour2D.from_points(point2d_dim)
        
    
    def contour3d_to_2d_with_dimension(self, contour3d:volmdlr.wires.Contour3D, points_x, points_y): 
        '''
        compute the contou2d of a contour3d, on a Bspline surface, in the dimensioned frame  
        '''
        
        contour2d_01 = self.contour3d_to_2d(contour3d)
        
        return self.contour2d_parametric_to_dimension(contour2d_01, points_x, points_y)
                   

    def contour2d_with_dimension_to_parametric_frame(self, contour2d):
        ''' 
        convert a contour2d from the dimensioned to the parametric frame
        '''
        
        for cle in self._grids2d.keys(): 
            [points_x, points_y, xmin, xmax, ymin, ymax] = cle
        
        contour2d = contour2d.order_contour()
        
        new_start_points = []
        for i in range(0,len(contour2d.primitives)):
            point2d = contour2d.primitives[i].start       
            new_start_points.append(self.point2d_with_dimension_to_parametric_frame(point2d, points_x, points_y, xmin, xmax, ymin, ymax))
        
        #Avoid to have primitives with start=end
        start_points = list(set(new_start_points))
        
        contour01 = volmdlr.wires.Contour2D.from_points(start_points)
        
        return contour01
        
    
    def contour2d_with_dimension_to_3d(self, contour2d):
        '''
        compute the contour3d, on a Bspline surface, of a contour2d define in the dimensioned frame
        '''
        
        contour01 = self.contour2d_with_dimension_to_parametric_frame(contour2d)
   
        return self.contour2d_to_3d(contour01)
        
  
    @classmethod 
    def from_geomdl_surface(cls, surface):
        ''' 
        create a volmdlr's BSpline_Surface3D from a geomdl's one 
        '''
        
        control_points=[]
        for i in range(0,len(surface.ctrlpts)):
            control_points.append(volmdlr.Point3D(surface.ctrlpts[i][0],surface.ctrlpts[i][1],surface.ctrlpts[i][2]))
        
        (u_knots,u_multiplicities) = knots_vector_inv((surface.knotvector_u))
        (v_knots,v_multiplicities) = knots_vector_inv((surface.knotvector_v))
    
        bspline_surface = cls(degree_u=surface.degree_u,
                              degree_v=surface.degree_v,
                              control_points=control_points,
                              nb_u=surface.ctrlpts_size_u,
                              nb_v=surface.ctrlpts_size_v,
                              u_multiplicities=u_multiplicities,
                              v_multiplicities=v_multiplicities,
                              u_knots=u_knots,
                              v_knots=v_knots)

        return bspline_surface


    @classmethod
    def points_fitting_into_bspline_surface(cls, points_3d, size_u, size_v, degree_u, degree_v):
        '''
        Bspline Surface interpolation through 3d points
        
        Parameters
        ----------
        points_3d : volmdlr.Point3D
            data points 
        size_u : int
            number of data points on the u-direction.
        size_v : int
            number of data points on the v-direction.
        degree_u : int
            degree of the output surface for the u-direction.
        degree_v : int
            degree of the output surface for the v-direction.
    
        Returns
        -------
        B-spline surface
    
        '''

        points=[]
        for i in range(0,len(points_3d)):
            points.append((points_3d[i].x,points_3d[i].y,points_3d[i].z))

        surface = interpolate_surface(points,size_u,size_v,degree_u,degree_v)
    
        return volmdlr.faces.BSplineSurface3D.from_geomdl_surface(surface)   
    
    
    @classmethod
    def points_approximate_into_bspline_surface(cls, points_3d, size_u, size_v, degree_u, degree_v, **kwargs):
        '''
        Bspline Surface approximate through 3d points
        
        Parameters
        ----------
        points_3d : volmdlr.Point3D
            data points 
        size_u : int
            number of data points on the u-direction.
        size_v : int
            number of data points on the v-direction.
        degree_u : int
            degree of the output surface for the u-direction.
        degree_v : int
            degree of the output surface for the v-direction.
            
        Keyword Arguments:
            * ``ctrlpts_size_u``: number of control points on the u-direction. *Default: size_u - 1*
            * ``ctrlpts_size_v``: number of control points on the v-direction. *Default: size_v - 1*
    
        Returns
        -------
        B-spline surface: volmdlr.faces.BSplineSurface3D
    
        ''' 
        
        # Keyword arguments
        num_cpts_u = kwargs.get('ctrlpts_size_u', size_u - 1)  # number of datapts, r + 1 > number of ctrlpts, n + 1
        num_cpts_v = kwargs.get('ctrlpts_size_v', size_v - 1)  # number of datapts, s + 1 > number of ctrlpts, m + 1

        points = [tuple([*pt]) for pt in points_3d]
        
        surface = approximate_surface(points, size_u, size_v, degree_u, degree_v, ctrlpts_size_u = num_cpts_u, num_cpts_v = num_cpts_v)

        return volmdlr.faces.BSplineSurface3D.from_geomdl_surface(surface) 
    
    
    @classmethod
    def from_cylindrical_surfaces(cls, faces, degree_u,degree_v, direction):
        ''' faces: List[volmdlr.faces.CylindricalFace3D] '''

        points_x, points_y  = 50, 50

        if len(faces) == 1:

            points_3d = faces[0].surface3d.grid3d(points_x, points_y,
                                                  faces[0].surface2d.outer_contour.bounding_rectangle()[0],
                                                  faces[0].surface2d.outer_contour.bounding_rectangle()[1],
                                                  faces[0].surface2d.outer_contour.bounding_rectangle()[2],
                                                  faces[0].surface2d.outer_contour.bounding_rectangle()[3])

            return volmdlr.faces.BSplineSurface3D.points_fitting_into_bspline_surface(points_3d,points_x,points_x,degree_u,degree_v)

        elif len(faces) > 1:
            points_3d = []

            if direction == 'x':
                ymin = faces[0].surface2d.outer_contour.bounding_rectangle()[2]
                ymax = faces[0].surface2d.outer_contour.bounding_rectangle()[3]
                for face in faces:
                    ymin = min(ymin, face.surface2d.outer_contour.bounding_rectangle()[2])
                    ymax = max(ymax, face.surface2d.outer_contour.bounding_rectangle()[3])
                for face in faces:
                    xmin = face.surface2d.outer_contour.bounding_rectangle()[0]
                    xmax = face.surface2d.outer_contour.bounding_rectangle()[1]

                    points_3d.append(face.surface3d.grid3d(points_x, points_y, xmin, xmax, ymin, ymax))

                points_3d_ordred = []
                if points_3d[0][points_x-1].point_distance(points_3d[0][points_x]) < points_3d[0][points_x-1].point_distance(points_3d[1][0]):
                    for i in range(0,len(faces)):
                        points_3d_ordred.extend(points_3d[i])
                else:
                    for j in range(0,len(points_3d[0]),points_x):
                        for i in range(0,len(faces)):
                            points_3d_ordred.extend(points_3d[i][j:j+points_x])

                return cls.points_fitting_into_bspline_surface(points_3d_ordred,points_x,points_x*len(faces),degree_u,degree_v)


            elif direction == 'y':
                xmin = faces[0].surface2d.outer_contour.bounding_rectangle()[0]
                xmax = faces[0].surface2d.outer_contour.bounding_rectangle()[1]
                for face in faces:
                    xmin = min(xmin, face.surface2d.outer_contour.bounding_rectangle()[0])
                    xmax = max(xmax, face.surface2d.outer_contour.bounding_rectangle()[1])
                for face in faces:
                    ymin = face.surface2d.outer_contour.bounding_rectangle()[2]
                    ymax = face.surface2d.outer_contour.bounding_rectangle()[3]

                    points_3d.append(face.surface3d.grid3d(points_x, points_y, xmin, xmax, ymin, ymax))

                points_3d_ordred = []
                if points_3d[0][points_x-1].point_distance(points_3d[0][points_x]) < points_3d[0][points_x-1].point_distance(points_3d[1][0]):
                    for i in range(0,len(faces)):
                        points_3d_ordred.extend(points_3d[i])

                else:
                    for j in range(0,len(points_3d[0]),points_x):
                        for i in range(0,len(faces)):
                            points_3d_ordred.extend(points_3d[i][j:j+points_x])

                return cls.points_fitting_into_bspline_surface(points_3d_ordred,points_x*len(faces),points_x,degree_u,degree_v)

    
    @classmethod
    def from_cylindrical_face(cls, cylindrical_face, degree_u, degree_v):
        ''' 
        define a bspline surface from a cylindrical face
        
        Parameters
        ----------
        cylindrical_face : volmdlr.faces.CylindricalFace3D
            face 3d
        degree_u : int
            degree of the output surface for the u-direction.
        degree_v : int
            degree of the output surface for the v-direction.
    
        Returns
        -------
        B-spline surface
        
        '''
        bounding_rectangle = cylindrical_face.surface2d.outer_contour.bounding_rectangle()
        points_x, points_y  = 50, 50
        points_3d = cylindrical_face.surface3d.grid3d(points_x, points_y, 
                                                      bounding_rectangle[0],
                                                      bounding_rectangle[1],
                                                      bounding_rectangle[2],
                                                      bounding_rectangle[3])
            
        return volmdlr.faces.BSplineSurface3D.points_fitting_into_bspline_surface(points_3d,points_x,points_x,degree_u,degree_v)    
        
    
    def intersection_with(self, other_bspline_surface3d):
        '''
        compute intersection points between two Bspline surfaces 
        return u,v parameters for intersection points for both surfaces      
        '''
        
        def f(X):
            return (self.point2d_to_3d(volmdlr.Point2D(X[0],X[1])) - other_bspline_surface3d.point2d_to_3d(volmdlr.Point2D(X[2],X[3]))).norm()
   
        x = npy.linspace(0,1,10)
        x_init=[]
        for xi in x:
            for yi in x:
                x_init.append((xi,yi, xi, yi))

        u1, v1, u2, v2 = [], [], [], []
        solutions = []
        for x0 in x_init: 
            z = scp.optimize.least_squares(f, x0=x0, bounds=([0,1]))
            # print(z.cost)
            if z.cost<1e-5:
                solution = z.x
                if solution not in solutions:
                    solutions.append(solution)
                    u1.append(solution[0])
                    v1.append(solution[1])
                    u2.append(solution[2])
                    v2.append(solution[3])
        
        # uv1 = [[min(u1),max(u1)],[min(v1),max(v1)]]
        # uv2 = [[min(u2),max(u2)],[min(v2),max(v2)]]
            
        return ((u1,v1), (u2,v2)) #(uv1, uv2)
    
    
    def plane_intersection(self, plane3d):
        '''
        compute intersection points between a Bspline surface and a plane3d
        '''

        def f(X):
            return ((self.surface.evaluate_single((X[0],X[1]))[0])*plane3d.equation_coefficients()[0] +
                    (self.surface.evaluate_single((X[0],X[1]))[1])*plane3d.equation_coefficients()[1] +
                    (self.surface.evaluate_single((X[0],X[1]))[2])*plane3d.equation_coefficients()[2] +
                    plane3d.equation_coefficients()[3])

        x = npy.linspace(0,1,20)
        x_init=[]
        for xi in x:
            for yi in x:
                x_init.append((xi,yi))


        # x_init = volmdlr.Point2D.grid2d(20, 20, 0, 1, 0, 1)

        intersection_points = []
        # solutions = []
        # u, v =[],  []
        
        for x0 in x_init: 
            z = scp.optimize.least_squares(f, x0=x0, bounds=([0,1]))
            if z.cost<1e-20:
            #     cost.append(z.cost)
            # # print(z.cost)
            # if z.cost<1e-20:
                solution = z.x
                intersection_points.append(volmdlr.Point3D(self.surface.evaluate_single((solution[0],solution[1]))[0],
                                                            self.surface.evaluate_single((solution[0],solution[1]))[1],
                                                            self.surface.evaluate_single((solution[0],solution[1]))[2]))
        # intersection_points.sort()
                # u.append(solution[0])        
                # v.append(solution[1])  
                # solutions.append(solution)
        
        # return (u,v)
        return intersection_points


    def error_with_point3d(self, point3d):
        '''
        compute the error/distance between the Bspline surface and a point3d
        '''

        def f(x):
            return (point3d - self.point2d_to_3d(volmdlr.Point2D(x[0], x[1]))).norm()

        cost = []

        for x0 in [(0, 0), (0, 1), (1, 0), (1, 1), (0.5, 0.5)]:
            z = scp.optimize.least_squares(f, x0=x0, bounds=([0,1]))
            cost.append(z.cost)

        return min(cost)


    def error_with_edge3d(self, edge3d):
        ''' 
        compute the error/distance between the Bspline surface and an edge3d
        it's the mean of the start and end points errors'
        '''

        return (self.error_with_point3d(edge3d.start) + self.error_with_point3d(edge3d.end)) / 2


    def nearest_edges3d(self, contour3d, threshold: float):
        ''' 
        compute the nearest edges of a contour3d to a Bspline_surface3d based on a threshold 
        '''

        nearest = []
        for primitive in contour3d.primitives:
            if self.error_with_edge3d(primitive) <= threshold:
                nearest.append(primitive)
        nearest_primitives = volmdlr.wires.Wire3D(nearest)

        return nearest_primitives

        
    def edge3d_to_2d_with_dimension(self, edge3d, points_x, points_y):
        '''
        compute the edge2d of a edge3d, on a Bspline surface, in the dimensioned frame  
        '''

        return volmdlr.edges.LineSegment2D(self.point3d_to_2d_with_dimension(edge3d.start, points_x, points_y, 0,1,0,1),
                                           self.point3d_to_2d_with_dimension(edge3d.end, points_x, points_y, 0,1,0,1))
    
    
    def wire3d_to_2d(self, wire3d):
        ''' 
        compute the 2d of a wire3d, on a Bspline surface
        '''
        
        edges2d = []
        for edge in wire3d.primitives:
            edges2d.append(volmdlr.edges.LineSegment2D(self.point3d_to_2d(edge.start),
                                                       self.point3d_to_2d(edge.end)))
        
        return volmdlr.wires.Wire2D(edges2d)
 
    
    def wire3d_to_2d_with_dimension(self, wire3d):
        ''' 
        compute the 2d of a wire3d, on a Bspline surface, in the dimensioned frame
        '''

        for cle in self._grids2d.keys():
            [points_x, points_y, xmin, xmax, ymin, ymax] = cle
        
        edges2d = []
        for edge in wire3d.primitives:
            edges2d.append(volmdlr.edges.LineSegment2D(self.point3d_to_2d_with_dimension(edge.start, points_x, points_y, xmin, xmax, ymin, ymax),
                                                      self.point3d_to_2d_with_dimension(edge.end, points_x, points_y, xmin, xmax, ymin, ymax)))
        
        return volmdlr.wires.Wire2D(edges2d)

 
    def split_surface_u(self, u: float):
        '''
        split the surface at the input parametric coordinate on the u-direction

        Parameters
        ----------
        u : float
            Parametric coordinate u choosen between 0 and 1

        Returns
        -------
        surfaces : list
            Two splitted surfaces

        '''
        
        surfaces_geo = split_surface_u(self.surface, u)
        surfaces = []
        for s in surfaces_geo:
            surfaces.append(volmdlr.faces.BSplineSurface3D.from_geomdl_surface(s))
        
        return surfaces
    
    
    def split_surface_v(self, v: float):
        '''
        split the surface at the input parametric coordinate on the v-direction

        Parameters
        ----------
        v : float
            Parametric coordinate v choosen between 0 and 1

        Returns
        -------
        surfaces : list
            Two splitted surfaces

        '''
        
        surfaces_geo = split_surface_v(self.surface, v)
        surfaces = []
        for s in surfaces_geo:
            surfaces.append(volmdlr.faces.BSplineSurface3D.from_geomdl_surface(s))
        
        return surfaces    
    
    
    def split_surface_with_bspline_curve(self, bspline_curve3d: volmdlr.edges.BSplineCurve3D):
        '''
        cuts the surface into two pieces with a bspline curve

        Parameters
        ----------
        bspline_curve3d : volmdlr.edges.BSplineCurve3D
            

        Returns
        -------
        surfaces : list
            Two splitted surfaces

        '''
        
        surfaces = []
        bspline_curve2d = self.bsplinecurve3d_to_2d(bspline_curve3d)[0]
        # if type(bspline_curve2d) == list:
        #     points = [bspline_curve2d[0].start]
        #     for edge in bspline_curve2d:
        #         points.append(edge.end)
        #     bspline_curve2d = vme.BSplineCurve2D.from_points_approximation(points, 2, ctrlpts_size = 5)
        contour = self.rectangular_cut(0,1,0,1).surface2d.outer_contour
        contours = contour.cut_by_bspline_curve(bspline_curve2d)

        du, dv = bspline_curve2d.end - bspline_curve2d.start
        resolution = 8
        
        for contour in contours:
            u_min, u_max, v_min, v_max = contour.bounding_rectangle()
            if du>dv:
                delta_u = u_max - u_min
                nlines_x = int(delta_u * resolution)
                lines_x = [vme.Line2D(volmdlr.Point2D(u_min, v_min),
                                              volmdlr.Point2D(u_min, v_max))]
                for i in range(nlines_x):
                    u = u_min + (i + 1) / (nlines_x + 1) * delta_u
                    lines_x.append(vme.Line2D(volmdlr.Point2D(u, v_min),
                                              volmdlr.Point2D(u, v_max)))
                lines_x.append(vme.Line2D(volmdlr.Point2D(u_max, v_min),
                                          volmdlr.Point2D(u_max, v_max)))
                lines = lines_x
                
            else:
                delta_v = v_max - v_min
                nlines_y = int(delta_v * resolution)
                lines_y = [vme.Line2D(volmdlr.Point2D(v_min, v_min),
                                              volmdlr.Point2D(v_max, v_min))]
                for i in range(nlines_y):
                    v = v_min + (i + 1) / (nlines_y + 1) * delta_v
                    lines_y.append(vme.Line2D(volmdlr.Point2D(v_min, v),
                                              volmdlr.Point2D(v_max, v)))
                lines_y.append(vme.Line2D(volmdlr.Point2D(v_min, v_max),
                                          volmdlr.Point2D(v_max, v_max)))
                lines = lines_y
 
            pt0 = volmdlr.O2D
            points=[]
            
            for l in lines:
                inter = contour.line_intersections(l)
                if inter:
                    pt = [inter[0][0], inter[1][0]]
                else:
                    raise NotImplementedError
                   
                pt = sorted(pt, key=lambda p: pt0.point_distance(p))
                pt0 = pt[0]
                edge = volmdlr.edges.LineSegment2D(pt[0], pt[1])
                
                points.extend(edge.discretization_points(10))
                
            points3d = []
            for p in points:
                points3d.append(self.point2d_to_3d(p))

            size_u, size_v, degree_u, degree_v = 10, 10, self.degree_u, self.degree_v
            surfaces.append(volmdlr.faces.BSplineSurface3D.points_fitting_into_bspline_surface(points3d, size_u, size_v, degree_u, degree_v))

        return surfaces
        
    def point_belongs(self, point3d):
        '''
        check if a point3d belongs to the bspline_surface or not 
        '''
        
        def f(x):
            p3d = self.point2d_to_3d(volmdlr.Point2D(x[0], x[1]))
            return point3d.point_distance(p3d)
    
        x = npy.linspace(0,1,5)
        x_init=[]
        for xi in x:
            for yi in x:
                x_init.append((xi,yi))
            
        for x0 in x_init: 
            z = scp.optimize.least_squares(f, x0=x0, bounds=([0,1]))
            if z.cost < 1e-10: 
                return True
        return False
    
    
    def is_intersected_with(self, other_bspline_surface3d):
        '''
        check if the two surfaces are intersected or not
        return True, when there are more 50points on the intersection zone     
        '''
        
        # intersection_results = self.intersection_with(other_bspline_surface3d)
        # if len(intersection_results[0][0]) >= 50:
        #     return True
        # else: 
        #     return False
        
        def f(X):
            return (self.point2d_to_3d(volmdlr.Point2D(X[0],X[1])) - other_bspline_surface3d.point2d_to_3d(volmdlr.Point2D(X[2],X[3]))).norm()
   
        x = npy.linspace(0,1,10)
        x_init=[]
        for xi in x:
            for yi in x:
                x_init.append((xi,yi, xi, yi))

        i = 0
        for x0 in x_init: 
            z = scp.optimize.least_squares(f, x0=x0, bounds=([0,1]))
            if z.cost<1e-5:
                i += 1
                if i >= 50:
                    return True
        return False


class BezierSurface3D(BSplineSurface3D):

    def __init__(self, degree_u: int, degree_v: int,
                 control_points: List[List[volmdlr.Point3D]],
                 nb_u: int, nb_v: int, name=''):

        u_knots = utilities.generate_knot_vector(degree_u, nb_u)
        v_knots = utilities.generate_knot_vector(degree_v, nb_v)

        u_multiplicities = [1] * len(u_knots)
        v_multiplicities = [1] * len(v_knots)

        BSplineSurface3D.__init__(self, degree_u, degree_v,
                                  control_points, nb_u, nb_v,
                                  u_multiplicities, v_multiplicities,
                                  u_knots, v_knots, None, name)


class Face3D(volmdlr.core.Primitive3D):
    min_x_density = 1
    min_y_density = 1

    def __init__(self, surface3d, surface2d: Surface2D,
                 name: str = ''):
        self.surface3d = surface3d
        self.surface2d = surface2d
        self.bounding_box = self._bounding_box()

        volmdlr.core.Primitive3D.__init__(self, name=name)

    def __hash__(self):
        return hash(self.surface3d) + hash(self.surface2d)

    def __eq__(self, other_):
        if other_.__class__.__name__ != self.__class__.__name__:
            return False
        equal = (self.surface3d == other_.surface3d
                 and self.surface2d == other_.surface2d)
        return equal

    def point_belongs(self, point3d: volmdlr.Point3D):
        """
        Tells you if a point is on the 3D face and inside its contour
        """
        point2d = self.surface3d.point3d_to_2d(point3d)
        check_point3d = self.surface3d.point2d_to_3d(point2d)
        if check_point3d.point_distance(point3d) > 1e-6:
            return False

        return self.surface2d.point_belongs(point2d)

    def point_belongs2(self, point):
        if not self.surface3d.point_on_plane(point):
            return False
        point2d = self.surface3d.point3d_to_2d(point)
        if self.surface2d.outer_contour.point_belongs(point2d) or \
                self.surface2d.outer_contour.point_over_contour(point2d):
            return True
        return False

    @property
    def outer_contour3d(self):
        """

        """
        return self.surface3d.contour2d_to_3d(self.surface2d.outer_contour)

    @property
    def inner_contours3d(self):
        """

        """
        return [self.surface3d.contour2d_to_3d(c) for c in
                self.surface2d.inner_contours]

    def _bounding_box(self):
        """
        this error is raised to enforce overloading of this method
        """
        raise NotImplementedError(
            '_bounding_box method must be overloaded by {}'.format(
                self.__class__.__name__))

    @classmethod
    def from_step(cls, arguments, object_dict):
        contours = [object_dict[int(arguments[1][0][1:])]]

        # Detecting inner and outer contours
        name = arguments[0][1:-1]
        surface = object_dict[int(arguments[2])]

        if hasattr(surface, 'face_from_contours3d'):
            if (len(contours) == 1) and isinstance(contours[0],
                                                   volmdlr.Point3D):
                return surface

            return surface.face_from_contours3d(contours, name)
        else:
            raise NotImplementedError(
                'Not implemented :face_from_contours3d in {}'.format(surface))

    def to_step(self, current_id):
        xmin, xmax, ymin, ymax = self.surface2d.bounding_rectangle()
        subsurfaces2d = [self.surface2d]
        line_x = None
        if self.surface3d.x_periodicity and (xmax - xmin) >= 0.45 * self.surface3d.x_periodicity:
            line_x = vme.Line2D(volmdlr.Point2D(0.5 * (xmin + xmax), 0),
                                volmdlr.Point2D(
                                    0.5 * (xmin + xmax), 1))
        line_y = None
        if self.surface3d.y_periodicity and (
                ymax - ymin) >= 0.45 * self.surface3d.y_periodicity:
            line_y = vme.Line2D(
                volmdlr.Point2D(0., 0.5 * (ymin + ymax)),
                volmdlr.Point2D(1, 0.5 * (ymin + ymax)))

        if line_x:
            subsurfaces2 = []
            for subsurface2d in subsurfaces2d:
                subsurfaces2.extend(subsurface2d.cut_by_line(line_x))
            subsurfaces2d = subsurfaces2

        if line_y:
            subsurfaces2 = []
            for subsurface2d in subsurfaces2d:
                subsurfaces2.extend(subsurface2d.cut_by_line(line_y))
            subsurfaces2d = subsurfaces2

        if len(subsurfaces2d) > 1:
            content = ''
            face_ids = []
            for i, subsurface2d in enumerate(subsurfaces2d):
                face = self.__class__(self.surface3d, subsurface2d)
                face_content, face_id = face.to_step_without_splitting(
                    current_id)
                face_ids.append(face_id[0])
                content += face_content
                current_id = face_id[0] + 1
            return content, face_ids
        else:
            return self.to_step_without_splitting(current_id)

    def to_step_without_splitting(self, current_id):
        content, surface3d_ids = self.surface3d.to_step(current_id)
        current_id = max(surface3d_ids) + 1

        outer_contour_content, outer_contour_id = self.outer_contour3d.to_step(
            current_id)
        # surface_id=surface3d_id)
        content += outer_contour_content
        content += "#{} = FACE_BOUND('{}',#{},.T.);\n".format(
                outer_contour_id + 1, self.name, outer_contour_id)
        contours_ids = [outer_contour_id + 1]
        current_id = outer_contour_id + 2
        for inner_contour3d in self.inner_contours3d:
            inner_contour_content, inner_contour_id = inner_contour3d.to_step(
                current_id)
            # surface_id=surface3d_id)
            content += inner_contour_content
            face_bound_id = inner_contour_id + 1
            content += "#{} = FACE_BOUND('',#{},.T.);\n".format(
                face_bound_id, inner_contour_id)
            contours_ids.append(face_bound_id)
            current_id = face_bound_id + 1

        content += "#{} = ADVANCED_FACE('{}',({}),#{},.T.);\n".format(
            current_id,
            self.name,
            volmdlr.core.step_ids_to_str(contours_ids),
            surface3d_ids[0])
        # TODO: create an ADVANCED_FACE for each surface3d_ids ?
        return content, [current_id]

    def triangulation_lines(self):
        return [], []

    def triangulation(self):

        lines_x, lines_y = self.triangulation_lines()
        if lines_x and lines_y:
            surfaces = []
            for surface in self.surface2d.split_by_lines(lines_x):
                surfaces.extend(surface.split_by_lines(lines_y))

        elif lines_x:
            # try:
            surfaces = self.surface2d.split_by_lines(lines_x)
            # except:
            #     self.plot()
            #     raise NotImplementedError
        elif lines_y:
            surfaces = self.surface2d.split_by_lines(lines_y)
        else:
            surfaces = [self.surface2d]
            
        # mesh2d = surfaces[0].triangulation()
        # print('ls', len(surfaces))
        # for subsurface in surfaces[1:]:
        #     # mesh2d += subsurface.triangulation()
        #     mesh2d.merge_mesh(subsurface.triangulation())

        meshes = [s.triangulation() for s in surfaces]
        mesh2d = vmd.DisplayMesh2D.merge_meshes(meshes)
        return vmd.DisplayMesh3D(
            [vmd.Node3D(*self.surface3d.point2d_to_3d(p)) for p in
              mesh2d.points],
            mesh2d.triangles)


    def plot2d(self, ax=None, color='k', alpha=1):
        if ax is None:
            _, ax = plt.subplots()

        self.outer_contour.plot()

    def rotation(self, center, axis, angle, copy=True):
        if copy:
            new_surface = self.surface3d.rotation(center=center, axis=axis,
                                                  angle=angle, copy=True)
            return self.__class__(new_surface, self.surface2d)
        else:
            self.surface3d.rotation(center=center, axis=axis,
                                    angle=angle, copy=False)
            self.bounding_box = self._bounding_box()

    def translation(self, offset, copy=True):
        if copy:
            new_surface3d = self.surface3d.translation(offset=offset,
                                                       copy=True)
            return self.__class__(new_surface3d, self.surface2d)
        else:
            self.surface3d.translation(offset=offset, copy=False)
            self.bounding_box = self._bounding_box()

    def frame_mapping(self, frame, side, copy=True):
        """
        side = 'old' or 'new'
        """
        if copy:
            new_surface = self.surface3d.frame_mapping(frame, side, copy=True)
            return self.__class__(new_surface, self.surface2d.copy(),
                                  self.name)
        else:
            self.surface3d.frame_mapping(frame, side, copy=False)
            self.bounding_box = self._bounding_box()

    def copy(self, deep=True, memo=None):
        return self.__class__(self.surface3d.copy(), self.surface2d.copy(),
                              self.name)

    def line_intersections(self,
                                  line: vme.Line3D,
                                  ) -> List[volmdlr.Point3D]:
        intersections = []
        for intersection in self.surface3d.line_intersections(line):
            if self.point_belongs(intersection):
                intersections.append(intersection)

        return intersections

    def linesegment_intersections(self,
                                  linesegment: vme.LineSegment3D,
                                  ) -> List[volmdlr.Point3D]:
        intersections = []
        for intersection in self.surface3d.linesegment_intersections(
                linesegment):
            if self.point_belongs(intersection):
                intersections.append(intersection)

        return intersections

    def plot(self, ax=None, color='k', alpha=1, edge_details=False):
        if not ax:
            ax = plt.figure().add_subplot(111, projection='3d')
        self.outer_contour3d.plot(ax=ax, color=color, alpha=alpha,
                                  edge_details=edge_details)
        [contour3d.plot(ax=ax, color=color, alpha=alpha,
                        edge_details=edge_details)
         for contour3d in self.inner_contours3d]
        return ax


class PlaneFace3D(Face3D):
    """
    :param contours: The face's contour2D
    :type contours: volmdlr.Contour2D
    :param plane: Plane used to place your face
    :type plane: Plane3D
    """
    _standalone_in_db = False
    _generic_eq = True
    _non_serializable_attributes = ['bounding_box', 'polygon2D']
    _non_eq_attributes = ['name', 'bounding_box', 'outer_contour3d',
                          'inner_contours3d']
    _non_hash_attributes = []

    def __init__(self, surface3d: Plane3D, surface2d: Surface2D,
                 name: str = ''):
        # if not isinstance(outer_contour2d, volmdlr.Contour2D):
        #     raise ValueError('Not a contour2D: {}'.format(outer_contour2d))
        Face3D.__init__(self,
                        surface3d=surface3d,
                        surface2d=surface2d,
                        name=name)

    # @classmethod
    # def _repair_points_and_polygon2d(cls, points, plane):
    #     if points[0] == points[-1]:
    #         points = points[:-1]
    #     polygon_points = [
    #         p.to_2d(plane.origin, plane.vectors[0], plane.vectors[1]) for p in
    #         points]
    #     repaired_points = [p.copy() for p in points]
    #     polygon2D = volmdlr.ClosedPolygon2D(polygon_points)
    #     if polygon2D.SelfIntersect()[0]:
    #         repaired_points = [repaired_points[1]] + [
    #             repaired_points[0]] + repaired_points[2:]
    #         polygon_points = [polygon_points[1]] + [
    #             polygon_points[0]] + polygon_points[2:]
    #         if polygon_points[0] == polygon_points[-1]:
    #             repaired_points = repaired_points[:-1]
    #             polygon_points = polygon_points[:-1]
    #         polygon2D = volmdlr.ClosedPolygon2D(polygon_points)
    #     return repaired_points, polygon2D

    @classmethod
    def dict_to_object(cls, dict_, global_dict=None, pointers_memo=None):
        plane3d = Plane3D.dict_to_object(dict_['surface3d'],
                                         global_dict=global_dict,
                                         pointers_memo=pointers_memo)
        surface2d = Surface2D.dict_to_object(dict_['surface2d'],
                                             global_dict=global_dict,
                                             pointers_memo=pointers_memo)
        return cls(plane3d, surface2d, dict_['name'])

    def copy(self, deep=True, memo=None):
        return PlaneFace3D(self.surface3d.copy(), self.surface2d.copy(),
                           self.name)

    def _bounding_box(self):
        """
        """
        return self.outer_contour3d._bounding_box()

    def face_inside(self, face2):
        """
        verifies if a face is inside another face.
        It returns True if face2 is inside or False if the opposite
        """

        if self.surface3d.is_coincident(face2.surface3d):
            self_contour2d = self.outer_contour3d.to_2d(self.surface3d.frame.origin, self.surface3d.frame.u, self.surface3d.frame.v)
            face2_contour2d = face2.outer_contour3d.to_2d(self.surface3d.frame.origin, self.surface3d.frame.u, self.surface3d.frame.v)
            if self_contour2d.is_inside_contour(face2_contour2d):
                # ax=self_contour2d.plot()
                # face2_contour2d.plot(ax=ax, color='r')
                return True
        return False

    # def average_center_point(self):
    #     """
    #     excluding holes
    #     """
    #     points = self.points
    #     nb = len(points)
    #     x = npy.sum([p[0] for p in points]) / nb
    #     y = npy.sum([p[1] for p in points]) / nb
    #     z = npy.sum([p[2] for p in points]) / nb
    #     return volmdlr.Point3D((x, y, z))

    def distance_to_point(self, point, return_other_point=False):
        # """
        # Only works if the surface is planar
        # TODO : this function does not take into account if Face has holes
        # """
        # On projette le point sur la surface plane
        # Si le point est à l'intérieur de la face,
        # on retourne la distance de projection
        # Si le point est à l'extérieur, on projette le point sur le plan
        # On calcule en 2D la distance entre la projection
        # et le polygone contour
        # On utilise le theroeme de Pythagore pour calculer
        # la distance minimale entre le point et le contour

        projected_pt = point.plane_projection3d(self.surface3d.frame.origin,
                                               self.surface3d.frame.u,
                                               self.surface3d.frame.v)
        projection_distance = point.point_distance(projected_pt)

        if self.point_belongs(projected_pt):
            if return_other_point:
                return projection_distance, projected_pt
            return projection_distance

        point_2D = point.to_2d(self.surface3d.frame.origin, self.surface3d.frame.u,
                               self.surface3d.frame.v)

        polygon2D = self.surface2d.outer_contour.to_polygon()
        border_distance, other_point = polygon2D.point_border_distance(point_2D, return_other_point=True)

        other_point = self.surface3d.point2d_to_3d(volmdlr.Point2D(*other_point))

        if return_other_point:
            return (projection_distance ** 2 + border_distance ** 2) ** 0.5, \
                   other_point
        return (projection_distance ** 2 + border_distance ** 2) ** 0.5

    def minimum_distance_points_plane(self, other_plane_face,
                                      return_points=False):
        ## """
        ## Only works if the surface is planar
        ## TODO : this function does not take into account if Face has holes
        ## TODO : TRAITER LE CAS OU LA DISTANCE LA PLUS COURTE N'EST PAS D'UN SOMMET
        ## """
        # On calcule la distance entre la face 1 et chaque point de la face 2
        # On calcule la distance entre la face 2 et chaque point de la face 1

        # if self.face_intersection(other_plane_face) is not None:
        #     return 0, None, None
        #
        # polygon1_points_3D = [volmdlr.Point3D(p.vector) for p in
        #                       self.contours3d[0].tessel_points]
        # polygon2_points_3D = [volmdlr.Point3D(p.vector) for p in
        #                       other_plane_face.contours3d[0].tessel_points]
        #
        # distances = []
        # if not return_points:
        #     d_min = other_plane_face.distance_to_point(polygon1_points_3D[0])
        #     for point1 in polygon1_points_3D[1:]:
        #         d = other_plane_face.distance_to_point(point1)
        #         if d < d_min:
        #             d_min = d
        #     for point2 in polygon2_points_3D:
        #         d = self.distance_to_point(point2)
        #         if d < d_min:
        #             d_min = d
        #     return d_min
        #
        # else:
        #     for point1 in polygon1_points_3D:
        #         d, other_point = other_plane_face.distance_to_point(
        #             point1,
        #             return_other_point=True)
        #         distances.append((d, point1, other_point))
        #     for point2 in polygon2_points_3D:
        #         d, other_point = self.distance_to_point(
        #             point2,
        #             return_other_point=True
        #         )
        #         distances.append((d, point2, other_point))
        #
        # d_min, point_min, other_point_min = distances[0]
        # for distance in distances[1:]:
        #     if distance[0] < d_min:
        #         d_min = distance[0]
        #         point_min = distance[1]
        #         other_point_min = distance[2]
        #
        # return point_min, other_point_min

        min_distance = math.inf
        for edge1 in self.outer_contour3d.primitives:
            for edge2 in other_plane_face.outer_contour3d.primitives:
                dist = edge1.minimum_distance(edge2,
                                              return_points=return_points)
                if return_points:
                    if dist[0] < min_distance:
                        min_distance = dist[0]
                        p1, p2 = dist[1], dist[2]
                else:
                    if dist < min_distance:
                        min_distance = dist
        if return_points:
            return min_distance, p1, p2
        else:
            return min_distance

    def edge_intersections(self, edge):
        intersections = []
        linesegment = vme.LineSegment3D(edge.start, edge.end)
        for surface3d_inter in self.surface3d.linesegment_intersections(linesegment):
            point2d = self.surface3d.point3d_to_2d(surface3d_inter)
            if self.surface2d.point_belongs(point2d) or self.surface2d.outer_contour.point_over_contour(point2d):
                if surface3d_inter not in intersections:
                    intersections.append(surface3d_inter)

        return intersections

    def face_intersections(self, face2, tol=1e-8) -> List[volmdlr.wires.Wire3D]:
        ## """
        ## Only works if the surface is planar
        ## TODO : this function does not take into account if Face has holes
        ## """

        bbox1 = self.bounding_box
        bbox2 = face2.bounding_box
        if not bbox1.bbox_intersection(bbox2) and bbox1.distance_to_bbox(bbox2) >= tol:
            return []

        intersections = []

        for edge2 in face2.outer_contour3d.primitives:
            intersection_points = self.edge_intersections(edge2)
            if intersection_points:
                intersections.extend(intersection_points)
        for edge1 in self.outer_contour3d.primitives:
            intersection_points = face2.edge_intersections(edge1)
            if intersection_points:
                for pt in intersection_points:
                    if pt not in intersections:
                        intersections.append(pt)
        if len(intersections) > 1:
            if intersections[0] == intersections[1]:
                return []
            primitive = volmdlr.edges.LineSegment3D(intersections[0], intersections[1])
            mid_point = primitive.middle_point()

            if self.outer_contour3d.point_over_contour(mid_point) and\
                    face2.outer_contour3d.point_over_contour(mid_point):
                return []

            intersections = [volmdlr.wires.Wire3D([primitive])]
            return intersections
        return []

    def minimum_distance(self, other_face, return_points=False):
        if other_face.__class__ is CylindricalFace3D:
            p1, p2 = other_face.minimum_distance_points_cyl(self)
            if return_points:
                return p1.point_distance(p2), p1, p2
            else:
                return p1.point_distance(p2)

        if other_face.__class__ is PlaneFace3D:
            if return_points:
                dist, p1, p2 = self.minimum_distance_points_plane(other_face,
                                                                  return_points=return_points)
                return dist, p1, p2
            else:
                dist = self.minimum_distance_points_plane(other_face,
                                                          return_points=return_points)
                return dist

        if other_face.__class__ is ToroidalFace3D:
            p1, p2 = other_face.minimum_distance_points_plane(self)
            if return_points:
                return p1.point_distance(p2), p1, p2
            else:
                return p1.point_distance(p2)

        else:
            return NotImplementedError

    def get_face_cutting_contours(self, dict_intersecting_combinations):
        '''
            :param face: A face object 
            :param dict_intersecting_combinations: dictionary containing as keys the combination of intersecting faces 
             and as the values the resulting primitive from the intersection of these two faces

            return a list all contours cutting one particular face
        '''
        face_intersecting_primitives2d = []
        for intersecting_combination in dict_intersecting_combinations.keys():
            if self in intersecting_combination:
                primitive2 = dict_intersecting_combinations[intersecting_combination].primitives[0]
                primitive2_2d = volmdlr.edges.LineSegment2D(self.surface3d.point3d_to_2d(primitive2.start), self.surface3d.point3d_to_2d(primitive2.end))

                if not self.surface2d.outer_contour.primitive_over_contour(primitive2_2d):
                    face_intersecting_primitives2d.append(primitive2_2d)

        if not face_intersecting_primitives2d:
            return []

        list_cutting_contours = volmdlr.wires.Contour2D.contours_from_edges(face_intersecting_primitives2d[:])

        return list_cutting_contours

    def divide_face(self, list_cutting_contours, inside, intersection_method = True):
        '''
            :param list_cutting_contours: list of contours cutting the face
            :param inside: when extracting a contour from another contour. It defines the extracted contour as being between the two points if True and outside these points if False
            return a list new faces resulting from face division 
        '''
        list_faces = []
        list_open_cutting_contours = []
        list_closed_cutting_contours = []
        for cutting_contour in list_cutting_contours:
            if cutting_contour.primitives[0].start != cutting_contour.primitives[-1].end:
                list_open_cutting_contours.append(cutting_contour)
            else:
                list_closed_cutting_contours.append(cutting_contour)

        if list_open_cutting_contours:
            new_faces_contours = self.surface2d.outer_contour.divide(list_open_cutting_contours, inside)
            for contour in new_faces_contours:
                list_faces.append(
                    PlaneFace3D(self.surface3d, Surface2D(contour, [])))

        if list_closed_cutting_contours:
            new_contour = list_closed_cutting_contours[0]
            if len(new_contour.primitives) >= 3 and new_contour.primitives[0].start == new_contour.primitives[-1].end:
                surf3d = self.surface3d
                surf2d = Surface2D(self.surface2d.outer_contour, [new_contour])
                new_plane = PlaneFace3D(surf3d, surf2d)
                list_faces.append(new_plane)
                list_faces.append(PlaneFace3D(surf3d, Surface2D(new_contour, [])))
            else:
                surf3d = self.surface3d
                surf2d = Surface2D(self.surface2d.outer_contour, [])
                new_plane = PlaneFace3D(surf3d, surf2d)
                list_faces.append(new_plane)

        return list_faces


class Triangle3D(PlaneFace3D):
    """
    :param point1: The first point
    :type point1: volmdlr.Point3D
    :param point2: The second point
    :type point2: volmdlr.Point3D
    :param point3: The third point
    :type point3: volmdlr.Point3D
    """
    _standalone_in_db = False
    # _generic_eq = True
    # _non_serializable_attributes = ['bounding_box', 'polygon2D']
    # _non_eq_attributes = ['name', 'bounding_box', 'outer_contour3d',
    #                       'inner_contours3d']
    # _non_hash_attributes = []

    def __init__(self, point1: volmdlr.Point3D, point2: volmdlr.Point3D,
                 point3: volmdlr.Point3D, alpha=1, color=None, name: str = ''):
        self.point1 = point1
        self.point2 = point2
        self.point3 = point3
        self.points = [self.point1, self.point2, self.point3]
        self.color = color
        self.alpha = alpha
        self.name = name

        self._utd_surface3d = False
        self._utd_surface2d = False
        self.bounding_box = self._bounding_box()
        
        dc.DessiaObject.__init__(self, name=name)

        # Don't use inheritence for performance: class method fakes face3D behavior
        # Face3D.__init__(self,
        #                 surface3d=plane3d,
        #                 surface2d=surface2d,
        #                 name=name)

    def _bounding_box(self):
        return volmdlr.core.BoundingBox.from_points([self.point1, self.point2, self.point3])

    @property
    def surface3d(self):
        if not self._utd_surface3d:
            self._surface3d = Plane3D.from_3_points(self.point1, self.point2, self.point3)
            self._utd_surface3d = True
        return self._surface3d

    @property
    def surface2d(self):
        if not self._utd_surface2d:
            plane3d = self.surface3d
            contour3d = volmdlr.wires.Contour3D([vme.LineSegment3D(self.point1, self.point2),
                                                 vme.LineSegment3D(self.point2, self.point3),
                                                 vme.LineSegment3D(self.point3, self.point1)])

            contour2d = contour3d.to_2d(plane3d.frame.origin,
                                        plane3d.frame.u, plane3d.frame.v)

            self._surface2d = Surface2D(outer_contour=contour2d, inner_contours=[])

            self._utd_surface2d = True
        return self._surface2d

    def to_dict(self, use_pointers: bool = False, memo=None, path: str = '#'):
        dict_ = dc.DessiaObject.base_dict(self)
        dict_['point1'] = self.point1.to_dict(use_pointers=False)
        dict_['point2'] = self.point2.to_dict(use_pointers=False)
        dict_['point3'] = self.point3.to_dict(use_pointers=False)
        return dict_

    @classmethod
    def dict_to_object(cls, dict_):
        point1 = volmdlr.Point3D.dict_to_object(dict_['point1'])
        point2 = volmdlr.Point3D.dict_to_object(dict_['point2'])
        point3 = volmdlr.Point3D.dict_to_object(dict_['point3'])
        return cls(point1, point2, point3, dict_['name'])

    def area(self) -> float:
        """
        
        :return: area triangle
        :rtype: float

        Formula explained here: https://www.triangle-calculator.com/?what=vc

        """
        a = self.point1.point_distance(self.point2)
        b = self.point2.point_distance(self.point3)
        c = self.point3.point_distance(self.point1)

        semi_perimeter = (a + b + c)/2

        try :
            #Area with Heron's formula
            area = math.sqrt(semi_perimeter*(semi_perimeter-a)*(semi_perimeter-b)*(semi_perimeter-c))
        except ValueError :
            area = 0

        return area

    def height(self):
        # Formula explained here: https://www.triangle-calculator.com/?what=vc
        # Basis = vector point1 to point2d
        return 2*self.area()/self.point1.point_distance(self.point2)

    def frame_mapping(self, frame, side, copy=True):
        """
        side = 'old' or 'new'
        """
        if copy:
            np1 = self.point1.frame_mapping(frame, side, copy=True)
            np2 = self.point2.frame_mapping(frame, side, copy=True)
            np3 = self.point3.frame_mapping(frame, side, copy=True)
            return self.__class__(np1, np2, np3, self.name)
        else:
            self.point1.frame_mapping(frame, side, copy=False)
            self.point2.frame_mapping(frame, side, copy=False)
            self.point3.frame_mapping(frame, side, copy=False)
            self.bounding_box = self._bounding_box()

    def copy(self, deep=True, memo=None):
        return Triangle3D(self.point1.copy(), self.point2.copy(), self.point3.copy(),
                           self.name)


    def triangulation(self):
        return vmd.DisplayMesh3D([vmd.Node3D.from_point(self.point1),
                                  vmd.Node3D.from_point(self.point2),
                                  vmd.Node3D.from_point(self.point3)],
                                 [(0, 1, 2)])

    def translation(self, offset, copy=True):
        new_point1 = self.point1.translation(offset, True)
        new_point2 = self.point2.translation(offset, True)
        new_point3 = self.point3.translation(offset, True)

        new_triangle = Triangle3D(new_point1, new_point2, new_point3,
                                  self.alpha, self.color, self.name)
        if copy:
            return new_triangle
        else:
            self.point1 = new_point1
            self.point2 = new_point2
            self.point3 = new_point3

    def rotation(self, center, axis, angle, copy=True):
        new_point1 = self.point1.rotation(center, axis, angle, copy=True)
        new_point2 = self.point2.rotation(center, axis, angle, copy=True)
        new_point3 = self.point3.rotation(center, axis, angle, copy=True)

        new_triangle = Triangle3D(new_point1, new_point2, new_point3,
                                  self.alpha, self.color, self.name)
        if copy:
            return new_triangle
        else:
            self.point1 = new_point1
            self.point2 = new_point2
            self.point3 = new_point3

    def subdescription(self, resolution = 0.01) :
        frame = self.surface3d.frame
        pts2d = [pt.to_2d(frame.origin, frame.u, frame.v) for pt in self.points]
        
        t_poly2d = volmdlr.wires.ClosedPolygon2D(pts2d)

        xmin, xmax = min(pt.x for pt in pts2d), max(pt.x for pt in pts2d)
        ymin, ymax = min(pt.y for pt in pts2d), max(pt.y for pt in pts2d)

        nbx, nby = int(((xmax-xmin)/resolution)+2), int(((ymax-ymin)/resolution)+2)
        points_box = []
        for i in range(nbx):
            x = min(xmin + i*resolution, xmax)
            if x == xmin :
                x = xmin + 0.01*resolution
            for j in range(nby):
                y = min(ymin + j*resolution, ymax)
                if y == ymin :
                    y = ymin + 0.01*resolution
                points_box.append(volmdlr.Point2D(x,y))

        points = [pt.copy() for pt in self.points]
        for pt in points_box :
            if t_poly2d.point_belongs(pt):
                points.append(pt.to_3d(frame.origin, frame.u, frame.v))
            elif t_poly2d.point_over_contour(pt):  
                points.append(pt.to_3d(frame.origin, frame.u, frame.v))
                
        return volmdlr.Vector3D.remove_duplicate(points)
    
    def subdescription_to_triangles(self, resolution = 0.01) :
        """
        This function will return a list of Triangle3D with resolution as max
        length of subtriangles side 
        """
        
        frame = self.surface3d.frame
        pts2d = [pt.to_2d(frame.origin, frame.u, frame.v) for pt in self.points]
        
        t_poly2d = volmdlr.wires.ClosedPolygon2D(pts2d)

        sub_triangles2d = [t_poly2d]
        done = False
        while not done :
            triangles2d = []
            for t, subtri in enumerate(sub_triangles2d) :
                ls_length = [ls.length() for ls in subtri.line_segments]
                ls_max = max(ls_length)
                
                if ls_max>resolution:
                    pos_ls_max = ls_length.index(ls_max)
                    taller = subtri.line_segments[pos_ls_max]
                    p1, p2 = taller.start, taller.end
                    p3 = list(set(subtri.points) - set([p1, p2]))[0]
                    
                    pt_mid = (p1 + p2)/2
                    new_triangles2d = [volmdlr.wires.ClosedPolygon2D([p1, pt_mid, p3]),
                                       volmdlr.wires.ClosedPolygon2D([p2, pt_mid, p3])]

                    triangles2d.extend(new_triangles2d)
                else :
                    triangles2d.append(subtri)
             
            if len(sub_triangles2d) == len(triangles2d):
                done = True
                break
            sub_triangles2d = triangles2d

        triangles3d = [Triangle3D(tri.points[0].to_3d(frame.origin, frame.u, frame.v),
                                  tri.points[1].to_3d(frame.origin, frame.u, frame.v),
                                  tri.points[2].to_3d(frame.origin, frame.u, frame.v)) for tri in sub_triangles2d]
        
        return triangles3d

    def middle(self):
        return (self.point1+self.point2+self.point3)/3

    def normal(self):
        '''
        
        Returns
        -------
        normal to the face

        '''
        normal = self.surface3d.frame.w
        # vec12 = self.point2 - self.point1
        # vec13 = self.point3 - self.point1
        # normal  = vec12.cross(vec13)
        normal.normalize()
        return normal

class CylindricalFace3D(Face3D):
    """
    :param contours2d: The cylinder's contour2D
    :type contours2d: volmdlr.Contour2D
    :param cylindricalsurface3d: Information about the Cylinder
    :type cylindricalsurface3d: CylindricalSurface3D
    :param points: contours2d's point
    :type points: List of volmdlr.Point2D

    :Example:
        >>> contours2d is rectangular and will create a classic cylinder with x= 2*pi*radius, y=h
    """
    min_x_density = 5
    min_y_density = 1

    def __init__(self,
                 surface3d: CylindricalSurface3D,
                 surface2d: Surface2D,
                 name: str = ''):

        self.radius = surface3d.radius
        self.center = surface3d.frame.origin
        self.normal = surface3d.frame.w
        Face3D.__init__(self, surface3d=surface3d,
                        surface2d=surface2d,
                        name=name)

    def copy(self, deep=True, memo=None):
        return CylindricalFace3D(self.surface3d.copy(), self.surface2d.copy(),
                           self.name)

    def _bounding_box(self):
        theta_min, theta_max, zmin, zmax = self.surface2d.outer_contour.bounding_rectangle()

        lower_center = self.surface3d.frame.origin + zmin * self.surface3d.frame.w
        upper_center = self.surface3d.frame.origin + zmax * self.surface3d.frame.w

        xmin, xmax = volmdlr.geometry.cos_image(theta_min, theta_max)
        ymin, ymax = volmdlr.geometry.sin_image(theta_min, theta_max)

        points = [(lower_center
                   + xmin * self.surface3d.radius * self.surface3d.frame.u
                   + ymin * self.surface3d.radius * self.surface3d.frame.v),
                  (lower_center
                   + xmax * self.surface3d.radius * self.surface3d.frame.u
                   + ymin * self.surface3d.radius * self.surface3d.frame.v),
                  (lower_center
                   + xmin * self.surface3d.radius * self.surface3d.frame.u
                   + ymax * self.surface3d.radius * self.surface3d.frame.v),
                  (lower_center
                   + xmax * self.surface3d.radius * self.surface3d.frame.u
                   + ymax * self.surface3d.radius * self.surface3d.frame.v),
                  (upper_center
                   + xmin * self.surface3d.radius * self.surface3d.frame.u
                   + ymin * self.surface3d.radius * self.surface3d.frame.v),
                  (upper_center
                   + xmax * self.surface3d.radius * self.surface3d.frame.u
                   + ymin * self.surface3d.radius * self.surface3d.frame.v),
                  (upper_center
                   + xmin * self.surface3d.radius * self.surface3d.frame.u
                   + ymax * self.surface3d.radius * self.surface3d.frame.v),
                  (upper_center
                   + xmax * self.surface3d.radius * self.surface3d.frame.u
                   + ymax * self.surface3d.radius * self.surface3d.frame.v)]

        return volmdlr.core.BoundingBox.from_points(points)

    def triangulation_lines(self, angle_resolution=5):
        theta_min, theta_max, zmin, zmax = self.surface2d.bounding_rectangle()
        delta_theta = theta_max - theta_min
        nlines = math.ceil(delta_theta * angle_resolution)
        lines = []
        for i in range(nlines):
            theta = theta_min + (i + 1) / (nlines + 1) * delta_theta
            lines.append(vme.Line2D(volmdlr.Point2D(theta, zmin),
                                    volmdlr.Point2D(theta, zmax)))
        return lines, []

    def range_closest(self, list_points):
        """
        This method has be edited as it was really bad coded:
            * parameter removed, use of self data instead
        """
        points_set = volmdlr.delete_double_point(list_points)
        points_set3D = CylindricalFace3D.points2d_to3d(None, [points_set],
                                                       self.radius, self.surface3d.frame)

        points_3dint = [points_set3D[0]]
        points_2dint = [points_set[0]]
        s = 1
        for k in range(1, len(points_set)):
            closest = points_set3D[s]
            while closest is None:
                s += 1
                closest = points_set3D[s]
            dist_min = (points_3dint[-1] - closest).norm()
            pos = s
            for i in range(s + 1, len(points_set3D)):
                close_test = points_set3D[i]
                if close_test is None:
                    continue
                else:
                    dist_test = (points_3dint[-1] - close_test).norm()
                    if dist_test <= dist_min:
                        dist_min = dist_test
                        closest = close_test
                        pos = i
            points_2dint.append(points_set[pos])
            points_set3D[pos] = None

        return points_2dint

<<<<<<< HEAD
    # def frame_mapping(self, frame, side, copy=True):
    #     if copy:
    #         new_cylindricalsurface3d = CylindricalSurface3D.frame_mapping(
    #             frame, side, copy)
    #         return CylindricalFace3D(self.contours2d, new_cylindricalsurface3d,
    #                                  points=self.points, name=self.name)
    #     else:
    #         self.cylindricalsurface3d.frame_mapping(frame, side, copy=False)

    def minimum_maximum(self):
        poly = self.surface2d.outer_contour.to_polygon() 
        points = poly.points
=======
    def minimum_maximum(self, contour2d, radius):
        points = contour2d.tessel_points
>>>>>>> b8e9e70b

        min_h, min_theta = min([pt.y for pt in points]), min(
            [pt.x for pt in points])
        max_h, max_theta = max([pt.y for pt in points]), max(
            [pt.x for pt in points])
        return min_h, min_theta, max_h, max_theta

    def minimum_distance_points_cyl(self, other_cyl):
        r1, r2 = self.radius, other_cyl.radius
        min_h1, min_theta1, max_h1, max_theta1 = self.minimum_maximum()

        n1 = self.normal
        u1 = self.surface3d.frame.u
        v1 = self.surface3d.frame.v
        frame1 = volmdlr.Frame3D(self.center, u1, v1, n1)

        min_h2, min_theta2, max_h2, max_theta2 = other_cyl.minimum_maximum()

        n2 = other_cyl.normal
        u2 = other_cyl.surface3d.frame.u
        v2 = other_cyl.surface3d.frame.v
        frame2 = volmdlr.Frame3D(other_cyl.center, u2, v2, n2)
        # st2 = volmdlr.Point3D((r2*math.cos(min_theta2), r2*math.sin(min_theta2), min_h2))
        # start2 = frame2.old_coordinates(st2)

        w = other_cyl.center - self.center

        n1n1, n1u1, n1v1, n1n2, n1u2, n1v2 = n1.dot(n1), n1.dot(u1), n1.dot(
            v1), n1.dot(n2), n1.dot(u2), n1.dot(v2)
        u1u1, u1v1, u1n2, u1u2, u1v2 = u1.dot(u1), u1.dot(v1), u1.dot(
            n2), u1.dot(u2), u1.dot(v2)
        v1v1, v1n2, v1u2, v1v2 = v1.dot(v1), v1.dot(n2), v1.dot(u2), v1.dot(v2)
        n2n2, n2u2, n2v2 = n2.dot(n2), n2.dot(u2), n2.dot(v2)
        u2u2, u2v2, v2v2 = u2.dot(u2), u2.dot(v2), v2.dot(v2)

        w2, wn1, wu1, wv1, wn2, wu2, wv2 = w.dot(w), w.dot(n1), w.dot(
            u1), w.dot(v1), w.dot(n2), w.dot(u2), w.dot(v2)

        # x = (theta1, h1, theta2, h2)
        def distance_squared(x):
            return (n1n1 * (x[1] ** 2) + u1u1 * ((math.cos(x[0])) ** 2) * (
                    r1 ** 2) + v1v1 * ((math.sin(x[0])) ** 2) * (r1 ** 2)
                    + w2 + n2n2 * (x[3] ** 2) + u2u2 * (
                            (math.cos(x[2])) ** 2) * (r2 ** 2) + v2v2 * (
                            (math.sin(x[2])) ** 2) * (r2 ** 2)
                    + 2 * x[1] * r1 * math.cos(x[0]) * n1u1 + 2 * x[
                        1] * r1 * math.sin(x[0]) * n1v1 - 2 * x[1] * wn1
                    - 2 * x[1] * x[3] * n1n2 - 2 * x[1] * r2 * math.cos(
                        x[2]) * n1u2 - 2 * x[1] * r2 * math.sin(x[2]) * n1v2
                    + 2 * math.cos(x[0]) * math.sin(x[0]) * u1v1 * (
                            r1 ** 2) - 2 * r1 * math.cos(x[0]) * wu1
                    - 2 * r1 * x[3] * math.cos(
                        x[0]) * u1n2 - 2 * r1 * r2 * math.cos(x[0]) * math.cos(
                        x[2]) * u1u2
                    - 2 * r1 * r2 * math.cos(x[0]) * math.sin(
                        x[2]) * u1v2 - 2 * r1 * math.sin(x[0]) * wv1
                    - 2 * r1 * x[3] * math.sin(
                        x[0]) * v1n2 - 2 * r1 * r2 * math.sin(x[0]) * math.cos(
                        x[2]) * v1u2
                    - 2 * r1 * r2 * math.sin(x[0]) * math.sin(
                        x[2]) * v1v2 + 2 * x[3] * wn2 + 2 * r2 * math.cos(
                        x[2]) * wu2
                    + 2 * r2 * math.sin(x[2]) * wv2 + 2 * x[3] * r2 * math.cos(
                        x[2]) * n2u2 + 2 * x[3] * r2 * math.sin(x[2]) * n2v2
                    + 2 * math.cos(x[2]) * math.sin(x[2]) * u2v2 * (r2 ** 2))

        x01 = npy.array([(min_theta1 + max_theta1) / 2, (min_h1 + max_h1) / 2,
                         (min_theta2 + max_theta2) / 2, (min_h2 + max_h2) / 2])
        x02 = npy.array([min_theta1, (min_h1 + max_h1) / 2,
                         min_theta2, (min_h2 + max_h2) / 2])
        x03 = npy.array([max_theta1, (min_h1 + max_h1) / 2,
                         max_theta2, (min_h2 + max_h2) / 2])

        minimax = [(min_theta1, min_h1, min_theta2, min_h2),
                   (max_theta1, max_h1, max_theta2, max_h2)]

        res1 = scp.optimize.least_squares(distance_squared, x01,
                                          bounds=minimax)
        res2 = scp.optimize.least_squares(distance_squared, x02,
                                          bounds=minimax)
        res3 = scp.optimize.least_squares(distance_squared, x03,
                                          bounds=minimax)

        pt1 = volmdlr.Point3D(r1 * math.cos(res1.x[0]), 
                              r1 * math.sin(res1.x[0]),
                              res1.x[1])
        p1 = frame1.old_coordinates(pt1)
        pt2 = volmdlr.Point3D(r2 * math.cos(res1.x[2]), 
                              r2 * math.sin(res1.x[2]),
                              res1.x[3])
        p2 = frame2.old_coordinates(pt2)
        d = p1.point_distance(p2)
        result = res1

        res = [res2, res3]
        for couple in res:
            pttest1 = volmdlr.Point3D(r1 * math.cos(couple.x[0]),
                                      r1 * math.sin(couple.x[0]),
                                      couple.x[1])
            pttest2 = volmdlr.Point3D(r2 * math.cos(couple.x[2]),
                                      r2 * math.sin(couple.x[2]),
                                      couple.x[3])
            ptest1 = frame1.old_coordinates(pttest1)
            ptest2 = frame2.old_coordinates(pttest2)
            dtest = ptest1.point_distance(ptest2)
            if dtest < d:
                result = couple
                p1, p2 = ptest1, ptest2

        pt1_2d = volmdlr.Point2D(result.x[0], result.x[1])
        pt2_2d = volmdlr.Point2D(result.x[2], result.x[3])

<<<<<<< HEAD
        if not (self.surface2d.outer_contour.point_belongs(pt1_2d)):
=======
        if not self.contours2d[0].point_belongs(pt1_2d):
>>>>>>> b8e9e70b
            # Find the closest one
            
            poly1 = self.surface2d.outer_contour.to_polygon()
            d1, new_pt1_2d = poly1.point_border_distance(pt1_2d,
                                                         return_other_point=True)
            pt1 = volmdlr.Point3D(r1 * math.cos(new_pt1_2d[0]),
                                  r1 * math.sin(new_pt1_2d[0]),
                                  new_pt1_2d[1])
            p1 = frame1.old_coordinates(pt1)

<<<<<<< HEAD
        if not (other_cyl.surface2d.outer_contour.point_belongs(pt2_2d)):
=======
        if not other_cyl.contours2d[0].point_belongs(pt2_2d):
>>>>>>> b8e9e70b
            # Find the closest one
            
            poly2 = other_cyl.surface2d.outer_contour.to_polygon()
            d2, new_pt2_2d = poly2.point_border_distance(pt2_2d,
                                                         return_other_point=True)
            pt2 = volmdlr.Point3D(r2 * math.cos(new_pt2_2d[0]),
                                  r2 * math.sin(new_pt2_2d[0]),
                                  new_pt2_2d[1])
            p2 = frame2.old_coordinates(pt2)

        return p1, p2

    def minimum_distance_points_plane(self, planeface):
        #Doesn't take in to account hole
        
        r = self.radius
        min_h1, min_theta1, max_h1, max_theta1 = self.minimum_maximum()

        n1 = self.normal
        u1 = self.surface3d.frame.u
        v1 = self.surface3d.frame.v
        frame1 = volmdlr.Frame3D(self.center, u1, v1, n1)

        poly2d = planeface.surface2d.outer_contour.to_polygon()
        pfpoints = poly2d.points
        xmin, ymin = min([pt.x for pt in pfpoints]), min([pt.y for pt in pfpoints])
        xmax, ymax = max([pt.x for pt in pfpoints]), max([pt.y for pt in pfpoints])
        origin = planeface.surface3d.frame.origin
        vx, vy = planeface.surface3d.frame.u, planeface.surface3d.frame.v
                         
        pf1_2d, pf2_2d = volmdlr.Point2D(xmin, ymin), volmdlr.Point2D(xmin, ymax)
        pf3_2d, pf4_2d = volmdlr.Point2D(xmax, ymin), volmdlr.Point2D(xmax, ymax)
        pf1, pf2 = pf1_2d.to_3d(origin, vx, vy), pf2_2d.to_3d(origin, vx, vy)
        pf3, _ = pf3_2d.to_3d(origin, vx, vy), pf4_2d.to_3d(origin, vx, vy)

        u, v = (pf3 - pf1), (pf2 - pf1)
        u.normalize()
        v.normalize()

        w = pf1 - self.center

        n1n1, n1u1, n1v1, n1u, n1v = n1.dot(n1), n1.dot(u1), n1.dot(
            v1), n1.dot(u), n1.dot(v)
        u1u1, u1v1, u1u, u1v = u1.dot(u1), u1.dot(v1), u1.dot(u), u1.dot(v)
        v1v1, v1u, v1v = v1.dot(v1), v1.dot(u), v1.dot(v)
        uu, uv, vv = u.dot(u), u.dot(v), v.dot(v)

        w2, wn1, wu1, wv1, wu, wv = w.dot(w), w.dot(n1), w.dot(u1), w.dot(
            v1), w.dot(u), w.dot(v)

        # x = (h, theta, x, y)
        def distance_squared(x):
            return (n1n1 * (x[0] ** 2) + ((math.cos(x[1])) ** 2) * u1u1 * (
                    r ** 2) + ((math.sin(x[1])) ** 2) * v1v1 * (r ** 2)
                    + w2 + uu * (x[2] ** 2) + vv * (x[3] ** 2) + 2 * x[
                        0] * math.cos(x[1]) * r * n1u1
                    + 2 * x[0] * math.sin(x[1]) * r * n1v1 - 2 * x[
                        0] * wn1 - 2 * x[0] * x[2] * n1u
                    - 2 * x[0] * x[3] * n1v + 2 * math.sin(x[1]) * math.cos(
                        x[1]) * u1v1 * (r ** 2)
                    - 2 * r * math.cos(x[1]) * wu1 - 2 * r * x[2] * math.cos(
                        x[1]) * u1u
                    - 2 * r * x[3] * math.sin(x[1]) * u1v - 2 * r * math.sin(
                        x[1]) * wv1
                    - 2 * r * x[2] * math.sin(x[1]) * v1u - 2 * r * x[
                        3] * math.sin(x[1]) * v1v
                    + 2 * x[2] * wu + 2 * x[3] * wv + 2 * x[2] * x[3] * uv)

        x01 = npy.array([(min_h1 + max_h1) / 2, (min_theta1 + max_theta1) / 2,
                         (xmax - xmin) / 2, (ymax - ymin) / 2])

        minimax = [(min_h1, min_theta1, 0, 0),
                   (max_h1, max_theta1, xmax - xmin, ymax - ymin)]

        res1 = scp.optimize.least_squares(distance_squared, x01,
                                          bounds=minimax)

        pt1 = volmdlr.Point3D(r * math.cos(res1.x[1]), r * math.sin(res1.x[1]), res1.x[0])
        p1 = frame1.old_coordinates(pt1)
        p2 = pf1 + res1.x[2] * u + res1.x[3] * v
        pt1_2d = volmdlr.Point2D(res1.x[1], res1.x[0])
        pt2_2d = p2.to_2d(pf1, u, v)

<<<<<<< HEAD
        if not (self.surface2d.outer_contour.point_belongs(pt1_2d)):
=======
        if not self.contours2d[0].point_belongs(pt1_2d):
>>>>>>> b8e9e70b
            # Find the closest one

            poly1 = self.surface2d.outer_contour.to_polygon()
            d1, new_pt1_2d = poly1.point_border_distance(pt1_2d,
                                                         return_other_point=True)
            pt1 = volmdlr.Point3D(r * math.cos(new_pt1_2d[0]),
                                  r * math.sin(new_pt1_2d[0]),
                                  new_pt1_2d[1])
            p1 = frame1.old_coordinates(pt1)

<<<<<<< HEAD
        if not (planeface.surface2d.outer_contour.point_belongs(pt2_2d)):
=======
        if not planeface.contours[0].point_belongs(pt2_2d):
>>>>>>> b8e9e70b
            # Find the closest one
            poly2 = planeface.surface2d.outer_contour.to_polygon()
            d2, new_pt2_2d = poly2.point_border_distance(pt2_2d,
                                                         return_other_point=True)
            pt2 = volmdlr.Point2D(new_pt2_2d[0], new_pt2_2d[1])
            p2 = pt2.to_3d(pf1, u, v)

        return p1, p2

    def minimum_distance(self, other_face, return_points=False):
        if other_face.__class__ is CylindricalFace3D:
            p1, p2 = self.minimum_distance_points_cyl(other_face)
            if return_points:
                return p1.point_distance(p2), p1, p2
            else:
                return p1.point_distance(p2)

        if other_face.__class__ is PlaneFace3D:
            p1, p2 = self.minimum_distance_points_plane(other_face)
            if return_points:
                return p1.point_distance(p2), p1, p2
            else:
                return p1.point_distance(p2)

        if other_face.__class__ is ToroidalFace3D:
            p1, p2 = other_face.minimum_distance_points_cyl(self)
            if return_points:
                return p1.point_distance(p2), p1, p2
            else:
                return p1.point_distance(p2)

        else:
            return NotImplementedError


class ToroidalFace3D(Face3D):
    """
    :param contours2d: The Tore's contour2D
    :type contours2d: volmdlr.Contour2D
    :param toroidalsurface3d: Information about the Tore
    :type toroidalsurface3d: ToroidalSurface3D
    :param theta: angle of cut in main circle direction
    :param phi: angle of cut in secondary circle direction
    :type points: List of float

    Example
        contours2d is rectangular and will create a classic tore with x:2*pi, y:2*pi
        x is for exterior, and y for the circle to revolute
        points = [pi, 2*pi] for an half tore
    """
    min_x_density = 5
    min_y_density = 1

    def __init__(self, surface3d: ToroidalSurface3D,
                 surface2d: Surface2D,
                 name: str = ''):

        # self.toroidalsurface3d = toroidalsurface3d

        self.center = surface3d.frame.origin
        self.normal = surface3d.frame.w

        theta_min, theta_max, phi_min, phi_max = surface2d.outer_contour.bounding_rectangle()

        self.theta_min = theta_min
        self.theta_max = theta_max
        self.phi_min = phi_min
        self.phi_max = phi_max

        # contours3d = [self.toroidalsurface3d.contour2d_to_3d(c)\
        #               for c in [outer_contour2d]+inners_contours2d]

        Face3D.__init__(self,
                        surface3d=surface3d,
                        surface2d=surface2d,
                        name=name)

    def copy(self, deep=True, memo=None):
        return ToroidalFace3D(self.surface3d.copy(), self.surface2d.copy(),
                              self.name)

    def points_resolution(self, line, pos,
                          resolution):  # With a resolution wished
        points = []
        points.append(line.points[0])
        limit = line.points[1].vector[pos]
        start = line.points[0].vector[pos]
        vec = [0, 0]
        vec[pos] = start
        echelon = [line.points[0].vector[0] - vec[0],
                   line.points[0].vector[1] - vec[1]]
        flag = start + resolution
        while flag < limit:
            echelon[pos] = flag
            flag += resolution
            points.append(volmdlr.Point2D(echelon))
        points.append(line.points[1])
        return points

    def _bounding_box(self):
        return self.surface3d._bounding_box()

    def triangulation_lines(self, angle_resolution=5):
        theta_min, theta_max, phi_min, phi_max = self.surface2d.bounding_rectangle()

        delta_theta = theta_max - theta_min
        nlines_x = int(delta_theta * angle_resolution)
        lines_x = []
        for i in range(nlines_x):
            theta = theta_min + (i + 1) / (nlines_x + 1) * delta_theta
            lines_x.append(vme.Line2D(volmdlr.Point2D(theta, phi_min),
                                      volmdlr.Point2D(theta, phi_max)))
        delta_phi = phi_max - phi_min
        nlines_y = int(delta_phi * angle_resolution)
        lines_y = []
        for i in range(nlines_y):
            phi = phi_min + (i + 1) / (nlines_y + 1) * delta_phi
            lines_y.append(vme.Line2D(volmdlr.Point2D(theta_min, phi),
                                      volmdlr.Point2D(theta_max, phi)))
        return lines_x, lines_y

# =============================================================================
#  This code seems buggy...
# =============================================================================

    # def minimum_maximum_tore(self, contour2d):
    #     points = contour2d.tessel_points

    #     min_phi, min_theta = min([pt[1] for pt in points]), min(
    #         [pt[0] for pt in points])
    #     max_phi, max_theta = max([pt[1] for pt in points]), max(
    #         [pt[0] for pt in points])
    #     return min_phi, min_theta, max_phi, max_theta

    # def minimum_distance_points_tore(self, other_tore):
    #     raise NotImplementedError('This method seems unused, its code has been commented')
    #     R1, r1, R2, r2 = self.rcenter, self.rcircle, other_tore.rcenter, other_tore.rcircle

    #     min_phi1, min_theta1, max_phi1, max_theta1 = self.minimum_maximum_tore(
    #         self.contours2d[0])

    #     # start1 = self.start
    #     n1 = self.normal
    #     u1 = self.toroidalsurface3d.frame.u
    #     v1 = self.toroidalsurface3d.frame.v
    #     frame1 = volmdlr.Frame3D(self.center, u1, v1, n1)
    #     # start1 = self.points2d_to3d([[min_theta1, min_phi1]], R1, r1, frame1)

    #     min_phi2, min_theta2, max_phi2, max_theta2 = self.minimum_maximum_tore(
    #         other_tore.contours2d[0])

    #     # start2 = other_tore.start
    #     n2 = other_tore.normal
    #     u2 = other_tore.toroidalsurface3d.frame.u
    #     v2 = other_tore.toroidalsurface3d.frame.v
    #     frame2 = volmdlr.Frame3D(other_tore.center, u2, v2, n2)
    #     # start2 = other_tore.points2d_to3d([[min_theta2, min_phi2]], R2, r2, frame2)

    #     w = other_tore.center - self.center

    #     n1n1, n1u1, n1v1, n1n2, n1u2, n1v2 = n1.dot(n1), n1.dot(u1), n1.dot(
    #         v1), n1.dot(n2), n1.dot(u2), n1.dot(v2)
    #     u1u1, u1v1, u1n2, u1u2, u1v2 = u1.dot(u1), u1.dot(v1), u1.dot(
    #         n2), u1.dot(u2), u1.dot(v2)
    #     v1v1, v1n2, v1u2, v1v2 = v1.dot(v1), v1.dot(n2), v1.dot(u2), v1.dot(v2)
    #     n2n2, n2u2, n2v2 = n2.dot(n2), n2.dot(u2), n2.dot(v2)
    #     u2u2, u2v2, v2v2 = u2.dot(u2), u2.dot(v2), v2.dot(v2)

    #     w2, wn1, wu1, wv1, wn2, wu2, wv2 = w.dot(w), w.dot(n1), w.dot(
    #         u1), w.dot(v1), w.dot(n2), w.dot(u2), w.dot(v2)

    #     # x = (phi1, theta1, phi2, theta2)
    #     def distance_squared(x):
    #         return (u1u1 * (((R1 + r1 * math.cos(x[0])) * math.cos(x[1])) ** 2)
    #                 + v1v1 * (((R1 + r1 * math.cos(x[0])) * math.sin(
    #                     x[1])) ** 2)
    #                 + n1n1 * ((math.sin(x[0])) ** 2) * (r1 ** 2) + w2
    #                 + u2u2 * (((R2 + r2 * math.cos(x[2])) * math.cos(
    #                     x[3])) ** 2)
    #                 + v2v2 * (((R2 + r2 * math.cos(x[2])) * math.sin(
    #                     x[3])) ** 2)
    #                 + n2n2 * ((math.sin(x[2])) ** 2) * (r2 ** 2)
    #                 + 2 * u1v1 * math.cos(x[1]) * math.sin(x[1]) * (
    #                         (R1 + r1 * math.cos(x[0])) ** 2)
    #                 + 2 * (R1 + r1 * math.cos(x[0])) * math.cos(
    #                     x[1]) * r1 * math.sin(x[0]) * n1u1
    #                 - 2 * (R1 + r1 * math.cos(x[0])) * math.cos(x[1]) * wu1
    #                 - 2 * (R1 + r1 * math.cos(x[0])) * (
    #                         R2 + r2 * math.cos(x[2])) * math.cos(
    #                     x[1]) * math.cos(x[3]) * u1u2
    #                 - 2 * (R1 + r1 * math.cos(x[0])) * (
    #                         R2 + r2 * math.cos(x[2])) * math.cos(
    #                     x[1]) * math.sin(x[3]) * u1v2
    #                 - 2 * (R1 + r1 * math.cos(x[0])) * math.cos(
    #                     x[1]) * r2 * math.sin(x[2]) * u1n2
    #                 + 2 * (R1 + r1 * math.cos(x[0])) * math.sin(
    #                     x[1]) * r1 * math.sin(x[0]) * n1v1
    #                 - 2 * (R1 + r1 * math.cos(x[0])) * math.sin(x[1]) * wv1
    #                 - 2 * (R1 + r1 * math.cos(x[0])) * (
    #                         R2 + r2 * math.cos(x[2])) * math.sin(
    #                     x[1]) * math.cos(x[3]) * v1u2
    #                 - 2 * (R1 + r1 * math.cos(x[0])) * (
    #                         R2 + r2 * math.cos(x[2])) * math.sin(
    #                     x[1]) * math.sin(x[3]) * v1v2
    #                 - 2 * (R1 + r1 * math.cos(x[0])) * math.sin(
    #                     x[1]) * r2 * math.sin(x[2]) * v1n2
    #                 - 2 * r1 * math.sin(x[0]) * wn1
    #                 - 2 * r1 * math.sin(x[0]) * (
    #                         R2 + r2 * math.cos(x[2])) * math.cos(
    #                     x[3]) * n1u2
    #                 - 2 * r1 * math.sin(x[0]) * (
    #                         R2 + r2 * math.cos(x[2])) * math.sin(
    #                     x[3]) * n1v2
    #                 - 2 * r1 * r2 * math.sin(x[0]) * math.sin(x[2]) * n1n2
    #                 + 2 * (R2 + r2 * math.cos(x[2])) * math.cos(x[3]) * wu2
    #                 + 2 * (R2 + r2 * math.cos(x[2])) * math.sin(x[3]) * wv2
    #                 + 2 * r2 * math.sin(x[2]) * wn2
    #                 + 2 * u2v2 * math.cos(x[3]) * math.sin(x[3]) * (
    #                         (R2 + r2 * math.cos(x[2])) ** 2)
    #                 + 2 * math.cos(x[3]) * (
    #                         R2 + r2 * math.cos(x[2])) * r2 * math.sin(
    #                     x[2]) * n2u2
    #                 + 2 * math.sin(x[3]) * (
    #                         R2 + r2 * math.cos(x[2])) * r2 * math.sin(
    #                     x[2]) * n2v2)

    #     x01 = npy.array(
    #         [(min_phi1 + max_phi1) / 2, (min_theta1 + max_theta1) / 2,
    #          (min_phi2 + max_phi2) / 2, (min_theta2 + max_theta2) / 2])
    #     x02 = npy.array([min_phi1, min_theta1,
    #                      min_phi2, min_theta2])
    #     x03 = npy.array([max_phi1, max_theta1,
    #                      max_phi2, max_theta2])

    #     minimax = [(min_phi1, min_theta1, min_phi2, min_theta2),
    #                (max_phi1, max_theta1, max_phi2, max_theta2)]

    #     res1 = scp.optimize.least_squares(distance_squared, x01,
    #                                       bounds=minimax)
    #     res2 = scp.optimize.least_squares(distance_squared, x02,
    #                                       bounds=minimax)
    #     res3 = scp.optimize.least_squares(distance_squared, x03,
    #                                       bounds=minimax)

    #     # frame1, frame2 = volmdlr.Frame3D(self.center, u1, v1, n1), volmdlr.Frame3D(other_tore.center, u2, v2, n2)
    #     pt1 = self.points2d_to3d([[res1.x[1], res1.x[0]]], R1, r1, frame1)
    #     pt2 = self.points2d_to3d([[res1.x[3], res1.x[2]]], R2, r2, frame2)
    #     p1, p2 = pt1[0], pt2[0]
    #     d = p1.point_distance(p2)
    #     result = res1

    #     res = [res2, res3]
    #     for couple in res:
    #         ptest1 = self.points2d_to3d([[couple.x[1], couple.x[0]]], R1, r1,
    #                                     frame1)
    #         ptest2 = self.points2d_to3d([[couple.x[3], couple.x[2]]], R2, r2,
    #                                     frame2)
    #         dtest = ptest1[0].point_distance(ptest2[0])
    #         if dtest < d:
    #             result = couple
    #             p1, p2 = ptest1[0], ptest2[0]

    #     pt1_2d, pt2_2d = volmdlr.Point2D(
    #         (result.x[1], result.x[0])), volmdlr.Point2D(
    #         (result.x[3], result.x[2]))

    #     if not self.contours2d[0].point_belongs(pt1_2d):
    #         # Find the closest one
    #         points_contours1 = self.contours2d[0].tessel_points

    #         poly1 = volmdlr.ClosedPolygon2D(points_contours1)
    #         d1, new_pt1_2d = poly1.PointBorderDistance(pt1_2d,
    #                                                    return_other_point=True)

    #         pt1 = self.points2d_to3d([new_pt1_2d], R1, r1, frame1)
    #         p1 = pt1[0]

    #     if not other_tore.contours2d[0].point_belongs(pt2_2d):
    #         # Find the closest one
    #         points_contours2 = other_tore.contours2d[0].tessel_points

    #         poly2 = volmdlr.ClosedPolygon2D(points_contours2)
    #         d2, new_pt2_2d = poly2.PointBorderDistance(pt2_2d,
    #                                                    return_other_point=True)

    #         pt2 = self.points2d_to3d([new_pt2_2d], R2, r2, frame2)
    #         p2 = pt2[0]

    #     return p1, p2

    # def minimum_distance_points_cyl(self, cyl):
    #     R2, r2, r = self.rcenter, self.rcircle, cyl.radius

    #     min_h, min_theta, max_h, max_theta = cyl.minimum_maximum(
    #         cyl.contours2d[0], r)

    #     n1 = cyl.normal
    #     u1 = cyl.cylindricalsurface3d.frame.u
    #     v1 = cyl.cylindricalsurface3d.frame.v
    #     frame1 = volmdlr.Frame3D(cyl.center, u1, v1, n1)
    #     # st1 = volmdlr.Point3D((r*math.cos(min_theta), r*math.sin(min_theta), min_h))
    #     # start1 = frame1.old_coordinates(st1)

    #     min_phi2, min_theta2, max_phi2, max_theta2 = self.minimum_maximum_tore(
    #         self.contours2d[0])

    #     n2 = self.normal
    #     u2 = self.toroidalsurface3d.frame.u
    #     v2 = self.toroidalsurface3d.frame.v
    #     frame2 = volmdlr.Frame3D(self.center, u2, v2, n2)
    #     # start2 = self.points2d_to3d([[min_theta2, min_phi2]], R2, r2, frame2)

    #     w = self.center - cyl.center

    #     n1n1, n1u1, n1v1, n1n2, n1u2, n1v2 = n1.dot(n1), n1.dot(u1), n1.dot(
    #         v1), n1.dot(n2), n1.dot(u2), n1.dot(v2)
    #     u1u1, u1v1, u1n2, u1u2, u1v2 = u1.dot(u1), u1.dot(v1), u1.dot(
    #         n2), u1.dot(u2), u1.dot(v2)
    #     v1v1, v1n2, v1u2, v1v2 = v1.dot(v1), v1.dot(n2), v1.dot(u2), v1.dot(v2)
    #     n2n2, n2u2, n2v2 = n2.dot(n2), n2.dot(u2), n2.dot(v2)
    #     u2u2, u2v2, v2v2 = u2.dot(u2), u2.dot(v2), v2.dot(v2)

    #     w2, wn1, wu1, wv1, wn2, wu2, wv2 = w.dot(w), w.dot(n1), w.dot(
    #         u1), w.dot(v1), w.dot(n2), w.dot(u2), w.dot(v2)

    #     # x = (theta, h, phi2, theta2)
    #     def distance_squared(x):
    #         return (u1u1 * ((math.cos(x[0]) * r) ** 2) + v1v1 * (
    #                 (math.sin(x[0]) * r) ** 2)
    #                 + n1n1 * (x[1] ** 2) + w2
    #                 + u2u2 * (((R2 + r2 * math.cos(x[2])) * math.cos(
    #                     x[3])) ** 2)
    #                 + v2v2 * (((R2 + r2 * math.cos(x[2])) * math.sin(
    #                     x[3])) ** 2)
    #                 + n2n2 * ((math.sin(x[2])) ** 2) * (r2 ** 2)
    #                 + 2 * u1v1 * math.cos(x[0]) * math.sin(x[0]) * (r ** 2)
    #                 + 2 * r * math.cos(x[0]) * x[1] * n1u1 - 2 * r * math.cos(
    #                     x[0]) * wu1
    #                 - 2 * r * math.cos(x[0]) * (
    #                         R2 + r2 * math.cos(x[2])) * math.cos(
    #                     x[3]) * u1u2
    #                 - 2 * r * math.cos(x[0]) * (
    #                         R2 + r2 * math.cos(x[2])) * math.sin(
    #                     x[3]) * u1v2
    #                 - 2 * r * math.cos(x[0]) * r2 * math.sin(x[2]) * u1n2
    #                 + 2 * r * math.sin(x[0]) * x[1] * n1v1 - 2 * r * math.sin(
    #                     x[0]) * wv1
    #                 - 2 * r * math.sin(x[0]) * (
    #                         R2 + r2 * math.cos(x[2])) * math.cos(
    #                     x[3]) * v1u2
    #                 - 2 * r * math.sin(x[0]) * (
    #                         R2 + r2 * math.cos(x[2])) * math.sin(
    #                     x[3]) * v1v2
    #                 - 2 * r * math.sin(x[0]) * r2 * math.sin(x[2]) * v1n2 - 2 *
    #                 x[1] * wn1
    #                 - 2 * x[1] * (R2 + r2 * math.cos(x[2])) * math.cos(
    #                     x[3]) * n1u2
    #                 - 2 * x[1] * (R2 + r2 * math.cos(x[2])) * math.sin(
    #                     x[3]) * n1v2
    #                 - 2 * x[1] * r2 * math.sin(x[2]) * n1n2
    #                 + 2 * (R2 + r2 * math.cos(x[2])) * math.cos(x[3]) * wu2
    #                 + 2 * (R2 + r2 * math.cos(x[2])) * math.sin(x[3]) * wv2
    #                 + 2 * r2 * math.sin(x[2]) * wn2
    #                 + 2 * u2v2 * math.cos(x[3]) * math.sin(x[3]) * (
    #                         (R2 + r2 * math.cos(x[2])) ** 2)
    #                 + 2 * math.cos(x[3]) * (
    #                         R2 + r2 * math.cos(x[2])) * r2 * math.sin(
    #                     x[2]) * n2u2
    #                 + 2 * math.sin(x[3]) * (
    #                         R2 + r2 * math.cos(x[2])) * r2 * math.sin(
    #                     x[2]) * n2v2)

    #     x01 = npy.array([(min_theta + max_theta) / 2, (min_h + max_h) / 2,
    #                      (min_phi2 + max_phi2) / 2,
    #                      (min_theta2 + max_theta2) / 2])
    #     x02 = npy.array([min_theta, min_h,
    #                      min_phi2, min_theta2])
    #     x03 = npy.array([max_theta, max_h,
    #                      max_phi2, max_theta2])

    #     minimax = [(min_theta, min_h, min_phi2, min_theta2),
    #                (max_theta, max_h, max_phi2, max_theta2)]

    #     res1 = scp.optimize.least_squares(distance_squared, x01,
    #                                       bounds=minimax)
    #     res2 = scp.optimize.least_squares(distance_squared, x02,
    #                                       bounds=minimax)
    #     res3 = scp.optimize.least_squares(distance_squared, x03,
    #                                       bounds=minimax)

    #     pt1 = volmdlr.Point3D(
    #         (r * math.cos(res1.x[0]), r * math.sin(res1.x[0]), res1.x[1]))
    #     p1 = frame1.old_coordinates(pt1)
    #     pt2 = self.points2d_to3d([[res1.x[3], res1.x[2]]], R2, r2, frame2)
    #     p2 = pt2[0]
    #     d = p1.point_distance(p2)
    #     result = res1

    #     res = [res2, res3]
    #     for couple in res:
    #         pttest1 = volmdlr.Point3D((r * math.cos(couple.x[0]),
    #                                    r * math.sin(couple.x[0]), couple.x[1]))
    #         ptest1 = frame1.old_coordinates(pttest1)
    #         ptest2 = self.points2d_to3d([[couple.x[3], couple.x[2]]], R2, r2,
    #                                     frame2)
    #         dtest = ptest1.point_distance(ptest2[0])
    #         if dtest < d:
    #             result = couple
    #             p1, p2 = ptest1, ptest2[0]

    #     pt1_2d, pt2_2d = volmdlr.Point2D(
    #         (result.x[0], result.x[1])), volmdlr.Point2D(
    #         (result.x[3], result.x[2]))

    #     if not self.contours2d[0].point_belongs(pt2_2d):
    #         # Find the closest one
    #         points_contours2 = self.contours2d[0].tessel_points

    #         poly2 = volmdlr.ClosedPolygon2D(points_contours2)
    #         d2, new_pt2_2d = poly2.PointBorderDistance(pt2_2d,
    #                                                    return_other_point=True)

    #         pt2 = self.points2d_to3d([new_pt2_2d], R2, r2, frame2)
    #         p2 = pt2[0]

    #     if not cyl.contours2d[0].point_belongs(pt1_2d):
    #         # Find the closest one
    #         points_contours1 = cyl.contours2d[0].tessel_points

    #         poly1 = volmdlr.ClosedPolygon2D(points_contours1)
    #         d1, new_pt1_2d = poly1.PointBorderDistance(pt1_2d,
    #                                                    return_other_point=True)

    #         pt1 = volmdlr.Point3D((r * math.cos(new_pt1_2d.vector[0]),
    #                                r * math.sin(new_pt1_2d.vector[0]),
    #                                new_pt1_2d.vector[1]))
    #         p1 = frame1.old_coordinates(pt1)

    #     return p1, p2

    # def minimum_distance_points_plane(self,
    #                                   planeface):  # Planeface with contour2D
    #     # TODO: check that it takes into account holes

    #     poly2d = planeface.polygon2D
    #     pfpoints = poly2d.points
    #     xmin, ymin = min([pt[0] for pt in pfpoints]), min(
    #         [pt[1] for pt in pfpoints])
    #     xmax, ymax = max([pt[0] for pt in pfpoints]), max(
    #         [pt[1] for pt in pfpoints])
    #     origin, vx, vy = planeface.plane.origin, planeface.plane.vectors[0], \
    #                      planeface.plane.vectors[1]
    #     pf1_2d, pf2_2d = volmdlr.Point2D((xmin, ymin)), volmdlr.Point2D(
    #         (xmin, ymax))
    #     pf3_2d, pf4_2d = volmdlr.Point2D((xmax, ymin)), volmdlr.Point2D(
    #         (xmax, ymax))
    #     pf1, pf2 = pf1_2d.to_3d(origin, vx, vy), pf2_2d.to_3d(origin, vx, vy)
    #     pf3, _ = pf3_2d.to_3d(origin, vx, vy), pf4_2d.to_3d(origin, vx, vy)

    #     u, v = (pf3 - pf1), (pf2 - pf1)
    #     u.normalize()
    #     v.normalize()

    #     R1, r1 = self.rcenter, self.rcircle
    #     min_phi1, min_theta1, max_phi1, max_theta1 = self.minimum_maximum_tore(
    #         self.contours2d[0])

    #     n1 = self.normal
    #     u1 = self.toroidalsurface3d.frame.u
    #     v1 = self.toroidalsurface3d.frame.v
    #     frame1 = volmdlr.Frame3D(self.center, u1, v1, n1)
    #     # start1 = self.points2d_to3d([[min_theta1, min_phi1]], R1, r1, frame1)

    #     w = self.center - pf1

    #     n1n1, n1u1, n1v1, n1u, n1v = n1.dot(n1), n1.dot(u1), n1.dot(
    #         v1), n1.dot(u), n1.dot(v)
    #     u1u1, u1v1, u1u, u1v = u1.dot(u1), u1.dot(v1), u1.dot(u), u1.dot(v)
    #     v1v1, v1u, v1v = v1.dot(v1), v1.dot(u), v1.dot(v)
    #     uu, uv, vv = u.dot(u), u.dot(v), v.dot(v)

    #     w2, wn1, wu1, wv1, wu, wv = w.dot(w), w.dot(n1), w.dot(u1), w.dot(
    #         v1), w.dot(u), w.dot(v)

    #     # x = (x, y, phi1, theta1)
    #     def distance_squared(x):
    #         return (uu * (x[0] ** 2) + vv * (x[1] ** 2) + w2
    #                 + u1u1 * (((R1 + r1 * math.cos(x[2])) * math.cos(
    #                     x[3])) ** 2)
    #                 + v1v1 * (((R1 + r1 * math.cos(x[2])) * math.sin(
    #                     x[3])) ** 2)
    #                 + n1n1 * ((math.sin(x[2])) ** 2) * (r1 ** 2)
    #                 + 2 * x[0] * x[1] * uv - 2 * x[0] * wu
    #                 - 2 * x[0] * (R1 + r1 * math.cos(x[2])) * math.cos(
    #                     x[3]) * u1u
    #                 - 2 * x[0] * (R1 + r1 * math.cos(x[2])) * math.sin(
    #                     x[3]) * v1u
    #                 - 2 * x[0] * math.sin(x[2]) * r1 * n1u - 2 * x[1] * wv
    #                 - 2 * x[1] * (R1 + r1 * math.cos(x[2])) * math.cos(
    #                     x[3]) * u1v
    #                 - 2 * x[1] * (R1 + r1 * math.cos(x[2])) * math.sin(
    #                     x[3]) * v1v
    #                 - 2 * x[1] * math.sin(x[2]) * r1 * n1v
    #                 + 2 * (R1 + r1 * math.cos(x[2])) * math.cos(x[3]) * wu1
    #                 + 2 * (R1 + r1 * math.cos(x[2])) * math.sin(x[3]) * wv1
    #                 + 2 * math.sin(x[2]) * r1 * wn1
    #                 + 2 * u1v1 * math.cos(x[3]) * math.sin(x[3]) * (
    #                         (R1 + r1 * math.cos(x[2])) ** 2)
    #                 + 2 * (R1 + r1 * math.cos(x[2])) * math.cos(
    #                     x[3]) * r1 * math.sin(x[2]) * n1u1
    #                 + 2 * (R1 + r1 * math.cos(x[2])) * math.sin(
    #                     x[3]) * r1 * math.sin(x[2]) * n1v1)

    #     x01 = npy.array([(xmax - xmin) / 2, (ymax - ymin) / 2,
    #                      (min_phi1 + max_phi1) / 2,
    #                      (min_theta1 + max_theta1) / 2])

    #     minimax = [(0, 0, min_phi1, min_theta1),
    #                (xmax - xmin, ymax - ymin, max_phi1, max_theta1)]

    #     res1 = scp.optimize.least_squares(distance_squared, x01,
    #                                       bounds=minimax)

    #     # frame1 = volmdlr.Frame3D(self.center, u1, v1, n1)
    #     pt1 = self.points2d_to3d([[res1.x[3], res1.x[2]]], R1, r1, frame1)
    #     p1 = pt1[0]
    #     p2 = pf1 + res1.x[2] * u + res1.x[3] * v

    #     pt1_2d = volmdlr.Point2D((res1.x[3], res1.x[2]))
    #     pt2_2d = p2.to_2d(pf1, u, v)

    #     if not self.contours2d[0].point_belongs(pt1_2d):
    #         # Find the closest one
    #         points_contours1 = self.contours2d[0].tessel_points

    #         poly1 = volmdlr.ClosedPolygon2D(points_contours1)
    #         d1, new_pt1_2d = poly1.PointBorderDistance(pt1_2d,
    #                                                    return_other_point=True)

    #         pt1 = self.points2d_to3d([new_pt1_2d], R1, r1, frame1)
    #         p1 = pt1[0]

    #     if not planeface.contours[0].point_belongs(pt2_2d):
    #         # Find the closest one
    #         d2, new_pt2_2d = planeface.polygon2D.PointBorderDistance(pt2_2d,
    #                                                                  return_other_point=True)

    #         p2 = new_pt2_2d.to_3d(pf1, u, v)

    #     return p1, p2

    # def minimum_distance(self, other_face, return_points=False):
    #     if other_face.__class__ is ToroidalFace3D:
    #         p1, p2 = self.minimum_distance_points_tore(other_face)
    #         if return_points:
    #             return p1.point_distance(p2), p1, p2
    #         else:
    #             return p1.point_distance(p2)

    #     if other_face.__class__ is CylindricalFace3D:
    #         p1, p2 = self.minimum_distance_points_cyl(other_face)
    #         if return_points:
    #             return p1.point_distance(p2), p1, p2
    #         else:
    #             return p1.point_distance(p2)

    #     if other_face.__class__ is PlaneFace3D:
    #         p1, p2 = self.minimum_distance_points_plane(other_face)
    #         if return_points:
    #             return p1.point_distance(p2), p1, p2
    #         else:
    #             return p1.point_distance(p2)
    #     else:
    #         return NotImplementedError


class ConicalFace3D(Face3D):
    """
    :param contours2d: The Cone's contour2D
    :type contours2d: volmdlr.Contour2D
    :param conicalsurface3d: Information about the Cone
    :type conicalsurface3d: ConicalSurface3D
    :param points: Contour2d's parameter Cone
    :type points: List of float

    """
    min_x_density = 5
    min_y_density = 1

    def __init__(self, surface3d: ConicalSurface3D,
                 surface2d: Surface2D,
                 name: str = ''):

        Face3D.__init__(self,
                        surface3d=surface3d,
                        surface2d=surface2d,
                        name=name)

    def _bounding_box(self):
        theta_min, theta_max, zmin, zmax = self.surface2d.outer_contour.bounding_rectangle()

        xp = (volmdlr.X3D.dot(self.surface3d.frame.u) * self.surface3d.frame.u
              + volmdlr.X3D.dot(
                    self.surface3d.frame.v) * self.surface3d.frame.v)
        try:
            xp.normalize()
        except ZeroDivisionError:
            pass
        yp = (volmdlr.Y3D.dot(self.surface3d.frame.u) * self.surface3d.frame.u
              + volmdlr.Y3D.dot(
                    self.surface3d.frame.v) * self.surface3d.frame.v)

        try:
            yp.normalize()
        except ZeroDivisionError:
            pass

        zp = (volmdlr.Z3D.dot(self.surface3d.frame.u) * self.surface3d.frame.u
              + volmdlr.Z3D.dot(
                    self.surface3d.frame.v) * self.surface3d.frame.v)
        try:
            zp.normalize()
        except ZeroDivisionError:
            pass

        lower_center = self.surface3d.frame.origin + zmin * self.surface3d.frame.w
        upper_center = self.surface3d.frame.origin + zmax * self.surface3d.frame.w
        lower_radius = math.tan(self.surface3d.semi_angle) * zmin
        upper_radius = math.tan(self.surface3d.semi_angle) * zmax

        points = [lower_center - lower_radius * xp,
                  lower_center + lower_radius * xp,
                  lower_center - lower_radius * yp,
                  lower_center + lower_radius * yp,
                  lower_center - lower_radius * zp,
                  lower_center + lower_radius * zp,
                  upper_center - upper_radius * xp,
                  upper_center + upper_radius * xp,
                  upper_center - upper_radius * yp,
                  upper_center + upper_radius * yp,
                  upper_center - upper_radius * zp,
                  upper_center + upper_radius * zp,
                  ]

        return volmdlr.core.BoundingBox.from_points(points)

    def triangulation_lines(self, angle_resolution=5):
        theta_min, theta_max, zmin, zmax = self.surface2d.bounding_rectangle()
        delta_theta = theta_max - theta_min
        nlines = int(delta_theta * angle_resolution)
        lines_x = []
        for i in range(nlines):
            theta = theta_min + (i + 1) / (nlines + 1) * delta_theta
            lines_x.append(vme.Line2D(volmdlr.Point2D(theta, zmin),
                                      volmdlr.Point2D(theta, zmax)))

        if zmin < 1e-9:
            delta_z = zmax - zmin
            lines_y = [vme.Line2D(volmdlr.Point2D(theta_min, zmin + 0.1 * delta_z),
                                  volmdlr.Point2D(theta_max, zmin + 0.1 * delta_z))]
        else:
            lines_y = []
        return lines_x, lines_y

    # def create_triangle(self, all_contours_points, part):
    #     Triangles, ts = [], []
    #     pts, h_list = [], []
    #     for listpt in all_contours_points:
    #         for pt in listpt:
    #             pts.append(pt)
    #             h_list.append(pt[1])
    #     if part == 'bot':
    #         h_concerned = min(h_list)
    #     else:
    #         h_concerned = max(h_list)
    #     peak_list, other = [], []
    #     for pt in pts:
    #         if pt[1] == h_concerned:
    #             peak_list.append(pt)
    #         else:
    #             other.append(pt)
    #     points = [peak_list[0]] + other
    #
    #     for i in range(1, len(points)):
    #         if i == len(points) - 1:
    #             vertices = [points[i].vector, points[0].vector,
    #                         points[1].vector]
    #             segments = [[0, 1], [1, 2], [2, 0]]
    #             listindice = [i, 0, 1]
    #         else:
    #             vertices = [points[i].vector, points[0].vector,
    #                         points[i + 1].vector]
    #             segments = [[0, 1], [1, 2], [2, 0]]
    #             listindice = [i, 0, i + 1]
    #         tri = {'vertices': vertices, 'segments': segments}
    #         t = triangle.triangulate(tri, 'p')
    #         if 'triangles' in t:
    #             triangles = t['triangles'].tolist()
    #             triangles[0] = listindice
    #             Triangles.append(triangles)
    #         else:
    #             Triangles.append(None)
    #         ts.append(t)
    #
    #     return points, Triangles


class SphericalFace3D(Face3D):
    """
    :param contours2d: The Sphere's contour2D
    :type contours2d: volmdlr.Contour2D
    :param sphericalsurface3d: Information about the Sphere
    :type sphericalsurface3d: SphericalSurface3D
    :param points: Angle's Sphere
    :type points: List of float

    """
    min_x_density = 5
    min_y_density = 5

    def __init__(self, surface3d: SphericalSurface3D,
                 surface2d: Surface2D,
                 name: str = ''):
        Face3D.__init__(self,
                        surface3d=surface3d,
                        surface2d=surface2d,
                        name=name)

    def _bounding_box(self):
        # To be enhanced
        return self.surface3d._bounding_box()

    def triangulation_lines(self, angle_resolution=7):
        theta_min, theta_max, phi_min, phi_max = self.surface2d.bounding_rectangle()

        delta_theta = theta_max - theta_min
        nlines_x = int(delta_theta * angle_resolution)
        lines_x = []
        for i in range(nlines_x):
            theta = theta_min + (i + 1) / (nlines_x + 1) * delta_theta
            lines_x.append(vme.Line2D(volmdlr.Point2D(theta, phi_min),
                                      volmdlr.Point2D(theta, phi_max)))
        delta_phi = phi_max - phi_min
        nlines_y = int(delta_phi * angle_resolution)
        lines_y = []
        for i in range(nlines_y):
            phi = phi_min + (i + 1) / (nlines_y + 1) * delta_phi
            lines_y.append(vme.Line2D(volmdlr.Point2D(theta_min, phi),
                                      volmdlr.Point2D(theta_max, phi)))
        return lines_x, lines_y


class RuledFace3D(Face3D):
    """

    """
    min_x_density = 50
    min_y_density = 1

    def __init__(self,
                 surface3d: RuledSurface3D,
                 surface2d: Surface2D,
                 name: str = '',
                 color=None):
        Face3D.__init__(self, surface3d=surface3d,
                        surface2d=surface2d,
                        name=name)

    def _bounding_box(self):
        # To be enhance by restricting wires to cut
        # xmin, xmax, ymin, ymax = self.surface2d.outer_contour.bounding_rectangle()
        points = [self.surface3d.point2d_to_3d(volmdlr.Point2D(i / 30, 0.)) for
                  i in range(31)]
        points.extend(
            [self.surface3d.point2d_to_3d(volmdlr.Point2D(i / 30, 1.)) for i
             in range(31)])

        return volmdlr.core.BoundingBox.from_points(points)

    def triangulation_lines(self, angle_resolution=10):
        xmin, xmax, ymin, ymax = self.surface2d.bounding_rectangle()
        delta_x = xmax - xmin
        nlines = int(delta_x * angle_resolution)
        lines = []
        for i in range(nlines):
            x = xmin + (i + 1) / (nlines + 1) * delta_x
            lines.append(vme.Line2D(volmdlr.Point2D(x, ymin),
                                    volmdlr.Point2D(x, ymax)))
        return lines, []


class BSplineFace3D(Face3D):
    def __init__(self, surface3d: BSplineSurface3D,
                 surface2d: Surface2D,
                 name: str = ''):
        Face3D.__init__(self,
                        surface3d=surface3d,
                        surface2d=surface2d,
                        name=name)

    def _bounding_box(self):
        return self.surface3d._bounding_box()

    def triangulation_lines(self, resolution=25):
        u_min, u_max, v_min, v_max = self.surface2d.bounding_rectangle()

        delta_u = u_max - u_min
        nlines_x = int(delta_u * resolution)
        lines_x = []
        for i in range(nlines_x):
            u = u_min + (i + 1) / (nlines_x + 1) * delta_u
            lines_x.append(vme.Line2D(volmdlr.Point2D(u, v_min),
                                      volmdlr.Point2D(u, v_max)))
        delta_v = v_max - v_min
        nlines_y = int(delta_v * resolution)
        lines_y = []
        for i in range(nlines_y):
            v = v_min + (i + 1) / (nlines_y + 1) * delta_v
            lines_y.append(vme.Line2D(volmdlr.Point2D(v_min, v),
                                      volmdlr.Point2D(v_max, v)))
        return lines_x, lines_y

    
    def pair_with(self, other_bspline_face3d):
        '''
        find out how the uv parametric frames are located compared to each other, and also how grid3d can be defined respected to these directions
        
        Parameters
        ----------
        other_bspline_face3d : volmdlr.faces.BSplineFace3D

        Returns
        -------
        corresponding_direction
        grid2d_direction

        '''
        
        contour1 = self.outer_contour3d
        contour2 = other_bspline_face3d.outer_contour3d
        contours_3d = [contour1, contour2]
        for j in range(0,len(contours_3d)):
            contours_3d_primitives = []
            for k in range(0,len(contours_3d[j].primitives),10):
                contours_3d_primitives.append(volmdlr.edges.LineSegment3D(contours_3d[j].primitives[k].start, contours_3d[j].primitives[k+9].end))
            contours_3d[j]=volmdlr.wires.Contour3D(contours_3d_primitives) 

        corresponding_directions, grid2d_direction = self.corresponding_directions_grids(other_bspline_face3d)

        return (corresponding_directions, grid2d_direction)

    def extremities(self, other_bspline_face3d):
        '''
        find points extremities for nearest edges of two faces
        '''

        contour1 = self.outer_contour3d
        contour2 = other_bspline_face3d.outer_contour3d

        contour1_2d = self.surface2d.outer_contour
        contour2_2d = other_bspline_face3d.surface2d.outer_contour

        shared = contour1.shared_edges_between2contours(contour2)

        if contour1.edges_order_with_adjacent_contour(contour2):
            start1 = contour1_2d.primitives[shared[0][0]].start
            end1 = contour1_2d.primitives[shared[-1][0]].end

            start2 = contour2_2d.primitives[shared[0][1]].start
            end2 = contour2_2d.primitives[shared[-1][1]].end

        else:
            start1 = contour1_2d.primitives[shared[0][0]].start
            end1 = contour1_2d.primitives[shared[-1][0]].end

            start2 = contour2_2d.primitives[shared[0][1]].end
            end2 = contour2_2d.primitives[shared[-1][1]].start

        return start1, end1, start2, end2

    def adjacent_direction(self, other_bspline_face3d):
        '''
        find directions (u or v) between two faces, in the nearest edges between them
        '''

        start1, end1, start2, end2 = self.extremities(other_bspline_face3d)

        du1 = abs((end1-start1)[0])
        dv1 = abs((end1-start1)[1])

        if du1<dv1:
            adjacent_direction1 = 'v'
            diff1 = (end1 - start1)[1]
        else:
            adjacent_direction1 = 'u'
            diff1 = (end1 - start1)[0]

        du2 = abs((end2-start2)[0])
        dv2 = abs((end2-start2)[1])

        if du2<dv2:
            adjacent_direction2 = 'v'
            diff2 = (end2 - start2)[1]
        else:
            adjacent_direction2 = 'u'
            diff2 = (end2 - start2)[0]

        return adjacent_direction1, diff1, adjacent_direction2, diff2

    def corresponding_directions_grids(self, other_bspline_face3d):
        '''
        find directions to be used in generating grid2d respecting the two faces corresponding
        '''
    
        adjacent_direction1, diff1, adjacent_direction2, diff2 = self.adjacent_direction(other_bspline_face3d)
        start1, end1, start2, end2 = self.extremities(other_bspline_face3d)
    
        corresponding_directions = []
        if (diff1 > 0 and diff2 > 0) or (diff1 < 0 and diff2 < 0):
            corresponding_directions.append(('+' + adjacent_direction1, '+' + adjacent_direction2))
        else:
            corresponding_directions.append(('+' + adjacent_direction1, '-' + adjacent_direction2))
          
        borders_points = [volmdlr.Point2D(0, 0), volmdlr.Point2D(1, 0), 
                          volmdlr.Point2D(1, 1), volmdlr.Point2D(0, 1)]
    
        # TODO: compute nearest_point in 'bounding_box points' instead of borders_points
        nearest_start1 = start1.nearest_point(borders_points)
        # nearest_end1 = end1.nearest_point(borders_points)
        nearest_start2 = start2.nearest_point(borders_points)
        # nearest_end2 = end2.nearest_point(borders_points)
        
        def adjacent_direction_uu(nearest_start1, nearest_start2):
            # if adjacent_direction1 == 'u' and adjacent_direction2 == 'u':
            v1 = nearest_start1[1] 
            v2 = nearest_start2[1]
            
            if (v1 == 0 and v2 == 0):
                corresponding_directions.append(('+v', '-v'))
                grid2d_direction = [['+x','-y'], ['+x','+y']]
            
            elif (v1 == 1 and v2 == 1): 
                corresponding_directions.append(('+v', '-v'))
                grid2d_direction = [ ['+x','+y'], ['+x','-y']]
    
            elif (v1 == 1 and v2 == 0):
                corresponding_directions.append(('+v', '+v'))
                grid2d_direction = [['+x','+y'], ['+x','+y']]
    
            elif (v1 == 0 and v2 == 1):
                corresponding_directions.append(('+v', '+v'))
                grid2d_direction = [['+x','-y'], ['+x','-y']]
    
            return corresponding_directions, grid2d_direction
                             
        def adjacent_direction_vv(nearest_start1, nearest_start2):
            # elif adjacent_direction1 == 'v' and adjacent_direction2 == 'v':
            u1 = nearest_start1[0]
            u2 = nearest_start2[0]
            
            if (u1 == 0 and u2 == 0):
                corresponding_directions.append(('+u', '-v'))
                grid2d_direction = [['-y','-x'], ['-y','+x']]
            
            elif (u1 == 1 and u2 == 1):
                corresponding_directions.append(('+u', '-v'))
                grid2d_direction = [['+y','+x'], ['+y','-x']]
              
            elif (u1 == 0 and u2 == 1):
                corresponding_directions.append(('+u', '+u'))
                grid2d_direction = [['+y','-x'], ['+y','-x']]
               
            elif (u1 == 1 and u2 == 0):
                corresponding_directions.append(('+u', '+u'))
                grid2d_direction = [['+y','+x'], ['+y','+x']]
    
            return corresponding_directions, grid2d_direction
    
        def adjacent_direction_uv(nearest_start1, nearest_start2):
            # elif adjacent_direction1 == 'u' and adjacent_direction2 == 'v':
            v1 = nearest_start1[1]
            u2 = nearest_start2[0]
            
            if (v1 == 1 and u2 == 0):
                corresponding_directions.append(('+v', '+u'))
                grid2d_direction = [['+x','+y'], ['+y','+x']]
              
            elif (v1 == 0 and u2 == 1):
                corresponding_directions.append(('+v', '+u'))
                grid2d_direction = [['-x','-y'], ['-y','-x']]
    
            elif (v1 == 1 and u2 == 1):
                corresponding_directions.append(('+v', '-u'))
                grid2d_direction = [['+x','+y'], ['-y','-x']]
               
            elif (v1 == 0 and u2 == 0):
                corresponding_directions.append(('+v', '-u'))
                grid2d_direction = [['-x','-y'], ['-y','+x']]
    
            return corresponding_directions, grid2d_direction
    
        def adjacent_direction_vu(nearest_start1, nearest_start2):
            # elif adjacent_direction1 == 'v' and adjacent_direction2 == 'u':
            u1 = nearest_start1[0]
            v2 = nearest_start2[1]
            
            if (u1 == 1 and v2 == 0):
                corresponding_directions.append(('+u', '+v'))
                grid2d_direction = [['+y','+x'], ['+x','+y']]
               
            elif (u1 == 0 and v2 == 1):
                corresponding_directions.append(('+u', '+v'))
                grid2d_direction = [['-y','-x'], ['+x','-y']]
               
            elif (u1 == 0 and v2 == 0):  
                corresponding_directions.append(('+u', '-v'))
                grid2d_direction = [['+y','-x'], ['+x','+y']]
               
               
            elif (u1 == 1 and v2 == 1):
                corresponding_directions.append(('+u', '-v'))
                grid2d_direction = [['+y','+x'], ['+x','-y']]
    
            return corresponding_directions, grid2d_direction
    
        if adjacent_direction1 == 'u' and adjacent_direction2 == 'u':
            corresponding_directions, grid2d_direction = adjacent_direction_uu(nearest_start1, nearest_start2)

        elif adjacent_direction1 == 'v' and adjacent_direction2 == 'v':
            corresponding_directions, grid2d_direction = adjacent_direction_vv(nearest_start1, nearest_start2)
        elif adjacent_direction1 == 'u' and adjacent_direction2 == 'v':  
            corresponding_directions, grid2d_direction = adjacent_direction_uv(nearest_start1, nearest_start2)
        elif adjacent_direction1 == 'v' and adjacent_direction2 == 'u':  
            corresponding_directions, grid2d_direction = adjacent_direction_vu(nearest_start1, nearest_start2)
        
        return corresponding_directions, grid2d_direction

    def merge_two_adjacent_surfaces(self, other_bspline_face3d):
        '''
        merge two adjacent surfaces based on their faces 

        Parameters
        ----------
        other_bspline_face3d : volmdlr.faces.BSplineFace3D

        Returns
        -------
        merged_surface : volmdlr.faces.BSplineSurface3D

        '''
        
        corresponding_directions, grid2d_direction = self.pair_with(other_bspline_face3d)
        bsplines = [self.surface3d, other_bspline_face3d.surface3d]
        center = [self.surface2d.outer_contour.center_of_mass(), other_bspline_face3d.surface2d.outer_contour.center_of_mass()]
        intersection_results = bsplines[0].intersection_with(bsplines[1])
        points3d = []
        
        for i in range(0, len(intersection_results)):
            ru = intersection_results[i][0][:]
            rv = intersection_results[i][1][:]
            points = []
            
            for k in range(0, len(ru)):
                j = ru.index(min(ru))
                points.append(volmdlr.Point2D(ru[j], rv[j]))
                ru[j] = math.inf     
    
            curve = volmdlr.edges.BSplineCurve2D.from_points_approximation(points, 2, ctrlpts_size = 10)
            surfaces = bsplines[i].split_surface_with_bspline_curve(bsplines[i].bsplinecurve2d_to_3d(curve))

            errors = []
            for s in surfaces: 
                errors.append(s.error_with_point3d(bsplines[i].point2d_to_3d(center[i])))
        
            bsplines_new = surfaces[errors.index(min(errors))]
            
            grid2d = volmdlr.Point2D.grid2d_with_direction(10, 10, 0, 1, 0, 1, grid2d_direction[i])[0]
            grid3d = []
            for p in grid2d: 
                grid3d.append(bsplines_new.point2d_to_3d(p))
            
            points3d.extend(grid3d)
        
        size_u, size_v, degree_u, degree_v = 20, 10, max(bsplines[0].degree_u, bsplines[1].degree_u), max(bsplines[0].degree_v, bsplines[1].degree_v)
        
        merged_surface = volmdlr.faces.BSplineSurface3D.points_fitting_into_bspline_surface(points3d, size_u, size_v, degree_u, degree_v)
                
        return merged_surface


class OpenShell3D(volmdlr.core.CompositePrimitive3D):
    _standalone_in_db = True
    _non_serializable_attributes = ['bounding_box']
    _non_eq_attributes = ['name', 'color', 'alpha', 'bounding_box']
    _non_hash_attributes = []
    STEP_FUNCTION = 'OPEN_SHELL'

    def __init__(self, faces: List[Face3D],
                 color: Tuple[float, float, float] = None,
                 alpha: float = 1., name: str = ''):
        self.faces = faces
        self.name = name
        if not color:
            self.color = (0.8, 0.8, 0.8)
        else:
            self.color = color
        self.alpha = alpha
        self.bounding_box = self._bounding_box()

    # def __hash__(self):
    #     return sum([hash(f) for f in self.faces])

    # def __eq__(self, other_):
    #     if self.__class__ != other_.__class__:
    #         return False
    #     equal = True
    #     for face, other_face in zip(self.faces, other_.faces):
    #         equal = (equal and face == other_face)
    #     return equal

    @classmethod
    def from_step(cls, arguments, object_dict):
        faces = []
        for face in arguments[1]:
            faces.append(object_dict[int(face[1:])])
        return cls(faces, name=arguments[0][1:-1])

    def to_step(self, current_id):
        step_content = ''
        face_ids = []
        for face in self.faces:
            face_content, face_sub_ids = face.to_step(current_id)
            step_content += face_content
            face_ids.extend(face_sub_ids)
            current_id = max(face_sub_ids) + 1

        shell_id = current_id
        step_content += "#{} = {}('{}',({}));\n".format(current_id,
                                                        self.STEP_FUNCTION,
                                                        self.name,
                                                        volmdlr.core.step_ids_to_str(
                                                            face_ids))
        manifold_id = shell_id + 1
        step_content += "#{} = MANIFOLD_SOLID_BREP('{}',#{});\n".format(
            manifold_id,
            self.name,
            shell_id)

        frame_content, frame_id = volmdlr.OXYZ.to_step(manifold_id + 1)
        step_content += frame_content
        brep_id = frame_id + 1
        step_content += "#{} = ADVANCED_BREP_SHAPE_REPRESENTATION('',(#{},#{}),#7);\n".format(
            brep_id, frame_id, manifold_id)

        return step_content, brep_id

    def rotation(self, center, axis, angle, copy=True):
        if copy:
            new_faces = [face.rotation(center, axis, angle, copy=True) for face
                         in self.faces]
            return OpenShell3D(new_faces, color=self.color, alpha=self.alpha, name=self.name)
        else:
            for face in self.faces:
                face.rotation(center, axis, angle, copy=False)
            self.bounding_box = self._bounding_box()

    def translation(self, offset, copy=True):
        if copy:
            new_faces = [face.translation(offset, copy=True) for face in
                         self.faces]
            return OpenShell3D(new_faces, color=self.color, alpha=self.alpha, name=self.name)
        else:
            for face in self.faces:
                face.translation(offset, copy=False)
            self.bounding_box = self._bounding_box()

    def frame_mapping(self, frame, side, copy=True):
        """
        side = 'old' or 'new'
        """
        if copy:
            new_faces = [face.frame_mapping(frame, side, copy=True) for face in
                         self.faces]
            return self.__class__(new_faces, name=self.name)
        else:
            for face in self.faces:
                face.frame_mapping(frame, side, copy=False)
            self.bounding_box = self._bounding_box()

    def copy(self, deep=True, memo=None):
        new_faces = [face.copy() for face in self.faces]
        return self.__class__(new_faces, color=self.color, alpha=self.alpha,
                              name=self.name)

    def union(self, shell2):
        new_faces = self.faces + shell2.faces
        new_name = self.name + ' union ' + shell2.name
        new_color = self.color
        return self.__class__(new_faces, name=new_name, color=new_color)

    def volume(self):
        """
        Does not consider holes
        """
        volume = 0
        for i, face in enumerate(self.faces):
            display3d = face.triangulation()
            points_3D, triangles_indexes = display3d.points, display3d.triangles
            for triangle_index in triangles_indexes:
                point1 = points_3D[triangle_index[0]]
                point2 = points_3D[triangle_index[1]]
                point3 = points_3D[triangle_index[2]]

                v321 = point3[0] * point2[1] * point1[2]
                v231 = point2[0] * point3[1] * point1[2]
                v312 = point3[0] * point1[1] * point2[2]
                v132 = point1[0] * point3[1] * point2[2]
                v213 = point2[0] * point1[1] * point3[2]
                v123 = point1[0] * point2[1] * point3[2]
                volume_tetraedre = 1 / 6 * (
                        -v321 + v231 + v312 - v132 - v213 + v123)

                volume += volume_tetraedre

        return abs(volume)

    def _bounding_box(self):
        """
        Returns the boundary box
        """
        bbox = self.faces[0]._bounding_box()

        for face in self.faces[1:]:
            bbox += face._bounding_box()

        return bbox

    def cut_by_plane(self, plane_3d: Plane3D):
        graph = nx.Graph()
        intersections = []

        frame_block = self.bounding_box.to_frame()
        frame_block.u = 1.1 * frame_block.u
        frame_block.v = 1.1 * frame_block.v
        frame_block.w = 1.1 * frame_block.w

        for face in self.faces:
            block = volmdlr.primitives3d.Block(frame_block)
            face_3d = block.cut_by_orthogonal_plane(plane_3d)
            inters = face.face_intersections(face_3d)
            if inters:
                graph.add_edges_from([(inters[0].primitives[0].start, inters[0].primitives[0].start)])
                intersections.append([inters[0].primitives[0].start, inters[0].primitives[0].start])
        pts = list(nx.dfs_edges(graph, intersections[0][0]))
        # print(pts)
        # print(intersections)
        points = []
        u = plane_3d.frame.u
        v = plane_3d.frame.v
        for pt1, pt2 in pts:
            if pt1 not in points:
                points.append(pt1)
            if pt2 not in points:
                points.append(pt2)
        center_2d = volmdlr.Point2D(plane_3d.frame.origin.dot(u), plane_3d.frame.origin.dot(v))
        points_2d = [volmdlr.Point2D(p.dot(u), p.dot(v)) - center_2d for p in points]
        contour_2d = volmdlr.faces.Surface2D(volmdlr.wires.ClosedPolygon2D(points_2d), [])

        return volmdlr.faces.PlaneFace3D(plane_3d, contour_2d)

    def linesegment_intersections(self,
                                  linesegment3d: vme.LineSegment3D) \
            -> List[Tuple[Face3D, List[volmdlr.Point3D]]]:
        intersections = []
        for face in self.faces:
            face_intersections = face.linesegment_intersections(linesegment3d)
            if face_intersections:
                intersections.append((face, face_intersections))
        return intersections

    def line_intersections(self,
                                  line3d: vme.Line3D) \
            -> List[Tuple[Face3D, List[volmdlr.Point3D]]]:
        intersections = []
        for face in self.faces:
            face_intersections = face.line_intersections(line3d)
            if face_intersections:
                intersections.append((face, face_intersections))
        return intersections

    def minimum_distance_points(self, shell2, resolution):
        """
        Returns a Mesure object if the distance is not zero, otherwise returns None
        """
        shell2_inter = self.shell_intersection(shell2, resolution)
        if shell2_inter is not None and shell2_inter != 1:
            return None

        # distance_min, point1_min, point2_min = self.faces[0].distance_to_face(shell2.faces[0], return_points=True)
        distance_min, point1_min, point2_min = self.faces[0].minimum_distance(
            shell2.faces[0], return_points=True)
        for face1 in self.faces:
            bbox1 = face1.bounding_box
            for face2 in shell2.faces:
                bbox2 = face2.bounding_box
                bbox_distance = bbox1.distance_to_bbox(bbox2)

                if bbox_distance < distance_min:
                    # distance, point1, point2 = face1.distance_to_face(face2, return_points=True)
                    distance, point1, point2 = face1.minimum_distance(face2,
                                                                      return_points=True)
                    if distance == 0:
                        return None
                    elif distance < distance_min:
                        distance_min, point1_min, point2_min = distance, point1, point2

        return point1_min, point2_min

    def distance_to_shell(self, other_shell: 'OpenShell3D', resolution: float):
        min_dist = self.minimum_distance_points(other_shell, resolution)
        if min_dist is not None:
            p1, p2 = min_dist
            return p1.point_distance(p2)
        else:
            return None

    def minimum_distance_point(self,
                               point: volmdlr.Point3D) -> volmdlr.Point3D:
        """
        Computes the distance of a point to a Shell3D, whether it is inside or outside the Shell3D
        """
        distance_min, point1_min = self.faces[0].distance_to_point(point,
                                                                   return_other_point=True)
        for face in self.faces[1:]:
            bbox_distance = self.bounding_box.distance_to_point(point)
            if bbox_distance < distance_min:
                distance, point1 = face.distance_to_point(point,
                                                          return_other_point=True)
                if distance < distance_min:
                    distance_min, point1_min = distance, point1

        return point1_min

    def intersection_internal_aabb_volume(self, shell2: 'OpenShell3D',
                                          resolution: float):
        """
        aabb made of the intersection points and the points of self internal to shell2
        """
        intersections_points = []
        for face1 in self.faces:
            for face2 in shell2.faces:
                intersection_points = face1.face_intersections(face2)
                if intersection_points:
                    intersection_points = [intersection_points[0].primitives[0].start, intersection_points[0].primitives[0].end]
                    intersections_points.extend(intersection_points)

        shell1_points_inside_shell2 = []
        for face in self.faces:
            for point in face.outer_contour3d.discretization_points(
                    resolution):
                if shell2.point_belongs(point):
                    shell1_points_inside_shell2.append(point)

        if len(intersections_points + shell1_points_inside_shell2) == 0:
            return 0
        bbox = volmdlr.core.BoundingBox.from_points(
            intersections_points + shell1_points_inside_shell2)
        return bbox.volume()

    def intersection_external_aabb_volume(self, shell2: 'OpenShell3D',
                                          resolution: float):
        """
        aabb made of the intersection points and the points of self external to shell2
        """
        intersections_points = []
        for face1 in self.faces:
            for face2 in shell2.faces:
                intersection_points = face1.face_intersections(face2)
                if intersection_points:
                    intersection_points = [intersection_points[0].primitives[0].start, intersection_points[0].primitives[0].end]
                    intersections_points.extend(intersection_points)

        shell1_points_outside_shell2 = []
        for face in self.faces:
            for point in face.outer_contour3d.discretization_points(
                    resolution):
                if not shell2.point_belongs(point):
                    shell1_points_outside_shell2.append(point)

        if len(intersections_points + shell1_points_outside_shell2) == 0:
            return 0
        bbox = volmdlr.core.BoundingBox.from_points(
            intersections_points + shell1_points_outside_shell2)
        return bbox.volume()

    def primitive_inside_bbox(self, bounding_box: volmdlr.core.BoundingBox):
        for primitive in self.primitives:
            bbox = primitive.bounding_box

    def triangulation(self):
        # mesh = vmd.DisplayMesh3D([], [])
        meshes = []
        for i, face in enumerate(self.faces):
            try:
                face_mesh = face.triangulation()
                meshes.append(face_mesh)
                # mesh.merge_mesh(face_mesh)
            except NotImplementedError:
                print('Warning: a face has been skipped in rendering')
        return vmd.DisplayMesh3D.merge_meshes(meshes)

    def babylon_script(self, name='primitive_mesh'):
        s = f'var {name} = new BABYLON.Mesh("{name}", scene);\n'

        mesh = self.babylon_meshes()[0]

        s += 'var positions = {};\n'.format(mesh['positions'])
        s += 'var indices = {};\n'.format(mesh['indices'])
        s += 'var normals = [];\n'
        s += 'var vertexData = new BABYLON.VertexData();\n'
        s += 'BABYLON.VertexData.ComputeNormals(positions, indices, normals);\n'
        s += 'vertexData.positions = positions;\n'
        s += 'vertexData.indices = indices;\n'
        s += 'vertexData.normals = normals;\n'
        s += 'vertexData.applyToMesh({});\n'.format(name)
        s += '{}.enableEdgesRendering(0.9);\n'.format(name)
        s += '{}.edgesWidth = 0.1;\n'.format(name)
        s += '{}.edgesColor = new BABYLON.Color4(0, 0, 0, 0.6);\n'.format(name)
        s += 'var mat = new BABYLON.StandardMaterial("mat", scene);\n'
        #        s += 'mat.diffuseColor = BABYLON.Color3.Green();\n'
        #        s += 'mat.specularColor = new BABYLON.Color3(0.5, 0.6, 0.87);\n'
        #        s += 'mat.emissiveColor = new BABYLON.Color3(1, 1, 1);\n'
        #        s += 'mat.ambientColor = new BABYLON.Color3(0.23, 0.98, 0.53);\n'
        s += 'mat.backFaceCulling = false;\n'
        s += 'mat.alpha = {};\n'.format(self.alpha)
        s += '{}.material = mat;\n'.format(name)
        if self.color is not None:
            s += 'mat.diffuseColor = new BABYLON.Color3({}, {}, {});\n'.format(
                *self.color)
        return s

    def plot(self, ax=None, color:str='k', alpha:float=1):
        if ax is None:
            ax = plt.figure().add_subplot(111, projection='3d')

        for face in self.faces:
            face.plot(ax=ax, color=color, alpha=alpha)

        return ax


class ClosedShell3D(OpenShell3D):
    _standalone_in_db = True
    _non_serializable_attributes = ['bounding_box']
    _non_eq_attributes = ['name', 'color', 'alpha', 'bounding_box']
    STEP_FUNCTION = 'CLOSED_SHELL'

    def rotation(self, center, axis, angle, copy=True):
        if copy:
            new_faces = [face.rotation(center, axis, angle, copy=True) for face
                         in self.faces]
            return ClosedShell3D(new_faces, color=self.color, alpha=self.alpha, name=self.name)
        else:
            for face in self.faces:
                face.rotation(center, axis, angle, copy=False)
            self.bounding_box = self._bounding_box()

    def translation(self, offset, copy=True):
        if copy:
            new_faces = [face.translation(offset, copy=True) for face in
                         self.faces]
            return ClosedShell3D(new_faces, color=self.color, alpha=self.alpha, name=self.name)
        else:
            for face in self.faces:
                face.translation(offset, copy=False)
            self.bounding_box = self._bounding_box()

    def frame_mapping(self, frame, side, copy=True):
        """
        side = 'old' or 'new'
        """
        if copy:
            new_faces = [face.frame_mapping(frame, side, copy=True) for face in
                         self.faces]
            return ClosedShell3D(new_faces, name=self.name)
        else:
            for face in self.faces:
                face.frame_mapping(frame, side, copy=False)
            self.bounding_box = self._bounding_box()

    def copy(self, deep=True, memo=None):
        new_faces = [face.copy() for face in self.faces]
        return self.__class__(new_faces, color=self.color, alpha=self.alpha,
                             name=self.name)

    def face_on_shell(self, face):
        """
        Verifies if a face lies on the shell's surface
        """
        for fc in self.faces:
            if fc.face_inside(face):
                return True
        return False

    def shell_intersection(self, shell2: 'OpenShell3D', resolution: float):
        """
        Return None if disjointed
        Return (1, 0) or (0, 1) if one is inside the other
        Return (n1, n2) if intersection

        4 cases :
            (n1, n2) with face intersection             => (n1, n2)
            (0, 0) with face intersection               => (0, 0)
            (0, 0) with no face intersection            => None
            (1, 0) or (0, 1) with no face intersection  => 1
        """
        # Check if boundary boxes don't intersect
        bbox1 = self.bounding_box
        bbox2 = shell2.bounding_box
        if not bbox1.bbox_intersection(bbox2):
            # print("No intersection of shells' BBox")
            return None

        # Check if any point of the first shell is in the second shell
        points1 = []
        for face in self.faces:
            points1.extend(
                face.outer_contour3d.discretization_points(resolution))
        points2 = []
        for face in shell2.faces:
            points2.extend(
                face.outer_contour3d.discretization_points(resolution))

        nb_pts1 = len(points1)
        nb_pts2 = len(points2)
        compteur1 = 0
        compteur2 = 0
        for point1 in points1:
            if shell2.point_belongs(point1):
                compteur1 += 1
        for point2 in points2:
            if self.point_belongs(point2):
                compteur2 += 1

        inter1 = compteur1 / nb_pts1
        inter2 = compteur2 / nb_pts2

        for face1 in self.faces:
            for face2 in shell2.faces:
                intersection_points = face1.face_intersections(face2)
                if intersection_points:
                    return inter1, inter2

        if inter1 == 0. and inter2 == 0.:
            return None
        return 1

    def point_belongs(self, point3d: volmdlr.Point3D, nb_rays: int = 1):
        """
        Ray Casting algorithm
        Returns True if the point is inside the Shell, False otherwise
        """

        bbox = self.bounding_box
        if not bbox.point_belongs(point3d):
            return False

        min_ray_length = 2 * max((bbox.xmax - bbox.xmin,
                                  bbox.ymax - bbox.ymin,
                                  bbox.zmax - bbox.zmin))
        two_min_ray_length = 2 * min_ray_length

        rays = []
        for k in range(0, nb_rays):
            rays.append(vme.LineSegment3D(
                point3d,
                point3d + volmdlr.Point3D.random(min_ray_length,
                                                 two_min_ray_length,
                                                 min_ray_length,
                                                 two_min_ray_length,
                                                 min_ray_length,
                                                 two_min_ray_length)))
        rays = sorted(rays, key=lambda ray: ray.length())

        rays_intersections = []
        tests = []

        # for ray in rays[:3]:
        for ray in rays[:nb_rays]:
            #
            count = 0
            ray_intersection = []
            is_inside = True
            for face, point_inters in self.linesegment_intersections(ray):
                count += len(point_inters)

            if count % 2 == 0:
                is_inside = False
            tests.append(is_inside)
            rays_intersections.append(ray_intersection)

        for test1, test2 in zip(tests[:-1], tests[1:]):
            if test1 != test2:
                raise ValueError
        return tests[0]

    def point_in_shell_face(self, point:volmdlr.Point3D):
        for face in self.faces:
            if face.point_belongs2(point):
                return True
        return False

    def is_inside_shell(self, shell2, resolution: float):
        """
        Returns True if all the points of self are inside shell2 and no face \
        are intersecting
        This method is not exact
        """
        bbox1 = self.bounding_box
        bbox2 = shell2.bounding_box
        if not bbox1.is_inside_bbox(bbox2):
            return False

        points = []
        for face in self.faces:
            points.extend(
                face.outer_contour3d.discretization_points(resolution))
        for point in points:
            if not shell2.point_belongs(point):
                return False

        # Check if any faces are intersecting
        for face1 in self.faces:
            for face2 in shell2.faces:
                intersection = face1.face_intersections(face2)
                if intersection:
                    return False

        return True

    def is_disjoint_from(self, shell2, tol=1e-8):
        '''
             verifies and rerturns a bool if two shells are disjointed or not. 
        '''
        disjoint = True
        if self.bounding_box.bbox_intersection(shell2.bounding_box) or\
                self.bounding_box.distance_to_bbox(shell2.bounding_box) <= tol:
            return False
        return disjoint

    def intersecting_faces_combinations(self, shell2, tol=1e-8):
        '''
            :param shell2: ClosedShell3D
            for two closed shells, it calculates and return a list of face 
            combinations (list = [(face_shell1, face_shell2),...])
            for intersecting faces. if two faces can not be intersected, 
            there is no combination for those
            :param tol: Corresponde to the tolerance to consider two faces as intersecting faces
        '''
        list_coicident_faces = self.get_coincident_faces(shell2)
        face_combinations = []
        for face1 in self.faces:
            for face2 in shell2.faces:
                if (volmdlr.faces.ClosedShell3D([face1]).bounding_box.bbox_intersection(volmdlr.faces.ClosedShell3D([face2]).bounding_box) or \
                        volmdlr.faces.ClosedShell3D(
                            [face1]).bounding_box.distance_to_bbox(
                            volmdlr.faces.ClosedShell3D([face2]).bounding_box) <= tol) and \
                        (face1, face2) not in list_coicident_faces:
                    face_combinations.append((face1, face2))

        return face_combinations

    @staticmethod
    def dict_intersecting_combinations(intersecting_faces_combinations, tol=1e-8):
        '''
            :param intersecting_faces_combinations: list of face combinations (list = [(face_shell1, face_shell2),...]) for intersecting faces.
            :type intersecting_faces_combinations: list of face objects combinaitons

            returns a dictionary containing as keys the combination of intersecting faces
            and as the values the resulting primitive from the two intersecting faces. 
            It is done so it is not needed to calculate the same intersecting primitive twice. 
        '''
        intersecting_combinations = {}
        for k, combination in enumerate(intersecting_faces_combinations):
            face_intersection = combination[0].face_intersections(combination[1], tol)
            if face_intersection:
                intersecting_combinations[combination] = face_intersection[0]

        return intersecting_combinations

    @staticmethod
    def get_intersecting_faces(dict_intersecting_combinations):
        '''
            :param dict_intersecting_combinations: dictionary containing as keys the combination of intersecting faces
            and as the values the resulting primitive from the two intersecting faces
    
            returns two lists. One for the intersecting faces in shell1 and the other for the shell2
        '''
        intersecting_faces_shell1 = []
        intersecting_faces_shell2 = []
        for face in list(dict_intersecting_combinations.keys()):
            if face[0] not in intersecting_faces_shell1:
                intersecting_faces_shell1.append(face[0])
            if face[1] not in intersecting_faces_shell2:
                intersecting_faces_shell2.append(face[1])
        return intersecting_faces_shell1, intersecting_faces_shell2

    def get_non_intersecting_faces(self, shell2, intersecting_faces,
                                   intersection_method= False):
        '''
            :param shell2: ClosedShell3D
            :param intersecting_faces: 
            returns a list of all the faces that never intersect any 
            face of the other shell
        '''
        non_intersecting_faces = []

        for face in self.faces:
            if (face not in intersecting_faces) and (face not in non_intersecting_faces):
                if not intersection_method:
                    if not ClosedShell3D([face]).is_inside_shell(shell2,
                                                                 resolution=0.01):
                        coincident_plane = False
                        for face2 in shell2.faces:
                            if face.surface3d.is_coincident(face2.surface3d) and \
                                    ClosedShell3D([face]).bounding_box.is_inside_bbox(
                                    ClosedShell3D([face2]).bounding_box):
                                coincident_plane = True
                                break
                        if not coincident_plane:
                            non_intersecting_faces.append(face)
                else:
                    if ClosedShell3D([face]).is_inside_shell(shell2, resolution=0.01):
                        non_intersecting_faces.append(face)

        return non_intersecting_faces

    def get_coincident_faces(self, shell2):
        """
        Finds all pairs of faces that are coincidents faces, that is,
        faces lying on the same plane

        returns a List of tuples with the face pairs
        """
        list_coincident_faces = []
        for face1 in self.faces:
            for face2 in shell2.faces:
                if face1.surface3d.is_coincident(face2.surface3d):
                    list_coincident_faces.append((face1, face2))

        return list_coincident_faces

    def two_shells_intersecting_contour(self, shell2, dict_intersecting_combinations=None):
        '''
            :param shell2: ClosedShell3D
            :param dict_intersecting_combinations: dictionary containing as keys the combination of intersecting faces
             and as the values the resulting primitive from the two intersecting faces

            :returns: intersecting contour for two intersecting shells
        '''
        if dict_intersecting_combinations is None:
            face_combinations = self.intersecting_faces_combinations(shell2)
            dict_intersecting_combinations = self.dict_intersecting_combinations(face_combinations)
        intersecting_lines = list(dict_intersecting_combinations.values())
        intersecting_contour = volmdlr.wires.Contour3D([wire.primitives[0] for wire in intersecting_lines])
        return intersecting_contour

    def new_valid_faces(self, shell2, intersecting_faces,
                        intersecting_combinations, intersection_method=False,
                        closed_subtract=False):
        '''
        During calculation of shells union or subtraction, it returns a list of the new faces generated from the two shells intersection
        '''
        faces = []
        list_coincident_faces = self.get_coincident_faces(shell2)
        for k, face in enumerate(intersecting_faces):
            if closed_subtract:
                intersection_method = False
                if face in shell2.faces:
                    intersection_method = True

            if face in shell2.faces:
                inside = True
                shell_2 = self
            else:
                inside = False
                shell_2 = shell2
            face_contour2d = face.surface2d.outer_contour

            list_cutting_contours = face.get_face_cutting_contours(intersecting_combinations)
            if not list_cutting_contours:
                list_faces = [face]
            else:
                list_faces = face.divide_face(list_cutting_contours, inside)
            for new_face in list_faces:
                points_inside = []
                for i in range(5):
                    points_inside.append(new_face.surface2d.random_point_inside())
                points_inside = [point for point in points_inside if point is not None]
                # if not points_inside:
                #     ax1 = face_contour2d.plot()
                #     print('bugging face, maybe area is too small. No points have been found inside face. See graph generated :', face_contour2d)
                #     face_intersecting_primitives2d = [prim for contour in list_cutting_contours for prim in contour.primitives]
                #     for prim in face_intersecting_primitives2d:
                #         prim.plot(ax=ax1, color='r')
                #         print((prim.start, prim.end))
                is_inside = False
                for point in points_inside:
                    point = face.surface3d.point2d_to_3d(point)
                    if shell_2.point_belongs(point):
                        is_inside = True
                if not intersection_method:
                    if self.validate_new_face(new_face, faces,
                                              shell2, is_inside,
                                              list_coincident_faces):
                        faces.append(new_face)
                else:
                    if self.validate_new_face_intersection_method(new_face,
                                                                  faces,
                                                                  is_inside,
                                                                  list_coincident_faces):
                        faces.append(new_face)
        valid_faces = []
        for i, fc1 in enumerate(faces):
            valid_face = True
            for j, fc2 in enumerate(faces):
                if i != j:
                    if fc2.face_inside(fc1):
                        valid_face = False
            if valid_face and fc1 not in valid_faces:
                valid_faces.append(fc1)
        return valid_faces

    @staticmethod
    def validate_new_face_intersection_method(new_face, faces, is_inside,
                                              list_coincident_faces):
        if is_inside:
            if new_face not in faces:
                return True
        else:
            for coin_f1, coin_f2 in list_coincident_faces:
                if coin_f1.face_inside(new_face) and coin_f2.face_inside(
                        new_face):
                    valid = True
                    for fc in faces:
                        if fc.face_inside(new_face) or new_face.face_inside(
                                fc):
                            valid = False
                    if valid:
                        return True
        return False

    def validate_new_face(self, new_face, faces, shell2,
                          is_inside, list_coincident_faces):
        if not is_inside:
            if new_face not in faces:
                valid = True
                for fc in faces:
                    if fc.face_inside(new_face):
                        if new_face.surface2d.outer_contour.area() == fc.surface2d.outer_contour.area():
                            centroide = new_face.surface2d.outer_contour.center_of_mass()
                            normal1 = new_face.surface3d.point2d_to_3d(
                                centroide) - 0.01 * new_face.surface3d.frame.w
                            normal2 = new_face.surface3d.point2d_to_3d(
                                centroide) + 0.01 * new_face.surface3d.frame.w
                            if (self.point_belongs(normal1) and
                                shell2.point_belongs(normal2)) or \
                                    (shell2.point_belongs(normal1) and
                                     self.point_belongs(normal2)):
                                valid = False
                                faces.remove(fc)
                                break
                            valid = False
                        else:
                            valid = False
                if valid:
                    for coin_f1, coin_f2 in list_coincident_faces:
                        if coin_f1.face_inside(new_face) and \
                                new_face.surface2d.outer_contour.area() == coin_f1.surface2d.outer_contour.area():
                            valid = False
                        elif coin_f2.face_inside(new_face) and \
                                new_face.surface2d.outer_contour.area() == coin_f2.surface2d.outer_contour.area():
                            valid = False
                if valid:
                    return True
        return False

    def validate_union_subtraction_operation(self, shell2, tol):
        '''
        Verifies if two shells are valid for union or subtractions operations, 
        that is, if they are disjointed or if one is totaly inside the other
        If it returns an empty list, it means the two shells are valid to continue the
        operation.
        '''
        if self.is_disjoint_from(shell2, tol):
            return [self, shell2]

        if self.is_inside_shell(shell2, resolution = 0.01):
            return [shell2]
        else:
            valid = True
            points = []
            for face in self.faces:
                points.extend(
                    face.outer_contour3d.discretization_points(0.01))
            for point in points:
                if not shell2.point_belongs(
                        point) and not shell2.point_in_shell_face(point):
                    valid = False
                    break
            if valid:
                return [shell2]

        if shell2.is_inside_shell(self, resolution = 0.01):
            return [self]
        else:
            valid = True
            points = []
            for face in shell2.faces:
                points.extend(
                    face.outer_contour3d.discretization_points(0.01))
            for point in points:
                if not self.point_belongs(
                        point) and not self.point_in_shell_face(point):
                    return []
            if valid:
                return [self]
        return []

    def union(self, shell2, tol=1e-8):
        '''
            Given Two closed shells, it returns a new united ClosedShell3D object 
        '''

        validate_union_subtraction_operation = self.validate_union_subtraction_operation(shell2, tol)
        if validate_union_subtraction_operation:
            return validate_union_subtraction_operation

        face_combinations = self.intersecting_faces_combinations(shell2, tol)

        intersecting_combinations = self.dict_intersecting_combinations(face_combinations, tol)

        intersecting_faces1, intersecting_faces2 = self.get_intersecting_faces(intersecting_combinations)
        intersecting_faces = intersecting_faces1 + intersecting_faces2
        faces = self.get_non_intersecting_faces(shell2, intersecting_faces) + shell2.get_non_intersecting_faces(self, intersecting_faces)
        if len(faces) == len(self.faces + shell2.faces) and not intersecting_faces:
            return [self, shell2]

        new_valid_faces = self.new_valid_faces(shell2, intersecting_faces,
                                               intersecting_combinations)
        faces += new_valid_faces

        return [ClosedShell3D(faces)]

    def subtract(self, shell2, tol=1e-8):
        '''
            Given Two closed shells, it returns a new subtracted OpenShell3D object 
        '''
        validate_union_subtraction_operation = self.validate_union_subtraction_operation(shell2, tol)
        if validate_union_subtraction_operation:
            return validate_union_subtraction_operation

        face_combinations = self.intersecting_faces_combinations(shell2, tol)

        intersecting_combinations = self.dict_intersecting_combinations(face_combinations, tol)

        if len(intersecting_combinations) == 0:
            return [self, shell2]

        intersecting_faces, _ = self.get_intersecting_faces(intersecting_combinations)

        faces = self.get_non_intersecting_faces(shell2, intersecting_faces)
        # intersecting_contour = self.two_shells_intersecting_contour(shell2,
        #                                                             intersecting_combinations)

        faces += self.new_valid_faces(shell2, intersecting_faces,
                                     intersecting_combinations)

        return [OpenShell3D(faces)]

    def subtract_to_closed_shell(self, shell2, tol=1e-8):
        '''
            Given Two closed shells, it returns a new subtracted ClosedShell3D object
        '''
        validate_union_subtraction_operation = self.validate_union_subtraction_operation(shell2, tol)
        if validate_union_subtraction_operation:
            return validate_union_subtraction_operation

        face_combinations = self.intersecting_faces_combinations(shell2, tol)

        intersecting_combinations = self.dict_intersecting_combinations(face_combinations, tol)

        if len(intersecting_combinations) == 0:
            return [self, shell2]

        intersecting_faces1, intersecting_faces2 = self.get_intersecting_faces(
            intersecting_combinations)
        intersecting_faces = intersecting_faces1 + intersecting_faces2

        faces = self.get_non_intersecting_faces(shell2, intersecting_faces)
        faces += shell2.get_non_intersecting_faces(self, intersecting_faces,
                                                   intersection_method=True)
        # intersecting_contour = self.two_shells_intersecting_contour(shell2,
        #                                                             intersecting_combinations)
        new_valid_faces = self.new_valid_faces(shell2, intersecting_faces,
                                     intersecting_combinations, closed_subtract=True)
        faces += new_valid_faces
        # shell = ClosedShell3D(faces)
        # invalid_faces = []
        # for fc in new_valid_faces:
        #     centroide = fc.surface2d.outer_contour.center_of_mass()
        #     normal1 = fc.surface3d.point2d_to_3d(
        #         centroide) - 0.01 * fc.surface3d.frame.w
        #     normal2 = fc.surface3d.point2d_to_3d(
        #         centroide) + 0.01 * fc.surface3d.frame.w
        #     if (not shell.point_belongs(normal1) and
        #             not shell.point_belongs(normal2)):
        #         invalid_faces.append(fc)
        # print('invalid_faces :', invalid_faces)
        # for fc in invalid_faces:
        #     faces.remove(fc)

        return [ClosedShell3D(faces)]

    def intersection(self, shell2, tol=1e-8):
        """
        Given two ClosedShell3D, it returns the new objet resulting
         from the intersection of the two
        """
        validate_union_subtraction_operation = self.validate_union_subtraction_operation(
            shell2, tol)
        if validate_union_subtraction_operation:
            return validate_union_subtraction_operation

        face_combinations = self.intersecting_faces_combinations(shell2, tol)

        intersecting_combinations = self.dict_intersecting_combinations(
            face_combinations, tol)

        if len(intersecting_combinations) == 0:
            return [self, shell2]

        intersecting_faces1, intersecting_faces2 = self.get_intersecting_faces(
            intersecting_combinations)
        intersecting_faces = intersecting_faces1 + intersecting_faces2
        faces = self.new_valid_faces(shell2, intersecting_faces,
                                     intersecting_combinations,
                                     intersection_method=True)
        faces += self.get_non_intersecting_faces(shell2, intersecting_faces, intersection_method=True) + shell2.get_non_intersecting_faces(self, intersecting_faces, intersection_method=True)

        return [ClosedShell3D(faces)]
<|MERGE_RESOLUTION|>--- conflicted
+++ resolved
@@ -4449,7 +4449,6 @@
 
         return points_2dint
 
-<<<<<<< HEAD
     # def frame_mapping(self, frame, side, copy=True):
     #     if copy:
     #         new_cylindricalsurface3d = CylindricalSurface3D.frame_mapping(
@@ -4462,11 +4461,6 @@
     def minimum_maximum(self):
         poly = self.surface2d.outer_contour.to_polygon() 
         points = poly.points
-=======
-    def minimum_maximum(self, contour2d, radius):
-        points = contour2d.tessel_points
->>>>>>> b8e9e70b
-
         min_h, min_theta = min([pt.y for pt in points]), min(
             [pt.x for pt in points])
         max_h, max_theta = max([pt.y for pt in points]), max(
@@ -4578,11 +4572,7 @@
         pt1_2d = volmdlr.Point2D(result.x[0], result.x[1])
         pt2_2d = volmdlr.Point2D(result.x[2], result.x[3])
 
-<<<<<<< HEAD
         if not (self.surface2d.outer_contour.point_belongs(pt1_2d)):
-=======
-        if not self.contours2d[0].point_belongs(pt1_2d):
->>>>>>> b8e9e70b
             # Find the closest one
             
             poly1 = self.surface2d.outer_contour.to_polygon()
@@ -4593,11 +4583,7 @@
                                   new_pt1_2d[1])
             p1 = frame1.old_coordinates(pt1)
 
-<<<<<<< HEAD
         if not (other_cyl.surface2d.outer_contour.point_belongs(pt2_2d)):
-=======
-        if not other_cyl.contours2d[0].point_belongs(pt2_2d):
->>>>>>> b8e9e70b
             # Find the closest one
             
             poly2 = other_cyl.surface2d.outer_contour.to_polygon()
@@ -4681,11 +4667,7 @@
         pt1_2d = volmdlr.Point2D(res1.x[1], res1.x[0])
         pt2_2d = p2.to_2d(pf1, u, v)
 
-<<<<<<< HEAD
         if not (self.surface2d.outer_contour.point_belongs(pt1_2d)):
-=======
-        if not self.contours2d[0].point_belongs(pt1_2d):
->>>>>>> b8e9e70b
             # Find the closest one
 
             poly1 = self.surface2d.outer_contour.to_polygon()
@@ -4696,11 +4678,7 @@
                                   new_pt1_2d[1])
             p1 = frame1.old_coordinates(pt1)
 
-<<<<<<< HEAD
         if not (planeface.surface2d.outer_contour.point_belongs(pt2_2d)):
-=======
-        if not planeface.contours[0].point_belongs(pt2_2d):
->>>>>>> b8e9e70b
             # Find the closest one
             poly2 = planeface.surface2d.outer_contour.to_polygon()
             d2, new_pt2_2d = poly2.point_border_distance(pt2_2d,
