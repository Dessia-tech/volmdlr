"""
Surfaces & faces
"""

from typing import List, Tuple, Dict, Any
import math

from itertools import product, combinations

import networkx as nx
import triangle
import numpy as npy

import scipy as scp
import scipy.optimize as opt

import matplotlib.pyplot as plt
# import matplotlib.tri as plt_tri
# from pygeodesic import geodesic

from geomdl import BSpline
from geomdl import utilities
from geomdl.fitting import interpolate_surface, approximate_surface
from geomdl.operations import split_surface_u, split_surface_v

# import dessia_common
from dessia_common.core import DessiaObject
import volmdlr.core
import volmdlr.core_compiled
import volmdlr.edges as vme
import volmdlr.wires
import volmdlr.display as vmd
import volmdlr.geometry
import volmdlr.grid


def knots_vector_inv(knots_vector):
    """
    Compute knot elements and multiplicities based on the global knot vector.

    """

    knots = sorted(set(knots_vector))
    multiplicities = []
    for knot in knots:
        multiplicities.append(knots_vector.count(knot))

    return (knots, multiplicities)


class Surface2D(volmdlr.core.Primitive2D):
    """
    A surface bounded by an outer contour.

    """

    def __init__(self, outer_contour: volmdlr.wires.Contour2D,
                 inner_contours: List[volmdlr.wires.Contour2D],
                 name: str = 'name'):
        self.outer_contour = outer_contour
        self.inner_contours = inner_contours

        volmdlr.core.Primitive2D.__init__(self, name=name)

    def copy(self):
        """
        Copies the surface2d.
        """
        return self.__class__(outer_contour=self.outer_contour.copy(),
                              inner_contours=[c.copy() for c in self.inner_contours],
                              name=self.name)

    def area(self):
        """
        Computes the area of the surface.

        """
        return self.outer_contour.area() - sum(contour.area() for contour in self.inner_contours)

    def second_moment_area(self, point: volmdlr.Point2D):
        """
        Computes the second moment area of the surface.

        """
        Ix, Iy, Ixy = self.outer_contour.second_moment_area(point)
        for contour in self.inner_contours:
            Ixc, Iyc, Ixyc = contour.second_moment_area(point)
            Ix -= Ixc
            Iy -= Iyc
            Ixy -= Ixyc
        return Ix, Iy, Ixy

    def center_of_mass(self):
        """
        Returns the center of mass of the Surface2d.
        """
        center = self.outer_contour.area() * self.outer_contour.center_of_mass()
        for contour in self.inner_contours:
            center -= contour.area() * contour.center_of_mass()
        return center / self.area()

    def point_belongs(self, point2d: volmdlr.Point2D):
        """
        Returns if the given point belongs to the surface2d.

        """
        if not self.outer_contour.point_belongs(point2d):
            if self.outer_contour.point_over_contour(point2d):
                return True
            return False

        for inner_contour in self.inner_contours:
            if inner_contour.point_belongs(point2d):
                return False
        return True

    def random_point_inside(self):
        """
        Returns a random point inside surface2d. Considers if it has holes.
        """
        valid_point = False
        point_inside_outer_contour = None
        while not valid_point:
            point_inside_outer_contour = self.outer_contour.random_point_inside()
            inside_inner_contour = False
            for inner_contour in self.inner_contours:
                if inner_contour.point_belongs(point_inside_outer_contour):
                    inside_inner_contour = True
            if not inside_inner_contour and \
                    point_inside_outer_contour is not None:
                valid_point = True

        return point_inside_outer_contour

    def triangulation(self, min_x_density=None, min_y_density=None):
        if self.area() == 0.:
            return vmd.DisplayMesh2D([], triangles=[])

        outer_polygon = self.outer_contour.to_polygon(angle_resolution=10)

        if not self.inner_contours:  # No holes
            return outer_polygon.triangulation()
        points = [vmd.Node2D(*p) for p in outer_polygon.points]
        vertices = [(p.x, p.y) for p in points]
        n = len(outer_polygon.points)
        segments = [(i, i + 1) for i in range(n - 1)]
        segments.append((n - 1, 0))
        point_index = {p: i for i, p in enumerate(points)}
        holes = []

        for inner_contour in self.inner_contours:
            inner_polygon = inner_contour.to_polygon(angle_resolution=10)

            for point in inner_polygon.points:
                if point not in point_index:
                    points.append(point)
                    vertices.append((point.x, point.y))
                    point_index[point] = n
                    n += 1
            for point1, point2 in zip(inner_polygon.points[:-1],
                                      inner_polygon.points[1:]):
                segments.append((point_index[point1],
                                 point_index[point2]))
            segments.append((point_index[inner_polygon.points[-1]],
                             point_index[inner_polygon.points[0]]))
            rpi = inner_contour.random_point_inside()
            holes.append((rpi.x, rpi.y))

        tri = {'vertices': npy.array(vertices).reshape((-1, 2)),
               'segments': npy.array(segments).reshape((-1, 2)),
               }
        if holes:
            tri['holes'] = npy.array(holes).reshape((-1, 2))
        t = triangle.triangulate(tri, 'p')
        triangles = t['triangles'].tolist()
        np = t['vertices'].shape[0]
        points = [vmd.Node2D(*t['vertices'][i, :]) for i in
                  range(np)]

        return vmd.DisplayMesh2D(points, triangles=triangles, edges=None)

    def split_by_lines(self, lines):
        """
        Returns a list of cutted surfaces given by the lines provided as argument.
        """
        cutted_surfaces = []
        iteration_surfaces = self.cut_by_line(lines[0])

        for line in lines[1:]:
            iteration_surfaces2 = []
            for surface in iteration_surfaces:
                line_cutted_surfaces = surface.cut_by_line(line)

                llcs = len(line_cutted_surfaces)

                if llcs == 1:
                    cutted_surfaces.append(line_cutted_surfaces[0])
                else:
                    iteration_surfaces2.extend(line_cutted_surfaces)

            iteration_surfaces = iteration_surfaces2[:]

        cutted_surfaces.extend(iteration_surfaces)
        return cutted_surfaces

    def split_regularly(self, n):
        """
        Split in n slices.
        """
        bounding_rectangle = self.outer_contour.bounding_rectangle()
        lines = []
        for i in range(n - 1):
            xi = bounding_rectangle[0] + (i + 1) * (bounding_rectangle[1] - bounding_rectangle[0]) / n
            lines.append(vme.Line2D(volmdlr.Point2D(xi, 0),
                                    volmdlr.Point2D(xi, 1)))
        return self.split_by_lines(lines)

    def cut_by_line(self, line: vme.Line2D):
        """
        Returns a list of cutted Surface2D by the given line.
        """
        surfaces = []
        splitted_outer_contours = self.outer_contour.cut_by_line(line)
        splitted_inner_contours_table = []
        for inner_contour in self.inner_contours:
            splitted_inner_contours = inner_contour.cut_by_line(line)
            splitted_inner_contours_table.append(splitted_inner_contours)

        # First part of the external contour
        for outer_split in splitted_outer_contours:
            inner_contours = []
            for splitted_inner_contours in splitted_inner_contours_table:
                for inner_split in splitted_inner_contours:
                    inner_split.order_contour()
                    point = inner_split.random_point_inside()
                    if outer_split.point_belongs(point):
                        inner_contours.append(inner_split)

            if inner_contours:
                surface2d = self.from_contours(outer_split, inner_contours)
                surfaces.append(surface2d)
            else:
                surfaces.append(Surface2D(outer_split, []))
        return surfaces

    def line_crossings(self, line: 'volmdlr.edges.Line2D'):
        """
        Returns a list of crossings with in the form of a tuple (point,
        primitive) of the wire primitives intersecting with the line
        """
        intersection_points = []
        for primitive in self.outer_contour.primitives:
            for p in primitive.line_crossings(line):
                if (p, primitive) not in intersection_points:
                    intersection_points.append((p, primitive))
        for inner_contour in self.inner_contours:
            for primitive in inner_contour.primitives:
                for p in primitive.line_crossings(line):
                    if (p, primitive) not in intersection_points:
                        intersection_points.append((p, primitive))
        return sorted(intersection_points, key=lambda ip: line.abscissa(ip[0]))

    def split_at_centers(self):
        """
        Split in n slices
        """
        # xmin, xmax, ymin, ymax = self.outer_contour.bounding_rectangle()

        cutted_contours = []
        iteration_contours = []
        c1 = self.inner_contours[0].center_of_mass()
        c2 = self.inner_contours[1].center_of_mass()
        cut_line = vme.Line2D(c1, c2)

        iteration_contours2 = []

        sc = self.cut_by_line(cut_line)

        iteration_contours2.extend(sc)

        iteration_contours = iteration_contours2[:]
        cutted_contours.extend(iteration_contours)

        return cutted_contours

    def cut_by_line2(self, line):
        all_contours = []
        inner_1 = self.inner_contours[0]
        inner_2 = self.inner_contours[1]

        inner_intersections_1 = inner_1.line_intersections(line)
        inner_intersections_2 = inner_2.line_intersections(line)

        Arc1, Arc2 = inner_1.split(inner_intersections_1[1],
                                   inner_intersections_1[0])
        Arc3, Arc4 = inner_2.split(inner_intersections_2[1],
                                   inner_intersections_2[0])
        new_inner_1 = volmdlr.wires.Contour2D([Arc1, Arc2])
        new_inner_2 = volmdlr.wires.Contour2D([Arc3, Arc4])

        intersections = []
        intersections.append((inner_intersections_1[0], Arc1))
        intersections.append((inner_intersections_1[1], Arc2))
        intersections += self.outer_contour.line_intersections(line)
        intersections.append((inner_intersections_2[0], Arc3))
        intersections.append((inner_intersections_2[1], Arc4))
        intersections += self.outer_contour.line_intersections(line)

        if not intersections:
            all_contours.extend([self])
        if len(intersections) < 4:
            return [self]
        if len(intersections) >= 4:
            if isinstance(intersections[0][0], volmdlr.Point2D) and \
                    isinstance(intersections[1][0], volmdlr.Point2D):
                ip1, ip2 = sorted(
                    [new_inner_1.primitives.index(intersections[0][1]),
                     new_inner_1.primitives.index(intersections[1][1])])
                ip5, ip6 = sorted(
                    [new_inner_2.primitives.index(intersections[4][1]),
                     new_inner_2.primitives.index(intersections[5][1])])
                ip3, ip4 = sorted(
                    [self.outer_contour.primitives.index(intersections[2][1]),
                     self.outer_contour.primitives.index(intersections[3][1])])

                # sp11, sp12 = intersections[2][1].split(intersections[2][0])
                # sp21, sp22 = intersections[3][1].split(intersections[3][0])
                sp33, sp34 = intersections[6][1].split(intersections[6][0])
                sp44, sp43 = intersections[7][1].split(intersections[7][0])

                primitives1 = []
                primitives1.append(
                    volmdlr.edges.LineSegment2D(intersections[6][0],
                                                intersections[1][0]))
                primitives1.append(new_inner_1.primitives[ip1])
                primitives1.append(
                    volmdlr.edges.LineSegment2D(intersections[0][0],
                                                intersections[5][0]))
                primitives1.append(new_inner_2.primitives[ip5])
                primitives1.append(
                    volmdlr.edges.LineSegment2D(intersections[4][0],
                                                intersections[7][0]))
                primitives1.append(sp44)
                primitives1.extend(self.outer_contour.primitives[ip3 + 1:ip4])
                primitives1.append(sp34)

                primitives2 = []
                primitives2.append(
                    volmdlr.edges.LineSegment2D(intersections[7][0],
                                                intersections[4][0]))
                primitives2.append(new_inner_2.primitives[ip6])
                primitives2.append(
                    volmdlr.edges.LineSegment2D(intersections[5][0],
                                                intersections[0][0]))
                primitives2.append(new_inner_1.primitives[ip2])
                primitives2.append(
                    volmdlr.edges.LineSegment2D(intersections[1][0],
                                                intersections[6][0]))
                primitives2.append(sp33)
                a = self.outer_contour.primitives[:ip3]
                a.reverse()
                primitives2.extend(a)
                primitives2.append(sp43)

                all_contours.extend([volmdlr.wires.Contour2D(primitives1),
                                     volmdlr.wires.Contour2D(primitives2)])

            else:
                raise NotImplementedError(
                    'Non convex contour not supported yet')
                # raise NotImplementedError(
                #     '{} intersections not supported yet'.format(
                #         len(intersections)))

        return all_contours

    def cut_by_line3(self, line):
        # ax=self.outer_contour.plot()
        all_contours = []
        inner = self.inner_contours[0]
        inner_2 = self.inner_contours[1]
        inner_3 = self.inner_contours[2]

        c = inner.center_of_mass()
        c_2 = inner_2.center_of_mass()
        c_3 = inner_3.center_of_mass()
        direction_vector = line.normal_vector()
        direction_line = volmdlr.edges.Line2D(c, volmdlr.Point2D(
            (direction_vector.y * c.x - direction_vector.x * c.y) / (
                direction_vector.y), 0))
        direction_line_2 = volmdlr.edges.Line2D(c_2, volmdlr.Point2D(
            (direction_vector.y * c_2.x - direction_vector.x * c_2.y) / (
                direction_vector.y), 0))

        direction_line_3 = volmdlr.edges.Line2D(c_3, volmdlr.Point2D(
            (direction_vector.y * c_3.x - direction_vector.x * c_3.y) / (
                direction_vector.y), 0))
        inner_intersections = inner.line_intersections(direction_line)
        inner_intersections_2 = inner_2.line_intersections(direction_line_2)
        inner_intersections_3 = inner_3.line_intersections(direction_line_3)
        Arc1, Arc2 = inner.split(inner_intersections[1],
                                 inner_intersections[0])
        Arc3, Arc4 = inner_2.split(inner_intersections_2[1],
                                   inner_intersections_2[0])
        Arc5, Arc6 = inner_3.split(inner_intersections_3[1],
                                   inner_intersections_3[0])
        new_inner = volmdlr.wires.Contour2D([Arc1, Arc2])
        new_inner_2 = volmdlr.wires.Contour2D([Arc3, Arc4])
        new_inner_3 = volmdlr.wires.Contour2D([Arc5, Arc6])
        intersections = []

        intersections.append((inner_intersections[0], Arc1))
        intersections.append((inner_intersections[1], Arc2))
        if len(self.outer_contour.line_intersections(direction_line)) > 2:

            intersections.append(
                self.outer_contour.line_intersections(direction_line)[0])
            intersections.append(
                self.outer_contour.line_intersections(direction_line)[2])
        else:
            intersections.append(
                self.outer_contour.line_intersections(direction_line)[0])
            intersections.append(
                self.outer_contour.line_intersections(direction_line)[1])
        intersections.append((inner_intersections_2[0], Arc3))
        intersections.append((inner_intersections_2[1], Arc4))
        if len(self.outer_contour.line_intersections(direction_line_2)) > 2:
            intersections.append(
                self.outer_contour.line_intersections(direction_line_2)[0])
            intersections.append(
                self.outer_contour.line_intersections(direction_line_2)[2])
        else:
            intersections.append(
                self.outer_contour.line_intersections(direction_line_2)[0])
            intersections.append(
                self.outer_contour.line_intersections(direction_line_2)[1])
        intersections.append((inner_intersections_3[0], Arc5))
        intersections.append((inner_intersections_3[1], Arc6))
        if len(self.outer_contour.line_intersections(direction_line_3)) > 2:

            intersections.append(
                self.outer_contour.line_intersections(direction_line_3)[0])
            intersections.append(
                self.outer_contour.line_intersections(direction_line_3)[2])
        else:
            intersections.append(
                self.outer_contour.line_intersections(direction_line_3)[0])
            intersections.append(
                self.outer_contour.line_intersections(direction_line_3)[1])

        if isinstance(intersections[0][0], volmdlr.Point2D) and \
                isinstance(intersections[1][0], volmdlr.Point2D):
            ip1, ip2 = sorted([new_inner.primitives.index(intersections[0][1]),
                               new_inner.primitives.index(
                                   intersections[1][1])])
            ip5, ip6 = sorted(
                [new_inner_2.primitives.index(intersections[4][1]),
                 new_inner_2.primitives.index(intersections[5][1])])
            ip7, ip8 = sorted(
                [new_inner_3.primitives.index(intersections[8][1]),
                 new_inner_3.primitives.index(intersections[9][1])])
            ip3, ip4 = sorted(
                [self.outer_contour.primitives.index(intersections[2][1]),
                 self.outer_contour.primitives.index(intersections[3][1])])

            sp11, sp12 = intersections[2][1].split(intersections[2][0])
            sp21, sp22 = intersections[3][1].split(intersections[3][0])
            sp33, sp34 = intersections[6][1].split(intersections[6][0])
            sp44, sp43 = intersections[7][1].split(intersections[7][0])
            sp55, sp56 = intersections[10][1].split(intersections[10][0])
            sp66, sp65 = intersections[11][1].split(intersections[11][0])

            primitives1 = []
            primitives1.append(volmdlr.edges.LineSegment2D(intersections[7][0],
                                                           intersections[5][
                                                               0]))
            primitives1.append(new_inner_2.primitives[ip5])
            primitives1.append(volmdlr.edges.LineSegment2D(intersections[6][0],
                                                           intersections[4][
                                                               0]))
            primitives1.append(sp33)
            primitives1.append(sp43)

            primitives2 = []
            primitives2.append(volmdlr.edges.LineSegment2D(intersections[6][0],
                                                           intersections[4][
                                                               0]))
            primitives2.append(new_inner_2.primitives[ip6])
            primitives2.append(volmdlr.edges.LineSegment2D(intersections[5][0],
                                                           intersections[7][
                                                               0]))
            primitives2.append(volmdlr.edges.LineSegment2D(intersections[7][0],
                                                           intersections[11][
                                                               0]))
            primitives2.append(
                volmdlr.edges.LineSegment2D(intersections[11][0],
                                            intersections[9][0]))
            primitives2.append(new_inner_3.primitives[ip7])
            primitives2.append(volmdlr.edges.LineSegment2D(intersections[8][0],
                                                           intersections[10][
                                                               0]))
            primitives2.append(sp34)

            primitives3 = []
            primitives3.append(
                volmdlr.edges.LineSegment2D(intersections[10][0],
                                            intersections[8][0]))
            primitives3.append(new_inner_3.primitives[ip8])
            primitives3.append(volmdlr.edges.LineSegment2D(intersections[9][0],
                                                           intersections[11][
                                                               0]))
            primitives3.append(sp22)
            primitives3.append(volmdlr.edges.LineSegment2D(intersections[3][0],
                                                           intersections[1][
                                                               0]))
            primitives3.append(new_inner.primitives[ip1])
            primitives3.append(volmdlr.edges.LineSegment2D(intersections[0][0],
                                                           intersections[2][
                                                               0]))
            primitives3.append(volmdlr.edges.LineSegment2D(intersections[2][0],
                                                           intersections[10][
                                                               0]))

            primitives4 = []
            primitives4.append(volmdlr.edges.LineSegment2D(intersections[3][0],
                                                           intersections[1][
                                                               0]))
            a = volmdlr.edges.Arc2D(new_inner.primitives[ip2].end,
                                    new_inner.primitives[ip2].interior,
                                    new_inner.primitives[ip2].start)
            primitives4.append(a)
            primitives4.append(volmdlr.edges.LineSegment2D(intersections[0][0],
                                                           intersections[2][
                                                               0]))
            primitives4.append(sp12)
            primitives4.append(sp21)

            # Contour2D(primitives1),Contour2D(primitives2),
            #                      Contour2D(primitives3),
            all_contours.extend([volmdlr.wires.Contour2D(primitives4)])

        else:
            raise NotImplementedError(
                '{} intersections not supported yet'.format(
                    len(intersections)))

        return all_contours

    def bounding_rectangle(self):
        return self.outer_contour.bounding_rectangle()

    @classmethod
    def from_contours(cls, outer_contour, inner_contours):
        surface2d_inner_contours = []
        surface2d_outer_contour = outer_contour
        for inner_contour in inner_contours:
            if surface2d_outer_contour.shared_primitives_extremities(
                    inner_contour):
                # inner_contour will be merged with outer_contour
                merged_contours = surface2d_outer_contour.merge_with(
                    inner_contour)
                if len(merged_contours) >= 2:
                    raise NotImplementedError
                surface2d_outer_contour = merged_contours[0]
            else:
                # inner_contour will be added to the inner contours of the
                # Surface2D
                surface2d_inner_contours.append(inner_contour)
        return cls(surface2d_outer_contour, surface2d_inner_contours)

    def plot(self, ax=None, color='k', alpha=1, equal_aspect=False):

        if ax is None:
            fig, ax = plt.subplots()
        self.outer_contour.plot(ax=ax, color=color, alpha=alpha,
                                equal_aspect=equal_aspect)
        for inner_contour in self.inner_contours:
            inner_contour.plot(ax=ax, color=color, alpha=alpha,
                               equal_aspect=equal_aspect)

        if equal_aspect:
            ax.set_aspect('equal')

        ax.margins(0.1)
        return ax

    def axial_symmetry(self, line):
        """
        Finds out the symmetric surface2d according to a line.

        """

        outer_contour = self.outer_contour.axial_symmetry(line)
        inner_contours = []
        if self.inner_contours != []:
            inner_contours = [contour.axial_symmetry(line) for contour in self.inner_contours]

        return self.__class__(outer_contour=outer_contour,
                              inner_contours=inner_contours)

    def rotation(self, center, angle):

        outer_contour = self.outer_contour.rotation(center, angle)
        if self.inner_contours != []:
            inner_contours = [contour.rotation(center, angle) for contour in self.inner_contours]
        else:
            inner_contours = []

        return self.__class__(outer_contour, inner_contours)

    def rotation_inplace(self, center, angle):

        new_surface2d = self.rotation(center, angle)
        self.outer_contour = new_surface2d.outer_contour
        self.inner_contours = new_surface2d.inner_contours

    def translation(self, offset: volmdlr.Vector2D):
        outer_contour = self.outer_contour.translation(offset)
        inner_contours = [contour.translation(offset) for contour in self.inner_contours]
        return self.__class__(outer_contour, inner_contours)

    def translation_inplace(self, offset: volmdlr.Vector2D):
        new_contour = self.translation(offset)
        self.outer_contour = new_contour.outer_contour
        self.inner_contours = new_contour.inner_contours

    def frame_mapping(self, frame: volmdlr.Frame2D, side: str):
        outer_contour = self.outer_contour.frame_mapping(frame, side)
        inner_contours = [contour.frame_mapping(frame, side) for contour in self.inner_contours]
        return self.__class__(outer_contour, inner_contours)

    def frame_mapping_inplace(self, frame: volmdlr.Frame2D, side: str):
        new_contour = self.frame_mapping(frame, side)
        self.outer_contour = new_contour.outer_contour
        self.inner_contours = new_contour.inner_contours


class Surface3D(DessiaObject):
    """
    Abstract class.

    """
    x_periodicity = None
    y_periodicity = None

    def face_from_contours3d(self,
                             contours3d: List[volmdlr.wires.Contour3D],
                             name: str = ''):
        """
        """

        lc3d = len(contours3d)

        if lc3d == 1:
            outer_contour2d = self.contour3d_to_2d(contours3d[0])
            inner_contours2d = []
        elif lc3d > 1:
            area = -1
            inner_contours2d = []
            for contour3d in contours3d:
                contour2d = self.contour3d_to_2d(contour3d)
                inner_contours2d.append(contour2d)
                contour_area = contour2d.area()
                if contour_area > area:
                    area = contour_area
                    outer_contour2d = contour2d
            inner_contours2d.remove(outer_contour2d)
        else:
            raise ValueError('Must have at least one contour')

        if isinstance(self.face_class, str):
            class_ = globals()[self.face_class]
        else:
            class_ = self.face_class

        surface2d = Surface2D(outer_contour=outer_contour2d,
                              inner_contours=inner_contours2d)
        return class_(self,
                      surface2d=surface2d,
                      name=name)

    def repair_primitives_periodicity(self, primitives, last_primitive):
        delta_x1 = abs(primitives[0].start.x
                       - last_primitive.end.x)
        delta_x2 = abs(primitives[-1].end.x
                       - last_primitive.end.x)
        delta_y1 = abs(primitives[0].start.y
                       - last_primitive.end.y)
        delta_y2 = abs(primitives[-1].end.y
                       - last_primitive.end.y)

        if self.x_periodicity \
                and not (math.isclose(delta_x1, 0,
                                      abs_tol=5e-5)
                         or math.isclose(delta_x2, 0,
                                         abs_tol=5e-5)):
            delta_x1 = delta_x1 % self.x_periodicity
            delta_x2 = delta_x2 % self.x_periodicity
            if math.isclose(delta_x1, self.x_periodicity,
                            abs_tol=1e-4):
                delta_x1 = 0.
            if math.isclose(delta_x2, self.x_periodicity,
                            abs_tol=1e-4):
                delta_x2 = 0.
            for prim in primitives:
                prim.start.x = abs(self.x_periodicity
                                   - prim.start.x)
                prim.end.x = abs(self.x_periodicity
                                 - prim.end.x)

        if self.y_periodicity \
                and not (math.isclose(delta_y1, 0,
                                      abs_tol=5e-5)
                         or math.isclose(delta_y2, 0,
                                         abs_tol=5e-5)):
            delta_y1 = delta_y1 % self.y_periodicity
            delta_y2 = delta_y2 % self.y_periodicity
            if math.isclose(delta_y1, self.y_periodicity,
                            abs_tol=1e-4):
                delta_y1 = 0.
            if math.isclose(delta_y2, self.y_periodicity,
                            abs_tol=1e-4):
                delta_y2 = 0.
            for prim in primitives:
                prim.start.y = abs(self.y_periodicity
                                   - prim.start.y)
                prim.end.y = abs(self.y_periodicity
                                 - prim.end.y)

        return primitives, delta_x1, delta_x2, delta_y1, delta_y2

    def contour3d_to_2d(self, contour3d):
        primitives2d = []
        last_primitive = None

        for primitive3d in contour3d.primitives:
            method_name = '{}_to_2d'.format(
                primitive3d.__class__.__name__.lower())
            if hasattr(self, method_name):
                primitives = getattr(self, method_name)(primitive3d)

                if primitives is None:
                    continue

                if last_primitive:
                    primitives, delta_x1, delta_x2, delta_y1, delta_y2 = \
                        self.repair_primitives_periodicity(primitives,
                                                           last_primitive)

                    dist1 = primitive3d.start.point_distance(
                        last_primitive3d.end)
                    dist2 = primitive3d.end.point_distance(
                        last_primitive3d.end)
                    if (math.isclose(delta_x1, 0., abs_tol=1e-3)
                            and math.isclose(delta_y1, 0., abs_tol=1e-3)
                            and math.isclose(dist1, 0, abs_tol=5e-5)):
                        pass
                    elif (math.isclose(delta_x2, 0., abs_tol=1e-3)
                          and math.isclose(delta_y2, 0., abs_tol=1e-3)
                          and math.isclose(dist2, 0, abs_tol=5e-5)):
                        primitives = [p.reverse() for p in primitives[::-1]]
                    else:
                        ax2 = contour3d.plot()
                        primitive3d.plot(ax=ax2, color='r')
                        last_primitive3d.plot(ax=ax2, color='b')
                        self.plot(ax=ax2)

                        ax = last_primitive.plot(color='b', plot_points=True)
                        # primitives[0].plot(ax=ax, color='r', plot_points=True)
                        # primitives[-1].plot(ax=ax, color='r', plot_points=True)
                        for p in primitives:
                            p.plot(ax=ax, color='r', plot_points=True)
                        if self.x_periodicity:
                            vme.Line2D(volmdlr.Point2D(self.x_periodicity, 0),
                                       volmdlr.Point2D(self.x_periodicity, 1)) \
                                .plot(ax=ax)
                        print('Surface 3D:', self)
                        print('3D primitive in red:', primitive3d)
                        print('Previous 3D primitive:', last_primitive3d)
                        raise ValueError(
                            'Primitives not following each other in contour:',
                            'delta1={}, {}, {} ; '
                            'delta2={}, {}, {}'.format(
                                delta_x1, delta_y1, dist1,
                                delta_x2, delta_y2, dist2))

                if primitives:
                    last_primitive = primitives[-1]
                    last_primitive3d = primitive3d
                    primitives2d.extend(primitives)
            else:
                raise NotImplementedError(
                    'Class {} does not implement {}'.format(
                        self.__class__.__name__,
                        method_name))

        return volmdlr.wires.Contour2D(primitives2d)

    def contour2d_to_3d(self, contour2d):
        primitives3d = []
        for primitive2d in contour2d.primitives:
            method_name = '{}_to_3d'.format(
                primitive2d.__class__.__name__.lower())
            if hasattr(self, method_name):
                try:
                    primitives3d.extend(getattr(self, method_name)(primitive2d))
                except NotImplementedError:
                    print('Error NotImplementedError')
            else:
                raise NotImplementedError(
                    'Class {} does not implement {}'.format(
                        self.__class__.__name__,
                        method_name))

        return volmdlr.wires.Contour3D(primitives3d)

    def linesegment3d_to_2d(self, linesegment3d):
        """
        A line segment on a surface will be in any case a line in 2D?
        """
        return [vme.LineSegment2D(self.point3d_to_2d(linesegment3d.start),
                                  self.point3d_to_2d(linesegment3d.end))]

    def bsplinecurve3d_to_2d(self, bspline_curve3d):
        """
        Is this right?
        """
        control_points = [self.point3d_to_2d(p)
                          for p in bspline_curve3d.control_points]
        return [vme.BSplineCurve2D(
            bspline_curve3d.degree,
            control_points=control_points,
            knot_multiplicities=bspline_curve3d.knot_multiplicities,
            knots=bspline_curve3d.knots,
            weights=bspline_curve3d.weights,
            periodic=bspline_curve3d.periodic)]

    def bsplinecurve2d_to_3d(self, bspline_curve2d):
        """
        Is this right?
        """
        control_points = [self.point2d_to_3d(p)
                          for p in bspline_curve2d.control_points]
        return [vme.BSplineCurve3D(
            bspline_curve2d.degree,
            control_points=control_points,
            knot_multiplicities=bspline_curve2d.knot_multiplicities,
            knots=bspline_curve2d.knots,
            weights=bspline_curve2d.weights,
            periodic=bspline_curve2d.periodic)]

    def normal_from_point2d(self, point2d):

        raise NotImplementedError('NotImplemented')

    def normal_from_point3d(self, point3d):
        """
        Evaluates the normal vector of the bspline surface at this point3d.
        """

        return (self.normal_from_point2d(self.point3d_to_2d(point3d)))[1]

    def geodesic_distance_from_points2d(self, point1_2d: volmdlr.Point2D,
                                        point2_2d: volmdlr.Point2D, number_points: int = 50):
        """
        Approximation of geodesic distance via linesegments length sum in 3D
        """
        # points = [point1_2d]
        current_point3d = self.point2d_to_3d(point1_2d)
        distance = 0.
        for i in range(number_points):
            next_point3d = self.point2d_to_3d(point1_2d + (i + 1) / (number_points) * (point2_2d - point1_2d))
            distance += next_point3d.point_distance(current_point3d)
            current_point3d = next_point3d
        return distance

    def geodesic_distance(self, point1_3d: volmdlr.Point3D, point2_3d: volmdlr.Point3D):
        """
        Approximation of geodesic distance between 2 3D points supposed to be on the surface
        """
        point1_2d = self.point3d_to_2d(point1_3d)
        point2_2d = self.point3d_to_2d(point2_3d)
        return self.geodesic_distance_from_points2d(point1_2d, point2_2d)

    def frame_mapping_parameters(self, frame: volmdlr.Frame3D, side: str):
        basis = frame.basis()
        if side == 'new':
            new_origin = frame.new_coordinates(self.frame.origin)
            new_u = basis.new_coordinates(self.frame.u)
            new_v = basis.new_coordinates(self.frame.v)
            new_w = basis.new_coordinates(self.frame.w)
            new_frame = volmdlr.Frame3D(new_origin, new_u, new_v, new_w)
        elif side == 'old':
            new_origin = frame.old_coordinates(self.frame.origin)
            new_u = basis.old_coordinates(self.frame.u)
            new_v = basis.old_coordinates(self.frame.v)
            new_w = basis.old_coordinates(self.frame.w)
            new_frame = volmdlr.Frame3D(new_origin, new_u, new_v, new_w)
        else:
            raise ValueError('side value not valid, please specify'
                             'a correct value: \'old\' or \'new\'')
        return new_frame


class Plane3D(Surface3D):
    """
    Defines a plane 3d.

    """
    face_class = 'PlaneFace3D'

    def __init__(self, frame: volmdlr.Frame3D, name: str = ''):
        """
        :param frame: u and v of frame describe the plane, w is the normal
        """
        self.frame = frame
        self.name = name
        Surface3D.__init__(self, name=name)

    def __hash__(self):
        return hash(self.frame)

    def __eq__(self, other_plane):
        if other_plane.__class__.__name__ != self.__class__.__name__:
            return False
        return self.frame == other_plane.frame
        # return (self.frame.origin == other_plane.frame.origin and
        #         self.frame.w.is_colinear_to(other_plane.frame.w))

    # def to_dict(self, use_pointers: bool = True, memo=None, path: str = '#'):
    #     # improve the object structure ?
    #     dict_ = dc.DessiaObject.base_dict(self)
    #     dict_['frame'] = self.frame.to_dict(use_pointers=use_pointers, memo=memo, path=path + '/frame')
    #     return dict_

    @classmethod
    def from_step(cls, arguments, object_dict):
        frame3d = object_dict[arguments[1]]
        frame3d.normalize()
        frame = volmdlr.Frame3D(frame3d.origin,
                                frame3d.v, frame3d.w, frame3d.u)
        return cls(frame, arguments[0][1:-1])

    def to_step(self, current_id):
        frame = volmdlr.Frame3D(self.frame.origin, self.frame.w, self.frame.u,
                                self.frame.v)
        content, frame_id = frame.to_step(current_id)
        plane_id = frame_id + 1
        content += "#{} = PLANE('{}',#{});\n".format(plane_id, self.name,
                                                     frame_id)
        return content, [plane_id]

    @classmethod
    def from_3_points(cls, point1, point2, point3):
        """
        Point 1 is used as origin of the plane.
        """
        vector1 = point2 - point1
        vector2 = point3 - point1

        vector1.normalize()
        vector2.normalize()
        normal = vector1.cross(vector2)
        normal.normalize()
        frame = volmdlr.Frame3D(point1, vector1, normal.cross(vector1), normal)
        return cls(frame)

    @classmethod
    def from_normal(cls, point, normal):
        v1 = normal.deterministic_unit_normal_vector()
        v2 = v1.cross(normal)
        return cls(volmdlr.Frame3D(point, v1, v2, normal))

    @classmethod
    def from_plane_vectors(cls, plane_origin: volmdlr.Point3D,
                           plane_x: volmdlr.Vector3D,
                           plane_y: volmdlr.Vector3D):
        normal = plane_x.cross(plane_y)
        return cls(volmdlr.Frame3D(plane_origin, plane_x, plane_y, normal))

    @classmethod
    def from_points(cls, points):
        """
        Returns the plane3d that goes through the 3 first points on the list.
        Why for more than 3 points we only do some check and never raise error?
        """
        if len(points) < 3:
            raise ValueError
        elif len(points) == 3:
            return cls.from_3_points(volmdlr.Point3D(points[0].vector),
                                     volmdlr.Vector3D(points[1].vector),
                                     volmdlr.Vector3D(points[2].vector))
        else:
            points = [p.copy() for p in points]
            indexes_to_del = []
            for i, point in enumerate(points[1:]):
                if point == points[0]:
                    indexes_to_del.append(i)
            for index in indexes_to_del[::-1]:
                del points[index + 1]

            origin = points[0]
            vector1 = points[1] - origin
            vector1.normalize()
            vector2_min = points[2] - origin
            vector2_min.normalize()
            dot_min = abs(vector1.dot(vector2_min))
            for point in points[3:]:
                vector2 = point - origin
                vector2.normalize()
                dot = abs(vector1.dot(vector2))
                if dot < dot_min:
                    vector2_min = vector2
                    dot_min = dot
            return cls.from_3_points(origin, vector1 + origin,
                                     vector2_min + origin)

    def point_on_surface(self, point):
        """
        Return if the point belongs to the plane at a tolerance of 1e-6.
        """
        if math.isclose(self.frame.w.dot(point - self.frame.origin), 0,
                        abs_tol=1e-6):
            return True
        return False

    def point_distance(self, point3d):
        """
        Calculates the distance of a point to plane.

        :param point3d: point to verify distance
        :return: a float, point distance to plane
        """
        coefficient_a, coefficient_b, coefficient_c, coefficient_d = self.equation_coefficients()
        return abs(self.frame.w.dot(point3d) + coefficient_d) / math.sqrt(coefficient_a**2 +
                                                                          coefficient_b**2 + coefficient_c**2)

    def line_intersections(self, line):
        u = line.point2 - line.point1
        w = line.point1 - self.frame.origin
        if math.isclose(self.frame.w.dot(u), 0, abs_tol=1e-08):
            return []
        intersection_abscissea = - self.frame.w.dot(w) / self.frame.w.dot(u)
        return [line.point1 + intersection_abscissea * u]

    def linesegment_intersections(self, linesegment: vme.LineSegment3D) \
            -> List[volmdlr.Point3D]:
        u = linesegment.end - linesegment.start
        w = linesegment.start - self.frame.origin
        normaldotu = self.frame.w.dot(u)
        if math.isclose(normaldotu, 0, abs_tol=1e-08):
            return []
        intersection_abscissea = - self.frame.w.dot(w) / normaldotu
        if intersection_abscissea < 0 or intersection_abscissea > 1:
            return []
        return [linesegment.start + intersection_abscissea * u]

    def fullarc_intersections(self, fullarc: vme.FullArc3D):
        """
        Calculates the intersections between a Plane 3D and a FullArc 3D.

        :param fullarc: fullarc to verify intersections.
        :return: list of intersections: List[volmdlr.Point3D].
        """
        fullarc_plane = Plane3D(fullarc.frame)
        plane_intersections = self.plane_intersection(fullarc_plane)
        if not plane_intersections:
            return []
        fullarc2d = fullarc.to_2d(fullarc.center, fullarc_plane.frame.u, fullarc_plane.frame.v)
        line2d = plane_intersections[0].to_2d(fullarc.center, fullarc_plane.frame.u, fullarc_plane.frame.v)
        fullarc2d_inters_line2d = fullarc2d.line_intersections(line2d)
        intersections = []
        for inter in fullarc2d_inters_line2d:
            intersections.append(inter.to_3d(fullarc.center, fullarc_plane.frame.u, fullarc_plane.frame.v))
        return intersections

    def equation_coefficients(self):
        """
        returns the a,b,c,d coefficient from equation ax+by+cz+d = 0
        """
        a, b, c = self.frame.w
        d = -self.frame.origin.dot(self.frame.w)
        return (a, b, c, d)

    def plane_intersection(self, other_plane):
<<<<<<< HEAD
        if self.is_parallel(other_plane):
            return []
=======
        """
        Computes intersection points between two Planes 3D.

        """
>>>>>>> beccd6ba
        line_direction = self.frame.w.cross(other_plane.frame.w)

        if line_direction.norm() < 1e-6:
            return None

        a1, b1, c1, d1 = self.equation_coefficients()
        a2, b2, c2, d2 = other_plane.equation_coefficients()

        if a1 * b2 - a2 * b1 != 0.:
            x0 = (b1 * d2 - b2 * d1) / (a1 * b2 - a2 * b1)
            y0 = (a2 * d1 - a1 * d2) / (a1 * b2 - a2 * b1)
            point1 = volmdlr.Point3D(x0, y0, 0)
        elif a2 * c1 != a1 * c2:
            x0 = (c2 * d1 - c1 * d2) / (a2 * c1 - a1 * c2)
            z0 = (a1 * d2 - a2 * d1) / (a2 * c1 - a1 * c2)
            point1 = volmdlr.Point3D(x0, 0, z0)
        elif c1 * b2 != b1 * c2:
            y0 = (- c2 * d1 + c1 * d2) / (b1 * c2 - c1 * b2)
            z0 = (- b1 * d2 + b2 * d1) / (b1 * c2 - c1 * b2)
            point1 = volmdlr.Point3D(0, y0, z0)
        else:
            raise NotImplementedError
        return [volmdlr.edges.Line3D(point1, point1 + line_direction)]

    def is_coincident(self, plane2):
        """
        Verifies if two planes are parallel and coincident.

        """
        if self.is_parallel(plane2):
            if plane2.point_on_surface(self.frame.origin):
                return True
        return False

    def is_parallel(self, plane2):
        """
        Verifies if two planes are parallel.

        """
        if self.frame.w.is_colinear_to(plane2.frame.w):
            return True
        return False

    def rotation(self, center: volmdlr.Point3D, axis: volmdlr.Vector3D, angle: float):
        """
        Plane3D rotation
        :param center: rotation center
        :param axis: rotation axis
        :param angle: angle rotation
        :return: a new rotated Plane3D
        """
        new_frame = self.frame.rotation(center=center, axis=axis, angle=angle)
        return Plane3D(new_frame)

    def rotation_inplace(self, center: volmdlr.Point3D, axis: volmdlr.Vector3D, angle: float):
        """
        Plane3D rotation. Object is updated inplace
        :param center: rotation center
        :param axis: rotation axis
        :param angle: rotation angle
        """
        self.frame.rotation_inplace(center=center, axis=axis, angle=angle)

    def translation(self, offset: volmdlr.Vector3D):
        """
        Plane3D translation
        :param offset: translation vector
        :return: A new translated Plane3D
        """
        new_frame = self.frame.translation(offset)
        return Plane3D(new_frame)

    def translation_inplace(self, offset: volmdlr.Vector3D):
        """
        Plane3D translation. Object is updated inplace
        :param offset: translation vector
        """
        self.frame.translation_inplace(offset)

    def frame_mapping(self, frame: volmdlr.Frame3D, side: str):
        """
        Changes frame_mapping and return a new Frame3D
        side = 'old' or 'new'
        """
        new_frame = self.frame_mapping_parameters(frame, side)
        return Plane3D(new_frame, self.name)

    def frame_mapping_inplace(self, frame: volmdlr.Frame3D, side: str):
        """
        Changes frame_mapping and the object is updated inplace
        side = 'old' or 'new'
        """
        new_frame = self.frame_mapping_parameters(frame, side)
        self.frame.origin = new_frame.origin
        self.frame.u = new_frame.u
        self.frame.v = new_frame.v
        self.frame.w = new_frame.w

    def copy(self, deep=True, memo=None):
        new_frame = self.frame.copy()
        return Plane3D(new_frame, self.name)

    def plot(self, ax=None):
        if ax is None:
            fig = plt.figure()
            ax = fig.add_subplot(111, projection='3d')
        else:
            fig = ax.figure

        self.frame.origin.plot(ax)
        self.frame.u.plot(ax, color='r')
        self.frame.v.plot(ax, color='g')
        return ax

    def babylon_script(self):
        s = 'var myPlane = BABYLON.MeshBuilder.CreatePlane("myPlane", {width: 0.5, height: 0.5, sideOrientation: BABYLON.Mesh.DOUBLESIDE}, scene);\n'
        s += 'myPlane.setPositionWithLocalVector(new BABYLON.Vector3({},{},{}));\n'.format(
            self.origin[0], self.origin[1], self.origin[2])

        s += 'var axis1 = new BABYLON.Vector3({}, {}, {});\n'.format(
            self.vectors[0][0], self.vectors[0][1], self.vectors[0][2])
        s += 'var axis2 = new BABYLON.Vector3({}, {}, {});\n'.format(
            self.vectors[1][0], self.vectors[1][1], self.vectors[1][2])
        s += 'var axis3 = new BABYLON.Vector3({}, {}, {});\n'.format(
            self.normal[0], self.normal[1], self.normal[2])
        s += 'var orientation = BABYLON.Vector3.rotationFromAxis(axis1, axis2, axis3);\n'
        s += 'myPlane.rotation = orientation;\n'

        s += 'var planemat = new BABYLON.StandardMaterial("planemat", scene);\n'
        s += 'planemat.alpha = 0.4;\n'
        s += 'myPlane.material = planemat;\n'

        return s

    def point2d_to_3d(self, point2d):
        return point2d.to_3d(self.frame.origin, self.frame.u, self.frame.v)

    def point3d_to_2d(self, point3d):
        return point3d.to_2d(self.frame.origin, self.frame.u, self.frame.v)

    def contour2d_to_3d(self, contour2d):
        return contour2d.to_3d(self.frame.origin, self.frame.u, self.frame.v)

    def contour3d_to_2d(self, contour3d):
        return contour3d.to_2d(self.frame.origin, self.frame.u, self.frame.v)

    def bsplinecurve3d_to_2d(self, bspline_curve3d):
        control_points = [self.point3d_to_2d(p)
                          for p in bspline_curve3d.control_points]
        return [vme.BSplineCurve2D(
            bspline_curve3d.degree,
            control_points=control_points,
            knot_multiplicities=bspline_curve3d.knot_multiplicities,
            knots=bspline_curve3d.knots,
            weights=bspline_curve3d.weights,
            periodic=bspline_curve3d.periodic)]

    def bsplinecurve2d_to_3d(self, bspline_curve2d):
        control_points = [self.point2d_to_3d(p)
                          for p in bspline_curve2d.control_points]
        return [vme.BSplineCurve3D(
            bspline_curve2d.degree,
            control_points=control_points,
            knot_multiplicities=bspline_curve2d.knot_multiplicities,
            knots=bspline_curve2d.knots,
            weights=bspline_curve2d.weights,
            periodic=bspline_curve2d.periodic)]

    def rectangular_cut(self, x1: float, x2: float,
                        y1: float, y2: float, name: str = ''):

        p1 = volmdlr.Point2D(x1, y1)
        p2 = volmdlr.Point2D(x2, y1)
        p3 = volmdlr.Point2D(x2, y2)
        p4 = volmdlr.Point2D(x1, y2)
        outer_contour = volmdlr.wires.ClosedPolygon2D([p1, p2, p3, p4])
        surface = Surface2D(outer_contour, [])
        return PlaneFace3D(self, surface, name)


PLANE3D_OXY = Plane3D(volmdlr.OXYZ)
PLANE3D_OYZ = Plane3D(volmdlr.OYZX)
PLANE3D_OZX = Plane3D(volmdlr.OZXY)


class CylindricalSurface3D(Surface3D):
    """
    The local plane is defined by (theta, z).

    :param frame: frame.w is axis, frame.u is theta=0 frame.v theta=pi/2
    :param radius: Cylinder's radius
    """
    face_class = 'CylindricalFace3D'
    x_periodicity = volmdlr.TWO_PI

    def __init__(self, frame, radius, name=''):
        self.frame = frame
        self.radius = radius
        self.name = name

    def point2d_to_3d(self, point2d: volmdlr.Point2D):
        p = volmdlr.Point3D(self.radius * math.cos(point2d.x),
                            self.radius * math.sin(point2d.x),
                            point2d.y)
        return self.frame.old_coordinates(p)

    def point3d_to_2d(self, point3d):
        x, y, z = self.frame.new_coordinates(point3d)
        u1 = x / self.radius
        u2 = y / self.radius
        # theta = volmdlr.core.sin_cos_angle(u1, u2)
        theta = math.atan2(u2, u1)
        return volmdlr.Point2D(theta, z)

    def arc3d_to_2d(self, arc3d):
        start = self.point3d_to_2d(arc3d.start)
        end = self.point3d_to_2d(arc3d.end)
        # angle = abs(start.x-end.x)
        # if arc3d.is_trigo:
        # end = start + volmdlr.Point2D(arc3d.angle, 0)
        # else:
        #     end = start + volmdlr.Point2D(-arc3d.angle, 0)
        # interior = self.point3d_to_2d(arc3d.interior)
        # if start.x < interior.x:
        #     end = start + volmdlr.Point2D(arc3d.angle, 0)
        # else:
        #     end = start - volmdlr.Point2D(arc3d.angle, 0)
        return [vme.LineSegment2D(start, end)]

    def linesegment2d_to_3d(self, linesegment2d):
        theta1, z1 = linesegment2d.start
        theta2, z2 = linesegment2d.end
        if math.isclose(theta1, theta2, abs_tol=1e-9):
            return [vme.LineSegment3D(
                self.point2d_to_3d(linesegment2d.start),
                self.point2d_to_3d(linesegment2d.end),
            )]
        elif math.isclose(z1, z2, abs_tol=1e-9):
            if abs(theta1 - theta2) == volmdlr.TWO_PI:
                return [vme.FullArc3D(center=self.frame.origin + z1 * self.frame.w,
                                      start_end=self.point2d_to_3d(linesegment2d.start),
                                      normal=self.frame.w)]
            else:
                interior = self.point2d_to_3d(linesegment2d.point_at_abscissa(linesegment2d.length() * 0.5))
                return [vme.Arc3D(
                    self.point2d_to_3d(linesegment2d.start),
                    self.point2d_to_3d(
                        volmdlr.Point2D(0.5 * (theta1 + theta2), z1)),
                    self.point2d_to_3d(linesegment2d.end),
                )]
        else:
            # TODO: this is a non exact method!
            return [vme.LineSegment3D(self.point2d_to_3d(linesegment2d.start), self.point2d_to_3d(linesegment2d.end))]
            # raise NotImplementedError('Ellipse? delta_theta={} delta_z={}'.format(abs(theta2-theta1), abs(z1-z2)))

    def fullarc3d_to_2d(self, fullarc3d):
        if self.frame.w.is_colinear_to(fullarc3d.normal):
            p1 = self.point3d_to_2d(fullarc3d.start)
            return [vme.LineSegment2D(p1, p1 + volmdlr.TWO_PI * volmdlr.X2D)]
        print(fullarc3d.normal, self.frame.w)
        raise ValueError('Impossible!')

    def circle3d_to_2d(self, circle3d):
        """
        Transformation of an circle3d to 2d, in a cylindrical surface.

        """
        return []

    def arcellipse3d_to_2d(self, arcellipse3d):
        """
        Transformation of an arcellipse3d to 2d, in a cylindrical surface.

        """
        points3d = arcellipse3d.discretization_points(number_points=50)
        points2d = [self.point3d_to_2d(point) for point in points3d]
        bsplinecurve2d = vme.BSplineCurve2D.from_points_interpolation(points2d, degree=2)
        return [bsplinecurve2d]

    def ellipse3d_to_2d(self, ellipse3d):
        """
        Transformation of an ellipse3d to 2d, in a cylindrical surface.

        """
        # points3d = ellipse3d.discretization_points(number_points = 50)
        # points2d = [self.point3d_to_2d(point) for point in points3d]
        # return points2d
        raise NotImplementedError

    def bsplinecurve3d_to_2d(self, bspline_curve3d):
        # TODO: enhance this, this is a non exact method!
        l = bspline_curve3d.length()
        points = [self.point3d_to_2d(bspline_curve3d.point_at_abscissa(i / 10 * l))
                  for i in range(11)]
        return [vme.LineSegment2D(p1, p2)
                for p1, p2 in zip(points[:-1], points[1:])]

    @classmethod
    def from_step(cls, arguments, object_dict):
        frame3d = object_dict[arguments[1]]
        U, W = frame3d.v, -frame3d.u
        U.normalize()
        W.normalize()
        V = W.cross(U)
        frame_direct = volmdlr.Frame3D(frame3d.origin, U, V, W)
        radius = float(arguments[2]) / 1000
        return cls(frame_direct, radius, arguments[0][1:-1])

    def to_step(self, current_id):
        frame = volmdlr.Frame3D(self.frame.origin, self.frame.w, self.frame.u,
                                self.frame.v)
        content, frame_id = frame.to_step(current_id)
        current_id = frame_id + 1
        content += "#{} = CYLINDRICAL_SURFACE('{}',#{},{});\n" \
            .format(current_id, self.name, frame_id,
                    round(1000 * self.radius, 3))
        return content, [current_id]

    def frame_mapping(self, frame: volmdlr.Frame3D, side: str):
        """
        Changes frame_mapping and return a new CylindricalSurface3D
        side = 'old' or 'new'
        """
        new_frame = self.frame_mapping_parameters(frame, side)
        return CylindricalSurface3D(new_frame, self.radius,
                                    name=self.name)

    def frame_mapping_inplace(self, frame: volmdlr.Frame3D, side: str):
        """
        Changes frame_mapping and the object is updated inplace
        side = 'old' or 'new'
        """
        new_frame = self.frame_mapping_parameters(frame, side)
        self.frame = new_frame

    def rectangular_cut(self, theta1: float, theta2: float,
                        z1: float, z2: float, name: str = ''):

        if theta1 == theta2:
            theta2 += volmdlr.TWO_PI

        p1 = volmdlr.Point2D(theta1, z1)
        p2 = volmdlr.Point2D(theta2, z1)
        p3 = volmdlr.Point2D(theta2, z2)
        p4 = volmdlr.Point2D(theta1, z2)
        outer_contour = volmdlr.wires.ClosedPolygon2D([p1, p2, p3, p4])
        surface2d = Surface2D(outer_contour, [])
        return volmdlr.faces.CylindricalFace3D(self, surface2d, name)

    def rotation(self, center: volmdlr.Point3D, axis: volmdlr.Vector3D, angle: float):
        """
        CylindricalFace3D rotation.

        :param center: rotation center.
        :param axis: rotation axis.
        :param angle: angle rotation.
        :return: a new rotated Plane3D.
        """
        new_frame = self.frame.rotation(center=center, axis=axis,
                                        angle=angle)
        return CylindricalFace3D(new_frame, self.radius)

    def rotation_inplace(self, center: volmdlr.Point3D, axis: volmdlr.Vector3D, angle: float):
        """
        CylindricalFace3D rotation. Object is updated inplace.

        :param center: rotation center.
        :param axis: rotation axis.
        :param angle: rotation angle.
        """
        self.frame.rotation_inplace(center, axis, angle)

    def translation(self, offset: volmdlr.Vector3D):
        """
        CylindricalFace3D translation.

        :param offset: translation vector.
        :return: A new translated CylindricalFace3D.
        """
        return CylindricalFace3D(self.frame.translation(offset), self.radius)

    def translation_inplace(self, offset: volmdlr.Vector3D):
        """
        CylindricalFace3D translation. Object is updated inplace.

        :param offset: translation vector
        """
        self.frame.translation_inplace(offset)

    def grid3d(self, grid2d: volmdlr.grid.Grid2D):
        """
        Generate 3d grid points of a Cylindrical surface, based on a Grid2D.

        """

        points_2d = grid2d.points
        points_3d = [self.point2d_to_3d(point2d) for point2d in points_2d]

        return points_3d

    def line_intersections(self, line: vme.Line3D):
        line_2d = line.to_2d(self.frame.origin, self.frame.u, self.frame.v)
        if line_2d is None:
            return []
        origin2d = self.frame.origin.to_2d(self.frame.origin, self.frame.u, self.frame.v)
        distance_line2d_to_origin = line_2d.point_distance(origin2d)
        if distance_line2d_to_origin > self.radius:
            return []
        a_prime = line_2d.point1
        b_prime = line_2d.point2
        a_prime_minus_b_prime = a_prime - b_prime
        t_param = a_prime.dot(a_prime_minus_b_prime) / a_prime_minus_b_prime.dot(a_prime_minus_b_prime)
        k_param = math.sqrt(
            (self.radius ** 2 - distance_line2d_to_origin ** 2) / a_prime_minus_b_prime.dot(a_prime_minus_b_prime))
        intersection1 = line.point1 + (t_param + k_param) * (line.direction_vector())
        intersection2 = line.point1 + (t_param - k_param) * (line.direction_vector())
        if intersection1 == intersection2:
            return [intersection1]

        return [intersection1, intersection2]

    def linesegment_intersections(self, linesegment: vme.LineSegment3D):
        line = linesegment.to_line()
        line_intersections = self.line_intersections(line)
        linesegment_intersections = [inters for inters in line_intersections if linesegment.point_belongs(inters)]
        return linesegment_intersections

    def parallel_plane_intersection(self, plane3d):
        """
        Cylinder plane intersections when plane's normal is perpendicular with the cylinder axis.

        :param plane3d: intersecting plane
        :return: list of intersecting curves
        """
        distance_plane_cylinder_axis = plane3d.point_distance(self.frame.origin)
        if distance_plane_cylinder_axis > self.radius:
            return []
        if math.isclose(self.frame.w.dot(plane3d.frame.u), 0, abs_tol=1e-6):
            line = volmdlr.edges.Line3D(plane3d.frame.origin, plane3d.frame.origin + plane3d.frame.u)
        else:
            line = volmdlr.edges.Line3D(plane3d.frame.origin, plane3d.frame.origin + plane3d.frame.v)
        line_intersections = self.line_intersections(line)
        lines = []
        for intersection in line_intersections:
            lines.append(volmdlr.edges.Line3D(intersection, intersection + self.frame.w))
        return lines

    def perpendicular_plane_intersection(self, plane3d):
        """
        Cylinder plane intersections when plane's normal is parallel with the cylinder axis.

        :param plane3d: intersecting plane
        :return: list of intersecting curves
        """
        line = vme.Line3D(self.frame.origin, self.frame.origin + self.frame.w)
        center3d_plane = plane3d.line_intersections(line)[0]
        circle3d = volmdlr.wires.Circle3D(volmdlr.Frame3D(center3d_plane, plane3d.frame.u,
                                                          plane3d.frame.v, plane3d.frame.w), self.radius)
        return [circle3d]

    def concurent_plane_intersection(self, plane3d):
        """
        Cylinder plane intersections when plane's normal is concurent with the cylinder axis, but not orthogonal.

        # Ellipse vector equation : < rcos(t), rsin(t), -(1 / c)*(d + arcos(t) + brsint(t)); d = - (ax_0 + by_0 + cz_0)
        :param plane3d: intersecting plane
        :return: list of intersecting curves
        """
        line = vme.Line3D(self.frame.origin, self.frame.origin + self.frame.w)
        center3d_plane = plane3d.line_intersections(line)[0]
        plane_coefficient_a, plane_coefficient_b, plane_coefficient_c, plane_coefficient_d =\
            plane3d.equation_coefficients()
        ellipse_0 = volmdlr.Point3D(
            self.radius * math.cos(0),
            self.radius * math.sin(0),
            - (1 / plane_coefficient_c) * (plane_coefficient_d + plane_coefficient_a * self.radius * math.cos(0) +
                                           plane_coefficient_b * self.radius * math.sin(0)))
        ellipse_pi_by_2 = volmdlr.Point3D(
            self.radius * math.cos(math.pi / 2),
            self.radius * math.sin(math.pi / 2),
            - (1 / plane_coefficient_c) * (
                    plane_coefficient_d + plane_coefficient_a * self.radius * math.cos(math.pi / 2)
                    + plane_coefficient_b * self.radius * math.sin(math.pi / 2)))
        axis_1 = center3d_plane.point_distance(ellipse_0)
        axis_2 = center3d_plane.point_distance(ellipse_pi_by_2)
        if axis_1 > axis_2:
            major_axis = axis_1
            minor_axis = axis_2
            major_dir = ellipse_0 - center3d_plane
        else:
            major_axis = axis_2
            minor_axis = axis_1
            major_dir = ellipse_pi_by_2 - center3d_plane
        return [volmdlr.wires.Ellipse3D(major_axis, minor_axis, center3d_plane, plane3d.frame.w, major_dir)]

    def plane_intersection(self, plane3d):
        """
        Cylinder intersections with a plane.

        :param plane3d: intersecting plane.
        :return: list of intersecting curves.
        """
        if math.isclose(abs(plane3d.frame.w.dot(self.frame.w)), 0, abs_tol=1e-6):
            return self.parallel_plane_intersection(plane3d)
        if math.isclose(abs(plane3d.frame.w.dot(self.frame.w)), 1, abs_tol=1e-6):
            return self.perpendicular_plane_intersection(plane3d)
        return self.concurent_plane_intersection(plane3d)

    def is_coincident(self, surface3d):
        """
        Verifies if two CylindricalSurfaces are coincident.

        :param surface3d: surface to verify.
        :return: True if they are coincident, False otherwise.
        """
        if not isinstance(self, surface3d.__class__):
            return False
        if math.isclose(abs(self.frame.w.dot(surface3d.frame.w)), 1.0, abs_tol=1e-6) and\
                self.radius == surface3d.radius:
            return True
        return False

    def point_on_surface(self, point3d):
        """
        Verifies if a given point is on the CylindricalSurface3D.

        :param point3d: point to verify.
        :return: True if point on surface, False otherwise.
        """
        new_point = self.frame.new_coordinates(point3d)
        if math.isclose(new_point.x ** 2 + new_point.y ** 2, self.radius ** 2, abs_tol=1e-6):
            return True
        return False


class ToroidalSurface3D(Surface3D):
    """
    The local plane is defined by (theta, phi).
    theta is the angle around the big (R) circle and phi around the small(r)

    :param frame: Tore's frame: origin is the center, u is pointing at
                    theta=0
    :param R: Tore's radius
    :param r: Circle to revolute radius
    Definitions of R and r according to https://en.wikipedia.org/wiki/Torus
    """
    face_class = 'ToroidalFace3D'
    x_periodicity = volmdlr.TWO_PI
    y_periodicity = volmdlr.TWO_PI

    def __init__(self, frame: volmdlr.Frame3D,
                 R: float, r: float, name: str = ''):
        self.frame = frame
        self.R = R
        self.r = r
        self.name = name

    @property
    def bounding_box(self):
        if not self._bbox:
            self._bbox = self.get_bounding_box()
        return self._bbox

    def _bounding_box(self):
        d = self.R + self.r
        p1 = self.frame.origin + self.frame.u * d + self.frame.v * d + self.frame.w * self.r
        p2 = self.frame.origin + self.frame.u * d + self.frame.v * d - self.frame.w * self.r
        p3 = self.frame.origin + self.frame.u * d - self.frame.v * d + self.frame.w * self.r
        p4 = self.frame.origin + self.frame.u * d - self.frame.v * d - self.frame.w * self.r
        p5 = self.frame.origin - self.frame.u * d + self.frame.v * d + self.frame.w * self.r
        p6 = self.frame.origin - self.frame.u * d + self.frame.v * d - self.frame.w * self.r
        p7 = self.frame.origin - self.frame.u * d - self.frame.v * d + self.frame.w * self.r
        p8 = self.frame.origin - self.frame.u * d - self.frame.v * d - self.frame.w * self.r

        return volmdlr.core.BoundingBox.from_points(
            [p1, p2, p3, p4, p5, p6, p7, p8])

    def point2d_to_3d(self, point2d: volmdlr.Point2D):
        theta, phi = point2d
        x = (self.R + self.r * math.cos(phi)) * math.cos(theta)
        y = (self.R + self.r * math.cos(phi)) * math.sin(theta)
        z = self.r * math.sin(phi)
        return self.frame.old_coordinates(volmdlr.Point3D(x, y, z))

    def point3d_to_2d(self, point3d):
        # points_2D = []
        x, y, z = self.frame.new_coordinates(point3d)
        if z < -self.r:
            z = -self.r
        elif z > self.r:
            z = self.r

        zr = z / self.r
        phi = math.asin(zr)

        u = self.R + math.sqrt((self.r ** 2) - (z ** 2))
        u1, u2 = round(x / u, 5), round(y / u, 5)
        theta = volmdlr.core.sin_cos_angle(u1, u2)

        return volmdlr.Point2D(theta, phi)

    @classmethod
    def from_step(cls, arguments, object_dict):
        frame3d = object_dict[arguments[1]]
        U, W = frame3d.v, -frame3d.u
        U.normalize()
        W.normalize()
        V = W.cross(U)
        frame_direct = volmdlr.Frame3D(frame3d.origin, U, V, W)
        rcenter = float(arguments[2]) / 1000
        rcircle = float(arguments[3]) / 1000
        return cls(frame_direct, rcenter, rcircle, arguments[0][1:-1])

    def to_step(self, current_id):
        frame = volmdlr.Frame3D(self.frame.origin, self.frame.w, self.frame.u,
                                self.frame.v)
        content, frame_id = frame.to_step(current_id)
        current_id = frame_id + 1
        content += "#{} = TOROIDAL_SURFACE('{}',#{},{},{});\n" \
            .format(current_id, self.name, frame_id,
                    round(1000 * self.R, 3),
                    round(1000 * self.r, 3))
        return content, [current_id]

    def frame_mapping(self, frame: volmdlr.Frame3D, side: str):
        """
        Changes frame_mapping and return a new ToroidalSurface3D
        side = 'old' or 'new'
        """
        new_frame = self.frame_mapping_parameters(frame, side)
        return ToroidalSurface3D(new_frame, self.R, self.r, name=self.name)

    def frame_mapping_inplace(self, frame: volmdlr.Frame3D, side: str):
        """
        Changes frame_mapping and the object is updated inplace
        side = 'old' or 'new'
        """
        new_frame = self.frame_mapping_parameters(frame, side)
        self.frame = new_frame

    def rectangular_cut(self, theta1, theta2, phi1, phi2, name=''):
        if phi1 == phi2:
            phi2 += volmdlr.TWO_PI
        elif phi2 < phi1:
            phi2 += volmdlr.TWO_PI
        if theta1 == theta2:
            theta2 += volmdlr.TWO_PI
        elif theta2 < theta1:
            theta2 += volmdlr.TWO_PI

        p1 = volmdlr.Point2D(theta1, phi1)
        p2 = volmdlr.Point2D(theta2, phi1)
        p3 = volmdlr.Point2D(theta2, phi2)
        p4 = volmdlr.Point2D(theta1, phi2)
        outer_contour = volmdlr.wires.ClosedPolygon2D([p1, p2, p3, p4])
        return ToroidalFace3D(self,
                              Surface2D(outer_contour, []),
                              name)

    def linesegment2d_to_3d(self, linesegment2d):
        theta1, phi1 = linesegment2d.start
        theta2, phi2 = linesegment2d.end
        if theta1 == theta2:
            if math.isclose(phi1 - phi2, volmdlr.TWO_PI, abs_tol=1e-9):
                u = self.frame.u.rotation(self.frame.origin, self.frame.w,
                                          angle=theta1)
                v = self.frame.u.rotation(self.frame.origin, self.frame.w,
                                          angle=theta1)
                center = self.frame.origin + self.R * u
                return [vme.FullArc3D(center=center,
                                      start_end=center + self.r * u,
                                      normal=v)]
            else:
                return [vme.Arc3D(
                    self.point2d_to_3d(linesegment2d.start),
                    self.point2d_to_3d(volmdlr.Point2D(theta1, 0.5 * (phi1 + phi2))),
                    self.point2d_to_3d(linesegment2d.end),
                )]
        elif math.isclose(phi1, phi2, abs_tol=1e-9):
            if abs(theta1 - theta2) == volmdlr.TWO_PI:
                center = self.frame.origin + self.r * math.sin(phi1) * self.frame.w
                start_end = center + self.frame.u * (self.r + self.R)
                return [vme.FullArc3D(center=center,
                                      start_end=start_end,
                                      normal=self.frame.w)]
            else:
                return [vme.Arc3D(
                    self.point2d_to_3d(linesegment2d.start),
                    self.point2d_to_3d(volmdlr.Point2D(0.5 * (theta1 + theta2), phi1)),
                    self.point2d_to_3d(linesegment2d.end),
                )]
        else:
            raise NotImplementedError('Ellipse?')

    def fullarc3d_to_2d(self, fullarc3d):
        if self.frame.w.is_colinear_to(fullarc3d.normal):
            p1 = self.point3d_to_2d(fullarc3d.start)
            return [vme.LineSegment2D(p1, p1 + volmdlr.TWO_PI * volmdlr.X2D)]
        elif fullarc3d.normal.dot(self.frame.w):
            p1 = self.point3d_to_2d(fullarc3d.start)
            return [vme.LineSegment2D(p1, p1 + volmdlr.TWO_PI * volmdlr.Y2D)]
        else:
            raise ValueError('Impossible!')

    def circle3d_to_2d(self, circle3d):
        return []

    def triangulation(self):
        face = self.rectangular_cut(0, volmdlr.TWO_PI, 0, volmdlr.TWO_PI)
        return face.triangulation()

    def translation(self, offset: volmdlr.Vector3D):
        """
        ToroidalSurface3D translation
        :param offset: translation vector
        :return: A new translated ToroidalSurface3D
        """
        return ToroidalSurface3D(self.frame.translation(
            offset), self.R, self.r)

    def translation_inplace(self, offset: volmdlr.Vector3D):
        """
        ToroidalSurface3D translation. Object is updated inplace.

        :param offset: translation vector.
        """
        self.frame.translation_inplace(offset)

    def rotation(self, center: volmdlr.Point3D, axis: volmdlr.Vector3D, angle: float):
        """
        ToroidalSurface3D rotation.

        :param center: rotation center.
        :param axis: rotation axis.
        :param angle: angle rotation.
        :return: a new rotated ToroidalSurface3D.
        """
        new_frame = self.frame.rotation(center=center, axis=axis,
                                        angle=angle)
        return self.__class__(new_frame, self.R, self.r)

    def rotation_inplace(self, center: volmdlr.Point3D, axis: volmdlr.Vector3D, angle: float):
        """
        ToroidalSurface3D rotation. Object is updated inplace.

        :param center: rotation center.
        :param axis: rotation axis.
        :param angle: rotation angle.
        """
        self.frame.rotation_inplace(center, axis, angle)


class ConicalSurface3D(Surface3D):
    """
    The local plane is defined by (theta, z).

    :param frame: Cone's frame to position it: frame.w is axis of cone
                    frame.origin is at the angle of the cone
    :param semi_angle: Cone's semi-angle
    """
    face_class = 'ConicalFace3D'
    x_periodicity = volmdlr.TWO_PI

    def __init__(self, frame: volmdlr.Frame3D, semi_angle: float,
                 name: str = ''):
        self.frame = frame
        self.semi_angle = semi_angle
        self.name = name

    @classmethod
    def from_step(cls, arguments, object_dict):
        frame3d = object_dict[arguments[1]]
        U, W = frame3d.v, frame3d.u
        U.normalize()
        W.normalize()
        V = W.cross(U)
        radius = float(arguments[2]) / 1000
        semi_angle = float(arguments[3])
        origin = frame3d.origin - radius / math.tan(semi_angle) * W
        frame_direct = volmdlr.Frame3D(origin, U, V, W)
        return cls(frame_direct, semi_angle, arguments[0][1:-1])

    def to_step(self, current_id):
        frame = volmdlr.Frame3D(self.frame.origin, self.frame.w, self.frame.u,
                                self.frame.v)
        content, frame_id = frame.to_step(current_id)
        current_id = frame_id + 1
        content += "#{} = CONICAL_SURFACE('{}',#{},{},{});\n" \
            .format(current_id, self.name, frame_id,
                    0.,
                    round(self.semi_angle, 3))
        return content, [current_id]

    def frame_mapping(self, frame: volmdlr.Frame3D, side: str):
        """
        Changes frame_mapping and return a new ConicalSurface3D.

        :param side: 'old' or 'new'
        """
        new_frame = self.frame_mapping_parameters(frame, side)
        return ConicalSurface3D(new_frame, self.semi_angle, name=self.name)

    def frame_mapping_inplace(self, frame: volmdlr.Frame3D, side: str):
        """
        Changes frame_mapping and the object is updated inplace.

        :param side:'old' or 'new'
        """
        new_frame = self.frame_mapping_parameters(frame, side)
        self.frame = new_frame

    def point2d_to_3d(self, point2d: volmdlr.Point2D):
        theta, z = point2d
        r = math.tan(self.semi_angle) * z
        new_point = volmdlr.Point3D(r * math.cos(theta),
                                    r * math.sin(theta),
                                    z)
        return self.frame.old_coordinates(new_point)

    # def point3d_to_2d(self, point3d: volmdlr.Point3D):
    #     z = self.frame.w.dot(point3d)
    #     x, y = point3d.plane_projection2d(self.frame.origin, self.frame.u,
    #                                       self.frame.v)
    #     theta = math.atan2(y, x)
    #     return volmdlr.Point2D(theta, z+0.003)

    def point3d_to_2d(self, point3d: volmdlr.Point3D):
        x, y, z = self.frame.new_coordinates(point3d)
        # x, y = point3d.plane_projection2d(self.frame.origin, self.frame.u,
        #                                   self.frame.v)
        theta = math.atan2(y, x)
        return volmdlr.Point2D(theta, z)

    def rectangular_cut(self, theta1: float, theta2: float,
                        z1: float, z2: float, name: str = ''):
        # theta1 = angle_principal_measure(theta1)
        # theta2 = angle_principal_measure(theta2)
        if theta1 == theta2:
            theta2 += volmdlr.TWO_PI

        p1 = volmdlr.Point2D(theta1, z1)
        p2 = volmdlr.Point2D(theta2, z1)
        p3 = volmdlr.Point2D(theta2, z2)
        p4 = volmdlr.Point2D(theta1, z2)
        outer_contour = volmdlr.wires.ClosedPolygon2D([p1, p2, p3, p4])
        return ConicalFace3D(self, Surface2D(outer_contour, []), name)

    def fullarc3d_to_2d(self, fullarc3d):
        if self.frame.w.is_colinear_to(fullarc3d.normal):
            p1 = self.point3d_to_2d(fullarc3d.start)
            return [vme.LineSegment2D(p1, p1 + volmdlr.TWO_PI * volmdlr.X2D)]
        else:
            raise ValueError('Impossible!')

    def circle3d_to_2d(self, circle3d):
        return []

    def linesegment2d_to_3d(self, linesegment2d):
        theta1, z1 = linesegment2d.start
        theta2, z2 = linesegment2d.end
        if math.isclose(z1, z2, abs_tol=1e-9) and math.isclose(z1, 0.,
                                                               abs_tol=1e-9):
            return []
        elif math.isclose(abs(theta1 - theta2) % volmdlr.TWO_PI, 0., abs_tol=1e-9):
            return [vme.LineSegment3D(
                self.point2d_to_3d(linesegment2d.start),
                self.point2d_to_3d(linesegment2d.end),
            )]
        elif math.isclose(z1, z2, abs_tol=1e-9):

            if abs(theta1 - theta2) % volmdlr.TWO_PI == 0.:
                return [vme.FullArc3D(center=self.frame.origin + z1 * self.frame.w,
                                      start_end=self.point2d_to_3d(linesegment2d.start),
                                      normal=self.frame.w)]
            else:
                return [vme.Arc3D(
                    self.point2d_to_3d(linesegment2d.start),
                    self.point2d_to_3d(
                        volmdlr.Point2D(0.5 * (theta1 + theta2), z1)),
                    self.point2d_to_3d(linesegment2d.end))
                ]
        else:
            raise NotImplementedError('Ellipse?')

    def translation(self, offset: volmdlr.Vector3D):
        """
        ConicalSurface3D translation.

        :param offset: translation vector.
        :return: A new translated ConicalSurface3D.
        """
        return self.__class__(self.frame.translation(offset),
                              self.semi_angle)

    def translation_inplace(self, offset: volmdlr.Vector3D):
        """
        ConicalSurface3D translation. Object is updated inplace.

        :param offset: translation vector.
        """
        self.frame.translation_inplace(offset)

    def rotation(self, center: volmdlr.Point3D,
                 axis: volmdlr.Vector3D, angle: float):
        """
        ConicalSurface3D rotation.

<<<<<<< HEAD
        :param center: rotation center.
        :param axis: rotation axis.
        :param angle: angle rotation.
        :return: a new rotated ConicalSurface3D.
=======
        :param center: rotation center
        :param axis: rotation axis
        :param angle: angle rotation
        :return: a new rotated ConicalSurface3D
>>>>>>> beccd6ba
        """
        new_frame = self.frame.rotation(center=center, axis=axis, angle=angle)
        return self.__class__(new_frame, self.semi_angle)

    def rotation_inplace(self, center: volmdlr.Point3D,
                         axis: volmdlr.Vector3D, angle: float):
        """
        ConicalSurface3D rotation. Object is updated inplace.

        :param center: rotation center.
        :param axis: rotation axis.
        :param angle: rotation angle.
        """
        self.frame.rotation_inplace(center, axis, angle)


class SphericalSurface3D(Surface3D):
    """
    :param frame: Sphere's frame to position it
    :type frame: volmdlr.Frame3D
    :param radius: Sphere's radius
    :type radius: float
    """
    face_class = 'SphericalFace3D'

    def __init__(self, frame, radius, name=''):
        self.frame = frame
        self.radius = radius
        self.name = name
        # V = frame.v
        # V.normalize()
        # W = frame.w
        # W.normalize()
        # self.plane = Plane3D(frame.origin, V, W)

    def _bounding_box(self):
        points = [self.frame.origin + volmdlr.Point3D(-self.radius,
                                                      -self.radius,
                                                      -self.radius),
                  self.frame.origin + volmdlr.Point3D(self.radius,
                                                      self.radius,
                                                      self.radius),

                  ]
        return volmdlr.core.BoundingBox.from_points(points)

    @classmethod
    def from_step(cls, arguments, object_dict):
        frame3d = object_dict[arguments[1]]
        U, W = frame3d.v, frame3d.u
        U.normalize()
        W.normalize()
        V = W.cross(U)
        frame_direct = volmdlr.Frame3D(frame3d.origin, U, V, W)
        radius = float(arguments[2]) / 1000
        return cls(frame_direct, radius, arguments[0][1:-1])

    def point2d_to_3d(self, point2d):
        # source mathcurve.com/surfaces/sphere
        # -pi<theta<pi, -pi/2<phi<pi/2
        theta, phi = point2d
        x = self.radius * math.cos(phi) * math.cos(theta)
        y = self.radius * math.cos(phi) * math.sin(theta)
        z = self.radius * math.sin(phi)
        return self.frame.old_coordinates(volmdlr.Point3D(x, y, z))

    def point3d_to_2d(self, point3d):
        x, y, z = point3d
        if z < -self.radius:
            z = -self.radius
        elif z > self.radius:
            z = self.radius

        zr = z / self.radius
        phi = math.asin(zr)

        u = math.sqrt((self.radius ** 2) - (z ** 2))
        if u == 0:
            u1, u2 = x, y
        else:
            u1, u2 = round(x / u, 5), round(y / u, 5)
        theta = volmdlr.sin_cos_angle(u1, u2)
        return volmdlr.Point2D(theta, phi)

    def linesegment2d_to_3d(self, linesegment2d):
        start = self.point2d_to_3d(linesegment2d.start)
        interior = self.point2d_to_3d(0.5 * (linesegment2d.start + linesegment2d.end))
        end = self.point2d_to_3d(linesegment2d.end)
        if start == end:
            u = start - self.frame.origin
            u.normalize()
            v = interior - self.frame.origin
            v.normalize()
            normal = u.cross(v)
            return [vme.FullArc3D(self.frame.origin, start, normal)]
        return [vme.Arc3D(start, interior, end)]

    def plot(self, ax=None, color='grey', alpha=0.5):
        # points = []
        for i in range(20):
            theta = i / 20. * volmdlr.TWO_PI
            t_points = []
            for j in range(20):
                phi = j / 20. * volmdlr.TWO_PI
                t_points.append(self.point2d_to_3d(volmdlr.Point2D(theta, phi)))
            ax = volmdlr.wires.ClosedPolygon3D(t_points).plot(ax=ax, color=color, alpha=alpha)

        return ax

    def rectangular_cut(self, theta1, theta2, phi1, phi2, name=''):
        if phi1 == phi2:
            phi2 += volmdlr.TWO_PI
        elif phi2 < phi1:
            phi2 += volmdlr.TWO_PI
        if theta1 == theta2:
            theta2 += volmdlr.TWO_PI
        elif theta2 < theta1:
            theta2 += volmdlr.TWO_PI

        p1 = volmdlr.Point2D(theta1, phi1)
        p2 = volmdlr.Point2D(theta2, phi1)
        p3 = volmdlr.Point2D(theta2, phi2)
        p4 = volmdlr.Point2D(theta1, phi2)
        outer_contour = volmdlr.wires.ClosedPolygon2D([p1, p2, p3, p4])
        return SphericalFace3D(self,
                               Surface2D(outer_contour, []),
                               name=name)


class RuledSurface3D(Surface3D):
    """
    :param frame: frame.w is axis, frame.u is theta=0 frame.v theta=pi/2
    :type frame: volmdlr.Frame3D
    :param radius: Cylinder's radius
    :type radius: float
    """
    face_class = 'RuledFace3D'

    def __init__(self,
                 wire1: volmdlr.wires.Wire3D,
                 wire2: volmdlr.wires.Wire3D,
                 name: str = ''):
        self.wire1 = wire1
        self.wire2 = wire2
        self.length1 = wire1.length()
        self.length2 = wire2.length()
        self.name = name

    def point2d_to_3d(self, point2d: volmdlr.Point2D):
        x, y = point2d
        point1 = self.wire1.point_at_abscissa(x * self.length1)
        point2 = self.wire2.point_at_abscissa(x * self.length2)
        joining_line = vme.LineSegment3D(point1, point2)
        point = joining_line.point_at_abscissa(y * joining_line.length())
        return point

    def point3d_to_2d(self, point3d):
        raise NotImplementedError

    def rectangular_cut(self, x1: float, x2: float,
                        y1: float, y2: float, name: str = ''):
        p1 = volmdlr.Point2D(x1, y1)
        p2 = volmdlr.Point2D(x2, y1)
        p3 = volmdlr.Point2D(x2, y2)
        p4 = volmdlr.Point2D(x1, y2)
        outer_contour = volmdlr.wires.ClosedPolygon2D([p1, p2, p3, p4])
        surface2d = Surface2D(outer_contour, [])
        return volmdlr.faces.RuledFace3D(self, surface2d, name)


class BSplineSurface3D(Surface3D):
    face_class = 'BSplineFace3D'
    _non_serializable_attributes = ['surface']

    def __init__(self, degree_u, degree_v, control_points, nb_u, nb_v,
                 u_multiplicities, v_multiplicities, u_knots, v_knots,
                 weights=None, name=''):
        self.control_points = control_points
        self.degree_u = degree_u
        self.degree_v = degree_v
        self.nb_u = nb_u
        self.nb_v = nb_v

        u_knots = vme.standardize_knot_vector(u_knots)
        v_knots = vme.standardize_knot_vector(v_knots)
        self.u_knots = u_knots
        self.v_knots = v_knots
        self.u_multiplicities = u_multiplicities
        self.v_multiplicities = v_multiplicities
        self.weights = weights

        self.control_points_table = []
        points_row = []
        i = 1
        for pt in control_points:
            points_row.append(pt)
            if i == nb_v:
                self.control_points_table.append(points_row)
                points_row = []
                i = 1
            else:
                i += 1
        surface = BSpline.Surface()
        surface.degree_u = degree_u
        surface.degree_v = degree_v
        if weights is None:
            P = [(control_points[i][0], control_points[i][1],
                  control_points[i][2]) for i in range(len(control_points))]
            surface.set_ctrlpts(P, nb_u, nb_v)
        else:
            Pw = [(control_points[i][0] * weights[i],
                   control_points[i][1] * weights[i],
                   control_points[i][2] * weights[i],
                   weights[i]) for i in range(len(control_points))]
            surface.set_ctrlpts(Pw, nb_u, nb_v)
        knot_vector_u = []
        for i, u_knot in enumerate(u_knots):
            knot_vector_u.extend([u_knot] * u_multiplicities[i])
        knot_vector_v = []
        for i, v_knot in enumerate(v_knots):
            knot_vector_v.extend([v_knot] * v_multiplicities[i])
        surface.knotvector_u = knot_vector_u
        surface.knotvector_v = knot_vector_v
        surface.delta = 0.05
        # surface_points = surface.evalpts

        self.surface = surface
        # self.points = [volmdlr.Point3D(*p) for p in surface_points]
        Surface3D.__init__(self, name=name)

        # Hidden Attributes
        self._displacements = None
        self._grids2d = None
        self._grids2d_deformed = None

    @property
    def x_periodicity(self):
        p3d_x1 = self.point2d_to_3d(volmdlr.Point2D(1., 0.5))
        p2d_x0 = self.point3d_to_2d(p3d_x1, 0., 0.5)
        if self.point2d_to_3d(p2d_x0) == p3d_x1 and \
                not math.isclose(p2d_x0.x, 1, abs_tol=1e-3):
            return 1 - p2d_x0.x
        else:
            return None

    @property
    def y_periodicity(self):
        p3d_y1 = self.point2d_to_3d(volmdlr.Point2D(0.5, 1))
        p2d_y0 = self.point3d_to_2d(p3d_y1, 0., 0.5)
        if self.point2d_to_3d(p2d_y0) == p3d_y1 and \
                not math.isclose(p2d_y0.y, 1, abs_tol=1e-3):
            return 1 - p2d_y0.y
        else:
            return None

    def control_points_matrix(self, coordinates):
        """
        Define control points like a matrix, for each coordinate: x:0, y:1, z:2.

        """

        P = npy.empty((self.nb_u, self.nb_v))
        for i in range(0, self.nb_u):
            for j in range(0, self.nb_v):
                P[i][j] = self.control_points_table[i][j][coordinates]
        return P

    # Knots_vector
    def knots_vector_u(self):
        """
        Compute the global knot vector (u direction) based on knot elements and multiplicities.

        """

        knots = self.u_knots
        multiplicities = self.u_multiplicities

        knots_vec = []
        for i in range(0, len(knots)):
            for j in range(0, multiplicities[i]):
                knots_vec.append(knots[i])
        return knots_vec

    def knots_vector_v(self):
        """
        Compute the global knot vector (v direction) based on knot elements and multiplicities.

        """

        knots = self.v_knots
        multiplicities = self.v_multiplicities

        knots_vec = []
        for i in range(0, len(knots)):
            for j in range(0, multiplicities[i]):
                knots_vec.append(knots[i])
        return knots_vec

    def basis_functions_u(self, u, k, i):
        """
        Compute basis functions Bi in u direction for u=u and degree=k.

        """

        # k = self.degree_u
        t = self.knots_vector_u()

        if k == 0:
            return 1.0 if t[i] <= u < t[i + 1] else 0.0
        if t[i + k] == t[i]:
            c1 = 0.0
        else:
            c1 = (u - t[i]) / (t[i + k] - t[i]) * self.basis_functions_u(u, k - 1, i)
        if t[i + k + 1] == t[i + 1]:
            c2 = 0.0
        else:
            c2 = (t[i + k + 1] - u) / (t[i + k + 1] - t[i + 1]) * self.basis_functions_u(u, k - 1, i + 1)
        return c1 + c2

    def basis_functions_v(self, v, k, i):
        """
        Compute basis functions Bi in v direction for v=v and degree=k.

        """

        # k = self.degree_u
        t = self.knots_vector_v()

        if k == 0:
            return 1.0 if t[i] <= v < t[i + 1] else 0.0
        if t[i + k] == t[i]:
            c1 = 0.0
        else:
            c1 = (v - t[i]) / (t[i + k] - t[i]) * self.basis_functions_v(v, k - 1, i)
        if t[i + k + 1] == t[i + 1]:
            c2 = 0.0
        else:
            c2 = (t[i + k + 1] - v) / (t[i + k + 1] - t[i + 1]) * self.basis_functions_v(v, k - 1, i + 1)
        return c1 + c2

    def blending_vector_u(self, u):
        """
        Compute a vector of basis_functions in u direction for u=u.

        """

        blending_vect = npy.empty((1, self.nb_u))
        for j in range(0, self.nb_u):
            blending_vect[0][j] = self.basis_functions_u(u, self.degree_u, j)

        return blending_vect

    def blending_vector_v(self, v):
        """
        Compute a vector of basis_functions in v direction for v=v.

        """

        blending_vect = npy.empty((1, self.nb_v))
        for j in range(0, self.nb_v):
            blending_vect[0][j] = self.basis_functions_v(v, self.degree_v, j)

        return blending_vect

    def blending_matrix_u(self, u):
        """
        Compute a matrix of basis_functions in u direction for a vector u like [0,1].

        """

        blending_mat = npy.empty((len(u), self.nb_u))
        for i in range(0, len(u)):
            for j in range(0, self.nb_u):
                blending_mat[i][j] = self.basis_functions_u(u[i], self.degree_u, j)
        return blending_mat

    def blending_matrix_v(self, v):
        """
        Compute a matrix of basis_functions in v direction for a vector v like [0,1].

        """

        blending_mat = npy.empty((len(v), self.nb_v))
        for i in range(0, len(v)):
            for j in range(0, self.nb_v):
                blending_mat[i][j] = self.basis_functions_v(v[i], self.degree_v, j)
        return blending_mat

    def point2d_to_3d(self, point2d: volmdlr.Point2D):
        x, y = point2d
        if x < 0:
            x = 0.
        elif 1 < x:
            x = 1
        if y < 0:
            y = 0
        elif y > 1:
            y = 1

        return volmdlr.Point3D(*self.surface.evaluate_single((x, y)))

    def point3d_to_2d(self, point3d: volmdlr.Point3D, min_bound_x: float = 0.,
                      max_bound_x: float = 1., min_bound_y: float = 0.,
                      max_bound_y: float = 1., tol=1e-9):
        def f(x):
            p3d = self.point2d_to_3d(volmdlr.Point2D(x[0], x[1]))
            return point3d.point_distance(p3d)

        results = []

        delta_bound_x = max_bound_x - min_bound_x
        delta_bound_y = max_bound_y - min_bound_y
        x0s = [((min_bound_x + max_bound_x) / 2, (min_bound_y + max_bound_y) / 2),
               (min_bound_x + delta_bound_x / 10, min_bound_y + delta_bound_y / 10),
               (min_bound_x + delta_bound_x / 10, max_bound_y - delta_bound_y / 10),
               (max_bound_x - delta_bound_x / 10, min_bound_y + delta_bound_y / 10),
               (max_bound_x - delta_bound_x / 10, max_bound_y - delta_bound_y / 10)]

        for x0 in x0s:
            z = scp.optimize.least_squares(f, x0=x0, bounds=([min_bound_x,
                                                              min_bound_y],
                                                             [max_bound_x,
                                                              max_bound_y]),
                                           ftol=tol / 10,
                                           xtol=tol / 10,
                                           # loss='soft_l1'
                                           )
            # z.cost represent the value of the cost function at the solution
            if z.fun < tol:
                return volmdlr.Point2D(*z.x)

            res = scp.optimize.minimize(f, x0=npy.array(x0),
                                        bounds=[(min_bound_x, max_bound_x),
                                                (min_bound_y, max_bound_y)],
                                        tol=tol)
            # res.fun represent the value of the objective function
            if res.fun < tol:
                return volmdlr.Point2D(*res.x)

            results.append((z.x, z.fun))
            results.append((res.x, res.fun))
        return (volmdlr.Point2D(*min(results, key=lambda r: r[1])[0]))

    def linesegment2d_to_3d(self, linesegment2d):
        # TODO: this is a non exact method!
        lth = linesegment2d.length()
        points = [self.point2d_to_3d(
            linesegment2d.point_at_abscissa(i * lth / 10.)) for i in range(11)]

        linesegment = vme.LineSegment3D(points[0], points[-1])
        flag = True
        for pt in points:
            if not linesegment.point_belongs(pt):
                flag = False
                break

        periodic = False
        if self.x_periodicity is not None and \
                math.isclose(lth, self.x_periodicity, abs_tol=1e-6) and \
                math.isclose(linesegment2d.start.y, linesegment2d.end.y,
                             abs_tol=1e-6):
            periodic = True
        elif self.y_periodicity is not None and \
                math.isclose(lth, self.y_periodicity, abs_tol=1e-6) and \
                math.isclose(linesegment2d.start.x, linesegment2d.end.x,
                             abs_tol=1e-6):
            periodic = True

        if flag:
            # All the points are on the same LineSegment3D
            linesegments = [linesegment]
        else:
            linesegments = [vme.BSplineCurve3D.from_points_interpolation(
                points, max(self.degree_u, self.degree_v), periodic=periodic)]
            # linesegments = [vme.LineSegment3D(p1, p2)
            #                 for p1, p2 in zip(points[:-1], points[1:])]
        return linesegments

    def linesegment3d_to_2d(self, linesegment3d):
        """
        a line segment on a BSplineSurface3D will be in any case a line in 2D?
        """
        x_perio = self.x_periodicity if self.x_periodicity is not None else 1.
        y_perio = self.y_periodicity if self.y_periodicity is not None else 1.
        return [vme.LineSegment2D(self.point3d_to_2d(linesegment3d.start,
                                                     max_bound_x=x_perio,
                                                     max_bound_y=y_perio),
                                  self.point3d_to_2d(linesegment3d.end,
                                                     max_bound_x=x_perio,
                                                     max_bound_y=y_perio))]

    def bsplinecurve3d_to_2d(self, bspline_curve3d):
        # TODO: enhance this, it is a non exact method!
        # TODO: bsplinecurve can be periodic but not around the bsplinesurface
        bsc_linesegment = vme.LineSegment3D(bspline_curve3d.points[0],
                                            bspline_curve3d.points[-1])
        flag = True
        for pt in bspline_curve3d.points:
            if not bsc_linesegment.point_belongs(pt):
                flag = False
                break

        x_perio = self.x_periodicity if self.x_periodicity is not None \
            else 1.
        y_perio = self.y_periodicity if self.y_periodicity is not None \
            else 1.

        if self.x_periodicity and not self.y_periodicity \
                and bspline_curve3d.periodic:
            p1 = self.point3d_to_2d(bspline_curve3d.points[0], min_bound_x=0.,
                                    max_bound_x=self.x_periodicity)
            p1_sup = self.point3d_to_2d(bspline_curve3d.points[0],
                                        min_bound_x=1 - self.x_periodicity)
            new_x = p1.x - p1_sup.x + self.x_periodicity
            new_x = new_x if 0 <= new_x else 0
            reverse = False
            if new_x < 0:
                new_x = 0
            elif math.isclose(new_x, self.x_periodicity, abs_tol=1e-5):
                new_x = 0
                reverse = True

            linesegments = [
                vme.LineSegment2D(
                    volmdlr.Point2D(new_x, p1.y),
                    volmdlr.Point2D(self.x_periodicity, p1.y))]
            if reverse:
                linesegments[0] = linesegments[0].reverse()

        elif self.y_periodicity and not self.x_periodicity \
                and bspline_curve3d.periodic:
            p1 = self.point3d_to_2d(bspline_curve3d.points[0], min_bound_y=0.,
                                    max_bound_y=self.y_periodicity)
            p1_sup = self.point3d_to_2d(bspline_curve3d.points[0],
                                        min_bound_y=1 - self.y_periodicity)
            new_y = p1.y - p1_sup.y + self.y_periodicity
            new_y = new_y if 0 <= new_y else 0
            reverse = False
            if new_y < 0:
                new_y = 0
            elif math.isclose(new_y, self.y_periodicity, abs_tol=1e-5):
                new_y = 0
                reverse = True

            linesegments = [
                vme.LineSegment2D(
                    volmdlr.Point2D(p1.x, new_y),
                    volmdlr.Point2D(p1.x, self.y_periodicity))]
            if reverse:
                linesegments[0] = linesegments[0].reverse()

        elif self.x_periodicity and self.y_periodicity \
                and bspline_curve3d.periodic:
            raise NotImplementedError

        elif flag:
            x_perio = self.x_periodicity if self.x_periodicity is not None \
                else 1.
            y_perio = self.y_periodicity if self.y_periodicity is not None \
                else 1.

            p1 = self.point3d_to_2d(bspline_curve3d.points[0],
                                    max_bound_x=x_perio,
                                    max_bound_y=y_perio)
            p2 = self.point3d_to_2d(bspline_curve3d.points[-1],
                                    max_bound_x=x_perio,
                                    max_bound_y=y_perio)

            if p1 == p2:
                print('BSplineCruve3D skipped because it is too small')
                linesegments = None
            else:
                p1_sup = self.point3d_to_2d(bspline_curve3d.points[0],
                                            min_bound_x=1 - x_perio,
                                            min_bound_y=1 - y_perio)
                p2_sup = self.point3d_to_2d(bspline_curve3d.points[-1],
                                            min_bound_x=1 - x_perio,
                                            min_bound_y=1 - y_perio)
                if self.x_periodicity and p1.point_distance(p1_sup) > 1e-5:
                    p1.x -= p1_sup.x - x_perio
                    p2.x -= p2_sup.x - x_perio
                if self.y_periodicity and p1.point_distance(p1_sup) > 1e-5:
                    p1.y -= p1_sup.y - y_perio
                    p2.y -= p2_sup.y - y_perio
                linesegments = [vme.LineSegment2D(p1, p2)]
            # How to check if end of surface overlaps start or the opposite ?
        else:
            lth = bspline_curve3d.length()
            if lth > 1e-5:
                points = [self.point3d_to_2d(
                    bspline_curve3d.point_at_abscissa(i / 10 * lth)
                    # max_bound_x=self.x_periodicity,
                    # max_bound_y=self.y_periodicity
                ) for i in range(11)]
                # linesegments = [vme.LineSegment2D(p1, p2)
                #                 for p1, p2 in zip(points[:-1], points[1:])]
                linesegments = [vme.BSplineCurve2D.from_points_interpolation(
                    points, min(self.degree_u, self.degree_v))]
                # bs = vme.BSplineCurve2D.from_points_interpolation(
                #     points, min(self.degree_u, self.degree_v))
                # ax = bs.plot()
                # [p.plot(ax=ax) for p in points]
                # print(points)
            elif 1e-6 < lth <= 1e-5:
                linesegments = [vme.LineSegment2D(
                    self.point3d_to_2d(bspline_curve3d.start),
                    self.point3d_to_2d(bspline_curve3d.end))]
            else:
                print('BSplineCruve3D skipped because it is too small')
                linesegments = None

        # print(bspline_curve3d.start, bspline_curve3d.end)
        # print([(l.start, l.end) for l in linesegments])
        # print()
        return linesegments

    def arc3d_to_2d(self, arc3d):
        number_points = math.ceil(arc3d.angle * 10) + 1  # 10 points per radian
        l = arc3d.length()
        points = [self.point3d_to_2d(arc3d.point_at_abscissa(
            i * l / (number_points - 1))) for i in range(number_points)]
        # return [vme.LineSegment2D(p1, p2)
        #         for p1, p2 in zip(points[:-1], points[1:])]
        return [vme.BSplineCurve2D.from_points_interpolation(
            points, max(self.degree_u, self.degree_v))]

    def arc2d_to_3d(self, arc2d):
        number_points = math.ceil(arc2d.angle * 7) + 1  # 7 points per radian
        l = arc2d.length()
        points = [self.point2d_to_3d(arc2d.point_at_abscissa(
            i * l / (number_points - 1))) for i in range(number_points)]
        return [vme.BSplineCurve3D.from_points_interpolation(
            points, max(self.degree_u, self.degree_v))]

    def _bounding_box(self):
        return volmdlr.core.BoundingBox.from_points(self.control_points)

    def rectangular_cut(self, u1: float, u2: float,
                        v1: float, v2: float, name: str = ''):
        p1 = volmdlr.Point2D(u1, v1)
        p2 = volmdlr.Point2D(u2, v1)
        p3 = volmdlr.Point2D(u2, v2)
        p4 = volmdlr.Point2D(u1, v2)
        outer_contour = volmdlr.wires.ClosedPolygon2D([p1, p2, p3, p4])
        surface = Surface2D(outer_contour, [])
        return BSplineFace3D(self, surface, name)  # PlaneFace3D

    def FreeCADExport(self, ip, ndigits=3):
        name = 'primitive{}'.format(ip)
        script = ""
        points = '['
        for i, pts_row in enumerate(self.control_points_table):
            pts = '['
            for j, pt in enumerate(pts_row):
                point = 'fc.Vector({},{},{}),'.format(pt[0], pt[1], pt[2])
                pts += point
            pts = pts[:-1] + '],'
            points += pts
        points = points[:-1] + ']'

        script += '{} = Part.BSplineSurface()\n'.format(name)
        if self.weights is None:
            script += '{}.buildFromPolesMultsKnots({},{},{},udegree={},vdegree={},uknots={},vknots={})\n'.format(
                name, points, self.u_multiplicities, self.v_multiplicities,
                self.degree_u, self.degree_v, self.u_knots, self.v_knots)
        else:
            script += '{}.buildFromPolesMultsKnots({},{},{},udegree={},vdegree={},uknots={},vknots={},weights={})\n'.format(
                name, points, self.u_multiplicities, self.v_multiplicities,
                self.degree_u, self.degree_v, self.u_knots, self.v_knots,
                self.weights)

        return script

    def rotation(self, center: volmdlr.Vector3D,
                 axis: volmdlr.Vector3D, angle: float):
        """
        BSplineSurface3D rotation
        :param center: rotation center
        :param axis: rotation axis
        :param angle: angle rotation
        :return: a new rotated BSplineSurface3D
        """
        new_control_points = [p.rotation(center, axis, angle)
                              for p in self.control_points]
        new_bsplinesurface3d = BSplineSurface3D(self.degree_u, self.degree_v,
                                                new_control_points, self.nb_u,
                                                self.nb_v,
                                                self.u_multiplicities,
                                                self.v_multiplicities,
                                                self.u_knots, self.v_knots,
                                                self.weights, self.name)
        return new_bsplinesurface3d

    def rotation_inplace(self, center: volmdlr.Vector3D,
                         axis: volmdlr.Vector3D, angle: float):
        """
        BSplineSurface3D rotation. Object is updated inplace
        :param center: rotation center
        :param axis: rotation axis
        :param angle: rotation angle
        """
        new_bsplinesurface3d = self.rotation(center, axis, angle)
        self.control_points = new_bsplinesurface3d.control_points
        self.surface = new_bsplinesurface3d.surface

    def translation(self, offset: volmdlr.Vector3D):
        """
        BSplineSurface3D translation
        :param offset: translation vector
        :return: A new translated BSplineSurface3D
        """
        new_control_points = [p.translation(offset) for p in
                              self.control_points]
        new_bsplinesurface3d = BSplineSurface3D(self.degree_u, self.degree_v,
                                                new_control_points, self.nb_u,
                                                self.nb_v,
                                                self.u_multiplicities,
                                                self.v_multiplicities,
                                                self.u_knots, self.v_knots,
                                                self.weights, self.name)

        return new_bsplinesurface3d

    def translation_inplace(self, offset: volmdlr.Vector3D):
        """
        BSplineSurface3D translation. Object is updated inplace
        :param offset: translation vector
        """
        new_bsplinesurface3d = self.translation(offset)
        self.control_points = new_bsplinesurface3d.control_points
        self.surface = new_bsplinesurface3d.surface

    def frame_mapping(self, frame: volmdlr.Frame3D, side: str):
        """
        Changes frame_mapping and return a new BSplineSurface3D
        side = 'old' or 'new'
        """
        new_control_points = [p.frame_mapping(frame, side) for p in
                              self.control_points]
        new_bsplinesurface3d = BSplineSurface3D(self.degree_u, self.degree_v,
                                                new_control_points, self.nb_u,
                                                self.nb_v,
                                                self.u_multiplicities,
                                                self.v_multiplicities,
                                                self.u_knots, self.v_knots,
                                                self.weights, self.name)
        return new_bsplinesurface3d

    def frame_mapping_inplace(self, frame: volmdlr.Frame3D, side: str):
        """
        Changes frame_mapping and the object is updated inplace
        side = 'old' or 'new'
        """
        new_bsplinesurface3d = self.frame_mapping(frame, side)
        self.control_points = new_bsplinesurface3d.control_points
        self.surface = new_bsplinesurface3d.surface

    def plot(self, ax=None):
        for p in self.control_points:
            ax = p.plot(ax=ax)
        return ax

    def simplify_surface(self):
        """
        Verifies if BSplineSurface3D could be a Plane3D
        :return: simplified surface if possible, otherwis, returns self
        """
        points = [self.control_points[0], self.control_points[math.ceil(len(self.control_points) / 2)],
                  self.control_points[-1]]
        plane3d = Plane3D.from_3_points(*points)
        if all(plane3d.point_on_surface(point) for point in self.control_points):
            return plane3d
        return self

    @classmethod
    def from_step(cls, arguments, object_dict):
        name = arguments[0][1:-1]
        degree_u = int(arguments[1])
        degree_v = int(arguments[2])
        points_sets = arguments[3][1:-1].split("),")
        points_sets = [elem + ")" for elem in points_sets[:-1]] + [
            points_sets[-1]]
        control_points = []
        for points_set in points_sets:
            points = [object_dict[int(i[1:])] for i in
                      points_set[1:-1].split(",")]
            nb_v = len(points)
            control_points.extend(points)
        nb_u = int(len(control_points) / nb_v)
        surface_form = arguments[4]
        if arguments[5] == '.F.':
            u_closed = False
        elif arguments[5] == '.T.':
            u_closed = True
        else:
            raise ValueError
        if arguments[6] == '.F.':
            v_closed = False
        elif arguments[6] == '.T.':
            v_closed = True
        else:
            raise ValueError
        self_intersect = arguments[7]
        u_multiplicities = [int(i) for i in arguments[8][1:-1].split(",")]
        v_multiplicities = [int(i) for i in arguments[9][1:-1].split(",")]
        u_knots = [float(i) for i in arguments[10][1:-1].split(",")]
        v_knots = [float(i) for i in arguments[11][1:-1].split(",")]
        knot_spec = arguments[12]

        if 13 in range(len(arguments)):
            weight_data = [
                float(i) for i in
                arguments[13][1:-1].replace("(", "").replace(")", "").split(",")
            ]
        else:
            weight_data = None

        bsplinesurface = cls(degree_u, degree_v, control_points, nb_u, nb_v,
                             u_multiplicities, v_multiplicities, u_knots,
                             v_knots, weight_data, name)
        bsplinesurface = bsplinesurface.simplify_surface()
        # if u_closed:
        #     bsplinesurface.x_periodicity = bsplinesurface.get_x_periodicity()
        # if v_closed:
        #     bsplinesurface.y_periodicity = bsplinesurface.get_y_periodicity()
        return bsplinesurface

    def to_step(self, current_id):
        content = ''
        point_matrix_ids = '('
        for points in self.control_points_table:
            point_ids = '('
            for point in points:
                point_content, point_id = point.to_step(current_id)
                content += point_content
                point_ids += '#{},'.format(point_id)
                current_id = point_id + 1
            point_ids = point_ids[:-1]
            point_ids += '),'
            point_matrix_ids += point_ids
        point_matrix_ids = point_matrix_ids[:-1]
        point_matrix_ids += ')'

        u_close = '.T.' if self.x_periodicity else '.F.'
        v_close = '.T.' if self.y_periodicity else '.F.'

        content += "#{} = B_SPLINE_SURFACE_WITH_KNOTS('{}',{},{},{},.UNSPECIFIED.,{},{},.F.,{},{},{},{},.UNSPECIFIED.);\n" \
            .format(current_id, self.name, self.degree_u, self.degree_v,
                    point_matrix_ids, u_close, v_close,
                    tuple(self.u_multiplicities), tuple(self.v_multiplicities),
                    tuple(self.u_knots), tuple(self.v_knots))
        return content, [current_id]

    def grid3d(self, grid2d: volmdlr.grid.Grid2D):
        """
        generate 3d grid points of a Bspline surface, based on a Grid2D
        """

        if not self._grids2d:
            self._grids2d = grid2d

        points_2d = grid2d.points
        points_3d = [self.point2d_to_3d(point2d) for point2d in points_2d]

        return points_3d

    def grid2d_deformed(self, grid2d: volmdlr.grid.Grid2D):
        """
        dimension and deform a Grid2D points based on a Bspline surface
        """

        points_2d = grid2d.points
        points_3d = self.grid3d(grid2d)

        (xmin, xmax), (ymin, ymax) = grid2d.limits_xy
        points_x, points_y = grid2d.points_xy

        # Parameters
        index_x = {}  # grid point position(i,j), x coordinates position in X(unknown variable)
        index_y = {}  # grid point position(i,j), y coordinates position in X(unknown variable)
        index_points = {}  # grid point position(j,i), point position in points_2d (or points_3d)
        k, p = 0, 0
        for i in range(0, points_x):
            for j in range(0, points_y):
                index_x.update({(j, i): k})
                index_y.update({(j, i): k + 1})
                index_points.update({(j, i): p})
                k = k + 2
                p = p + 1

        equation_points = []  # points combination to compute distances between 2D and 3D grid points
        for i in range(0, points_y):  # row from (0,i)
            for j in range(1, points_x):
                equation_points.append(((0, i), (j, i)))
        for i in range(0, points_x):  # column from (i,0)
            for j in range(1, points_y):
                equation_points.append(((i, 0), (i, j)))
        for i in range(0, points_y):  # row
            for j in range(0, points_x - 1):
                equation_points.append(((j, i), (j + 1, i)))
        for i in range(0, points_x):  # column
            for j in range(0, points_x - 1):
                equation_points.append(((i, j), (i, j + 1)))
        for i in range(0, points_y - 1):  # diagonal
            for j in range(0, points_x - 1):
                equation_points.append(((j, i), (j + 1, i + 1)))

        for i in range(0, points_y):  # row 2segments (before.point.after)
            for j in range(1, points_x - 1):
                equation_points.append(((j - 1, i), (j + 1, i)))

        for i in range(0, points_x):  # column 2segments (before.point.after)
            for j in range(1, points_y - 1):
                equation_points.append(((i, j - 1), (i, j + 1)))

        # Euclidean distance
        # D=[] # distances between 3D grid points (based on points combination [equation_points])
        # for i in range(0, len(equation_points)):
        #     D.append((points_3d[index_points[equation_points[i][0]]].point_distance(points_3d[index_points[equation_points[i][1]]]))**2)

        # Geodesic distance
        # xx=[]
        # for p in points_2d:
        #     xx.append(p.x)
        # yy=[]
        # for p in points_2d:
        #     yy.append(p.y)

        # triang = plt_tri.Triangulation(xx, yy)
        # faces = triang.triangles
        # points = npy.empty([len(points_3d),3])
        # for i in range(0,len(points_3d)):
        #     points[i] = npy.array([points_3d[i].x,points_3d[i].y,points_3d[i].z])

        # geoalg = geodesic.PyGeodesicAlgorithmExact(points, faces)
        D = []  # geodesic distances between 3D grid points (based on points combination [equation_points])
        for i in range(0, len(equation_points)):
            D.append((self.geodesic_distance(
                points_3d[index_points[equation_points[i][0]]], points_3d[index_points[equation_points[i][1]]])) ** 2)

        # System of nonlinear equations
        def non_linear_equations(X):
            F = npy.empty(len(equation_points) + 2)
            for i in range(0, len(equation_points)):
                F[i] = abs((X[index_x[equation_points[i][0]]] ** 2 +
                            X[index_x[equation_points[i][1]]] ** 2 +
                            X[index_y[equation_points[i][0]]] ** 2 +
                            X[index_y[equation_points[i][1]]] ** 2 -
                            2 *
                            X[index_x[equation_points[i][0]]] *
                            X[index_x[equation_points[i][1]]] -
                            2 *
                            X[index_y[equation_points[i][0]]] *
                            X[index_y[equation_points[i][1]]] -
                            D[i]) /
                           D[i])

            F[i + 1] = X[0] * 1000
            F[i + 2] = X[1] * 1000
            # i=i+2
            # # F[i+3] = X[(len(points_2d)-points_x)*2]
            # l= 3
            # for f in range(1, points_x):
            #     F[i+f] = X[l]*1000
            #     l = l+2
            ## F[i+3] = X[3]*1000
            ## F[i+4] = X[5]*1000
            ## F[i+4] = X[points_x*2]*1000

            return F

        # Solution with "least_squares"
        x_init = []  # initial guess (2D grid points)
        for i in range(0, len(points_2d)):
            x_init.append(points_2d[i][0])
            x_init.append(points_2d[i][1])
        z = opt.least_squares(non_linear_equations, x_init)

        points_2d_deformed = []  # deformed 2d grid points
        for i in range(0, len(z.x), 2):
            points_2d_deformed.append(volmdlr.Point2D(z.x[i], z.x[i + 1]))

        grid2d_deformed = volmdlr.grid.Grid2D.from_points(points=points_2d_deformed,
                                                          points_dim_1=points_x,
                                                          direction=grid2d.direction)

        self._grids2d_deformed = grid2d_deformed

        return points_2d_deformed

    def grid2d_deformation(self, grid2d: volmdlr.grid.Grid2D):
        """
        Compute the deformation/displacement (dx/dy) of a Grid2D based on a Bspline surface.

        """

        if not self._grids2d_deformed:
            self.grid2d_deformed(grid2d)

        displacement = self._grids2d_deformed.displacement_compared_to(grid2d)
        self._displacements = displacement

        return displacement

    def point2d_parametric_to_dimension(self, point2d: volmdlr.Point3D, grid2d: volmdlr.grid.Grid2D):
        """
        convert a point2d from the parametric to the dimensioned frame
        """

        # Check if the 0<point2d.x<1 and 0<point2d.y<1
        if point2d.x < 0:
            point2d.x = 0
        elif point2d.x > 1:
            point2d.x = 1
        if point2d.y < 0:
            point2d.y = 0
        elif point2d.y > 1:
            point2d.y = 1

        if self._grids2d == grid2d:
            points_2d = self._grids2d.points
        else:
            points_2d = grid2d.points
            self._grids2d = grid2d

        if self._displacements is not None:
            displacement = self._displacements
        else:
            displacement = self.grid2d_deformation(grid2d)

        points_x, points_y = grid2d.points_xy

        # Parameters
        index_points = {}  # grid point position(j,i), point position in points_2d (or points_3d)
        p = 0
        for i in range(0, points_x):
            for j in range(0, points_y):
                index_points.update({(j, i): p})
                p = p + 1

        # Form function "Finite Elements"
        def form_function(s, t):
            N = npy.empty(4)
            N[0] = (1 - s) * (1 - t) / 4
            N[1] = (1 + s) * (1 - t) / 4
            N[2] = (1 + s) * (1 + t) / 4
            N[3] = (1 - s) * (1 + t) / 4
            return N

        finite_elements_points = []  # 2D grid points index that define one element
        for j in range(0, points_y - 1):
            for i in range(0, points_x - 1):
                finite_elements_points.append(((i, j), (i + 1, j), (i + 1, j + 1), (i, j + 1)))
        finite_elements = []  # finite elements defined with closed polygon
        for i in range(0, len(finite_elements_points)):
            finite_elements.append(
                volmdlr.wires.ClosedPolygon2D((points_2d[index_points[finite_elements_points[i][0]]],
                                               points_2d[index_points[finite_elements_points[i][1]]],
                                               points_2d[index_points[finite_elements_points[i][2]]],
                                               points_2d[index_points[finite_elements_points[i][3]]])))

        for k in range(0, len(finite_elements_points)):
            if (volmdlr.wires.Contour2D(finite_elements[k].primitives).point_belongs(
                    point2d)  # finite_elements[k].point_belongs(point2d)
                    or volmdlr.wires.Contour2D(finite_elements[k].primitives).point_over_contour(point2d)
                    or ((points_2d[index_points[finite_elements_points[k][0]]][0] < point2d.x <
                         points_2d[index_points[finite_elements_points[k][1]]][0])
                        and point2d.y == points_2d[index_points[finite_elements_points[k][0]]][1])
                    or ((points_2d[index_points[finite_elements_points[k][1]]][1] < point2d.y <
                         points_2d[index_points[finite_elements_points[k][2]]][1])
                        and point2d.x == points_2d[index_points[finite_elements_points[k][1]]][0])
                    or ((points_2d[index_points[finite_elements_points[k][3]]][0] < point2d.x <
                         points_2d[index_points[finite_elements_points[k][2]]][0])
                        and point2d.y == points_2d[index_points[finite_elements_points[k][1]]][1])
                    or ((points_2d[index_points[finite_elements_points[k][0]]][1] < point2d.y <
                         points_2d[index_points[finite_elements_points[k][3]]][1])
                        and point2d.x == points_2d[index_points[finite_elements_points[k][0]]][0])):
                break

        x0 = points_2d[index_points[finite_elements_points[k][0]]][0]
        y0 = points_2d[index_points[finite_elements_points[k][0]]][1]
        x1 = points_2d[index_points[finite_elements_points[k][1]]][0]
        y2 = points_2d[index_points[finite_elements_points[k][2]]][1]
        x = point2d.x
        y = point2d.y
        s = 2 * ((x - x0) / (x1 - x0)) - 1
        t = 2 * ((y - y0) / (y2 - y0)) - 1

        N = form_function(s, t)
        dx = npy.array([displacement[index_points[finite_elements_points[k][0]]][0],
                        displacement[index_points[finite_elements_points[k][1]]][0],
                        displacement[index_points[finite_elements_points[k][2]]][0],
                        displacement[index_points[finite_elements_points[k][3]]][0]])
        dy = npy.array([displacement[index_points[finite_elements_points[k][0]]][1],
                        displacement[index_points[finite_elements_points[k][1]]][1],
                        displacement[index_points[finite_elements_points[k][2]]][1],
                        displacement[index_points[finite_elements_points[k][3]]][1]])

        return volmdlr.Point2D(point2d.x + npy.transpose(N).dot(dx), point2d.y + npy.transpose(N).dot(dy))

    def point3d_to_2d_with_dimension(self, point3d: volmdlr.Point3D, grid2d: volmdlr.grid.Grid2D):
        """
        Compute the point2d of a point3d, on a Bspline surface, in the dimensioned frame.

        """

        point2d = self.point3d_to_2d(point3d)

        point2d_with_dimension = self.point2d_parametric_to_dimension(point2d, grid2d)

        return point2d_with_dimension

    def point2d_with_dimension_to_parametric_frame(self, point2d, grid2d: volmdlr.grid.Grid2D):
        """
        convert a point2d from the dimensioned to the parametric frame
        """

        if self._grids2d != grid2d:
            self._grids2d = grid2d
        if not self._grids2d_deformed:
            self.grid2d_deformed(grid2d)

        points_2d = grid2d.points
        points_2d_deformed = self._grids2d_deformed.points
        points_x, points_y = grid2d.points_xy

        # Parameters
        index_points = {}  # grid point position(j,i), point position in points_2d (or points_3d)
        p = 0
        for i in range(0, points_x):
            for j in range(0, points_y):
                index_points.update({(j, i): p})
                p = p + 1

        finite_elements_points = []  # 2D grid points index that define one element
        for j in range(0, points_y - 1):
            for i in range(0, points_x - 1):
                finite_elements_points.append(((i, j), (i + 1, j), (i + 1, j + 1), (i, j + 1)))
        finite_elements = []  # finite elements defined with closed polygon  DEFORMED
        for i in range(0, len(finite_elements_points)):
            finite_elements.append(
                volmdlr.wires.ClosedPolygon2D((points_2d_deformed[index_points[finite_elements_points[i][0]]],
                                               points_2d_deformed[index_points[finite_elements_points[i][1]]],
                                               points_2d_deformed[index_points[finite_elements_points[i][2]]],
                                               points_2d_deformed[index_points[finite_elements_points[i][3]]])))

        finite_elements_initial = []  # finite elements defined with closed polygon  INITIAL
        for i in range(0, len(finite_elements_points)):
            finite_elements_initial.append(
                volmdlr.wires.ClosedPolygon2D((points_2d[index_points[finite_elements_points[i][0]]],
                                               points_2d[index_points[finite_elements_points[i][1]]],
                                               points_2d[index_points[finite_elements_points[i][2]]],
                                               points_2d[index_points[finite_elements_points[i][3]]])))

        for k in range(0, len(finite_elements_points)):
            if (finite_elements[k].point_belongs(point2d)
                    or ((points_2d_deformed[index_points[finite_elements_points[k][0]]][0] < point2d.x <
                         points_2d_deformed[index_points[finite_elements_points[k][1]]][0])
                        and point2d.y == points_2d_deformed[index_points[finite_elements_points[k][0]]][1])
                    or ((points_2d_deformed[index_points[finite_elements_points[k][1]]][1] < point2d.y <
                         points_2d_deformed[index_points[finite_elements_points[k][2]]][1])
                        and point2d.x == points_2d_deformed[index_points[finite_elements_points[k][1]]][0])
                    or ((points_2d_deformed[index_points[finite_elements_points[k][3]]][0] < point2d.x <
                         points_2d_deformed[index_points[finite_elements_points[k][2]]][0])
                        and point2d.y == points_2d_deformed[index_points[finite_elements_points[k][1]]][1])
                    or ((points_2d_deformed[index_points[finite_elements_points[k][0]]][1] < point2d.y <
                         points_2d_deformed[index_points[finite_elements_points[k][3]]][1])
                        and point2d.x == points_2d_deformed[index_points[finite_elements_points[k][0]]][0])
                    or finite_elements[k].primitives[0].point_belongs(point2d) or finite_elements[k].primitives[
                        1].point_belongs(point2d)
                    or finite_elements[k].primitives[2].point_belongs(point2d) or finite_elements[k].primitives[
                        3].point_belongs(point2d)):
                break

        frame_deformed = volmdlr.Frame2D(finite_elements[k].center_of_mass(),
                                         volmdlr.Vector2D(finite_elements[k].primitives[1].middle_point()[0] -
                                                          finite_elements[k].center_of_mass()[0],
                                                          finite_elements[k].primitives[1].middle_point()[1] -
                                                          finite_elements[k].center_of_mass()[1]),
                                         volmdlr.Vector2D(finite_elements[k].primitives[0].middle_point()[0] -
                                                          finite_elements[k].center_of_mass()[0],
                                                          finite_elements[k].primitives[0].middle_point()[1] -
                                                          finite_elements[k].center_of_mass()[1]))

        point2d_frame_deformed = volmdlr.Point2D(point2d.frame_mapping(frame_deformed, 'new')[0],
                                                 point2d.frame_mapping(frame_deformed, 'new')[1])

        frame_inital = volmdlr.Frame2D(finite_elements_initial[k].center_of_mass(),
                                       volmdlr.Vector2D(finite_elements_initial[k].primitives[1].middle_point()[0] -
                                                        finite_elements_initial[k].center_of_mass()[0],
                                                        finite_elements_initial[k].primitives[1].middle_point()[1] -
                                                        finite_elements_initial[k].center_of_mass()[1]),
                                       volmdlr.Vector2D(finite_elements_initial[k].primitives[0].middle_point()[0] -
                                                        finite_elements_initial[k].center_of_mass()[0],
                                                        finite_elements_initial[k].primitives[0].middle_point()[1] -
                                                        finite_elements_initial[k].center_of_mass()[1]))

        X = point2d_frame_deformed.frame_mapping(frame_inital, 'old')[0]
        if X < 0:
            X = 0
        elif X > 1:
            X = 1
        Y = point2d_frame_deformed.frame_mapping(frame_inital, 'old')[1]
        if Y < 0:
            Y = 0
        elif Y > 1:
            Y = 1

        return volmdlr.Point2D(X, Y)

    def point2d_with_dimension_to_3d(self, point2d, grid2d: volmdlr.grid.Grid2D):
        """
        Compute the point3d, on a Bspline surface, of a point2d define in the dimensioned frame.

        """

        point2d_01 = self.point2d_with_dimension_to_parametric_frame(point2d, grid2d)

        return self.point2d_to_3d(point2d_01)

    def linesegment2d_parametric_to_dimension(self, linesegment2d, grid2d: volmdlr.grid.Grid2D):
        """
        convert a linesegment2d from the parametric to the dimensioned frame
        """

        points = linesegment2d.discretization_points(number_points=20)
        points_dim = [
            self.point2d_parametric_to_dimension(
                p, grid2d) for p in points]

        return vme.BSplineCurve2D.from_points_interpolation(
            points_dim, max(self.degree_u, self.degree_v))

    def linesegment3d_to_2d_with_dimension(self, linesegment3d, grid2d: volmdlr.grid.Grid2D):
        """
        Compute the linesegment2d of a linesegment3d, on a Bspline surface, in the dimensioned frame.

        """

        linesegment2d = self.linesegment3d_to_2d(linesegment3d)
        bsplinecurve2d_with_dimension = self.linesegment2d_parametric_to_dimension(linesegment2d, grid2d)

        return bsplinecurve2d_with_dimension

    def linesegment2d_with_dimension_to_parametric_frame(self, linesegment2d):
        """
        convert a linesegment2d from the dimensioned to the parametric frame
        """

        try:
            linesegment2d = volmdlr.edges.LineSegment2D(
                self.point2d_with_dimension_to_parametric_frame(linesegment2d.start, self._grids2d),
                self.point2d_with_dimension_to_parametric_frame(linesegment2d.end, self._grids2d))
        except NotImplementedError:
            return None

        return linesegment2d

    def linesegment2d_with_dimension_to_3d(self, linesegment2d):
        """
        Compute the linesegment3d, on a Bspline surface, of a linesegment2d defined in the dimensioned frame.

        """

        linesegment2d_01 = self.linesegment2d_with_dimension_to_parametric_frame(linesegment2d)
        linesegment3d = self.linesegment2d_to_3d(linesegment2d_01)

        return linesegment3d

    def bsplinecurve2d_parametric_to_dimension(self, bsplinecurve2d, grid2d: volmdlr.grid.Grid2D):
        """
        convert a bsplinecurve2d from the parametric to the dimensioned frame
        """

        # check if bsplinecurve2d is in a list
        if isinstance(bsplinecurve2d, list):
            bsplinecurve2d = bsplinecurve2d[0]
        points = bsplinecurve2d.control_points
        points_dim = []

        for p in points:
            points_dim.append(self.point2d_parametric_to_dimension(p, grid2d))

        bsplinecurve2d_with_dimension = volmdlr.edges.BSplineCurve2D(bsplinecurve2d.degree, points_dim,
                                                                     bsplinecurve2d.knot_multiplicities,
                                                                     bsplinecurve2d.knots,
                                                                     bsplinecurve2d.weights,
                                                                     bsplinecurve2d.periodic)

        return bsplinecurve2d_with_dimension

    def bsplinecurve3d_to_2d_with_dimension(self, bsplinecurve3d, grid2d: volmdlr.grid.Grid2D):
        """
        Compute the bsplinecurve2d of a bsplinecurve3d, on a Bspline surface, in the dimensioned frame.

        """

        bsplinecurve2d_01 = self.bsplinecurve3d_to_2d(bsplinecurve3d)
        bsplinecurve2d_with_dimension = self.bsplinecurve2d_parametric_to_dimension(
            bsplinecurve2d_01, grid2d)

        return bsplinecurve2d_with_dimension

    def bsplinecurve2d_with_dimension_to_parametric_frame(self, bsplinecurve2d):
        """
        convert a bsplinecurve2d from the dimensioned to the parametric frame
        """

        points_dim = bsplinecurve2d.control_points
        points = []
        for p in points_dim:
            points.append(
                self.point2d_with_dimension_to_parametric_frame(p, self._grids2d))

        bsplinecurve2d = volmdlr.edges.BSplineCurve2D(bsplinecurve2d.degree, points,
                                                      bsplinecurve2d.knot_multiplicities,
                                                      bsplinecurve2d.knots,
                                                      bsplinecurve2d.weights,
                                                      bsplinecurve2d.periodic)
        return bsplinecurve2d

    def bsplinecurve2d_with_dimension_to_3d(self, bsplinecurve2d):
        """
        Compute the bsplinecurve3d, on a Bspline surface, of a bsplinecurve2d defined in the dimensioned frame.

        """

        bsplinecurve2d_01 = self.bsplinecurve2d_with_dimension_to_parametric_frame(bsplinecurve2d)
        bsplinecurve3d = self.bsplinecurve2d_to_3d(bsplinecurve2d_01)

        return bsplinecurve3d

    def arc2d_parametric_to_dimension(self, arc2d, grid2d: volmdlr.grid.Grid2D):
        """
        convert a arc2d from the parametric to the dimensioned frame
        """

        number_points = math.ceil(arc2d.angle * 7) + 1
        l = arc2d.length()
        points = [self.point2d_parametric_to_dimension(arc2d.point_at_abscissa(
            i * l / (number_points - 1)), grid2d) for i in range(number_points)]

        return vme.BSplineCurve2D.from_points_interpolation(
            points, max(self.degree_u, self.degree_v))

    def arc3d_to_2d_with_dimension(self, arc3d, grid2d: volmdlr.grid.Grid2D):
        """
        Compute the arc2d of a arc3d, on a Bspline surface, in the dimensioned frame.

        """

        bsplinecurve2d = self.arc3d_to_2d(arc3d)[0]  # it's a bsplinecurve2d
        arc2d_with_dimension = self.bsplinecurve2d_parametric_to_dimension(bsplinecurve2d, grid2d)

        return arc2d_with_dimension  # it's a bsplinecurve2d-dimension

    def arc2d_with_dimension_to_parametric_frame(self, arc2d):
        """
        convert a arc2d from the dimensioned to the parametric frame
        """

        number_points = math.ceil(arc2d.angle * 7) + 1
        l = arc2d.length()

        points = [self.point2d_with_dimension_to_parametric_frame(arc2d.point_at_abscissa(
            i * l / (number_points - 1)), self._grids2d) for i in range(number_points)]

        return vme.BSplineCurve2D.from_points_interpolation(
            points, max(self.degree_u, self.degree_v))

    def arc2d_with_dimension_to_3d(self, arc2d):
        """
        Compute the  arc3d, on a Bspline surface, of a arc2d in the dimensioned frame.

        """

        arc2d_01 = self.arc2d_with_dimension_to_parametric_frame(arc2d)
        arc3d = self.arc2d_to_3d(arc2d_01)

        return arc3d  # it's a bsplinecurve3d

    def contour2d_parametric_to_dimension(self, contour2d: volmdlr.wires.Contour2D,
                                          grid2d: volmdlr.grid.Grid2D):
        """
        convert a contour2d from the parametric to the dimensioned frame
        """

        primitives2d_dim = []

        for primitive2d in contour2d.primitives:
            # method_name = '{}_parametric_to_dimension'.format(
            #     primitive2d.__class__.__name__.lower())
            method_name = f'{primitive2d.__class__.__name__.lower()}_parametric_to_dimension'

            if hasattr(self, method_name):
                primitives = getattr(self, method_name)(primitive2d, grid2d)
                if primitives:
                    primitives2d_dim.append(primitives)

            else:
                raise NotImplementedError(
                    f'Class {self.__class__.__name__} does not implement {method_name}')

        return volmdlr.wires.Contour2D(primitives2d_dim)

    def contour3d_to_2d_with_dimension(self, contour3d: volmdlr.wires.Contour3D,
                                       grid2d: volmdlr.grid.Grid2D):
        """
        Compute the contou2d of a contour3d, on a Bspline surface, in the dimensioned frame.

        """

        contour2d_01 = self.contour3d_to_2d(contour3d)

        return self.contour2d_parametric_to_dimension(contour2d_01, grid2d)

    def contour2d_with_dimension_to_parametric_frame(self, contour2d):
        """
        convert a contour2d from the dimensioned to the parametric frame
        """

        # TODO: check and avoid primitives with start=end
        primitives2d = []

        for primitive2d in contour2d.primitives:
            method_name = f'{primitive2d.__class__.__name__.lower()}_with_dimension_to_parametric_frame'

            if hasattr(self, method_name):
                primitives = getattr(self, method_name)(primitive2d)
                if primitives:
                    primitives2d.append(primitives)

            else:
                raise NotImplementedError(
                    # 'Class {} does not implement {}'.format(self.__class__.__name__,
                    #                                         method_name))
                    f'Class {self.__class__.__name__} does not implement {method_name}')

        # #Avoid to have primitives with start=end
        # start_points = []
        # for i in range(0, len(new_start_points)-1):
        #     if new_start_points[i] != new_start_points[i+1]:
        #         start_points.append(new_start_points[i])
        # if new_start_points[-1] != new_start_points[0]:
        #     start_points.append(new_start_points[-1])

        return volmdlr.wires.Contour2D(primitives2d)

    def contour2d_with_dimension_to_3d(self, contour2d):
        """
        Compute the contour3d, on a Bspline surface, of a contour2d define in the dimensioned frame.

        """

        contour01 = self.contour2d_with_dimension_to_parametric_frame(contour2d)

        return self.contour2d_to_3d(contour01)

    @classmethod
    def from_geomdl_surface(cls, surface):
        """
        create a volmdlr's BSpline_Surface3D from a geomdl's one
        """

        control_points = []
        for i in range(0, len(surface.ctrlpts)):
            control_points.append(volmdlr.Point3D(surface.ctrlpts[i][0], surface.ctrlpts[i][1], surface.ctrlpts[i][2]))

        (u_knots, u_multiplicities) = knots_vector_inv((surface.knotvector_u))
        (v_knots, v_multiplicities) = knots_vector_inv((surface.knotvector_v))

        bspline_surface = cls(degree_u=surface.degree_u,
                              degree_v=surface.degree_v,
                              control_points=control_points,
                              nb_u=surface.ctrlpts_size_u,
                              nb_v=surface.ctrlpts_size_v,
                              u_multiplicities=u_multiplicities,
                              v_multiplicities=v_multiplicities,
                              u_knots=u_knots,
                              v_knots=v_knots)

        return bspline_surface

    @classmethod
    def points_fitting_into_bspline_surface(cls, points_3d, size_u, size_v, degree_u, degree_v):
        """
        Bspline Surface interpolation through 3d points

        Parameters
        ----------
        points_3d : volmdlr.Point3D
            data points
        size_u : int
            number of data points on the u-direction.
        size_v : int
            number of data points on the v-direction.
        degree_u : int
            degree of the output surface for the u-direction.
        degree_v : int
            degree of the output surface for the v-direction.

        Returns
        -------
        B-spline surface

        """

        points = []
        for i in range(0, len(points_3d)):
            points.append((points_3d[i].x, points_3d[i].y, points_3d[i].z))

        surface = interpolate_surface(points, size_u, size_v, degree_u, degree_v)

        return cls.from_geomdl_surface(surface)

    @classmethod
    def points_approximate_into_bspline_surface(cls, points_3d, size_u, size_v, degree_u, degree_v, **kwargs):
        """
        Bspline Surface approximate through 3d points

        Parameters
        ----------
        points_3d : volmdlr.Point3D
            data points
        size_u : int
            number of data points on the u-direction.
        size_v : int
            number of data points on the v-direction.
        degree_u : int
            degree of the output surface for the u-direction.
        degree_v : int
            degree of the output surface for the v-direction.

        Keyword Arguments:
            * ``ctrlpts_size_u``: number of control points on the u-direction. *Default: size_u - 1*
            * ``ctrlpts_size_v``: number of control points on the v-direction. *Default: size_v - 1*

        Returns
        -------
        B-spline surface: volmdlr.faces.BSplineSurface3D

        """

        # Keyword arguments
        num_cpts_u = kwargs.get('ctrlpts_size_u', size_u - 1)  # number of datapts, r + 1 > number of ctrlpts, n + 1
        num_cpts_v = kwargs.get('ctrlpts_size_v', size_v - 1)  # number of datapts, s + 1 > number of ctrlpts, m + 1

        points = [tuple([*pt]) for pt in points_3d]

        surface = approximate_surface(points, size_u, size_v, degree_u, degree_v,
                                      ctrlpts_size_u=num_cpts_u, num_cpts_v=num_cpts_v)

        return cls.from_geomdl_surface(surface)

    @classmethod
    def from_cylindrical_faces(cls, cylindrical_faces, degree_u, degree_v,
                               points_x: int = 10, points_y: int = 10):
        """
        define a bspline surface from a list of cylindrical faces

        Parameters
        ----------
        cylindrical_faces : List[volmdlr.faces.CylindricalFace3D]
            faces 3d
        degree_u : int
            degree of the output surface for the u-direction
        degree_v : int
            degree of the output surface for the v-direction
        points_x : int
            number of points in x-direction
        points_y : int
            number of points in y-direction

        Returns
        -------
        B-spline surface

        """

        if len(cylindrical_faces) == 1:
            return cls.from_cylindrical_face(cylindrical_faces[0], degree_u, degree_v, points_x=50, points_y=50)

        if len(cylindrical_faces) > 1:
            bspline_surfaces = []
            direction = cylindrical_faces[0].adjacent_direction(cylindrical_faces[1])

            if direction == 'x':
                bounding_rectangle_0 = cylindrical_faces[0].surface2d.outer_contour.bounding_rectangle()
                ymin = bounding_rectangle_0[2]
                ymax = bounding_rectangle_0[3]
                for face in cylindrical_faces:
                    bounding_rectangle = face.surface2d.outer_contour.bounding_rectangle()
                    ymin = min(ymin, bounding_rectangle[2])
                    ymax = max(ymax, bounding_rectangle[3])
                for face in cylindrical_faces:
                    bounding_rectangle = face.surface2d.outer_contour.bounding_rectangle()

                    points_3d = face.surface3d.grid3d(
                        volmdlr.grid.Grid2D.from_properties(
                            x_limits=(bounding_rectangle[0], bounding_rectangle[1]),
                            y_limits=(ymin, ymax),
                            points_nbr=(points_x, points_y)))

                    bspline_surfaces.append(
                        cls.points_fitting_into_bspline_surface(
                            points_3d, points_x, points_y, degree_u, degree_v))

            elif direction == 'y':
                bounding_rectangle_0 = cylindrical_faces[0].surface2d.outer_contour.bounding_rectangle()
                xmin = bounding_rectangle_0[0]
                xmax = bounding_rectangle_0[1]
                for face in cylindrical_faces:
                    bounding_rectangle = face.surface2d.outer_contour.bounding_rectangle()
                    xmin = min(xmin, bounding_rectangle[0])
                    xmax = max(xmax, bounding_rectangle[1])
                for face in cylindrical_faces:
                    bounding_rectangle = face.surface2d.outer_contour.bounding_rectangle()

                    points_3d = face.surface3d.grid3d(
                        volmdlr.grid.Grid2D.from_properties(
                            x_limits=(xmin, xmax),
                            y_limits=(bounding_rectangle[2], bounding_rectangle[3]),
                            points_nbr=(points_x, points_y)))

                    bspline_surfaces.append(
                        cls.points_fitting_into_bspline_surface(
                            points_3d, points_x, points_y, degree_u, degree_v))

            to_be_merged = bspline_surfaces[0]
            for i in range(0, len(bspline_surfaces) - 1):
                merged = to_be_merged.merge_with(bspline_surfaces[i + 1])
                to_be_merged = merged

            bspline_surface = to_be_merged

            return bspline_surface

    @classmethod
    def from_cylindrical_face(cls, cylindrical_face, degree_u, degree_v,
                              **kwargs):  # points_x: int = 50, points_y: int = 50
        """
        define a bspline surface from a cylindrical face

        Parameters
        ----------
        cylindrical_face : volmdlr.faces.CylindricalFace3D
            face 3d
        degree_u : int
            degree of the output surface for the u-direction.
        degree_v : int
            degree of the output surface for the v-direction.
        points_x : int
            number of points in x-direction
        points_y : int
            number of points in y-direction

        Returns
        -------
        B-spline surface

        """

        points_x = kwargs['points_x']
        points_y = kwargs['points_y']
        bounding_rectangle = cylindrical_face.surface2d.outer_contour.bounding_rectangle()
        points_3d = cylindrical_face.surface3d.grid3d(
            volmdlr.grid.Grid2D.from_properties(x_limits=(bounding_rectangle[0],
                                                          bounding_rectangle[1]),
                                                y_limits=(bounding_rectangle[2],
                                                          bounding_rectangle[3]),
                                                points_nbr=(points_x, points_y)))

        return cls.points_fitting_into_bspline_surface(points_3d, points_x, points_x, degree_u, degree_v)

    def intersection_with(self, other_bspline_surface3d):
        """
        Compute intersection points between two Bspline surfaces.

        return u,v parameters for intersection points for both surfaces
        """

        def f(X):
            return (self.point2d_to_3d(volmdlr.Point2D(X[0], X[1])) -
                    other_bspline_surface3d.point2d_to_3d(volmdlr.Point2D(X[2], X[3]))).norm()

        x = npy.linspace(0, 1, 10)
        x_init = []
        for xi in x:
            for yi in x:
                x_init.append((xi, yi, xi, yi))

        u1, v1, u2, v2 = [], [], [], []
        solutions = []
        for x0 in x_init:
            z = scp.optimize.least_squares(f, x0=x0, bounds=([0, 1]))
            # print(z.cost)
            if z.fun < 1e-5:
                solution = z.x
                if solution not in solutions:
                    solutions.append(solution)
                    u1.append(solution[0])
                    v1.append(solution[1])
                    u2.append(solution[2])
                    v2.append(solution[3])

        # uv1 = [[min(u1),max(u1)],[min(v1),max(v1)]]
        # uv2 = [[min(u2),max(u2)],[min(v2),max(v2)]]

        return ((u1, v1), (u2, v2))  # (uv1, uv2)

    def plane_intersection(self, plane3d):
        """
        Compute intersection points between a Bspline surface and a plane3d.

        """

        def f(X):
            return ((self.surface.evaluate_single((X[0], X[1]))[0]) * plane3d.equation_coefficients()[0] +
                    (self.surface.evaluate_single((X[0], X[1]))[1]) * plane3d.equation_coefficients()[1] +
                    (self.surface.evaluate_single((X[0], X[1]))[2]) * plane3d.equation_coefficients()[2] +
                    plane3d.equation_coefficients()[3])

        x = npy.linspace(0, 1, 20)
        x_init = []
        for xi in x:
            for yi in x:
                x_init.append((xi, yi))

        # x_init = volmdlr.Point2D.grid2d(20, 20, 0, 1, 0, 1)

        intersection_points = []
        # solutions = []
        # u, v =[],  []

        for x0 in x_init:
            z = scp.optimize.least_squares(f, x0=x0, bounds=([0, 1]))
            if z.fun < 1e-20:
                #     cost.append(z.cost)
                # # print(z.cost)
                # if z.cost<1e-20:
                solution = z.x
                intersection_points.append(volmdlr.Point3D(self.surface.evaluate_single((solution[0], solution[1]))[0],
                                                           self.surface.evaluate_single((solution[0], solution[1]))[1],
                                                           self.surface.evaluate_single((solution[0], solution[1]))[
                                                               2]))
        # intersection_points.sort()
        # u.append(solution[0])
        # v.append(solution[1])
        # solutions.append(solution)

        # return (u,v)
        return intersection_points

    def error_with_point3d(self, point3d):
        """
        Compute the error/distance between the Bspline surface and a point3d.

        """

        def f(x):
            return (point3d - self.point2d_to_3d(volmdlr.Point2D(x[0], x[1]))).norm()

        cost = []

        for x0 in [(0, 0), (0, 1), (1, 0), (1, 1), (0.5, 0.5)]:
            z = scp.optimize.least_squares(f, x0=x0, bounds=([0, 1]))
            cost.append(z.fun)

        return min(cost)

    def error_with_edge3d(self, edge3d):
        """
        Compute the error/distance between the Bspline surface and an edge3d.

        it's the mean of the start and end points errors'
        """

        return (self.error_with_point3d(edge3d.start) + self.error_with_point3d(edge3d.end)) / 2

    def nearest_edges3d(self, contour3d, threshold: float):
        """
        Compute the nearest edges of a contour3d to a Bspline_surface3d based on a threshold.

        """

        nearest = []
        for primitive in contour3d.primitives:
            if self.error_with_edge3d(primitive) <= threshold:
                nearest.append(primitive)
        nearest_primitives = volmdlr.wires.Wire3D(nearest)

        return nearest_primitives

    def edge3d_to_2d_with_dimension(self, edge3d, grid2d: volmdlr.grid.Grid2D):
        """
        Compute the edge2d of a edge3d, on a Bspline surface, in the dimensioned frame.

        """

        # method_name = '{}_to_2d_with_dimension'.format(edge3d.__class__.__name__.lower())
        method_name = f'{edge3d.__class__.__name__.lower()}_to_2d_with_dimension'

        if hasattr(self, method_name):
            edge2d_dim = getattr(self, method_name)(edge3d, grid2d)
            if edge2d_dim:
                return edge2d_dim
            else:
                raise NotImplementedError
        else:
            raise NotImplementedError(
                # 'Class {} does not implement {}'.format(self.__class__.__name__,
                #                                         method_name))
                f'Class {self.__class__.__name__} does not implement {method_name}')

    def wire3d_to_2d(self, wire3d):
        """
        Compute the 2d of a wire3d, on a Bspline surface.

        """

        contour = self.contour3d_to_2d(wire3d)

        return volmdlr.wires.Wire2D(contour.primitives)

    def wire3d_to_2d_with_dimension(self, wire3d):
        """
        Compute the 2d of a wire3d, on a Bspline surface, in the dimensioned frame.

        """

        contour = self.contour3d_to_2d_with_dimension(wire3d, self._grids2d)

        return volmdlr.wires.Wire2D(contour.primitives)

    def split_surface_u(self, u: float):
        """
        Splits the surface at the input parametric coordinate on the
        u-direction.

        :param u: Parametric coordinate u chosen between 0 and 1
        :type u: float
        :return: Two splitted surfaces
        :rtype: List[:class:`volmdlr.faces.BSplineSurface3D`]
        """

        surfaces_geo = split_surface_u(self.surface, u)
        surfaces = []
        for s in surfaces_geo:
            surfaces.append(volmdlr.faces.BSplineSurface3D.from_geomdl_surface(s))

        return surfaces

    def split_surface_v(self, v: float):
        """
        Splits the surface at the input parametric coordinate on the
        v-direction.

        :param v: Parametric coordinate v chosen between 0 and 1
        :type v: float
        :return: Two splitted surfaces
        :rtype: List[:class:`volmdlr.faces.BSplineSurface3D`]
        """

        surfaces_geo = split_surface_v(self.surface, v)
        surfaces = []
        for s in surfaces_geo:
            surfaces.append(volmdlr.faces.BSplineSurface3D.from_geomdl_surface(s))

        return surfaces

    def split_surface_with_bspline_curve(self, bspline_curve3d: volmdlr.edges.BSplineCurve3D):
        """
        Cuts the surface into two pieces with a bspline curve.

        :param bspline_curve3d: A BSplineCurve3d used for cutting
        :type bspline_curve3d: :class:`volmdlr.edges.BSplineCurve3D`
        :return: Two splitted surfaces
        :rtype: List[:class:`volmdlr.faces.BSplineSurface3D`]
        """

        surfaces = []
        bspline_curve2d = self.bsplinecurve3d_to_2d(bspline_curve3d)[0]
        # if type(bspline_curve2d) == list:
        #     points = [bspline_curve2d[0].start]
        #     for edge in bspline_curve2d:
        #         points.append(edge.end)
        #     bspline_curve2d = vme.BSplineCurve2D.from_points_approximation(points, 2, ctrlpts_size = 5)
        contour = self.rectangular_cut(0, 1, 0, 1).surface2d.outer_contour
        contours = contour.cut_by_bspline_curve(bspline_curve2d)

        du, dv = bspline_curve2d.end - bspline_curve2d.start
        resolution = 8

        for contour in contours:
            u_min, u_max, v_min, v_max = contour.bounding_rectangle().bounds()
            if du > dv:
                delta_u = u_max - u_min
                nlines_x = int(delta_u * resolution)
                lines_x = [vme.Line2D(volmdlr.Point2D(u_min, v_min),
                                      volmdlr.Point2D(u_min, v_max))]
                for i in range(nlines_x):
                    u = u_min + (i + 1) / (nlines_x + 1) * delta_u
                    lines_x.append(vme.Line2D(volmdlr.Point2D(u, v_min),
                                              volmdlr.Point2D(u, v_max)))
                lines_x.append(vme.Line2D(volmdlr.Point2D(u_max, v_min),
                                          volmdlr.Point2D(u_max, v_max)))
                lines = lines_x

            else:
                delta_v = v_max - v_min
                nlines_y = int(delta_v * resolution)
                lines_y = [vme.Line2D(volmdlr.Point2D(v_min, v_min),
                                      volmdlr.Point2D(v_max, v_min))]
                for i in range(nlines_y):
                    v = v_min + (i + 1) / (nlines_y + 1) * delta_v
                    lines_y.append(vme.Line2D(volmdlr.Point2D(v_min, v),
                                              volmdlr.Point2D(v_max, v)))
                lines_y.append(vme.Line2D(volmdlr.Point2D(v_min, v_max),
                                          volmdlr.Point2D(v_max, v_max)))
                lines = lines_y

            pt0 = volmdlr.O2D
            points = []

            for line in lines:
                inter = contour.line_intersections(line)
                if inter:
                    pt = set()
                    for p in inter:
                        pt.add(p[0])
                else:
                    raise NotImplementedError

                pt = sorted(pt, key=lambda p: pt0.point_distance(p))
                pt0 = pt[0]
                edge = volmdlr.edges.LineSegment2D(pt[0], pt[1])

                points.extend(edge.discretization_points(number_points=10))

            points3d = []
            for p in points:
                points3d.append(self.point2d_to_3d(p))

            size_u, size_v, degree_u, degree_v = 10, 10, self.degree_u, self.degree_v
            surfaces.append(
                volmdlr.faces.BSplineSurface3D.points_fitting_into_bspline_surface(
                    points3d, size_u, size_v, degree_u, degree_v))

        return surfaces

    def point_belongs(self, point3d):
        """
        check if a point3d belongs to the bspline_surface or not
        """

        def f(x):
            p3d = self.point2d_to_3d(volmdlr.Point2D(x[0], x[1]))
            return point3d.point_distance(p3d)

        x = npy.linspace(0, 1, 5)
        x_init = []
        for xi in x:
            for yi in x:
                x_init.append((xi, yi))

        for x0 in x_init:
            z = scp.optimize.least_squares(f, x0=x0, bounds=([0, 1]))
            if z.fun < 1e-10:
                return True
        return False

    def is_intersected_with(self, other_bspline_surface3d):
        """
        check if the two surfaces are intersected or not
        return True, when there are more 50points on the intersection zone
        """

        # intersection_results = self.intersection_with(other_bspline_surface3d)
        # if len(intersection_results[0][0]) >= 50:
        #     return True
        # else:
        #     return False

        def f(X):
            return (self.point2d_to_3d(volmdlr.Point2D(X[0], X[1])) -
                    other_bspline_surface3d.point2d_to_3d(volmdlr.Point2D(X[2], X[3]))).norm()

        x = npy.linspace(0, 1, 10)
        x_init = []
        for xi in x:
            for yi in x:
                x_init.append((xi, yi, xi, yi))

        i = 0
        for x0 in x_init:
            z = scp.optimize.least_squares(f, x0=x0, bounds=([0, 1]))
            if z.fun < 1e-5:
                i += 1
                if i >= 50:
                    return True
        return False

    def merge_with(self, other_bspline_surface3d):
        """
        Merges two adjacent surfaces based on their faces.

        :param other_bspline_surface3d: Other adjacent surface
        :type other_bspline_surface3d: :class:`volmdlr.faces.BSplineSurface3D`
        :return: Merged surface
        :rtype: :class:`volmdlr.faces.BSplineSurface3D`
        """

        bspline_face3d = self.rectangular_cut(0, 1, 0, 1)
        other_bspline_face3d = other_bspline_surface3d.rectangular_cut(0, 1, 0, 1)

        bsplines = [self, other_bspline_surface3d]
        bsplines_new = bsplines

        center = [bspline_face3d.surface2d.outer_contour.center_of_mass(),
                  other_bspline_face3d.surface2d.outer_contour.center_of_mass()]
        grid2d_direction = (bspline_face3d.pair_with(other_bspline_face3d))[1]

        if bspline_face3d.outer_contour3d.is_sharing_primitives_with(other_bspline_face3d.outer_contour3d):

            xmin, xmax, ymin, ymax = self.xy_limits(other_bspline_surface3d)

        elif self.is_intersected_with(other_bspline_surface3d):
            # find pimitives to split with
            contour1 = bspline_face3d.outer_contour3d
            contour2 = other_bspline_face3d.outer_contour3d

            distances = []
            for p1 in contour1.primitives:
                dis = []
                for p2 in contour2.primitives:
                    point1 = (p1.start + p1.end) / 2
                    point2 = (p2.start + p2.end) / 2
                    dis.append(point1.point_distance(point2))
                distances.append(dis)

            i = distances.index((min(distances)))
            j = distances[i].index(min(distances[i]))

            curves = [contour2.primitives[j], contour1.primitives[i]]

            # split surface
            for i, bspline in enumerate(bsplines):
                surfaces = bspline.split_surface_with_bspline_curve(curves[i])

                errors = []
                for s in surfaces:
                    errors.append(s.error_with_point3d(bsplines[i].point2d_to_3d(center[i])))

                bsplines_new[i] = surfaces[errors.index(min(errors))]

            xmin, xmax, ymin, ymax = [0] * len(bsplines_new), [1] * len(bsplines_new), [0] * \
                len(bsplines_new), [1] * len(bsplines_new)

            grid2d_direction = (
                bsplines_new[0].rectangular_cut(
                    0, 1, 0, 1).pair_with(
                    bsplines_new[1].rectangular_cut(
                        0, 1, 0, 1)))[1]

        else:
            xmin, xmax, ymin, ymax = [0] * len(bsplines_new), [1] * len(bsplines_new), [0] * \
                                               len(bsplines_new), [1] * len(bsplines_new)

        # grid3d
        points3d = []
        for i, bspline in enumerate(bsplines_new):
            grid3d = bspline.grid3d(volmdlr.grid.Grid2D.from_properties(x_limits=(0, 1),
                                                                        y_limits=(0, 1),
                                                                        points_nbr=(50, 50),
                                                                        direction=grid2d_direction[i]))

            points3d.extend(grid3d)

            # fitting
        size_u, size_v, degree_u, degree_v = 100, 50, max(
            bsplines[0].degree_u, bsplines[1].degree_u), max(
            bsplines[0].degree_v, bsplines[1].degree_v)

        merged_surface = volmdlr.faces.BSplineSurface3D.points_fitting_into_bspline_surface(
            points3d, size_u, size_v, degree_u, degree_v)

        return merged_surface

    def xy_limits(self, other_bspline_surface3d):
        """
        Compute x, y limits to define grid2d.

        """

        grid2d_direction = (
            self.rectangular_cut(
                0, 1, 0, 1).pair_with(
                other_bspline_surface3d.rectangular_cut(
                    0, 1, 0, 1)))[1]

        xmin, xmax, ymin, ymax = [], [], [], []
        if grid2d_direction[0][1] == '+y':
            xmin.append(0)
            xmax.append(1)
            ymin.append(0)
            ymax.append(0.99)
        elif grid2d_direction[0][1] == '+x':
            xmin.append(0)
            xmax.append(0.99)
            ymin.append(0)
            ymax.append(1)
        elif grid2d_direction[0][1] == '-x':
            xmin.append(0.01)
            xmax.append(1)
            ymin.append(0)
            ymax.append(1)
        elif grid2d_direction[0][1] == '-y':
            xmin.append(0)
            xmax.append(1)
            ymin.append(0.01)
            ymax.append(1)

        xmin.append(0)
        xmax.append(1)
        ymin.append(0)
        ymax.append(1)

        return xmin, xmax, ymin, ymax


class BezierSurface3D(BSplineSurface3D):

    def __init__(self, degree_u: int, degree_v: int,
                 control_points: List[List[volmdlr.Point3D]],
                 nb_u: int, nb_v: int, name=''):
        u_knots = utilities.generate_knot_vector(degree_u, nb_u)
        v_knots = utilities.generate_knot_vector(degree_v, nb_v)

        u_multiplicities = [1] * len(u_knots)
        v_multiplicities = [1] * len(v_knots)

        BSplineSurface3D.__init__(self, degree_u, degree_v,
                                  control_points, nb_u, nb_v,
                                  u_multiplicities, v_multiplicities,
                                  u_knots, v_knots, None, name)


class Face3D(volmdlr.core.Primitive3D):
    min_x_density = 1
    min_y_density = 1

    def __init__(self, surface3d, surface2d: Surface2D,
                 name: str = ''):
        self.surface3d = surface3d
        self.surface2d = surface2d
        # self.bounding_box = self._bounding_box()

        volmdlr.core.Primitive3D.__init__(self, name=name)

    def __hash__(self):
        return hash(self.surface3d) + hash(self.surface2d)

    def __eq__(self, other_):
        if other_.__class__.__name__ != self.__class__.__name__:
            return False
        equal = (self.surface3d == other_.surface3d
                 and self.surface2d == other_.surface2d)
        return equal

    def point_belongs(self, point3d: volmdlr.Point3D):
        """
        Tells you if a point is on the 3D face and inside its contour
        """
        point2d = self.surface3d.point3d_to_2d(point3d)
        point2d_plus_2pi = point2d.translation(volmdlr.Point2D(volmdlr.TWO_PI, 0))
        point2d_minus_2pi = point2d.translation(volmdlr.Point2D(-volmdlr.TWO_PI, 0))
        check_point3d = self.surface3d.point2d_to_3d(point2d)
        if check_point3d.point_distance(point3d) > 1e-6:
            return False

        return any(self.surface2d.point_belongs(pt2d) for pt2d in [point2d, point2d_plus_2pi, point2d_minus_2pi])

    @property
    def outer_contour3d(self):
        """

        """
        return self.surface3d.contour2d_to_3d(self.surface2d.outer_contour)

    @property
    def inner_contours3d(self):
        """

        """
        return [self.surface3d.contour2d_to_3d(c) for c in
                self.surface2d.inner_contours]

    @property
    def bounding_box(self):
        """
        Needs to be overriden if an error is raised.
        """
        raise NotImplementedError(
            f"bounding_box method must be"
            f"overloaded by {self.__class__.__name__}")

    @bounding_box.setter
    def bounding_box(self, new_bounding_box):
        """Sets the bounding box to a new value"""
        raise NotImplementedError(
            f"bounding_box setter method must be"
            f"overloaded by {self.__class__.__name__}")

    def get_bounding_box(self):
        raise NotImplementedError(
            f"self.__class__.__name__"
            f"overloaded by {self.__class__.__name__}")

    @classmethod
    def from_step(cls, arguments, object_dict):
        name = arguments[0][1:-1]
        contours = [object_dict[int(arg[1:])] for arg in arguments[1]]
        surface = object_dict[int(arguments[2])]
        if hasattr(surface, 'face_from_contours3d'):
            if (len(contours) == 1) and isinstance(contours[0],
                                                   volmdlr.Point3D):
                return surface

            return surface.face_from_contours3d(contours, name)
        raise NotImplementedError(
            'Not implemented :face_from_contours3d in {}'.format(surface))

    def to_step(self, current_id):
        xmin, xmax, ymin, ymax = self.surface2d.bounding_rectangle().bounds()
        subsurfaces2d = [self.surface2d]
        line_x = None
        if self.surface3d.x_periodicity and (xmax - xmin) >= 0.45 * self.surface3d.x_periodicity:
            line_x = vme.Line2D(volmdlr.Point2D(0.5 * (xmin + xmax), 0),
                                volmdlr.Point2D(
                                    0.5 * (xmin + xmax), 1))
        line_y = None
        if self.surface3d.y_periodicity and (
                ymax - ymin) >= 0.45 * self.surface3d.y_periodicity:
            line_y = vme.Line2D(
                volmdlr.Point2D(0., 0.5 * (ymin + ymax)),
                volmdlr.Point2D(1, 0.5 * (ymin + ymax)))

        if line_x:
            subsurfaces2 = []
            for subsurface2d in subsurfaces2d:
                subsurfaces2.extend(subsurface2d.cut_by_line(line_x))
            subsurfaces2d = subsurfaces2

        if line_y:
            subsurfaces2 = []
            for subsurface2d in subsurfaces2d:
                subsurfaces2.extend(subsurface2d.cut_by_line(line_y))
            subsurfaces2d = subsurfaces2

        if len(subsurfaces2d) > 1:
            content = ''
            face_ids = []
            for i, subsurface2d in enumerate(subsurfaces2d):
                face = self.__class__(self.surface3d, subsurface2d)
                face_content, face_id = face.to_step_without_splitting(
                    current_id)
                face_ids.append(face_id[0])
                content += face_content
                current_id = face_id[0] + 1
            return content, face_ids
        else:
            return self.to_step_without_splitting(current_id)

    def to_step_without_splitting(self, current_id):
        content, surface3d_ids = self.surface3d.to_step(current_id)
        current_id = max(surface3d_ids) + 1

        if len(surface3d_ids) != 1:
            raise NotImplementedError('What to do with more than 1 id ? with 0 id ?')
        outer_contour_content, outer_contour_id = self.outer_contour3d.to_step(
            current_id, surface_id=surface3d_ids[0], surface3d=self.surface3d)
        content += outer_contour_content
        content += "#{} = FACE_BOUND('{}',#{},.T.);\n".format(
            outer_contour_id + 1, self.name, outer_contour_id)
        contours_ids = [outer_contour_id + 1]
        current_id = outer_contour_id + 2
        for inner_contour3d in self.inner_contours3d:
            inner_contour_content, inner_contour_id = inner_contour3d.to_step(
                current_id)
            # surface_id=surface3d_id)
            content += inner_contour_content
            face_bound_id = inner_contour_id + 1
            content += "#{} = FACE_BOUND('',#{},.T.);\n".format(
                face_bound_id, inner_contour_id)
            contours_ids.append(face_bound_id)
            current_id = face_bound_id + 1

        content += "#{} = ADVANCED_FACE('{}',({}),#{},.T.);\n".format(
            current_id,
            self.name,
            volmdlr.core.step_ids_to_str(contours_ids),
            surface3d_ids[0])
        # TODO: create an ADVANCED_FACE for each surface3d_ids ?
        return content, [current_id]

    def triangulation_lines(self):
        return [], []

    def triangulation(self):
        lines_x, lines_y = self.triangulation_lines()
        if lines_x and lines_y:
            surfaces = []
            for surface in self.surface2d.split_by_lines(lines_x):
                surfaces.extend(surface.split_by_lines(lines_y))
                # for surface in surface.split_by_lines(lines_y):
                #     ax = self.surface2d.plot()
                #     surface.plot(ax=ax, color='r')

        elif lines_x:
            # try:
            surfaces = self.surface2d.split_by_lines(lines_x)
            # except:
            #     self.plot()
            #     raise NotImplementedError
        elif lines_y:
            surfaces = self.surface2d.split_by_lines(lines_y)
        else:
            surfaces = [self.surface2d]

        # mesh2d = surfaces[0].triangulation()
        # print('ls', len(surfaces))
        # for subsurface in surfaces[1:]:
        #     # mesh2d += subsurface.triangulation()
        #     mesh2d.merge_mesh(subsurface.triangulation())
        meshes = [s.triangulation() for s in surfaces]
        mesh2d = vmd.DisplayMesh2D.merge_meshes(meshes)
        return vmd.DisplayMesh3D(
            [vmd.Node3D(*self.surface3d.point2d_to_3d(p)) for p in
             mesh2d.points],
            mesh2d.triangles)

    def plot2d(self, ax=None, color='k', alpha=1):
        if ax is None:
            _, ax = plt.subplots()
        self.outer_contour.plot()

    def rotation(self, center: volmdlr.Point3D,
                 axis: volmdlr.Vector3D, angle: float):
        """
        Face3D rotation
        :param center: rotation center
        :param axis: rotation axis
        :param angle: angle rotation
        :return: a new rotated Face3D
        """
        new_surface = self.surface3d.rotation(center=center, axis=axis,
                                              angle=angle)
        return self.__class__(new_surface, self.surface2d)

    def rotation_inplace(self, center: volmdlr.Point3D,
                         axis: volmdlr.Vector3D, angle: float):
        """
        Face3D rotation. Object is updated inplace
        :param center: rotation center
        :param axis: rotation axis
        :param angle: rotation angle
        """
        self.surface3d.rotation_inplace(center=center, axis=axis, angle=angle)
        new_bounding_box = self.get_bounding_box()
        self.bounding_box = new_bounding_box

    def translation(self, offset: volmdlr.Vector3D):
        """
        Face3D translation
        :param offset: translation vector
        :return: A new translated Face3D
        """
        new_surface3d = self.surface3d.translation(offset=offset)
        return self.__class__(new_surface3d, self.surface2d)

    def translation_inplace(self, offset: volmdlr.Vector3D):
        """
        Face3D translation. Object is updated inplace
        :param offset: translation vector
        """
        self.surface3d.translation_inplace(offset=offset)
        new_bounding_box = self.get_bounding_box()
        self.bounding_box = new_bounding_box

    def frame_mapping(self, frame: volmdlr.Frame3D, side: str):
        """
        Changes frame_mapping and return a new Face3D
        side = 'old' or 'new'
        """
        new_surface3d = self.surface3d.frame_mapping(frame, side)
        return self.__class__(new_surface3d, self.surface2d.copy(),
                              self.name)

    def frame_mapping_inplace(self, frame: volmdlr.Frame3D, side: str):
        """
        Changes frame_mapping and the object is updated inplace
        side = 'old' or 'new'
        """
        self.surface3d.frame_mapping_inplace(frame, side)
        new_bounding_box = self.get_bounding_box()
        self.bounding_box = new_bounding_box

    def copy(self, deep=True, memo=None):
        return self.__class__(self.surface3d.copy(), self.surface2d.copy(),
                              self.name)

    def line_intersections(self,
                           line: vme.Line3D,
                           ) -> List[volmdlr.Point3D]:
        intersections = []
        for intersection in self.surface3d.line_intersections(line):
            if self.point_belongs(intersection):
                intersections.append(intersection)
        if not intersections:
            for prim in self.outer_contour3d.primitives:
                intersection = prim.line_intersections(line)
                if intersection:
                    if intersection not in intersections:
                        intersections.append(intersection)

        return intersections

    def linesegment_intersections(self,
                                  linesegment: vme.LineSegment3D,
                                  ) -> List[volmdlr.Point3D]:
        intersections = []
        for intersection in self.surface3d.linesegment_intersections(linesegment):
            if self.point_belongs(intersection):
                intersections.append(intersection)
        if not intersections:
            for prim in self.outer_contour3d.primitives:
                intersection = prim.linesegment_intersection(linesegment)
                if intersection is not None:
                    if intersection not in intersections:
                        intersections.append(intersection)
        return intersections

    def plot(self, ax=None, color='k', alpha=1, edge_details=False):
        if not ax:
            ax = plt.figure().add_subplot(111, projection='3d')
        self.outer_contour3d.plot(ax=ax, color=color, alpha=alpha,
                                  edge_details=edge_details)
        for contour3d in self.inner_contours3d:
            contour3d.plot(ax=ax, color=color, alpha=alpha,
                           edge_details=edge_details)
        return ax

    def random_point_inside(self):
        point_inside2d = self.surface2d.random_point_inside()
        return self.surface3d.point2d_to_3d(point_inside2d)

    def is_adjacent(self, face2: 'Face3D'):
        contour1 = self.outer_contour3d.to_2d(
            self.surface3d.frame.origin,
            self.surface3d.frame.u,
            self.surface3d.frame.v)
        contour2 = face2.outer_contour3d.to_2d(
            self.surface3d.frame.origin,
            self.surface3d.frame.u,
            self.surface3d.frame.v)
        if contour1.is_sharing_primitives_with(contour2):
            return True
        return False


class PlaneFace3D(Face3D):
    """

    :param contours: The face's contour2D.
    :type contours: volmdlr.Contour2D.
    :param plane: Plane used to place your face.
    :type plane: Plane3D.
    """
    _standalone_in_db = False
    _generic_eq = True
    _non_serializable_attributes = ['bounding_box', 'polygon2D']
    _non_data_eq_attributes = ['name', 'bounding_box', 'outer_contour3d',
                               'inner_contours3d']
    _non_data_hash_attributes = []

    def __init__(self, surface3d: Plane3D, surface2d: Surface2D,
                 name: str = ''):
        # if not isinstance(outer_contour2d, volmdlr.Contour2D):
        #     raise ValueError('Not a contour2D: {}'.format(outer_contour2d))
        self._bbox = None
        Face3D.__init__(self,
                        surface3d=surface3d,
                        surface2d=surface2d,
                        name=name)

    # @classmethod
    # def _repair_points_and_polygon2d(cls, points, plane):
    #     if points[0] == points[-1]:
    #         points = points[:-1]
    #     polygon_points = [
    #         p.to_2d(plane.origin, plane.vectors[0], plane.vectors[1]) for p in
    #         points]
    #     repaired_points = [p.copy() for p in points]
    #     polygon2D = volmdlr.ClosedPolygon2D(polygon_points)
    #     if polygon2D.SelfIntersect()[0]:
    #         repaired_points = [repaired_points[1]] + [
    #             repaired_points[0]] + repaired_points[2:]
    #         polygon_points = [polygon_points[1]] + [
    #             polygon_points[0]] + polygon_points[2:]
    #         if polygon_points[0] == polygon_points[-1]:
    #             repaired_points = repaired_points[:-1]
    #             polygon_points = polygon_points[:-1]
    #         polygon2D = volmdlr.ClosedPolygon2D(polygon_points)
    #     return repaired_points, polygon2D

    # @classmethod
    # def dict_to_object(cls, dict_, global_dict=None, pointers_memo: Dict[str, Any] = None, path: str = '#'):
    #     plane3d = Plane3D.dict_to_object(dict_['surface3d'],
    #                                      global_dict=global_dict,
    #                                      pointers_memo=pointers_memo,
    #                                      path=f'{path}/surface3d')
    #     surface2d = Surface2D.dict_to_object(dict_['surface2d'],
    #                                          global_dict=global_dict,
    #                                          pointers_memo=pointers_memo,
    #                                          path=f'{path}/surface2d')
    #     return cls(plane3d, surface2d, dict_['name'])

    def area(self):
        return self.surface2d.area()

    def copy(self, deep=True, memo=None):
        return PlaneFace3D(self.surface3d.copy(), self.surface2d.copy(),
                           self.name)

    @property
    def bounding_box(self):
        """
        """
        if not self._bbox:
            self._bbox = self.get_bounding_box()
        return self._bbox

    @bounding_box.setter
    def bounding_box(self, new_bounding_box):
        self._bbox = new_bounding_box

    def get_bounding_box(self):
        return self.outer_contour3d._bounding_box()

    def face_inside(self, face2):
        """
        verifies if a face is inside another face.
        It returns True if face2 is inside or False if the opposite
        """

        if self.surface3d.is_coincident(face2.surface3d):
            self_contour2d = self.outer_contour3d.to_2d(
                self.surface3d.frame.origin, self.surface3d.frame.u, self.surface3d.frame.v)
            face2_contour2d = face2.outer_contour3d.to_2d(
                self.surface3d.frame.origin, self.surface3d.frame.u, self.surface3d.frame.v)
            if self_contour2d.is_inside(face2_contour2d):
                return True
        return False

    def linesegment3d_inside(self, linesegement3d: volmdlr.edges.LineSegment3D):
        length = linesegement3d.length()
        points = [linesegement3d.point_at_abscissa(length * n / 200) for n in range(1, 199)]
        for point in points:
            if not self.point_belongs(point):
                return False

        return True

    # def average_center_point(self):
    #     """
    #     excluding holes
    #     """
    #     points = self.points
    #     nb = len(points)
    #     x = npy.sum([p[0] for p in points]) / nb
    #     y = npy.sum([p[1] for p in points]) / nb
    #     z = npy.sum([p[2] for p in points]) / nb
    #     return volmdlr.Point3D((x, y, z))

    def distance_to_point(self, point, return_other_point=False):
        # """
        # Only works if the surface is planar
        # TODO : this function does not take into account if Face has holes
        # """
        # On projette le point sur la surface plane
        # Si le point est à l'intérieur de la face,
        # on retourne la distance de projection
        # Si le point est à l'extérieur, on projette le point sur le plan
        # On calcule en 2D la distance entre la projection
        # et le polygone contour
        # On utilise le theroeme de Pythagore pour calculer
        # la distance minimale entre le point et le contour

        projected_pt = point.plane_projection3d(self.surface3d.frame.origin,
                                                self.surface3d.frame.u,
                                                self.surface3d.frame.v)
        projection_distance = point.point_distance(projected_pt)

        if self.point_belongs(projected_pt):
            if return_other_point:
                return projection_distance, projected_pt
            return projection_distance

        point_2D = point.to_2d(self.surface3d.frame.origin, self.surface3d.frame.u,
                               self.surface3d.frame.v)

        polygon2D = self.surface2d.outer_contour.to_polygon(angle_resolution=10)
        border_distance, other_point = polygon2D.point_border_distance(point_2D, return_other_point=True)

        other_point = self.surface3d.point2d_to_3d(volmdlr.Point2D(*other_point))

        if return_other_point:
            return (projection_distance ** 2 + border_distance ** 2) ** 0.5, \
                   other_point
        return (projection_distance ** 2 + border_distance ** 2) ** 0.5

    def minimum_distance_points_plane(self, other_plane_face,
                                      return_points=False):
        # """
        # Only works if the surface is planar
        # TODO : this function does not take into account if Face has holes
        # TODO : TRAITER LE CAS OU LA DISTANCE LA PLUS COURTE N'EST PAS D'UN SOMMET
        # """
        # On calcule la distance entre la face 1 et chaque point de la face 2
        # On calcule la distance entre la face 2 et chaque point de la face 1

        # if self.face_intersection(other_plane_face) is not None:
        #     return 0, None, None
        #
        # polygon1_points_3D = [volmdlr.Point3D(p.vector) for p in
        #                       self.contours3d[0].tessel_points]
        # polygon2_points_3D = [volmdlr.Point3D(p.vector) for p in
        #                       other_plane_face.contours3d[0].tessel_points]
        #
        # distances = []
        # if not return_points:
        #     d_min = other_plane_face.distance_to_point(polygon1_points_3D[0])
        #     for point1 in polygon1_points_3D[1:]:
        #         d = other_plane_face.distance_to_point(point1)
        #         if d < d_min:
        #             d_min = d
        #     for point2 in polygon2_points_3D:
        #         d = self.distance_to_point(point2)
        #         if d < d_min:
        #             d_min = d
        #     return d_min
        #
        # else:
        #     for point1 in polygon1_points_3D:
        #         d, other_point = other_plane_face.distance_to_point(
        #             point1,
        #             return_other_point=True)
        #         distances.append((d, point1, other_point))
        #     for point2 in polygon2_points_3D:
        #         d, other_point = self.distance_to_point(
        #             point2,
        #             return_other_point=True
        #         )
        #         distances.append((d, point2, other_point))
        #
        # d_min, point_min, other_point_min = distances[0]
        # for distance in distances[1:]:
        #     if distance[0] < d_min:
        #         d_min = distance[0]
        #         point_min = distance[1]
        #         other_point_min = distance[2]
        #
        # return point_min, other_point_min

        min_distance = math.inf
        for edge1 in self.outer_contour3d.primitives:
            for edge2 in other_plane_face.outer_contour3d.primitives:
                dist = edge1.minimum_distance(edge2,
                                              return_points=return_points)
                if return_points:
                    if dist[0] < min_distance:
                        min_distance = dist[0]
                        p1, p2 = dist[1], dist[2]
                else:
                    if dist < min_distance:
                        min_distance = dist
        if return_points:
            return min_distance, p1, p2
        else:
            return min_distance

    def edge_intersections(self, edge):
        # intersections = []
        linesegment = vme.LineSegment3D(edge.start, edge.end)
        intersections = self.linesegment_intersections(linesegment)
        if not intersections:
            for point in [edge.start, edge.end]:
                if self.point_belongs(point):

                    if point not in intersections:
                        intersections.append(point)
        return intersections

    def face_intersections_outer_contour(self, face2):
        intersections = []
        for edge1 in self.outer_contour3d.primitives:
            intersection_points = face2.edge_intersections(edge1)
            if intersection_points:
                for point in intersection_points:
                    if point not in intersections:
                        intersections.append(point)

        return intersections

    def face_intersections_inner_contours(self, face2):
        intersections = []
        for inner_contour2d in face2.surface2d.inner_contours:
            inner_contour3d = face2.surface3d.contour2d_to_3d(inner_contour2d)
            for inner_edge2 in inner_contour3d.primitives:
                intersection_points = self.edge_intersections(inner_edge2)
                if intersection_points:
                    for point in intersection_points:
                        if point not in intersections:
                            intersections.append(point)

        return intersections

    def validate_inner_contour_intersections(self, intersections, face2=None):
        intersection_primitives = []
        for point1, point2 in combinations(intersections, 2):
            if point1 != point2:
                line_segment3d = volmdlr.edges.LineSegment3D(point1, point2)
                if self.linesegment3d_inside(line_segment3d) and line_segment3d not in intersection_primitives:
                    if face2 is not None:
                        if face2.linesegment3d_inside(line_segment3d):
                            intersection_primitives.append(line_segment3d)
                    else:
                        intersection_primitives.append(line_segment3d)
        return intersection_primitives

    def get_face_intersections(self, face2):
        intersections = []
        if face2.surface2d.inner_contours:
            intersections.extend(self.face_intersections_inner_contours(face2))
        if self.surface2d.inner_contours:
            intersections.extend(face2.face_intersections_inner_contours(self))
        face2_intersections = face2.face_intersections_outer_contour(self)
        self_face_intersections = self.face_intersections_outer_contour(face2)
        for point in self_face_intersections + face2_intersections:
            if point not in intersections:
                intersections.append(point)
        return intersections

    def validate_face_intersections(self, face2, intersections: List[volmdlr.Point3D]):
        if len(intersections) > 1:
            if intersections[0] == intersections[1]:
                return []
            if self.surface2d.inner_contours:
                intersection_primitives = self.validate_inner_contour_intersections(intersections, face2)
            elif face2.surface2d.inner_contours:
                intersection_primitives = face2.validate_inner_contour_intersections(intersections, self)
            elif len(intersections) > 2:
                intersection_primitives = self.validate_inner_contour_intersections(intersections, face2)
                if not intersections:
                    raise NotImplementedError
            else:
                intersection_primitives = [volmdlr.edges.LineSegment3D(
                    intersections[0], intersections[1])]
            intersection_wires = [volmdlr.wires.Wire3D([primitive])
                                  for primitive in intersection_primitives]
            return intersection_wires
        return []

    def face_intersections(self, face2, tol=1e-6) -> List[volmdlr.wires.Wire3D]:
        # """
        # Only works if the surface is planar
        # TODO : this function does not take into account if Face has more than one hole
        # """

        bbox1 = self.bounding_box
        bbox2 = face2.bounding_box
        if not bbox1.bbox_intersection(bbox2) and \
                bbox1.distance_to_bbox(bbox2) >= tol:
            return []
        if self.face_inside(face2) or face2.face_inside(self):
            return []
        intersections = self.get_face_intersections(face2)
        valid_intersections = self.validate_face_intersections(face2, intersections)
        return valid_intersections

    def minimum_distance(self, other_face, return_points=False):
        if other_face.__class__ is CylindricalFace3D:
            p1, p2 = other_face.minimum_distance_points_cyl(self)
            if return_points:
                return p1.point_distance(p2), p1, p2
            else:
                return p1.point_distance(p2)

        if other_face.__class__ is PlaneFace3D:
            if return_points:
                dist, p1, p2 = self.minimum_distance_points_plane(other_face,
                                                                  return_points=return_points)
                return dist, p1, p2
            else:
                dist = self.minimum_distance_points_plane(other_face,
                                                          return_points=return_points)
                return dist

        if other_face.__class__ is ToroidalFace3D:
            p1, p2 = other_face.minimum_distance_points_plane(self)
            if return_points:
                return p1.point_distance(p2), p1, p2
            else:
                return p1.point_distance(p2)

        else:
            return NotImplementedError

    def inner_contours_recalculation(self, inner_contour, spliting_points, spliting_points_and_cutting_contour,
                                     connectig_to_outer_contour):
        """
        Verifies if there is a cutting contours from face intersections connected to an inner contour at the two ends,
        if true this inner contour is updated with this cutting contour
        :param inner_contour: inner contour
        :param spliting_points: current inner contour spliting points
        :param spliting_points_and_cutting_contour: dictionnary containing all spliting points and
        the corresponding cutting contour
        :param connectig_to_outer_contour: list of the cutting contours connected to the outer contour
        :return: spliting points to be removed from list of spliting points and current inner contour updated
        """
        j = self.surface2d.inner_contours.index(inner_contour)
        remove_spliting_points = []
        remove_cutting_contour = []
        for point1, point2 in zip(spliting_points[:-1], spliting_points[1:]):
            if spliting_points_and_cutting_contour[point1] not in connectig_to_outer_contour and \
                    spliting_points_and_cutting_contour[point2] not in connectig_to_outer_contour and \
                    spliting_points_and_cutting_contour[point1] == spliting_points_and_cutting_contour[point2]:
                remove_cutting_contour.append(spliting_points_and_cutting_contour[point1])
                remove_spliting_points.extend([point1, point2])
                primitives1 = inner_contour.extract_with_points(point1, point2, True) + \
                    spliting_points_and_cutting_contour[point1].primitives
                primitives2 = inner_contour.extract_with_points(point1, point2, False) + \
                    spliting_points_and_cutting_contour[point1].primitives
                contour1 = volmdlr.wires.Contour2D(primitives1).order_contour()
                contour2 = volmdlr.wires.Contour2D(primitives2).order_contour()
                if contour1.is_inside(inner_contour):
                    self.surface2d.inner_contours[j] = contour1
                    inner_contour = self.surface2d.inner_contours[j]
                    remove_spliting_points.extend([point1, point2])
                elif contour2.is_inside(inner_contour):
                    self.surface2d.inner_contours[j] = contour2
                    inner_contour = self.surface2d.inner_contours[j]
                    remove_spliting_points.extend([point1, point2])
        return remove_spliting_points, inner_contour, remove_cutting_contour

    @staticmethod
    def get_connecting_contour(lists_primitives, inner_primitives):
        """
        Find which contour from resulting inner contour spliting is connected to saved cutting_contours
        :param lists_primitives: saved cutting contours
        :param inner_primitives: splited inner contour
        :return: updated saved cutting contours
        """
        if not lists_primitives:
            lists_primitives.extend(inner_primitives)
            return lists_primitives
        new_list_primitives = lists_primitives[:]
        for i, list_prim in enumerate(lists_primitives):
            if any(prim in list_prim for prim in inner_primitives):
                new_primitives = list_prim + [prim for prim in inner_primitives if prim not in list_prim]
                new_list_primitives[i] = new_primitives
                break
        lists_primitives = new_list_primitives[:]
        return lists_primitives

    def select_face_intersecting_primitives(self, dict_intersecting_combinations):
        """
        Select face intersecting primitives from a dictionary containing all intersection combinations
        :param dict_intersecting_combinations: dictionary containing all intersection combinations
        :return: list of intersecting primitives for current face
        """
        face_intersecting_primitives2d = []
        for intersecting_combination in dict_intersecting_combinations.keys():
            if self in intersecting_combination:
                for intersection_wire in dict_intersecting_combinations[intersecting_combination]:
                    if len(intersection_wire.primitives) != 1:
                        raise NotImplementedError
                    primitive2 = intersection_wire.primitives[0]
                    primitive2_2d = self.surface3d.contour3d_to_2d(primitive2)
                    if not self.surface2d.outer_contour.primitive_over_contour(primitive2_2d, tol=1e-7):
                        face_intersecting_primitives2d.append(primitive2_2d)
        return face_intersecting_primitives2d

    @staticmethod
    def updated_dictionnaries_cutting_contours(remove_spliting_points, remove_cutting_contour, spliting_points,
                                               dict_cutting_contour_intersections, old_inner_contour,
                                               new_inner_contour, list_cutting_contours,
                                               dict_inner_contour_intersections,
                                               inner_contours_connected_cutting_contour):
        for remove_point in remove_spliting_points:
            if remove_point in spliting_points:
                spliting_points.remove(remove_point)
            if remove_point in dict_cutting_contour_intersections:
                del dict_cutting_contour_intersections[remove_point]
        del dict_inner_contour_intersections[old_inner_contour]
        dict_inner_contour_intersections[new_inner_contour] = spliting_points
        for contour in remove_cutting_contour:
            if contour in list_cutting_contours:
                list_cutting_contours.remove(contour)
            if contour in inner_contours_connected_cutting_contour:
                del inner_contours_connected_cutting_contour[contour]
        for cutting_contour, innr_cntrs in inner_contours_connected_cutting_contour.items():
            if old_inner_contour in innr_cntrs:
                inner_contours_connected_cutting_contour[cutting_contour].remove(old_inner_contour)
                inner_contours_connected_cutting_contour[cutting_contour].append(new_inner_contour)
        return (dict_cutting_contour_intersections, dict_inner_contour_intersections,
                inner_contours_connected_cutting_contour, list_cutting_contours)

    def dictionnaries_cutting_contours(self, list_cutting_contours, connectig_to_outer_contour):
        inner_contours_connected_cutting_contour = {}
        dict_inner_contour_intersections = {}
        dict_cutting_contour_intersections = {}
        for inner_contour in self.surface2d.inner_contours:
            if not inner_contour.edge_polygon.is_trigo():
                inner_contour.invert_inplace()
            dict_inner_contour_intersections[inner_contour] = []
            for cutting_contour in list_cutting_contours:
                inner_contour_intersections = inner_contour.contour_intersections(cutting_contour)
                if inner_contour_intersections:
                    dict_inner_contour_intersections[inner_contour].extend(inner_contour_intersections)
                    if cutting_contour not in inner_contours_connected_cutting_contour:
                        inner_contours_connected_cutting_contour[cutting_contour] = [inner_contour]
                    else:
                        inner_contours_connected_cutting_contour[cutting_contour].append(inner_contour)
                for intersection in inner_contour_intersections:
                    dict_cutting_contour_intersections[intersection] = cutting_contour
            spliting_points = dict_inner_contour_intersections[inner_contour]
            spliting_points = list(sorted(
                spliting_points, key=lambda point, ic=inner_contour: ic.abscissa(point)))
            remove_spliting_points, new_inner_contour, remove_cutting_contour = self.inner_contours_recalculation(
                inner_contour, spliting_points, dict_cutting_contour_intersections, connectig_to_outer_contour)
            (dict_cutting_contour_intersections, dict_inner_contour_intersections,
             inner_contours_connected_cutting_contour, list_cutting_contours) = \
                self.updated_dictionnaries_cutting_contours(remove_spliting_points, remove_cutting_contour,
                                                            spliting_points, dict_cutting_contour_intersections,
                                                            inner_contour, new_inner_contour, list_cutting_contours,
                                                            dict_inner_contour_intersections,
                                                            inner_contours_connected_cutting_contour)
            inner_contour = new_inner_contour
        return (inner_contours_connected_cutting_contour, dict_inner_contour_intersections,
                dict_cutting_contour_intersections, list_cutting_contours)

    @staticmethod
    def inner_contour_cutting_points(inner_contour_spliting_points, cutting_contour):
        """
        Searches the inner contour points where it must be cutted
        :param inner_contour_spliting_points: all points os intersection with this inner contour
        :param cutting_contour: first cutting contour being used to cut inner contour
        :return: point1, point2
        """
        if cutting_contour.primitives[0].start in inner_contour_spliting_points:
            index_point1 = inner_contour_spliting_points.index(cutting_contour.primitives[0].start)
        else:
            index_point1 = inner_contour_spliting_points.index(cutting_contour.primitives[-1].end)
        if index_point1 != len(inner_contour_spliting_points) - 1:
            index_point2 = index_point1 + 1
        else:
            index_point2 = 0
        point1 = inner_contour_spliting_points[index_point1]
        point2 = inner_contour_spliting_points[index_point2]
        return point1, point2

    @staticmethod
    def is_inside_portion(cutting_contour, inner_contour_spliting_points1, inner_contour_spliting_points2):
        """
        For multiple inner contour intersections with cutting contours, defines if we get the inside or outside portion
        of the inner contour pair
        :param cutting_contour: cutting_contour cutting the two inner contours
        :param inner_contour_spliting_points1: spliting points for contour1
        :param inner_contour_spliting_points2: spliting points for contour1
        :return:
        """
        if (cutting_contour.primitives[0].start != inner_contour_spliting_points1[-1] and
            cutting_contour.primitives[-1].end != inner_contour_spliting_points2[-1]) or \
                (cutting_contour.primitives[0].start != inner_contour_spliting_points2[-1] and
                 cutting_contour.primitives[-1].end != inner_contour_spliting_points2[-1]):
            is_inside1 = True
            is_inside2 = False
        elif (cutting_contour.primitives[0].start == inner_contour_spliting_points1[-1] and
              cutting_contour.primitives[-1].end == inner_contour_spliting_points2[-1]):
            is_inside1 = True
            is_inside2 = False
        elif (cutting_contour.primitives[0].start != inner_contour_spliting_points1[-1] and
              cutting_contour.primitives[-1].end == inner_contour_spliting_points2[-1]) or \
                (cutting_contour.primitives[0].start == inner_contour_spliting_points1[-1] and
                 cutting_contour.primitives[-1].end != inner_contour_spliting_points2[-1]):
            is_inside1 = True
            is_inside2 = True
        else:
            raise NotImplementedError
        return is_inside1, is_inside2

    def get_inner_contours_cutting_primitives(self, list_cutting_contours, connectig_to_outer_contour):
        """
        Gets cutting primitives connected to face inner_contours
        :param list_cutting_contours: list of contours for resulting from intersection with other faces
        :param connectig_to_outer_contour: list of contours from list_cutting_contours connected to the outer contour
        and not to any outer contour
        :return: lists for final face cutting primitives
        """
        (inner_contours_connected_cutting_contour, dict_inner_contour_intersections,
         dict_cutting_contour_intersections, list_cutting_contours) = self.dictionnaries_cutting_contours(
            list_cutting_contours, connectig_to_outer_contour)
        valid_cutting_contours = []
        list_primitives1 = []
        list_primitives2 = []
        used_cutting_contours = []
        used_inner_contour = []
        for cutting_contour, inner_contours in inner_contours_connected_cutting_contour.items():
            primitives1 = []
            primitives2 = []
            if len(inner_contours) == 1:
                if all(dict_cutting_contour_intersections[inters] in connectig_to_outer_contour for inters in
                       dict_inner_contour_intersections[inner_contours[0]]) and cutting_contour not in \
                        used_cutting_contours and inner_contours[0] not in used_inner_contour:
                    inner_contour_spliting_points = dict_inner_contour_intersections[inner_contours[0]]
                    inner_contour_spliting_points = list(sorted(
                        inner_contour_spliting_points, key=lambda point, ic=inner_contours[0]: ic.abscissa(point)))

                    point1, point2 = self.inner_contour_cutting_points(inner_contour_spliting_points, cutting_contour)
                    primitives1.extend(inner_contours[0].extract_with_points(point1, point2, True))
                    primitives2.extend(inner_contours[0].extract_with_points(point1, point2, False))
                    if sum(prim.length() for prim in primitives2) > sum(prim.length() for prim in primitives1):
                        primitives1, primitives2 = primitives2, primitives1
                    primitives1.extend(dict_cutting_contour_intersections[point2].primitives +
                                       cutting_contour.primitives[:])
                    used_cutting_contours.extend([cutting_contour,
                                                  dict_cutting_contour_intersections[point2]])
                    used_inner_contour.append(inner_contours[0])
                    list_primitives1.append(primitives1)
                    list_primitives2.append(primitives2)
                elif cutting_contour not in valid_cutting_contours:
                    valid_cutting_contours.append(cutting_contour)
            elif len(inner_contours) == 2:
                inner_contour_spliting_points1 = dict_inner_contour_intersections[inner_contours[0]]
                inner_contour_spliting_points2 = dict_inner_contour_intersections[inner_contours[1]]
                inner_contour_spliting_points1 = list(sorted(
                    inner_contour_spliting_points1, key=lambda point, ic=inner_contours[0]: ic.abscissa(point)))
                inner_contour_spliting_points2 = list(sorted(
                    inner_contour_spliting_points2, key=lambda point, ic=inner_contours[1]: ic.abscissa(point)))
                inside1, inside2 = self.is_inside_portion(cutting_contour, inner_contour_spliting_points1,
                                                          inner_contour_spliting_points2)
                primitives1.extend(cutting_contour.primitives[:])
                contour_used = False
                for inner_contour, inner_contour_spliting_points, inside in zip(
                        inner_contours, [inner_contour_spliting_points1, inner_contour_spliting_points2],
                        [inside1, inside2]):
                    if inner_contour in used_inner_contour:
                        contour_used = True
                        continue
                    point1, point2 = self.inner_contour_cutting_points(inner_contour_spliting_points, cutting_contour)
                    primitives1.extend(inner_contour.extract_with_points(point1, point2, inside))
                    primitives1.extend(dict_cutting_contour_intersections[point2].primitives)
                    primitives2.extend(inner_contour.extract_with_points(point1, point2, not inside))
                    used_cutting_contours.extend([cutting_contour, dict_cutting_contour_intersections[point2]])
                if contour_used:
                    list_primitives1 = self.get_connecting_contour(list_primitives1, primitives1)
                else:
                    list_primitives1.append(primitives1)
                list_primitives2.append(primitives2)
                used_inner_contour.extend(inner_contours)
            else:
                raise NotImplementedError
        valid_cutting_contours = [contour for contour in valid_cutting_contours
                                  if contour not in used_cutting_contours]
        new_cutting_contours = [volmdlr.wires.Contour2D(list_prim).order_contour()
                                for list_prim in list_primitives1]
        for list_prim in list_primitives2:
            new_cutting_contours.extend(volmdlr.wires.Contour2D.contours_from_edges(list_prim))
        return new_cutting_contours, valid_cutting_contours

    def get_face_cutting_contours(self, dict_intersecting_combinations):
        """
        get all contours cutting the face, resultig from multiple faces intersections
        :param dict_intersecting_combinations: dictionary containing as keys the combination of intersecting faces
        and as the values the resulting primitive from the intersection of these two faces
        return a list all contours cutting one particular face
        """
        face_intersecting_primitives2d = self.select_face_intersecting_primitives(dict_intersecting_combinations)
        if not face_intersecting_primitives2d:
            return []
        list_cutting_contours = volmdlr.wires.Contour2D.contours_from_edges(face_intersecting_primitives2d[:])
        if self.surface2d.inner_contours:
            valid_cutting_contours = []
            connectig_to_outer_contour = []
            for cutting_contour in list_cutting_contours:
                if (self.surface2d.outer_contour.point_over_contour(cutting_contour.primitives[0].start) and
                    self.surface2d.outer_contour.point_over_contour(cutting_contour.primitives[-1].end)) or \
                        cutting_contour.primitives[0].start == cutting_contour.primitives[-1].end:
                    valid_cutting_contours.append(cutting_contour)
                if self.surface2d.outer_contour.contour_intersections(cutting_contour):
                    connectig_to_outer_contour.append(cutting_contour)
            if len(valid_cutting_contours) == len(list_cutting_contours):
                return valid_cutting_contours
            for cutting_contour in valid_cutting_contours:
                list_cutting_contours.remove(cutting_contour)
            new_cutting_contours, cutting_contours = self.get_inner_contours_cutting_primitives(
                list_cutting_contours, connectig_to_outer_contour)
            return valid_cutting_contours + new_cutting_contours + cutting_contours

        return list_cutting_contours

    def get_open_contour_divided_faces_inner_contours(self, new_faces_contours):
        """
        If there is any inner contour, verifies which ones belong to the new divided faces from
        an open cutting contour
        :param new_faces_contours: new faces outer contour
        :return: valid_new_faces_contours, valid_new_faces_contours
        """
        valid_new_faces_contours = []
        valid_inner_contours = []
        for new_face_contour in new_faces_contours:
            for inner_contour in self.surface2d.inner_contours:
                if new_face_contour.is_superposing(inner_contour):
                    break
            else:
                if new_face_contour not in valid_new_faces_contours:
                    inner_contours = []
                    for inner_contour in self.surface2d.inner_contours:
                        if new_face_contour.is_inside(inner_contour):
                            inner_contours.append(inner_contour)
                    valid_new_faces_contours.append(new_face_contour)
                    valid_inner_contours.append(inner_contours)
        return valid_new_faces_contours, valid_inner_contours

    @staticmethod
    def get_closed_contour_divided_faces_inner_contours(list_faces, new_contour):
        """
        If there is any inner contour, verifies which ones belong to the new divided faces from
        a closed cutting contour
        :param list_faces: list of new faces
        :param new_contour: current new face outer contour
        :return: a list of new faces with its inner contours
        """
        new_list_faces = []
        for new_face in list_faces:
            if new_face.surface2d.outer_contour.is_inside(new_contour):
                inner_contours1 = []
                inner_contours2 = []
                if not new_face.surface2d.inner_contours:
                    new_face.surface2d.inner_contours = [new_contour]
                    break
                new_contour_not_sharing_primitives = True
                for i, inner_contour in enumerate(new_face.surface2d.inner_contours):
                    if new_contour.is_inside(inner_contour):
                        if any(inner_contour.primitive_over_contour(prim)
                               for prim in new_contour.primitives):
                            new_face.surface2d.inner_contours[i] = new_contour
                            break
                        inner_contours2.append(inner_contour)
                    elif not any(inner_contour.primitive_over_contour(prim) for prim in
                                 new_contour.primitives):
                        inner_contours1.append(inner_contour)
                    else:
                        new_contour_not_sharing_primitives = False
                else:
                    surf3d = new_face.surface3d
                    if inner_contours1:
                        if new_contour_not_sharing_primitives:
                            inner_contours1.append(new_contour)
                            new_face.surface2d.inner_contours = inner_contours1
                            break
                        surf2d = Surface2D(new_face.surface2d.outer_contour, inner_contours1)
                        new_plane = PlaneFace3D(surf3d, surf2d)
                        new_list_faces.append(new_plane)
                    if inner_contours2:
                        new_list_faces.append(
                            PlaneFace3D(surf3d, Surface2D(new_contour, inner_contours2)))
        return new_list_faces

    def divide_face_with_open_cutting_contours(self, list_open_cutting_contours, inside):
        """
        :param list_open_cutting_contours: list containing the open cutting contours
        :param inside: inside portion
        :type inside: bool
        :return: list divided faces
        """
        list_faces = []
        if not self.surface2d.outer_contour.edge_polygon.is_trigo():
            self.surface2d.outer_contour.invert_inplace()
        new_faces_contours = self.surface2d.outer_contour.divide(list_open_cutting_contours, inside)
        new_inner_contours = len(new_faces_contours) * [[]]
        if self.surface2d.inner_contours:
            new_faces_contours, new_inner_contours = self.get_open_contour_divided_faces_inner_contours(
                new_faces_contours)
        for contour, inner_contours in zip(new_faces_contours, new_inner_contours):
            new_face = PlaneFace3D(self.surface3d, Surface2D(contour, inner_contours))
            list_faces.append(new_face)
        return list_faces

    def divide_face_with_closed_cutting_contours(self, list_closed_cutting_contours, list_faces):
        """
        :param list_closed_cutting_contours: list containing the closed cutting contours
        :param list_faces: list of already divided faces
        :return: list divided faces
        """
        for new_contour in list_closed_cutting_contours:
            if len(new_contour.primitives) >= 3 and \
                    new_contour.primitives[0].start == new_contour.primitives[-1].end:
                inner_contours1 = [new_contour]
                inner_contours2 = []
                if list_faces:
                    new_list_faces = self.get_closed_contour_divided_faces_inner_contours(list_faces, new_contour)
                    list_faces = list_faces + new_list_faces
                    continue
                for inner_contour in self.surface2d.inner_contours:
                    if new_contour.is_inside(inner_contour):
                        inner_contours2.append(inner_contour)
                        continue
                    inner_contours1.append(inner_contour)
                surf3d = self.surface3d
                surf2d = Surface2D(self.surface2d.outer_contour, inner_contours1)
                new_plane = PlaneFace3D(surf3d, surf2d)
                list_faces.append(new_plane)
                list_faces.append(PlaneFace3D(surf3d, Surface2D(new_contour, inner_contours2)))
                continue
            surf3d = self.surface3d
            surf2d = Surface2D(self.surface2d.outer_contour, [])
            new_plane = PlaneFace3D(surf3d, surf2d)
            list_faces.append(new_plane)
        return list_faces

    def divide_face(self, list_cutting_contours: List[volmdlr.wires.Contour2D], inside):
        """
        :param list_cutting_contours: list of contours cutting the face
        :param inside: when extracting a contour from another contour. It defines the extracted
        contour as being between the two points if True and outside these points if False
        return a list new faces resulting from face division
        """
        list_faces = []
        list_open_cutting_contours = []
        list_closed_cutting_contours = []
        for cutting_contour in list_cutting_contours:
            if cutting_contour.primitives[0].start != cutting_contour.primitives[-1].end:
                list_open_cutting_contours.append(cutting_contour)
                continue
            list_closed_cutting_contours.append(cutting_contour)
        if list_open_cutting_contours:
            list_faces = self.divide_face_with_open_cutting_contours(list_open_cutting_contours, inside)
        list_faces = self.divide_face_with_closed_cutting_contours(list_closed_cutting_contours, list_faces)
        list_faces = [face for face in list_faces if not math.isclose(face.area(), 0.0, abs_tol=1e-6)]
        return list_faces

    def is_adjacent(self, face2: Face3D):
        contour1 = self.outer_contour3d.to_2d(
            self.surface3d.frame.origin,
            self.surface3d.frame.u,
            self.surface3d.frame.v)
        contour2 = face2.outer_contour3d.to_2d(
            self.surface3d.frame.origin,
            self.surface3d.frame.u,
            self.surface3d.frame.v)
        if contour1.is_sharing_primitives_with(contour2, False):
            return True

    def is_intersecting(self, face2, list_coincident_faces=None, tol: float = 1e-6):
        """
        Verifies if two face are intersecting
        :param face2: face 2
        :param list_coincident_faces: list of coincident faces, if existent
        :param tol: tolerance for calculations
        :return: True if faces intersect, False otherwise
        """
        if list_coincident_faces is None:
            list_coincident_faces = []
        if (self.bounding_box.bbox_intersection(face2.bounding_box) or
            self.bounding_box.distance_to_bbox(face2.bounding_box) <= tol) and \
                (self, face2) not in list_coincident_faces and (face2, self) not in list_coincident_faces:

            edge_intersections = []
            for prim1 in self.outer_contour3d.primitives + [prim for inner_contour in self.inner_contours3d
                                                            for prim in inner_contour.primitives]:
                edge_intersections = face2.edge_intersections(prim1)
                if edge_intersections:
                    return True
            if not edge_intersections:
                for prim2 in face2.outer_contour3d.primitives + [prim for inner_contour in face2.inner_contours3d
                                                                 for prim in inner_contour.primitives]:
                    edge_intersections = self.edge_intersections(prim2)
                    if edge_intersections:
                        return True

        return False

    @staticmethod
    def merge_faces(list_coincident_faces: List[Face3D]):
        valid_coicident_faces = list_coincident_faces[:]
        list_new_faces = []
        list_inner_contours = []
        merge_finished = False
        face0 = valid_coicident_faces[0]
        merged_contour = face0.outer_contour3d.to_2d(face0.surface3d.frame.origin,
                                                     face0.surface3d.frame.u,
                                                     face0.surface3d.frame.v)
        valid_coicident_faces.remove(face0)
        while not merge_finished:
            adjacent_faces = False
            list_inner_contours = []
            for face in valid_coicident_faces:
                adjacent_faces = False
                face_inside = False
                contour = face.outer_contour3d.to_2d(face0.surface3d.frame.origin,
                                                     face0.surface3d.frame.u,
                                                     face0.surface3d.frame.v)
                if contour.is_sharing_primitives_with(merged_contour):
                    merged_contour_results = merged_contour.union(contour)
                    merged_contour = merged_contour_results[0]
                    merged_inner_contours = merged_contour_results[1:]
                    list_inner_contours.extend(merged_inner_contours)
                    list_inner_contours.extend(face.surface2d.inner_contours)
                    valid_coicident_faces.remove(face)
                    adjacent_faces = True
                    break
                if merged_contour.is_inside(contour):
                    valid_coicident_faces.remove(face)
                    face_inside = True
                    break
            if not adjacent_faces and not face_inside and valid_coicident_faces:
                list_new_faces.append(
                    PlaneFace3D(face0.surface3d,
                                Surface2D(merged_contour.copy(),
                                          face0.surface2d.inner_contours +
                                          list_inner_contours)))
                merged_contour = \
                    valid_coicident_faces[0].outer_contour3d.to_2d(
                        face0.surface3d.frame.origin,
                        face0.surface3d.frame.u,
                        face0.surface3d.frame.v)
                valid_coicident_faces.remove(valid_coicident_faces[0])

            if not valid_coicident_faces:
                merge_finished = True
        list_new_faces.append(
            PlaneFace3D(face0.surface3d,
                        Surface2D(merged_contour,
                                  face0.surface2d.inner_contours +
                                  list_inner_contours)))
        return list_new_faces

    def set_operations_new_faces(self, intersecting_combinations,
                                 contour_extract_inside):
        self_copy = self.copy(deep=True)
        list_cutting_contours = self_copy.get_face_cutting_contours(
            intersecting_combinations)
        if not list_cutting_contours:
            return [self_copy]
        return self_copy.divide_face(list_cutting_contours, contour_extract_inside)

    def cut_by_coincident_face(self, face):
        """
        Cuts face1 with another coincident face2

        :param face: a face3d
        :type face: Face3D
        :return: a list of faces3d
        :rtype: List[Face3D]
        """

        if not self.surface3d.is_coincident(face.surface3d):
            raise ValueError('The faces are not coincident')

        if self.face_inside(face):
            return self.divide_face([face.surface2d.outer_contour], True)
        if face.is_inside(self):
            return face.divide_face([self.surface2d.outer_contour], True)

        outer_contour_1 = self.surface2d.outer_contour
        outer_contour_2 = self.surface3d.contour3d_to_2d(face.outer_contour3d)

        inner_contours = self.surface2d.inner_contours
        inner_contours.extend([self.surface3d.contour3d_to_2d(
            contour) for contour in face.inner_contours3d])

        contours = outer_contour_1.cut_by_wire(outer_contour_2)

        surfaces = []
        for contour in contours:
            inners = []
            for inner_c in inner_contours:
                if contour.is_inside(inner_c):
                    inners.append(inner_c)
            surfaces.append(Surface2D(contour, inners))

        return [self.__class__(self.surface3d, surface2d) for surface2d in surfaces]


class Triangle3D(PlaneFace3D):
    """

    :param point1: The first point.
    :type point1: volmdlr.Point3D.
    :param point2: The second point.
    :type point2: volmdlr.Point3D.
    :param point3: The third point.
    :type point3: volmdlr.Point3D.
    """
    _standalone_in_db = False

    # _generic_eq = True
    # _non_serializable_attributes = ['bounding_box', 'polygon2D']
    # _non_data_eq_attributes = ['name', 'bounding_box', 'outer_contour3d',
    #                       'inner_contours3d']
    # _non_data_hash_attributes = []

    def __init__(self, point1: volmdlr.Point3D, point2: volmdlr.Point3D,
                 point3: volmdlr.Point3D, alpha=1, color=None, name: str = ''):
        self.point1 = point1
        self.point2 = point2
        self.point3 = point3
        self.points = [self.point1, self.point2, self.point3]
        self.color = color
        self.alpha = alpha
        self.name = name

        self._utd_surface3d = False
        self._utd_surface2d = False
        self._bbox = None
        # self.bounding_box = self._bounding_box()

        DessiaObject.__init__(self, name=name)

        # Don't use inheritence for performance: class method fakes face3D behavior
        # Face3D.__init__(self,
        #                 surface3d=plane3d,
        #                 surface2d=surface2d,
        #                 name=name)

    def _data_hash(self):
        """
        Using point approx hash to speed up
        """
        return self.point1.approx_hash() + self.point2.approx_hash() + self.point3.approx_hash()

    def _data_eq(self, other_object):
        if other_object.__class__.__name__ != self.__class__.__name__:
            return False
        self_set = set([self.point1, self.point2, self.point3])
        other_set = set([other_object.point1, other_object.point2, other_object.point3])
        if self_set != other_set:
            return False
        return True

    @property
    def bounding_box(self):
        if not self._bbox:
            self._bbox = self.get_bounding_box()
        return self._bbox

    @bounding_box.setter
    def bounding_box(self, new_bouding_box):
        self._bbox = new_bouding_box

    def get_bounding_box(self):
        return volmdlr.core.BoundingBox.from_points([self.point1,
                                                     self.point2,
                                                     self.point3])

    @property
    def surface3d(self):
        if not self._utd_surface3d:
            self._surface3d = Plane3D.from_3_points(self.point1, self.point2, self.point3)
            self._utd_surface3d = True
        return self._surface3d

    @property
    def surface2d(self):
        if not self._utd_surface2d:
            plane3d = self.surface3d
            contour3d = volmdlr.wires.Contour3D([vme.LineSegment3D(self.point1, self.point2),
                                                 vme.LineSegment3D(self.point2, self.point3),
                                                 vme.LineSegment3D(self.point3, self.point1)])

            contour2d = contour3d.to_2d(plane3d.frame.origin,
                                        plane3d.frame.u, plane3d.frame.v)

            self._surface2d = Surface2D(outer_contour=contour2d, inner_contours=[])

            self._utd_surface2d = True
        return self._surface2d

    def to_dict(self, use_pointers: bool = False, memo=None, path: str = '#'):
        dict_ = DessiaObject.base_dict(self)
        dict_['point1'] = self.point1.to_dict()
        dict_['point2'] = self.point2.to_dict()
        dict_['point3'] = self.point3.to_dict()
        dict_['name'] = self.name

        return dict_

    @classmethod
    def dict_to_object(cls, dict_, global_dict=None, pointers_memo: Dict[str, Any] = None, path: str = '#'):
        point1 = volmdlr.Point3D.dict_to_object(dict_['point1'])
        point2 = volmdlr.Point3D.dict_to_object(dict_['point2'])
        point3 = volmdlr.Point3D.dict_to_object(dict_['point3'])
        return cls(point1, point2, point3, dict_['name'])

    def area(self) -> float:
        """

        :return: area triangle
        :rtype: float

        Formula explained here: https://www.triangle-calculator.com/?what=vc

        """
        a = self.point1.point_distance(self.point2)
        b = self.point2.point_distance(self.point3)
        c = self.point3.point_distance(self.point1)

        semi_perimeter = (a + b + c) / 2

        try:
            # Area with Heron's formula
            area = math.sqrt(semi_perimeter * (semi_perimeter - a) * (semi_perimeter - b) * (semi_perimeter - c))
        except ValueError:
            area = 0

        return area

    def height(self):
        # Formula explained here: https://www.triangle-calculator.com/?what=vc
        # Basis = vector point1 to point2d
        return 2 * self.area() / self.point1.point_distance(self.point2)

    def frame_mapping(self, frame: volmdlr.Frame3D, side: str):
        """
        Changes frame_mapping and return a new Triangle3D
        side = 'old' or 'new'
        """
        np1 = self.point1.frame_mapping(frame, side)
        np2 = self.point2.frame_mapping(frame, side)
        np3 = self.point3.frame_mapping(frame, side)
        return self.__class__(np1, np2, np3, self.name)

    def frame_mapping_inplace(self, frame: volmdlr.Frame3D, side: str):
        """
        Changes frame_mapping and the object is updated inplace
        side = 'old' or 'new'
        """
        self.point1.frame_mapping_inplace(frame, side)
        self.point2.frame_mapping_inplace(frame, side)
        self.point3.frame_mapping_inplace(frame, side)
        new_bounding_box = self.get_bounding_box()
        self.bounding_box = new_bounding_box

    def copy(self, deep=True, memo=None):
        return Triangle3D(self.point1.copy(), self.point2.copy(), self.point3.copy(),
                          self.name)

    def triangulation(self):
        return vmd.DisplayMesh3D([vmd.Node3D.from_point(self.point1),
                                  vmd.Node3D.from_point(self.point2),
                                  vmd.Node3D.from_point(self.point3)],
                                 [(0, 1, 2)])

    def translation(self, offset: volmdlr.Vector3D):
        """
        Plane3D translation
        :param offset: translation vector
        :return: A new translated Plane3D
        """
        new_point1 = self.point1.translation(offset)
        new_point2 = self.point2.translation(offset)
        new_point3 = self.point3.translation(offset)

        new_triangle = Triangle3D(new_point1, new_point2, new_point3,
                                  self.alpha, self.color, self.name)
        return new_triangle

    def translation_inplace(self, offset: volmdlr.Vector3D):
        """
        Plane3D translation. Object is updated inplace
        :param offset: translation vector
        """
        self.point1.translation_inplace(offset)
        self.point2.translation_inplace(offset)
        self.point3.translation_inplace(offset)
        new_bounding_box = self.get_bounding_box()
        self.bounding_box = new_bounding_box

    def rotation(self, center: volmdlr.Point3D, axis: volmdlr.Vector3D,
                 angle: float):
        """
        Triangle3D rotation
        :param center: rotation center
        :param axis: rotation axis
        :param angle: angle rotation
        :return: a new rotated Triangle3D
        """
        new_point1 = self.point1.rotation(center, axis, angle)
        new_point2 = self.point2.rotation(center, axis, angle)
        new_point3 = self.point3.rotation(center, axis, angle)
        new_triangle = Triangle3D(new_point1, new_point2, new_point3,
                                  self.alpha, self.color, self.name)
        return new_triangle

    def rotation_inplace(self, center: volmdlr.Point3D, axis: volmdlr.Vector3D,
                         angle: float):
        """
        Triangle3D rotation. Object is updated inplace
        :param center: rotation center
        :param axis: rotation axis
        :param angle: rotation angle
        """
        self.point1.rotation_inplace(center, axis, angle)
        self.point2.rotation_inplace(center, axis, angle)
        self.point3.rotation_inplace(center, axis, angle)
        new_bounding_box = self.get_bounding_box()
        self.bounding_box = new_bounding_box

    def subdescription(self, resolution=0.01):
        frame = self.surface3d.frame
        pts2d = [pt.to_2d(frame.origin, frame.u, frame.v) for pt in self.points]

        t_poly2d = volmdlr.wires.ClosedPolygon2D(pts2d)

        xmin, xmax = min(pt.x for pt in pts2d), max(pt.x for pt in pts2d)
        ymin, ymax = min(pt.y for pt in pts2d), max(pt.y for pt in pts2d)

        nbx, nby = int(((xmax - xmin) / resolution) + 2), int(((ymax - ymin) / resolution) + 2)
        points_box = []
        for i in range(nbx):
            x = min(xmin + i * resolution, xmax)
            if x == xmin:
                x = xmin + 0.01 * resolution
            for j in range(nby):
                y = min(ymin + j * resolution, ymax)
                if y == ymin:
                    y = ymin + 0.01 * resolution
                points_box.append(volmdlr.Point2D(x, y))

        points = [pt.copy() for pt in self.points]
        for pt in points_box:
            if t_poly2d.point_belongs(pt):
                points.append(pt.to_3d(frame.origin, frame.u, frame.v))
            elif t_poly2d.point_over_contour(pt):
                points.append(pt.to_3d(frame.origin, frame.u, frame.v))

        return volmdlr.Vector3D.remove_duplicate(points)

    def subdescription_to_triangles(self, resolution=0.01):
        """
        Returns a list of Triangle3D with resolution as max
        length of subtriangles side.
        """

        frame = self.surface3d.frame
        pts2d = [pt.to_2d(frame.origin, frame.u, frame.v) for pt in self.points]

        t_poly2d = volmdlr.wires.ClosedPolygon2D(pts2d)

        sub_triangles2d = [t_poly2d]
        done = False
        while not done:
            triangles2d = []
            for t, subtri in enumerate(sub_triangles2d):
                ls_length = [ls.length() for ls in subtri.line_segments]
                ls_max = max(ls_length)

                if ls_max > resolution:
                    pos_ls_max = ls_length.index(ls_max)
                    taller = subtri.line_segments[pos_ls_max]
                    p1, p2 = taller.start, taller.end
                    p3 = list(set(subtri.points) - set([p1, p2]))[0]

                    pt_mid = (p1 + p2) / 2
                    new_triangles2d = [volmdlr.wires.ClosedPolygon2D([p1, pt_mid, p3]),
                                       volmdlr.wires.ClosedPolygon2D([p2, pt_mid, p3])]

                    triangles2d.extend(new_triangles2d)
                else:
                    triangles2d.append(subtri)

            if len(sub_triangles2d) == len(triangles2d):
                done = True
                break
            sub_triangles2d = triangles2d

        triangles3d = [Triangle3D(tri.points[0].to_3d(frame.origin, frame.u, frame.v),
                                  tri.points[1].to_3d(frame.origin, frame.u, frame.v),
                                  tri.points[2].to_3d(frame.origin, frame.u, frame.v)) for tri in sub_triangles2d]

        return triangles3d

    def middle(self):
        return (self.point1 + self.point2 + self.point3) / 3

    def normal(self):
        """

        Returns
        -------
        normal to the face

        """
        normal = self.surface3d.frame.w
        # vec12 = self.point2 - self.point1
        # vec13 = self.point3 - self.point1
        # normal  = vec12.cross(vec13)
        normal.normalize()
        return normal


class CylindricalFace3D(Face3D):
    """

    :param contours2d: The cylinder's contour2D.
    :type contours2d: volmdlr.Contour2D.
    :param cylindricalsurface3d: Information about the Cylinder.
    :type cylindricalsurface3d: CylindricalSurface3D.
    :param points: contours2d's point.
    :type points: List of volmdlr.Point2D.

    :Example:
        >>> contours2d is rectangular and will create a classic cylinder with x= 2*pi*radius, y=h
    """
    min_x_density = 5
    min_y_density = 1

    def __init__(self,
                 surface3d: CylindricalSurface3D,
                 surface2d: Surface2D,
                 name: str = ''):

        self.radius = surface3d.radius
        self.center = surface3d.frame.origin
        self.normal = surface3d.frame.w
        Face3D.__init__(self, surface3d=surface3d,
                        surface2d=surface2d,
                        name=name)
        self._bbox = None

    def copy(self, deep=True, memo=None):
        return CylindricalFace3D(self.surface3d.copy(), self.surface2d.copy(),
                                 self.name)

    @property
    def bounding_box(self):
        if not self._bbox:
            self._bbox = self.get_bounding_box()
        return self._bbox

    @bounding_box.setter
    def bounding_box(self, new_bouding_box):
        self._bbox = new_bouding_box

    def get_bounding_box(self):
        theta_min, theta_max, zmin, zmax = self.surface2d.outer_contour.bounding_rectangle().bounds()

        lower_center = self.surface3d.frame.origin + zmin * self.surface3d.frame.w
        upper_center = self.surface3d.frame.origin + zmax * self.surface3d.frame.w

        xmin, xmax = volmdlr.geometry.cos_image(theta_min, theta_max)
        ymin, ymax = volmdlr.geometry.sin_image(theta_min, theta_max)

        points = [(lower_center
                   + xmin * self.surface3d.radius * self.surface3d.frame.u
                   + ymin * self.surface3d.radius * self.surface3d.frame.v),
                  (lower_center
                   + xmax * self.surface3d.radius * self.surface3d.frame.u
                   + ymin * self.surface3d.radius * self.surface3d.frame.v),
                  (lower_center
                   + xmin * self.surface3d.radius * self.surface3d.frame.u
                   + ymax * self.surface3d.radius * self.surface3d.frame.v),
                  (lower_center
                   + xmax * self.surface3d.radius * self.surface3d.frame.u
                   + ymax * self.surface3d.radius * self.surface3d.frame.v),
                  (upper_center
                   + xmin * self.surface3d.radius * self.surface3d.frame.u
                   + ymin * self.surface3d.radius * self.surface3d.frame.v),
                  (upper_center
                   + xmax * self.surface3d.radius * self.surface3d.frame.u
                   + ymin * self.surface3d.radius * self.surface3d.frame.v),
                  (upper_center
                   + xmin * self.surface3d.radius * self.surface3d.frame.u
                   + ymax * self.surface3d.radius * self.surface3d.frame.v),
                  (upper_center
                   + xmax * self.surface3d.radius * self.surface3d.frame.u
                   + ymax * self.surface3d.radius * self.surface3d.frame.v)]

        return volmdlr.core.BoundingBox.from_points(points)

    def triangulation_lines(self, angle_resolution=5):
        theta_min, theta_max, zmin, zmax = self.surface2d.bounding_rectangle().bounds()
        delta_theta = theta_max - theta_min
        nlines = math.ceil(delta_theta * angle_resolution)
        lines = []
        for i in range(nlines):
            theta = theta_min + (i + 1) / (nlines + 1) * delta_theta
            lines.append(vme.Line2D(volmdlr.Point2D(theta, zmin),
                                    volmdlr.Point2D(theta, zmax)))
        return lines, []

    def range_closest(self, list_points):
        """
        Needs a docstring.

        :param list_points:
        :type list_points:
        :return:
        :rtype:
        """
        # This method has be edited as it was really bad coded:
        #             * parameter removed, use of self data instead
        points_set = volmdlr.delete_double_point(list_points)
        points_set3D = CylindricalFace3D.points2d_to3d(None, [points_set],
                                                       self.radius, self.surface3d.frame)

        points_3dint = [points_set3D[0]]
        points_2dint = [points_set[0]]
        s = 1
        for k in range(1, len(points_set)):
            closest = points_set3D[s]
            while closest is None:
                s += 1
                closest = points_set3D[s]
            dist_min = (points_3dint[-1] - closest).norm()
            pos = s
            for i in range(s + 1, len(points_set3D)):
                close_test = points_set3D[i]
                if close_test is None:
                    continue
                else:
                    dist_test = (points_3dint[-1] - close_test).norm()
                    if dist_test <= dist_min:
                        dist_min = dist_test
                        closest = close_test
                        pos = i
            points_2dint.append(points_set[pos])
            points_set3D[pos] = None

        return points_2dint

    def minimum_maximum(self, contour2d, radius):
        points = contour2d.tessel_points
        min_h, min_theta = min(pt[1] for pt in points), min(pt[0] for pt in points)
        max_h, max_theta = max(pt[1] for pt in points), max(pt[0] for pt in points)

        return min_h, min_theta, max_h, max_theta

    def minimum_distance_points_cyl(self, other_cyl):
        r1, r2 = self.radius, other_cyl.radius
        min_h1, min_theta1, max_h1, max_theta1 = self.minimum_maximum(
            self.contours2d[0], r1)

        n1 = self.normal
        u1 = self.cylindricalsurface3d.frame.u
        v1 = self.cylindricalsurface3d.frame.v
        frame1 = volmdlr.Frame3D(self.center, u1, v1, n1)

        min_h2, min_theta2, max_h2, max_theta2 = self.minimum_maximum(
            other_cyl.contours2d[0], r2)

        n2 = other_cyl.normal
        u2 = other_cyl.cylindricalsurface3d.frame.u
        v2 = other_cyl.cylindricalsurface3d.frame.v
        frame2 = volmdlr.Frame3D(other_cyl.center, u2, v2, n2)
        # st2 = volmdlr.Point3D((r2*math.cos(min_theta2), r2*math.sin(min_theta2), min_h2))
        # start2 = frame2.old_coordinates(st2)

        w = other_cyl.center - self.center

        n1n1, n1u1, n1v1, n1n2, n1u2, n1v2 = n1.dot(n1), n1.dot(u1), n1.dot(
            v1), n1.dot(n2), n1.dot(u2), n1.dot(v2)
        u1u1, u1v1, u1n2, u1u2, u1v2 = u1.dot(u1), u1.dot(v1), u1.dot(
            n2), u1.dot(u2), u1.dot(v2)
        v1v1, v1n2, v1u2, v1v2 = v1.dot(v1), v1.dot(n2), v1.dot(u2), v1.dot(v2)
        n2n2, n2u2, n2v2 = n2.dot(n2), n2.dot(u2), n2.dot(v2)
        u2u2, u2v2, v2v2 = u2.dot(u2), u2.dot(v2), v2.dot(v2)

        w2, wn1, wu1, wv1, wn2, wu2, wv2 = w.dot(w), w.dot(n1), w.dot(
            u1), w.dot(v1), w.dot(n2), w.dot(u2), w.dot(v2)

        # x = (theta1, h1, theta2, h2)
        def distance_squared(x):
            return (n1n1 * (x[1] ** 2) + u1u1 * ((math.cos(x[0])) ** 2) * (
                    r1 ** 2) + v1v1 * ((math.sin(x[0])) ** 2) * (r1 ** 2)
                    + w2 + n2n2 * (x[3] ** 2) + u2u2 * (
                            (math.cos(x[2])) ** 2) * (r2 ** 2) + v2v2 * (
                            (math.sin(x[2])) ** 2) * (r2 ** 2)
                    + 2 * x[1] * r1 * math.cos(x[0]) * n1u1 + 2 * x[
                        1] * r1 * math.sin(x[0]) * n1v1 - 2 * x[1] * wn1
                    - 2 * x[1] * x[3] * n1n2 - 2 * x[1] * r2 * math.cos(
                        x[2]) * n1u2 - 2 * x[1] * r2 * math.sin(x[2]) * n1v2
                    + 2 * math.cos(x[0]) * math.sin(x[0]) * u1v1 * (
                            r1 ** 2) - 2 * r1 * math.cos(x[0]) * wu1
                    - 2 * r1 * x[3] * math.cos(
                        x[0]) * u1n2 - 2 * r1 * r2 * math.cos(x[0]) * math.cos(
                        x[2]) * u1u2
                    - 2 * r1 * r2 * math.cos(x[0]) * math.sin(
                        x[2]) * u1v2 - 2 * r1 * math.sin(x[0]) * wv1
                    - 2 * r1 * x[3] * math.sin(
                        x[0]) * v1n2 - 2 * r1 * r2 * math.sin(x[0]) * math.cos(
                        x[2]) * v1u2
                    - 2 * r1 * r2 * math.sin(x[0]) * math.sin(
                        x[2]) * v1v2 + 2 * x[3] * wn2 + 2 * r2 * math.cos(
                        x[2]) * wu2
                    + 2 * r2 * math.sin(x[2]) * wv2 + 2 * x[3] * r2 * math.cos(
                        x[2]) * n2u2 + 2 * x[3] * r2 * math.sin(x[2]) * n2v2
                    + 2 * math.cos(x[2]) * math.sin(x[2]) * u2v2 * (r2 ** 2))

        x01 = npy.array([(min_theta1 + max_theta1) / 2, (min_h1 + max_h1) / 2,
                         (min_theta2 + max_theta2) / 2, (min_h2 + max_h2) / 2])
        x02 = npy.array([min_theta1, (min_h1 + max_h1) / 2,
                         min_theta2, (min_h2 + max_h2) / 2])
        x03 = npy.array([max_theta1, (min_h1 + max_h1) / 2,
                         max_theta2, (min_h2 + max_h2) / 2])

        minimax = [(min_theta1, min_h1, min_theta2, min_h2),
                   (max_theta1, max_h1, max_theta2, max_h2)]

        res1 = scp.optimize.least_squares(distance_squared, x01,
                                          bounds=minimax)
        res2 = scp.optimize.least_squares(distance_squared, x02,
                                          bounds=minimax)
        res3 = scp.optimize.least_squares(distance_squared, x03,
                                          bounds=minimax)

        pt1 = volmdlr.Point3D(
            (r1 * math.cos(res1.x[0]), r1 * math.sin(res1.x[0]), res1.x[1]))
        p1 = frame1.old_coordinates(pt1)
        pt2 = volmdlr.Point3D(
            (r2 * math.cos(res1.x[2]), r2 * math.sin(res1.x[2]), res1.x[3]))
        p2 = frame2.old_coordinates(pt2)
        d = p1.point_distance(p2)
        result = res1

        res = [res2, res3]
        for couple in res:
            pttest1 = volmdlr.Point3D((r1 * math.cos(couple.x[0]),
                                       r1 * math.sin(couple.x[0]),
                                       couple.x[1]))
            pttest2 = volmdlr.Point3D((r2 * math.cos(couple.x[2]),
                                       r2 * math.sin(couple.x[2]),
                                       couple.x[3]))
            ptest1 = frame1.old_coordinates(pttest1)
            ptest2 = frame2.old_coordinates(pttest2)
            dtest = ptest1.point_distance(ptest2)
            if dtest < d:
                result = couple
                p1, p2 = ptest1, ptest2

        pt1_2d, pt2_2d = volmdlr.Point2D(
            (result.x[0], result.x[1])), volmdlr.Point2D(
            (result.x[2], result.x[3]))

        if not self.contours2d[0].point_belongs(pt1_2d):
            # Find the closest one
            points_contours1 = self.contours2d[0].tessel_points

            poly1 = volmdlr.wires.ClosedPolygon2D(points_contours1)
            d1, new_pt1_2d = poly1.point_border_distance(pt1_2d, return_other_point=True)
            pt1 = volmdlr.Point3D((r1 * math.cos(new_pt1_2d.vector[0]),
                                   r1 * math.sin(new_pt1_2d.vector[0]),
                                   new_pt1_2d.vector[1]))
            p1 = frame1.old_coordinates(pt1)

        if not other_cyl.contours2d[0].point_belongs(pt2_2d):
            # Find the closest one
            points_contours2 = other_cyl.contours2d[0].tessel_points

            poly2 = volmdlr.wires.ClosedPolygon2D(points_contours2)
            d2, new_pt2_2d = poly2.point_border_distance(pt2_2d, return_other_point=True)
            pt2 = volmdlr.Point3D((r2 * math.cos(new_pt2_2d.vector[0]),
                                   r2 * math.sin(new_pt2_2d.vector[0]),
                                   new_pt2_2d.vector[1]))
            p2 = frame2.old_coordinates(pt2)

        return p1, p2

    def minimum_distance_points_plane(self,
                                      planeface):  # Planeface with contour2D
        # ADD THE FACT THAT PLANEFACE.CONTOURS : [0] = contours totale, le reste = trous
        r = self.radius
        min_h1, min_theta1, max_h1, max_theta1 = self.minimum_maximum(
            self.contours2d[0], r)

        n1 = self.normal
        u1 = self.cylindricalsurface3d.frame.u
        v1 = self.cylindricalsurface3d.frame.v
        frame1 = volmdlr.Frame3D(self.center, u1, v1, n1)
        # st1 = volmdlr.Point3D((r*math.cos(min_theta1), r*math.sin(min_theta1), min_h1))
        # start1 = frame1.old_coordinates(st1)

        poly2d = planeface.polygon2D
        pfpoints = poly2d.points
        xmin, ymin = min(pt[0] for pt in pfpoints), min(pt[1] for pt in pfpoints)
        xmax, ymax = max(pt[0] for pt in pfpoints), max(pt[1] for pt in pfpoints)
        origin, vx, vy = planeface.plane.origin, planeface.plane.vectors[0], \
            planeface.plane.vectors[1]
        pf1_2d, pf2_2d = volmdlr.Point2D((xmin, ymin)), volmdlr.Point2D(
            (xmin, ymax))
        pf3_2d, pf4_2d = volmdlr.Point2D((xmax, ymin)), volmdlr.Point2D(
            (xmax, ymax))
        pf1, pf2 = pf1_2d.to_3d(origin, vx, vy), pf2_2d.to_3d(origin, vx, vy)
        pf3, _ = pf3_2d.to_3d(origin, vx, vy), pf4_2d.to_3d(origin, vx, vy)

        u, v = (pf3 - pf1), (pf2 - pf1)
        u.normalize()
        v.normalize()

        w = pf1 - self.center

        n1n1, n1u1, n1v1, n1u, n1v = n1.dot(n1), n1.dot(u1), n1.dot(
            v1), n1.dot(u), n1.dot(v)
        u1u1, u1v1, u1u, u1v = u1.dot(u1), u1.dot(v1), u1.dot(u), u1.dot(v)
        v1v1, v1u, v1v = v1.dot(v1), v1.dot(u), v1.dot(v)
        uu, uv, vv = u.dot(u), u.dot(v), v.dot(v)

        w2, wn1, wu1, wv1, wu, wv = w.dot(w), w.dot(n1), w.dot(u1), w.dot(
            v1), w.dot(u), w.dot(v)

        # x = (h, theta, x, y)
        def distance_squared(x):
            return (n1n1 * (x[0] ** 2) + ((math.cos(x[1])) ** 2) * u1u1 * (
                    r ** 2) + ((math.sin(x[1])) ** 2) * v1v1 * (r ** 2)
                    + w2 + uu * (x[2] ** 2) + vv * (x[3] ** 2) + 2 * x[
                        0] * math.cos(x[1]) * r * n1u1
                    + 2 * x[0] * math.sin(x[1]) * r * n1v1 - 2 * x[
                        0] * wn1 - 2 * x[0] * x[2] * n1u
                    - 2 * x[0] * x[3] * n1v + 2 * math.sin(x[1]) * math.cos(
                        x[1]) * u1v1 * (r ** 2)
                    - 2 * r * math.cos(x[1]) * wu1 - 2 * r * x[2] * math.cos(
                        x[1]) * u1u
                    - 2 * r * x[3] * math.sin(x[1]) * u1v - 2 * r * math.sin(
                        x[1]) * wv1
                    - 2 * r * x[2] * math.sin(x[1]) * v1u - 2 * r * x[
                        3] * math.sin(x[1]) * v1v
                    + 2 * x[2] * wu + 2 * x[3] * wv + 2 * x[2] * x[3] * uv)

        x01 = npy.array([(min_h1 + max_h1) / 2, (min_theta1 + max_theta1) / 2,
                         (xmax - xmin) / 2, (ymax - ymin) / 2])

        minimax = [(min_h1, min_theta1, 0, 0),
                   (max_h1, max_theta1, xmax - xmin, ymax - ymin)]

        res1 = scp.optimize.least_squares(distance_squared, x01,
                                          bounds=minimax)

        pt1 = volmdlr.Point3D(
            (r * math.cos(res1.x[1]), r * math.sin(res1.x[1]), res1.x[0]))
        p1 = frame1.old_coordinates(pt1)
        p2 = pf1 + res1.x[2] * u + res1.x[3] * v
        pt1_2d = volmdlr.Point2D((res1.x[1], res1.x[0]))
        pt2_2d = p2.to_2d(pf1, u, v)

        if not self.contours2d[0].point_belongs(pt1_2d):
            # Find the closest one
            points_contours1 = self.contours2d[0].tessel_points

            poly1 = volmdlr.wires.ClosedPolygon2D(points_contours1)
            _, new_pt1_2d = poly1.point_border_distance(pt1_2d, return_other_point=True)
            pt1 = volmdlr.Point3D((r * math.cos(new_pt1_2d.vector[0]),
                                   r * math.sin(new_pt1_2d.vector[0]),
                                   new_pt1_2d.vector[1]))
            p1 = frame1.old_coordinates(pt1)

        if not planeface.contours[0].point_belongs(pt2_2d):
            # Find the closest one
            _, new_pt2_2d = planeface.polygon2D.point_border_distance(pt2_2d, return_other_point=True)

            p2 = new_pt2_2d.to_3d(pf1, u, v)

        return p1, p2

    def minimum_distance(self, other_face, return_points=False):
        if other_face.__class__ is CylindricalFace3D:
            p1, p2 = self.minimum_distance_points_cyl(other_face)
            if return_points:
                return p1.point_distance(p2), p1, p2
            return p1.point_distance(p2)

        if other_face.__class__ is PlaneFace3D:
            p1, p2 = self.minimum_distance_points_plane(other_face)
            if return_points:
                return p1.point_distance(p2), p1, p2
            return p1.point_distance(p2)

        if other_face.__class__ is ToroidalFace3D:
            p1, p2 = other_face.minimum_distance_points_cyl(self)
            if return_points:
                return p1.point_distance(p2), p1, p2
            return p1.point_distance(p2)

        return NotImplementedError

    def adjacent_direction(self, other_face3d):
        """
        find out in which direction the faces are adjacent
        Parameters
        ----------
        other_face3d : volmdlr.faces.CylindricalFace3D
        Returns
        -------
        adjacent_direction
        """

        contour1 = self.outer_contour3d
        contour2 = other_face3d.outer_contour3d
        point1, point2 = contour1.shared_primitives_extremities(contour2)

        coord = point1 - point2
        coord = [abs(coord.x), abs(coord.y)]

        if coord.index(max(coord)) == 0:
            return 'x'
        return 'y'


class ToroidalFace3D(Face3D):
    """
    :param contours2d: The Tore's contour2D
    :type contours2d: volmdlr.Contour2D
    :param toroidalsurface3d: Information about the Tore
    :type toroidalsurface3d: ToroidalSurface3D
    :param theta: angle of cut in main circle direction
    :param phi: angle of cut in secondary circle direction
    :type points: List of float

    :Example:

    contours2d is rectangular and will create a classic tore with x:2*pi, y:2*pi
    x is for exterior, and y for the circle to revolute
    points = [pi, 2*pi] for an half tore
    """
    min_x_density = 5
    min_y_density = 1

    def __init__(self, surface3d: ToroidalSurface3D,
                 surface2d: Surface2D,
                 name: str = ''):

        # self.toroidalsurface3d = toroidalsurface3d

        self.center = surface3d.frame.origin
        self.normal = surface3d.frame.w

        theta_min, theta_max, phi_min, phi_max = surface2d.outer_contour.bounding_rectangle().bounds()

        self.theta_min = theta_min
        self.theta_max = theta_max
        self.phi_min = phi_min
        self.phi_max = phi_max

        # contours3d = [self.toroidalsurface3d.contour2d_to_3d(c)\
        #               for c in [outer_contour2d]+inners_contours2d]

        Face3D.__init__(self,
                        surface3d=surface3d,
                        surface2d=surface2d,
                        name=name)
        self._bbox = None

    def copy(self, deep=True, memo=None):
        return ToroidalFace3D(self.surface3d.copy(), self.surface2d.copy(),
                              self.name)

    def points_resolution(self, line, pos,
                          resolution):  # With a resolution wished
        points = []
        points.append(line.points[0])
        limit = line.points[1].vector[pos]
        start = line.points[0].vector[pos]
        vec = [0, 0]
        vec[pos] = start
        echelon = [line.points[0].vector[0] - vec[0],
                   line.points[0].vector[1] - vec[1]]
        flag = start + resolution
        while flag < limit:
            echelon[pos] = flag
            flag += resolution
            points.append(volmdlr.Point2D(echelon))
        points.append(line.points[1])
        return points

    @property
    def bounding_box(self):
        if not self._bbox:
            self._bbox = self.get_bounding_box()
        return self._bbox

    @bounding_box.setter
    def bounding_box(self, new_bounding_box):
        self._bbox = new_bounding_box

    def get_bounding_box(self):
        return self.surface3d._bounding_box()

    def triangulation_lines(self, angle_resolution=5):
        theta_min, theta_max, phi_min, phi_max = self.surface2d.bounding_rectangle().bounds()

        delta_theta = theta_max - theta_min
        nlines_x = int(delta_theta * angle_resolution)
        lines_x = []
        for i in range(nlines_x):
            theta = theta_min + (i + 1) / (nlines_x + 1) * delta_theta
            lines_x.append(vme.Line2D(volmdlr.Point2D(theta, phi_min),
                                      volmdlr.Point2D(theta, phi_max)))
        delta_phi = phi_max - phi_min
        nlines_y = int(delta_phi * angle_resolution)
        lines_y = []
        for i in range(nlines_y):
            phi = phi_min + (i + 1) / (nlines_y + 1) * delta_phi
            lines_y.append(vme.Line2D(volmdlr.Point2D(theta_min, phi),
                                      volmdlr.Point2D(theta_max, phi)))
        return lines_x, lines_y


# =============================================================================
#  This code seems buggy...
# =============================================================================

# def minimum_maximum_tore(self, contour2d):
#     points = contour2d.tessel_points

#     min_phi, min_theta = min([pt[1] for pt in points]), min(
#         [pt[0] for pt in points])
#     max_phi, max_theta = max([pt[1] for pt in points]), max(
#         [pt[0] for pt in points])
#     return min_phi, min_theta, max_phi, max_theta

# def minimum_distance_points_tore(self, other_tore):
#     raise NotImplementedError('This method seems unused, its code has been commented')
#     R1, r1, R2, r2 = self.rcenter, self.rcircle, other_tore.rcenter, other_tore.rcircle

#     min_phi1, min_theta1, max_phi1, max_theta1 = self.minimum_maximum_tore(
#         self.contours2d[0])

#     # start1 = self.start
#     n1 = self.normal
#     u1 = self.toroidalsurface3d.frame.u
#     v1 = self.toroidalsurface3d.frame.v
#     frame1 = volmdlr.Frame3D(self.center, u1, v1, n1)
#     # start1 = self.points2d_to3d([[min_theta1, min_phi1]], R1, r1, frame1)

#     min_phi2, min_theta2, max_phi2, max_theta2 = self.minimum_maximum_tore(
#         other_tore.contours2d[0])

#     # start2 = other_tore.start
#     n2 = other_tore.normal
#     u2 = other_tore.toroidalsurface3d.frame.u
#     v2 = other_tore.toroidalsurface3d.frame.v
#     frame2 = volmdlr.Frame3D(other_tore.center, u2, v2, n2)
#     # start2 = other_tore.points2d_to3d([[min_theta2, min_phi2]], R2, r2, frame2)

#     w = other_tore.center - self.center

#     n1n1, n1u1, n1v1, n1n2, n1u2, n1v2 = n1.dot(n1), n1.dot(u1), n1.dot(
#         v1), n1.dot(n2), n1.dot(u2), n1.dot(v2)
#     u1u1, u1v1, u1n2, u1u2, u1v2 = u1.dot(u1), u1.dot(v1), u1.dot(
#         n2), u1.dot(u2), u1.dot(v2)
#     v1v1, v1n2, v1u2, v1v2 = v1.dot(v1), v1.dot(n2), v1.dot(u2), v1.dot(v2)
#     n2n2, n2u2, n2v2 = n2.dot(n2), n2.dot(u2), n2.dot(v2)
#     u2u2, u2v2, v2v2 = u2.dot(u2), u2.dot(v2), v2.dot(v2)

#     w2, wn1, wu1, wv1, wn2, wu2, wv2 = w.dot(w), w.dot(n1), w.dot(
#         u1), w.dot(v1), w.dot(n2), w.dot(u2), w.dot(v2)

#     # x = (phi1, theta1, phi2, theta2)
#     def distance_squared(x):
#         return (u1u1 * (((R1 + r1 * math.cos(x[0])) * math.cos(x[1])) ** 2)
#                 + v1v1 * (((R1 + r1 * math.cos(x[0])) * math.sin(
#                     x[1])) ** 2)
#                 + n1n1 * ((math.sin(x[0])) ** 2) * (r1 ** 2) + w2
#                 + u2u2 * (((R2 + r2 * math.cos(x[2])) * math.cos(
#                     x[3])) ** 2)
#                 + v2v2 * (((R2 + r2 * math.cos(x[2])) * math.sin(
#                     x[3])) ** 2)
#                 + n2n2 * ((math.sin(x[2])) ** 2) * (r2 ** 2)
#                 + 2 * u1v1 * math.cos(x[1]) * math.sin(x[1]) * (
#                         (R1 + r1 * math.cos(x[0])) ** 2)
#                 + 2 * (R1 + r1 * math.cos(x[0])) * math.cos(
#                     x[1]) * r1 * math.sin(x[0]) * n1u1
#                 - 2 * (R1 + r1 * math.cos(x[0])) * math.cos(x[1]) * wu1
#                 - 2 * (R1 + r1 * math.cos(x[0])) * (
#                         R2 + r2 * math.cos(x[2])) * math.cos(
#                     x[1]) * math.cos(x[3]) * u1u2
#                 - 2 * (R1 + r1 * math.cos(x[0])) * (
#                         R2 + r2 * math.cos(x[2])) * math.cos(
#                     x[1]) * math.sin(x[3]) * u1v2
#                 - 2 * (R1 + r1 * math.cos(x[0])) * math.cos(
#                     x[1]) * r2 * math.sin(x[2]) * u1n2
#                 + 2 * (R1 + r1 * math.cos(x[0])) * math.sin(
#                     x[1]) * r1 * math.sin(x[0]) * n1v1
#                 - 2 * (R1 + r1 * math.cos(x[0])) * math.sin(x[1]) * wv1
#                 - 2 * (R1 + r1 * math.cos(x[0])) * (
#                         R2 + r2 * math.cos(x[2])) * math.sin(
#                     x[1]) * math.cos(x[3]) * v1u2
#                 - 2 * (R1 + r1 * math.cos(x[0])) * (
#                         R2 + r2 * math.cos(x[2])) * math.sin(
#                     x[1]) * math.sin(x[3]) * v1v2
#                 - 2 * (R1 + r1 * math.cos(x[0])) * math.sin(
#                     x[1]) * r2 * math.sin(x[2]) * v1n2
#                 - 2 * r1 * math.sin(x[0]) * wn1
#                 - 2 * r1 * math.sin(x[0]) * (
#                         R2 + r2 * math.cos(x[2])) * math.cos(
#                     x[3]) * n1u2
#                 - 2 * r1 * math.sin(x[0]) * (
#                         R2 + r2 * math.cos(x[2])) * math.sin(
#                     x[3]) * n1v2
#                 - 2 * r1 * r2 * math.sin(x[0]) * math.sin(x[2]) * n1n2
#                 + 2 * (R2 + r2 * math.cos(x[2])) * math.cos(x[3]) * wu2
#                 + 2 * (R2 + r2 * math.cos(x[2])) * math.sin(x[3]) * wv2
#                 + 2 * r2 * math.sin(x[2]) * wn2
#                 + 2 * u2v2 * math.cos(x[3]) * math.sin(x[3]) * (
#                         (R2 + r2 * math.cos(x[2])) ** 2)
#                 + 2 * math.cos(x[3]) * (
#                         R2 + r2 * math.cos(x[2])) * r2 * math.sin(
#                     x[2]) * n2u2
#                 + 2 * math.sin(x[3]) * (
#                         R2 + r2 * math.cos(x[2])) * r2 * math.sin(
#                     x[2]) * n2v2)

#     x01 = npy.array(
#         [(min_phi1 + max_phi1) / 2, (min_theta1 + max_theta1) / 2,
#          (min_phi2 + max_phi2) / 2, (min_theta2 + max_theta2) / 2])
#     x02 = npy.array([min_phi1, min_theta1,
#                      min_phi2, min_theta2])
#     x03 = npy.array([max_phi1, max_theta1,
#                      max_phi2, max_theta2])

#     minimax = [(min_phi1, min_theta1, min_phi2, min_theta2),
#                (max_phi1, max_theta1, max_phi2, max_theta2)]

#     res1 = scp.optimize.least_squares(distance_squared, x01,
#                                       bounds=minimax)
#     res2 = scp.optimize.least_squares(distance_squared, x02,
#                                       bounds=minimax)
#     res3 = scp.optimize.least_squares(distance_squared, x03,
#                                       bounds=minimax)

#     # frame1, frame2 = volmdlr.Frame3D(self.center, u1, v1, n1), volmdlr.Frame3D(other_tore.center, u2, v2, n2)
#     pt1 = self.points2d_to3d([[res1.x[1], res1.x[0]]], R1, r1, frame1)
#     pt2 = self.points2d_to3d([[res1.x[3], res1.x[2]]], R2, r2, frame2)
#     p1, p2 = pt1[0], pt2[0]
#     d = p1.point_distance(p2)
#     result = res1

#     res = [res2, res3]
#     for couple in res:
#         ptest1 = self.points2d_to3d([[couple.x[1], couple.x[0]]], R1, r1,
#                                     frame1)
#         ptest2 = self.points2d_to3d([[couple.x[3], couple.x[2]]], R2, r2,
#                                     frame2)
#         dtest = ptest1[0].point_distance(ptest2[0])
#         if dtest < d:
#             result = couple
#             p1, p2 = ptest1[0], ptest2[0]

#     pt1_2d, pt2_2d = volmdlr.Point2D(
#         (result.x[1], result.x[0])), volmdlr.Point2D(
#         (result.x[3], result.x[2]))

#     if not self.contours2d[0].point_belongs(pt1_2d):
#         # Find the closest one
#         points_contours1 = self.contours2d[0].tessel_points

#         poly1 = volmdlr.ClosedPolygon2D(points_contours1)
#         d1, new_pt1_2d = poly1.PointBorderDistance(pt1_2d,
#                                                    return_other_point=True)

#         pt1 = self.points2d_to3d([new_pt1_2d], R1, r1, frame1)
#         p1 = pt1[0]

#     if not other_tore.contours2d[0].point_belongs(pt2_2d):
#         # Find the closest one
#         points_contours2 = other_tore.contours2d[0].tessel_points

#         poly2 = volmdlr.ClosedPolygon2D(points_contours2)
#         d2, new_pt2_2d = poly2.PointBorderDistance(pt2_2d,
#                                                    return_other_point=True)

#         pt2 = self.points2d_to3d([new_pt2_2d], R2, r2, frame2)
#         p2 = pt2[0]

#     return p1, p2

# def minimum_distance_points_cyl(self, cyl):
#     R2, r2, r = self.rcenter, self.rcircle, cyl.radius

#     min_h, min_theta, max_h, max_theta = cyl.minimum_maximum(
#         cyl.contours2d[0], r)

#     n1 = cyl.normal
#     u1 = cyl.cylindricalsurface3d.frame.u
#     v1 = cyl.cylindricalsurface3d.frame.v
#     frame1 = volmdlr.Frame3D(cyl.center, u1, v1, n1)
#     # st1 = volmdlr.Point3D((r*math.cos(min_theta), r*math.sin(min_theta), min_h))
#     # start1 = frame1.old_coordinates(st1)

#     min_phi2, min_theta2, max_phi2, max_theta2 = self.minimum_maximum_tore(
#         self.contours2d[0])

#     n2 = self.normal
#     u2 = self.toroidalsurface3d.frame.u
#     v2 = self.toroidalsurface3d.frame.v
#     frame2 = volmdlr.Frame3D(self.center, u2, v2, n2)
#     # start2 = self.points2d_to3d([[min_theta2, min_phi2]], R2, r2, frame2)

#     w = self.center - cyl.center

#     n1n1, n1u1, n1v1, n1n2, n1u2, n1v2 = n1.dot(n1), n1.dot(u1), n1.dot(
#         v1), n1.dot(n2), n1.dot(u2), n1.dot(v2)
#     u1u1, u1v1, u1n2, u1u2, u1v2 = u1.dot(u1), u1.dot(v1), u1.dot(
#         n2), u1.dot(u2), u1.dot(v2)
#     v1v1, v1n2, v1u2, v1v2 = v1.dot(v1), v1.dot(n2), v1.dot(u2), v1.dot(v2)
#     n2n2, n2u2, n2v2 = n2.dot(n2), n2.dot(u2), n2.dot(v2)
#     u2u2, u2v2, v2v2 = u2.dot(u2), u2.dot(v2), v2.dot(v2)

#     w2, wn1, wu1, wv1, wn2, wu2, wv2 = w.dot(w), w.dot(n1), w.dot(
#         u1), w.dot(v1), w.dot(n2), w.dot(u2), w.dot(v2)

#     # x = (theta, h, phi2, theta2)
#     def distance_squared(x):
#         return (u1u1 * ((math.cos(x[0]) * r) ** 2) + v1v1 * (
#                 (math.sin(x[0]) * r) ** 2)
#                 + n1n1 * (x[1] ** 2) + w2
#                 + u2u2 * (((R2 + r2 * math.cos(x[2])) * math.cos(
#                     x[3])) ** 2)
#                 + v2v2 * (((R2 + r2 * math.cos(x[2])) * math.sin(
#                     x[3])) ** 2)
#                 + n2n2 * ((math.sin(x[2])) ** 2) * (r2 ** 2)
#                 + 2 * u1v1 * math.cos(x[0]) * math.sin(x[0]) * (r ** 2)
#                 + 2 * r * math.cos(x[0]) * x[1] * n1u1 - 2 * r * math.cos(
#                     x[0]) * wu1
#                 - 2 * r * math.cos(x[0]) * (
#                         R2 + r2 * math.cos(x[2])) * math.cos(
#                     x[3]) * u1u2
#                 - 2 * r * math.cos(x[0]) * (
#                         R2 + r2 * math.cos(x[2])) * math.sin(
#                     x[3]) * u1v2
#                 - 2 * r * math.cos(x[0]) * r2 * math.sin(x[2]) * u1n2
#                 + 2 * r * math.sin(x[0]) * x[1] * n1v1 - 2 * r * math.sin(
#                     x[0]) * wv1
#                 - 2 * r * math.sin(x[0]) * (
#                         R2 + r2 * math.cos(x[2])) * math.cos(
#                     x[3]) * v1u2
#                 - 2 * r * math.sin(x[0]) * (
#                         R2 + r2 * math.cos(x[2])) * math.sin(
#                     x[3]) * v1v2
#                 - 2 * r * math.sin(x[0]) * r2 * math.sin(x[2]) * v1n2 - 2 *
#                 x[1] * wn1
#                 - 2 * x[1] * (R2 + r2 * math.cos(x[2])) * math.cos(
#                     x[3]) * n1u2
#                 - 2 * x[1] * (R2 + r2 * math.cos(x[2])) * math.sin(
#                     x[3]) * n1v2
#                 - 2 * x[1] * r2 * math.sin(x[2]) * n1n2
#                 + 2 * (R2 + r2 * math.cos(x[2])) * math.cos(x[3]) * wu2
#                 + 2 * (R2 + r2 * math.cos(x[2])) * math.sin(x[3]) * wv2
#                 + 2 * r2 * math.sin(x[2]) * wn2
#                 + 2 * u2v2 * math.cos(x[3]) * math.sin(x[3]) * (
#                         (R2 + r2 * math.cos(x[2])) ** 2)
#                 + 2 * math.cos(x[3]) * (
#                         R2 + r2 * math.cos(x[2])) * r2 * math.sin(
#                     x[2]) * n2u2
#                 + 2 * math.sin(x[3]) * (
#                         R2 + r2 * math.cos(x[2])) * r2 * math.sin(
#                     x[2]) * n2v2)

#     x01 = npy.array([(min_theta + max_theta) / 2, (min_h + max_h) / 2,
#                      (min_phi2 + max_phi2) / 2,
#                      (min_theta2 + max_theta2) / 2])
#     x02 = npy.array([min_theta, min_h,
#                      min_phi2, min_theta2])
#     x03 = npy.array([max_theta, max_h,
#                      max_phi2, max_theta2])

#     minimax = [(min_theta, min_h, min_phi2, min_theta2),
#                (max_theta, max_h, max_phi2, max_theta2)]

#     res1 = scp.optimize.least_squares(distance_squared, x01,
#                                       bounds=minimax)
#     res2 = scp.optimize.least_squares(distance_squared, x02,
#                                       bounds=minimax)
#     res3 = scp.optimize.least_squares(distance_squared, x03,
#                                       bounds=minimax)

#     pt1 = volmdlr.Point3D(
#         (r * math.cos(res1.x[0]), r * math.sin(res1.x[0]), res1.x[1]))
#     p1 = frame1.old_coordinates(pt1)
#     pt2 = self.points2d_to3d([[res1.x[3], res1.x[2]]], R2, r2, frame2)
#     p2 = pt2[0]
#     d = p1.point_distance(p2)
#     result = res1

#     res = [res2, res3]
#     for couple in res:
#         pttest1 = volmdlr.Point3D((r * math.cos(couple.x[0]),
#                                    r * math.sin(couple.x[0]), couple.x[1]))
#         ptest1 = frame1.old_coordinates(pttest1)
#         ptest2 = self.points2d_to3d([[couple.x[3], couple.x[2]]], R2, r2,
#                                     frame2)
#         dtest = ptest1.point_distance(ptest2[0])
#         if dtest < d:
#             result = couple
#             p1, p2 = ptest1, ptest2[0]

#     pt1_2d, pt2_2d = volmdlr.Point2D(
#         (result.x[0], result.x[1])), volmdlr.Point2D(
#         (result.x[3], result.x[2]))

#     if not self.contours2d[0].point_belongs(pt2_2d):
#         # Find the closest one
#         points_contours2 = self.contours2d[0].tessel_points

#         poly2 = volmdlr.ClosedPolygon2D(points_contours2)
#         d2, new_pt2_2d = poly2.PointBorderDistance(pt2_2d,
#                                                    return_other_point=True)

#         pt2 = self.points2d_to3d([new_pt2_2d], R2, r2, frame2)
#         p2 = pt2[0]

#     if not cyl.contours2d[0].point_belongs(pt1_2d):
#         # Find the closest one
#         points_contours1 = cyl.contours2d[0].tessel_points

#         poly1 = volmdlr.ClosedPolygon2D(points_contours1)
#         d1, new_pt1_2d = poly1.PointBorderDistance(pt1_2d,
#                                                    return_other_point=True)

#         pt1 = volmdlr.Point3D((r * math.cos(new_pt1_2d.vector[0]),
#                                r * math.sin(new_pt1_2d.vector[0]),
#                                new_pt1_2d.vector[1]))
#         p1 = frame1.old_coordinates(pt1)

#     return p1, p2

# def minimum_distance_points_plane(self,
#                                   planeface):  # Planeface with contour2D
#     # TODO: check that it takes into account holes

#     poly2d = planeface.polygon2D
#     pfpoints = poly2d.points
#     xmin, ymin = min([pt[0] for pt in pfpoints]), min(
#         [pt[1] for pt in pfpoints])
#     xmax, ymax = max([pt[0] for pt in pfpoints]), max(
#         [pt[1] for pt in pfpoints])
#     origin, vx, vy = planeface.plane.origin, planeface.plane.vectors[0], \
#                      planeface.plane.vectors[1]
#     pf1_2d, pf2_2d = volmdlr.Point2D((xmin, ymin)), volmdlr.Point2D(
#         (xmin, ymax))
#     pf3_2d, pf4_2d = volmdlr.Point2D((xmax, ymin)), volmdlr.Point2D(
#         (xmax, ymax))
#     pf1, pf2 = pf1_2d.to_3d(origin, vx, vy), pf2_2d.to_3d(origin, vx, vy)
#     pf3, _ = pf3_2d.to_3d(origin, vx, vy), pf4_2d.to_3d(origin, vx, vy)

#     u, v = (pf3 - pf1), (pf2 - pf1)
#     u.normalize()
#     v.normalize()

#     R1, r1 = self.rcenter, self.rcircle
#     min_phi1, min_theta1, max_phi1, max_theta1 = self.minimum_maximum_tore(
#         self.contours2d[0])

#     n1 = self.normal
#     u1 = self.toroidalsurface3d.frame.u
#     v1 = self.toroidalsurface3d.frame.v
#     frame1 = volmdlr.Frame3D(self.center, u1, v1, n1)
#     # start1 = self.points2d_to3d([[min_theta1, min_phi1]], R1, r1, frame1)

#     w = self.center - pf1

#     n1n1, n1u1, n1v1, n1u, n1v = n1.dot(n1), n1.dot(u1), n1.dot(
#         v1), n1.dot(u), n1.dot(v)
#     u1u1, u1v1, u1u, u1v = u1.dot(u1), u1.dot(v1), u1.dot(u), u1.dot(v)
#     v1v1, v1u, v1v = v1.dot(v1), v1.dot(u), v1.dot(v)
#     uu, uv, vv = u.dot(u), u.dot(v), v.dot(v)

#     w2, wn1, wu1, wv1, wu, wv = w.dot(w), w.dot(n1), w.dot(u1), w.dot(
#         v1), w.dot(u), w.dot(v)

#     # x = (x, y, phi1, theta1)
#     def distance_squared(x):
#         return (uu * (x[0] ** 2) + vv * (x[1] ** 2) + w2
#                 + u1u1 * (((R1 + r1 * math.cos(x[2])) * math.cos(
#                     x[3])) ** 2)
#                 + v1v1 * (((R1 + r1 * math.cos(x[2])) * math.sin(
#                     x[3])) ** 2)
#                 + n1n1 * ((math.sin(x[2])) ** 2) * (r1 ** 2)
#                 + 2 * x[0] * x[1] * uv - 2 * x[0] * wu
#                 - 2 * x[0] * (R1 + r1 * math.cos(x[2])) * math.cos(
#                     x[3]) * u1u
#                 - 2 * x[0] * (R1 + r1 * math.cos(x[2])) * math.sin(
#                     x[3]) * v1u
#                 - 2 * x[0] * math.sin(x[2]) * r1 * n1u - 2 * x[1] * wv
#                 - 2 * x[1] * (R1 + r1 * math.cos(x[2])) * math.cos(
#                     x[3]) * u1v
#                 - 2 * x[1] * (R1 + r1 * math.cos(x[2])) * math.sin(
#                     x[3]) * v1v
#                 - 2 * x[1] * math.sin(x[2]) * r1 * n1v
#                 + 2 * (R1 + r1 * math.cos(x[2])) * math.cos(x[3]) * wu1
#                 + 2 * (R1 + r1 * math.cos(x[2])) * math.sin(x[3]) * wv1
#                 + 2 * math.sin(x[2]) * r1 * wn1
#                 + 2 * u1v1 * math.cos(x[3]) * math.sin(x[3]) * (
#                         (R1 + r1 * math.cos(x[2])) ** 2)
#                 + 2 * (R1 + r1 * math.cos(x[2])) * math.cos(
#                     x[3]) * r1 * math.sin(x[2]) * n1u1
#                 + 2 * (R1 + r1 * math.cos(x[2])) * math.sin(
#                     x[3]) * r1 * math.sin(x[2]) * n1v1)

#     x01 = npy.array([(xmax - xmin) / 2, (ymax - ymin) / 2,
#                      (min_phi1 + max_phi1) / 2,
#                      (min_theta1 + max_theta1) / 2])

#     minimax = [(0, 0, min_phi1, min_theta1),
#                (xmax - xmin, ymax - ymin, max_phi1, max_theta1)]

#     res1 = scp.optimize.least_squares(distance_squared, x01,
#                                       bounds=minimax)

#     # frame1 = volmdlr.Frame3D(self.center, u1, v1, n1)
#     pt1 = self.points2d_to3d([[res1.x[3], res1.x[2]]], R1, r1, frame1)
#     p1 = pt1[0]
#     p2 = pf1 + res1.x[2] * u + res1.x[3] * v

#     pt1_2d = volmdlr.Point2D((res1.x[3], res1.x[2]))
#     pt2_2d = p2.to_2d(pf1, u, v)

#     if not self.contours2d[0].point_belongs(pt1_2d):
#         # Find the closest one
#         points_contours1 = self.contours2d[0].tessel_points

#         poly1 = volmdlr.ClosedPolygon2D(points_contours1)
#         d1, new_pt1_2d = poly1.PointBorderDistance(pt1_2d,
#                                                    return_other_point=True)

#         pt1 = self.points2d_to3d([new_pt1_2d], R1, r1, frame1)
#         p1 = pt1[0]

#     if not planeface.contours[0].point_belongs(pt2_2d):
#         # Find the closest one
#         d2, new_pt2_2d = planeface.polygon2D.PointBorderDistance(pt2_2d,
#                                                                  return_other_point=True)

#         p2 = new_pt2_2d.to_3d(pf1, u, v)

#     return p1, p2

# def minimum_distance(self, other_face, return_points=False):
#     if other_face.__class__ is ToroidalFace3D:
#         p1, p2 = self.minimum_distance_points_tore(other_face)
#         if return_points:
#             return p1.point_distance(p2), p1, p2
#         else:
#             return p1.point_distance(p2)

#     if other_face.__class__ is CylindricalFace3D:
#         p1, p2 = self.minimum_distance_points_cyl(other_face)
#         if return_points:
#             return p1.point_distance(p2), p1, p2
#         else:
#             return p1.point_distance(p2)

#     if other_face.__class__ is PlaneFace3D:
#         p1, p2 = self.minimum_distance_points_plane(other_face)
#         if return_points:
#             return p1.point_distance(p2), p1, p2
#         else:
#             return p1.point_distance(p2)
#     else:
#         return NotImplementedError


class ConicalFace3D(Face3D):
    """
    :param contours2d: The Cone's contour2D
    :type contours2d: volmdlr.Contour2D
    :param conicalsurface3d: Information about the Cone
    :type conicalsurface3d: ConicalSurface3D
    :param points: Contour2d's parameter Cone
    :type points: List of float

    """
    min_x_density = 5
    min_y_density = 1

    def __init__(self, surface3d: ConicalSurface3D,
                 surface2d: Surface2D,
                 name: str = ''):

        Face3D.__init__(self,
                        surface3d=surface3d,
                        surface2d=surface2d,
                        name=name)
        self._bbox = None

    @property
    def bounding_box(self):
        if not self._bbox:
            self._bbox = self.get_bounding_box()
        return self._bbox

    @bounding_box.setter
    def bounding_box(self, new_bouding_box):
        self._bbox = new_bouding_box

    def get_bounding_box(self):
        theta_min, theta_max, zmin, zmax = self.surface2d.outer_contour.bounding_rectangle().bounds()

        xp = (volmdlr.X3D.dot(self.surface3d.frame.u) * self.surface3d.frame.u
              + volmdlr.X3D.dot(
                    self.surface3d.frame.v) * self.surface3d.frame.v)
        try:
            xp.normalize()
        except ZeroDivisionError:
            pass
        yp = (volmdlr.Y3D.dot(self.surface3d.frame.u) * self.surface3d.frame.u
              + volmdlr.Y3D.dot(
                    self.surface3d.frame.v) * self.surface3d.frame.v)

        try:
            yp.normalize()
        except ZeroDivisionError:
            pass

        zp = (volmdlr.Z3D.dot(self.surface3d.frame.u) * self.surface3d.frame.u
              + volmdlr.Z3D.dot(
                    self.surface3d.frame.v) * self.surface3d.frame.v)
        try:
            zp.normalize()
        except ZeroDivisionError:
            pass

        lower_center = self.surface3d.frame.origin + zmin * self.surface3d.frame.w
        upper_center = self.surface3d.frame.origin + zmax * self.surface3d.frame.w
        lower_radius = math.tan(self.surface3d.semi_angle) * zmin
        upper_radius = math.tan(self.surface3d.semi_angle) * zmax

        points = [lower_center - lower_radius * xp,
                  lower_center + lower_radius * xp,
                  lower_center - lower_radius * yp,
                  lower_center + lower_radius * yp,
                  lower_center - lower_radius * zp,
                  lower_center + lower_radius * zp,
                  upper_center - upper_radius * xp,
                  upper_center + upper_radius * xp,
                  upper_center - upper_radius * yp,
                  upper_center + upper_radius * yp,
                  upper_center - upper_radius * zp,
                  upper_center + upper_radius * zp,
                  ]

        return volmdlr.core.BoundingBox.from_points(points)

    def triangulation_lines(self, angle_resolution=5):
        theta_min, theta_max, zmin, zmax = self.surface2d.bounding_rectangle().bounds()
        delta_theta = theta_max - theta_min
        nlines = int(delta_theta * angle_resolution)
        lines_x = []
        for i in range(nlines):
            theta = theta_min + (i + 1) / (nlines + 1) * delta_theta
            lines_x.append(vme.Line2D(volmdlr.Point2D(theta, zmin),
                                      volmdlr.Point2D(theta, zmax)))

        if zmin < 1e-9:
            delta_z = zmax - zmin
            lines_y = [vme.Line2D(volmdlr.Point2D(theta_min, zmin + 0.1 * delta_z),
                                  volmdlr.Point2D(theta_max, zmin + 0.1 * delta_z))]
        else:
            lines_y = []
        return lines_x, lines_y

    # def create_triangle(self, all_contours_points, part):
    #     Triangles, ts = [], []
    #     pts, h_list = [], []
    #     for listpt in all_contours_points:
    #         for pt in listpt:
    #             pts.append(pt)
    #             h_list.append(pt[1])
    #     if part == 'bot':
    #         h_concerned = min(h_list)
    #     else:
    #         h_concerned = max(h_list)
    #     peak_list, other = [], []
    #     for pt in pts:
    #         if pt[1] == h_concerned:
    #             peak_list.append(pt)
    #         else:
    #             other.append(pt)
    #     points = [peak_list[0]] + other
    #
    #     for i in range(1, len(points)):
    #         if i == len(points) - 1:
    #             vertices = [points[i].vector, points[0].vector,
    #                         points[1].vector]
    #             segments = [[0, 1], [1, 2], [2, 0]]
    #             listindice = [i, 0, 1]
    #         else:
    #             vertices = [points[i].vector, points[0].vector,
    #                         points[i + 1].vector]
    #             segments = [[0, 1], [1, 2], [2, 0]]
    #             listindice = [i, 0, i + 1]
    #         tri = {'vertices': vertices, 'segments': segments}
    #         t = triangle.triangulate(tri, 'p')
    #         if 'triangles' in t:
    #             triangles = t['triangles'].tolist()
    #             triangles[0] = listindice
    #             Triangles.append(triangles)
    #         else:
    #             Triangles.append(None)
    #         ts.append(t)
    #
    #     return points, Triangles


class SphericalFace3D(Face3D):
    """
    :param contours2d: The Sphere's contour2D
    :type contours2d: volmdlr.Contour2D
    :param sphericalsurface3d: Information about the Sphere
    :type sphericalsurface3d: SphericalSurface3D
    :param points: Angle's Sphere
    :type points: List of float

    """
    min_x_density = 5
    min_y_density = 5

    def __init__(self, surface3d: SphericalSurface3D,
                 surface2d: Surface2D,
                 name: str = ''):
        Face3D.__init__(self,
                        surface3d=surface3d,
                        surface2d=surface2d,
                        name=name)
        self._bbox = None

    @property
    def bounding_box(self):
        if not self._bbox:
            self._bbox = self.get_bounding_box()
        return self._bbox

    @bounding_box.setter
    def bounding_box(self, new_bouding_box):
        self._bbox = new_bouding_box

    def get_bounding_box(self):
        # To be enhanced
        return self.surface3d._bounding_box()

    def triangulation_lines(self, angle_resolution=7):
        theta_min, theta_max, phi_min, phi_max = self.surface2d.bounding_rectangle().bounds()

        delta_theta = theta_max - theta_min
        nlines_x = int(delta_theta * angle_resolution)
        lines_x = []
        for i in range(nlines_x):
            theta = theta_min + (i + 1) / (nlines_x + 1) * delta_theta
            lines_x.append(vme.Line2D(volmdlr.Point2D(theta, phi_min),
                                      volmdlr.Point2D(theta, phi_max)))
        delta_phi = phi_max - phi_min
        nlines_y = int(delta_phi * angle_resolution)
        lines_y = []
        for i in range(nlines_y):
            phi = phi_min + (i + 1) / (nlines_y + 1) * delta_phi
            lines_y.append(vme.Line2D(volmdlr.Point2D(theta_min, phi),
                                      volmdlr.Point2D(theta_max, phi)))
        return lines_x, lines_y


class RuledFace3D(Face3D):
    """

    """
    min_x_density = 50
    min_y_density = 1

    def __init__(self,
                 surface3d: RuledSurface3D,
                 surface2d: Surface2D,
                 name: str = '',
                 color=None):
        Face3D.__init__(self, surface3d=surface3d,
                        surface2d=surface2d,
                        name=name)
        self._bbox = None

    @property
    def bounding_box(self):
        if not self._bbox:
            self._bbox = self.get_bounding_box()
        return self._bbox

    @bounding_box.setter
    def bounding_box(self, new_bouding_box):
        self._bbox = new_bouding_box

    def get_bounding_box(self):
        # To be enhance by restricting wires to cut
        # xmin, xmax, ymin, ymax = self.surface2d.outer_contour.bounding_rectangle()
        points = [self.surface3d.point2d_to_3d(volmdlr.Point2D(i / 30, 0.)) for
                  i in range(31)]
        points.extend(
            [self.surface3d.point2d_to_3d(volmdlr.Point2D(i / 30, 1.)) for i
             in range(31)])

        return volmdlr.core.BoundingBox.from_points(points)

    def triangulation_lines(self, angle_resolution=10):
        xmin, xmax, ymin, ymax = self.surface2d.bounding_rectangle().bounds()
        delta_x = xmax - xmin
        nlines = int(delta_x * angle_resolution)
        lines = []
        for i in range(nlines):
            x = xmin + (i + 1) / (nlines + 1) * delta_x
            lines.append(vme.Line2D(volmdlr.Point2D(x, ymin),
                                    volmdlr.Point2D(x, ymax)))
        return lines, []


class BSplineFace3D(Face3D):
    def __init__(self, surface3d: BSplineSurface3D,
                 surface2d: Surface2D,
                 name: str = ''):
        Face3D.__init__(self,
                        surface3d=surface3d,
                        surface2d=surface2d,
                        name=name)
        self._bbox = None

    @property
    def bounding_box(self):
        if not self._bbox:
            self._bbox = self.get_bounding_box()
        return self._bbox

    @bounding_box.setter
    def bounding_box(self, new_bounding_box):
        self._bbox = new_bounding_box

    def get_bounding_box(self):
        return self.surface3d._bounding_box()

    def triangulation_lines(self, resolution=25):
        u_min, u_max, v_min, v_max = self.surface2d.bounding_rectangle().bounds()

        delta_u = u_max - u_min
        nlines_x = int(delta_u * resolution)
        lines_x = []
        for i in range(nlines_x):
            u = u_min + (i + 1) / (nlines_x + 1) * delta_u
            lines_x.append(vme.Line2D(volmdlr.Point2D(u, v_min),
                                      volmdlr.Point2D(u, v_max)))
        delta_v = v_max - v_min
        nlines_y = int(delta_v * resolution)
        lines_y = []
        for i in range(nlines_y):
            v = v_min + (i + 1) / (nlines_y + 1) * delta_v
            lines_y.append(vme.Line2D(volmdlr.Point2D(v_min, v),
                                      volmdlr.Point2D(v_max, v)))
        return lines_x, lines_y

    def pair_with(self, other_bspline_face3d):
        """
        Finds out how the uv parametric frames are located compared to
        eachother and also how grid3d can be defined respected to these
        directions.

        :param other_bspline_face3d: BSplineFace3D
        :type other_bspline_face3d: :class:`volmdlr.faces.BSplineFace3D`
        :return: corresponding_direction, grid2d_direction
        :rtype: Tuple[?, ?]
        """

        adjacent_direction1, diff1, adjacent_direction2, diff2 = self.adjacent_direction(other_bspline_face3d)
        corresponding_directions = []
        if (diff1 > 0 and diff2 > 0) or (diff1 < 0 and diff2 < 0):
            corresponding_directions.append(('+' + adjacent_direction1, '+' + adjacent_direction2))
        else:
            corresponding_directions.append(('+' + adjacent_direction1, '-' + adjacent_direction2))

        if adjacent_direction1 == 'u' and adjacent_direction2 == 'u':
            corresponding_directions, grid2d_direction = self.adjacent_direction_uu(
                other_bspline_face3d, corresponding_directions)
        elif adjacent_direction1 == 'v' and adjacent_direction2 == 'v':
            corresponding_directions, grid2d_direction = self.adjacent_direction_vv(
                other_bspline_face3d, corresponding_directions)
        elif adjacent_direction1 == 'u' and adjacent_direction2 == 'v':
            corresponding_directions, grid2d_direction = self.adjacent_direction_uv(
                other_bspline_face3d, corresponding_directions)
        elif adjacent_direction1 == 'v' and adjacent_direction2 == 'u':
            corresponding_directions, grid2d_direction = self.adjacent_direction_vu(
                other_bspline_face3d, corresponding_directions)

        return corresponding_directions, grid2d_direction

    def adjacent_direction_uu(self, other_bspline_face3d, corresponding_directions):

        extremities = self.extremities(other_bspline_face3d)
        start1, start2 = extremities[0], extremities[2]
        borders_points = [volmdlr.Point2D(0, 0), volmdlr.Point2D(1, 0),
                          volmdlr.Point2D(1, 1), volmdlr.Point2D(0, 1)]

        # TODO: compute nearest_point in 'bounding_box points' instead of borders_points
        nearest_start1 = start1.nearest_point(borders_points)
        # nearest_end1 = end1.nearest_point(borders_points)
        nearest_start2 = start2.nearest_point(borders_points)
        # nearest_end2 = end2.nearest_point(borders_points)

        v1 = nearest_start1[1]
        v2 = nearest_start2[1]

        if (v1 == 0 and v2 == 0):
            corresponding_directions.append(('+v', '-v'))
            grid2d_direction = [['+x', '-y'], ['+x', '+y']]

        elif (v1 == 1 and v2 == 1):
            if corresponding_directions == [('+u', '-u')]:
                grid2d_direction = [['+x', '+y'], ['-x', '-y']]
            else:
                grid2d_direction = [['+x', '+y'], ['+x', '-y']]
            corresponding_directions.append(('+v', '-v'))

        elif (v1 == 1 and v2 == 0):
            corresponding_directions.append(('+v', '+v'))
            grid2d_direction = [['+x', '+y'], ['+x', '+y']]

        elif (v1 == 0 and v2 == 1):
            corresponding_directions.append(('+v', '+v'))
            grid2d_direction = [['+x', '-y'], ['+x', '-y']]

        return corresponding_directions, grid2d_direction

    def adjacent_direction_vv(self, other_bspline_face3d, corresponding_directions):

        extremities = self.extremities(other_bspline_face3d)
        start1, start2 = extremities[0], extremities[2]
        borders_points = [volmdlr.Point2D(0, 0), volmdlr.Point2D(1, 0),
                          volmdlr.Point2D(1, 1), volmdlr.Point2D(0, 1)]

        # TODO: compute nearest_point in 'bounding_box points' instead of borders_points
        nearest_start1 = start1.nearest_point(borders_points)
        # nearest_end1 = end1.nearest_point(borders_points)
        nearest_start2 = start2.nearest_point(borders_points)
        # nearest_end2 = end2.nearest_point(borders_points)

        u1 = nearest_start1[0]
        u2 = nearest_start2[0]

        if (u1 == 0 and u2 == 0):
            corresponding_directions.append(('+u', '-v'))
            grid2d_direction = [['-y', '-x'], ['-y', '+x']]

        elif (u1 == 1 and u2 == 1):
            corresponding_directions.append(('+u', '-v'))
            grid2d_direction = [['+y', '+x'], ['+y', '-x']]

        elif (u1 == 0 and u2 == 1):
            corresponding_directions.append(('+u', '+u'))
            grid2d_direction = [['+y', '-x'], ['+y', '-x']]

        elif (u1 == 1 and u2 == 0):
            corresponding_directions.append(('+u', '+u'))
            grid2d_direction = [['+y', '+x'], ['+y', '+x']]

        return corresponding_directions, grid2d_direction

    def adjacent_direction_uv(self, other_bspline_face3d, corresponding_directions):

        extremities = self.extremities(other_bspline_face3d)
        start1, start2 = extremities[0], extremities[2]
        borders_points = [volmdlr.Point2D(0, 0), volmdlr.Point2D(1, 0),
                          volmdlr.Point2D(1, 1), volmdlr.Point2D(0, 1)]

        # TODO: compute nearest_point in 'bounding_box points' instead of borders_points
        nearest_start1 = start1.nearest_point(borders_points)
        # nearest_end1 = end1.nearest_point(borders_points)
        nearest_start2 = start2.nearest_point(borders_points)
        # nearest_end2 = end2.nearest_point(borders_points)

        v1 = nearest_start1[1]
        u2 = nearest_start2[0]

        if (v1 == 1 and u2 == 0):
            corresponding_directions.append(('+v', '+u'))
            grid2d_direction = [['+x', '+y'], ['+y', '+x']]

        elif (v1 == 0 and u2 == 1):
            corresponding_directions.append(('+v', '+u'))
            grid2d_direction = [['-x', '-y'], ['-y', '-x']]

        elif (v1 == 1 and u2 == 1):
            corresponding_directions.append(('+v', '-u'))
            grid2d_direction = [['+x', '+y'], ['-y', '-x']]

        elif (v1 == 0 and u2 == 0):
            corresponding_directions.append(('+v', '-u'))
            grid2d_direction = [['-x', '-y'], ['-y', '+x']]

        return corresponding_directions, grid2d_direction

    def adjacent_direction_vu(self, other_bspline_face3d, corresponding_directions):

        extremities = self.extremities(other_bspline_face3d)
        start1, start2 = extremities[0], extremities[2]
        borders_points = [volmdlr.Point2D(0, 0), volmdlr.Point2D(1, 0),
                          volmdlr.Point2D(1, 1), volmdlr.Point2D(0, 1)]

        # TODO: compute nearest_point in 'bounding_box points' instead of borders_points
        nearest_start1 = start1.nearest_point(borders_points)
        # nearest_end1 = end1.nearest_point(borders_points)
        nearest_start2 = start2.nearest_point(borders_points)
        # nearest_end2 = end2.nearest_point(borders_points)

        u1 = nearest_start1[0]
        v2 = nearest_start2[1]

        if (u1 == 1 and v2 == 0):
            corresponding_directions.append(('+u', '+v'))
            grid2d_direction = [['+y', '+x'], ['+x', '+y']]

        elif (u1 == 0 and v2 == 1):
            corresponding_directions.append(('+u', '+v'))
            grid2d_direction = [['-y', '-x'], ['+x', '-y']]

        elif (u1 == 0 and v2 == 0):
            corresponding_directions.append(('+u', '-v'))
            grid2d_direction = [['+y', '-x'], ['+x', '+y']]

        elif (u1 == 1 and v2 == 1):
            if corresponding_directions == [('+v', '-u')]:
                grid2d_direction = [['+y', '+x'], ['-x', '-y']]
            else:
                grid2d_direction = [['+y', '+x'], ['+x', '-y']]
            corresponding_directions.append(('+u', '-v'))

        return corresponding_directions, grid2d_direction

    def extremities(self, other_bspline_face3d):
        """
        find points extremities for nearest edges of two faces
        """
        contour1 = self.outer_contour3d
        contour2 = other_bspline_face3d.outer_contour3d

        contour1_2d = self.surface2d.outer_contour
        contour2_2d = other_bspline_face3d.surface2d.outer_contour

        points1 = [p.start for p in contour1.primitives]
        points2 = [p.start for p in contour2.primitives]

        dis, ind = [], []
        for p in points1:
            pt = p.nearest_point(points2)
            ind.append(points2.index(pt))
            dis.append(p.point_distance(pt))

        dis_sorted = sorted(dis)

        shared = []
        for k, p1 in enumerate(contour1.primitives):
            if dis_sorted[0] == dis_sorted[1]:
                indices = npy.where(npy.array(dis) == dis_sorted[0])[0]
                index1 = indices[0]
                index2 = indices[1]
            else:
                index1 = dis.index(dis_sorted[0])
                index2 = dis.index(dis_sorted[1])
            if ((p1.start == points1[index1] and p1.end == points1[index2])
                    or
                    (p1.end == points1[index1] and p1.start == points1[index2])):
                shared.append(p1)
                i = k

        for k, p2 in enumerate(contour2.primitives):
            if ((p2.start == points2[ind[index1]] and p2.end == points2[ind[index2]])
                    or
                    (p2.end == points2[ind[index1]] and p2.start == points2[ind[index2]])):
                shared.append(p2)
                j = k

        points = [contour2.primitives[j].start, contour2.primitives[j].end]

        if points.index(contour1.primitives[i].start.nearest_point(points)) == 1:
            start1 = contour1_2d.primitives[i].start
            end1 = contour1_2d.primitives[i].end

            start2 = contour2_2d.primitives[j].end
            end2 = contour2_2d.primitives[j].start

        else:
            start1 = contour1_2d.primitives[i].start
            end1 = contour1_2d.primitives[i].end

            start2 = contour2_2d.primitives[j].start
            end2 = contour2_2d.primitives[j].end

        return start1, end1, start2, end2

    def adjacent_direction(self, other_bspline_face3d):
        """
        find directions (u or v) between two faces, in the nearest edges between them
        """

        start1, end1, start2, end2 = self.extremities(other_bspline_face3d)

        du1 = abs((end1 - start1)[0])
        dv1 = abs((end1 - start1)[1])

        if du1 < dv1:
            adjacent_direction1 = 'v'
            diff1 = (end1 - start1)[1]
        else:
            adjacent_direction1 = 'u'
            diff1 = (end1 - start1)[0]

        du2 = abs((end2 - start2)[0])
        dv2 = abs((end2 - start2)[1])

        if du2 < dv2:
            adjacent_direction2 = 'v'
            diff2 = (end2 - start2)[1]
        else:
            adjacent_direction2 = 'u'
            diff2 = (end2 - start2)[0]

        return adjacent_direction1, diff1, adjacent_direction2, diff2

    def adjacent_direction_xy(self, other_face3d):
        """
        find out in which direction the faces are adjacent
        Parameters
        ----------
        other_face3d : volmdlr.faces.BSplineFace3D
        Returns
        -------
        adjacent_direction
        """

        contour1 = self.outer_contour3d
        contour2 = other_face3d.outer_contour3d
        point1, point2 = contour1.shared_primitives_extremities(contour2)

        coord = point1 - point2
        coord = [abs(coord.x), abs(coord.y)]

        if coord.index(max(coord)) == 0:
            return 'x'
        else:
            return 'y'

    def merge_with(self, other_bspline_face3d):
        """
        merge two adjacent faces
        Parameters
        ----------
        other_bspline_face3d : volmdlr.faces.BSplineFace3D
        Returns
        -------
        merged_face : volmdlr.faces.BSplineFace3D
        """

        merged_surface = self.surface3d.merge_with(other_bspline_face3d.surface3d)
        contours = self.outer_contour3d.merge_with(other_bspline_face3d.outer_contour3d)
        contours.extend(self.inner_contours3d)
        contours.extend(other_bspline_face3d.inner_contours3d)
        merged_face = merged_surface.face_from_contours3d(contours)

        return merged_face


class OpenShell3D(volmdlr.core.CompositePrimitive3D):
    _standalone_in_db = True
    _non_serializable_attributes = ['primitives']
    _non_data_eq_attributes = ['name', 'color', 'alpha', 'bounding_box', 'primitives']
    _non_data_hash_attributes = []
    STEP_FUNCTION = 'OPEN_SHELL'

    def __init__(self, faces: List[Face3D],
                 color: Tuple[float, float, float] = None,
                 alpha: float = 1.,
                 name: str = '',
                 bounding_box: volmdlr.core.BoundingBox = None):

        self.faces = faces
        if not color:
            self.color = (0.8, 0.8, 0.8)
        else:
            self.color = color
        self.alpha = alpha

        if bounding_box:
            self._bbox = bounding_box
        else:
            self._bbox = None

        self._faces_graph = None

        volmdlr.core.CompositePrimitive3D.__init__(self,
                                                   primitives=faces, color=color, alpha=alpha,
                                                   name=name)

    def _data_hash(self):
        return sum(face._data_hash() for face in self.faces)

    def _data_eq(self, other_object):
        if other_object.__class__.__name__ != self.__class__.__name__:
            return False
        for face1, face2 in zip(self.faces, other_object.faces):
            if not face1._data_eq(face2):
                return False

        return True

    @property
    def faces_graph(self):
        if not self._faces_graph:
            faces_graph = nx.Graph()
            for face in self.faces:
                for edge in face.outer_contour3d.primitives:
                    faces_graph.add_edge(edge.start, edge.end, edge=edge)
            self._faces_graph = faces_graph
        return self._faces_graph

    def to_dict(self, use_pointers: bool = False, memo=None, path: str = '#'):
        """
        Seralizes a 3 dimensional open shell into a dictionary.
        This method does not use pointers for faces as it has no sense
        to have duplicate faces.

        :return: A serialized version of the OpenShell3D
        :rtype: dict

        .. seealso::
            How `serialization and deserialization`_ works in dessia_common

        .. _serialization and deserialization: https://documentation.dessia.tech/dessia_common/customizing.html#overloading-the-dict-to-object-method

        """
        dict_ = DessiaObject.base_dict(self)
        dict_.update({'color': self.color,
                      'alpha': self.alpha,
                      'faces': [f.to_dict(use_pointers=False) for f in self.faces]})
        if self._bbox:
            dict_['bounding_box'] = self._bbox.to_dict()

        return dict_

    @classmethod
    def from_step(cls, arguments, object_dict):
        faces = []
        for face in arguments[1]:
            faces.append(object_dict[int(face[1:])])
        return cls(faces, name=arguments[0][1:-1])

    def to_step(self, current_id):
        step_content = ''
        face_ids = []
        for face in self.faces:
            if isinstance(face, Face3D) or isinstance(face, Surface3D):
                face_content, face_sub_ids = face.to_step(current_id)
            else:
                face_content, face_sub_ids = face.to_step(current_id)
                face_sub_ids = [face_sub_ids]
            step_content += face_content
            face_ids.extend(face_sub_ids)
            current_id = max(face_sub_ids) + 1

        shell_id = current_id
        step_content += "#{} = {}('{}',({}));\n".format(current_id,
                                                        self.STEP_FUNCTION,
                                                        self.name,
                                                        volmdlr.core.step_ids_to_str(
                                                            face_ids))
        manifold_id = shell_id + 1
        # step_content += "#{} = MANIFOLD_SOLID_BREP('{}',#{});\n".format(
        #     manifold_id, self.name, shell_id)
        step_content += "#{} = SHELL_BASED_SURFACE_MODEL('{}',(#{}));\n".format(
            manifold_id, self.name, shell_id)

        frame_content, frame_id = volmdlr.OXYZ.to_step(manifold_id + 1)
        step_content += frame_content
        brep_id = frame_id + 1
        # step_content += "#{} = ADVANCED_BREP_SHAPE_REPRESENTATION('',(#{},#{}),#7);\n".format(
        #     brep_id, frame_id, manifold_id)
        step_content += "#{} = MANIFOLD_SURFACE_SHAPE_REPRESENTATION('',(#{},#{}),#7);\n".format(
            brep_id, frame_id, manifold_id)

        return step_content, brep_id

    def to_step_face_ids(self, current_id):
        step_content = ''
        face_ids = []
        for face in self.faces:
            if isinstance(face, Face3D):
                face_content, face_sub_ids = face.to_step(current_id)
            else:
                face_content, face_sub_ids = face.to_step(current_id)
                face_sub_ids = [face_sub_ids]
            step_content += face_content
            face_ids.extend(face_sub_ids)
            current_id = max(face_sub_ids) + 1

        shell_id = current_id
        step_content += "#{} = {}('{}',({}));\n".format(current_id,
                                                        self.STEP_FUNCTION,
                                                        self.name,
                                                        volmdlr.core.step_ids_to_str(
                                                            face_ids))
        manifold_id = shell_id + 1
        # step_content += "#{} = MANIFOLD_SOLID_BREP('{}',#{});\n".format(
        #     manifold_id, self.name, shell_id)
        step_content += "#{} = SHELL_BASED_SURFACE_MODEL('{}',(#{}));\n".format(
            manifold_id, self.name, shell_id)

        frame_content, frame_id = volmdlr.OXYZ.to_step(manifold_id + 1)
        step_content += frame_content
        brep_id = frame_id + 1
        # step_content += "#{} = ADVANCED_BREP_SHAPE_REPRESENTATION('',(#{},#{}),#7);\n".format(
        #     brep_id, frame_id, manifold_id)
        step_content += "#{} = MANIFOLD_SURFACE_SHAPE_REPRESENTATION('',(#{},#{}),#7);\n".format(
            brep_id, frame_id, manifold_id)

        return step_content, brep_id, face_ids

    def rotation(self, center: volmdlr.Point3D, axis: volmdlr.Vector3D,
                 angle: float):
        """
        OpenShell3D rotation
        :param center: rotation center
        :param axis: rotation axis
        :param angle: angle rotation
        :return: a new rotated OpenShell3D
        """
        new_faces = [face.rotation(center, axis, angle) for face
                     in self.faces]
        return OpenShell3D(new_faces, color=self.color, alpha=self.alpha,
                           name=self.name)

    def rotation_inplace(self, center: volmdlr.Point3D, axis: volmdlr.Vector3D,
                         angle: float):
        """
        OpenShell3D rotation. Object is updated inplace
        :param center: rotation center
        :param axis: rotation axis
        :param angle: rotation angle
        """
        for face in self.faces:
            face.rotation_inplace(center, axis, angle)
        new_bounding_box = self.get_bounding_box()
        self.bounding_box = new_bounding_box

    def translation(self, offset: volmdlr.Vector3D):
        """
        OpenShell3D translation
        :param offset: translation vector
        :return: A new translated OpenShell3D
        """
        new_faces = [face.translation(offset) for face in
                     self.faces]
        return OpenShell3D(new_faces, color=self.color, alpha=self.alpha,
                           name=self.name)

    def translation_inplace(self, offset: volmdlr.Vector3D):
        """
        OpenShell3D translation. Object is updated inplace
        :param offset: translation vector
        """
        for face in self.faces:
            face.translation_inplace(offset)
        new_bounding_box = self.get_bounding_box()
        self.bounding_box = new_bounding_box

    def frame_mapping(self, frame: volmdlr.Frame3D, side: str):
        """
        Changes frame_mapping and return a new OpenShell3D
        side = 'old' or 'new'
        """
        new_faces = [face.frame_mapping(frame, side) for face in
                     self.faces]
        return self.__class__(new_faces, name=self.name)

    def frame_mapping_inplace(self, frame: volmdlr.Frame3D, side: str):
        """
        Changes frame_mapping and the object is updated inplace
        side = 'old' or 'new'
        """
        for face in self.faces:
            face.frame_mapping_inplace(frame, side)
        new_bounding_box = self.get_bounding_box()
        self.bounding_box = new_bounding_box

    def copy(self, deep=True, memo=None):
        new_faces = [face.copy(deep=deep, memo=memo) for face in self.faces]
        return self.__class__(new_faces, color=self.color, alpha=self.alpha,
                              name=self.name)

    def union(self, shell2):
        new_faces = self.faces + shell2.faces
        new_name = self.name + ' union ' + shell2.name
        new_color = self.color
        return self.__class__(new_faces, name=new_name, color=new_color)

    def volume(self):
        """
        Does not consider holes
        """
        volume = 0
        for face in self.faces:
            display3d = face.triangulation()
            for triangle_index in display3d.triangles:
                point1 = display3d.points[triangle_index[0]]
                point2 = display3d.points[triangle_index[1]]
                point3 = display3d.points[triangle_index[2]]

                v321 = point3[0] * point2[1] * point1[2]
                v231 = point2[0] * point3[1] * point1[2]
                v312 = point3[0] * point1[1] * point2[2]
                v132 = point1[0] * point3[1] * point2[2]
                v213 = point2[0] * point1[1] * point3[2]
                v123 = point1[0] * point2[1] * point3[2]
                volume_tetraedre = 1 / 6 * (-v321 + v231 + v312 - v132 - v213 + v123)

                volume += volume_tetraedre

        return abs(volume)

    @property
    def bounding_box(self):
        """
        Returns the boundary box
        """
        if not self._bbox:
            self._bbox = self.get_bounding_box()
        return self._bbox

    @bounding_box.setter
    def bounding_box(self, new_bounding_box):
        self._bbox = new_bounding_box

    def get_bounding_box(self):
        bbox = self.faces[0].bounding_box
        for face in self.faces[1:]:
            bbox += face.bounding_box
        return bbox

    def cut_by_plane(self, plane_3d: Plane3D):
        frame_block = self.bounding_box.to_frame()
        frame_block.u = 1.1 * frame_block.u
        frame_block.v = 1.1 * frame_block.v
        frame_block.w = 1.1 * frame_block.w
        block = volmdlr.primitives3d.Block(frame_block,
                                           color=(0.1, 0.2, 0.2),
                                           alpha=0.6)
        face_3d = block.cut_by_orthogonal_plane(plane_3d)
        intersection_primitives = []
        for face in self.faces:
            intersection_wires = face.face_intersections(face_3d)
            if intersection_wires:
                for intersection_wire in intersection_wires:
                    intersection_primitives.extend(intersection_wire.primitives)
        contours3d = volmdlr.wires.Contour3D.contours_from_edges(
            intersection_primitives[:])
        if not contours3d:
            return []
        contours2d = [contour.to_2d(plane_3d.frame.origin,
                                    plane_3d.frame.u,
                                    plane_3d.frame.v) for contour in contours3d]
        resulting_faces = []
        for contour2d in contours2d:
            if contour2d.area() > 1e-7:
                surface2d = Surface2D(contour2d, [])
                resulting_faces.append(PlaneFace3D(plane_3d, surface2d))
        return resulting_faces

    def linesegment_intersections(self,
                                  linesegment3d: vme.LineSegment3D) \
            -> List[Tuple[Face3D, List[volmdlr.Point3D]]]:
        intersections = []
        for face in self.faces:
            face_intersections = face.linesegment_intersections(linesegment3d)
            if face_intersections:
                intersections.append((face, face_intersections))
        return intersections

    def line_intersections(self,
                           line3d: vme.Line3D) \
            -> List[Tuple[Face3D, List[volmdlr.Point3D]]]:
        intersections = []
        for face in self.faces:
            face_intersections = face.line_intersections(line3d)
            if face_intersections:
                intersections.append((face, face_intersections))
        return intersections

    def minimum_distance_points(self, shell2, resolution):
        """
        Returns a Mesure object if the distance is not zero, otherwise returns None
        """
        shell2_inter = self.shell_intersection(shell2, resolution)
        if shell2_inter is not None and shell2_inter != 1:
            return None

        # distance_min, point1_min, point2_min = self.faces[0].distance_to_face(shell2.faces[0], return_points=True)
        distance_min, point1_min, point2_min = self.faces[0].minimum_distance(
            shell2.faces[0], return_points=True)
        for face1 in self.faces:
            bbox1 = face1.bounding_box
            for face2 in shell2.faces:
                bbox2 = face2.bounding_box
                bbox_distance = bbox1.distance_to_bbox(bbox2)

                if bbox_distance < distance_min:
                    # distance, point1, point2 = face1.distance_to_face(face2, return_points=True)
                    distance, point1, point2 = face1.minimum_distance(face2,
                                                                      return_points=True)
                    if distance == 0:
                        return None
                    elif distance < distance_min:
                        distance_min, point1_min, point2_min = distance, point1, point2

        return point1_min, point2_min

    def distance_to_shell(self, other_shell: 'OpenShell3D', resolution: float):
        min_dist = self.minimum_distance_points(other_shell, resolution)
        if min_dist is not None:
            p1, p2 = min_dist
            return p1.point_distance(p2)
        return 0

    def minimum_distance_point(self,
                               point: volmdlr.Point3D) -> volmdlr.Point3D:
        """
        Computes the distance of a point to a Shell3D, whether it is inside or outside the Shell3D.

        """
        distance_min, point1_min = self.faces[0].distance_to_point(point,
                                                                   return_other_point=True)
        for face in self.faces[1:]:
            bbox_distance = self.bounding_box.distance_to_point(point)
            if bbox_distance < distance_min:
                distance, point1 = face.distance_to_point(point,
                                                          return_other_point=True)
                if distance < distance_min:
                    distance_min, point1_min = distance, point1

        return point1_min

    def intersection_internal_aabb_volume(self, shell2: 'OpenShell3D',
                                          resolution: float):
        """
        aabb made of the intersection points and the points of self internal to shell2
        """
        intersections_points = []
        for face1 in self.faces:
            for face2 in shell2.faces:
                intersection_points = face1.face_intersections(face2)
                if intersection_points:
                    intersection_points = [
                        intersection_points[0].primitives[0].start,
                        intersection_points[0].primitives[0].end]
                    intersections_points.extend(intersection_points)

        shell1_points_inside_shell2 = []
        for face in self.faces:
            for point in face.outer_contour3d.discretization_points(angle_resolution=resolution):
                if shell2.point_belongs(point):
                    shell1_points_inside_shell2.append(point)

        if len(intersections_points + shell1_points_inside_shell2) == 0:
            return 0
        bbox = volmdlr.core.BoundingBox.from_points(
            intersections_points + shell1_points_inside_shell2)
        return bbox.volume()

    def intersection_external_aabb_volume(self, shell2: 'OpenShell3D',
                                          resolution: float):
        """
        aabb made of the intersection points and the points of self external to shell2
        """
        intersections_points = []
        for face1 in self.faces:
            for face2 in shell2.faces:
                intersection_points = face1.face_intersections(face2)
                if intersection_points:
                    intersection_points = [
                        intersection_points[0].primitives[0].start,
                        intersection_points[0].primitives[0].end]
                    intersections_points.extend(intersection_points)

        shell1_points_outside_shell2 = []
        for face in self.faces:
            for point in face.outer_contour3d.discretization_points(
                    angle_resolution=resolution):
                if not shell2.point_belongs(point):
                    shell1_points_outside_shell2.append(point)

        if len(intersections_points + shell1_points_outside_shell2) == 0:
            return 0
        bbox = volmdlr.core.BoundingBox.from_points(
            intersections_points + shell1_points_outside_shell2)
        return bbox.volume()

    def primitive_inside_bbox(self, bounding_box: volmdlr.core.BoundingBox):
        for primitive in self.primitives:
            bbox = primitive.bounding_box

    def triangulation(self):
        # mesh = vmd.DisplayMesh3D([], [])
        meshes = []
        for i, face in enumerate(self.faces):
            # try:
            face_mesh = face.triangulation()
            meshes.append(face_mesh)
            # mesh.merge_mesh(face_mesh)
            # except NotImplementedError:
            #     print('Warning: a face has been skipped in rendering')
        return vmd.DisplayMesh3D.merge_meshes(meshes)

    def babylon_script(self, name='primitive_mesh'):
        s = f'var {name} = new BABYLON.Mesh("{name}", scene);\n'

        mesh = self.babylon_meshes()[0]

        s += 'var positions = {};\n'.format(mesh['positions'])
        s += 'var indices = {};\n'.format(mesh['indices'])
        s += 'var normals = [];\n'
        s += 'var vertexData = new BABYLON.VertexData();\n'
        s += 'BABYLON.VertexData.ComputeNormals(positions, indices, normals);\n'
        s += 'vertexData.positions = positions;\n'
        s += 'vertexData.indices = indices;\n'
        s += 'vertexData.normals = normals;\n'
        s += 'vertexData.applyToMesh({});\n'.format(name)
        s += '{}.enableEdgesRendering(0.9);\n'.format(name)
        s += '{}.edgesWidth = 0.1;\n'.format(name)
        s += '{}.edgesColor = new BABYLON.Color4(0, 0, 0, 0.6);\n'.format(name)
        s += 'var mat = new BABYLON.StandardMaterial("mat", scene);\n'
        #        s += 'mat.diffuseColor = BABYLON.Color3.Green();\n'
        #        s += 'mat.specularColor = new BABYLON.Color3(0.5, 0.6, 0.87);\n'
        #        s += 'mat.emissiveColor = new BABYLON.Color3(1, 1, 1);\n'
        #        s += 'mat.ambientColor = new BABYLON.Color3(0.23, 0.98, 0.53);\n'
        s += 'mat.backFaceCulling = false;\n'
        s += 'mat.alpha = {};\n'.format(self.alpha)
        s += '{}.material = mat;\n'.format(name)
        if self.color is not None:
            s += 'mat.diffuseColor = new BABYLON.Color3({}, {}, {});\n'.format(
                *self.color)
        return s

    def plot(self, ax=None, color: str = 'k', alpha: float = 1):
        if ax is None:
            ax = plt.figure().add_subplot(111, projection='3d')

        for face in self.faces:
            face.plot(ax=ax, color=color, alpha=alpha)

        return ax


class ClosedShell3D(OpenShell3D):
    STEP_FUNCTION = 'CLOSED_SHELL'

    def rotation(self, center: volmdlr.Point3D, axis: volmdlr.Vector3D,
                 angle: float):
        """
        ClosedShell3D rotation
        :param center: rotation center
        :param axis: rotation axis
        :param angle: angle rotation
        :return: a new rotated ClosedShell3D
        """
        new_faces = [face.rotation(center, axis, angle) for face
                     in self.faces]
        return ClosedShell3D(new_faces, color=self.color,
                             alpha=self.alpha, name=self.name)

    def rotation_inplace(self, center: volmdlr.Point3D, axis: volmdlr.Vector3D,
                         angle: float):
        """
        ClosedShell3D rotation. Object is updated inplace
        :param center: rotation center
        :param axis: rotation axis
        :param angle: rotation angle
        """
        for face in self.faces:
            face.rotation_inplace(center, axis, angle)
        new_bounding_box = self.get_bounding_box()
        self.bounding_box = new_bounding_box

    def translation(self, offset: volmdlr.Vector3D):
        """
        ClosedShell3D translation
        :param offset: translation vector
        :return: A new translated ClosedShell3D
        """
        new_faces = [face.translation(offset) for face in
                     self.faces]
        return ClosedShell3D(new_faces, color=self.color, alpha=self.alpha,
                             name=self.name)

    def translation_inplace(self, offset: volmdlr.Vector3D):
        """
        ClosedShell3D translation. Object is updated inplace
        :param offset: translation vector
        """
        for face in self.faces:
            face.translation_inplace(offset)
        new_bounding_box = self.get_bounding_box()
        self.bounding_box = new_bounding_box

    def frame_mapping(self, frame: volmdlr.Frame3D, side: str):
        """
        Changes frame_mapping and return a new ClosedShell3D
        side = 'old' or 'new'
        """
        new_faces = [face.frame_mapping(frame, side) for face in
                     self.faces]
        return ClosedShell3D(new_faces, name=self.name)

    def frame_mapping_inplace(self, frame: volmdlr.Frame3D, side: str):
        """
        Changes frame_mapping and the object is updated inplace
        side = 'old' or 'new'
        """
        for face in self.faces:
            face.frame_mapping_inplace(frame, side)
        new_bounding_box = self.get_bounding_box()
        self.bounding_box = new_bounding_box

    def copy(self, deep=True, memo=None):
        new_faces = [face.copy() for face in self.faces]
        return self.__class__(new_faces, color=self.color, alpha=self.alpha,
                              name=self.name)

    def face_on_shell(self, face):
        """
        Verifies if a face lies on the shell's surface
        """
        for fc in self.faces:
            if fc.face_inside(face):
                return True
        return False

    def is_face_inside(self, face: Face3D):
        for point in face.outer_contour3d.discretization_points(angle_resolution=0.1):
            point_inside_shell = self.point_belongs(point)
            point_in_shells_faces = self.point_in_shell_face(point)
            if (not point_inside_shell) and (not point_in_shells_faces):
                return False
        return True

    def shell_intersection(self, shell2: 'OpenShell3D', resolution: float):
        """
        Return None if disjointed
        Return (1, 0) or (0, 1) if one is inside the other
        Return (n1, n2) if intersection

        4 cases :
            (n1, n2) with face intersection             => (n1, n2)
            (0, 0) with face intersection               => (0, 0)
            (0, 0) with no face intersection            => None
            (1, 0) or (0, 1) with no face intersection  => 1
        """
        # Check if boundary boxes don't intersect
        bbox1 = self.bounding_box
        bbox2 = shell2.bounding_box
        if not bbox1.bbox_intersection(bbox2):
            # print("No intersection of shells' BBox")
            return None

        # Check if any point of the first shell is in the second shell
        points1 = []
        for face in self.faces:
            points1.extend(
                face.outer_contour3d.discretization_points(angle_resolution=resolution))
        points2 = []
        for face in shell2.faces:
            points2.extend(
                face.outer_contour3d.discretization_points(angle_resolution=resolution))

        nb_pts1 = len(points1)
        nb_pts2 = len(points2)
        compteur1 = 0
        compteur2 = 0
        for point1 in points1:
            if shell2.point_belongs(point1):
                compteur1 += 1
        for point2 in points2:
            if self.point_belongs(point2):
                compteur2 += 1

        inter1 = compteur1 / nb_pts1
        inter2 = compteur2 / nb_pts2

        for face1 in self.faces:
            for face2 in shell2.faces:
                intersection_points = face1.face_intersections(face2)
                if intersection_points:
                    return inter1, inter2

        if inter1 == 0. and inter2 == 0.:
            return None
        return 1

    def point_belongs(self, point3d: volmdlr.Point3D, **kwargs):
        """
        Ray Casting algorithm
        Returns True if the point is inside the Shell, False otherwise
        """
        nb_rays = kwargs.get("nb_rays", 1)  # TODO: remove nb_rays argument in the future as it shouldn't be necessary

        bbox = self.bounding_box
        if not bbox.point_belongs(point3d):
            return False

        min_ray_length = 2 * max((bbox.xmax - bbox.xmin,
                                  bbox.ymax - bbox.ymin,
                                  bbox.zmax - bbox.zmin))
        two_min_ray_length = 2 * min_ray_length

        rays = []
        for _ in range(0, nb_rays):
            rays.append(vme.LineSegment3D(
                point3d,
                point3d + volmdlr.Point3D.random(min_ray_length,
                                                 two_min_ray_length,
                                                 min_ray_length,
                                                 two_min_ray_length,
                                                 min_ray_length,
                                                 two_min_ray_length)))
        rays = sorted(rays, key=lambda ray: ray.length())
        rays_intersections = []
        tests = []

        # for ray in rays[:3]:
        for ray in rays[:nb_rays]:
            #
            count = 0
            ray_intersection = []
            is_inside = True
            for face, point_inters in self.linesegment_intersections(ray):
                count += len(point_inters)
            if count % 2 == 0:
                is_inside = False
            tests.append(is_inside)
            rays_intersections.append(ray_intersection)
        for test1, test2 in zip(tests[:-1], tests[1:]):
            if test1 != test2:
                raise ValueError
        return tests[0]

    def point_in_shell_face(self, point: volmdlr.Point3D):

        for face in self.faces:
            if (face.surface3d.point_on_surface(point) and face.point_belongs(point)) or \
                    face.outer_contour3d.point_over_contour(point, abs_tol=1e-7):
                return True
        return False

    def is_inside_shell(self, shell2, resolution: float):
        """
        Returns True if all the points of self are inside shell2 and no face \
        are intersecting
        This method is not exact
        """
        bbox1 = self.bounding_box
        bbox2 = shell2.bounding_box
        if not bbox1.is_inside_bbox(bbox2):
            return False
        for face in self.faces:
            if not shell2.is_face_inside(face):
                return False
        return True

    def is_disjoint_from(self, shell2, tol=1e-8):
        """
        Verifies and rerturns a bool if two shells are disjointed or not.
        """
        disjoint = True
        if self.bounding_box.bbox_intersection(shell2.bounding_box) or \
                self.bounding_box.distance_to_bbox(shell2.bounding_box) <= tol:
            return False
        return disjoint

    def intersecting_faces_combinations(self, shell2, list_coincident_faces, tol=1e-8):
        """
        :param shell2: ClosedShell3D
            for two closed shells, it calculates and return a list of face
            combinations (list = [(face_shell1, face_shell2),...])
            for intersecting faces. if two faces can not be intersected,
            there is no combination for those
        :param tol: Corresponde to the tolerance to consider two faces as intersecting faces
        :param shell2:
        :param list_coincident_faces:
        :param tol:
        :return:
        """
        face_combinations = []
        for face1 in self.faces:
            for face2 in shell2.faces:
                if face1.is_intersecting(face2, list_coincident_faces, tol):
                    face_combinations.append((face1, face2))
        return face_combinations

    @staticmethod
    def dict_intersecting_combinations(intersecting_faces_combinations, tol=1e-8):
        """
        :param intersecting_faces_combinations: list of face combinations (list = [(face_shell1, face_shell2),...]) for intersecting faces.
        :type intersecting_faces_combinations: list of face objects combinaitons
        returns a dictionary containing as keys the combination of intersecting faces
        and as the values the resulting primitive from the two intersecting faces.
        It is done so it is not needed to calculate the same intersecting primitive twice.
        """
        intersecting_combinations = {}
        for combination in intersecting_faces_combinations:
            face_intersections = combination[0].face_intersections(combination[1], tol)
            combination_face_intersections = []
            for face_intersection in face_intersections:
                for contour1 in [combination[0].outer_contour3d] + combination[0].inner_contours3d:
                    if contour1.is_superposing(face_intersection):
                        for contour2 in [combination[1].outer_contour3d] + combination[1].inner_contours3d:
                            if contour2.is_superposing(face_intersection):
                                break
                        else:
                            continue
                        break
                else:
                    combination_face_intersections.append(face_intersection)
            if combination_face_intersections:
                intersecting_combinations[combination] = combination_face_intersections
        return intersecting_combinations

    @staticmethod
    def get_intersecting_faces(dict_intersecting_combinations):
        """
        :param dict_intersecting_combinations: dictionary containing as keys the combination of intersecting faces
        and as the values the resulting primitive from the two intersecting faces

        returns two lists. One for the intersecting faces in shell1 and the other for the shell2
        """
        intersecting_faces_shell1 = []
        intersecting_faces_shell2 = []
        for face in list(dict_intersecting_combinations.keys()):
            if face[0] not in intersecting_faces_shell1:
                intersecting_faces_shell1.append(face[0])
            if face[1] not in intersecting_faces_shell2:
                intersecting_faces_shell2.append(face[1])
        return intersecting_faces_shell1, intersecting_faces_shell2

    def get_non_intersecting_faces(self, shell2, intersecting_faces, intersection_method=False):
        """
        :param shell2: ClosedShell3D
        :param intersecting_faces:
        :param intersection_method: determines if running for intersection operation
        returns a list of all the faces that never intersect any
        face of the other shell
        """
        non_intersecting_faces = []

        for face in self.faces:
            if (face not in intersecting_faces) and (face not in non_intersecting_faces):
                if not intersection_method:
                    if not face.bounding_box.is_inside_bbox(shell2.bounding_box) or not shell2.is_face_inside(face):
                        for face2 in shell2.faces:
                            if face.surface3d.is_coincident(face2.surface3d) and \
                                    face.bounding_box.is_inside_bbox(face2.bounding_box):
                                break
                        else:
                            non_intersecting_faces.append(face)
                else:
                    if face.bounding_box.is_inside_bbox(shell2.bounding_box) and shell2.is_face_inside(face):
                        non_intersecting_faces.append(face)

        return non_intersecting_faces

    def get_coincident_and_adjacent_faces(self, shell2):
        coincident_and_adjacent_faces = []
        for face1 in self.faces:
            for face2 in shell2.faces:
                if face1.surface3d.is_coincident(face2.surface3d) and \
                        face1.is_adjacent(face2):
                    coincident_and_adjacent_faces.append((face1, face2))

        return coincident_and_adjacent_faces

    def get_coincident_faces(self, shell2):
        """
        Finds all pairs of faces that are coincidents faces, that is,
        faces lying on the same plane

        returns a List of tuples with the face pairs
        """
        list_coincident_faces = []
        for face1 in self.faces:
            for face2 in shell2.faces:
                if face1.surface3d.is_coincident(face2.surface3d):
                    contour1 = face1.outer_contour3d.to_2d(
                        face1.surface3d.frame.origin,
                        face1.surface3d.frame.u,
                        face1.surface3d.frame.v)
                    contour2 = face2.outer_contour3d.to_2d(
                        face1.surface3d.frame.origin,
                        face1.surface3d.frame.u,
                        face1.surface3d.frame.v)
                    inters = contour1.contour_intersections(contour2)
                    if len(inters) >= 2:
                        list_coincident_faces.append((face1, face2))

        return list_coincident_faces

    def two_shells_intersecting_contour(self, shell2,
                                        list_coincident_faces: List[Face3D],
                                        dict_intersecting_combinations=None):
        """
        :param shell2: ClosedShell3D
        :type shell2: :class:`volmdlr.faces.ClosedShell3D`
        :type list_coincident_faces: List[:class:`volmdlr.faces.Face3D`]
        :param dict_intersecting_combinations: dictionary containing as keys
            the combination of intersecting faces and as the values the
            resulting primitive from the two intersecting faces
        :returns: intersecting contour for two intersecting shells
        """
        if dict_intersecting_combinations is None:
            face_combinations = self.intersecting_faces_combinations(
                shell2, list_coincident_faces)
            dict_intersecting_combinations = \
                self.dict_intersecting_combinations(face_combinations)
        intersecting_lines = list(dict_intersecting_combinations.values())
        intersecting_contour = \
            volmdlr.wires.Contour3D([wire.primitives[0] for
                                     wire in intersecting_lines])
        return intersecting_contour

    def reference_shell(self, shell2, face):
        if face in shell2.faces:
            contour_extract_inside = True
            reference_shell = self
        else:
            contour_extract_inside = False
            reference_shell = shell2
        return contour_extract_inside, reference_shell

    def set_operations_valid_exterior_faces(self, new_faces: List[Face3D],
                                            valid_faces: List[Face3D],
                                            list_coincident_faces: List[Face3D],
                                            shell2, reference_shell):
        for new_face in new_faces:
            inside_reference_shell = reference_shell.point_belongs(
                new_face.random_point_inside())
            if self.set_operations_exterior_face(new_face, valid_faces,
                                                 inside_reference_shell,
                                                 list_coincident_faces,
                                                 shell2):
                valid_faces.append(new_face)
        return valid_faces

    def union_faces(self, shell2, intersecting_faces,
                    intersecting_combinations,
                    list_coincident_faces):
        faces = []
        for face in intersecting_faces:
            contour_extract_inside, reference_shell = \
                self.reference_shell(shell2, face)
            new_faces = face.set_operations_new_faces(
                intersecting_combinations, contour_extract_inside)
            faces = self.set_operations_valid_exterior_faces(
                new_faces, faces,
                list_coincident_faces,
                shell2, reference_shell)
        return faces

    def get_subtraction_valid_faces(self, new_faces, valid_faces, reference_shell, shell2, keep_interior_faces):
        faces = []
        for new_face in new_faces:
            inside_reference_shell = reference_shell.point_belongs(new_face.random_point_inside())
            if keep_interior_faces:
                if self.set_operations_interior_face(new_face, valid_faces, inside_reference_shell):
                    faces.append(new_face)
            elif self.set_operations_exterior_face(new_face, faces, inside_reference_shell, [], shell2):
                faces.append(new_face)
        return faces

    def subtraction_faces(self, shell2, intersecting_faces, intersecting_combinations):
        faces = []
        for face in intersecting_faces:
            keep_interior_faces = False
            if face in shell2.faces:
                keep_interior_faces = True
            contour_extract_inside, reference_shell = self.reference_shell(shell2, face)
            new_faces = face.set_operations_new_faces(intersecting_combinations, contour_extract_inside)
            valid_faces = self.get_subtraction_valid_faces(new_faces, faces, reference_shell,
                                                           shell2, keep_interior_faces)
            faces.extend(valid_faces)

        return faces

    def valid_intersection_faces(self, new_faces, valid_faces,
                                 reference_shell, shell2):
        faces = []
        for new_face in new_faces:
            inside_reference_shell = reference_shell.point_belongs(
                new_face.random_point_inside())
            if (inside_reference_shell or (self.face_on_shell(new_face) and shell2.face_on_shell(new_face)))\
                    and new_face not in valid_faces:
                faces.append(new_face)

        return faces

    def intersection_faces(self, shell2, intersecting_faces,
                           intersecting_combinations):
        faces = []
        for face in intersecting_faces:
            contour_extract_inside, reference_shell = \
                self.reference_shell(shell2, face)
            new_faces = face.set_operations_new_faces(
                intersecting_combinations, contour_extract_inside)
            valid_faces = self.valid_intersection_faces(
                new_faces, faces, reference_shell, shell2)
            faces.extend(valid_faces)

        valid_faces = []
        finished = False
        while not finished:
            face_is_valid = True
            for face in valid_faces:
                if face.face_inside(faces[0]):
                    faces.remove(faces[0])
                    break
            else:
                valid_faces.append(faces[0])
                faces.remove(faces[0])
            if not faces:
                finished = True
        return valid_faces

    def set_operations_interior_face(self, new_face, faces, inside_reference_shell):
        if inside_reference_shell and new_face not in faces:
            return True
        if self.face_on_shell(new_face):
            return True
        return False

    def is_face_between_shells(self, shell2, face):
        if face.surface2d.inner_contours:
            normal_0 = face.surface2d.outer_contour.primitives[0].normal_vector()
            middle_point_0 = face.surface2d.outer_contour.primitives[0].middle_point()
            point1 = middle_point_0 + 0.0001 * normal_0
            point2 = middle_point_0 - 0.0001 * normal_0
            points = [point1, point2]
        else:
            points = [face.surface2d.outer_contour.center_of_mass()]

        for point in points:
            point3d = face.surface3d.point2d_to_3d(point)
            if face.point_belongs(point3d):
                normal1 = point3d - 0.00001 * face.surface3d.frame.w
                normal2 = point3d + 0.00001 * face.surface3d.frame.w
                if (self.point_belongs(normal1) and
                    shell2.point_belongs(normal2)) or \
                        (shell2.point_belongs(normal1) and
                         self.point_belongs(normal2)):
                    return True
        return False

    def set_operations_exterior_face(self, new_face, valid_faces,
                                     inside_reference_shell,
                                     list_coincident_faces,
                                     shell2):
        if new_face.area() < 1e-8:
            return False
        if new_face not in valid_faces and not inside_reference_shell:
            if list_coincident_faces:
                if self.is_face_between_shells(shell2, new_face):
                    return False
            return True
        return False

    def validate_set_operation(self, shell2, tol):
        """
        Verifies if two shells are valid for union or subtractions operations,
        that is, if they are disjointed or if one is totaly inside the other.

        If it returns an empty list, it means the two shells are valid to continue the
        operation.
        """
        if self.is_disjoint_from(shell2, tol):
            return [self, shell2]
        if self.is_inside_shell(shell2, resolution=0.01):
            return [shell2]
        if shell2.is_inside_shell(self, resolution=0.01):
            return [self]
        return []

    def is_clean(self):
        """
        Verifies if closed shell\'s faces are clean or
        if it is needed to be cleaned.

        :return: True if clean and False Otherwise
        """
        for face1, face2 in product(self.faces, repeat=2):
            if face1 != face2 and \
                    face1.surface3d.is_coincident(face2.surface3d) and \
                    face1.is_adjacent(face2):
                return False
        return True

    def union(self, shell2: 'ClosedShell3D', tol: float = 1e-8):
        """
        Given Two closed shells, it returns a new united ClosedShell3D object.

        """

        validate_set_operation = \
            self.validate_set_operation(shell2, tol)
        if validate_set_operation:
            return validate_set_operation
        list_coincident_faces = self.get_coincident_faces(shell2)
        face_combinations = self.intersecting_faces_combinations(shell2, list_coincident_faces, tol)
        intersecting_combinations = self.dict_intersecting_combinations(face_combinations, tol)
        intersecting_faces1, intersecting_faces2 = self.get_intersecting_faces(intersecting_combinations)
        intersecting_faces = intersecting_faces1 + intersecting_faces2
        faces = self.get_non_intersecting_faces(shell2, intersecting_faces) + \
            shell2.get_non_intersecting_faces(self, intersecting_faces)
        if len(faces) == len(self.faces + shell2.faces) and not intersecting_faces:
            return [self, shell2]
        new_valid_faces = self.union_faces(shell2, intersecting_faces,
                                           intersecting_combinations,
                                           list_coincident_faces
                                           )
        faces += new_valid_faces
        new_shell = ClosedShell3D(faces)
        return [new_shell]

    @staticmethod
    def get_faces_to_be_merged(union_faces):
        coincident_planes_faces = []
        for i, face1 in enumerate(union_faces):
            for j, face2 in enumerate(union_faces):
                if j != i and face1.surface3d.is_coincident(face2.surface3d):
                    if face1 not in coincident_planes_faces:
                        coincident_planes_faces.append(face1)
                    coincident_planes_faces.append(face2)
            if coincident_planes_faces:
                break
        return coincident_planes_faces

    @staticmethod
    def clean_faces(union_faces, list_new_faces):
        list_remove_faces = []
        if union_faces:
            for face1 in union_faces:
                for face2 in list_new_faces:
                    if face1.face_inside(face2):
                        list_remove_faces.append(face2)
                    elif face2.face_inside(face1):
                        list_remove_faces.append(face1)
        list_new_faces += union_faces
        for face in list_remove_faces:
            list_new_faces.remove(face)
        return list_new_faces

    def merge_faces(self):
        """
        Merges all shells' adjancents faces into one.

        """
        union_faces = self.faces
        finished = False
        list_new_faces = []
        count = 0
        while not finished:
            valid_coicident_faces = \
                ClosedShell3D.get_faces_to_be_merged(union_faces)
            list_valid_coincident_faces = valid_coicident_faces[:]
            if valid_coicident_faces:
                list_new_faces += PlaneFace3D.merge_faces(valid_coicident_faces)
            for face in list_valid_coincident_faces:
                union_faces.remove(face)
            count += 1
            if (count >= len(self.faces) and not list_valid_coincident_faces):
                finished = True

        list_new_faces = self.clean_faces(union_faces, list_new_faces)

        self.faces = list_new_faces

    def subtract(self, shell2, tol=1e-8):
        """
        Given Two closed shells, it returns a new subtracted OpenShell3D.

        """
        validate_set_operation = self.validate_set_operation(shell2, tol)
        if validate_set_operation:
            return validate_set_operation

        list_coincident_faces = self.get_coincident_faces(shell2)
        face_combinations = self.intersecting_faces_combinations(
            shell2, list_coincident_faces, tol)

        intersecting_combinations = self.dict_intersecting_combinations(
            face_combinations, tol)

        if len(intersecting_combinations) == 0:
            return [self, shell2]

        intersecting_faces, _ = self.get_intersecting_faces(
            intersecting_combinations)

        faces = self.get_non_intersecting_faces(shell2, intersecting_faces)
        new_valid_faces = self.union_faces(shell2, intersecting_faces,
                                           intersecting_combinations,
                                           list_coincident_faces
                                           )
        faces += new_valid_faces
        return [OpenShell3D(faces)]

    def subtract_to_closed_shell(self, shell2, tol=1e-8):
        """
        Given Two closed shells, it returns a new subtracted ClosedShell3D.

        :param shell2:
        :param tol:
        :return:
        """

        validate_set_operation = self.validate_set_operation(shell2, tol)
        if validate_set_operation:
            return validate_set_operation

        list_coincident_faces = self.get_coincident_faces(shell2)
        face_combinations = self.intersecting_faces_combinations(
            shell2, list_coincident_faces, tol)
        intersecting_combinations = self.dict_intersecting_combinations(
            face_combinations, tol)

        if len(intersecting_combinations) == 0:
            return [self, shell2]

        intersecting_faces1, intersecting_faces2 = self.get_intersecting_faces(
            intersecting_combinations)
        intersecting_faces = intersecting_faces1 + intersecting_faces2

        faces = self.get_non_intersecting_faces(shell2, intersecting_faces)
        faces += shell2.get_non_intersecting_faces(self, intersecting_faces,
                                                   intersection_method=True)

        new_valid_faces = self.subtraction_faces(shell2, intersecting_faces,
                                                 intersecting_combinations)
        faces += new_valid_faces
        new_shell = ClosedShell3D(faces)
        # new_shell.eliminate_not_valid_closedshell_faces()
        return [new_shell]

    def intersection(self, shell2, tol=1e-8):
        """
        Given two ClosedShell3D, it returns the new objet resulting
        from the intersection of the two.

        """
        validate_set_operation = self.validate_set_operation(
            shell2, tol)
        if validate_set_operation:
            return validate_set_operation
        list_coincident_faces = self.get_coincident_faces(shell2)
        face_combinations = self.intersecting_faces_combinations(shell2, list_coincident_faces, tol)
        intersecting_combinations = self.dict_intersecting_combinations(face_combinations, tol)

        if len(intersecting_combinations) == 0:
            return [self, shell2]

        intersecting_faces1, intersecting_faces2 = self.get_intersecting_faces(intersecting_combinations)
        intersecting_faces = intersecting_faces1 + intersecting_faces2
        faces = self.intersection_faces(shell2, intersecting_faces, intersecting_combinations)
        faces += self.get_non_intersecting_faces(shell2, intersecting_faces, intersection_method=True) +\
            shell2.get_non_intersecting_faces(self, intersecting_faces, intersection_method=True)
        new_shell = ClosedShell3D(faces)
        new_shell.eliminate_not_valid_closedshell_faces()
        return [new_shell]

    def eliminate_not_valid_closedshell_faces(self):
        nodes_with_2degrees = [node for node, degree in list(self.faces_graph.degree()) if degree <= 2]
        for node in nodes_with_2degrees:
            neighbors = nx.neighbors(self.faces_graph, node)
            for neighbor_node in neighbors:
                for face in self.faces:
                    if self.faces_graph.edges[(node, neighbor_node)]['edge'] in face.outer_contour3d.primitives:
                        self.faces.remove(face)
                        break
        self._faces_graph = None<|MERGE_RESOLUTION|>--- conflicted
+++ resolved
@@ -1083,15 +1083,12 @@
         return (a, b, c, d)
 
     def plane_intersection(self, other_plane):
-<<<<<<< HEAD
+        """
+        Computes intersection points between two Planes 3D.
+
+        """
         if self.is_parallel(other_plane):
             return []
-=======
-        """
-        Computes intersection points between two Planes 3D.
-
-        """
->>>>>>> beccd6ba
         line_direction = self.frame.w.cross(other_plane.frame.w)
 
         if line_direction.norm() < 1e-6:
@@ -1999,17 +1996,10 @@
         """
         ConicalSurface3D rotation.
 
-<<<<<<< HEAD
         :param center: rotation center.
         :param axis: rotation axis.
         :param angle: angle rotation.
         :return: a new rotated ConicalSurface3D.
-=======
-        :param center: rotation center
-        :param axis: rotation axis
-        :param angle: angle rotation
-        :return: a new rotated ConicalSurface3D
->>>>>>> beccd6ba
         """
         new_frame = self.frame.rotation(center=center, axis=axis, angle=angle)
         return self.__class__(new_frame, self.semi_angle)
