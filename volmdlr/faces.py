--- conflicted
+++ resolved
@@ -3414,12 +3414,8 @@
 
     def point2d_with_dimension_to_3d(self, point2d, grid2d: volmdlr.grid.Grid2D):
         """
-<<<<<<< HEAD
-        Compute the point3d, on a Bspline surface, of a point2d define in the dimensioned frame
-=======
         Compute the point3d, on a Bspline surface, of a point2d define in the dimensioned frame.
 
->>>>>>> 9a8143b6
         """
 
         point2d_01 = self.point2d_with_dimension_to_parametric_frame(point2d, grid2d)
@@ -3441,12 +3437,8 @@
 
     def linesegment3d_to_2d_with_dimension(self, linesegment3d, grid2d: volmdlr.grid.Grid2D):
         """
-<<<<<<< HEAD
-        Compute the linesegment2d of a linesegment3d, on a Bspline surface, in the dimensioned frame
-=======
         Compute the linesegment2d of a linesegment3d, on a Bspline surface, in the dimensioned frame.
 
->>>>>>> 9a8143b6
         """
 
         linesegment2d = self.linesegment3d_to_2d(linesegment3d)
@@ -3470,12 +3462,8 @@
 
     def linesegment2d_with_dimension_to_3d(self, linesegment2d):
         """
-<<<<<<< HEAD
-        Compute the linesegment3d, on a Bspline surface, of a linesegment2d defined in the dimensioned frame
-=======
         Compute the linesegment3d, on a Bspline surface, of a linesegment2d defined in the dimensioned frame.
 
->>>>>>> 9a8143b6
         """
 
         linesegment2d_01 = self.linesegment2d_with_dimension_to_parametric_frame(linesegment2d)
@@ -3507,12 +3495,8 @@
 
     def bsplinecurve3d_to_2d_with_dimension(self, bsplinecurve3d, grid2d: volmdlr.grid.Grid2D):
         """
-<<<<<<< HEAD
-        Compute the bsplinecurve2d of a bsplinecurve3d, on a Bspline surface, in the dimensioned frame
-=======
         Compute the bsplinecurve2d of a bsplinecurve3d, on a Bspline surface, in the dimensioned frame.
 
->>>>>>> 9a8143b6
         """
 
         bsplinecurve2d_01 = self.bsplinecurve3d_to_2d(bsplinecurve3d)
@@ -3541,12 +3525,8 @@
 
     def bsplinecurve2d_with_dimension_to_3d(self, bsplinecurve2d):
         """
-<<<<<<< HEAD
-        Compute the bsplinecurve3d, on a Bspline surface, of a bsplinecurve2d defined in the dimensioned frame
-=======
         Compute the bsplinecurve3d, on a Bspline surface, of a bsplinecurve2d defined in the dimensioned frame.
 
->>>>>>> 9a8143b6
         """
 
         bsplinecurve2d_01 = self.bsplinecurve2d_with_dimension_to_parametric_frame(bsplinecurve2d)
@@ -3569,12 +3549,8 @@
 
     def arc3d_to_2d_with_dimension(self, arc3d, grid2d: volmdlr.grid.Grid2D):
         """
-<<<<<<< HEAD
-        Compute the arc2d of a arc3d, on a Bspline surface, in the dimensioned frame
-=======
         Compute the arc2d of a arc3d, on a Bspline surface, in the dimensioned frame.
 
->>>>>>> 9a8143b6
         """
 
         bsplinecurve2d = self.arc3d_to_2d(arc3d)[0]  # it's a bsplinecurve2d
@@ -3598,12 +3574,8 @@
 
     def arc2d_with_dimension_to_3d(self, arc2d):
         """
-<<<<<<< HEAD
-        Compute the  arc3d, on a Bspline surface, of a arc2d in the dimensioned frame
-=======
         Compute the  arc3d, on a Bspline surface, of a arc2d in the dimensioned frame.
 
->>>>>>> 9a8143b6
         """
 
         arc2d_01 = self.arc2d_with_dimension_to_parametric_frame(arc2d)
@@ -3638,12 +3610,8 @@
     def contour3d_to_2d_with_dimension(self, contour3d: volmdlr.wires.Contour3D,
                                        grid2d: volmdlr.grid.Grid2D):
         """
-<<<<<<< HEAD
-        Compute the contou2d of a contour3d, on a Bspline surface, in the dimensioned frame
-=======
         Compute the contou2d of a contour3d, on a Bspline surface, in the dimensioned frame.
 
->>>>>>> 9a8143b6
         """
 
         contour2d_01 = self.contour3d_to_2d(contour3d)
