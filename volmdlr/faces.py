--- conflicted
+++ resolved
@@ -1780,22 +1780,12 @@
 
     def rotation(self, center, axis, angle, copy=True):
         if copy:
-<<<<<<< HEAD
-            new_surface = self.surface3d.rotation(center, axis,
-                                                angle, copy=True)
-            return self.__class__(new_surface, self.outer_contour2d,
-                                  self.inner_contours2d)
-        else:
-            self.surface3d.rotation(center, axis,
-                                  angle, copy=False)
-=======
             new_surface = self.surface3d.rotation(center=center, axis=axis,
                                                   angle=angle, copy=True)
             return self.__class__(new_surface, self.surface2d)
         else:
             self.surface.rotation(center=center, axis=axis,
                                   angle=angle, copy=False)
->>>>>>> c7f80179
             self.bounding_box = self._bounding_box()
 
 
