--- conflicted
+++ resolved
@@ -5529,7 +5529,6 @@
     def rotation_inplace(self, center: volmdlr.Point3D,
                          axis: volmdlr.Vector3D, angle: float):
         """
-<<<<<<< HEAD
         Face3D rotation.
 
          Object is updated inplace.
@@ -5539,13 +5538,6 @@
         :type axis: `volmdlr.Vector3D`
         :param angle: rotation angle.
         :type angle: float
-=======
-        Face3D rotation. Object is updated inplace.
-
-        :param center: rotation center
-        :param axis: rotation axis
-        :param angle: rotation angle
->>>>>>> 7fb999e7
         """
         self.surface3d.rotation_inplace(center=center, axis=axis, angle=angle)
         new_bounding_box = self.get_bounding_box()
@@ -5555,12 +5547,8 @@
         """
         Face3D translation.
 
-<<<<<<< HEAD
         :param offset: Translation vector.
         :type offset: `volmdlr.Vector3D`
-=======
-        :param offset: translation vector
->>>>>>> 7fb999e7
         :return: A new translated Face3D
         """
         new_surface3d = self.surface3d.translation(offset=offset)
