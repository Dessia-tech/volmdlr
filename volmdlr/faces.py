
"""

"""
import triangle
from typing import List, Tuple
import math
import numpy as npy
import scipy as scp
import matplotlib.pyplot as plt
import networkx as nx

import dessia_common as dc
from geomdl import BSpline
from geomdl import utilities
import volmdlr.core
import volmdlr.core_compiled
import volmdlr.edges as vme
import volmdlr.wires

import volmdlr.display as vmd
import volmdlr.geometry
from itertools import product
import random


class Surface2D(volmdlr.core.Primitive2D):
    """
    A surface bounded by an outer contour
    """

    def __init__(self, outer_contour: volmdlr.wires.Contour2D,
                 inner_contours: List[volmdlr.wires.Contour2D],
                 name: str = 'name'):
        self.outer_contour = outer_contour
        self.inner_contours = inner_contours

        volmdlr.core.Primitive2D.__init__(self, name=name)

    def area(self):
        return self.outer_contour.area() - sum(
            [c.area() for c in self.inner_contours])

    def second_moment_area(self, point:volmdlr.Point2D):
        Ix, Iy, Ixy = self.outer_contour.second_moment_area(point)
        for contour in self.inner_contours:
            Ixc, Iyc, Ixyc = contour.second_moment_area(point)
            Ix -= Ixc
            Iy -= Iyc
            Ixy -= Ixyc
        return Ix, Iy, Ixy

    def center_of_mass(self):
        center = self.outer_contour.area() * self.outer_contour.center_of_mass()
        for contour in self.inner_contours:
            center -= contour.area() * contour.center_of_mass()
        return center/self.area()

    def point_belongs(self, point2d: volmdlr.Point2D):
        if not self.outer_contour.point_belongs(point2d):
            return False

        for inner_contour in self.inner_contours:
            if inner_contour.point_belongs(point2d):
                return False

        return True

    def random_point_inside(self):
        '''
             returns a random point inside surface2d. Considers if it has holes 
        '''
        valid_point = False
        while not valid_point:
            point_inside_outer_contour = self.outer_contour.random_point_inside()
            inside_inner_contour = False
            for inner_contour in self.inner_contours:
                if inner_contour.point_belongs(point_inside_outer_contour):
                    inside_inner_contour = True
            if not inside_inner_contour:
                valid_point = True

        return point_inside_outer_contour




    def triangulation(self, min_x_density=None, min_y_density=None):

        if self.area() == 0.:
            return vmd.DisplayMesh2D([], triangles=[])

        outer_polygon = self.outer_contour.to_polygon(angle_resolution=10)

        if not self.inner_contours:# No holes
            return outer_polygon.triangulation()
        points = [vmd.Node2D(*p) for p in outer_polygon.points]
        vertices = [(p.x, p.y) for p in points]
        n = len(outer_polygon.points)
        segments = [(i, i + 1) for i in range(n - 1)]
        segments.append((n - 1, 0))
        point_index = {p: i for i, p in enumerate(points)}
        holes = []

        for inner_contour in self.inner_contours:
            inner_polygon = inner_contour.to_polygon(angle_resolution=10)

            for point in inner_polygon.points:
                if point not in point_index:
                    points.append(point)
                    vertices.append((point.x, point.y))
                    point_index[point] = n
                    n += 1
            for point1, point2 in zip(inner_polygon.points[:-1],
                                      inner_polygon.points[1:]):
                segments.append((point_index[point1],
                                 point_index[point2]))
            segments.append((point_index[inner_polygon.points[-1]],
                             point_index[inner_polygon.points[0]]))
            rpi = inner_contour.random_point_inside()
            holes.append((rpi.x, rpi.y))

        tri = {'vertices': npy.array(vertices).reshape((-1, 2)),
               'segments': npy.array(segments).reshape((-1, 2)),
               }
        if holes:
            tri['holes'] = npy.array(holes).reshape((-1, 2))
        t = triangle.triangulate(tri, 'p')
        triangles = t['triangles'].tolist()
        np = t['vertices'].shape[0]
        points = [vmd.Node2D(*t['vertices'][i, :]) for i in
                  range(np)]

        return vmd.DisplayMesh2D(points, triangles=triangles,
                                             edges=None)
        return vmd.DisplayMesh2D([], [])

    def split_by_lines(self, lines):
        cutted_surfaces = []
        iteration_surfaces = self.cut_by_line(lines[0])

        for line in lines[1:]:
            iteration_surfaces2 = []
            for surface in iteration_surfaces:
                line_cutted_surfaces = surface.cut_by_line(line)
                
                llcs = len(line_cutted_surfaces)

                if llcs == 1:
                    cutted_surfaces.append(line_cutted_surfaces[0])
                else:
                    iteration_surfaces2.extend(line_cutted_surfaces)

            iteration_surfaces = iteration_surfaces2[:]

        cutted_surfaces.extend(iteration_surfaces)
        return cutted_surfaces

    def split_regularly(self, n):
        """
        Split in n slices
        """
        xmin, xmax, ymin, ymax = self.outer_contour.bounding_rectangle()
        lines = []
        for i in range(n - 1):
            xi = xmin + (i + 1) * (xmax - xmin) / n
            lines.append(vme.Line2D(volmdlr.Point2D(xi, 0),
                                    volmdlr.Point2D(xi, 1)))
        return self.split_by_lines(lines)

    def cut_by_line(self, line: vme.Line2D):
        """
        This method makes inner contour disappear for now
        """
        splitted_outer_contours = self.outer_contour.cut_by_line(line)
        return [Surface2D(oc, []) for oc in splitted_outer_contours]

    def split_at_centers(self):
        """
        Split in n slices
        """
        xmin, xmax, ymin, ymax = self.outer_contour.bounding_rectangle()

        cutted_contours = []
        iteration_contours = []
        c1 = self.inner_contours[0].center_of_mass()
        c2 = self.inner_contours[1].center_of_mass()
        cut_line = vme.Line2D(c1, c2)

        iteration_contours2 = []

        sc = self.cut_by_line2(cut_line)

        iteration_contours2.extend(sc)

        iteration_contours = iteration_contours2[:]
        cutted_contours.extend(iteration_contours)

        return cutted_contours

    def cut_by_line2(self, line):
        all_contours = []
        inner_1 = self.inner_contours[0]
        inner_2 = self.inner_contours[1]

        inner_intersections_1 = inner_1.line_intersections(line)
        inner_intersections_2 = inner_2.line_intersections(line)

        Arc1, Arc2 = inner_1.split(inner_intersections_1[1],
                                   inner_intersections_1[0])
        Arc3, Arc4 = inner_2.split(inner_intersections_2[1],
                                   inner_intersections_2[0])
        new_inner_1 = volmdlr.wires.Contour2D([Arc1, Arc2])
        new_inner_2 = volmdlr.wires.Contour2D([Arc3, Arc4])

        intersections = []
        intersections.append((inner_intersections_1[0], Arc1))
        intersections.append((inner_intersections_1[1], Arc2))
        intersections += self.outer_contour.line_intersections(line)
        intersections.append((inner_intersections_2[0], Arc3))
        intersections.append((inner_intersections_2[1], Arc4))
        intersections += self.outer_contour.line_intersections(line)

        if not intersections:
            all_contours.extend([self])
        if len(intersections) < 4:
            return [self]
        elif len(intersections) >= 4:
            if isinstance(intersections[0][0], volmdlr.Point2D) and \
                    isinstance(intersections[1][0], volmdlr.Point2D):
                ip1, ip2 = sorted(
                    [new_inner_1.primitives.index(intersections[0][1]),
                     new_inner_1.primitives.index(intersections[1][1])])
                ip5, ip6 = sorted(
                    [new_inner_2.primitives.index(intersections[4][1]),
                     new_inner_2.primitives.index(intersections[5][1])])
                ip3, ip4 = sorted(
                    [self.outer_contour.primitives.index(intersections[2][1]),
                     self.outer_contour.primitives.index(intersections[3][1])])

                sp11, sp12 = intersections[2][1].split(intersections[2][0])
                sp21, sp22 = intersections[3][1].split(intersections[3][0])
                sp33, sp34 = intersections[6][1].split(intersections[6][0])
                sp44, sp43 = intersections[7][1].split(intersections[7][0])

                primitives1 = []
                primitives1.append(
                    volmdlr.edges.LineSegment2D(intersections[6][0],
                                                intersections[1][0]))
                primitives1.append(new_inner_1.primitives[ip1])
                primitives1.append(
                    volmdlr.edges.LineSegment2D(intersections[0][0],
                                                intersections[5][0]))
                primitives1.append(new_inner_2.primitives[ip5])
                primitives1.append(
                    volmdlr.edges.LineSegment2D(intersections[4][0],
                                                intersections[7][0]))
                primitives1.append(sp44)
                primitives1.extend(self.outer_contour.primitives[ip3 + 1:ip4])
                primitives1.append(sp34)

                primitives2 = []
                primitives2.append(
                    volmdlr.edges.LineSegment2D(intersections[7][0],
                                                intersections[4][0]))
                primitives2.append(new_inner_2.primitives[ip6])
                primitives2.append(
                    volmdlr.edges.LineSegment2D(intersections[5][0],
                                                intersections[0][0]))
                primitives2.append(new_inner_1.primitives[ip2])
                primitives2.append(
                    volmdlr.edges.LineSegment2D(intersections[1][0],
                                                intersections[6][0]))
                primitives2.append(sp33)
                a = self.outer_contour.primitives[:ip3]
                a.reverse()
                primitives2.extend(a)
                primitives2.append(sp43)

                all_contours.extend([volmdlr.wires.Contour2D(primitives1),
                                     volmdlr.wires.Contour2D(primitives2)])


            else:
                raise NotImplementedError(
                    'Non convex contour not supported yet')

                raise NotImplementedError(
                    '{} intersections not supported yet'.format(
                        len(intersections)))

        return all_contours

    def cut_by_line3(self, line):
        # ax=self.outer_contour.plot()
        all_contours = []
        inner = self.inner_contours[0]
        inner_2 = self.inner_contours[1]
        inner_3 = self.inner_contours[2]

        c = inner.center_of_mass()
        c_2 = inner_2.center_of_mass()
        c_3 = inner_3.center_of_mass()
        direction_vector = line.normal_vector()
        direction_line = volmdlr.edges.Line2D(c, volmdlr.Point2D(
            (direction_vector.y * c.x - direction_vector.x * c.y) / (
                direction_vector.y), 0))
        direction_line_2 = volmdlr.edges.Line2D(c_2, volmdlr.Point2D(
            (direction_vector.y * c_2.x - direction_vector.x * c_2.y) / (
                direction_vector.y), 0))

        direction_line_3 = volmdlr.edges.Line2D(c_3, volmdlr.Point2D(
            (direction_vector.y * c_3.x - direction_vector.x * c_3.y) / (
                direction_vector.y), 0))
        inner_intersections = inner.line_intersections(direction_line)
        inner_intersections_2 = inner_2.line_intersections(direction_line_2)
        inner_intersections_3 = inner_3.line_intersections(direction_line_3)
        Arc1, Arc2 = inner.split(inner_intersections[1],
                                 inner_intersections[0])
        Arc3, Arc4 = inner_2.split(inner_intersections_2[1],
                                   inner_intersections_2[0])
        Arc5, Arc6 = inner_3.split(inner_intersections_3[1],
                                   inner_intersections_3[0])
        new_inner = volmdlr.wires.Contour2D([Arc1, Arc2])
        new_inner_2 = volmdlr.wires.Contour2D([Arc3, Arc4])
        new_inner_3 = volmdlr.wires.Contour2D([Arc5, Arc6])
        intersections = []

        intersections.append((inner_intersections[0], Arc1))
        intersections.append((inner_intersections[1], Arc2))
        if len(self.outer_contour.line_intersections(direction_line)) > 2:

            intersections.append(
                self.outer_contour.line_intersections(direction_line)[0])
            intersections.append(
                self.outer_contour.line_intersections(direction_line)[2])
        else:
            intersections.append(
                self.outer_contour.line_intersections(direction_line)[0])
            intersections.append(
                self.outer_contour.line_intersections(direction_line)[1])
        intersections.append((inner_intersections_2[0], Arc3))
        intersections.append((inner_intersections_2[1], Arc4))
        if len(self.outer_contour.line_intersections(direction_line_2)) > 2:
            intersections.append(
                self.outer_contour.line_intersections(direction_line_2)[0])
            intersections.append(
                self.outer_contour.line_intersections(direction_line_2)[2])
        else:
            intersections.append(
                self.outer_contour.line_intersections(direction_line_2)[0])
            intersections.append(
                self.outer_contour.line_intersections(direction_line_2)[1])
        intersections.append((inner_intersections_3[0], Arc5))
        intersections.append((inner_intersections_3[1], Arc6))
        if len(self.outer_contour.line_intersections(direction_line_3)) > 2:

            intersections.append(
                self.outer_contour.line_intersections(direction_line_3)[0])
            intersections.append(
                self.outer_contour.line_intersections(direction_line_3)[2])
        else:
            intersections.append(
                self.outer_contour.line_intersections(direction_line_3)[0])
            intersections.append(
                self.outer_contour.line_intersections(direction_line_3)[1])

        if isinstance(intersections[0][0], volmdlr.Point2D) and \
                isinstance(intersections[1][0], volmdlr.Point2D):
            ip1, ip2 = sorted([new_inner.primitives.index(intersections[0][1]),
                               new_inner.primitives.index(
                                   intersections[1][1])])
            ip5, ip6 = sorted(
                [new_inner_2.primitives.index(intersections[4][1]),
                 new_inner_2.primitives.index(intersections[5][1])])
            ip7, ip8 = sorted(
                [new_inner_3.primitives.index(intersections[8][1]),
                 new_inner_3.primitives.index(intersections[9][1])])
            ip3, ip4 = sorted(
                [self.outer_contour.primitives.index(intersections[2][1]),
                 self.outer_contour.primitives.index(intersections[3][1])])

            sp11, sp12 = intersections[2][1].split(intersections[2][0])
            sp21, sp22 = intersections[3][1].split(intersections[3][0])
            sp33, sp34 = intersections[6][1].split(intersections[6][0])
            sp44, sp43 = intersections[7][1].split(intersections[7][0])
            sp55, sp56 = intersections[10][1].split(intersections[10][0])
            sp66, sp65 = intersections[11][1].split(intersections[11][0])

            primitives1 = []
            primitives1.append(volmdlr.edges.LineSegment2D(intersections[7][0],
                                                           intersections[5][
                                                               0]))
            primitives1.append(new_inner_2.primitives[ip5])
            primitives1.append(volmdlr.edges.LineSegment2D(intersections[6][0],
                                                           intersections[4][
                                                               0]))
            primitives1.append(sp33)
            primitives1.append(sp43)

            primitives2 = []
            primitives2.append(volmdlr.edges.LineSegment2D(intersections[6][0],
                                                           intersections[4][
                                                               0]))
            primitives2.append(new_inner_2.primitives[ip6])
            primitives2.append(volmdlr.edges.LineSegment2D(intersections[5][0],
                                                           intersections[7][
                                                               0]))
            primitives2.append(volmdlr.edges.LineSegment2D(intersections[7][0],
                                                           intersections[11][
                                                               0]))
            primitives2.append(
                volmdlr.edges.LineSegment2D(intersections[11][0],
                                            intersections[9][0]))
            primitives2.append(new_inner_3.primitives[ip7])
            primitives2.append(volmdlr.edges.LineSegment2D(intersections[8][0],
                                                           intersections[10][
                                                               0]))
            primitives2.append(sp34)

            primitives3 = []
            primitives3.append(
                volmdlr.edges.LineSegment2D(intersections[10][0],
                                            intersections[8][0]))
            primitives3.append(new_inner_3.primitives[ip8])
            primitives3.append(volmdlr.edges.LineSegment2D(intersections[9][0],
                                                           intersections[11][
                                                               0]))
            primitives3.append(sp22)
            primitives3.append(volmdlr.edges.LineSegment2D(intersections[3][0],
                                                           intersections[1][
                                                               0]))
            primitives3.append(new_inner.primitives[ip1])
            primitives3.append(volmdlr.edges.LineSegment2D(intersections[0][0],
                                                           intersections[2][
                                                               0]))
            primitives3.append(volmdlr.edges.LineSegment2D(intersections[2][0],
                                                           intersections[10][
                                                               0]))

            primitives4 = []
            primitives4.append(volmdlr.edges.LineSegment2D(intersections[3][0],
                                                           intersections[1][
                                                               0]))
            a = volmdlr.edges.Arc2D(new_inner.primitives[ip2].end,
                                    new_inner.primitives[ip2].interior,
                                    new_inner.primitives[ip2].start)
            primitives4.append(a)
            primitives4.append(volmdlr.edges.LineSegment2D(intersections[0][0],
                                                           intersections[2][
                                                               0]))
            primitives4.append(sp12)
            primitives4.append(sp21)

            # Contour2D(primitives1),Contour2D(primitives2),
            #                      Contour2D(primitives3),
            all_contours.extend([volmdlr.wires.Contour2D(primitives4)])

        else:
            raise NotImplementedError(
                '{} intersections not supported yet'.format(
                    len(intersections)))

        return all_contours

    def bounding_rectangle(self):
        return self.outer_contour.bounding_rectangle()

    def plot(self, ax=None, color='k', alpha=1, equal_aspect=False):

        if ax is None:
            fig, ax = plt.subplots()
        self.outer_contour.plot(ax=ax, color=color, alpha=alpha,
                                equal_aspect=equal_aspect)
        for inner_contour in self.inner_contours:
            inner_contour.plot(ax=ax, color=color, alpha=alpha,
                               equal_aspect=equal_aspect)

        if equal_aspect:
            ax.set_aspect('equal')

        ax.margins(0.1)
        return ax


class Surface3D(dc.DessiaObject):
    x_periodicity = None
    y_periodicity = None
    """
    Abstract class
    """

    def face_from_contours3d(self,
                             contours3d: List[volmdlr.wires.Contour3D],
                             name: str = ''):
        """
        """

        area = -1
        inner_contours2d = []
        for contour3d in contours3d:
            contour2d = self.contour3d_to_2d(contour3d)
            inner_contours2d.append(contour2d)
            contour_area = contour2d.area()
            if contour_area > area:
                area = contour_area
                outer_contour2d = contour2d

        inner_contours2d.remove(outer_contour2d)

        if isinstance(self.face_class, str):
            class_ = globals()[self.face_class]
        else:
            class_ = self.face_class

        surface2d = Surface2D(outer_contour=outer_contour2d,
                              inner_contours=inner_contours2d)
        return class_(self,
                      surface2d=surface2d,
                      name=name)

    def contour3d_to_2d(self, contour3d):
        primitives2d = []
        last_primitive = None

        should_study_periodicity = self.x_periodicity or self.y_periodicity
        for primitive3d in contour3d.primitives:
            method_name = '{}_to_2d'.format(
                primitive3d.__class__.__name__.lower())
            if hasattr(self, method_name):
                primitives = getattr(self, method_name)(primitive3d)
                if last_primitive:
                    delta_x1 = abs(
                        primitives[0].start.x - last_primitive.end.x)
                    delta_x2 = abs(primitives[-1].end.x - last_primitive.end.x)
                    delta_y1 = abs(
                        primitives[0].start.y - last_primitive.end.y)
                    delta_y2 = abs(primitives[0].end.y - last_primitive.end.y)
                    if self.x_periodicity:
                        delta_x1 = delta_x1 % self.x_periodicity
                        delta_x2 = delta_x2 % self.x_periodicity
                        if math.isclose(delta_x1, self.x_periodicity,
                                        abs_tol=1e-4):
                            delta_x1 = 0.
                        if math.isclose(delta_x2, self.x_periodicity,
                                        abs_tol=1e-4):
                            delta_x2 = 0.

                    if self.y_periodicity:
                        delta_y1 = delta_y1 % self.y_periodicity
                        delta_y2 = delta_y2 % self.y_periodicity
                        if math.isclose(delta_y1, self.y_periodicity,
                                        abs_tol=1e-4):
                            delta_y1 = 0.
                        if math.isclose(delta_y2, self.y_periodicity,
                                        abs_tol=1e-4):
                            delta_y2 = 0.

                    end_match = False
                    if (math.isclose(delta_x1, 0., abs_tol=5e-5)
                            and math.isclose(delta_y1, 0., abs_tol=5e-5)):
                        end_match = True
                    elif (math.isclose(delta_x2, 0., abs_tol=5e-5) and
                          math.isclose(delta_y2, 0., abs_tol=5e-5)):
                        end_match = True
                        primitives = [p.reverse() for p in primitives[::-1]]
                    else:
                        ax2 = contour3d.plot()
                        primitive3d.plot(ax=ax2, color='r')
                        # last_primitive3d.plot(ax=ax2, color='b')
                        ax = last_primitive.plot(color='b', plot_points=True)
                        # primitives[0].plot(ax=ax ,color='r', plot_points=True)
                        for p in primitives:
                            p.plot(ax=ax, color='r', plot_points=True)
                        raise ValueError(
                            'Primitives not following each other in contour: delta={}, {}, {}, {}'.format(
                                delta_x1, delta_x2, delta_y1, delta_y2))

                    # if not end_match and should_study_periodicity:
                    #     # Study if translating does the trick
                    #     if self.x_periodicity:
                    #         math.isclose(abs(delta_x1), self.x_periodicity,
                    #                      abs_tol=1e-4)
                    #
                    # if not :
                    #     # TODO: lower abs tol, but need to have more precise points?
                    #     if math.isclose(abs(delta_x1), self.x_periodicity, abs_tol=1e-4):
                    #         # primitives = [p.translation(-delta_x*volmdlr.X2D)\
                    #         #               for p in primitives[:]]
                    #         primitives[0].start.translation(
                    #             -delta_x * volmdlr.X2D, copy=False)
                    #     elif math.isclose(abs(delta_x2), self.x_periodicity, abs_tol=1e-4):
                    #     else:
                    #         print('sn', self.__class__.__name__)
                    #         print('lp', len(primitives))
                    #         contour3d.plot(edge_details=True)
                    #         ax = last_primitive.plot(color='b')
                    #         primitives[0].plot(ax=ax ,color='r')
                    #         for p in primitives[1:]:
                    #             print(p)
                    #             p.plot(ax=ax, color='r', ends=True)
                    #         raise ValueError('Primitives not following each other in contour: deltax={}'.format(delta_x))
                    #
                    # delta_y = primitives[0].start.y - last_primitive.end.y
                    # if not math.isclose(delta_y, 0., abs_tol=1e-4):
                    #     if abs(delta_y) == self.y_periodicity:
                    #         # primitives = [p.translation(-delta_y*volmdlr.Y2D)\
                    #         #               for p in primitives[:]]
                    #         primitives[0].start.translation(
                    #             -delta_y*volmdlr.Y2D, copy=False)
                    #     else:
                    #         contour3d.plot()
                    #         raise ValueError('Primitives not following each other in contour: deltay={}'.format(delta_y))

                if primitives:
                    last_primitive = primitives[-1]
                    last_primitive3d = primitive3d
                    primitives2d.extend(primitives)
            else:
                raise NotImplementedError(
                    'Class {} does not implement {}'.format(
                        self.__class__.__name__,
                        method_name))
        return volmdlr.wires.Contour2D(primitives2d)

    def contour2d_to_3d(self, contour2d):
        primitives3d = []
        for primitive2d in contour2d.primitives:
            method_name = '{}_to_3d'.format(
                primitive2d.__class__.__name__.lower())
            if hasattr(self, method_name):
                try:
                    primitives3d.extend(getattr(self, method_name)(primitive2d))
                except NotImplementedError:
                    print('Error NotImplementedError')
            else:
                raise NotImplementedError(
                    'Class {} does not implement {}'.format(
                        self.__class__.__name__,
                        method_name))

        return volmdlr.wires.Contour3D(primitives3d)

    def linesegment3d_to_2d(self, linesegment3d):
        """
        a line segment on a surface will be in any case a line in 2D?
        """
        return [vme.LineSegment2D(self.point3d_to_2d(linesegment3d.start),
                                  self.point3d_to_2d(linesegment3d.end))]

    def bsplinecurve3d_to_2d(self, bspline_curve3d):
        """
        Is this right?
        """
        control_points = [self.point3d_to_2d(p) \
                          for p in bspline_curve3d.control_points]
        return [vme.BSplineCurve2D(
                    bspline_curve3d.degree,
                    control_points=control_points,
                    knot_multiplicities=bspline_curve3d.knot_multiplicities,
                    knots=bspline_curve3d.knots,
                    weights=bspline_curve3d.weights,
                    periodic=bspline_curve3d.periodic)]

    def bsplinecurve2d_to_3d(self, bspline_curve2d):
        """
        Is this right?
        """
        control_points = [self.point2d_to_3d(p) \
                          for p in bspline_curve2d.control_points]
        return [vme.BSplineCurve3D(
                    bspline_curve2d.degree,
                    control_points=control_points,
                    knot_multiplicities=bspline_curve2d.knot_multiplicities,
                    knots=bspline_curve2d.knots,
                    weights=bspline_curve2d.weights,
                    periodic=bspline_curve2d.periodic)]


class Plane3D(Surface3D):
    face_class = 'PlaneFace3D'

    def __init__(self, frame: volmdlr.Frame3D, name: str = ''):
        """
        :param frame: u and v of frame describe the plane, w is the normal
        """
        self.frame = frame
        self.name = name

    def __hash__(self):
        return hash(self.frame)

    def __eq__(self, other_plane):
        if other_plane.__class__.__name__ != self.__class__.__name__:
            return False
        return (self.frame.origin == other_plane.frame.origin and
                self.frame.w.is_colinear_to(other_plane.frame.w))

    def to_dict(self):
        # improve the object structure ?
        dict_ = dc.DessiaObject.base_dict(self)
        dict_['frame'] = self.frame.to_dict()
        dict_['name'] = self.name
        dict_['object_class'] = 'volmdlr.core.Plane3D'
        return dict_

    @classmethod
    def from_step(cls, arguments, object_dict):
        frame3d = object_dict[arguments[1]]
        frame3d.normalize()
        frame = volmdlr.Frame3D(frame3d.origin,
                                frame3d.v, frame3d.w, frame3d.u)
        return cls(frame, arguments[0][1:-1])

    def to_step(self, current_id):
        frame = volmdlr.Frame3D(self.frame.origin, self.frame.w, self.frame.u,
                                self.frame.v)
        content, frame_id = frame.to_step(current_id)
        plane_id = frame_id + 1
        content += "#{} = PLANE('{}',#{});\n".format(plane_id, self.name,
                                                     frame_id)
        return content, plane_id

    @classmethod
    def from_3_points(cls, point1, point2, point3):
        """
        Point 1 is used as origin of the plane
        """
        vector1 = point2 - point1
        vector2 = point3 - point1
        
        vector1.normalize()
        vector2.normalize()
        normal = vector1.cross(vector2)
        normal.normalize()
        vector = normal.cross(vector1)
        frame = volmdlr.Frame3D(point1, vector1, normal.cross(vector1), normal)
        return cls(frame)

    @classmethod
    def from_normal(cls, point, normal):
        v1 = normal.deterministic_unit_normal_vector()
        v2 = v1.cross(normal)
        return cls(volmdlr.Frame3D(point, v1, v2, normal))

    @classmethod
    def from_plane_vectors(cls, plane_origin: volmdlr.Point3D,
                           plane_x: volmdlr.Vector3D,
                           plane_y: volmdlr.Vector3D):
        normal = plane_x.cross(plane_y)
        return cls(volmdlr.Frame3D(plane_origin, plane_x, plane_y, normal))

    @classmethod
    def from_points(cls, points):
        if len(points) < 3:
            raise ValueError
        elif len(points) == 3:
            return cls.from_3_points(volmdlr.Point3D(points[0].vector),
                                     volmdlr.Vector3D(points[1].vector),
                                     volmdlr.Vector3D(points[2].vector))
        else:
            points = [p.copy() for p in points]
            indexes_to_del = []
            for i, point in enumerate(points[1:]):
                if point == points[0]:
                    indexes_to_del.append(i)
            for index in indexes_to_del[::-1]:
                del points[index + 1]

            origin = points[0]
            vector1 = points[1] - origin
            vector1.normalize()
            vector2_min = points[2] - origin
            vector2_min.normalize()
            dot_min = abs(vector1.dot(vector2_min))
            for point in points[3:]:
                vector2 = point - origin
                vector2.normalize()
                dot = abs(vector1.dot(vector2))
                if dot < dot_min:
                    vector2_min = vector2
                    dot_min = dot
            return cls.from_3_points(origin, vector1 + origin,
                                     vector2_min + origin)

    def point_on_plane(self, point):
        if math.isclose(self.frame.w.dot(point - self.frame.origin), 0,
                        abs_tol=1e-6):
            return True
        return False

    def line_intersections(self, line):
        u = line.point2 - line.point1
        w = line.point1 - self.frame.origin
        if math.isclose(self.frame.w.dot(u), 0, abs_tol=1e-08):
            return []
        intersection_abscissea = - self.frame.w.dot(w) / self.frame.w.dot(u)
        return [line.point1 + intersection_abscissea * u]

    def linesegment_intersections(self, linesegment: vme.LineSegment3D) \
            -> List[volmdlr.Point3D]:
        u = linesegment.end - linesegment.start
        w = linesegment.start - self.frame.origin
        normaldotu = self.frame.w.dot(u)
        if math.isclose(normaldotu, 0, abs_tol=1e-08):
            return []
        intersection_abscissea = - self.frame.w.dot(w) / normaldotu
        if intersection_abscissea < 0 or intersection_abscissea > 1:
            return []
        return [linesegment.start + intersection_abscissea * u]

    def equation_coefficients(self):
        """
        returns the a,b,c,d coefficient from equation ax+by+cz+d = 0
        """
        a, b, c = self.frame.w
        d = -self.frame.origin.dot(self.frame.w)
        return (a, b, c, d)

    def plane_intersection(self, other_plane):
        line_direction = self.frame.w.cross(other_plane.frame.w)

        if line_direction.norm() < 1e-6:
            return None

        a1, b1, c1, d1 = self.equation_coefficients()
        a2, b2, c2, d2 = other_plane.equation_coefficients()

        if a1 * b2 - a2 * b1 != 0.:
            x0 = (b1 * d2 - b2 * d1) / (a1 * b2 - a2 * b1)
            y0 = (a2 * d1 - a1 * d2) / (a1 * b2 - a2 * b1)
            point1 = volmdlr.Point3D((x0, y0, 0))
        else:
            y0 = (b2 * d2 - c2 * d1) / (b1 * c2 - c1 * b2)
            z0 = (c1 * d1 - b1 * d2) / (b1 * c2 - c1 * b2)
            point1 = volmdlr.Point3D((0, y0, z0))

        point2 = point1 + line_direction
        return volmdlr.Line3D(point1, point2)

    def rotation(self, center, axis, angle, copy=True):
        # center_frame = self.frame.origin.copy()
        # center_frame.rotation(center, axis, angle, copy=False)
        if copy:
            new_frame = self.frame.rotation(center=center, axis=axis,
                                            angle=angle, copy=True)
            # new_frame.origin = center_frame
            return Plane3D(new_frame)
        else:
            self.frame.rotation(center=center, axis=axis, angle=angle, copy=False)
            # self.frame.origin = center_frame

    def translation(self, offset, copy=True):
        if copy:
            new_frame = self.frame.translation(offset, True)
            return Plane3D(new_frame)
        else:
            self.frame.translation(offset, False)

    def frame_mapping(self, frame, side, copy=True):
        """
        side = 'old' or 'new'
        """
        if side == 'old':
            new_origin = frame.old_coordinates(self.frame.origin)
            new_vector1 = frame.basis().old_coordinates(self.frame.u)
            new_vector2 = frame.basis().old_coordinates(self.frame.v)
            new_vector3 = frame.basis().old_coordinates(self.frame.w)
            if copy:
                return Plane3D(
                    volmdlr.Frame3D(new_origin, new_vector1, new_vector2,
                                    new_vector3), self.name)
            else:
                # self.origin = new_origin
                # self.vectors = [new_vector1, new_vector2]
                # self.normal = frame.Basis().old_coordinates(self.normal)
                # self.normal.normalize()
                self.frame.origin = new_origin
                self.frame.u = new_vector1
                self.frame.v = new_vector2
                self.frame.w = new_vector3

        if side == 'new':
            new_origin = frame.new_coordinates(self.frame.origin)
            new_vector1 = frame.basis().new_coordinates(self.frame.u)
            new_vector2 = frame.basis().new_coordinates(self.frame.v)
            new_vector3 = frame.basis().new_coordinates(self.frame.w)
            if copy:
                return Plane3D(
                    volmdlr.Frame3D(new_origin, new_vector1, new_vector2,
                                    new_vector3), self.name)
            else:
                self.frame.origin = new_origin
                self.frame.u = new_vector1
                self.frame.v = new_vector2
                self.frame.w = new_vector3

    def copy(self):
        new_frame = self.frame.copy()
        return Plane3D(new_frame, self.name)

    def plot(self, ax=None):
        if ax is None:
            fig = plt.figure()
            ax = fig.add_subplot(111, projection='3d')
        else:
            fig = ax.figure

        self.origin.plot(ax)
        self.vectors[0].plot(ax, starting_point=self.origin, color='r')
        self.vectors[1].plot(ax, starting_point=self.origin, color='g')
        return ax

    def babylon_script(self):
        s = 'var myPlane = BABYLON.MeshBuilder.CreatePlane("myPlane", {width: 0.5, height: 0.5, sideOrientation: BABYLON.Mesh.DOUBLESIDE}, scene);\n'
        s += 'myPlane.setPositionWithLocalVector(new BABYLON.Vector3({},{},{}));\n'.format(
            self.origin[0], self.origin[1], self.origin[2])

        s += 'var axis1 = new BABYLON.Vector3({}, {}, {});\n'.format(
            self.vectors[0][0], self.vectors[0][1], self.vectors[0][2])
        s += 'var axis2 = new BABYLON.Vector3({}, {}, {});\n'.format(
            self.vectors[1][0], self.vectors[1][1], self.vectors[1][2])
        s += 'var axis3 = new BABYLON.Vector3({}, {}, {});\n'.format(
            self.normal[0], self.normal[1], self.normal[2])
        s += 'var orientation = BABYLON.Vector3.rotationFromAxis(axis1, axis2, axis3);\n'
        s += 'myPlane.rotation = orientation;\n'

        s += 'var planemat = new BABYLON.StandardMaterial("planemat", scene);\n'
        s += 'planemat.alpha = 0.4;\n'
        s += 'myPlane.material = planemat;\n'

        return s

    def point2d_to_3d(self, point2d):
        return point2d.to_3d(self.frame.origin, self.frame.u, self.frame.v)

    def point3d_to_2d(self, point3d):
        return point3d.to_2d(self.frame.origin, self.frame.u, self.frame.v)

    def contour2d_to_3d(self, contour2d):
        return contour2d.to_3d(self.frame.origin, self.frame.u, self.frame.v)

    def contour3d_to_2d(self, contour3d):
        return contour3d.to_2d(self.frame.origin, self.frame.u, self.frame.v)

    def bsplinecurve3d_to_2d(self, bspline_curve3d):
        control_points = [self.point3d_to_2d(p) \
                          for p in bspline_curve3d.control_points]
        return [vme.BSplineCurve2D(
            bspline_curve3d.degree,
            control_points=control_points,
            knot_multiplicities=bspline_curve3d.knot_multiplicities,
            knots=bspline_curve3d.knots,
            weights=bspline_curve3d.weights,
            periodic=bspline_curve3d.periodic)]

    def bsplinecurve2d_to_3d(self, bspline_curve2d):
        control_points = [self.point2d_to_3d(p) \
                          for p in bspline_curve2d.control_points]
        return [vme.BSplineCurve3D(
            bspline_curve2d.degree,
            control_points=control_points,
            knot_multiplicities=bspline_curve2d.knot_multiplicities,
            knots=bspline_curve2d.knots,
            weights=bspline_curve2d.weights,
            periodic=bspline_curve2d.periodic)]

    def rectangular_cut(self, x1: float, x2: float,
                        y1: float, y2: float, name: str = ''):

        p1 = volmdlr.Point2D(x1, y1)
        p2 = volmdlr.Point2D(x2, y1)
        p3 = volmdlr.Point2D(x2, y2)
        p4 = volmdlr.Point2D(x1, y2)
        outer_contour = volmdlr.wires.ClosedPolygon2D([p1, p2, p3, p4])
        surface = Surface2D(outer_contour, [])
        return PlaneFace3D(self, surface, name)


PLANE3D_OXY = Plane3D(volmdlr.OXYZ)
PLANE3D_OYZ = Plane3D(volmdlr.OYZX)
PLANE3D_OZX = Plane3D(volmdlr.OZXY)


class CylindricalSurface3D(Surface3D):
    face_class = 'CylindricalFace3D'
    x_periodicity = volmdlr.TWO_PI
    """
    The local plane is defined by (theta, z)
    :param frame: frame.w is axis, frame.u is theta=0 frame.v theta=pi/2
    :param radius: Cylinder's radius
    """

    def __init__(self, frame, radius, name=''):
        self.frame = frame
        self.radius = radius
        self.name = name

    def point2d_to_3d(self, point2d: volmdlr.Point2D):
        p = volmdlr.Point3D(self.radius * math.cos(point2d.x),
                            self.radius * math.sin(point2d.x),
                            point2d.y)
        return self.frame.old_coordinates(p)

    def point3d_to_2d(self, point3d):
        x, y, z = self.frame.new_coordinates(point3d)
        u1 = x / self.radius
        u2 = y / self.radius
        # theta = volmdlr.core.sin_cos_angle(u1, u2)
        theta = math.atan2(u2, u1)
        return volmdlr.Point2D(theta, z)

    def arc3d_to_2d(self, arc3d):
        start = self.point3d_to_2d(arc3d.start)
        end = self.point3d_to_2d(arc3d.end)
        # angle = abs(start.x-end.x)
        # if arc3d.is_trigo:
        # end = start + volmdlr.Point2D(arc3d.angle, 0)
        # else:
        #     end = start + volmdlr.Point2D(-arc3d.angle, 0)
        # interior = self.point3d_to_2d(arc3d.interior)
        # if start.x < interior.x:
        #     end = start + volmdlr.Point2D(arc3d.angle, 0)
        # else:
        #     end = start - volmdlr.Point2D(arc3d.angle, 0)
        return [vme.LineSegment2D(start, end)]

    def linesegment2d_to_3d(self, linesegment2d):
        theta1, z1 = linesegment2d.start
        theta2, z2 = linesegment2d.end
        if math.isclose(theta1, theta2, abs_tol=1e-9):
            return [vme.LineSegment3D(
                self.point2d_to_3d(linesegment2d.start),
                self.point2d_to_3d(linesegment2d.end),
            )]
        elif math.isclose(z1, z2, abs_tol=1e-9):
            if abs(theta1 - theta2) == volmdlr.TWO_PI:
                return [vme.FullArc3D(center=self.frame.origin + z1 * self.frame.w,
                                      start_end=self.point2d_to_3d(linesegment2d.start),
                                      normal=self.frame.w)]
            else:
                interior = self.point2d_to_3d(linesegment2d.point_at_abscissa(linesegment2d.length() * 0.5))
                return [vme.Arc3D(
                    self.point2d_to_3d(linesegment2d.start),
                    self.point2d_to_3d(
                        volmdlr.Point2D(0.5 * (theta1 + theta2), z1)),
                    self.point2d_to_3d(linesegment2d.end),
                )]
        else:
            raise NotImplementedError('Ellipse? delta_theta={} delta_z={}'.format(abs(theta2-theta1), abs(z1-z2)))

    def fullarc3d_to_2d(self, fullarc3d):
        if self.frame.w.is_colinear_to(fullarc3d.normal):
            p1 = self.point3d_to_2d(fullarc3d.start)
            return [vme.LineSegment2D(p1, p1 + volmdlr.TWO_PI * volmdlr.X2D)]
        else:
            print(fullarc3d.normal, self.frame.w)
            raise ValueError('Impossible!')

    def circle3d_to_2d(self, circle3d):
        return []

    def bsplinecurve3d_to_2d(self, bspline_curve3d):
        # TODO: enhance this, this is a non exact method!
        l = bspline_curve3d.length()
        points = [self.point3d_to_2d(bspline_curve3d.point_at_abscissa(i / 10 * l)) \
                  for i in range(11)]
        return [vme.LineSegment2D(p1, p2) \
                for p1, p2 in zip(points[:-1], points[1:])]

    @classmethod
    def from_step(cls, arguments, object_dict):
        frame3d = object_dict[arguments[1]]
        U, W = frame3d.v, -frame3d.u
        U.normalize()
        W.normalize()
        V = W.cross(U)
        frame_direct = volmdlr.Frame3D(frame3d.origin, U, V, W)
        radius = float(arguments[2]) / 1000
        return cls(frame_direct, radius, arguments[0][1:-1])

    def to_step(self, current_id):
        frame = volmdlr.Frame3D(self.frame.origin, self.frame.w, self.frame.u,
                                self.frame.v)
        content, frame_id = frame.to_step(current_id)
        current_id = frame_id + 1
        content += "#{} = CYLINDRICAL_SURFACE('{}',#{},{});\n" \
            .format(current_id, self.name, frame_id,
                    round(1000 * self.radius, 3))
        return content, current_id

    def frame_mapping(self, frame, side, copy=True):
        basis = frame.basis()
        if side == 'new':
            new_origin = frame.new_coordinates(self.frame.origin)
            new_u = basis.new_coordinates(self.frame.u)
            new_v = basis.new_coordinates(self.frame.v)
            new_w = basis.new_coordinates(self.frame.w)
            new_frame = volmdlr.Frame3D(new_origin, new_u, new_v, new_w)
            if copy:
                return CylindricalSurface3D(new_frame, self.radius,
                                            name=self.name)
            else:
                self.frame = new_frame

        if side == 'old':
            new_origin = frame.old_coordinates(self.frame.origin)
            new_u = basis.old_coordinates(self.frame.u)
            new_v = basis.old_coordinates(self.frame.v)
            new_w = basis.old_coordinates(self.frame.w)
            new_frame = volmdlr.Frame3D(new_origin, new_u, new_v, new_w)
            if copy:
                return CylindricalSurface3D(new_frame, self.radius,
                                            name=self.name)
            else:
                self.frame = new_frame

    def rectangular_cut(self, theta1: float, theta2: float,
                        z1: float, z2: float, name: str = ''):

        if theta1 == theta2:
            theta2 += volmdlr.TWO_PI

        p1 = volmdlr.Point2D(theta1, z1)
        p2 = volmdlr.Point2D(theta2, z1)
        p3 = volmdlr.Point2D(theta2, z2)
        p4 = volmdlr.Point2D(theta1, z2)
        outer_contour = volmdlr.wires.ClosedPolygon2D([p1, p2, p3, p4])
        surface2d = Surface2D(outer_contour, [])
        return volmdlr.faces.CylindricalFace3D(self, surface2d, name)

    def translation(self, offset: volmdlr.Vector3D, copy=True):
        if copy:
            return self.__class__(self.frame.translation(offset, copy=True),
                                  self.radius)
        else:
            self.frame.translation(offset, copy=False)

    def rotation(self, center, axis, angle, copy=True):
        if copy:
            new_frame = self.frame.rotation(center=center, axis=axis,
                                            angle=angle, copy=True)
            return self.__class__(new_frame, self.radius)
        else:
            self.frame.rotation(center, axis, angle, copy=False)

class ToroidalSurface3D(Surface3D):
    face_class = 'ToroidalFace3D'
    x_periodicity = volmdlr.TWO_PI
    y_periodicity = volmdlr.TWO_PI
    """
    The local plane is defined by (theta, phi)
    theta is the angle around the big (R) circle and phi around the small(r)

    :param frame: Tore's frame: origin is the center, u is pointing at
                    theta=0
    :param R: Tore's radius
    :param r: Circle to revolute radius
    Definitions of R and r according to https://en.wikipedia.org/wiki/Torus
    """

    def __init__(self, frame: volmdlr.Frame3D,
                 R: float, r: float, name: str = ''):
        self.frame = frame
        self.R = R
        self.r = r
        self.name = name

    def _bounding_box(self):
        d = self.R + self.r
        p1 = self.frame.origin + self.frame.u * d + self.frame.v * d + self.frame.w * self.r
        p2 = self.frame.origin + self.frame.u * d + self.frame.v * d - self.frame.w * self.r
        p3 = self.frame.origin + self.frame.u * d - self.frame.v * d + self.frame.w * self.r
        p4 = self.frame.origin + self.frame.u * d - self.frame.v * d - self.frame.w * self.r
        p5 = self.frame.origin - self.frame.u * d + self.frame.v * d + self.frame.w * self.r
        p6 = self.frame.origin - self.frame.u * d + self.frame.v * d - self.frame.w * self.r
        p7 = self.frame.origin - self.frame.u * d - self.frame.v * d + self.frame.w * self.r
        p8 = self.frame.origin - self.frame.u * d - self.frame.v * d - self.frame.w * self.r

        return volmdlr.core.BoundingBox.from_points(
            [p1, p2, p3, p4, p5, p6, p7, p8])

    def point2d_to_3d(self, point2d: volmdlr.Point2D):
        theta, phi = point2d
        x = (self.R + self.r * math.cos(phi)) * math.cos(theta)
        y = (self.R + self.r * math.cos(phi)) * math.sin(theta)
        z = self.r * math.sin(phi)
        return self.frame.old_coordinates(volmdlr.Point3D(x, y, z))

    def point3d_to_2d(self, point3d):
        # points_2D = []
        x, y, z = self.frame.new_coordinates(point3d)
        if z < -self.r:
            z = -self.r
        elif z > self.r:
            z = self.r

        zr = z / self.r
        phi = math.asin(zr)

        u = self.R + math.sqrt((self.r ** 2) - (z ** 2))
        u1, u2 = round(x / u, 5), round(y / u, 5)
        theta = volmdlr.core.sin_cos_angle(u1, u2)

        return volmdlr.Point2D(theta, phi)

    @classmethod
    def from_step(cls, arguments, object_dict):
        frame3d = object_dict[arguments[1]]
        U, W = frame3d.v, -frame3d.u
        U.normalize()
        W.normalize()
        V = W.cross(U)
        frame_direct = volmdlr.Frame3D(frame3d.origin, U, V, W)
        rcenter = float(arguments[2]) / 1000
        rcircle = float(arguments[3]) / 1000
        return cls(frame_direct, rcenter, rcircle, arguments[0][1:-1])

    def to_step(self, current_id):
        frame = volmdlr.Frame3D(self.frame.origin, self.frame.w, self.frame.u,
                                self.frame.v)
        content, frame_id = frame.to_step(current_id)
        current_id = frame_id + 1
        content += "#{} = TOROIDAL_SURFACE('{}',#{},{},{});\n" \
            .format(current_id, self.name, frame_id,
                    round(1000 * self.R, 3),
                    round(1000 * self.r, 3))
        return content, current_id

    def frame_mapping(self, frame, side, copy=True):
        basis = frame.Basis()
        if side == 'new':
            new_origin = frame.new_coordinates(self.frame.origin)
            new_u = basis.new_coordinates(self.frame.u)
            new_v = basis.new_coordinates(self.frame.v)
            new_w = basis.new_coordinates(self.frame.w)
            new_frame = volmdlr.Frame3D(new_origin, new_u, new_v, new_w)
            if copy:
                return ToroidalSurface3D(new_frame,
                                         self.R, self.r,
                                         name=self.name)
            else:
                self.frame = new_frame

        if side == 'old':
            new_origin = frame.old_coordinates(self.frame.origin)
            new_u = basis.old_coordinates(self.frame.u)
            new_v = basis.old_coordinates(self.frame.v)
            new_w = basis.old_coordinates(self.frame.w)
            new_frame = volmdlr.Frame3D(new_origin, new_u, new_v, new_w)
            if copy:
                return ToroidalSurface3D(new_frame,
                                         self.R, self.r,
                                         name=self.name)
            else:
                self.frame = new_frame

    def rectangular_cut(self, theta1, theta2, phi1, phi2, name=''):
        if phi1 == phi2:
            phi2 += volmdlr.TWO_PI
        elif phi2 < phi1:
            phi2 += volmdlr.TWO_PI
        if theta1 == theta2:
            theta2 += volmdlr.TWO_PI
        elif theta2 < theta1:
            theta2 += volmdlr.TWO_PI

        p1 = volmdlr.Point2D(theta1, phi1)
        p2 = volmdlr.Point2D(theta1, phi2)
        p3 = volmdlr.Point2D(theta2, phi2)
        p4 = volmdlr.Point2D(theta2, phi1)
        outer_contour = volmdlr.wires.ClosedPolygon2D([p1, p2, p3, p4])
        return ToroidalFace3D(self,
                              Surface2D(outer_contour, []),
                              name)

    def linesegment2d_to_3d(self, linesegment2d):
        theta1, phi1 = linesegment2d.start
        theta2, phi2 = linesegment2d.end
        if theta1 == theta2:
            if math.isclose(phi1 - phi2, volmdlr.TWO_PI, abs_tol=1e-9):
                u = self.frame.u.rotation(self.frame.origin, self.frame.w,
                                          angle=theta1)
                v = self.frame.u.rotation(self.frame.origin, self.frame.w,
                                          angle=theta1)
                center = self.frame.origin+self.R*u
                return [vme.FullArc3D(center=center,
                                      start_end=center + self.r * u,
                                      normal=v)]
            else:
                return [vme.Arc3D(
                    self.point2d_to_3d(linesegment2d.start),
                    self.point2d_to_3d(volmdlr.Point2D(theta1, 0.5 * (phi1 + phi2))),
                    self.point2d_to_3d(linesegment2d.end),
                )]
        elif math.isclose(phi1, phi2, abs_tol=1e-9):
            if abs(theta1 - theta2) == volmdlr.TWO_PI:
                center = self.frame.origin + self.r * math.sin(phi1) * self.frame.w
                start_end = center + self.frame.u * (self.r + self.R)
                return [vme.FullArc3D(center=center,
                                      start_end=start_end,
                                      normal=self.frame.w)]
            else:
                return [vme.Arc3D(
                    self.point2d_to_3d(linesegment2d.start),
                    self.point2d_to_3d(volmdlr.Point2D(0.5 * (theta1 + theta2), phi1)),
                    self.point2d_to_3d(linesegment2d.end),
                )]
        else:
            raise NotImplementedError('Ellipse?')

    def fullarc3d_to_2d(self, fullarc3d):
        if self.frame.w.is_colinear_to(fullarc3d.normal):
            p1 = self.point3d_to_2d(fullarc3d.start)
            return [vme.LineSegment2D(p1, p1 + volmdlr.TWO_PI * volmdlr.X2D)]
        elif fullarc3d.normal.dot(self.frame.w):
            p1 = self.point3d_to_2d(fullarc3d.start)
            return [vme.LineSegment2D(p1, p1 + volmdlr.TWO_PI * volmdlr.Y2D)]
        else:
            raise ValueError('Impossible!')

    def circle3d_to_2d(self, circle3d):
        return []

    def triangulation(self):
        face = self.rectangular_cut(0, volmdlr.TWO_PI, 0, volmdlr.TWO_PI)
        return face.triangulation()

    def translation(self, offset: volmdlr.Vector3D, copy=True):
        if copy:
            return self.__class__(self.frame.translation(offset, copy=True),
                                  self.R,
                                  self.r)
        else:
            self.frame.translation(offset, copy=False)

    def rotation(self, center, axis, angle, copy=True):
        if copy:
            new_frame = self.frame.rotation(center=center, axis=axis,
                                            angle=angle, copy=True)
            return self.__class__(new_frame, self.R, self.r)
        else:
            self.frame.rotation(center, axis, angle, copy=False)

class ConicalSurface3D(Surface3D):
    face_class = 'ConicalFace3D'
    x_periodicity = volmdlr.TWO_PI
    """
    The local plane is defined by (theta, z)
    :param frame: Cone's frame to position it: frame.w is axis of cone
                    frame.origin is at the angle of the cone
    :param semi_angle: Cone's semi-angle
    """

    def __init__(self, frame: volmdlr.Frame3D, semi_angle: float,
                 name: str = ''):
        self.frame = frame
        self.semi_angle = semi_angle
        self.name = name

    @classmethod
    def from_step(cls, arguments, object_dict):
        frame3d = object_dict[arguments[1]]
        U, W = frame3d.v, frame3d.u
        U.normalize()
        W.normalize()
        V = W.cross(U)
        radius = float(arguments[2]) / 1000
        semi_angle = float(arguments[3])
        origin = frame3d.origin - radius / math.tan(semi_angle) * W
        frame_direct = volmdlr.Frame3D(origin, U, V, W)
        return cls(frame_direct, semi_angle, arguments[0][1:-1])

    def to_step(self, current_id):
        frame = volmdlr.Frame3D(self.frame.origin, self.frame.w, self.frame.u,
                                self.frame.v)
        content, frame_id = frame.to_step(current_id)
        current_id = frame_id + 1
        content += "#{} = CONICAL_SURFACE('{}',#{},{},{});\n" \
            .format(current_id, self.name, frame_id,
                    0.,
                    round(self.semi_angle, 3))
        return content, current_id

    def frame_mapping(self, frame, side, copy=True):
        basis = frame.Basis()
        if side == 'new':
            new_origin = frame.new_coordinates(self.frame.origin)
            new_u = basis.new_coordinates(self.frame.u)
            new_v = basis.new_coordinates(self.frame.v)
            new_w = basis.new_coordinates(self.frame.w)
            new_frame = volmdlr.Frame3D(new_origin, new_u, new_v, new_w)
            if copy:
                return ConicalSurface3D(new_frame, self.radius, name=self.name)
            else:
                self.frame = new_frame

        if side == 'old':
            new_origin = frame.old_coordinates(self.frame.origin)
            new_u = basis.old_coordinates(self.frame.u)
            new_v = basis.old_coordinates(self.frame.v)
            new_w = basis.old_coordinates(self.frame.w)
            new_frame = volmdlr.Frame3D(new_origin, new_u, new_v, new_w)
            if copy:
                return ConicalSurface3D(new_frame, self.radius, name=self.name)
            else:
                self.frame = new_frame

    def point2d_to_3d(self, point2d: volmdlr.Point2D):
        theta, z = point2d
        r = math.tan(self.semi_angle) * z
        new_point = volmdlr.Point3D(r * math.cos(theta),
                                    r * math.sin(theta),
                                    z)
        return self.frame.old_coordinates(new_point)

    # def point3d_to_2d(self, point3d: volmdlr.Point3D):
    #     z = self.frame.w.dot(point3d)
    #     x, y = point3d.plane_projection2d(self.frame.origin, self.frame.u,
    #                                       self.frame.v)
    #     theta = math.atan2(y, x)
    #     return volmdlr.Point2D(theta, z+0.003)

    def point3d_to_2d(self, point3d: volmdlr.Point3D):
        x, y, z = self.frame.new_coordinates(point3d)
        # x, y = point3d.plane_projection2d(self.frame.origin, self.frame.u,
        #                                   self.frame.v)
        theta = math.atan2(y, x)
        return volmdlr.Point2D(theta, z)

    def rectangular_cut(self, theta1: float, theta2: float,
                        z1: float, z2: float, name: str = ''):
        # theta1 = angle_principal_measure(theta1)
        # theta2 = angle_principal_measure(theta2)
        if theta1 == theta2:
            theta2 += volmdlr.TWO_PI

        p1 = volmdlr.Point2D(theta1, z1)
        p2 = volmdlr.Point2D(theta2, z1)
        p3 = volmdlr.Point2D(theta2, z2)
        p4 = volmdlr.Point2D(theta1, z2)
        outer_contour = volmdlr.wires.ClosedPolygon2D([p1, p2, p3, p4])
        return ConicalFace3D(self, Surface2D(outer_contour, []), name)

    def fullarc3d_to_2d(self, fullarc3d):
        if self.frame.w.is_colinear_to(fullarc3d.normal):
            p1 = self.point3d_to_2d(fullarc3d.start)
            return [vme.LineSegment2D(p1, p1 + volmdlr.TWO_PI * volmdlr.X2D)]
        else:
            raise ValueError('Impossible!')

    def circle3d_to_2d(self, circle3d):
        return []

    def linesegment2d_to_3d(self, linesegment2d):
        theta1, z1 = linesegment2d.start
        theta2, z2 = linesegment2d.end
        if math.isclose(z1, z2, abs_tol=1e-9) and math.isclose(z1, 0.,
                                                               abs_tol=1e-9):
            return []
        elif math.isclose(abs(theta1 - theta2) % volmdlr.TWO_PI, 0., abs_tol=1e-9):
            return [vme.LineSegment3D(
                self.point2d_to_3d(linesegment2d.start),
                self.point2d_to_3d(linesegment2d.end),
            )]
        elif math.isclose(z1, z2, abs_tol=1e-9):

            if abs(theta1 - theta2) % volmdlr.TWO_PI == 0.:
                return [vme.FullArc3D(center=self.frame.origin + z1 * self.frame.w,
                                      start_end=self.point2d_to_3d(linesegment2d.start),
                                      normal=self.frame.w)]
            else:
                return [vme.Arc3D(
                    self.point2d_to_3d(linesegment2d.start),
                    self.point2d_to_3d(
                        volmdlr.Point2D(0.5 * (theta1 + theta2), z1)),
                    self.point2d_to_3d(linesegment2d.end))
                ]
        else:
            raise NotImplementedError('Ellipse?')

    def translation(self, offset: volmdlr.Vector3D, copy=True):
        if copy:
            return self.__class__(self.frame.translation(offset, copy=True),
                                  self.semi_angle)
        else:
            self.frame.translation(offset, copy=False)

    def rotation(self, center, axis, angle, copy=True):
        if copy:
            new_frame = self.frame.rotation(center=center, axis=axis, angle=angle, copy=True)
            return self.__class__(new_frame, self.semi_angle)
        else:
            self.frame.rotation(center, axis, angle, copy=False)

class SphericalSurface3D(Surface3D):
    face_class = 'SphericalFace3D'
    """
    :param frame: Sphere's frame to position it
    :type frame: volmdlr.Frame3D
    :param radius: Sphere's radius
    :type radius: float
    """

    def __init__(self, frame, radius, name=''):
        self.frame = frame
        self.radius = radius
        self.name = name
        # V = frame.v
        # V.normalize()
        # W = frame.w
        # W.normalize()
        # self.plane = Plane3D(frame.origin, V, W)

    def _bounding_box(self):
        points = [self.frame.origin + volmdlr.Point3D(-self.radius,
                                                      -self.radius,
                                                      -self.radius),
                  self.frame.origin + volmdlr.Point3D(self.radius,
                                                      self.radius,
                                                      self.radius),

                  ]
        return volmdlr.core.BoundingBox.from_points(points)

    @classmethod
    def from_step(cls, arguments, object_dict):
        frame3d = object_dict[arguments[1]]
        U, W = frame3d.v, frame3d.u
        U.normalize()
        W.normalize()
        V = W.cross(U)
        frame_direct = volmdlr.Frame3D(frame3d.origin, U, V, W)
        radius = float(arguments[2]) / 1000
        return cls(frame_direct, radius, arguments[0][1:-1])

    def point2d_to_3d(self, point2d):
        # source mathcurve.com/surfaces/sphere
        # -pi<theta<pi, -pi/2<phi<pi/2
        theta, phi = point2d
        x = self.radius * math.cos(phi) * math.cos(theta)
        y = self.radius * math.cos(phi) * math.sin(theta)
        z = self.radius * math.sin(phi)
        return self.frame.old_coordinates(volmdlr.Point3D(x, y, z))

    def point3d_to_2d(self, point3d):
        x, y, z = point3d
        if z < -self.radius:
            z = -self.radius
        elif z > self.radius:
            z = self.radius

        zr = z / self.radius
        phi = math.asin(zr)

        u = math.sqrt((self.radius ** 2) - (z ** 2))
        if u == 0:
            u1, u2 = x, y
        else:
            u1, u2 = round(x / u, 5), round(y / u, 5)
        theta = volmdlr.sin_cos_angle(u1, u2)
        return volmdlr.Point2D(theta, phi)

    def linesegment2d_to_3d(self, linesegment2d):
        start = self.point2d_to_3d(linesegment2d.start)
        interior = self.point2d_to_3d(0.5 * (linesegment2d.start + linesegment2d.end))
        end = self.point2d_to_3d(linesegment2d.end)
        if start == end:
            u = start - self.frame.origin
            u.normalize()
            v = interior - self.frame.origin
            v.normalize()
            normal = u.cross(v)
            return [vme.FullArc3D(self.frame.origin, start, normal)]
        return [vme.Arc3D(start, interior, end)]

    def plot(self, ax=None, color='grey', alpha=0.5):
        points = []
        for i in range(20):
            theta = i / 20. * volmdlr.TWO_PI
            t_points = []
            for j in range(20):
                phi = j / 20. * volmdlr.TWO_PI
                t_points.append(self.point2d_to_3d(volmdlr.Point2D(theta, phi)))
            ax = volmdlr.wires.ClosedPolygon3D(t_points).plot(ax=ax, color=color, alpha=alpha)

        return ax

    def rectangular_cut(self, theta1, theta2, phi1, phi2, name=''):
        if phi1 == phi2:
            phi2 += volmdlr.TWO_PI
        elif phi2 < phi1:
            phi2 += volmdlr.TWO_PI
        if theta1 == theta2:
            theta2 += volmdlr.TWO_PI
        elif theta2 < theta1:
            theta2 += volmdlr.TWO_PI

        p1 = volmdlr.Point2D(theta1, phi1)
        p2 = volmdlr.Point2D(theta1, phi2)
        p3 = volmdlr.Point2D(theta2, phi2)
        p4 = volmdlr.Point2D(theta2, phi1)
        outer_contour = volmdlr.wires.ClosedPolygon2D([p1, p2, p3, p4])
        return SphericalFace3D(self,
                               Surface2D(outer_contour, []),
                               name=name)


class RuledSurface3D(Surface3D):
    face_class = 'RuledFace3D'
    """
    :param frame: frame.w is axis, frame.u is theta=0 frame.v theta=pi/2
    :type frame: volmdlr.Frame3D
    :param radius: Cylinder's radius
    :type radius: float
    """

    def __init__(self,
                 wire1: volmdlr.wires.Wire3D,
                 wire2: volmdlr.wires.Wire3D,
                 name: str = ''):
        self.wire1 = wire1
        self.wire2 = wire2
        self.length1 = wire1.length()
        self.length2 = wire2.length()
        self.name = name

    def point2d_to_3d(self, point2d: volmdlr.Point2D):
        x, y = point2d
        point1 = self.wire1.point_at_abscissa(x * self.length1)
        point2 = self.wire2.point_at_abscissa(x * self.length2)
        joining_line = vme.LineSegment3D(point1, point2)
        point = joining_line.point_at_abscissa(y * joining_line.length())
        return point

    def point3d_to_2d(self, point3d):
        raise NotImplementedError

    def rectangular_cut(self, x1: float, x2: float,
                        y1: float, y2: float, name: str = ''):
        p1 = volmdlr.Point2D(x1, y1)
        p2 = volmdlr.Point2D(x2, y1)
        p3 = volmdlr.Point2D(x2, y2)
        p4 = volmdlr.Point2D(x1, y2)
        outer_contour = volmdlr.wires.ClosedPolygon2D([p1, p2, p3, p4])
        surface2d = Surface2D(outer_contour, [])
        return volmdlr.faces.RuledFace3D(self, surface2d, name)


class BSplineSurface3D(Surface3D):
    face_class = 'BSplineFace3D'

    def __init__(self, degree_u, degree_v, control_points, nb_u, nb_v,
                 u_multiplicities, v_multiplicities, u_knots, v_knots,
                 weights=None, name=''):
        self.control_points = control_points
        self.degree_u = degree_u
        self.degree_v = degree_v
        self.nb_u = nb_u
        self.nb_v = nb_v

        u_knots = vme.standardize_knot_vector(u_knots)
        v_knots = vme.standardize_knot_vector(v_knots)
        self.u_knots = u_knots
        self.v_knots = v_knots
        self.u_multiplicities = u_multiplicities
        self.v_multiplicities = v_multiplicities
        self.weights = weights

        self.control_points_table = []
        points_row = []
        i = 1
        for pt in control_points:
            points_row.append(pt)
            if i == nb_v:
                self.control_points_table.append(points_row)
                points_row = []
                i = 1
            else:
                i += 1
        surface = BSpline.Surface()
        surface.degree_u = degree_u
        surface.degree_v = degree_v
        if weights is None:
            P = [(control_points[i][0], control_points[i][1],
                  control_points[i][2]) for i in range(len(control_points))]
            surface.set_ctrlpts(P, nb_u, nb_v)
        else:
            Pw = [(control_points[i][0] * weights[i],
                   control_points[i][1] * weights[i],
                   control_points[i][2] * weights[i],
                   weights[i]) for i in range(len(control_points))]
            surface.set_ctrlpts(Pw, nb_u, nb_v)
        knot_vector_u = []
        for i, u_knot in enumerate(u_knots):
            knot_vector_u.extend([u_knot] * u_multiplicities[i])
        knot_vector_v = []
        for i, v_knot in enumerate(v_knots):
            knot_vector_v.extend([v_knot] * v_multiplicities[i])
        surface.knotvector_u = knot_vector_u
        surface.knotvector_v = knot_vector_v
        surface.delta = 0.05
        surface_points = surface.evalpts

        self.surface = surface
        # self.points = [volmdlr.Point3D(*p) for p in surface_points]
        volmdlr.core.Primitive3D.__init__(self, name=name)

    def point2d_to_3d(self, point2d: volmdlr.Point2D):
        x, y = point2d
        return volmdlr.Point3D(*self.surface.evaluate_single((x, y)))

    def point3d_to_2d(self, point3d: volmdlr.Point3D):
        # x, y, z = point3d
        def f(x):
            return (point3d - self.point2d_to_3d(
                volmdlr.Point2D(x[0], x[1]))).norm()

        for x0 in [(0, 0), (0, 1), (1, 0), (1, 1), (0.5, 0.5)]:
            sol = scp.optimize.minimize(f, x0=x0,
                                        bounds=[(0, 1), (0, 1)],
                                        options={'eps': 1e-12})
            if sol.fun < 1e-3:
                return volmdlr.Point2D(*sol.x)

        raise RuntimeError(
            'No convergence in point3d to 2d of bspline surface')

    def linesegment2d_to_3d(self, linesegment2d):
        # TODO: this is a non exact method!
        l = linesegment2d.length()        
        points = [self.point2d_to_3d(linesegment2d.point_at_abscissa(i * l/ 10.)) for i in range(11)]
        return [vme.LineSegment3D(p1, p2) \
                for p1, p2 in zip(points[:-1], points[1:])]

    def bsplinecurve3d_to_2d(self, bspline_curve3d):
        # TODO: enhance this, it is a non exact  method!
        l = bspline_curve3d.length()
        points = [self.point3d_to_2d(bspline_curve3d.point_at_abscissa(i / 10 * l)) \
                  for i in range(11)]
        return [vme.LineSegment2D(p1, p2) \
                for p1, p2 in zip(points[:-1], points[1:])]

    def arc3d_to_2d(self, arc3d):
        number_points = math.ceil(arc3d.angle * 7) + 1  # 7 points per radian
        l = arc3d.length()
        points = [self.point3d_to_2d(arc3d.point_at_abscissa(i * l / (number_points - 1))) \
                  for i in range(number_points)]
        return [vme.LineSegment2D(p1, p2) \
                for p1, p2 in zip(points[:-1], points[1:])]

    def _bounding_box(self):
        return volmdlr.core.BoundingBox.from_points(self.control_points)

    def rectangular_cut(self, u1: float, u2: float,
                        v1: float, v2: float, name: str = ''):
        p1 = volmdlr.Point2D(u1, v1)
        p2 = volmdlr.Point2D(u2, v1)
        p3 = volmdlr.Point2D(u2, v2)
        p4 = volmdlr.Point2D(u1, v2)
        outer_contour = volmdlr.wires.ClosedPolygon2D([p1, p2, p3, p4])
        surface = Surface2D(outer_contour, [])
        return PlaneFace3D(self, surface, name)

    def FreeCADExport(self, ip, ndigits=3):
        name = 'primitive{}'.format(ip)
        script = ""
        points = '['
        for i, pts_row in enumerate(self.control_points_table):
            pts = '['
            for j, pt in enumerate(pts_row):
                point = 'fc.Vector({},{},{}),'.format(pt[0], pt[1], pt[2])
                pts += point
            pts = pts[:-1] + '],'
            points += pts
        points = points[:-1] + ']'

        script += '{} = Part.BSplineSurface()\n'.format(name)
        if self.weights is None:
            script += '{}.buildFromPolesMultsKnots({},{},{},udegree={},vdegree={},uknots={},vknots={})\n'.format(
                name, points, self.u_multiplicities, self.v_multiplicities,
                self.degree_u, self.degree_v, self.u_knots, self.v_knots)
        else:
            script += '{}.buildFromPolesMultsKnots({},{},{},udegree={},vdegree={},uknots={},vknots={},weights={})\n'.format(
                name, points, self.u_multiplicities, self.v_multiplicities,
                self.degree_u, self.degree_v, self.u_knots, self.v_knots,
                self.weights)

        return script

    def rotation(self, center, axis, angle, copy=True):
        new_control_points = [p.rotation(center, axis, angle, copy=True) for p in
                              self.control_points]
        new_bsplinesurface3d = BSplineSurface3D(self.degree_u, self.degree_v,
                                                new_control_points, self.nb_u,
                                                self.nb_v,
                                                self.u_multiplicities,
                                                self.v_multiplicities,
                                                self.u_knots, self.v_knots,
                                                self.weights, self.name)
        if copy:
            return new_bsplinesurface3d
        else:
            self.control_points = new_control_points
            self.surface = new_bsplinesurface3d.surface
            # self.points = new_BSplineSurface3D.points

    def translation(self, offset, copy=True):
        new_control_points = [p.translation(offset, True) for p in
                              self.control_points]
        new_bsplinesurface3d = BSplineSurface3D(self.degree_u, self.degree_v,
                                                new_control_points, self.nb_u,
                                                self.nb_v,
                                                self.u_multiplicities,
                                                self.v_multiplicities,
                                                self.u_knots, self.v_knots,
                                                self.weights, self.name)
        if copy:
            return new_bsplinesurface3d
        else:
            self.control_points = new_control_points
            self.surface = new_bsplinesurface3d.surface
            # self.points = new_BSplineSurface3D.points

    def frame_mapping(self, frame, side, copy=True):
        new_control_points = [p.frame_mapping(frame, side, True) for p in
                              self.control_points]
        new_bsplinesurface3d = BSplineSurface3D(self.degree_u, self.degree_v,
                                                new_control_points, self.nb_u,
                                                self.nb_v,
                                                self.u_multiplicities,
                                                self.v_multiplicities,
                                                self.u_knots, self.v_knots,
                                                self.weights, self.name)
        if copy:
            return new_bsplinesurface3d
        else:
            self.control_points = new_control_points
            self.surface = new_bsplinesurface3d.surface
            # self.points = new_BSplineSurface3D.points

    def plot(self, ax=None):
        for p in self.control_points:
            ax = p.plot(ax=ax)
        return ax

    @classmethod
    def from_step(cls, arguments, object_dict):
        name = arguments[0][1:-1]

        degree_u = int(arguments[1])
        degree_v = int(arguments[2])
        points_sets = arguments[3][1:-1].split("),")
        points_sets = [elem + ")" for elem in points_sets[:-1]] + [
            points_sets[-1]]
        control_points = []
        for points_set in points_sets:
            points = [object_dict[int(i[1:])] for i in
                      points_set[1:-1].split(",")]
            nb_v = len(points)
            control_points.extend(points)
        nb_u = int(len(control_points) / nb_v)
        surface_form = arguments[4]
        if arguments[5] == '.F.':
            u_closed = False
        elif arguments[5] == '.T.':
            u_closed = True
        else:
            raise ValueError
        if arguments[6] == '.F.':
            v_closed = False
        elif arguments[6] == '.T.':
            v_closed = True
        else:
            raise ValueError
        self_intersect = arguments[7]
        u_multiplicities = [int(i) for i in arguments[8][1:-1].split(",")]
        v_multiplicities = [int(i) for i in arguments[9][1:-1].split(",")]
        u_knots = [float(i) for i in arguments[10][1:-1].split(",")]
        v_knots = [float(i) for i in arguments[11][1:-1].split(",")]
        knot_spec = arguments[12]

        if 13 in range(len(arguments)):
            weight_data = [float(i) for i in
                           arguments[13][1:-1].replace("(", "").replace(")",
                                                                        "").split(
                               ",")]
        else:
            weight_data = None

        return cls(degree_u, degree_v, control_points, nb_u, nb_v,
                   u_multiplicities, v_multiplicities, u_knots, v_knots,
                   weight_data, name)


class BezierSurface3D(BSplineSurface3D):

    def __init__(self, degree_u: int, degree_v: int,
                 control_points: List[List[volmdlr.Point3D]],
                 nb_u: int, nb_v: int, name=''):

        u_knots = utilities.generate_knot_vector(degree_u, nb_u)
        v_knots = utilities.generate_knot_vector(degree_v, nb_v)

        u_multiplicities = [1] * len(u_knots)
        v_multiplicities = [1] * len(v_knots)

        BSplineSurface3D.__init__(self, degree_u, degree_v,
                                  control_points, nb_u, nb_v,
                                  u_multiplicities, v_multiplicities,
                                  u_knots, v_knots, None, name)


class Face3D(volmdlr.core.Primitive3D):
    min_x_density = 1
    min_y_density = 1

    def __init__(self, surface3d, surface2d: Surface2D,
                 name: str = ''):
        self.surface3d = surface3d
        self.surface2d = surface2d
        self.bounding_box = self._bounding_box()

        volmdlr.core.Primitive3D.__init__(self, name=name)

    def __hash__(self):
        return hash(self.surface3d) + hash(self.surface2d)

    def __eq__(self, other_):
        if other_.__class__.__name__ != self.__class__.__name__:
            return False
        equal = (self.surface3d == other_.surface3d
                 and self.surface2d == other_.surface2d)
        return equal

    def point_belongs(self, point3d: volmdlr.Point3D):
        """
        Tells you if a point is on the 3D face and inside its contour
        """
        point2d = self.surface3d.point3d_to_2d(point3d)
        check_point3d = self.surface3d.point2d_to_3d(point2d)
        if check_point3d.point_distance(point3d) > 1e-6:
            return False

        return self.surface2d.point_belongs(point2d)

    @property
    def outer_contour3d(self):
        """

        """
        return self.surface3d.contour2d_to_3d(self.surface2d.outer_contour)

    @property
    def inner_contours3d(self):
        """

        """
        return [self.surface3d.contour2d_to_3d(c) for c in
                self.surface2d.inner_contours]

    def _bounding_box(self):
        """
        this error is raised to enforce overloading of this method
        """
        raise NotImplementedError(
            '_bounding_box method must be overloaded by {}'.format(
                self.__class__.__name__))

    @classmethod
    def from_step(cls, arguments, object_dict):
        contours = [object_dict[int(arguments[1][0][1:])]]

        # Detecting inner and outer contours
        name = arguments[0][1:-1]
        surface = object_dict[int(arguments[2])]

        if hasattr(surface, 'face_from_contours3d'):
            if (len(contours) == 1) and isinstance(contours[0],
                                                   volmdlr.Point3D):
                return surface

            return surface.face_from_contours3d(contours, name)
        else:
            raise NotImplementedError(
                'Not implemented :face_from_contours3d in {}'.format(surface))

    def to_step(self, current_id):
        xmin, xmax, ymin, ymax = self.surface2d.bounding_rectangle()
        subsurfaces2d = [self.surface2d]
        line_x = None
        if self.surface3d.x_periodicity and (xmax - xmin) >= 0.45 * self.surface3d.x_periodicity:
            line_x = vme.Line2D(volmdlr.Point2D(0.5 * (xmin + xmax), 0),
                                volmdlr.Point2D(
                                    0.5 * (xmin + xmax), 1))
        line_y = None
        if self.surface3d.y_periodicity and (
                ymax - ymin) >= 0.45 * self.surface3d.y_periodicity:
            line_y = vme.Line2D(
                volmdlr.Point2D(0., 0.5 * (ymin + ymax)),
                volmdlr.Point2D(1, 0.5 * (ymin + ymax)))

        if line_x:
            subsurfaces2 = []
            for subsurface2d in subsurfaces2d:
                subsurfaces2.extend(subsurface2d.cut_by_line(line_x))
            subsurfaces2d = subsurfaces2

        if line_y:
            subsurfaces2 = []
            for subsurface2d in subsurfaces2d:
                subsurfaces2.extend(subsurface2d.cut_by_line(line_y))
            subsurfaces2d = subsurfaces2

        if len(subsurfaces2d) > 1:
            content = ''
            face_ids = []
            for subsurface2d in subsurfaces2d:
                face = self.__class__(self.surface3d, subsurface2d)
                # try:

                face_content, face_id = face.to_step_without_splitting(
                    current_id)
                face_ids.append(face_id[0])
                content += face_content
                current_id = face_id[0] + 1
                # except NotImplementedError:
                #     print('Warning: a face of class {} has not been exported due to NotImplementedError'.format(
                #         face.__class__.__name__))
                # except AttributeError:
                #     print(
                #         'Warning: a face of class {} has not been exported due to AttributeError'.format(
                #          face.__class__.__name__))
            return content, face_ids
        else:
            return self.to_step_without_splitting(current_id)

    def to_step_without_splitting(self, current_id):
        
        content, surface3d_id = self.surface3d.to_step(current_id)
        current_id = surface3d_id + 1

        outer_contour_content, outer_contour_id = self.outer_contour3d.to_step(
            current_id)
        # surface_id=surface3d_id)
        content += outer_contour_content
        content += "#{} = FACE_BOUND('{}',#{},.T.);\n".format(
            outer_contour_id + 1, self.name, outer_contour_id)
        contours_ids = [outer_contour_id + 1]
        current_id = outer_contour_id + 2
        for inner_contour3d in self.inner_contours3d:
            inner_contour_content, inner_contour_id = inner_contour3d.to_step(
                current_id)
            # surface_id=surface3d_id)
            content += inner_contour_content
            face_bound_id = inner_contour_id + 1
            content += "#{} = FACE_BOUND('',#{},.T.);\n".format(
                face_bound_id, inner_contour_id)
            contours_ids.append(face_bound_id)
            current_id = face_bound_id + 1

        content += "#{} = ADVANCED_FACE('{}',({}),#{},.T.);\n".format(
            current_id,
            self.name,
            volmdlr.core.step_ids_to_str(contours_ids),
            surface3d_id)
        return content, [current_id]

    def triangulation_lines(self):
        return [], []

    def triangulation(self):
        
        lines_x, lines_y = self.triangulation_lines()
        if lines_x and lines_y:
            surfaces = []
            for surface in self.surface2d.split_by_lines(lines_x):
                surfaces.extend(surface.split_by_lines(lines_y))

        elif lines_x:
            surfaces = self.surface2d.split_by_lines(lines_x)
        elif lines_y:
            surfaces = self.surface2d.split_by_lines(lines_y)
        else:
            surfaces = [self.surface2d]
        mesh2d = surfaces[0].triangulation()
        for subsurface in surfaces[1:]:
            # mesh2d += subsurface.triangulation()
            mesh2d.merge_mesh(subsurface.triangulation())

        return vmd.DisplayMesh3D(
            [vmd.Node3D(*self.surface3d.point2d_to_3d(p)) for p in
             mesh2d.points],
            mesh2d.triangles)

    def plot2d(self, ax=None, color='k', alpha=1):
        if ax is None:
            _, ax = plt.subplots()

        self.outer_contour.plot()

    def rotation(self, center, axis, angle, copy=True):
        if copy:
            new_surface = self.surface3d.rotation(center=center, axis=axis,
                                                  angle=angle, copy=True)
            return self.__class__(new_surface, self.surface2d)
        else:
            self.surface3d.rotation(center=center, axis=axis,
                                    angle=angle, copy=False)
            self.bounding_box = self._bounding_box()

    def translation(self, offset, copy=True):
        if copy:
            new_surface3d = self.surface3d.translation(offset=offset,
                                                       copy=True)
            return self.__class__(new_surface3d, self.surface2d)
        else:
            self.surface3d.translation(offset=offset, copy=False)
            self.bounding_box = self._bounding_box()

    def frame_mapping(self, frame, side, copy=True):
        """
        side = 'old' or 'new'
        """
        if copy:
            new_surface = self.surface3d.frame_mapping(frame, side, copy=True)
            return self.__class__(new_surface, self.surface2d.copy(),
                                  self.name)
        else:
            self.surface3d.frame_mapping(frame, side, copy=False)
            self.bounding_box = self._bounding_box()

    def copy(self):
        return Face3D(self.surface3d.copy(), self.surface2d.copy(), self.name)

    def line_intersections(self,
                                  line: vme.Line3D,
                                  ) -> List[volmdlr.Point3D]:
        intersections = []
        for intersection in self.surface3d.line_intersections(line):
            if self.point_belongs(intersection):
                intersections.append(intersection)

        return intersections

    def linesegment_intersections(self,
                                  linesegment: vme.LineSegment3D,
                                  ) -> List[volmdlr.Point3D]:
        intersections = []
        for intersection in self.surface3d.linesegment_intersections(
                linesegment):
            if self.point_belongs(intersection):
                intersections.append(intersection)

        return intersections

    def plot(self, ax=None, color='k', alpha=1):
        if not ax:
            ax = plt.figure().add_subplot(111, projection='3d')
        self.outer_contour3d.plot(ax=ax, color=color, alpha=alpha)
        return ax


class PlaneFace3D(Face3D):
    """
    :param contours: The face's contour2D
    :type contours: volmdlr.Contour2D
    :param plane: Plane used to place your face
    :type plane: Plane3D
    """
    _standalone_in_db = False
    _generic_eq = True
    _non_serializable_attributes = ['bounding_box', 'polygon2D']
    _non_eq_attributes = ['name', 'bounding_box', 'outer_contour3d',
                          'inner_contours3d']
    _non_hash_attributes = []

    def __init__(self, surface3d: Plane3D, surface2d: Surface2D,
                 name: str = ''):
        # if not isinstance(outer_contour2d, volmdlr.Contour2D):
        #     raise ValueError('Not a contour2D: {}'.format(outer_contour2d))
        Face3D.__init__(self,
                        surface3d=surface3d,
                        surface2d=surface2d,
                        name=name)

    # @classmethod
    # def _repair_points_and_polygon2d(cls, points, plane):
    #     if points[0] == points[-1]:
    #         points = points[:-1]
    #     polygon_points = [
    #         p.to_2d(plane.origin, plane.vectors[0], plane.vectors[1]) for p in
    #         points]
    #     repaired_points = [p.copy() for p in points]
    #     polygon2D = volmdlr.ClosedPolygon2D(polygon_points)
    #     if polygon2D.SelfIntersect()[0]:
    #         repaired_points = [repaired_points[1]] + [
    #             repaired_points[0]] + repaired_points[2:]
    #         polygon_points = [polygon_points[1]] + [
    #             polygon_points[0]] + polygon_points[2:]
    #         if polygon_points[0] == polygon_points[-1]:
    #             repaired_points = repaired_points[:-1]
    #             polygon_points = polygon_points[:-1]
    #         polygon2D = volmdlr.ClosedPolygon2D(polygon_points)
    #     return repaired_points, polygon2D

    @classmethod
    def dict_to_object(cls, dict_):
        plane3d = Plane3D.dict_to_object(dict_['surface3d'])
        surface2d = Surface2D.dict_to_object(dict_['surface2d'])
        return cls(plane3d, surface2d, dict_['name'])

    def copy(self):
        return PlaneFace3D(self.surface3d.copy(), self.surface2d.copy(),
                           self.name)

    def _bounding_box(self):
        """
        """
        return self.outer_contour3d._bounding_box()

    # def average_center_point(self):
    #     """
    #     excluding holes
    #     """
    #     points = self.points
    #     nb = len(points)
    #     x = npy.sum([p[0] for p in points]) / nb
    #     y = npy.sum([p[1] for p in points]) / nb
    #     z = npy.sum([p[2] for p in points]) / nb
    #     return volmdlr.Point3D((x, y, z))

    def distance_to_point(self, point, return_other_point=False):
        # """
        # Only works if the surface is planar
        # TODO : this function does not take into account if Face has holes
        # """
        # On projette le point sur la surface plane
        # Si le point est à l'intérieur de la face,
        # on retourne la distance de projection
        # Si le point est à l'extérieur, on projette le point sur le plan
        # On calcule en 2D la distance entre la projection
        # et le polygone contour
        # On utilise le theroeme de Pythagore pour calculer
        # la distance minimale entre le point et le contour

        projected_pt = point.plane_projection3d(self.surface3d.frame.origin,
                                               self.surface3d.frame.u,
                                               self.surface3d.frame.v)
        projection_distance = point.point_distance(projected_pt)

        if self.point_belongs(projected_pt):
            if return_other_point:
                return projection_distance, projected_pt
            return projection_distance

        point_2D = point.to_2d(self.surface3d.frame.origin, self.surface3d.frame.u,
                               self.surface3d.frame.v)

        polygon2D = self.surface2d.outer_contour.to_polygon(angle_resolution=10)
        border_distance, other_point = polygon2D.point_border_distance(point_2D, return_other_point=True)

        other_point = self.surface3d.point2d_to_3d(volmdlr.Point2D(*other_point))

        if return_other_point:
            return (projection_distance ** 2 + border_distance ** 2) ** 0.5, \
                   other_point
        return (projection_distance ** 2 + border_distance ** 2) ** 0.5

    def minimum_distance_points_plane(self, other_plane_face,
                                      return_points=False):
        ## """
        ## Only works if the surface is planar
        ## TODO : this function does not take into account if Face has holes
        ## TODO : TRAITER LE CAS OU LA DISTANCE LA PLUS COURTE N'EST PAS D'UN SOMMET
        ## """
        # On calcule la distance entre la face 1 et chaque point de la face 2
        # On calcule la distance entre la face 2 et chaque point de la face 1

        # if self.face_intersection(other_plane_face) is not None:
        #     return 0, None, None
        #
        # polygon1_points_3D = [volmdlr.Point3D(p.vector) for p in
        #                       self.contours3d[0].tessel_points]
        # polygon2_points_3D = [volmdlr.Point3D(p.vector) for p in
        #                       other_plane_face.contours3d[0].tessel_points]
        #
        # distances = []
        # if not return_points:
        #     d_min = other_plane_face.distance_to_point(polygon1_points_3D[0])
        #     for point1 in polygon1_points_3D[1:]:
        #         d = other_plane_face.distance_to_point(point1)
        #         if d < d_min:
        #             d_min = d
        #     for point2 in polygon2_points_3D:
        #         d = self.distance_to_point(point2)
        #         if d < d_min:
        #             d_min = d
        #     return d_min
        #
        # else:
        #     for point1 in polygon1_points_3D:
        #         d, other_point = other_plane_face.distance_to_point(
        #             point1,
        #             return_other_point=True)
        #         distances.append((d, point1, other_point))
        #     for point2 in polygon2_points_3D:
        #         d, other_point = self.distance_to_point(
        #             point2,
        #             return_other_point=True
        #         )
        #         distances.append((d, point2, other_point))
        #
        # d_min, point_min, other_point_min = distances[0]
        # for distance in distances[1:]:
        #     if distance[0] < d_min:
        #         d_min = distance[0]
        #         point_min = distance[1]
        #         other_point_min = distance[2]
        #
        # return point_min, other_point_min

        min_distance = math.inf
        for edge1 in self.outer_contour3d.primitives:
            for edge2 in other_plane_face.outer_contour3d.primitives:
                dist = edge1.minimum_distance(edge2,
                                              return_points=return_points)
                if return_points:
                    if dist[0] < min_distance:
                        min_distance = dist[0]
                        p1, p2 = dist[1], dist[2]
                else:
                    if dist < min_distance:
                        min_distance = dist
        if return_points:
            return min_distance, p1, p2
        else:
            return min_distance

    def edge_intersections(self, edge):
        intersections = []
        linesegment = vme.LineSegment3D(edge.start, edge.end)
        for surface3d_inter in self.surface3d.linesegment_intersections(linesegment):
            point2d = self.surface3d.point3d_to_2d(surface3d_inter)
            if self.surface2d.point_belongs(point2d):
                intersections.append(surface3d_inter)

        return intersections

    def face_intersections(self, face2):
        ## """
        ## Only works if the surface is planar
        ## TODO : this function does not take into account if Face has holes
        ## """
        bbox1 = self.bounding_box
        bbox2 = face2.bounding_box
        if not bbox1.bbox_intersection(bbox2):
            return []

        intersections = []

        for edge2 in face2.outer_contour3d.primitives:
            intersection_points = self.edge_intersections(edge2)
            if intersection_points:
                intersections.extend(intersection_points)
        for edge1 in self.outer_contour3d.primitives:
            intersection_points = face2.edge_intersections(edge1)
            if intersection_points:
                intersections.extend(intersection_points)
        if intersections:
            primitive = volmdlr.edges.LineSegment3D(intersections[0], intersections[1])
            intersections = volmdlr.wires.Wire3D([primitive])
            return intersections

        return intersections

    def minimum_distance(self, other_face, return_points=False):
        if other_face.__class__ is CylindricalFace3D:
            p1, p2 = other_face.minimum_distance_points_cyl(self)
            if return_points:
                return p1.point_distance(p2), p1, p2
            else:
                return p1.point_distance(p2)

        if other_face.__class__ is PlaneFace3D:
            if return_points:
                dist, p1, p2 = self.minimum_distance_points_plane(other_face,
                                                                  return_points=return_points)
                return dist, p1, p2
            else:
                dist = self.minimum_distance_points_plane(other_face,
                                                          return_points=return_points)
                return dist

        if other_face.__class__ is ToroidalFace3D:
            p1, p2 = other_face.minimum_distance_points_plane(self)
            if return_points:
                return p1.point_distance(p2), p1, p2
            else:
                return p1.point_distance(p2)

        else:
            return NotImplementedError
        
    def get_face_cutting_contours(self, dict_intersecting_combinations):
        '''
            :param face: A face object 
            :param dict_intersecting_combinations: dictionary containing as keys the combination of intersecting faces 
             and as the values the resulting primitive from the intersection of these two faces

            return a list all contours cutting one particular face
        '''
        face_intersecting_primitives2d = []
        for intersecting_combination in dict_intersecting_combinations.keys():
            if self in intersecting_combination:
                primitive2 = dict_intersecting_combinations[intersecting_combination].primitives[0]
                primitive2_2d = volmdlr.edges.LineSegment2D(self.surface3d.point3d_to_2d(primitive2.start), self.surface3d.point3d_to_2d(primitive2.end))
                face_intersecting_primitives2d.append(primitive2_2d)
        
        # new_contour = volmdlr.wires.Contour2D(face_intersecting_primitives2d[:])
        list_cutting_contours = volmdlr.wires.Contour2D.contours_from_edges(face_intersecting_primitives2d[:])

        return list_cutting_contours

<<<<<<< HEAD
    def divide_face(self, list_cutting_contours, inter_points_contour):
        '''
            :param list_cutting_contours: list of contours cutting the face
            :param inter_points_contour: when extracting a contour from another contour. It defines the extracted contour as being between the two points if True and outside these points if False
=======
    def divide_face(self, list_cutting_contours, inside):
        '''
            :param list_cutting_contours: list of contours cutting the face
            :param inside: when extracting a contour from another contour. It defines the extracted contour as being between the two points if True and outside these points if False
>>>>>>> de8dfb48
            return a list new faces resulting from face division 
        '''
        list_faces = []
        list_open_cutting_contours = []
        list_closed_cutting_contours = []
        for cutting_contour in list_cutting_contours:
            if cutting_contour.primitives[0].start != cutting_contour.primitives[-1].end:
                list_open_cutting_contours.append(cutting_contour)
            else:
                list_closed_cutting_contours.append(cutting_contour)
        
        if list_open_cutting_contours:
<<<<<<< HEAD
            new_faces_contours = self.surface2d.outer_contour.divide(list_open_cutting_contours, inter_points_contour)
=======
            new_faces_contours = self.surface2d.outer_contour.divide(list_open_cutting_contours, inside)
>>>>>>> de8dfb48
            for contour in new_faces_contours:
                list_faces.append(PlaneFace3D(self.surface3d, Surface2D(contour, [])))
                    
        if list_closed_cutting_contours:
            new_contour = list_closed_cutting_contours[0]
            if len(new_contour.primitives) >= 3 and new_contour.primitives[0].start == new_contour.primitives[-1].end:
                surf3d = self.surface3d
                surf2d = Surface2D(self.surface2d.outer_contour, [new_contour])
                new_plane = PlaneFace3D(surf3d, surf2d)
                list_faces.append(new_plane)
                list_faces.append(PlaneFace3D(surf3d, Surface2D(new_contour, [])))
            else:
                surf3d = self.surface3d
                surf2d = Surface2D(self.surface2d.outer_contour, [])
                new_plane = PlaneFace3D(surf3d, surf2d)
                list_faces.append(new_plane)

        return list_faces


class Triangle3D(PlaneFace3D):
    """
    :param point1: The first point
    :type point1: volmdlr.Point3D
    :param point2: The second point
    :type point2: volmdlr.Point3D
    :param point3: The third point
    :type point3: volmdlr.Point3D
    """
    _standalone_in_db = False
    # _generic_eq = True
    # _non_serializable_attributes = ['bounding_box', 'polygon2D']
    # _non_eq_attributes = ['name', 'bounding_box', 'outer_contour3d',
    #                       'inner_contours3d']
    # _non_hash_attributes = []

    def __init__(self, point1: volmdlr.Point3D, point2: volmdlr.Point3D,
                 point3: volmdlr.Point3D, alpha=1, color=None, name: str = ''):
        self.point1 = point1
        self.point2 = point2
        self.point3 = point3
        self.points = [self.point1, self.point2, self.point3]
        self.color = color
        self.alpha = alpha
        self.name = name
        
        self._utd_surface3d = False
        self._utd_surface2d = False
        self.bounding_box = self._bounding_box()
        
        # Don't use inheritence for performance: class method fakes face3D behavior
        # Face3D.__init__(self,
        #                 surface3d=plane3d,
        #                 surface2d=surface2d,
        #                 name=name)
        
    def _bounding_box(self):
        return volmdlr.core.BoundingBox.from_points([self.point1, self.point2, self.point3])
        
    @property
    def surface3d(self):
        if not self._utd_surface3d:
            self._surface3d = Plane3D.from_3_points(self.point1, self.point2, self.point3)
            self._utd_surface3d = True
        return self._surface3d

    @property
    def surface2d(self):
        if not self._utd_surface2d:
            plane3d = self.surface3d
            contour3d = volmdlr.wires.Contour3D([vme.LineSegment3D(self.point1, self.point2),
                                                 vme.LineSegment3D(self.point2, self.point3),
                                                 vme.LineSegment3D(self.point3, self.point1)])
            
            contour2d = contour3d.to_2d(plane3d.frame.origin, 
                                        plane3d.frame.u, plane3d.frame.v)
            
            self._surface2d = Surface2D(outer_contour=contour2d, inner_contours=[])

            self._utd_surface2d = True
        return self._surface2d

    
    @classmethod
    def dict_to_object(cls, dict_):
        point1 = volmdlr.Point3D.dict_to_object(dict_['point1'])
        point2 = volmdlr.Point3D.dict_to_object(dict_['point2'])
        point3 = volmdlr.Point3D.dict_to_object(dict_['point3'])
        return cls(point1, point2, point3, dict_['name'])
    
    def area(self):
        # Formula explained here: https://www.triangle-calculator.com/?what=vc
        a = self.point1.point_distance(self.point2)
        b = self.point2.point_distance(self.point3)
        c = self.point3.point_distance(self.point1)
           
        semi_perimeter = (a + b + c)/2
        
        try : 
        #Area with Heron's formula
            area = math.sqrt(semi_perimeter*(semi_perimeter-a)*(semi_perimeter-b)*(semi_perimeter-c))
        except ValueError :
            area = 0
        
        return area
    
    def height(self):
        # Formula explained here: https://www.triangle-calculator.com/?what=vc
        # Basis = vector point1 to point2d
        return 2*self.area()/self.point1.point_distance(self.point2)
    
    def frame_mapping(self, frame, side, copy=True):
        """
        side = 'old' or 'new'
        """
        if copy:
            np1 = self.point1.frame_mapping(frame, side, copy=True)
            np2 = self.point2.frame_mapping(frame, side, copy=True)
            np3 = self.point3.frame_mapping(frame, side, copy=True)
            return self.__class__(np1, np2, np3, self.name)
        else:
            self.point1.frame_mapping(frame, side, copy=False)
            self.point2.frame_mapping(frame, side, copy=False)
            self.point3.frame_mapping(frame, side, copy=False)
            self.bounding_box = self._bounding_box()
    
    def copy(self):
        return Triangle3D(self.point1.copy(), self.point2.copy(), self.point3.copy(),
                           self.name)


    def triangulation(self):
        return vmd.DisplayMesh3D([vmd.Node3D.from_point(self.point1),
                                  vmd.Node3D.from_point(self.point2),
                                  vmd.Node3D.from_point(self.point3)],
                                 [(0, 1, 2)])
    
    def translation(self, offset, copy=True):
        new_point1 = self.point1.translation(offset, True)
        new_point2 = self.point2.translation(offset, True)
        new_point3 = self.point3.translation(offset, True)
        
        new_triangle = Triangle3D(new_point1, new_point2, new_point3,
                                  self.alpha, self.color, self.name)
        if copy:
            return new_triangle
        else:
            self.point1 = new_point1
            self.point2 = new_point2
            self.point3 = new_point3
            
    def rotation(self, center, axis, angle, copy=True):
        new_point1 = self.point1.rotation(center, axis, angle, copy=True)
        new_point2 = self.point2.rotation(center, axis, angle, copy=True)
        new_point3 = self.point3.rotation(center, axis, angle, copy=True)

        new_triangle = Triangle3D(new_point1, new_point2, new_point3,
                                  self.alpha, self.color, self.name)
        if copy:
            return new_triangle
        else:
            self.point1 = new_point1
            self.point2 = new_point2
            self.point3 = new_point3
            
    def subdescription(self, resolution = 0.01) :
        frame = self.surface3d.frame
        pts2d = [pt.to_2d(frame.origin, frame.u, frame.v) for pt in self.points]
        t_poly2d = volmdlr.wires.ClosedPolygon2D(pts2d)
        
        xmin, xmax = min(pt.x for pt in pts2d), max(pt.x for pt in pts2d)
        ymin, ymax = min(pt.y for pt in pts2d), max(pt.y for pt in pts2d)
        
        nx, ny = int(((xmax-xmin)/resolution)+2), int(((ymax-ymin)/resolution)+2)
        points_box = []
        for i in range(nx) :
            x = xmin + i*resolution
            if x > xmax :
                x=xmax
            if x == xmin :
                x = xmin + 0.01*resolution
            for j in range(ny) :
                y = ymin + j*resolution
                if y > ymax :
                    y=ymax
                if y == ymin : 
                    y = ymin + 0.01*resolution
                points_box.append(volmdlr.Point2D(x,y))
        
        points = self.points
        for pt in points_box :
            if t_poly2d.point_belongs(pt):
                points.append(pt.to_3d(frame.origin, frame.u, frame.v))
        
        return points
    
    def middle(self):
        return (self.point1+self.point2+self.point3)/3
    
class CylindricalFace3D(Face3D):
    """
    :param contours2d: The cylinder's contour2D
    :type contours2d: volmdlr.Contour2D
    :param cylindricalsurface3d: Information about the Cylinder
    :type cylindricalsurface3d: CylindricalSurface3D
    :param points: contours2d's point
    :type points: List of volmdlr.Point2D

    :Example:
        >>> contours2d is rectangular and will create a classic cylinder with x= 2*pi*radius, y=h
    """
    min_x_density = 5
    min_y_density = 1

    def __init__(self,
                 cylindricalsurface3d: CylindricalSurface3D,
                 surface2d: Surface2D,
                 name: str = ''):

        self.radius = cylindricalsurface3d.radius
        self.center = cylindricalsurface3d.frame.origin
        self.normal = cylindricalsurface3d.frame.w
        Face3D.__init__(self, surface3d=cylindricalsurface3d,
                        surface2d=surface2d,
                        name=name)

    def copy(self):
        return CylindricalFace3D(self.surface3d.copy(), self.surface2d.copy(),
                           self.name)

    def _bounding_box(self):
        theta_min, theta_max, zmin, zmax = self.surface2d.outer_contour.bounding_rectangle()

        lower_center = self.surface3d.frame.origin + zmin * self.surface3d.frame.w
        upper_center = self.surface3d.frame.origin + zmax * self.surface3d.frame.w

        xmin, xmax = volmdlr.geometry.cos_image(theta_min, theta_max)
        ymin, ymax = volmdlr.geometry.sin_image(theta_min, theta_max)
        
        points = [(lower_center
                   + xmin * self.surface3d.radius * self.surface3d.frame.u
                   + ymin * self.surface3d.radius * self.surface3d.frame.v),
                  (lower_center
                   + xmax * self.surface3d.radius * self.surface3d.frame.u
                   + ymin * self.surface3d.radius * self.surface3d.frame.v),
                  (lower_center
                   + xmin * self.surface3d.radius * self.surface3d.frame.u
                   + ymax * self.surface3d.radius * self.surface3d.frame.v),
                  (lower_center
                   + xmax * self.surface3d.radius * self.surface3d.frame.u
                   + ymax * self.surface3d.radius * self.surface3d.frame.v),
                  (upper_center
                   + xmin * self.surface3d.radius * self.surface3d.frame.u
                   + ymin * self.surface3d.radius * self.surface3d.frame.v),
                  (upper_center
                   + xmax * self.surface3d.radius * self.surface3d.frame.u
                   + ymin * self.surface3d.radius * self.surface3d.frame.v),
                  (upper_center
                   + xmin * self.surface3d.radius * self.surface3d.frame.u
                   + ymax * self.surface3d.radius * self.surface3d.frame.v),
                  (upper_center
                   + xmax * self.surface3d.radius * self.surface3d.frame.u
                   + ymax * self.surface3d.radius * self.surface3d.frame.v)]
        
        return volmdlr.core.BoundingBox.from_points(points)

    def triangulation_lines(self, angle_resolution=5):
        theta_min, theta_max, zmin, zmax = self.surface2d.bounding_rectangle()
        delta_theta = theta_max - theta_min
        nlines = math.ceil(delta_theta * angle_resolution)
        lines = []
        for i in range(nlines):
            theta = theta_min + (i + 1) / (nlines + 1) * delta_theta
            lines.append(vme.Line2D(volmdlr.Point2D(theta, zmin),
                                    volmdlr.Point2D(theta, zmax)))
        return lines, []

    def range_closest(list_point, radius, frame):
        points_set = volmdlr.delete_double_point(list_point)
        points_set3D = CylindricalFace3D.points2d_to3d(None, [points_set],
                                                       radius, frame)

        points_3dint = [points_set3D[0]]
        points_2dint = [points_set[0]]
        s = 1
        for k in range(1, len(points_set)):
            closest = points_set3D[s]
            while closest is None:
                s += 1
                closest = points_set3D[s]
            dist_min = (points_3dint[-1] - closest).norm()
            pos = s
            for i in range(s + 1, len(points_set3D)):
                close_test = points_set3D[i]
                if close_test is None:
                    continue
                else:
                    dist_test = (points_3dint[-1] - close_test).norm()
                    if dist_test <= dist_min:
                        dist_min = dist_test
                        closest = close_test
                        pos = i
            points_2dint.append(points_set[pos])
            points_set3D[pos] = None

        return points_2dint

    # def frame_mapping(self, frame, side, copy=True):
    #     if copy:
    #         new_cylindricalsurface3d = CylindricalSurface3D.frame_mapping(
    #             frame, side, copy)
    #         return CylindricalFace3D(self.contours2d, new_cylindricalsurface3d,
    #                                  points=self.points, name=self.name)
    #     else:
    #         self.cylindricalsurface3d.frame_mapping(frame, side, copy=False)

    def minimum_maximum(self, contour2d, radius):
        points = contour2d.tessel_points

        min_h, min_theta = min([pt[1] for pt in points]), min(
            [pt[0] for pt in points])
        max_h, max_theta = max([pt[1] for pt in points]), max(
            [pt[0] for pt in points])
        return min_h, min_theta, max_h, max_theta

    def minimum_distance_points_cyl(self, other_cyl):
        r1, r2 = self.radius, other_cyl.radius
        min_h1, min_theta1, max_h1, max_theta1 = self.minimum_maximum(
            self.contours2d[0], r1)
        
        n1 = self.normal
        u1 = self.cylindricalsurface3d.frame.u
        v1 = self.cylindricalsurface3d.frame.v
        frame1 = volmdlr.Frame3D(self.center, u1, v1, n1)

        min_h2, min_theta2, max_h2, max_theta2 = self.minimum_maximum(
            other_cyl.contours2d[0], r2)

        n2 = other_cyl.normal
        u2 = other_cyl.cylindricalsurface3d.frame.u
        v2 = other_cyl.cylindricalsurface3d.frame.v
        frame2 = volmdlr.Frame3D(other_cyl.center, u2, v2, n2)
        # st2 = volmdlr.Point3D((r2*math.cos(min_theta2), r2*math.sin(min_theta2), min_h2))
        # start2 = frame2.old_coordinates(st2)

        w = other_cyl.center - self.center

        n1n1, n1u1, n1v1, n1n2, n1u2, n1v2 = n1.dot(n1), n1.dot(u1), n1.dot(
            v1), n1.dot(n2), n1.dot(u2), n1.dot(v2)
        u1u1, u1v1, u1n2, u1u2, u1v2 = u1.dot(u1), u1.dot(v1), u1.dot(
            n2), u1.dot(u2), u1.dot(v2)
        v1v1, v1n2, v1u2, v1v2 = v1.dot(v1), v1.dot(n2), v1.dot(u2), v1.dot(v2)
        n2n2, n2u2, n2v2 = n2.dot(n2), n2.dot(u2), n2.dot(v2)
        u2u2, u2v2, v2v2 = u2.dot(u2), u2.dot(v2), v2.dot(v2)

        w2, wn1, wu1, wv1, wn2, wu2, wv2 = w.dot(w), w.dot(n1), w.dot(
            u1), w.dot(v1), w.dot(n2), w.dot(u2), w.dot(v2)

        # x = (theta1, h1, theta2, h2)
        def distance_squared(x):
            return (n1n1 * (x[1] ** 2) + u1u1 * ((math.cos(x[0])) ** 2) * (
                    r1 ** 2) + v1v1 * ((math.sin(x[0])) ** 2) * (r1 ** 2)
                    + w2 + n2n2 * (x[3] ** 2) + u2u2 * (
                            (math.cos(x[2])) ** 2) * (r2 ** 2) + v2v2 * (
                            (math.sin(x[2])) ** 2) * (r2 ** 2)
                    + 2 * x[1] * r1 * math.cos(x[0]) * n1u1 + 2 * x[
                        1] * r1 * math.sin(x[0]) * n1v1 - 2 * x[1] * wn1
                    - 2 * x[1] * x[3] * n1n2 - 2 * x[1] * r2 * math.cos(
                        x[2]) * n1u2 - 2 * x[1] * r2 * math.sin(x[2]) * n1v2
                    + 2 * math.cos(x[0]) * math.sin(x[0]) * u1v1 * (
                            r1 ** 2) - 2 * r1 * math.cos(x[0]) * wu1
                    - 2 * r1 * x[3] * math.cos(
                        x[0]) * u1n2 - 2 * r1 * r2 * math.cos(x[0]) * math.cos(
                        x[2]) * u1u2
                    - 2 * r1 * r2 * math.cos(x[0]) * math.sin(
                        x[2]) * u1v2 - 2 * r1 * math.sin(x[0]) * wv1
                    - 2 * r1 * x[3] * math.sin(
                        x[0]) * v1n2 - 2 * r1 * r2 * math.sin(x[0]) * math.cos(
                        x[2]) * v1u2
                    - 2 * r1 * r2 * math.sin(x[0]) * math.sin(
                        x[2]) * v1v2 + 2 * x[3] * wn2 + 2 * r2 * math.cos(
                        x[2]) * wu2
                    + 2 * r2 * math.sin(x[2]) * wv2 + 2 * x[3] * r2 * math.cos(
                        x[2]) * n2u2 + 2 * x[3] * r2 * math.sin(x[2]) * n2v2
                    + 2 * math.cos(x[2]) * math.sin(x[2]) * u2v2 * (r2 ** 2))

        x01 = npy.array([(min_theta1 + max_theta1) / 2, (min_h1 + max_h1) / 2,
                         (min_theta2 + max_theta2) / 2, (min_h2 + max_h2) / 2])
        x02 = npy.array([min_theta1, (min_h1 + max_h1) / 2,
                         min_theta2, (min_h2 + max_h2) / 2])
        x03 = npy.array([max_theta1, (min_h1 + max_h1) / 2,
                         max_theta2, (min_h2 + max_h2) / 2])

        minimax = [(min_theta1, min_h1, min_theta2, min_h2),
                   (max_theta1, max_h1, max_theta2, max_h2)]

        res1 = scp.optimize.least_squares(distance_squared, x01,
                                          bounds=minimax)
        res2 = scp.optimize.least_squares(distance_squared, x02,
                                          bounds=minimax)
        res3 = scp.optimize.least_squares(distance_squared, x03,
                                          bounds=minimax)

        pt1 = volmdlr.Point3D(
            (r1 * math.cos(res1.x[0]), r1 * math.sin(res1.x[0]), res1.x[1]))
        p1 = frame1.old_coordinates(pt1)
        pt2 = volmdlr.Point3D(
            (r2 * math.cos(res1.x[2]), r2 * math.sin(res1.x[2]), res1.x[3]))
        p2 = frame2.old_coordinates(pt2)
        d = p1.point_distance(p2)
        result = res1

        res = [res2, res3]
        for couple in res:
            pttest1 = volmdlr.Point3D((r1 * math.cos(couple.x[0]),
                                       r1 * math.sin(couple.x[0]),
                                       couple.x[1]))
            pttest2 = volmdlr.Point3D((r2 * math.cos(couple.x[2]),
                                       r2 * math.sin(couple.x[2]),
                                       couple.x[3]))
            ptest1 = frame1.old_coordinates(pttest1)
            ptest2 = frame2.old_coordinates(pttest2)
            dtest = ptest1.point_distance(ptest2)
            if dtest < d:
                result = couple
                p1, p2 = ptest1, ptest2

        pt1_2d, pt2_2d = volmdlr.Point2D(
            (result.x[0], result.x[1])), volmdlr.Point2D(
            (result.x[2], result.x[3]))

        if not (self.contours2d[0].point_belongs(pt1_2d)):
            # Find the closest one
            points_contours1 = self.contours2d[0].tessel_points

            poly1 = volmdlr.ClosedPolygon2D(points_contours1)
            d1, new_pt1_2d = poly1.PointBorderDistance(pt1_2d,
                                                       return_other_point=True)
            pt1 = volmdlr.Point3D((r1 * math.cos(new_pt1_2d.vector[0]),
                                   r1 * math.sin(new_pt1_2d.vector[0]),
                                   new_pt1_2d.vector[1]))
            p1 = frame1.old_coordinates(pt1)

        if not (other_cyl.contours2d[0].point_belongs(pt2_2d)):
            # Find the closest one
            points_contours2 = other_cyl.contours2d[0].tessel_points

            poly2 = volmdlr.ClosedPolygon2D(points_contours2)
            d2, new_pt2_2d = poly2.PointBorderDistance(pt2_2d,
                                                       return_other_point=True)
            pt2 = volmdlr.Point3D((r2 * math.cos(new_pt2_2d.vector[0]),
                                   r2 * math.sin(new_pt2_2d.vector[0]),
                                   new_pt2_2d.vector[1]))
            p2 = frame2.old_coordinates(pt2)

        return p1, p2

    def minimum_distance_points_plane(self,
                                      planeface):  # Planeface with contour2D
        #### ADD THE FACT THAT PLANEFACE.CONTOURS : [0] = contours totale, le reste = trous
        r = self.radius
        min_h1, min_theta1, max_h1, max_theta1 = self.minimum_maximum(
            self.contours2d[0], r)

        n1 = self.normal
        u1 = self.cylindricalsurface3d.frame.u
        v1 = self.cylindricalsurface3d.frame.v
        frame1 = volmdlr.Frame3D(self.center, u1, v1, n1)
        # st1 = volmdlr.Point3D((r*math.cos(min_theta1), r*math.sin(min_theta1), min_h1))
        # start1 = frame1.old_coordinates(st1)

        poly2d = planeface.polygon2D
        pfpoints = poly2d.points
        xmin, ymin = min([pt[0] for pt in pfpoints]), min(
            [pt[1] for pt in pfpoints])
        xmax, ymax = max([pt[0] for pt in pfpoints]), max(
            [pt[1] for pt in pfpoints])
        origin, vx, vy = planeface.plane.origin, planeface.plane.vectors[0], \
                         planeface.plane.vectors[1]
        pf1_2d, pf2_2d = volmdlr.Point2D((xmin, ymin)), volmdlr.Point2D(
            (xmin, ymax))
        pf3_2d, pf4_2d = volmdlr.Point2D((xmax, ymin)), volmdlr.Point2D(
            (xmax, ymax))
        pf1, pf2 = pf1_2d.to_3d(origin, vx, vy), pf2_2d.to_3d(origin, vx, vy)
        pf3, _ = pf3_2d.to_3d(origin, vx, vy), pf4_2d.to_3d(origin, vx, vy)

        u, v = (pf3 - pf1), (pf2 - pf1)
        u.normalize()
        v.normalize()

        w = pf1 - self.center

        n1n1, n1u1, n1v1, n1u, n1v = n1.dot(n1), n1.dot(u1), n1.dot(
            v1), n1.dot(u), n1.dot(v)
        u1u1, u1v1, u1u, u1v = u1.dot(u1), u1.dot(v1), u1.dot(u), u1.dot(v)
        v1v1, v1u, v1v = v1.dot(v1), v1.dot(u), v1.dot(v)
        uu, uv, vv = u.dot(u), u.dot(v), v.dot(v)

        w2, wn1, wu1, wv1, wu, wv = w.dot(w), w.dot(n1), w.dot(u1), w.dot(
            v1), w.dot(u), w.dot(v)

        # x = (h, theta, x, y)
        def distance_squared(x):
            return (n1n1 * (x[0] ** 2) + ((math.cos(x[1])) ** 2) * u1u1 * (
                    r ** 2) + ((math.sin(x[1])) ** 2) * v1v1 * (r ** 2)
                    + w2 + uu * (x[2] ** 2) + vv * (x[3] ** 2) + 2 * x[
                        0] * math.cos(x[1]) * r * n1u1
                    + 2 * x[0] * math.sin(x[1]) * r * n1v1 - 2 * x[
                        0] * wn1 - 2 * x[0] * x[2] * n1u
                    - 2 * x[0] * x[3] * n1v + 2 * math.sin(x[1]) * math.cos(
                        x[1]) * u1v1 * (r ** 2)
                    - 2 * r * math.cos(x[1]) * wu1 - 2 * r * x[2] * math.cos(
                        x[1]) * u1u
                    - 2 * r * x[3] * math.sin(x[1]) * u1v - 2 * r * math.sin(
                        x[1]) * wv1
                    - 2 * r * x[2] * math.sin(x[1]) * v1u - 2 * r * x[
                        3] * math.sin(x[1]) * v1v
                    + 2 * x[2] * wu + 2 * x[3] * wv + 2 * x[2] * x[3] * uv)

        x01 = npy.array([(min_h1 + max_h1) / 2, (min_theta1 + max_theta1) / 2,
                         (xmax - xmin) / 2, (ymax - ymin) / 2])

        minimax = [(min_h1, min_theta1, 0, 0),
                   (max_h1, max_theta1, xmax - xmin, ymax - ymin)]

        res1 = scp.optimize.least_squares(distance_squared, x01,
                                          bounds=minimax)

        pt1 = volmdlr.Point3D(
            (r * math.cos(res1.x[1]), r * math.sin(res1.x[1]), res1.x[0]))
        p1 = frame1.old_coordinates(pt1)
        p2 = pf1 + res1.x[2] * u + res1.x[3] * v
        pt1_2d = volmdlr.Point2D((res1.x[1], res1.x[0]))
        pt2_2d = p2.to_2d(pf1, u, v)

        if not (self.contours2d[0].point_belongs(pt1_2d)):
            # Find the closest one
            points_contours1 = self.contours2d[0].tessel_points

            poly1 = volmdlr.ClosedPolygon2D(points_contours1)
            d1, new_pt1_2d = poly1.PointBorderDistance(pt1_2d,
                                                       return_other_point=True)
            pt1 = volmdlr.Point3D((r * math.cos(new_pt1_2d.vector[0]),
                                   r * math.sin(new_pt1_2d.vector[0]),
                                   new_pt1_2d.vector[1]))
            p1 = frame1.old_coordinates(pt1)

        if not (planeface.contours[0].point_belongs(pt2_2d)):
            # Find the closest one
            d2, new_pt2_2d = planeface.polygon2D.PointBorderDistance(pt2_2d,
                                                                     return_other_point=True)

            p2 = new_pt2_2d.to_3d(pf1, u, v)

        return p1, p2

    def minimum_distance(self, other_face, return_points=False):
        if other_face.__class__ is CylindricalFace3D:
            p1, p2 = self.minimum_distance_points_cyl(other_face)
            if return_points:
                return p1.point_distance(p2), p1, p2
            else:
                return p1.point_distance(p2)

        if other_face.__class__ is PlaneFace3D:
            p1, p2 = self.minimum_distance_points_plane(other_face)
            if return_points:
                return p1.point_distance(p2), p1, p2
            else:
                return p1.point_distance(p2)

        if other_face.__class__ is ToroidalFace3D:
            p1, p2 = other_face.minimum_distance_points_cyl(self)
            if return_points:
                return p1.point_distance(p2), p1, p2
            else:
                return p1.point_distance(p2)

        else:
            return NotImplementedError


class ToroidalFace3D(Face3D):
    """
    :param contours2d: The Tore's contour2D
    :type contours2d: volmdlr.Contour2D
    :param toroidalsurface3d: Information about the Tore
    :type toroidalsurface3d: ToroidalSurface3D
    :param theta: angle of cut in main circle direction
    :param phi: angle of cut in secondary circle direction
    :type points: List of float

    Example
        contours2d is rectangular and will create a classic tore with x:2*pi, y:2*pi
        x is for exterior, and y for the circle to revolute
        points = [pi, 2*pi] for an half tore
    """
    min_x_density = 5
    min_y_density = 1

    def __init__(self, toroidalsurface3d: ToroidalSurface3D,
                 surface2d: Surface2D,
                 name: str = ''):

        # self.toroidalsurface3d = toroidalsurface3d

        self.center = toroidalsurface3d.frame.origin
        self.normal = toroidalsurface3d.frame.w

        theta_min, theta_max, phi_min, phi_max = surface2d.outer_contour.bounding_rectangle()

        self.theta_min = theta_min
        self.theta_max = theta_max
        self.phi_min = phi_min
        self.phi_max = phi_max

        # contours3d = [self.toroidalsurface3d.contour2d_to_3d(c)\
        #               for c in [outer_contour2d]+inners_contours2d]

        Face3D.__init__(self,
                        surface3d=toroidalsurface3d,
                        surface2d=surface2d,
                        name=name)

    def copy(self):
        return ToroidalFace3D(self.surface3d.copy(), self.surface2d.copy(),
                              self.name)

    def points_resolution(self, line, pos,
                          resolution):  # With a resolution wished
        points = []
        points.append(line.points[0])
        limit = line.points[1].vector[pos]
        start = line.points[0].vector[pos]
        vec = [0, 0]
        vec[pos] = start
        echelon = [line.points[0].vector[0] - vec[0],
                   line.points[0].vector[1] - vec[1]]
        flag = start + resolution
        while flag < limit:
            echelon[pos] = flag
            flag += resolution
            points.append(volmdlr.Point2D(echelon))
        points.append(line.points[1])
        return points

    def _bounding_box(self):
        return self.surface3d._bounding_box()

    def triangulation_lines(self, angle_resolution=5):
        theta_min, theta_max, phi_min, phi_max = self.surface2d.bounding_rectangle()

        delta_theta = theta_max - theta_min
        nlines_x = int(delta_theta * angle_resolution)
        lines_x = []
        for i in range(nlines_x):
            theta = theta_min + (i + 1) / (nlines_x + 1) * delta_theta
            lines_x.append(vme.Line2D(volmdlr.Point2D(theta, phi_min),
                                      volmdlr.Point2D(theta, phi_max)))
        delta_phi = phi_max - phi_min
        nlines_y = int(delta_phi * angle_resolution)
        lines_y = []
        for i in range(nlines_y):
            phi = phi_min + (i + 1) / (nlines_y + 1) * delta_phi
            lines_y.append(vme.Line2D(volmdlr.Point2D(theta_min, phi),
                                      volmdlr.Point2D(theta_max, phi)))
        return lines_x, lines_y

    def minimum_maximum_tore(self, contour2d):
        points = contour2d.tessel_points

        min_phi, min_theta = min([pt[1] for pt in points]), min(
            [pt[0] for pt in points])
        max_phi, max_theta = max([pt[1] for pt in points]), max(
            [pt[0] for pt in points])
        return min_phi, min_theta, max_phi, max_theta

    def minimum_distance_points_tore(self, other_tore):
        R1, r1, R2, r2 = self.rcenter, self.rcircle, other_tore.rcenter, other_tore.rcircle

        min_phi1, min_theta1, max_phi1, max_theta1 = self.minimum_maximum_tore(
            self.contours2d[0])

        # start1 = self.start
        n1 = self.normal
        u1 = self.toroidalsurface3d.frame.u
        v1 = self.toroidalsurface3d.frame.v
        frame1 = volmdlr.Frame3D(self.center, u1, v1, n1)
        # start1 = self.points2d_to3d([[min_theta1, min_phi1]], R1, r1, frame1)

        min_phi2, min_theta2, max_phi2, max_theta2 = self.minimum_maximum_tore(
            other_tore.contours2d[0])

        # start2 = other_tore.start
        n2 = other_tore.normal
        u2 = other_tore.toroidalsurface3d.frame.u
        v2 = other_tore.toroidalsurface3d.frame.v
        frame2 = volmdlr.Frame3D(other_tore.center, u2, v2, n2)
        # start2 = other_tore.points2d_to3d([[min_theta2, min_phi2]], R2, r2, frame2)

        w = other_tore.center - self.center

        n1n1, n1u1, n1v1, n1n2, n1u2, n1v2 = n1.dot(n1), n1.dot(u1), n1.dot(
            v1), n1.dot(n2), n1.dot(u2), n1.dot(v2)
        u1u1, u1v1, u1n2, u1u2, u1v2 = u1.dot(u1), u1.dot(v1), u1.dot(
            n2), u1.dot(u2), u1.dot(v2)
        v1v1, v1n2, v1u2, v1v2 = v1.dot(v1), v1.dot(n2), v1.dot(u2), v1.dot(v2)
        n2n2, n2u2, n2v2 = n2.dot(n2), n2.dot(u2), n2.dot(v2)
        u2u2, u2v2, v2v2 = u2.dot(u2), u2.dot(v2), v2.dot(v2)

        w2, wn1, wu1, wv1, wn2, wu2, wv2 = w.dot(w), w.dot(n1), w.dot(
            u1), w.dot(v1), w.dot(n2), w.dot(u2), w.dot(v2)

        # x = (phi1, theta1, phi2, theta2)
        def distance_squared(x):
            return (u1u1 * (((R1 + r1 * math.cos(x[0])) * math.cos(x[1])) ** 2)
                    + v1v1 * (((R1 + r1 * math.cos(x[0])) * math.sin(
                        x[1])) ** 2)
                    + n1n1 * ((math.sin(x[0])) ** 2) * (r1 ** 2) + w2
                    + u2u2 * (((R2 + r2 * math.cos(x[2])) * math.cos(
                        x[3])) ** 2)
                    + v2v2 * (((R2 + r2 * math.cos(x[2])) * math.sin(
                        x[3])) ** 2)
                    + n2n2 * ((math.sin(x[2])) ** 2) * (r2 ** 2)
                    + 2 * u1v1 * math.cos(x[1]) * math.sin(x[1]) * (
                            (R1 + r1 * math.cos(x[0])) ** 2)
                    + 2 * (R1 + r1 * math.cos(x[0])) * math.cos(
                        x[1]) * r1 * math.sin(x[0]) * n1u1
                    - 2 * (R1 + r1 * math.cos(x[0])) * math.cos(x[1]) * wu1
                    - 2 * (R1 + r1 * math.cos(x[0])) * (
                            R2 + r2 * math.cos(x[2])) * math.cos(
                        x[1]) * math.cos(x[3]) * u1u2
                    - 2 * (R1 + r1 * math.cos(x[0])) * (
                            R2 + r2 * math.cos(x[2])) * math.cos(
                        x[1]) * math.sin(x[3]) * u1v2
                    - 2 * (R1 + r1 * math.cos(x[0])) * math.cos(
                        x[1]) * r2 * math.sin(x[2]) * u1n2
                    + 2 * (R1 + r1 * math.cos(x[0])) * math.sin(
                        x[1]) * r1 * math.sin(x[0]) * n1v1
                    - 2 * (R1 + r1 * math.cos(x[0])) * math.sin(x[1]) * wv1
                    - 2 * (R1 + r1 * math.cos(x[0])) * (
                            R2 + r2 * math.cos(x[2])) * math.sin(
                        x[1]) * math.cos(x[3]) * v1u2
                    - 2 * (R1 + r1 * math.cos(x[0])) * (
                            R2 + r2 * math.cos(x[2])) * math.sin(
                        x[1]) * math.sin(x[3]) * v1v2
                    - 2 * (R1 + r1 * math.cos(x[0])) * math.sin(
                        x[1]) * r2 * math.sin(x[2]) * v1n2
                    - 2 * r1 * math.sin(x[0]) * wn1
                    - 2 * r1 * math.sin(x[0]) * (
                            R2 + r2 * math.cos(x[2])) * math.cos(
                        x[3]) * n1u2
                    - 2 * r1 * math.sin(x[0]) * (
                            R2 + r2 * math.cos(x[2])) * math.sin(
                        x[3]) * n1v2
                    - 2 * r1 * r2 * math.sin(x[0]) * math.sin(x[2]) * n1n2
                    + 2 * (R2 + r2 * math.cos(x[2])) * math.cos(x[3]) * wu2
                    + 2 * (R2 + r2 * math.cos(x[2])) * math.sin(x[3]) * wv2
                    + 2 * r2 * math.sin(x[2]) * wn2
                    + 2 * u2v2 * math.cos(x[3]) * math.sin(x[3]) * (
                            (R2 + r2 * math.cos(x[2])) ** 2)
                    + 2 * math.cos(x[3]) * (
                            R2 + r2 * math.cos(x[2])) * r2 * math.sin(
                        x[2]) * n2u2
                    + 2 * math.sin(x[3]) * (
                            R2 + r2 * math.cos(x[2])) * r2 * math.sin(
                        x[2]) * n2v2)

        x01 = npy.array(
            [(min_phi1 + max_phi1) / 2, (min_theta1 + max_theta1) / 2,
             (min_phi2 + max_phi2) / 2, (min_theta2 + max_theta2) / 2])
        x02 = npy.array([min_phi1, min_theta1,
                         min_phi2, min_theta2])
        x03 = npy.array([max_phi1, max_theta1,
                         max_phi2, max_theta2])

        minimax = [(min_phi1, min_theta1, min_phi2, min_theta2),
                   (max_phi1, max_theta1, max_phi2, max_theta2)]

        res1 = scp.optimize.least_squares(distance_squared, x01,
                                          bounds=minimax)
        res2 = scp.optimize.least_squares(distance_squared, x02,
                                          bounds=minimax)
        res3 = scp.optimize.least_squares(distance_squared, x03,
                                          bounds=minimax)

        # frame1, frame2 = volmdlr.Frame3D(self.center, u1, v1, n1), volmdlr.Frame3D(other_tore.center, u2, v2, n2)
        pt1 = self.points2d_to3d([[res1.x[1], res1.x[0]]], R1, r1, frame1)
        pt2 = self.points2d_to3d([[res1.x[3], res1.x[2]]], R2, r2, frame2)
        p1, p2 = pt1[0], pt2[0]
        d = p1.point_distance(p2)
        result = res1

        res = [res2, res3]
        for couple in res:
            ptest1 = self.points2d_to3d([[couple.x[1], couple.x[0]]], R1, r1,
                                        frame1)
            ptest2 = self.points2d_to3d([[couple.x[3], couple.x[2]]], R2, r2,
                                        frame2)
            dtest = ptest1[0].point_distance(ptest2[0])
            if dtest < d:
                result = couple
                p1, p2 = ptest1[0], ptest2[0]

        pt1_2d, pt2_2d = volmdlr.Point2D(
            (result.x[1], result.x[0])), volmdlr.Point2D(
            (result.x[3], result.x[2]))

        if not (self.contours2d[0].point_belongs(pt1_2d)):
            # Find the closest one
            points_contours1 = self.contours2d[0].tessel_points

            poly1 = volmdlr.ClosedPolygon2D(points_contours1)
            d1, new_pt1_2d = poly1.PointBorderDistance(pt1_2d,
                                                       return_other_point=True)

            pt1 = self.points2d_to3d([new_pt1_2d], R1, r1, frame1)
            p1 = pt1[0]

        if not (other_tore.contours2d[0].point_belongs(pt2_2d)):
            # Find the closest one
            points_contours2 = other_tore.contours2d[0].tessel_points

            poly2 = volmdlr.ClosedPolygon2D(points_contours2)
            d2, new_pt2_2d = poly2.PointBorderDistance(pt2_2d,
                                                       return_other_point=True)

            pt2 = self.points2d_to3d([new_pt2_2d], R2, r2, frame2)
            p2 = pt2[0]

        return p1, p2

    def minimum_distance_points_cyl(self, cyl):
        R2, r2, r = self.rcenter, self.rcircle, cyl.radius

        min_h, min_theta, max_h, max_theta = cyl.minimum_maximum(
            cyl.contours2d[0], r)

        n1 = cyl.normal
        u1 = cyl.cylindricalsurface3d.frame.u
        v1 = cyl.cylindricalsurface3d.frame.v
        frame1 = volmdlr.Frame3D(cyl.center, u1, v1, n1)
        # st1 = volmdlr.Point3D((r*math.cos(min_theta), r*math.sin(min_theta), min_h))
        # start1 = frame1.old_coordinates(st1)

        min_phi2, min_theta2, max_phi2, max_theta2 = self.minimum_maximum_tore(
            self.contours2d[0])

        n2 = self.normal
        u2 = self.toroidalsurface3d.frame.u
        v2 = self.toroidalsurface3d.frame.v
        frame2 = volmdlr.Frame3D(self.center, u2, v2, n2)
        # start2 = self.points2d_to3d([[min_theta2, min_phi2]], R2, r2, frame2)

        w = self.center - cyl.center

        n1n1, n1u1, n1v1, n1n2, n1u2, n1v2 = n1.dot(n1), n1.dot(u1), n1.dot(
            v1), n1.dot(n2), n1.dot(u2), n1.dot(v2)
        u1u1, u1v1, u1n2, u1u2, u1v2 = u1.dot(u1), u1.dot(v1), u1.dot(
            n2), u1.dot(u2), u1.dot(v2)
        v1v1, v1n2, v1u2, v1v2 = v1.dot(v1), v1.dot(n2), v1.dot(u2), v1.dot(v2)
        n2n2, n2u2, n2v2 = n2.dot(n2), n2.dot(u2), n2.dot(v2)
        u2u2, u2v2, v2v2 = u2.dot(u2), u2.dot(v2), v2.dot(v2)

        w2, wn1, wu1, wv1, wn2, wu2, wv2 = w.dot(w), w.dot(n1), w.dot(
            u1), w.dot(v1), w.dot(n2), w.dot(u2), w.dot(v2)

        # x = (theta, h, phi2, theta2)
        def distance_squared(x):
            return (u1u1 * ((math.cos(x[0]) * r) ** 2) + v1v1 * (
                    (math.sin(x[0]) * r) ** 2)
                    + n1n1 * (x[1] ** 2) + w2
                    + u2u2 * (((R2 + r2 * math.cos(x[2])) * math.cos(
                        x[3])) ** 2)
                    + v2v2 * (((R2 + r2 * math.cos(x[2])) * math.sin(
                        x[3])) ** 2)
                    + n2n2 * ((math.sin(x[2])) ** 2) * (r2 ** 2)
                    + 2 * u1v1 * math.cos(x[0]) * math.sin(x[0]) * (r ** 2)
                    + 2 * r * math.cos(x[0]) * x[1] * n1u1 - 2 * r * math.cos(
                        x[0]) * wu1
                    - 2 * r * math.cos(x[0]) * (
                            R2 + r2 * math.cos(x[2])) * math.cos(
                        x[3]) * u1u2
                    - 2 * r * math.cos(x[0]) * (
                            R2 + r2 * math.cos(x[2])) * math.sin(
                        x[3]) * u1v2
                    - 2 * r * math.cos(x[0]) * r2 * math.sin(x[2]) * u1n2
                    + 2 * r * math.sin(x[0]) * x[1] * n1v1 - 2 * r * math.sin(
                        x[0]) * wv1
                    - 2 * r * math.sin(x[0]) * (
                            R2 + r2 * math.cos(x[2])) * math.cos(
                        x[3]) * v1u2
                    - 2 * r * math.sin(x[0]) * (
                            R2 + r2 * math.cos(x[2])) * math.sin(
                        x[3]) * v1v2
                    - 2 * r * math.sin(x[0]) * r2 * math.sin(x[2]) * v1n2 - 2 *
                    x[1] * wn1
                    - 2 * x[1] * (R2 + r2 * math.cos(x[2])) * math.cos(
                        x[3]) * n1u2
                    - 2 * x[1] * (R2 + r2 * math.cos(x[2])) * math.sin(
                        x[3]) * n1v2
                    - 2 * x[1] * r2 * math.sin(x[2]) * n1n2
                    + 2 * (R2 + r2 * math.cos(x[2])) * math.cos(x[3]) * wu2
                    + 2 * (R2 + r2 * math.cos(x[2])) * math.sin(x[3]) * wv2
                    + 2 * r2 * math.sin(x[2]) * wn2
                    + 2 * u2v2 * math.cos(x[3]) * math.sin(x[3]) * (
                            (R2 + r2 * math.cos(x[2])) ** 2)
                    + 2 * math.cos(x[3]) * (
                            R2 + r2 * math.cos(x[2])) * r2 * math.sin(
                        x[2]) * n2u2
                    + 2 * math.sin(x[3]) * (
                            R2 + r2 * math.cos(x[2])) * r2 * math.sin(
                        x[2]) * n2v2)

        x01 = npy.array([(min_theta + max_theta) / 2, (min_h + max_h) / 2,
                         (min_phi2 + max_phi2) / 2,
                         (min_theta2 + max_theta2) / 2])
        x02 = npy.array([min_theta, min_h,
                         min_phi2, min_theta2])
        x03 = npy.array([max_theta, max_h,
                         max_phi2, max_theta2])

        minimax = [(min_theta, min_h, min_phi2, min_theta2),
                   (max_theta, max_h, max_phi2, max_theta2)]

        res1 = scp.optimize.least_squares(distance_squared, x01,
                                          bounds=minimax)
        res2 = scp.optimize.least_squares(distance_squared, x02,
                                          bounds=minimax)
        res3 = scp.optimize.least_squares(distance_squared, x03,
                                          bounds=minimax)

        pt1 = volmdlr.Point3D(
            (r * math.cos(res1.x[0]), r * math.sin(res1.x[0]), res1.x[1]))
        p1 = frame1.old_coordinates(pt1)
        pt2 = self.points2d_to3d([[res1.x[3], res1.x[2]]], R2, r2, frame2)
        p2 = pt2[0]
        d = p1.point_distance(p2)
        result = res1

        res = [res2, res3]
        for couple in res:
            pttest1 = volmdlr.Point3D((r * math.cos(couple.x[0]),
                                       r * math.sin(couple.x[0]), couple.x[1]))
            ptest1 = frame1.old_coordinates(pttest1)
            ptest2 = self.points2d_to3d([[couple.x[3], couple.x[2]]], R2, r2,
                                        frame2)
            dtest = ptest1.point_distance(ptest2[0])
            if dtest < d:
                result = couple
                p1, p2 = ptest1, ptest2[0]

        pt1_2d, pt2_2d = volmdlr.Point2D(
            (result.x[0], result.x[1])), volmdlr.Point2D(
            (result.x[3], result.x[2]))

        if not (self.contours2d[0].point_belongs(pt2_2d)):
            # Find the closest one
            points_contours2 = self.contours2d[0].tessel_points

            poly2 = volmdlr.ClosedPolygon2D(points_contours2)
            d2, new_pt2_2d = poly2.PointBorderDistance(pt2_2d,
                                                       return_other_point=True)

            pt2 = self.points2d_to3d([new_pt2_2d], R2, r2, frame2)
            p2 = pt2[0]

        if not (cyl.contours2d[0].point_belongs(pt1_2d)):
            # Find the closest one
            points_contours1 = cyl.contours2d[0].tessel_points

            poly1 = volmdlr.ClosedPolygon2D(points_contours1)
            d1, new_pt1_2d = poly1.PointBorderDistance(pt1_2d,
                                                       return_other_point=True)

            pt1 = volmdlr.Point3D((r * math.cos(new_pt1_2d.vector[0]),
                                   r * math.sin(new_pt1_2d.vector[0]),
                                   new_pt1_2d.vector[1]))
            p1 = frame1.old_coordinates(pt1)

        return p1, p2

    def minimum_distance_points_plane(self,
                                      planeface):  # Planeface with contour2D
        # TODO: check that it takes into account holes

        poly2d = planeface.polygon2D
        pfpoints = poly2d.points
        xmin, ymin = min([pt[0] for pt in pfpoints]), min(
            [pt[1] for pt in pfpoints])
        xmax, ymax = max([pt[0] for pt in pfpoints]), max(
            [pt[1] for pt in pfpoints])
        origin, vx, vy = planeface.plane.origin, planeface.plane.vectors[0], \
                         planeface.plane.vectors[1]
        pf1_2d, pf2_2d = volmdlr.Point2D((xmin, ymin)), volmdlr.Point2D(
            (xmin, ymax))
        pf3_2d, pf4_2d = volmdlr.Point2D((xmax, ymin)), volmdlr.Point2D(
            (xmax, ymax))
        pf1, pf2 = pf1_2d.to_3d(origin, vx, vy), pf2_2d.to_3d(origin, vx, vy)
        pf3, _ = pf3_2d.to_3d(origin, vx, vy), pf4_2d.to_3d(origin, vx, vy)

        u, v = (pf3 - pf1), (pf2 - pf1)
        u.normalize()
        v.normalize()

        R1, r1 = self.rcenter, self.rcircle
        min_phi1, min_theta1, max_phi1, max_theta1 = self.minimum_maximum_tore(
            self.contours2d[0])

        n1 = self.normal
        u1 = self.toroidalsurface3d.frame.u
        v1 = self.toroidalsurface3d.frame.v
        frame1 = volmdlr.Frame3D(self.center, u1, v1, n1)
        # start1 = self.points2d_to3d([[min_theta1, min_phi1]], R1, r1, frame1)

        w = self.center - pf1

        n1n1, n1u1, n1v1, n1u, n1v = n1.dot(n1), n1.dot(u1), n1.dot(
            v1), n1.dot(u), n1.dot(v)
        u1u1, u1v1, u1u, u1v = u1.dot(u1), u1.dot(v1), u1.dot(u), u1.dot(v)
        v1v1, v1u, v1v = v1.dot(v1), v1.dot(u), v1.dot(v)
        uu, uv, vv = u.dot(u), u.dot(v), v.dot(v)

        w2, wn1, wu1, wv1, wu, wv = w.dot(w), w.dot(n1), w.dot(u1), w.dot(
            v1), w.dot(u), w.dot(v)

        # x = (x, y, phi1, theta1)
        def distance_squared(x):
            return (uu * (x[0] ** 2) + vv * (x[1] ** 2) + w2
                    + u1u1 * (((R1 + r1 * math.cos(x[2])) * math.cos(
                        x[3])) ** 2)
                    + v1v1 * (((R1 + r1 * math.cos(x[2])) * math.sin(
                        x[3])) ** 2)
                    + n1n1 * ((math.sin(x[2])) ** 2) * (r1 ** 2)
                    + 2 * x[0] * x[1] * uv - 2 * x[0] * wu
                    - 2 * x[0] * (R1 + r1 * math.cos(x[2])) * math.cos(
                        x[3]) * u1u
                    - 2 * x[0] * (R1 + r1 * math.cos(x[2])) * math.sin(
                        x[3]) * v1u
                    - 2 * x[0] * math.sin(x[2]) * r1 * n1u - 2 * x[1] * wv
                    - 2 * x[1] * (R1 + r1 * math.cos(x[2])) * math.cos(
                        x[3]) * u1v
                    - 2 * x[1] * (R1 + r1 * math.cos(x[2])) * math.sin(
                        x[3]) * v1v
                    - 2 * x[1] * math.sin(x[2]) * r1 * n1v
                    + 2 * (R1 + r1 * math.cos(x[2])) * math.cos(x[3]) * wu1
                    + 2 * (R1 + r1 * math.cos(x[2])) * math.sin(x[3]) * wv1
                    + 2 * math.sin(x[2]) * r1 * wn1
                    + 2 * u1v1 * math.cos(x[3]) * math.sin(x[3]) * (
                            (R1 + r1 * math.cos(x[2])) ** 2)
                    + 2 * (R1 + r1 * math.cos(x[2])) * math.cos(
                        x[3]) * r1 * math.sin(x[2]) * n1u1
                    + 2 * (R1 + r1 * math.cos(x[2])) * math.sin(
                        x[3]) * r1 * math.sin(x[2]) * n1v1)

        x01 = npy.array([(xmax - xmin) / 2, (ymax - ymin) / 2,
                         (min_phi1 + max_phi1) / 2,
                         (min_theta1 + max_theta1) / 2])

        minimax = [(0, 0, min_phi1, min_theta1),
                   (xmax - xmin, ymax - ymin, max_phi1, max_theta1)]

        res1 = scp.optimize.least_squares(distance_squared, x01,
                                          bounds=minimax)

        # frame1 = volmdlr.Frame3D(self.center, u1, v1, n1)
        pt1 = self.points2d_to3d([[res1.x[3], res1.x[2]]], R1, r1, frame1)
        p1 = pt1[0]
        p2 = pf1 + res1.x[2] * u + res1.x[3] * v

        pt1_2d = volmdlr.Point2D((res1.x[3], res1.x[2]))
        pt2_2d = p2.to_2d(pf1, u, v)

        if not (self.contours2d[0].point_belongs(pt1_2d)):
            # Find the closest one
            points_contours1 = self.contours2d[0].tessel_points

            poly1 = volmdlr.ClosedPolygon2D(points_contours1)
            d1, new_pt1_2d = poly1.PointBorderDistance(pt1_2d,
                                                       return_other_point=True)

            pt1 = self.points2d_to3d([new_pt1_2d], R1, r1, frame1)
            p1 = pt1[0]

        if not (planeface.contours[0].point_belongs(pt2_2d)):
            # Find the closest one
            d2, new_pt2_2d = planeface.polygon2D.PointBorderDistance(pt2_2d,
                                                                     return_other_point=True)

            p2 = new_pt2_2d.to_3d(pf1, u, v)

        return p1, p2

    def minimum_distance(self, other_face, return_points=False):
        if other_face.__class__ is ToroidalFace3D:
            p1, p2 = self.minimum_distance_points_tore(other_face)
            if return_points:
                return p1.point_distance(p2), p1, p2
            else:
                return p1.point_distance(p2)

        if other_face.__class__ is CylindricalFace3D:
            p1, p2 = self.minimum_distance_points_cyl(other_face)
            if return_points:
                return p1.point_distance(p2), p1, p2
            else:
                return p1.point_distance(p2)

        if other_face.__class__ is PlaneFace3D:
            p1, p2 = self.minimum_distance_points_plane(other_face)
            if return_points:
                return p1.point_distance(p2), p1, p2
            else:
                return p1.point_distance(p2)
        else:
            return NotImplementedError


class ConicalFace3D(Face3D):
    """
    :param contours2d: The Cone's contour2D
    :type contours2d: volmdlr.Contour2D
    :param conicalsurface3d: Information about the Cone
    :type conicalsurface3d: ConicalSurface3D
    :param points: Contour2d's parameter Cone
    :type points: List of float

    """
    min_x_density = 5
    min_y_density = 1

    def __init__(self, conicalsurface3d: ConicalSurface3D,
                 surface2d: Surface2D,
                 name: str = ''):

        Face3D.__init__(self,
                        surface3d=conicalsurface3d,
                        surface2d=surface2d,
                        name=name)

    def _bounding_box(self):
        theta_min, theta_max, zmin, zmax = self.surface2d.outer_contour.bounding_rectangle()

        xp = (volmdlr.X3D.dot(self.surface3d.frame.u) * self.surface3d.frame.u
              + volmdlr.X3D.dot(
                    self.surface3d.frame.v) * self.surface3d.frame.v)
        try:
            xp.normalize()
        except ZeroDivisionError:
            pass
        yp = (volmdlr.Y3D.dot(self.surface3d.frame.u) * self.surface3d.frame.u
              + volmdlr.Y3D.dot(
                    self.surface3d.frame.v) * self.surface3d.frame.v)

        try:
            yp.normalize()
        except ZeroDivisionError:
            pass

        zp = (volmdlr.Z3D.dot(self.surface3d.frame.u) * self.surface3d.frame.u
              + volmdlr.Z3D.dot(
                    self.surface3d.frame.v) * self.surface3d.frame.v)
        try:
            zp.normalize()
        except ZeroDivisionError:
            pass

        lower_center = self.surface3d.frame.origin + zmin * self.surface3d.frame.w
        upper_center = self.surface3d.frame.origin + zmax * self.surface3d.frame.w
        lower_radius = math.tan(self.surface3d.semi_angle) * zmin
        upper_radius = math.tan(self.surface3d.semi_angle) * zmax

        points = [lower_center - lower_radius * xp,
                  lower_center + lower_radius * xp,
                  lower_center - lower_radius * yp,
                  lower_center + lower_radius * yp,
                  lower_center - lower_radius * zp,
                  lower_center + lower_radius * zp,
                  upper_center - upper_radius * xp,
                  upper_center + upper_radius * xp,
                  upper_center - upper_radius * yp,
                  upper_center + upper_radius * yp,
                  upper_center - upper_radius * zp,
                  upper_center + upper_radius * zp,
                  ]

        return volmdlr.core.BoundingBox.from_points(points)

    def triangulation_lines(self, angle_resolution=5):
        theta_min, theta_max, zmin, zmax = self.surface2d.bounding_rectangle()
        delta_theta = theta_max - theta_min
        nlines = int(delta_theta * angle_resolution)
        lines_x = []
        for i in range(nlines):
            theta = theta_min + (i + 1) / (nlines + 1) * delta_theta
            lines_x.append(vme.Line2D(volmdlr.Point2D(theta, zmin),
                                      volmdlr.Point2D(theta, zmax)))

        if zmin < 1e-9:
            delta_z = zmax - zmin
            lines_y = [vme.Line2D(volmdlr.Point2D(theta_min, zmin + 0.1 * delta_z),
                                  volmdlr.Point2D(theta_max, zmin + 0.1 * delta_z))]
        else:
            lines_y = []
        return lines_x, lines_y

    # def create_triangle(self, all_contours_points, part):
    #     Triangles, ts = [], []
    #     pts, h_list = [], []
    #     for listpt in all_contours_points:
    #         for pt in listpt:
    #             pts.append(pt)
    #             h_list.append(pt[1])
    #     if part == 'bot':
    #         h_concerned = min(h_list)
    #     else:
    #         h_concerned = max(h_list)
    #     peak_list, other = [], []
    #     for pt in pts:
    #         if pt[1] == h_concerned:
    #             peak_list.append(pt)
    #         else:
    #             other.append(pt)
    #     points = [peak_list[0]] + other
    #
    #     for i in range(1, len(points)):
    #         if i == len(points) - 1:
    #             vertices = [points[i].vector, points[0].vector,
    #                         points[1].vector]
    #             segments = [[0, 1], [1, 2], [2, 0]]
    #             listindice = [i, 0, 1]
    #         else:
    #             vertices = [points[i].vector, points[0].vector,
    #                         points[i + 1].vector]
    #             segments = [[0, 1], [1, 2], [2, 0]]
    #             listindice = [i, 0, i + 1]
    #         tri = {'vertices': vertices, 'segments': segments}
    #         t = triangle.triangulate(tri, 'p')
    #         if 'triangles' in t:
    #             triangles = t['triangles'].tolist()
    #             triangles[0] = listindice
    #             Triangles.append(triangles)
    #         else:
    #             Triangles.append(None)
    #         ts.append(t)
    #
    #     return points, Triangles


class SphericalFace3D(Face3D):
    """
    :param contours2d: The Sphere's contour2D
    :type contours2d: volmdlr.Contour2D
    :param sphericalsurface3d: Information about the Sphere
    :type sphericalsurface3d: SphericalSurface3D
    :param points: Angle's Sphere
    :type points: List of float

    """
    min_x_density = 5
    min_y_density = 5

    def __init__(self, spherical_surface3d: SphericalSurface3D,
                 surface2d: Surface2D,
                 name: str = ''):
        Face3D.__init__(self,
                        surface3d=spherical_surface3d,
                        surface2d=surface2d,
                        name=name)

    def _bounding_box(self):
        # To be enhanced
        return self.surface3d._bounding_box()

    def triangulation_lines(self, angle_resolution=7):
        theta_min, theta_max, phi_min, phi_max = self.surface2d.bounding_rectangle()

        delta_theta = theta_max - theta_min
        nlines_x = int(delta_theta * angle_resolution)
        lines_x = []
        for i in range(nlines_x):
            theta = theta_min + (i + 1) / (nlines_x + 1) * delta_theta
            lines_x.append(vme.Line2D(volmdlr.Point2D(theta, phi_min),
                                      volmdlr.Point2D(theta, phi_max)))
        delta_phi = phi_max - phi_min
        nlines_y = int(delta_phi * angle_resolution)
        lines_y = []
        for i in range(nlines_y):
            phi = phi_min + (i + 1) / (nlines_y + 1) * delta_phi
            lines_y.append(vme.Line2D(volmdlr.Point2D(theta_min, phi),
                                      volmdlr.Point2D(theta_max, phi)))
        return lines_x, lines_y


class RuledFace3D(Face3D):
    """

    """
    min_x_density = 50
    min_y_density = 1

    def __init__(self,
                 ruledsurface3d: RuledSurface3D,
                 surface2d: Surface2D,
                 name: str = '',
                 color=None):
        Face3D.__init__(self, surface3d=ruledsurface3d,
                        surface2d=surface2d,
                        name=name)

    def _bounding_box(self):
        # To be enhance by restricting wires to cut
        # xmin, xmax, ymin, ymax = self.surface2d.outer_contour.bounding_rectangle()
        points = [self.surface3d.point2d_to_3d(volmdlr.Point2D(i / 30, 0.)) for
                  i in range(31)]
        points.extend(
            [self.surface3d.point2d_to_3d(volmdlr.Point2D(i / 30, 1.)) for i
             in range(31)])

        return volmdlr.core.BoundingBox.from_points(points)

    def triangulation_lines(self, angle_resolution=10):
        xmin, xmax, ymin, ymax = self.surface2d.bounding_rectangle()
        delta_x = xmax - xmin
        nlines = int(delta_x * angle_resolution)
        lines = []
        for i in range(nlines):
            x = xmin + (i + 1) / (nlines + 1) * delta_x
            lines.append(vme.Line2D(volmdlr.Point2D(x, ymin),
                                    volmdlr.Point2D(x, ymax)))
        return lines, []


class BSplineFace3D(Face3D):
    def __init__(self, bspline_surface: BSplineSurface3D,
                 surface2d: Surface2D,
                 name: str = ''):
        Face3D.__init__(self,
                        surface3d=bspline_surface,
                        surface2d=surface2d,
                        name=name)

    def _bounding_box(self):
        return self.surface3d._bounding_box()

    def triangulation_lines(self, resolution=10):
        u_min, u_max, v_min, v_max = self.surface2d.bounding_rectangle()

        delta_u = u_max - u_min
        nlines_x = int(delta_u * resolution)
        lines_x = []
        for i in range(nlines_x):
            u = u_min + (i + 1) / (nlines_x + 1) * delta_u
            lines_x.append(vme.Line2D(volmdlr.Point2D(u, v_min),
                                      volmdlr.Point2D(u, v_max)))
        delta_v = v_max - v_min
        nlines_y = int(delta_v * resolution)
        lines_y = []
        for i in range(nlines_y):
            v = v_min + (i + 1) / (nlines_y + 1) * delta_v
            lines_y.append(vme.Line2D(volmdlr.Point2D(v_min, v),
                                      volmdlr.Point2D(v_max, v)))
        return lines_x, lines_y


class OpenShell3D(volmdlr.core.CompositePrimitive3D):
    _standalone_in_db = True
    _non_serializable_attributes = ['bounding_box']
    _non_eq_attributes = ['name', 'color', 'alpha' 'bounding_box']
    _non_hash_attributes = []
    STEP_FUNCTION = 'OPEN_SHELL'

    def __init__(self, faces: List[Face3D],
                 color: Tuple[float, float, float] = None,
                 alpha: float = 1., name: str = ''):
        self.faces = faces
        self.name = name
        if not color:
            self.color = (0.8, 0.8, 0.8)
        else:
            self.color = color
        self.alpha = alpha
        self.bounding_box = self._bounding_box()

    def __hash__(self):
        return sum([hash(f) for f in self.faces])

    def __eq__(self, other_):
        if self.__class__ != other_.__class__:
            return False
        equal = True
        for face, other_face in zip(self.faces, other_.faces):
            equal = (equal and face == other_face)
        return equal

    @classmethod
    def from_step(cls, arguments, object_dict):
        faces = []
        for face in arguments[1]:
            faces.append(object_dict[int(face[1:])])
        return cls(faces, name=arguments[0][1:-1])

    def to_step(self, current_id):
        step_content = ''
        face_ids = []
        for face in self.faces:
            face_content, face_sub_ids = face.to_step(current_id)
            step_content += face_content
            face_ids.extend(face_sub_ids)
            current_id = max(face_sub_ids) + 1

        shell_id = current_id
        step_content += "#{} = {}('{}',({}));\n".format(current_id,
                                                        self.STEP_FUNCTION,
                                                        self.name,
                                                        volmdlr.core.step_ids_to_str(
                                                            face_ids))
        manifold_id = shell_id + 1
        step_content += "#{} = MANIFOLD_SOLID_BREP('{}',#{});\n".format(
            manifold_id,
            self.name,
            shell_id)

        frame_content, frame_id = volmdlr.OXYZ.to_step(manifold_id + 1)
        step_content += frame_content
        brep_id = frame_id + 1
        step_content += "#{} = ADVANCED_BREP_SHAPE_REPRESENTATION('',(#{},#{}),#7);\n".format(
            brep_id, frame_id, manifold_id)

        return step_content, brep_id

    def rotation(self, center, axis, angle, copy=True):
        if copy:
            new_faces = [face.rotation(center, axis, angle, copy=True) for face
                         in self.faces]
            return OpenShell3D(new_faces, color=self.color, alpha=self.alpha, name=self.name)
        else:
            for face in self.faces:
                face.rotation(center, axis, angle, copy=False)
            self.bounding_box = self._bounding_box()

    def translation(self, offset, copy=True):
        if copy:
            new_faces = [face.translation(offset, copy=True) for face in
                         self.faces]
            return OpenShell3D(new_faces, color=self.color, alpha=self.alpha, name=self.name)
        else:
            for face in self.faces:
                face.translation(offset, copy=False)
            self.bounding_box = self._bounding_box()

    def frame_mapping(self, frame, side, copy=True):
        """
        side = 'old' or 'new'
        """
        if copy:
            new_faces = [face.frame_mapping(frame, side, copy=True) for face in
                         self.faces]
            return self.__class__(new_faces, name=self.name)
        else:
            for face in self.faces:
                face.frame_mapping(frame, side, copy=False)
            self.bounding_box = self._bounding_box()

    def copy(self):
        new_faces = [face.copy() for face in self.faces]
        return self.__class__(new_faces, color=self.color, alpha=self.alpha,
                              name=self.name)

    def union(self, shell2):
        new_faces = [face for face in self.faces + shell2.faces]
        new_name = self.name + ' union ' + shell2.name
        new_color = self.color
        return self.__class__(new_faces, name=new_name, color=new_color)

    def volume(self):
        """
        Does not consider holes
        """
        volume = 0
        for i, face in enumerate(self.faces):
            points_3D, triangles_indexes = face.triangulation()
            for triangle_indexes in triangles_indexes[0]:
                point1 = points_3D[triangle_indexes[0]]
                point2 = points_3D[triangle_indexes[1]]
                point3 = points_3D[triangle_indexes[2]]

                v321 = point3[0] * point2[1] * point1[2]
                v231 = point2[0] * point3[1] * point1[2]
                v312 = point3[0] * point1[1] * point2[2]
                v132 = point1[0] * point3[1] * point2[2]
                v213 = point2[0] * point1[1] * point3[2]
                v123 = point1[0] * point2[1] * point3[2]
                volume_tetraedre = 1 / 6 * (
                        -v321 + v231 + v312 - v132 - v213 + v123)

                volume += volume_tetraedre

        return abs(volume)

    def _bounding_box(self):
        """
        Returns the boundary box
        """
        bbox = self.faces[0]._bounding_box()

        for face in self.faces[1:]:
            bbox += face._bounding_box()

        return bbox

    def cut_by_plane(self, plane_3d: Plane3D):
        graph = nx.Graph()
        intersections = []

        frame_block = self.bounding_box.to_frame()
        frame_block.u = 1.1 * frame_block.u
        frame_block.v = 1.1 * frame_block.v
        frame_block.w = 1.1 * frame_block.w

        for face in self.faces:
            block = volmdlr.primitives3d.Block(frame_block)
            face_3d = block.cut_by_orthogonal_plane(plane_3d)
            inters = face.face_intersections(face_3d)
            if inters:
                graph.add_edges_from([(inters[0], inters[1])])
                intersections.append(inters)
        pts = list(nx.dfs_edges(graph, intersections[0][0]))
        # print(pts)
        # print(intersections)
        points = []
        u = plane_3d.frame.u
        v = plane_3d.frame.v
        for pt1, pt2 in pts:
            if pt1 not in points:
                points.append(pt1)
            if pt2 not in points:
                points.append(pt2)
        center_2d = volmdlr.Point2D(plane_3d.frame.origin.dot(u), plane_3d.frame.origin.dot(v))
        points_2d = [volmdlr.Point2D(p.dot(u), p.dot(v)) - center_2d for p in points]
        contour_2d = volmdlr.faces.Surface2D(volmdlr.wires.ClosedPolygon2D(points_2d), [])

        return volmdlr.faces.PlaneFace3D(plane_3d, contour_2d)


    def linesegment_intersections(self,
                                  linesegment3d: vme.LineSegment3D) \
            -> List[Tuple[Face3D, List[volmdlr.Point3D]]]:
        intersections = []
        for face in self.faces:
            face_intersections = face.linesegment_intersections(linesegment3d)
            if face_intersections:
                intersections.append((face, face_intersections))
        return intersections

    def line_intersections(self,
                                  line3d: vme.Line3D) \
            -> List[Tuple[Face3D, List[volmdlr.Point3D]]]:
        intersections = []
        for face in self.faces:
            face_intersections = face.line_intersections(line3d)
            if face_intersections:
                intersections.append((face, face_intersections))
        return intersections

    def minimum_distance_points(self, shell2, resolution):
        """
        Returns a Mesure object if the distance is not zero, otherwise returns None
        """
        shell2_inter = self.shell_intersection(shell2, resolution)
        if shell2_inter is not None and shell2_inter != 1:
            return None

        # distance_min, point1_min, point2_min = self.faces[0].distance_to_face(shell2.faces[0], return_points=True)
        distance_min, point1_min, point2_min = self.faces[0].minimum_distance(
            shell2.faces[0], return_points=True)
        for face1 in self.faces:
            bbox1 = face1.bounding_box
            for face2 in shell2.faces:
                bbox2 = face2.bounding_box
                bbox_distance = bbox1.distance_to_bbox(bbox2)

                if bbox_distance < distance_min:
                    # distance, point1, point2 = face1.distance_to_face(face2, return_points=True)
                    distance, point1, point2 = face1.minimum_distance(face2,
                                                                      return_points=True)
                    if distance == 0:
                        return None
                    elif distance < distance_min:
                        distance_min, point1_min, point2_min = distance, point1, point2

        return point1_min, point2_min

    def distance_to_shell(self, other_shell: 'OpenShell3D', resolution: float):
        min_dist = self.minimum_distance_points(other_shell, resolution)
        if min_dist is not None:
            p1, p2 = min_dist
            return p1.point_distance(p2)
        else:
            return None

    def minimum_distance_point(self,
                               point: volmdlr.Point3D) -> volmdlr.Point3D:
        """
        Computes the distance of a point to a Shell3D, whether it is inside or outside the Shell3D
        """
        distance_min, point1_min = self.faces[0].distance_to_point(point,
                                                                   return_other_point=True)
        for face in self.faces[1:]:
            bbox_distance = self.bounding_box.distance_to_point(point)
            if bbox_distance < distance_min:
                distance, point1 = face.distance_to_point(point,
                                                          return_other_point=True)
                if distance < distance_min:
                    distance_min, point1_min = distance, point1

        return point1_min

    def intersection_internal_aabb_volume(self, shell2: 'OpenShell3D',
                                          resolution: float):
        """
        aabb made of the intersection points and the points of self internal to shell2
        """
        intersections_points = []
        for face1 in self.faces:
            for face2 in shell2.faces:
                intersection_points = face1.face_intersections(face2)
                if intersection_points:
                    intersection_points = [intersection_points.primitives[0].start, intersection_points.primitives[0].end]
                    intersections_points.extend(intersection_points)

        shell1_points_inside_shell2 = []
        for face in self.faces:
            for point in face.outer_contour3d.discretization_points(
                    resolution):
                if shell2.point_belongs(point):
                    shell1_points_inside_shell2.append(point)

        if len(intersections_points + shell1_points_inside_shell2) == 0:
            return 0
        bbox = volmdlr.core.BoundingBox.from_points(
            intersections_points + shell1_points_inside_shell2)
        return bbox.volume()

    def intersection_external_aabb_volume(self, shell2: 'OpenShell3D',
                                          resolution: float):
        """
        aabb made of the intersection points and the points of self external to shell2
        """
        intersections_points = []
        for face1 in self.faces:
            for face2 in shell2.faces:
                intersection_points = face1.face_intersections(face2)
                if intersection_points:
                    intersection_points = [intersection_points.primitives[0].start, intersection_points.primitives[0].end]
                    intersections_points.extend(intersection_points)

        shell1_points_outside_shell2 = []
        for face in self.faces:
            for point in face.outer_contour3d.discretization_points(
                    resolution):
                if not shell2.point_belongs(point):
                    shell1_points_outside_shell2.append(point)

        if len(intersections_points + shell1_points_outside_shell2) == 0:
            return 0
        bbox = volmdlr.core.BoundingBox.from_points(
            intersections_points + shell1_points_outside_shell2)
        return bbox.volume()

    def primitive_inside_bbox(self, bounding_box: volmdlr.core.BoundingBox):
        for primitive in self.primitives:
            bbox = primitive.bounding_box

    def triangulation(self):
        mesh = vmd.DisplayMesh3D([], [])
        nf = len(self.faces)
        for i, face in enumerate(self.faces):
            if i % 5000 == 0:
                print('triangulation', round(i/nf*100), '%')
            try:
                face_mesh = face.triangulation()
                mesh.merge_mesh(face_mesh)
            except NotImplementedError:
                print('Warning: a face has been skipped in rendering')
        return mesh

    def babylon_script(self, name='primitive_mesh'):
        s = 'var {} = new BABYLON.Mesh("{}", scene);\n'.format(name, name)

        mesh = self.babylon_meshes()[0]

        s += 'var positions = {};\n'.format(mesh['positions'])
        s += 'var indices = {};\n'.format(mesh['indices'])
        s += 'var normals = [];\n'
        s += 'var vertexData = new BABYLON.VertexData();\n'
        s += 'BABYLON.VertexData.ComputeNormals(positions, indices, normals);\n'
        s += 'vertexData.positions = positions;\n'
        s += 'vertexData.indices = indices;\n'
        s += 'vertexData.normals = normals;\n'
        s += 'vertexData.applyToMesh({});\n'.format(name)
        s += '{}.enableEdgesRendering(0.9);\n'.format(name)
        s += '{}.edgesWidth = 0.1;\n'.format(name)
        s += '{}.edgesColor = new BABYLON.Color4(0, 0, 0, 0.6);\n'.format(name)
        s += 'var mat = new BABYLON.StandardMaterial("mat", scene);\n'
        #        s += 'mat.diffuseColor = BABYLON.Color3.Green();\n'
        #        s += 'mat.specularColor = new BABYLON.Color3(0.5, 0.6, 0.87);\n'
        #        s += 'mat.emissiveColor = new BABYLON.Color3(1, 1, 1);\n'
        #        s += 'mat.ambientColor = new BABYLON.Color3(0.23, 0.98, 0.53);\n'
        s += 'mat.backFaceCulling = false;\n'
        s += 'mat.alpha = {};\n'.format(self.alpha)
        s += '{}.material = mat;\n'.format(name)
        if self.color is not None:
            s += 'mat.diffuseColor = new BABYLON.Color3({}, {}, {});\n'.format(
                *self.color)
        return s

    def plot(self, ax=None, equal_aspect=True, color='k', alpha=1):
        if ax is None:
            ax = plt.figure().add_subplot(111, projection='3d')

        for face in self.faces:
            face.plot(ax=ax, color=color, alpha=alpha)

        return ax


class ClosedShell3D(OpenShell3D):
    _standalone_in_db = True
    _non_serializable_attributes = ['bounding_box']
    _non_eq_attributes = ['name', 'color', 'alpha' 'bounding_box']
    STEP_FUNCTION = 'CLOSED_SHELL'

    def rotation(self, center, axis, angle, copy=True):
        if copy:
            new_faces = [face.rotation(center, axis, angle, copy=True) for face
                         in self.faces]
            return ClosedShell3D(new_faces, color=self.color, alpha=self.alpha, name=self.name)
        else:
            for face in self.faces:
                face.rotation(center, axis, angle, copy=False)
            self.bounding_box = self._bounding_box()

    def translation(self, offset, copy=True):
        if copy:
            new_faces = [face.translation(offset, copy=True) for face in
                         self.faces]
            return ClosedShell3D(new_faces, color=self.color, alpha=self.alpha, name=self.name)
        else:
            for face in self.faces:
                face.translation(offset, copy=False)
            self.bounding_box = self._bounding_box()

    def frame_mapping(self, frame, side, copy=True):
        """
        side = 'old' or 'new'
        """
        if copy:
            new_faces = [face.frame_mapping(frame, side, copy=True) for face in
                         self.faces]
            return ClosedShell3D(new_faces, name=self.name)
        else:
            for face in self.faces:
                face.frame_mapping(frame, side, copy=False)
            self.bounding_box = self._bounding_box()

    def copy(self):
        new_faces = [face.copy() for face in self.faces]
        return ClosedShell3D(new_faces, color=self.color, alpha=self.alpha,
                             name=self.name)

    def shell_intersection(self, shell2: 'OpenShell3D', resolution: float):
        """
        Return None if disjointed
        Return (1, 0) or (0, 1) if one is inside the other
        Return (n1, n2) if intersection

        4 cases :
            (n1, n2) with face intersection             => (n1, n2)
            (0, 0) with face intersection               => (0, 0)
            (0, 0) with no face intersection            => None
            (1, 0) or (0, 1) with no face intersection  => 1
        """
        # Check if boundary boxes don't intersect
        bbox1 = self.bounding_box
        bbox2 = shell2.bounding_box
        if not bbox1.bbox_intersection(bbox2):
            # print("No intersection of shells' BBox")
            return None

        # Check if any point of the first shell is in the second shell
        points1 = []
        for face in self.faces:
            points1.extend(
                face.outer_contour3d.discretization_points(resolution))
        points2 = []
        for face in shell2.faces:
            points2.extend(
                face.outer_contour3d.discretization_points(resolution))

        nb_pts1 = len(points1)
        nb_pts2 = len(points2)
        compteur1 = 0
        compteur2 = 0
        for point1 in points1:
            if shell2.point_belongs(point1):
                compteur1 += 1
        for point2 in points2:
            if self.point_belongs(point2):
                compteur2 += 1

        inter1 = compteur1 / nb_pts1
        inter2 = compteur2 / nb_pts2

        for face1 in self.faces:
            for face2 in shell2.faces:
                intersection_points = face1.face_intersections(face2)
                if intersection_points:
                    return inter1, inter2

        if inter1 == 0. and inter2 == 0.:
            return None
        return 1

    def point_belongs(self, point3d: volmdlr.Point3D, nb_rays: int = 1):
        """
        Ray Casting algorithm
        Returns True if the point is inside the Shell, False otherwise
        """

        bbox = self.bounding_box
        if not bbox.point_belongs(point3d):
            return False

        min_ray_length = 2 * max((bbox.xmax - bbox.xmin,
                                  bbox.ymax - bbox.ymin,
                                  bbox.zmax - bbox.zmin))
        two_min_ray_length = 2 * min_ray_length

        rays = []
        for k in range(0, nb_rays):
            rays.append(vme.LineSegment3D(
                point3d,
                point3d + volmdlr.Point3D.random(min_ray_length,
                                                 two_min_ray_length,
                                                 min_ray_length,
                                                 two_min_ray_length,
                                                 min_ray_length,
                                                 two_min_ray_length)))
        rays = sorted(rays, key=lambda ray: ray.length())

        rays_intersections = []
        tests = []

        # for ray in rays[:3]:
        for ray in rays[:nb_rays]:
            #
            count = 0
            ray_intersection = []
            is_inside = True
            for face, point_inters in self.linesegment_intersections(ray):
                count += len(point_inters)

            if count % 2 == 0:
                is_inside = False
            tests.append(is_inside)
            rays_intersections.append(ray_intersection)

        for test1, test2 in zip(tests[:-1], tests[1:]):
            if test1 != test2:
                raise ValueError
        return tests[0]

    def is_inside_shell(self, shell2, resolution: float):
        """
        Returns True if all the points of self are inside shell2 and no face \
        are intersecting
        This method is not exact
        """
        bbox1 = self.bounding_box
        bbox2 = shell2.bounding_box
        if not bbox1.is_inside_bbox(bbox2):
            return False

        points = []
        for face in self.faces:
            points.extend(
                face.outer_contour3d.discretization_points(resolution))
        for point in points:
            if not shell2.point_belongs(point):
                return False

        # Check if any faces are intersecting
        for face1 in self.faces:
            for face2 in shell2.faces:
                intersection_points = face1.face_intersections(face2)
                if intersection_points != []:
                    return False

        return True
<<<<<<< HEAD
    def disjoint_shell(self, shell2):
=======
    def is_disjoint_from(self, shell2):
>>>>>>> de8dfb48
        '''
             verifies and rerturns a bool if two shells are disjointed or not. 
        '''
        disjoint = True
        if self.bounding_box.bbox_intersection(shell2.bounding_box):
            return False
        return disjoint 

    def intersecting_faces_combinations(self, shell2):
        '''
            :param shell2: ClosedShell3D
            for two closed shells, it calculates and return a list of face 
            combinations (list = [(face_shell1, face_shell2),...])
            for intersecting faces. if two faces can not be intersected, 
            there is no combination for those
<<<<<<< HEAD
        '''
=======

        '''
        intersecting_faces_shell1 = []
        intersecting_faces_shell2 = []
>>>>>>> de8dfb48
        face_combinations = []
        for face1 in self.faces:
            for face2 in shell2.faces:
                if volmdlr.faces.ClosedShell3D([face1]).bounding_box.bbox_intersection(volmdlr.faces.ClosedShell3D([face2]).bounding_box):
                    face_combinations.append((face1, face2))

<<<<<<< HEAD
        return face_combinations

    def dict_intersecting_combinations(self, intersecting_faces_combinations):
=======

        return face_combinations
    
    @staticmethod
    def dict_intersecting_combinations(intersecting_faces_combinations):
>>>>>>> de8dfb48
        '''
            :param intersecting_faces_combinations: list of face combinations (list = [(face_shell1, face_shell2),...]) for intersecting faces.
            :type intersecting_faces_combinations: list of face objects combinaitons

            returns a dictionary containing as keys the combination of intersecting faces
            and as the values the resulting primitive from the two intersecting faces. 
            It is done so it is not needed to calculate the same intersecting primitive twice. 
        '''
        intersecting_combinations = {}
        for k, combination in enumerate(intersecting_faces_combinations):
            face_intersection = combination[0].face_intersections(combination[1])
            if face_intersection:
                intersecting_combinations[combination] = face_intersection

        return intersecting_combinations
<<<<<<< HEAD

    def get_intersecting_faces(self, dict_intersecting_combinations):
=======
    
    @staticmethod
    def get_intersecting_faces(dict_intersecting_combinations):
>>>>>>> de8dfb48
        '''
            :param dict_intersecting_combinations: dictionary containing as keys the combination of intersecting faces
            and as the values the resulting primitive from the two intersecting faces
    
<<<<<<< HEAD
            returns a list containing all the faces that do intersect any face of the other shell.
        '''
        intersecting_faces = []
        for face in list(dict_intersecting_combinations.keys()):
            if face[0] not in intersecting_faces:
                intersecting_faces.append(face[0])
            if face[1] not in intersecting_faces:
                intersecting_faces.append(face[1])
        return intersecting_faces
=======
            returns two lists. One for the intersecting faces in shell1 and the other for the shell2
        '''
        intersecting_faces_shell1 = []
        intersecting_faces_shell2 = []
        intersecting_faces = []
        for face in list(dict_intersecting_combinations.keys()):
            if face[0] not in intersecting_faces_shell1:
                intersecting_faces_shell1.append(face[0])
            if face[1] not in intersecting_faces_shell2:
                intersecting_faces_shell2.append(face[1])
        return intersecting_faces_shell1, intersecting_faces_shell2
>>>>>>> de8dfb48

    def get_non_intersecting_faces(self, shell2, intersecting_faces):
        '''
            :param shell2: ClosedShell3D
            :param intersecting_faces: 
            returns a list of all the faces that never intersect any 
            face of the other shell
        '''
        non_intersecting_faces = []
<<<<<<< HEAD
=======
        faces1 = []
        faces2 = []
>>>>>>> de8dfb48

        for face in self.faces:
            if (face not in intersecting_faces) and (face not in non_intersecting_faces) and (not ClosedShell3D([face]).is_inside_shell(shell2, resolution=0.01)) :
                non_intersecting_faces.append(face)
<<<<<<< HEAD
                
        for face in shell2.faces:
            if (face not in intersecting_faces) and (face not in non_intersecting_faces) and (not ClosedShell3D([face]).is_inside_shell(self, resolution=0.01)):
                non_intersecting_faces.append(face)
=======
>>>>>>> de8dfb48

        return non_intersecting_faces
    
    def two_shells_intersecting_contour(self, shell2, dict_intersecting_combinations=None):
        '''
            :param shell2: ClosedShell3D
            :param dict_intersecting_combinations: dictionary containing as keys the combination of intersecting faces
             and as the values the resulting primitive from the two intersecting faces

            :returns: intersecting contour for two intersecting shells
        '''
        if dict_intersecting_combinations == None:
            face_combinations = self.intersecting_faces_combinations(shell2)
            dict_intersecting_combinations = self.dict_intersecting_combinations(face_combinations)
        intersecting_lines = list(dict_intersecting_combinations.values())
        intersecting_contour = volmdlr.wires.Contour3D([wire.primitives[0] for wire in intersecting_lines])
        return intersecting_contour

<<<<<<< HEAD

    def union(self, shell2):
        '''
            Given Two closed shells, it returns a new united ClosedShell3D object 
        '''
        faces = []
        if self.disjoint_shell(shell2):
            return [self, shell2]
        if self.is_inside_shell(shell2, resolution = 0.01):
            return [shell2]
        if shell2.is_inside_shell(self, resolution = 0.01):
            return [self]

        face_combinations = self.intersecting_faces_combinations(shell2)

        intersecting_combinations = self.dict_intersecting_combinations(face_combinations)

        intersecting_faces = self.get_intersecting_faces(intersecting_combinations)

        faces = self.get_non_intersecting_faces(shell2, intersecting_faces)

        intersecting_contour = self.two_shells_intersecting_contour(shell2, intersecting_combinations)

=======
    def new_valid_faces(self, shell2, intersecting_faces, intersecting_combinations):
        '''
        During calculation of shells union or subtraction, it returns a list of the new faces generated from the two shells intersection
        '''
        faces = []
>>>>>>> de8dfb48
        for k, face in enumerate(intersecting_faces):
            if face in shell2.faces:
                inside = True
                shell_2 = self
            else:
                inside = False
                shell_2 = shell2
            intersection_points = []
            face_contour2d = face.surface2d.outer_contour
            
            list_cutting_contours = face.get_face_cutting_contours(intersecting_combinations)

<<<<<<< HEAD
            list_faces = face.divide_face(list_cutting_contours, inter_points_contour)
=======
            list_faces = face.divide_face(list_cutting_contours, inside)
>>>>>>> de8dfb48

            for new_face in list_faces:
                    points_inside = []
                    for i in range(5):
                        points_inside.append(new_face.surface2d.random_point_inside())
                    points_inside = [point for point in points_inside if point != None]
                    if not points_inside:
                        ax1 = face_contour2d.plot()
                        print('bugging face, maybe area is too small. No points have been found inside face. See graph generated :', face_contour2d)
                        face_intersecting_primitives2d = [contour.primitives for contour in list_cutting_contours]
                        for prim in face_intersecting_primitives2d:
                            prim.plot(ax=ax1, color = 'r')
                            print((prim.start, prim.end))
                    is_inside = False
                    for point in points_inside:
                        point = face.surface3d.point2d_to_3d(point)
                        if shell_2.point_belongs(point):
                            is_inside = True
                    if not is_inside:
                        if new_face not in faces:
                            faces.append(new_face)
<<<<<<< HEAD
=======
        return faces

    def validate_union_subtraction_operation(self, shell2):
        '''
        Verifies if two shells are valid for union or subtractions operations, 
        that is, if they are disjointed or if one is totaly inside the other
        If it returns an empty list, it means the two shells are valid to continue the
        operation.
        '''
        if self.is_disjoint_from(shell2):
            return [self, shell2]
        if self.is_inside_shell(shell2, resolution = 0.01):
            return [shell2]
        if shell2.is_inside_shell(self, resolution = 0.01):
            return [self]
>>>>>>> de8dfb48

        return []

    def union(self, shell2):
        '''
            Given Two closed shells, it returns a new united ClosedShell3D object 
        '''

        validate_union_subtraction_operation = self.validate_union_subtraction_operation(shell2)
        if validate_union_subtraction_operation:
            return validate_union_subtraction_operation


        face_combinations = self.intersecting_faces_combinations(shell2)

        intersecting_combinations = self.dict_intersecting_combinations(face_combinations)

        intersecting_faces1, intersecting_faces2 = self.get_intersecting_faces(intersecting_combinations)
        intersecting_faces = intersecting_faces1 + intersecting_faces2
        faces  = self.new_valid_faces(shell2, intersecting_faces, intersecting_combinations)
        faces += self.get_non_intersecting_faces(shell2, intersecting_faces) + shell2.get_non_intersecting_faces(self, intersecting_faces)

        # intersecting_contour = self.two_shells_intersecting_contour(shell2, intersecting_combinations)

<<<<<<< HEAD
=======

>>>>>>> de8dfb48
        return [ClosedShell3D(faces)]

    def subtract(self, shell2):
        '''
            Given Two closed shells, it returns a new subtracted OpenShell3D object 
        '''
        validate_union_subtraction_operation = self.validate_union_subtraction_operation(shell2)
        if validate_union_subtraction_operation:
            return validate_union_subtraction_operation

        face_combinations = self.intersecting_faces_combinations(shell2)

        intersecting_combinations = self.dict_intersecting_combinations(face_combinations)

        intersecting_faces, _= self.get_intersecting_faces(intersecting_combinations)

        faces = self.new_valid_faces(shell2, intersecting_faces, intersecting_combinations)

        faces += self.get_non_intersecting_faces(shell2, intersecting_faces)

        # intersecting_contour = self.two_shells_intersecting_contour(shell2, intersecting_combinations)
        return [OpenShell3D(faces)]<|MERGE_RESOLUTION|>--- conflicted
+++ resolved
@@ -2422,17 +2422,10 @@
 
         return list_cutting_contours
 
-<<<<<<< HEAD
-    def divide_face(self, list_cutting_contours, inter_points_contour):
-        '''
-            :param list_cutting_contours: list of contours cutting the face
-            :param inter_points_contour: when extracting a contour from another contour. It defines the extracted contour as being between the two points if True and outside these points if False
-=======
     def divide_face(self, list_cutting_contours, inside):
         '''
             :param list_cutting_contours: list of contours cutting the face
             :param inside: when extracting a contour from another contour. It defines the extracted contour as being between the two points if True and outside these points if False
->>>>>>> de8dfb48
             return a list new faces resulting from face division 
         '''
         list_faces = []
@@ -2445,11 +2438,7 @@
                 list_closed_cutting_contours.append(cutting_contour)
         
         if list_open_cutting_contours:
-<<<<<<< HEAD
-            new_faces_contours = self.surface2d.outer_contour.divide(list_open_cutting_contours, inter_points_contour)
-=======
             new_faces_contours = self.surface2d.outer_contour.divide(list_open_cutting_contours, inside)
->>>>>>> de8dfb48
             for contour in new_faces_contours:
                 list_faces.append(PlaneFace3D(self.surface3d, Surface2D(contour, [])))
                     
@@ -4350,11 +4339,7 @@
                     return False
 
         return True
-<<<<<<< HEAD
-    def disjoint_shell(self, shell2):
-=======
     def is_disjoint_from(self, shell2):
->>>>>>> de8dfb48
         '''
              verifies and rerturns a bool if two shells are disjointed or not. 
         '''
@@ -4370,31 +4355,21 @@
             combinations (list = [(face_shell1, face_shell2),...])
             for intersecting faces. if two faces can not be intersected, 
             there is no combination for those
-<<<<<<< HEAD
-        '''
-=======
 
         '''
         intersecting_faces_shell1 = []
         intersecting_faces_shell2 = []
->>>>>>> de8dfb48
         face_combinations = []
         for face1 in self.faces:
             for face2 in shell2.faces:
                 if volmdlr.faces.ClosedShell3D([face1]).bounding_box.bbox_intersection(volmdlr.faces.ClosedShell3D([face2]).bounding_box):
                     face_combinations.append((face1, face2))
 
-<<<<<<< HEAD
-        return face_combinations
-
-    def dict_intersecting_combinations(self, intersecting_faces_combinations):
-=======
 
         return face_combinations
     
     @staticmethod
     def dict_intersecting_combinations(intersecting_faces_combinations):
->>>>>>> de8dfb48
         '''
             :param intersecting_faces_combinations: list of face combinations (list = [(face_shell1, face_shell2),...]) for intersecting faces.
             :type intersecting_faces_combinations: list of face objects combinaitons
@@ -4410,29 +4385,13 @@
                 intersecting_combinations[combination] = face_intersection
 
         return intersecting_combinations
-<<<<<<< HEAD
-
-    def get_intersecting_faces(self, dict_intersecting_combinations):
-=======
     
     @staticmethod
     def get_intersecting_faces(dict_intersecting_combinations):
->>>>>>> de8dfb48
         '''
             :param dict_intersecting_combinations: dictionary containing as keys the combination of intersecting faces
             and as the values the resulting primitive from the two intersecting faces
     
-<<<<<<< HEAD
-            returns a list containing all the faces that do intersect any face of the other shell.
-        '''
-        intersecting_faces = []
-        for face in list(dict_intersecting_combinations.keys()):
-            if face[0] not in intersecting_faces:
-                intersecting_faces.append(face[0])
-            if face[1] not in intersecting_faces:
-                intersecting_faces.append(face[1])
-        return intersecting_faces
-=======
             returns two lists. One for the intersecting faces in shell1 and the other for the shell2
         '''
         intersecting_faces_shell1 = []
@@ -4444,7 +4403,6 @@
             if face[1] not in intersecting_faces_shell2:
                 intersecting_faces_shell2.append(face[1])
         return intersecting_faces_shell1, intersecting_faces_shell2
->>>>>>> de8dfb48
 
     def get_non_intersecting_faces(self, shell2, intersecting_faces):
         '''
@@ -4454,22 +4412,12 @@
             face of the other shell
         '''
         non_intersecting_faces = []
-<<<<<<< HEAD
-=======
         faces1 = []
         faces2 = []
->>>>>>> de8dfb48
 
         for face in self.faces:
             if (face not in intersecting_faces) and (face not in non_intersecting_faces) and (not ClosedShell3D([face]).is_inside_shell(shell2, resolution=0.01)) :
                 non_intersecting_faces.append(face)
-<<<<<<< HEAD
-                
-        for face in shell2.faces:
-            if (face not in intersecting_faces) and (face not in non_intersecting_faces) and (not ClosedShell3D([face]).is_inside_shell(self, resolution=0.01)):
-                non_intersecting_faces.append(face)
-=======
->>>>>>> de8dfb48
 
         return non_intersecting_faces
     
@@ -4488,37 +4436,11 @@
         intersecting_contour = volmdlr.wires.Contour3D([wire.primitives[0] for wire in intersecting_lines])
         return intersecting_contour
 
-<<<<<<< HEAD
-
-    def union(self, shell2):
-        '''
-            Given Two closed shells, it returns a new united ClosedShell3D object 
-        '''
-        faces = []
-        if self.disjoint_shell(shell2):
-            return [self, shell2]
-        if self.is_inside_shell(shell2, resolution = 0.01):
-            return [shell2]
-        if shell2.is_inside_shell(self, resolution = 0.01):
-            return [self]
-
-        face_combinations = self.intersecting_faces_combinations(shell2)
-
-        intersecting_combinations = self.dict_intersecting_combinations(face_combinations)
-
-        intersecting_faces = self.get_intersecting_faces(intersecting_combinations)
-
-        faces = self.get_non_intersecting_faces(shell2, intersecting_faces)
-
-        intersecting_contour = self.two_shells_intersecting_contour(shell2, intersecting_combinations)
-
-=======
     def new_valid_faces(self, shell2, intersecting_faces, intersecting_combinations):
         '''
         During calculation of shells union or subtraction, it returns a list of the new faces generated from the two shells intersection
         '''
         faces = []
->>>>>>> de8dfb48
         for k, face in enumerate(intersecting_faces):
             if face in shell2.faces:
                 inside = True
@@ -4531,11 +4453,7 @@
             
             list_cutting_contours = face.get_face_cutting_contours(intersecting_combinations)
 
-<<<<<<< HEAD
-            list_faces = face.divide_face(list_cutting_contours, inter_points_contour)
-=======
             list_faces = face.divide_face(list_cutting_contours, inside)
->>>>>>> de8dfb48
 
             for new_face in list_faces:
                     points_inside = []
@@ -4557,8 +4475,6 @@
                     if not is_inside:
                         if new_face not in faces:
                             faces.append(new_face)
-<<<<<<< HEAD
-=======
         return faces
 
     def validate_union_subtraction_operation(self, shell2):
@@ -4574,7 +4490,6 @@
             return [shell2]
         if shell2.is_inside_shell(self, resolution = 0.01):
             return [self]
->>>>>>> de8dfb48
 
         return []
 
@@ -4599,10 +4514,7 @@
 
         # intersecting_contour = self.two_shells_intersecting_contour(shell2, intersecting_combinations)
 
-<<<<<<< HEAD
-=======
-
->>>>>>> de8dfb48
+
         return [ClosedShell3D(faces)]
 
     def subtract(self, shell2):
