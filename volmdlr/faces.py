"""
Surfaces & faces
"""

from typing import List, Tuple, Dict, Any
import math

from itertools import product, combinations

import triangle
import numpy as npy

import scipy as scp
import scipy.optimize as opt

import matplotlib.pyplot as plt
# import matplotlib.tri as plt_tri
# from pygeodesic import geodesic

from geomdl import BSpline
from geomdl import utilities
from geomdl.fitting import interpolate_surface, approximate_surface
from geomdl.operations import split_surface_u, split_surface_v

import dessia_common as dc
import volmdlr.core
import volmdlr.core_compiled
import volmdlr.edges as vme
import volmdlr.wires
import volmdlr.display as vmd
import volmdlr.geometry
import volmdlr.grid


def knots_vector_inv(knots_vector):
    '''
    compute knot elements and multiplicities based on the global knot vector
    '''

    knots = sorted(set(knots_vector))
    multiplicities = []
    for knot in knots:
        multiplicities.append(knots_vector.count(knot))

    return (knots, multiplicities)


class Surface2D(volmdlr.core.Primitive2D):
    """
    A surface bounded by an outer contour
    """

    def __init__(self, outer_contour: volmdlr.wires.Contour2D,
                 inner_contours: List[volmdlr.wires.Contour2D],
                 name: str = 'name'):
        self.outer_contour = outer_contour
        self.inner_contours = inner_contours

        volmdlr.core.Primitive2D.__init__(self, name=name)

    def area(self):
        return self.outer_contour.area() - sum(contour.area() for contour in self.inner_contours)

    def second_moment_area(self, point: volmdlr.Point2D):
        Ix, Iy, Ixy = self.outer_contour.second_moment_area(point)
        for contour in self.inner_contours:
            Ixc, Iyc, Ixyc = contour.second_moment_area(point)
            Ix -= Ixc
            Iy -= Iyc
            Ixy -= Ixyc
        return Ix, Iy, Ixy

    def center_of_mass(self):
        center = self.outer_contour.area() * self.outer_contour.center_of_mass()
        for contour in self.inner_contours:
            center -= contour.area() * contour.center_of_mass()
        return center / self.area()

    def point_belongs(self, point2d: volmdlr.Point2D):
        if not self.outer_contour.point_belongs(point2d):
            return False

        for inner_contour in self.inner_contours:
            if inner_contour.point_belongs(point2d):
                return False
        return True

    def random_point_inside(self):
        '''
             returns a random point inside surface2d. Considers if it has holes
        '''
        valid_point = False
        point_inside_outer_contour = None
        while not valid_point:
            point_inside_outer_contour = self.outer_contour.random_point_inside()
            inside_inner_contour = False
            for inner_contour in self.inner_contours:
                if inner_contour.point_belongs(point_inside_outer_contour):
                    inside_inner_contour = True
            if not inside_inner_contour and \
                    point_inside_outer_contour is not None:
                valid_point = True

        return point_inside_outer_contour

    def triangulation(self, min_x_density=None, min_y_density=None):

        if self.area() == 0.:
            return vmd.DisplayMesh2D([], triangles=[])

        outer_polygon = self.outer_contour.to_polygon(angle_resolution=10)

        if not self.inner_contours:  # No holes
            return outer_polygon.triangulation()
        points = [vmd.Node2D(*p) for p in outer_polygon.points]
        vertices = [(p.x, p.y) for p in points]
        n = len(outer_polygon.points)
        segments = [(i, i + 1) for i in range(n - 1)]
        segments.append((n - 1, 0))
        point_index = {p: i for i, p in enumerate(points)}
        holes = []

        for inner_contour in self.inner_contours:
            inner_polygon = inner_contour.to_polygon(angle_resolution=10)

            for point in inner_polygon.points:
                if point not in point_index:
                    points.append(point)
                    vertices.append((point.x, point.y))
                    point_index[point] = n
                    n += 1
            for point1, point2 in zip(inner_polygon.points[:-1],
                                      inner_polygon.points[1:]):
                segments.append((point_index[point1],
                                 point_index[point2]))
            segments.append((point_index[inner_polygon.points[-1]],
                             point_index[inner_polygon.points[0]]))
            rpi = inner_contour.random_point_inside()
            holes.append((rpi.x, rpi.y))

        tri = {'vertices': npy.array(vertices).reshape((-1, 2)),
               'segments': npy.array(segments).reshape((-1, 2)),
               }
        if holes:
            tri['holes'] = npy.array(holes).reshape((-1, 2))
        t = triangle.triangulate(tri, 'p')
        triangles = t['triangles'].tolist()
        np = t['vertices'].shape[0]
        points = [vmd.Node2D(*t['vertices'][i, :]) for i in
                  range(np)]

        return vmd.DisplayMesh2D(points, triangles=triangles, edges=None)

    def split_by_lines(self, lines):
        cutted_surfaces = []
        iteration_surfaces = self.cut_by_line(lines[0])

        for line in lines[1:]:
            iteration_surfaces2 = []
            for surface in iteration_surfaces:
                line_cutted_surfaces = surface.cut_by_line(line)

                llcs = len(line_cutted_surfaces)

                if llcs == 1:
                    cutted_surfaces.append(line_cutted_surfaces[0])
                else:
                    iteration_surfaces2.extend(line_cutted_surfaces)

            iteration_surfaces = iteration_surfaces2[:]

        cutted_surfaces.extend(iteration_surfaces)
        return cutted_surfaces

    def split_regularly(self, n):
        """
        Split in n slices
        """
        bounding_rectangle = self.outer_contour.bounding_rectangle()
        lines = []
        for i in range(n - 1):
            xi = bounding_rectangle[0] + (i + 1) * (bounding_rectangle[1] - bounding_rectangle[0]) / n
            lines.append(vme.Line2D(volmdlr.Point2D(xi, 0),
                                    volmdlr.Point2D(xi, 1)))
        return self.split_by_lines(lines)

    def cut_by_line(self, line: vme.Line2D):
        """
        This method makes inner contour disappear for now
        """
        splitted_outer_contours = self.outer_contour.cut_by_line(line)

        return [Surface2D(oc, []) for oc in splitted_outer_contours]

    def split_at_centers(self):
        """
        Split in n slices
        """
        # xmin, xmax, ymin, ymax = self.outer_contour.bounding_rectangle()

        cutted_contours = []
        iteration_contours = []
        c1 = self.inner_contours[0].center_of_mass()
        c2 = self.inner_contours[1].center_of_mass()
        cut_line = vme.Line2D(c1, c2)

        iteration_contours2 = []

        sc = self.cut_by_line2(cut_line)

        iteration_contours2.extend(sc)

        iteration_contours = iteration_contours2[:]
        cutted_contours.extend(iteration_contours)

        return cutted_contours

    def cut_by_line2(self, line):
        all_contours = []
        inner_1 = self.inner_contours[0]
        inner_2 = self.inner_contours[1]

        inner_intersections_1 = inner_1.line_intersections(line)
        inner_intersections_2 = inner_2.line_intersections(line)

        Arc1, Arc2 = inner_1.split(inner_intersections_1[1],
                                   inner_intersections_1[0])
        Arc3, Arc4 = inner_2.split(inner_intersections_2[1],
                                   inner_intersections_2[0])
        new_inner_1 = volmdlr.wires.Contour2D([Arc1, Arc2])
        new_inner_2 = volmdlr.wires.Contour2D([Arc3, Arc4])

        intersections = []
        intersections.append((inner_intersections_1[0], Arc1))
        intersections.append((inner_intersections_1[1], Arc2))
        intersections += self.outer_contour.line_intersections(line)
        intersections.append((inner_intersections_2[0], Arc3))
        intersections.append((inner_intersections_2[1], Arc4))
        intersections += self.outer_contour.line_intersections(line)

        if not intersections:
            all_contours.extend([self])
        if len(intersections) < 4:
            return [self]
        if len(intersections) >= 4:
            if isinstance(intersections[0][0], volmdlr.Point2D) and \
                    isinstance(intersections[1][0], volmdlr.Point2D):
                ip1, ip2 = sorted(
                    [new_inner_1.primitives.index(intersections[0][1]),
                     new_inner_1.primitives.index(intersections[1][1])])
                ip5, ip6 = sorted(
                    [new_inner_2.primitives.index(intersections[4][1]),
                     new_inner_2.primitives.index(intersections[5][1])])
                ip3, ip4 = sorted(
                    [self.outer_contour.primitives.index(intersections[2][1]),
                     self.outer_contour.primitives.index(intersections[3][1])])

                # sp11, sp12 = intersections[2][1].split(intersections[2][0])
                # sp21, sp22 = intersections[3][1].split(intersections[3][0])
                sp33, sp34 = intersections[6][1].split(intersections[6][0])
                sp44, sp43 = intersections[7][1].split(intersections[7][0])

                primitives1 = []
                primitives1.append(
                    volmdlr.edges.LineSegment2D(intersections[6][0],
                                                intersections[1][0]))
                primitives1.append(new_inner_1.primitives[ip1])
                primitives1.append(
                    volmdlr.edges.LineSegment2D(intersections[0][0],
                                                intersections[5][0]))
                primitives1.append(new_inner_2.primitives[ip5])
                primitives1.append(
                    volmdlr.edges.LineSegment2D(intersections[4][0],
                                                intersections[7][0]))
                primitives1.append(sp44)
                primitives1.extend(self.outer_contour.primitives[ip3 + 1:ip4])
                primitives1.append(sp34)

                primitives2 = []
                primitives2.append(
                    volmdlr.edges.LineSegment2D(intersections[7][0],
                                                intersections[4][0]))
                primitives2.append(new_inner_2.primitives[ip6])
                primitives2.append(
                    volmdlr.edges.LineSegment2D(intersections[5][0],
                                                intersections[0][0]))
                primitives2.append(new_inner_1.primitives[ip2])
                primitives2.append(
                    volmdlr.edges.LineSegment2D(intersections[1][0],
                                                intersections[6][0]))
                primitives2.append(sp33)
                a = self.outer_contour.primitives[:ip3]
                a.reverse()
                primitives2.extend(a)
                primitives2.append(sp43)

                all_contours.extend([volmdlr.wires.Contour2D(primitives1),
                                     volmdlr.wires.Contour2D(primitives2)])

            else:
                raise NotImplementedError(
                    'Non convex contour not supported yet')
                # raise NotImplementedError(
                #     '{} intersections not supported yet'.format(
                #         len(intersections)))

        return all_contours

    def cut_by_line3(self, line):
        # ax=self.outer_contour.plot()
        all_contours = []
        inner = self.inner_contours[0]
        inner_2 = self.inner_contours[1]
        inner_3 = self.inner_contours[2]

        c = inner.center_of_mass()
        c_2 = inner_2.center_of_mass()
        c_3 = inner_3.center_of_mass()
        direction_vector = line.normal_vector()
        direction_line = volmdlr.edges.Line2D(c, volmdlr.Point2D(
            (direction_vector.y * c.x - direction_vector.x * c.y) / (
                direction_vector.y), 0))
        direction_line_2 = volmdlr.edges.Line2D(c_2, volmdlr.Point2D(
            (direction_vector.y * c_2.x - direction_vector.x * c_2.y) / (
                direction_vector.y), 0))

        direction_line_3 = volmdlr.edges.Line2D(c_3, volmdlr.Point2D(
            (direction_vector.y * c_3.x - direction_vector.x * c_3.y) / (
                direction_vector.y), 0))
        inner_intersections = inner.line_intersections(direction_line)
        inner_intersections_2 = inner_2.line_intersections(direction_line_2)
        inner_intersections_3 = inner_3.line_intersections(direction_line_3)
        Arc1, Arc2 = inner.split(inner_intersections[1],
                                 inner_intersections[0])
        Arc3, Arc4 = inner_2.split(inner_intersections_2[1],
                                   inner_intersections_2[0])
        Arc5, Arc6 = inner_3.split(inner_intersections_3[1],
                                   inner_intersections_3[0])
        new_inner = volmdlr.wires.Contour2D([Arc1, Arc2])
        new_inner_2 = volmdlr.wires.Contour2D([Arc3, Arc4])
        new_inner_3 = volmdlr.wires.Contour2D([Arc5, Arc6])
        intersections = []

        intersections.append((inner_intersections[0], Arc1))
        intersections.append((inner_intersections[1], Arc2))
        if len(self.outer_contour.line_intersections(direction_line)) > 2:

            intersections.append(
                self.outer_contour.line_intersections(direction_line)[0])
            intersections.append(
                self.outer_contour.line_intersections(direction_line)[2])
        else:
            intersections.append(
                self.outer_contour.line_intersections(direction_line)[0])
            intersections.append(
                self.outer_contour.line_intersections(direction_line)[1])
        intersections.append((inner_intersections_2[0], Arc3))
        intersections.append((inner_intersections_2[1], Arc4))
        if len(self.outer_contour.line_intersections(direction_line_2)) > 2:
            intersections.append(
                self.outer_contour.line_intersections(direction_line_2)[0])
            intersections.append(
                self.outer_contour.line_intersections(direction_line_2)[2])
        else:
            intersections.append(
                self.outer_contour.line_intersections(direction_line_2)[0])
            intersections.append(
                self.outer_contour.line_intersections(direction_line_2)[1])
        intersections.append((inner_intersections_3[0], Arc5))
        intersections.append((inner_intersections_3[1], Arc6))
        if len(self.outer_contour.line_intersections(direction_line_3)) > 2:

            intersections.append(
                self.outer_contour.line_intersections(direction_line_3)[0])
            intersections.append(
                self.outer_contour.line_intersections(direction_line_3)[2])
        else:
            intersections.append(
                self.outer_contour.line_intersections(direction_line_3)[0])
            intersections.append(
                self.outer_contour.line_intersections(direction_line_3)[1])

        if isinstance(intersections[0][0], volmdlr.Point2D) and \
                isinstance(intersections[1][0], volmdlr.Point2D):
            ip1, ip2 = sorted([new_inner.primitives.index(intersections[0][1]),
                               new_inner.primitives.index(
                                   intersections[1][1])])
            ip5, ip6 = sorted(
                [new_inner_2.primitives.index(intersections[4][1]),
                 new_inner_2.primitives.index(intersections[5][1])])
            ip7, ip8 = sorted(
                [new_inner_3.primitives.index(intersections[8][1]),
                 new_inner_3.primitives.index(intersections[9][1])])
            ip3, ip4 = sorted(
                [self.outer_contour.primitives.index(intersections[2][1]),
                 self.outer_contour.primitives.index(intersections[3][1])])

            sp11, sp12 = intersections[2][1].split(intersections[2][0])
            sp21, sp22 = intersections[3][1].split(intersections[3][0])
            sp33, sp34 = intersections[6][1].split(intersections[6][0])
            sp44, sp43 = intersections[7][1].split(intersections[7][0])
            sp55, sp56 = intersections[10][1].split(intersections[10][0])
            sp66, sp65 = intersections[11][1].split(intersections[11][0])

            primitives1 = []
            primitives1.append(volmdlr.edges.LineSegment2D(intersections[7][0],
                                                           intersections[5][
                                                               0]))
            primitives1.append(new_inner_2.primitives[ip5])
            primitives1.append(volmdlr.edges.LineSegment2D(intersections[6][0],
                                                           intersections[4][
                                                               0]))
            primitives1.append(sp33)
            primitives1.append(sp43)

            primitives2 = []
            primitives2.append(volmdlr.edges.LineSegment2D(intersections[6][0],
                                                           intersections[4][
                                                               0]))
            primitives2.append(new_inner_2.primitives[ip6])
            primitives2.append(volmdlr.edges.LineSegment2D(intersections[5][0],
                                                           intersections[7][
                                                               0]))
            primitives2.append(volmdlr.edges.LineSegment2D(intersections[7][0],
                                                           intersections[11][
                                                               0]))
            primitives2.append(
                volmdlr.edges.LineSegment2D(intersections[11][0],
                                            intersections[9][0]))
            primitives2.append(new_inner_3.primitives[ip7])
            primitives2.append(volmdlr.edges.LineSegment2D(intersections[8][0],
                                                           intersections[10][
                                                               0]))
            primitives2.append(sp34)

            primitives3 = []
            primitives3.append(
                volmdlr.edges.LineSegment2D(intersections[10][0],
                                            intersections[8][0]))
            primitives3.append(new_inner_3.primitives[ip8])
            primitives3.append(volmdlr.edges.LineSegment2D(intersections[9][0],
                                                           intersections[11][
                                                               0]))
            primitives3.append(sp22)
            primitives3.append(volmdlr.edges.LineSegment2D(intersections[3][0],
                                                           intersections[1][
                                                               0]))
            primitives3.append(new_inner.primitives[ip1])
            primitives3.append(volmdlr.edges.LineSegment2D(intersections[0][0],
                                                           intersections[2][
                                                               0]))
            primitives3.append(volmdlr.edges.LineSegment2D(intersections[2][0],
                                                           intersections[10][
                                                               0]))

            primitives4 = []
            primitives4.append(volmdlr.edges.LineSegment2D(intersections[3][0],
                                                           intersections[1][
                                                               0]))
            a = volmdlr.edges.Arc2D(new_inner.primitives[ip2].end,
                                    new_inner.primitives[ip2].interior,
                                    new_inner.primitives[ip2].start)
            primitives4.append(a)
            primitives4.append(volmdlr.edges.LineSegment2D(intersections[0][0],
                                                           intersections[2][
                                                               0]))
            primitives4.append(sp12)
            primitives4.append(sp21)

            # Contour2D(primitives1),Contour2D(primitives2),
            #                      Contour2D(primitives3),
            all_contours.extend([volmdlr.wires.Contour2D(primitives4)])

        else:
            raise NotImplementedError(
                '{} intersections not supported yet'.format(
                    len(intersections)))

        return all_contours

    def bounding_rectangle(self):
        return self.outer_contour.bounding_rectangle()

    def plot(self, ax=None, color='k', alpha=1, equal_aspect=False):

        if ax is None:
            fig, ax = plt.subplots()
        self.outer_contour.plot(ax=ax, color=color, alpha=alpha,
                                equal_aspect=equal_aspect)
        for inner_contour in self.inner_contours:
            inner_contour.plot(ax=ax, color=color, alpha=alpha,
                               equal_aspect=equal_aspect)

        if equal_aspect:
            ax.set_aspect('equal')

        ax.margins(0.1)
        return ax

    def axial_symmetry(self, line):
        '''
        finds out the symmetric surface2d according to a line
        '''

        outer_contour = self.outer_contour.axial_symmetry(line)
        inner_contours = []
        if self.inner_contours != []:
            inner_contours = [contour.axial_symmetry(line) for contour in self.inner_contours]

        return self.__class__(outer_contour=outer_contour,
                              inner_contours=inner_contours)

    def rotation(self, center, angle):

        outer_contour = self.outer_contour.rotation(center, angle)
        if self.inner_contours != []:
            inner_contours = [contour.rotation(center, angle) for contour in self.inner_contours]
        else:
            inner_contours = []

        return self.__class__(outer_contour, inner_contours)

    def rotation_inplace(self, center, angle):

        new_surface2d = self.rotation(center, angle)
        self.outer_contour = new_surface2d.outer_contour
        self.inner_contours = new_surface2d.inner_contours

    def translation(self, offset: volmdlr.Vector2D):
        outer_contour = self.outer_contour.translation(offset)
        inner_contours = [contour.translation(offset) for contour in self.inner_contours]
        return self.__class__(outer_contour, inner_contours)

    def translation_inplace(self, offset: volmdlr.Vector2D):
        new_contour = self.translation(offset)
        self.outer_contour = new_contour.outer_contour
        self.inner_contours = new_contour.inner_contours

    def frame_mapping(self, frame: volmdlr.Frame2D, side: str):
        outer_contour = self.outer_contour.frame_mapping(frame, side)
        inner_contours = [contour.frame_mapping(frame, side) for contour in self.inner_contours]
        return self.__class__(outer_contour, inner_contours)

    def frame_mapping_inplace(self, frame: volmdlr.Frame2D, side: str):
        new_contour = self.frame_mapping(frame, side)
        self.outer_contour = new_contour.outer_contour
        self.inner_contours = new_contour.inner_contours


class Surface3D(dc.DessiaObject):
    x_periodicity = None
    y_periodicity = None
    """
    Abstract class
    """

    def face_from_contours3d(self,
                             contours3d: List[volmdlr.wires.Contour3D],
                             name: str = ''):
        """
        """

        lc3d = len(contours3d)

        if lc3d == 1:
            outer_contour2d = self.contour3d_to_2d(contours3d[0])
            inner_contours2d = []
        elif lc3d > 1:
            area = -1
            inner_contours2d = []
            for contour3d in contours3d:
                contour2d = self.contour3d_to_2d(contour3d)
                inner_contours2d.append(contour2d)
                contour_area = contour2d.area()
                if contour_area > area:
                    area = contour_area
                    outer_contour2d = contour2d
            inner_contours2d.remove(outer_contour2d)
        else:
            raise ValueError('Must have at least one contour')

        if isinstance(self.face_class, str):
            class_ = globals()[self.face_class]
        else:
            class_ = self.face_class

        surface2d = Surface2D(outer_contour=outer_contour2d,
                              inner_contours=inner_contours2d)
        return class_(self,
                      surface2d=surface2d,
                      name=name)

    def repair_primitives_periodicity(self, primitives, last_primitive):
        delta_x1 = abs(primitives[0].start.x
                       - last_primitive.end.x)
        delta_x2 = abs(primitives[-1].end.x
                       - last_primitive.end.x)
        delta_y1 = abs(primitives[0].start.y
                       - last_primitive.end.y)
        delta_y2 = abs(primitives[-1].end.y
                       - last_primitive.end.y)

        if self.x_periodicity \
                and not (math.isclose(delta_x1, 0,
                                      abs_tol=5e-5)
                         or math.isclose(delta_x2, 0,
                                         abs_tol=5e-5)):
            delta_x1 = delta_x1 % self.x_periodicity
            delta_x2 = delta_x2 % self.x_periodicity
            if math.isclose(delta_x1, self.x_periodicity,
                            abs_tol=1e-4):
                delta_x1 = 0.
            if math.isclose(delta_x2, self.x_periodicity,
                            abs_tol=1e-4):
                delta_x2 = 0.
            for prim in primitives:
                prim.start.x = abs(self.x_periodicity
                                   - prim.start.x)
                prim.end.x = abs(self.x_periodicity
                                 - prim.end.x)

        if self.y_periodicity \
                and not (math.isclose(delta_y1, 0,
                                      abs_tol=5e-5)
                         or math.isclose(delta_y2, 0,
                                         abs_tol=5e-5)):
            delta_y1 = delta_y1 % self.y_periodicity
            delta_y2 = delta_y2 % self.y_periodicity
            if math.isclose(delta_y1, self.y_periodicity,
                            abs_tol=1e-4):
                delta_y1 = 0.
            if math.isclose(delta_y2, self.y_periodicity,
                            abs_tol=1e-4):
                delta_y2 = 0.
            for prim in primitives:
                prim.start.y = abs(self.y_periodicity
                                   - prim.start.y)
                prim.end.y = abs(self.y_periodicity
                                 - prim.end.y)

        return primitives, delta_x1, delta_x2, delta_y1, delta_y2

    def contour3d_to_2d(self, contour3d):
        primitives2d = []
        last_primitive = None

        for primitive3d in contour3d.primitives:
            method_name = '{}_to_2d'.format(
                primitive3d.__class__.__name__.lower())
            if hasattr(self, method_name):
                primitives = getattr(self, method_name)(primitive3d)

                if primitives is None:
                    continue

                if last_primitive:
                    primitives, delta_x1, delta_x2, delta_y1, delta_y2 = \
                        self.repair_primitives_periodicity(primitives,
                                                           last_primitive)

                    dist1 = primitive3d.start.point_distance(
                        last_primitive3d.end)
                    dist2 = primitive3d.end.point_distance(
                        last_primitive3d.end)
                    if (math.isclose(delta_x1, 0., abs_tol=1e-3)
                            and math.isclose(delta_y1, 0., abs_tol=1e-3)
                            and math.isclose(dist1, 0, abs_tol=5e-5)):
                        pass
                    elif (math.isclose(delta_x2, 0., abs_tol=1e-3)
                          and math.isclose(delta_y2, 0., abs_tol=1e-3)
                          and math.isclose(dist2, 0, abs_tol=5e-5)):
                        primitives = [p.reverse() for p in primitives[::-1]]
                    else:
                        ax2 = contour3d.plot()
                        primitive3d.plot(ax=ax2, color='r')
                        last_primitive3d.plot(ax=ax2, color='b')
                        self.plot(ax=ax2)

                        ax = last_primitive.plot(color='b', plot_points=True)
                        # primitives[0].plot(ax=ax, color='r', plot_points=True)
                        # primitives[-1].plot(ax=ax, color='r', plot_points=True)
                        for p in primitives:
                            p.plot(ax=ax, color='r', plot_points=True)
                        if self.x_periodicity:
                            vme.Line2D(volmdlr.Point2D(self.x_periodicity, 0),
                                       volmdlr.Point2D(self.x_periodicity, 1)) \
                                .plot(ax=ax)
                        print('Surface 3D:', self)
                        print('3D primitive in red:', primitive3d)
                        print('Previous 3D primitive:', last_primitive3d)
                        raise ValueError(
                            'Primitives not following each other in contour:',
                            'delta1={}, {}, {} ; '
                            'delta2={}, {}, {}'.format(
                                delta_x1, delta_y1, dist1,
                                delta_x2, delta_y2, dist2))

                if primitives:
                    last_primitive = primitives[-1]
                    last_primitive3d = primitive3d
                    primitives2d.extend(primitives)
            else:
                raise NotImplementedError(
                    'Class {} does not implement {}'.format(
                        self.__class__.__name__,
                        method_name))

        return volmdlr.wires.Contour2D(primitives2d)

    def contour2d_to_3d(self, contour2d):
        primitives3d = []
        for primitive2d in contour2d.primitives:
            method_name = '{}_to_3d'.format(
                primitive2d.__class__.__name__.lower())
            if hasattr(self, method_name):
                try:
                    primitives3d.extend(getattr(self, method_name)(primitive2d))
                except NotImplementedError:
                    print('Error NotImplementedError')
            else:
                raise NotImplementedError(
                    'Class {} does not implement {}'.format(
                        self.__class__.__name__,
                        method_name))

        return volmdlr.wires.Contour3D(primitives3d)

    def linesegment3d_to_2d(self, linesegment3d):
        """
        a line segment on a surface will be in any case a line in 2D?
        """
        return [vme.LineSegment2D(self.point3d_to_2d(linesegment3d.start),
                                  self.point3d_to_2d(linesegment3d.end))]

    def bsplinecurve3d_to_2d(self, bspline_curve3d):
        """
        Is this right?
        """
        control_points = [self.point3d_to_2d(p)
                          for p in bspline_curve3d.control_points]
        return [vme.BSplineCurve2D(
            bspline_curve3d.degree,
            control_points=control_points,
            knot_multiplicities=bspline_curve3d.knot_multiplicities,
            knots=bspline_curve3d.knots,
            weights=bspline_curve3d.weights,
            periodic=bspline_curve3d.periodic)]

    def bsplinecurve2d_to_3d(self, bspline_curve2d):
        """
        Is this right?
        """
        control_points = [self.point2d_to_3d(p)
                          for p in bspline_curve2d.control_points]
        return [vme.BSplineCurve3D(
            bspline_curve2d.degree,
            control_points=control_points,
            knot_multiplicities=bspline_curve2d.knot_multiplicities,
            knots=bspline_curve2d.knots,
            weights=bspline_curve2d.weights,
            periodic=bspline_curve2d.periodic)]

    def normal_from_point2d(self, point2d):

        raise NotImplementedError('NotImplemented')

    def normal_from_point3d(self, point3d):
        """
        evaluates the normal vector of the bspline surface at this point3d.
        """

        return (self.normal_from_point2d(self.point3d_to_2d(point3d)))[1]

    def geodesic_distance_from_points2d(self, point1_2d: volmdlr.Point2D,
                                        point2_2d: volmdlr.Point2D, number_points: int = 50):
        """
        Approximation of geodesic distance via linesegments length sum in 3D
        """
        # points = [point1_2d]
        current_point3d = self.point2d_to_3d(point1_2d)
        distance = 0.
        for i in range(number_points):
            next_point3d = self.point2d_to_3d(point1_2d + (i + 1) / (number_points) * (point2_2d - point1_2d))
            distance += next_point3d.point_distance(current_point3d)
            current_point3d = next_point3d
        return distance

    def geodesic_distance(self, point1_3d: volmdlr.Point3D, point2_3d: volmdlr.Point3D):
        """
        Approximation of geodesic distance between 2 3D points supposed to be on the surface
        """
        point1_2d = self.point3d_to_2d(point1_3d)
        point2_2d = self.point3d_to_2d(point2_3d)
        return self.geodesic_distance_from_points2d(point1_2d, point2_2d)

    def frame_mapping_parameters(self, frame: volmdlr.Frame3D, side: str):
        basis = frame.basis()
        if side == 'new':
            new_origin = frame.new_coordinates(self.frame.origin)
            new_u = basis.new_coordinates(self.frame.u)
            new_v = basis.new_coordinates(self.frame.v)
            new_w = basis.new_coordinates(self.frame.w)
            new_frame = volmdlr.Frame3D(new_origin, new_u, new_v, new_w)
        elif side == 'old':
            new_origin = frame.old_coordinates(self.frame.origin)
            new_u = basis.old_coordinates(self.frame.u)
            new_v = basis.old_coordinates(self.frame.v)
            new_w = basis.old_coordinates(self.frame.w)
            new_frame = volmdlr.Frame3D(new_origin, new_u, new_v, new_w)
        else:
            raise ValueError(f'side value not valid, please specify'
                             f'a correct value: \'old\' or \'new\'')
        return new_frame


class Plane3D(Surface3D):
    face_class = 'PlaneFace3D'

    def __init__(self, frame: volmdlr.Frame3D, name: str = ''):
        """
        :param frame: u and v of frame describe the plane, w is the normal
        """
        self.frame = frame
        self.name = name
        Surface3D.__init__(self, name=name)

    def __hash__(self):
        return hash(self.frame)

    def __eq__(self, other_plane):
        if other_plane.__class__.__name__ != self.__class__.__name__:
            return False
        return self.frame == other_plane.frame
        # return (self.frame.origin == other_plane.frame.origin and
        #         self.frame.w.is_colinear_to(other_plane.frame.w))

    # def to_dict(self, use_pointers: bool = True, memo=None, path: str = '#'):
    #     # improve the object structure ?
    #     dict_ = dc.DessiaObject.base_dict(self)
    #     dict_['frame'] = self.frame.to_dict(use_pointers=use_pointers, memo=memo, path=path + '/frame')
    #     return dict_

    @classmethod
    def from_step(cls, arguments, object_dict):
        frame3d = object_dict[arguments[1]]
        frame3d.normalize()
        frame = volmdlr.Frame3D(frame3d.origin,
                                frame3d.v, frame3d.w, frame3d.u)
        return cls(frame, arguments[0][1:-1])

    def to_step(self, current_id):
        frame = volmdlr.Frame3D(self.frame.origin, self.frame.w, self.frame.u,
                                self.frame.v)
        content, frame_id = frame.to_step(current_id)
        plane_id = frame_id + 1
        content += "#{} = PLANE('{}',#{});\n".format(plane_id, self.name,
                                                     frame_id)
        return content, [plane_id]

    @classmethod
    def from_3_points(cls, point1, point2, point3):
        """
        Point 1 is used as origin of the plane
        """
        vector1 = point2 - point1
        vector2 = point3 - point1

        vector1.normalize()
        vector2.normalize()
        normal = vector1.cross(vector2)
        normal.normalize()
        frame = volmdlr.Frame3D(point1, vector1, normal.cross(vector1), normal)
        return cls(frame)

    @classmethod
    def from_normal(cls, point, normal):
        v1 = normal.deterministic_unit_normal_vector()
        v2 = v1.cross(normal)
        return cls(volmdlr.Frame3D(point, v1, v2, normal))

    @classmethod
    def from_plane_vectors(cls, plane_origin: volmdlr.Point3D,
                           plane_x: volmdlr.Vector3D,
                           plane_y: volmdlr.Vector3D):
        normal = plane_x.cross(plane_y)
        return cls(volmdlr.Frame3D(plane_origin, plane_x, plane_y, normal))

    @classmethod
    def from_points(cls, points):
        if len(points) < 3:
            raise ValueError
        elif len(points) == 3:
            return cls.from_3_points(volmdlr.Point3D(points[0].vector),
                                     volmdlr.Vector3D(points[1].vector),
                                     volmdlr.Vector3D(points[2].vector))
        else:
            points = [p.copy() for p in points]
            indexes_to_del = []
            for i, point in enumerate(points[1:]):
                if point == points[0]:
                    indexes_to_del.append(i)
            for index in indexes_to_del[::-1]:
                del points[index + 1]

            origin = points[0]
            vector1 = points[1] - origin
            vector1.normalize()
            vector2_min = points[2] - origin
            vector2_min.normalize()
            dot_min = abs(vector1.dot(vector2_min))
            for point in points[3:]:
                vector2 = point - origin
                vector2.normalize()
                dot = abs(vector1.dot(vector2))
                if dot < dot_min:
                    vector2_min = vector2
                    dot_min = dot
            return cls.from_3_points(origin, vector1 + origin,
                                     vector2_min + origin)

    def point_on_plane(self, point):
        if math.isclose(self.frame.w.dot(point - self.frame.origin), 0,
                        abs_tol=1e-6):
            return True
        return False

    def line_intersections(self, line):
        u = line.point2 - line.point1
        w = line.point1 - self.frame.origin
        if math.isclose(self.frame.w.dot(u), 0, abs_tol=1e-08):
            return []
        intersection_abscissea = - self.frame.w.dot(w) / self.frame.w.dot(u)
        return [line.point1 + intersection_abscissea * u]

    def linesegment_intersections(self, linesegment: vme.LineSegment3D) \
            -> List[volmdlr.Point3D]:
        u = linesegment.end - linesegment.start
        w = linesegment.start - self.frame.origin
        normaldotu = self.frame.w.dot(u)
        if math.isclose(normaldotu, 0, abs_tol=1e-08):
            return []
        intersection_abscissea = - self.frame.w.dot(w) / normaldotu
        if intersection_abscissea < 0 or intersection_abscissea > 1:
            return []
        return [linesegment.start + intersection_abscissea * u]

    def equation_coefficients(self):
        """
        returns the a,b,c,d coefficient from equation ax+by+cz+d = 0
        """
        a, b, c = self.frame.w
        d = -self.frame.origin.dot(self.frame.w)
        return (a, b, c, d)

    def plane_intersection(self, other_plane):
        line_direction = self.frame.w.cross(other_plane.frame.w)

        if line_direction.norm() < 1e-6:
            return None

        a1, b1, c1, d1 = self.equation_coefficients()
        a2, b2, c2, d2 = other_plane.equation_coefficients()

        if a1 * b2 - a2 * b1 != 0.:
            x0 = (b1 * d2 - b2 * d1) / (a1 * b2 - a2 * b1)
            y0 = (a2 * d1 - a1 * d2) / (a1 * b2 - a2 * b1)
            point1 = volmdlr.Point3D((x0, y0, 0))
        else:
            y0 = (b2 * d2 - c2 * d1) / (b1 * c2 - c1 * b2)
            z0 = (c1 * d1 - b1 * d2) / (b1 * c2 - c1 * b2)
            point1 = volmdlr.Point3D((0, y0, z0))

        # point2 = point1 + line_direction
        # return volmdlr.Line3D(point1, point2)
        return volmdlr.Line3D(point1, point1 + line_direction)

    def is_coincident(self, plane2):
        """
        Verifies if two planes are parallel and coincident
        """
        if self.frame.w.is_colinear_to(plane2.frame.w):
            if plane2.point_on_plane(self.frame.origin):
                return True
        return False

    def rotation(self, center: volmdlr.Point3D, axis: volmdlr.Vector3D, angle: float):
        """
        Plane3D rotation
        :param center: rotation center
        :param axis: rotation axis
        :param angle: angle rotation
        :return: a new rotated Plane3D
        """
        new_frame = self.frame.rotation(center=center, axis=axis, angle=angle)
        return Plane3D(new_frame)

    def rotation_inplace(self, center: volmdlr.Point3D, axis: volmdlr.Vector3D, angle: float):
        """
        Plane3D rotation. Object is updated inplace
        :param center: rotation center
        :param axis: rotation axis
        :param angle: rotation angle
        """
        self.frame.rotation_inplace(center=center, axis=axis, angle=angle)

    def translation(self, offset: volmdlr.Vector3D):
        """
        Plane3D translation
        :param offset: translation vector
        :return: A new translated Plane3D
        """
        new_frame = self.frame.translation(offset)
        return Plane3D(new_frame)

    def translation_inplace(self, offset: volmdlr.Vector3D):
        """
        Plane3D translation. Object is updated inplace
        :param offset: translation vector
        """
        self.frame.translation_inplace(offset)

    def frame_mapping(self, frame: volmdlr.Frame3D, side: str):
        """
        Changes frame_mapping and return a new Frame3D
        side = 'old' or 'new'
        """
        new_frame = self.frame_mapping_parameters(frame, side)
        return Plane3D(new_frame, self.name)

    def frame_mapping_inplace(self, frame: volmdlr.Frame3D, side: str):
        """
        Changes frame_mapping and the object is updated inplace
        side = 'old' or 'new'
        """
        new_frame = self.frame_mapping_parameters(frame, side)
        self.frame.origin = new_frame.origin
        self.frame.u = new_frame.u
        self.frame.v = new_frame.v
        self.frame.w = new_frame.w

    def copy(self, deep=True, memo=None):
        new_frame = self.frame.copy()
        return Plane3D(new_frame, self.name)

    def plot(self, ax=None):
        if ax is None:
            fig = plt.figure()
            ax = fig.add_subplot(111, projection='3d')
        else:
            fig = ax.figure

        self.frame.origin.plot(ax)
        self.frame.u.plot(ax, color='r')
        self.frame.v.plot(ax, color='g')
        return ax

    def babylon_script(self):
        s = 'var myPlane = BABYLON.MeshBuilder.CreatePlane("myPlane", {width: 0.5, height: 0.5, sideOrientation: BABYLON.Mesh.DOUBLESIDE}, scene);\n'
        s += 'myPlane.setPositionWithLocalVector(new BABYLON.Vector3({},{},{}));\n'.format(
            self.origin[0], self.origin[1], self.origin[2])

        s += 'var axis1 = new BABYLON.Vector3({}, {}, {});\n'.format(
            self.vectors[0][0], self.vectors[0][1], self.vectors[0][2])
        s += 'var axis2 = new BABYLON.Vector3({}, {}, {});\n'.format(
            self.vectors[1][0], self.vectors[1][1], self.vectors[1][2])
        s += 'var axis3 = new BABYLON.Vector3({}, {}, {});\n'.format(
            self.normal[0], self.normal[1], self.normal[2])
        s += 'var orientation = BABYLON.Vector3.rotationFromAxis(axis1, axis2, axis3);\n'
        s += 'myPlane.rotation = orientation;\n'

        s += 'var planemat = new BABYLON.StandardMaterial("planemat", scene);\n'
        s += 'planemat.alpha = 0.4;\n'
        s += 'myPlane.material = planemat;\n'

        return s

    def point2d_to_3d(self, point2d):
        return point2d.to_3d(self.frame.origin, self.frame.u, self.frame.v)

    def point3d_to_2d(self, point3d):
        return point3d.to_2d(self.frame.origin, self.frame.u, self.frame.v)

    def contour2d_to_3d(self, contour2d):
        return contour2d.to_3d(self.frame.origin, self.frame.u, self.frame.v)

    def contour3d_to_2d(self, contour3d):
        return contour3d.to_2d(self.frame.origin, self.frame.u, self.frame.v)

    def bsplinecurve3d_to_2d(self, bspline_curve3d):
        control_points = [self.point3d_to_2d(p)
                          for p in bspline_curve3d.control_points]
        return [vme.BSplineCurve2D(
            bspline_curve3d.degree,
            control_points=control_points,
            knot_multiplicities=bspline_curve3d.knot_multiplicities,
            knots=bspline_curve3d.knots,
            weights=bspline_curve3d.weights,
            periodic=bspline_curve3d.periodic)]

    def bsplinecurve2d_to_3d(self, bspline_curve2d):
        control_points = [self.point2d_to_3d(p)
                          for p in bspline_curve2d.control_points]
        return [vme.BSplineCurve3D(
            bspline_curve2d.degree,
            control_points=control_points,
            knot_multiplicities=bspline_curve2d.knot_multiplicities,
            knots=bspline_curve2d.knots,
            weights=bspline_curve2d.weights,
            periodic=bspline_curve2d.periodic)]

    def rectangular_cut(self, x1: float, x2: float,
                        y1: float, y2: float, name: str = ''):

        p1 = volmdlr.Point2D(x1, y1)
        p2 = volmdlr.Point2D(x2, y1)
        p3 = volmdlr.Point2D(x2, y2)
        p4 = volmdlr.Point2D(x1, y2)
        outer_contour = volmdlr.wires.ClosedPolygon2D([p1, p2, p3, p4])
        surface = Surface2D(outer_contour, [])
        return PlaneFace3D(self, surface, name)


PLANE3D_OXY = Plane3D(volmdlr.OXYZ)
PLANE3D_OYZ = Plane3D(volmdlr.OYZX)
PLANE3D_OZX = Plane3D(volmdlr.OZXY)


class CylindricalSurface3D(Surface3D):
    face_class = 'CylindricalFace3D'
    x_periodicity = volmdlr.TWO_PI
    """
    The local plane is defined by (theta, z)
    :param frame: frame.w is axis, frame.u is theta=0 frame.v theta=pi/2
    :param radius: Cylinder's radius
    """

    def __init__(self, frame, radius, name=''):
        self.frame = frame
        self.radius = radius
        self.name = name

    def point2d_to_3d(self, point2d: volmdlr.Point2D):
        p = volmdlr.Point3D(self.radius * math.cos(point2d.x),
                            self.radius * math.sin(point2d.x),
                            point2d.y)
        return self.frame.old_coordinates(p)

    def point3d_to_2d(self, point3d):
        x, y, z = self.frame.new_coordinates(point3d)
        u1 = x / self.radius
        u2 = y / self.radius
        # theta = volmdlr.core.sin_cos_angle(u1, u2)
        theta = math.atan2(u2, u1)
        return volmdlr.Point2D(theta, z)

    def arc3d_to_2d(self, arc3d):
        start = self.point3d_to_2d(arc3d.start)
        end = self.point3d_to_2d(arc3d.end)
        # angle = abs(start.x-end.x)
        # if arc3d.is_trigo:
        # end = start + volmdlr.Point2D(arc3d.angle, 0)
        # else:
        #     end = start + volmdlr.Point2D(-arc3d.angle, 0)
        # interior = self.point3d_to_2d(arc3d.interior)
        # if start.x < interior.x:
        #     end = start + volmdlr.Point2D(arc3d.angle, 0)
        # else:
        #     end = start - volmdlr.Point2D(arc3d.angle, 0)
        return [vme.LineSegment2D(start, end)]

    def linesegment2d_to_3d(self, linesegment2d):
        theta1, z1 = linesegment2d.start
        theta2, z2 = linesegment2d.end
        if math.isclose(theta1, theta2, abs_tol=1e-9):
            return [vme.LineSegment3D(
                self.point2d_to_3d(linesegment2d.start),
                self.point2d_to_3d(linesegment2d.end),
            )]
        elif math.isclose(z1, z2, abs_tol=1e-9):
            if abs(theta1 - theta2) == volmdlr.TWO_PI:
                return [vme.FullArc3D(center=self.frame.origin + z1 * self.frame.w,
                                      start_end=self.point2d_to_3d(linesegment2d.start),
                                      normal=self.frame.w)]
            else:
                interior = self.point2d_to_3d(linesegment2d.point_at_abscissa(linesegment2d.length() * 0.5))
                return [vme.Arc3D(
                    self.point2d_to_3d(linesegment2d.start),
                    self.point2d_to_3d(
                        volmdlr.Point2D(0.5 * (theta1 + theta2), z1)),
                    self.point2d_to_3d(linesegment2d.end),
                )]
        else:
            # TODO: this is a non exact method!
            return [vme.LineSegment3D(self.point2d_to_3d(linesegment2d.start), self.point2d_to_3d(linesegment2d.end))]
            # raise NotImplementedError('Ellipse? delta_theta={} delta_z={}'.format(abs(theta2-theta1), abs(z1-z2)))

    def fullarc3d_to_2d(self, fullarc3d):
        if self.frame.w.is_colinear_to(fullarc3d.normal):
            p1 = self.point3d_to_2d(fullarc3d.start)
            return [vme.LineSegment2D(p1, p1 + volmdlr.TWO_PI * volmdlr.X2D)]
        else:
            print(fullarc3d.normal, self.frame.w)
            raise ValueError('Impossible!')

    def circle3d_to_2d(self, circle3d):
        return []

    def bsplinecurve3d_to_2d(self, bspline_curve3d):
        # TODO: enhance this, this is a non exact method!
        l = bspline_curve3d.length()
        points = [self.point3d_to_2d(bspline_curve3d.point_at_abscissa(i / 10 * l))
                  for i in range(11)]
        return [vme.LineSegment2D(p1, p2)
                for p1, p2 in zip(points[:-1], points[1:])]

    @classmethod
    def from_step(cls, arguments, object_dict):
        frame3d = object_dict[arguments[1]]
        U, W = frame3d.v, -frame3d.u
        U.normalize()
        W.normalize()
        V = W.cross(U)
        frame_direct = volmdlr.Frame3D(frame3d.origin, U, V, W)
        radius = float(arguments[2]) / 1000
        return cls(frame_direct, radius, arguments[0][1:-1])

    def to_step(self, current_id):
        frame = volmdlr.Frame3D(self.frame.origin, self.frame.w, self.frame.u,
                                self.frame.v)
        content, frame_id = frame.to_step(current_id)
        current_id = frame_id + 1
        content += "#{} = CYLINDRICAL_SURFACE('{}',#{},{});\n" \
            .format(current_id, self.name, frame_id,
                    round(1000 * self.radius, 3))
        return content, [current_id]

    def frame_mapping(self, frame: volmdlr.Frame3D, side: str):
        """
        Changes frame_mapping and return a new CylindricalSurface3D
        side = 'old' or 'new'
        """
        new_frame = self.frame_mapping_parameters(frame, side)
        return CylindricalSurface3D(new_frame, self.radius,
                                    name=self.name)

    def frame_mapping_inplace(self, frame: volmdlr.Frame3D, side: str):
        """
        Changes frame_mapping and the object is updated inplace
        side = 'old' or 'new'
        """
        new_frame = self.frame_mapping_parameters(frame, side)
        self.frame = new_frame

    def rectangular_cut(self, theta1: float, theta2: float,
                        z1: float, z2: float, name: str = ''):

        if theta1 == theta2:
            theta2 += volmdlr.TWO_PI

        p1 = volmdlr.Point2D(theta1, z1)
        p2 = volmdlr.Point2D(theta2, z1)
        p3 = volmdlr.Point2D(theta2, z2)
        p4 = volmdlr.Point2D(theta1, z2)
        outer_contour = volmdlr.wires.ClosedPolygon2D([p1, p2, p3, p4])
        surface2d = Surface2D(outer_contour, [])
        return volmdlr.faces.CylindricalFace3D(self, surface2d, name)

    def rotation(self, center: volmdlr.Point3D, axis: volmdlr.Vector3D, angle: float):
        """
        CylindricalFace3D rotation
        :param center: rotation center
        :param axis: rotation axis
        :param angle: angle rotation
        :return: a new rotated Plane3D
        """
        new_frame = self.frame.rotation(center=center, axis=axis,
                                        angle=angle)
        return CylindricalFace3D(new_frame, self.radius)

    def rotation_inplace(self, center: volmdlr.Point3D, axis: volmdlr.Vector3D, angle: float):
        """
        CylindricalFace3D rotation. Object is updated inplace
        :param center: rotation center
        :param axis: rotation axis
        :param angle: rotation angle
        """
        self.frame.rotation_inplace(center, axis, angle)

    def translation(self, offset: volmdlr.Vector3D):
        """
        CylindricalFace3D translation
        :param offset: translation vector
        :return: A new translated CylindricalFace3D
        """
        return CylindricalFace3D(self.frame.translation(offset), self.radius)

    def translation_inplace(self, offset: volmdlr.Vector3D):
        """
        CylindricalFace3D translation. Object is updated inplace
        :param offset: translation vector
        """
        self.frame.translation_inplace(offset)

    def grid3d(self, grid2d: volmdlr.grid.Grid2D):
        '''
        generate 3d grid points of a Cylindrical surface, based on a Grid2D
        '''

        points_2d = grid2d.points
        points_3d = [self.point2d_to_3d(point2d) for point2d in points_2d]

        return points_3d


class ToroidalSurface3D(Surface3D):
    face_class = 'ToroidalFace3D'
    x_periodicity = volmdlr.TWO_PI
    y_periodicity = volmdlr.TWO_PI
    """
    The local plane is defined by (theta, phi)
    theta is the angle around the big (R) circle and phi around the small(r)

    :param frame: Tore's frame: origin is the center, u is pointing at
                    theta=0
    :param R: Tore's radius
    :param r: Circle to revolute radius
    Definitions of R and r according to https://en.wikipedia.org/wiki/Torus
    """

    def __init__(self, frame: volmdlr.Frame3D,
                 R: float, r: float, name: str = ''):
        self.frame = frame
        self.R = R
        self.r = r
        self.name = name

    def _bounding_box(self):
        d = self.R + self.r
        p1 = self.frame.origin + self.frame.u * d + self.frame.v * d + self.frame.w * self.r
        p2 = self.frame.origin + self.frame.u * d + self.frame.v * d - self.frame.w * self.r
        p3 = self.frame.origin + self.frame.u * d - self.frame.v * d + self.frame.w * self.r
        p4 = self.frame.origin + self.frame.u * d - self.frame.v * d - self.frame.w * self.r
        p5 = self.frame.origin - self.frame.u * d + self.frame.v * d + self.frame.w * self.r
        p6 = self.frame.origin - self.frame.u * d + self.frame.v * d - self.frame.w * self.r
        p7 = self.frame.origin - self.frame.u * d - self.frame.v * d + self.frame.w * self.r
        p8 = self.frame.origin - self.frame.u * d - self.frame.v * d - self.frame.w * self.r

        return volmdlr.core.BoundingBox.from_points(
            [p1, p2, p3, p4, p5, p6, p7, p8])

    def point2d_to_3d(self, point2d: volmdlr.Point2D):
        theta, phi = point2d
        x = (self.R + self.r * math.cos(phi)) * math.cos(theta)
        y = (self.R + self.r * math.cos(phi)) * math.sin(theta)
        z = self.r * math.sin(phi)
        return self.frame.old_coordinates(volmdlr.Point3D(x, y, z))

    def point3d_to_2d(self, point3d):
        # points_2D = []
        x, y, z = self.frame.new_coordinates(point3d)
        if z < -self.r:
            z = -self.r
        elif z > self.r:
            z = self.r

        zr = z / self.r
        phi = math.asin(zr)

        u = self.R + math.sqrt((self.r ** 2) - (z ** 2))
        u1, u2 = round(x / u, 5), round(y / u, 5)
        theta = volmdlr.core.sin_cos_angle(u1, u2)

        return volmdlr.Point2D(theta, phi)

    @classmethod
    def from_step(cls, arguments, object_dict):
        frame3d = object_dict[arguments[1]]
        U, W = frame3d.v, -frame3d.u
        U.normalize()
        W.normalize()
        V = W.cross(U)
        frame_direct = volmdlr.Frame3D(frame3d.origin, U, V, W)
        rcenter = float(arguments[2]) / 1000
        rcircle = float(arguments[3]) / 1000
        return cls(frame_direct, rcenter, rcircle, arguments[0][1:-1])

    def to_step(self, current_id):
        frame = volmdlr.Frame3D(self.frame.origin, self.frame.w, self.frame.u,
                                self.frame.v)
        content, frame_id = frame.to_step(current_id)
        current_id = frame_id + 1
        content += "#{} = TOROIDAL_SURFACE('{}',#{},{},{});\n" \
            .format(current_id, self.name, frame_id,
                    round(1000 * self.R, 3),
                    round(1000 * self.r, 3))
        return content, [current_id]

    def frame_mapping(self, frame: volmdlr.Frame3D, side: str):
        """
        Changes frame_mapping and return a new ToroidalSurface3D
        side = 'old' or 'new'
        """
        new_frame = self.frame_mapping_parameters(frame, side)
        return ToroidalSurface3D(new_frame, self.R, self.r, name=self.name)

    def frame_mapping_inplace(self, frame: volmdlr.Frame3D, side: str):
        """
        Changes frame_mapping and the object is updated inplace
        side = 'old' or 'new'
        """
        new_frame = self.frame_mapping_parameters(frame, side)
        self.frame = new_frame

    def rectangular_cut(self, theta1, theta2, phi1, phi2, name=''):
        if phi1 == phi2:
            phi2 += volmdlr.TWO_PI
        elif phi2 < phi1:
            phi2 += volmdlr.TWO_PI
        if theta1 == theta2:
            theta2 += volmdlr.TWO_PI
        elif theta2 < theta1:
            theta2 += volmdlr.TWO_PI

        p1 = volmdlr.Point2D(theta1, phi1)
        p2 = volmdlr.Point2D(theta2, phi1)
        p3 = volmdlr.Point2D(theta2, phi2)
        p4 = volmdlr.Point2D(theta1, phi2)
        outer_contour = volmdlr.wires.ClosedPolygon2D([p1, p2, p3, p4])
        return ToroidalFace3D(self,
                              Surface2D(outer_contour, []),
                              name)

    def linesegment2d_to_3d(self, linesegment2d):
        theta1, phi1 = linesegment2d.start
        theta2, phi2 = linesegment2d.end
        if theta1 == theta2:
            if math.isclose(phi1 - phi2, volmdlr.TWO_PI, abs_tol=1e-9):
                u = self.frame.u.rotation(self.frame.origin, self.frame.w,
                                          angle=theta1)
                v = self.frame.u.rotation(self.frame.origin, self.frame.w,
                                          angle=theta1)
                center = self.frame.origin + self.R * u
                return [vme.FullArc3D(center=center,
                                      start_end=center + self.r * u,
                                      normal=v)]
            else:
                return [vme.Arc3D(
                    self.point2d_to_3d(linesegment2d.start),
                    self.point2d_to_3d(volmdlr.Point2D(theta1, 0.5 * (phi1 + phi2))),
                    self.point2d_to_3d(linesegment2d.end),
                )]
        elif math.isclose(phi1, phi2, abs_tol=1e-9):
            if abs(theta1 - theta2) == volmdlr.TWO_PI:
                center = self.frame.origin + self.r * math.sin(phi1) * self.frame.w
                start_end = center + self.frame.u * (self.r + self.R)
                return [vme.FullArc3D(center=center,
                                      start_end=start_end,
                                      normal=self.frame.w)]
            else:
                return [vme.Arc3D(
                    self.point2d_to_3d(linesegment2d.start),
                    self.point2d_to_3d(volmdlr.Point2D(0.5 * (theta1 + theta2), phi1)),
                    self.point2d_to_3d(linesegment2d.end),
                )]
        else:
            raise NotImplementedError('Ellipse?')

    def fullarc3d_to_2d(self, fullarc3d):
        if self.frame.w.is_colinear_to(fullarc3d.normal):
            p1 = self.point3d_to_2d(fullarc3d.start)
            return [vme.LineSegment2D(p1, p1 + volmdlr.TWO_PI * volmdlr.X2D)]
        elif fullarc3d.normal.dot(self.frame.w):
            p1 = self.point3d_to_2d(fullarc3d.start)
            return [vme.LineSegment2D(p1, p1 + volmdlr.TWO_PI * volmdlr.Y2D)]
        else:
            raise ValueError('Impossible!')

    def circle3d_to_2d(self, circle3d):
        return []

    def triangulation(self):
        face = self.rectangular_cut(0, volmdlr.TWO_PI, 0, volmdlr.TWO_PI)
        return face.triangulation()

    def translation(self, offset: volmdlr.Vector3D):
        """
        ToroidalSurface3D translation
        :param offset: translation vector
        :return: A new translated ToroidalSurface3D
        """
        return ToroidalSurface3D(self.frame.translation(
            offset), self.R, self.r)

    def translation_inplace(self, offset: volmdlr.Vector3D):
        """
        ToroidalSurface3D translation. Object is updated inplace
        :param offset: translation vector
        """
        self.frame.translation_inplace(offset)

    def rotation(self, center: volmdlr.Point3D, axis: volmdlr.Vector3D, angle: float):
        """
        ToroidalSurface3D rotation
        :param center: rotation center
        :param axis: rotation axis
        :param angle: angle rotation
        :return: a new rotated ToroidalSurface3D
        """
        new_frame = self.frame.rotation(center=center, axis=axis,
                                        angle=angle)
        return self.__class__(new_frame, self.R, self.r)

    def rotation_inplace(self, center: volmdlr.Point3D, axis: volmdlr.Vector3D, angle: float):
        """
        ToroidalSurface3D rotation. Object is updated inplace
        :param center: rotation center
        :param axis: rotation axis
        :param angle: rotation angle
        """
        self.frame.rotation_inplace(center, axis, angle)


class ConicalSurface3D(Surface3D):
    face_class = 'ConicalFace3D'
    x_periodicity = volmdlr.TWO_PI
    """
    The local plane is defined by (theta, z)
    :param frame: Cone's frame to position it: frame.w is axis of cone
                    frame.origin is at the angle of the cone
    :param semi_angle: Cone's semi-angle
    """

    def __init__(self, frame: volmdlr.Frame3D, semi_angle: float,
                 name: str = ''):
        self.frame = frame
        self.semi_angle = semi_angle
        self.name = name

    @classmethod
    def from_step(cls, arguments, object_dict):
        frame3d = object_dict[arguments[1]]
        U, W = frame3d.v, frame3d.u
        U.normalize()
        W.normalize()
        V = W.cross(U)
        radius = float(arguments[2]) / 1000
        semi_angle = float(arguments[3])
        origin = frame3d.origin - radius / math.tan(semi_angle) * W
        frame_direct = volmdlr.Frame3D(origin, U, V, W)
        return cls(frame_direct, semi_angle, arguments[0][1:-1])

    def to_step(self, current_id):
        frame = volmdlr.Frame3D(self.frame.origin, self.frame.w, self.frame.u,
                                self.frame.v)
        content, frame_id = frame.to_step(current_id)
        current_id = frame_id + 1
        content += "#{} = CONICAL_SURFACE('{}',#{},{},{});\n" \
            .format(current_id, self.name, frame_id,
                    0.,
                    round(self.semi_angle, 3))
        return content, [current_id]

    def frame_mapping(self, frame: volmdlr.Frame3D, side: str):
        """
        Changes frame_mapping and return a new ConicalSurface3D
        side = 'old' or 'new'
        """
        new_frame = self.frame_mapping_parameters(frame, side)
        return ConicalSurface3D(new_frame, self.semi_angle, name=self.name)

    def frame_mapping_inplace(self, frame: volmdlr.Frame3D, side: str):
        """
        Changes frame_mapping and the object is updated inplace
        side = 'old' or 'new'
        """
        new_frame = self.frame_mapping_parameters(frame, side)
        self.frame = new_frame

    def point2d_to_3d(self, point2d: volmdlr.Point2D):
        theta, z = point2d
        r = math.tan(self.semi_angle) * z
        new_point = volmdlr.Point3D(r * math.cos(theta),
                                    r * math.sin(theta),
                                    z)
        return self.frame.old_coordinates(new_point)

    # def point3d_to_2d(self, point3d: volmdlr.Point3D):
    #     z = self.frame.w.dot(point3d)
    #     x, y = point3d.plane_projection2d(self.frame.origin, self.frame.u,
    #                                       self.frame.v)
    #     theta = math.atan2(y, x)
    #     return volmdlr.Point2D(theta, z+0.003)

    def point3d_to_2d(self, point3d: volmdlr.Point3D):
        x, y, z = self.frame.new_coordinates(point3d)
        # x, y = point3d.plane_projection2d(self.frame.origin, self.frame.u,
        #                                   self.frame.v)
        theta = math.atan2(y, x)
        return volmdlr.Point2D(theta, z)

    def rectangular_cut(self, theta1: float, theta2: float,
                        z1: float, z2: float, name: str = ''):
        # theta1 = angle_principal_measure(theta1)
        # theta2 = angle_principal_measure(theta2)
        if theta1 == theta2:
            theta2 += volmdlr.TWO_PI

        p1 = volmdlr.Point2D(theta1, z1)
        p2 = volmdlr.Point2D(theta2, z1)
        p3 = volmdlr.Point2D(theta2, z2)
        p4 = volmdlr.Point2D(theta1, z2)
        outer_contour = volmdlr.wires.ClosedPolygon2D([p1, p2, p3, p4])
        return ConicalFace3D(self, Surface2D(outer_contour, []), name)

    def fullarc3d_to_2d(self, fullarc3d):
        if self.frame.w.is_colinear_to(fullarc3d.normal):
            p1 = self.point3d_to_2d(fullarc3d.start)
            return [vme.LineSegment2D(p1, p1 + volmdlr.TWO_PI * volmdlr.X2D)]
        else:
            raise ValueError('Impossible!')

    def circle3d_to_2d(self, circle3d):
        return []

    def linesegment2d_to_3d(self, linesegment2d):
        theta1, z1 = linesegment2d.start
        theta2, z2 = linesegment2d.end
        if math.isclose(z1, z2, abs_tol=1e-9) and math.isclose(z1, 0.,
                                                               abs_tol=1e-9):
            return []
        elif math.isclose(abs(theta1 - theta2) % volmdlr.TWO_PI, 0., abs_tol=1e-9):
            return [vme.LineSegment3D(
                self.point2d_to_3d(linesegment2d.start),
                self.point2d_to_3d(linesegment2d.end),
            )]
        elif math.isclose(z1, z2, abs_tol=1e-9):

            if abs(theta1 - theta2) % volmdlr.TWO_PI == 0.:
                return [vme.FullArc3D(center=self.frame.origin + z1 * self.frame.w,
                                      start_end=self.point2d_to_3d(linesegment2d.start),
                                      normal=self.frame.w)]
            else:
                return [vme.Arc3D(
                    self.point2d_to_3d(linesegment2d.start),
                    self.point2d_to_3d(
                        volmdlr.Point2D(0.5 * (theta1 + theta2), z1)),
                    self.point2d_to_3d(linesegment2d.end))
                ]
        else:
            raise NotImplementedError('Ellipse?')

    def translation(self, offset: volmdlr.Vector3D):
        """
        ConicalSurface3D translation
        :param offset: translation vector
        :return: A new translated ConicalSurface3D
        """
        return self.__class__(self.frame.translation(offset),
                              self.semi_angle)

    def translation_inplace(self, offset: volmdlr.Vector3D):
        """
        ConicalSurface3D translation. Object is updated inplace
        :param offset: translation vector
        """
        self.frame.translation_inplace(offset)

    def rotation(self, center: volmdlr.Point3D,
                 axis: volmdlr.Vector3D, angle: float):
        """
        ConicalSurface3D rotation
        :param center: rotation center
        :param axis: rotation axis
        :param angle: angle rotation
        :return: a new rotated ConicalSurface3D
        """
        new_frame = self.frame.rotation(center=center, axis=axis, angle=angle)
        return self.__class__(new_frame, self.semi_angle)

    def rotation_inplace(self, center: volmdlr.Point3D,
                         axis: volmdlr.Vector3D, angle: float):
        """
        ConicalSurface3D rotation. Object is updated inplace
        :param center: rotation center
        :param axis: rotation axis
        :param angle: rotation angle
        """
        self.frame.rotation_inplace(center, axis, angle)


class SphericalSurface3D(Surface3D):
    face_class = 'SphericalFace3D'
    """
    :param frame: Sphere's frame to position it
    :type frame: volmdlr.Frame3D
    :param radius: Sphere's radius
    :type radius: float
    """

    def __init__(self, frame, radius, name=''):
        self.frame = frame
        self.radius = radius
        self.name = name
        # V = frame.v
        # V.normalize()
        # W = frame.w
        # W.normalize()
        # self.plane = Plane3D(frame.origin, V, W)

    def _bounding_box(self):
        points = [self.frame.origin + volmdlr.Point3D(-self.radius,
                                                      -self.radius,
                                                      -self.radius),
                  self.frame.origin + volmdlr.Point3D(self.radius,
                                                      self.radius,
                                                      self.radius),

                  ]
        return volmdlr.core.BoundingBox.from_points(points)

    @classmethod
    def from_step(cls, arguments, object_dict):
        frame3d = object_dict[arguments[1]]
        U, W = frame3d.v, frame3d.u
        U.normalize()
        W.normalize()
        V = W.cross(U)
        frame_direct = volmdlr.Frame3D(frame3d.origin, U, V, W)
        radius = float(arguments[2]) / 1000
        return cls(frame_direct, radius, arguments[0][1:-1])

    def point2d_to_3d(self, point2d):
        # source mathcurve.com/surfaces/sphere
        # -pi<theta<pi, -pi/2<phi<pi/2
        theta, phi = point2d
        x = self.radius * math.cos(phi) * math.cos(theta)
        y = self.radius * math.cos(phi) * math.sin(theta)
        z = self.radius * math.sin(phi)
        return self.frame.old_coordinates(volmdlr.Point3D(x, y, z))

    def point3d_to_2d(self, point3d):
        x, y, z = point3d
        if z < -self.radius:
            z = -self.radius
        elif z > self.radius:
            z = self.radius

        zr = z / self.radius
        phi = math.asin(zr)

        u = math.sqrt((self.radius ** 2) - (z ** 2))
        if u == 0:
            u1, u2 = x, y
        else:
            u1, u2 = round(x / u, 5), round(y / u, 5)
        theta = volmdlr.sin_cos_angle(u1, u2)
        return volmdlr.Point2D(theta, phi)

    def linesegment2d_to_3d(self, linesegment2d):
        start = self.point2d_to_3d(linesegment2d.start)
        interior = self.point2d_to_3d(0.5 * (linesegment2d.start + linesegment2d.end))
        end = self.point2d_to_3d(linesegment2d.end)
        if start == end:
            u = start - self.frame.origin
            u.normalize()
            v = interior - self.frame.origin
            v.normalize()
            normal = u.cross(v)
            return [vme.FullArc3D(self.frame.origin, start, normal)]
        return [vme.Arc3D(start, interior, end)]

    def plot(self, ax=None, color='grey', alpha=0.5):
        # points = []
        for i in range(20):
            theta = i / 20. * volmdlr.TWO_PI
            t_points = []
            for j in range(20):
                phi = j / 20. * volmdlr.TWO_PI
                t_points.append(self.point2d_to_3d(volmdlr.Point2D(theta, phi)))
            ax = volmdlr.wires.ClosedPolygon3D(t_points).plot(ax=ax, color=color, alpha=alpha)

        return ax

    def rectangular_cut(self, theta1, theta2, phi1, phi2, name=''):
        if phi1 == phi2:
            phi2 += volmdlr.TWO_PI
        elif phi2 < phi1:
            phi2 += volmdlr.TWO_PI
        if theta1 == theta2:
            theta2 += volmdlr.TWO_PI
        elif theta2 < theta1:
            theta2 += volmdlr.TWO_PI

        p1 = volmdlr.Point2D(theta1, phi1)
        p2 = volmdlr.Point2D(theta2, phi1)
        p3 = volmdlr.Point2D(theta2, phi2)
        p4 = volmdlr.Point2D(theta1, phi2)
        outer_contour = volmdlr.wires.ClosedPolygon2D([p1, p2, p3, p4])
        return SphericalFace3D(self,
                               Surface2D(outer_contour, []),
                               name=name)


class RuledSurface3D(Surface3D):
    face_class = 'RuledFace3D'
    """
    :param frame: frame.w is axis, frame.u is theta=0 frame.v theta=pi/2
    :type frame: volmdlr.Frame3D
    :param radius: Cylinder's radius
    :type radius: float
    """

    def __init__(self,
                 wire1: volmdlr.wires.Wire3D,
                 wire2: volmdlr.wires.Wire3D,
                 name: str = ''):
        self.wire1 = wire1
        self.wire2 = wire2
        self.length1 = wire1.length()
        self.length2 = wire2.length()
        self.name = name

    def point2d_to_3d(self, point2d: volmdlr.Point2D):
        x, y = point2d
        point1 = self.wire1.point_at_abscissa(x * self.length1)
        point2 = self.wire2.point_at_abscissa(x * self.length2)
        joining_line = vme.LineSegment3D(point1, point2)
        point = joining_line.point_at_abscissa(y * joining_line.length())
        return point

    def point3d_to_2d(self, point3d):
        raise NotImplementedError

    def rectangular_cut(self, x1: float, x2: float,
                        y1: float, y2: float, name: str = ''):
        p1 = volmdlr.Point2D(x1, y1)
        p2 = volmdlr.Point2D(x2, y1)
        p3 = volmdlr.Point2D(x2, y2)
        p4 = volmdlr.Point2D(x1, y2)
        outer_contour = volmdlr.wires.ClosedPolygon2D([p1, p2, p3, p4])
        surface2d = Surface2D(outer_contour, [])
        return volmdlr.faces.RuledFace3D(self, surface2d, name)


class BSplineSurface3D(Surface3D):
    _standalone_in_db = True
    face_class = 'BSplineFace3D'
    _non_serializable_attributes = ['surface']

    def __init__(self, degree_u, degree_v, control_points, nb_u, nb_v,
                 u_multiplicities, v_multiplicities, u_knots, v_knots,
                 weights=None, name=''):
        self.control_points = control_points
        self.degree_u = degree_u
        self.degree_v = degree_v
        self.nb_u = nb_u
        self.nb_v = nb_v

        u_knots = vme.standardize_knot_vector(u_knots)
        v_knots = vme.standardize_knot_vector(v_knots)
        self.u_knots = u_knots
        self.v_knots = v_knots
        self.u_multiplicities = u_multiplicities
        self.v_multiplicities = v_multiplicities
        self.weights = weights

        self.control_points_table = []
        points_row = []
        i = 1
        for pt in control_points:
            points_row.append(pt)
            if i == nb_v:
                self.control_points_table.append(points_row)
                points_row = []
                i = 1
            else:
                i += 1
        surface = BSpline.Surface()
        surface.degree_u = degree_u
        surface.degree_v = degree_v
        if weights is None:
            P = [(control_points[i][0], control_points[i][1],
                  control_points[i][2]) for i in range(len(control_points))]
            surface.set_ctrlpts(P, nb_u, nb_v)
        else:
            Pw = [(control_points[i][0] * weights[i],
                   control_points[i][1] * weights[i],
                   control_points[i][2] * weights[i],
                   weights[i]) for i in range(len(control_points))]
            surface.set_ctrlpts(Pw, nb_u, nb_v)
        knot_vector_u = []
        for i, u_knot in enumerate(u_knots):
            knot_vector_u.extend([u_knot] * u_multiplicities[i])
        knot_vector_v = []
        for i, v_knot in enumerate(v_knots):
            knot_vector_v.extend([v_knot] * v_multiplicities[i])
        surface.knotvector_u = knot_vector_u
        surface.knotvector_v = knot_vector_v
        surface.delta = 0.05
        # surface_points = surface.evalpts

        self.surface = surface
        # self.points = [volmdlr.Point3D(*p) for p in surface_points]
        volmdlr.core.Primitive3D.__init__(self, name=name)

        # Hidden Attributes
        self._displacements = None
        self._grids2d = None
        self._grids2d_deformed = None

    @property
    def x_periodicity(self):
        p3d_x1 = self.point2d_to_3d(volmdlr.Point2D(1., 0.5))
        p2d_x0 = self.point3d_to_2d(p3d_x1, 0., 0.5)
        if self.point2d_to_3d(p2d_x0) == p3d_x1 and \
                not math.isclose(p2d_x0.x, 1, abs_tol=1e-3):
            return 1 - p2d_x0.x
        else:
            return None

    @property
    def y_periodicity(self):
        p3d_y1 = self.point2d_to_3d(volmdlr.Point2D(0.5, 1))
        p2d_y0 = self.point3d_to_2d(p3d_y1, 0., 0.5)
        if self.point2d_to_3d(p2d_y0) == p3d_y1 and \
                not math.isclose(p2d_y0.y, 1, abs_tol=1e-3):
            return 1 - p2d_y0.y
        else:
            return None

    def control_points_matrix(self, coordinates):
        '''
        define control points like a matrix, for each coordinate: x:0, y:1, z:2
        '''

        P = npy.empty((self.nb_u, self.nb_v))
        for i in range(0, self.nb_u):
            for j in range(0, self.nb_v):
                P[i][j] = self.control_points_table[i][j][coordinates]
        return P

    # Knots_vector
    def knots_vector_u(self):
        '''
        compute the global knot vector (u direction) based on knot elements and multiplicities
        '''

        knots = self.u_knots
        multiplicities = self.u_multiplicities

        knots_vec = []
        for i in range(0, len(knots)):
            for j in range(0, multiplicities[i]):
                knots_vec.append(knots[i])
        return knots_vec

    def knots_vector_v(self):
        '''
        compute the global knot vector (v direction) based on knot elements and multiplicities
        '''

        knots = self.v_knots
        multiplicities = self.v_multiplicities

        knots_vec = []
        for i in range(0, len(knots)):
            for j in range(0, multiplicities[i]):
                knots_vec.append(knots[i])
        return knots_vec

    def basis_functions_u(self, u, k, i):
        '''
        compute basis functions Bi in u direction for u=u and degree=k
        '''

        # k = self.degree_u
        t = self.knots_vector_u()

        if k == 0:
            return 1.0 if t[i] <= u < t[i + 1] else 0.0
        if t[i + k] == t[i]:
            c1 = 0.0
        else:
            c1 = (u - t[i]) / (t[i + k] - t[i]) * self.basis_functions_u(u, k - 1, i)
        if t[i + k + 1] == t[i + 1]:
            c2 = 0.0
        else:
            c2 = (t[i + k + 1] - u) / (t[i + k + 1] - t[i + 1]) * self.basis_functions_u(u, k - 1, i + 1)
        return c1 + c2

    def basis_functions_v(self, v, k, i):
        '''
        compute basis functions Bi in v direction for v=v and degree=k
        '''

        # k = self.degree_u
        t = self.knots_vector_v()

        if k == 0:
            return 1.0 if t[i] <= v < t[i + 1] else 0.0
        if t[i + k] == t[i]:
            c1 = 0.0
        else:
            c1 = (v - t[i]) / (t[i + k] - t[i]) * self.basis_functions_v(v, k - 1, i)
        if t[i + k + 1] == t[i + 1]:
            c2 = 0.0
        else:
            c2 = (t[i + k + 1] - v) / (t[i + k + 1] - t[i + 1]) * self.basis_functions_v(v, k - 1, i + 1)
        return c1 + c2

    def blending_vector_u(self, u):
        '''
        compute a vector of basis_functions in u direction for u=u
        '''

        blending_vect = npy.empty((1, self.nb_u))
        for j in range(0, self.nb_u):
            blending_vect[0][j] = self.basis_functions_u(u, self.degree_u, j)

        return blending_vect

    def blending_vector_v(self, v):
        '''
        compute a vector of basis_functions in v direction for v=v
        '''

        blending_vect = npy.empty((1, self.nb_v))
        for j in range(0, self.nb_v):
            blending_vect[0][j] = self.basis_functions_v(v, self.degree_v, j)

        return blending_vect

    def blending_matrix_u(self, u):
        '''
        compute a matrix of basis_functions in u direction for a vector u like [0,1]
        '''

        blending_mat = npy.empty((len(u), self.nb_u))
        for i in range(0, len(u)):
            for j in range(0, self.nb_u):
                blending_mat[i][j] = self.basis_functions_u(u[i], self.degree_u, j)
        return blending_mat

    def blending_matrix_v(self, v):
        '''
        compute a matrix of basis_functions in v direction for a vector v like [0,1]
        '''

        blending_mat = npy.empty((len(v), self.nb_v))
        for i in range(0, len(v)):
            for j in range(0, self.nb_v):
                blending_mat[i][j] = self.basis_functions_v(v[i], self.degree_v, j)
        return blending_mat

    def point2d_to_3d(self, point2d: volmdlr.Point2D):
        x, y = point2d
        if x < 0:
            x = 0.
        elif 1 < x:
            x = 1
        if y < 0:
            y = 0
        elif y > 1:
            y = 1
<<<<<<< HEAD
        print(self.surface)
        a, b, c = self.surface.evaluate_single((x, y))
        return volmdlr.Point3D(a, b, c)
=======

        return volmdlr.Point3D(*self.surface.evaluate_single((x, y)))
>>>>>>> 59a48e1c

    def point3d_to_2d(self, point3d: volmdlr.Point3D, min_bound_x: float = 0.,
                      max_bound_x: float = 1., min_bound_y: float = 0.,
                      max_bound_y: float = 1., tol=1e-9):
        def f(x):
            p3d = self.point2d_to_3d(volmdlr.Point2D(x[0], x[1]))
            return point3d.point_distance(p3d)

        results = []

        delta_bound_x = max_bound_x - min_bound_x
        delta_bound_y = max_bound_y - min_bound_y
        x0s = [((min_bound_x + max_bound_x) / 2, (min_bound_y + max_bound_y) / 2),
               (min_bound_x + delta_bound_x / 10, min_bound_y + delta_bound_y / 10),
               (min_bound_x + delta_bound_x / 10, max_bound_y - delta_bound_y / 10),
               (max_bound_x - delta_bound_x / 10, min_bound_y + delta_bound_y / 10),
               (max_bound_x - delta_bound_x / 10, max_bound_y - delta_bound_y / 10)]

        for x0 in x0s:
            z = scp.optimize.least_squares(f, x0=x0, bounds=([min_bound_x,
                                                              min_bound_y],
                                                             [max_bound_x,
                                                              max_bound_y]),
                                           ftol=tol / 10,
                                           xtol=tol / 10,
                                           # loss='soft_l1'
                                           )
            # z.cost represent the value of the cost function at the solution
            if z.fun < tol:
                return volmdlr.Point2D(*z.x)

            res = scp.optimize.minimize(f, x0=npy.array(x0),
                                        bounds=[(min_bound_x, max_bound_x),
                                                (min_bound_y, max_bound_y)],
                                        tol=tol)
            # res.fun represent the value of the objective function
            if res.fun < tol:
                return volmdlr.Point2D(*res.x)

            results.append((z.x, z.fun))
            results.append((res.x, res.fun))
        return volmdlr.Point2D(*min(results, key=lambda r: r[1])[0])

    def linesegment2d_to_3d(self, linesegment2d):
        # TODO: this is a non exact method!
        lth = linesegment2d.length()
        points = [self.point2d_to_3d(
            linesegment2d.point_at_abscissa(i * lth / 10.)) for i in range(11)]

        linesegment = vme.LineSegment3D(points[0], points[-1])
        flag = True
        for pt in points:
            if not linesegment.point_belongs(pt):
                flag = False
                break

        periodic = False
        if self.x_periodicity is not None and \
                math.isclose(lth, self.x_periodicity, abs_tol=1e-6) and \
                math.isclose(linesegment2d.start.y, linesegment2d.end.y,
                             abs_tol=1e-6):
            periodic = True
        elif self.y_periodicity is not None and \
                math.isclose(lth, self.y_periodicity, abs_tol=1e-6) and \
                math.isclose(linesegment2d.start.x, linesegment2d.end.x,
                             abs_tol=1e-6):
            periodic = True

        if flag:
            # All the points are on the same LineSegment3D
            linesegments = [linesegment]
        else:
            linesegments = [vme.BSplineCurve3D.from_points_interpolation(
                points, max(self.degree_u, self.degree_v), periodic=periodic)]
            # linesegments = [vme.LineSegment3D(p1, p2)
            #                 for p1, p2 in zip(points[:-1], points[1:])]
        return linesegments

    def linesegment3d_to_2d(self, linesegment3d):
        """
        a line segment on a BSplineSurface3D will be in any case a line in 2D?
        """
        x_perio = self.x_periodicity if self.x_periodicity is not None else 1.
        y_perio = self.y_periodicity if self.y_periodicity is not None else 1.
        return [vme.LineSegment2D(self.point3d_to_2d(linesegment3d.start,
                                                     max_bound_x=x_perio,
                                                     max_bound_y=y_perio),
                                  self.point3d_to_2d(linesegment3d.end,
                                                     max_bound_x=x_perio,
                                                     max_bound_y=y_perio))]

    def bsplinecurve3d_to_2d(self, bspline_curve3d):
        # TODO: enhance this, it is a non exact method!
        # TODO: bsplinecurve can be periodic but not around the bsplinesurface
        bsc_linesegment = vme.LineSegment3D(bspline_curve3d.points[0],
                                            bspline_curve3d.points[-1])
        flag = True
        for pt in bspline_curve3d.points:
            if not bsc_linesegment.point_belongs(pt):
                flag = False
                break

        if self.x_periodicity and not self.y_periodicity \
                and bspline_curve3d.periodic:
            p1 = self.point3d_to_2d(bspline_curve3d.points[0], min_bound_x=0.,
                                    max_bound_x=self.x_periodicity)
            p1_sup = self.point3d_to_2d(bspline_curve3d.points[0],
                                        min_bound_x=1 - self.x_periodicity)
            new_x = p1.x - p1_sup.x + self.x_periodicity
            new_x = new_x if 0 <= new_x else 0
            reverse = False
            if new_x < 0:
                new_x = 0
            elif math.isclose(new_x, self.x_periodicity, abs_tol=1e-5):
                new_x = 0
                reverse = True

            linesegments = [
                vme.LineSegment2D(
                    volmdlr.Point2D(new_x, p1.y),
                    volmdlr.Point2D(self.x_periodicity, p1.y))]
            if reverse:
                linesegments[0] = linesegments[0].reverse()

        elif self.y_periodicity and not self.x_periodicity \
                and bspline_curve3d.periodic:
            p1 = self.point3d_to_2d(bspline_curve3d.points[0], min_bound_y=0.,
                                    max_bound_y=self.y_periodicity)
            p1_sup = self.point3d_to_2d(bspline_curve3d.points[0],
                                        min_bound_y=1 - self.y_periodicity)
            new_y = p1.y - p1_sup.y + self.y_periodicity
            new_y = new_y if 0 <= new_y else 0
            reverse = False
            if new_y < 0:
                new_y = 0
            elif math.isclose(new_y, self.y_periodicity, abs_tol=1e-5):
                new_y = 0
                reverse = True

            linesegments = [
                vme.LineSegment2D(
                    volmdlr.Point2D(p1.x, new_y),
                    volmdlr.Point2D(p1.x, self.y_periodicity))]
            if reverse:
                linesegments[0] = linesegments[0].reverse()

        elif self.x_periodicity and self.y_periodicity \
                and bspline_curve3d.periodic:
            raise NotImplementedError

        elif flag:
            x_perio = self.x_periodicity if self.x_periodicity is not None \
                else 1.
            y_perio = self.y_periodicity if self.y_periodicity is not None \
                else 1.
            p1 = self.point3d_to_2d(bspline_curve3d.points[0],
                                    max_bound_x=x_perio,
                                    max_bound_y=y_perio)
            p2 = self.point3d_to_2d(bspline_curve3d.points[-1],
                                    max_bound_x=x_perio,
                                    max_bound_y=y_perio)

            if p1 == p2:
                print('BSplineCruve3D skipped because it is too small')
                linesegments = None
            else:
                p1_sup = self.point3d_to_2d(bspline_curve3d.points[0],
                                            min_bound_x=1 - x_perio,
                                            min_bound_y=1 - y_perio)
                p2_sup = self.point3d_to_2d(bspline_curve3d.points[-1],
                                            min_bound_x=1 - x_perio,
                                            min_bound_y=1 - y_perio)
                if self.x_periodicity and p1.point_distance(p1_sup) > 1e-5:
                    p1.x -= p1_sup.x - x_perio
                    p2.x -= p2_sup.x - x_perio
                if self.y_periodicity and p1.point_distance(p1_sup) > 1e-5:
                    p1.y -= p1_sup.y - y_perio
                    p2.y -= p2_sup.y - y_perio
                linesegments = [vme.LineSegment2D(p1, p2)]
            # How to check if end of surface overlaps start or the opposite ?
        else:
            lth = bspline_curve3d.length()
            if lth > 1e-5:
                points = [self.point3d_to_2d(
                    bspline_curve3d.point_at_abscissa(i / 10 * lth)
                    # max_bound_x=self.x_periodicity,
                    # max_bound_y=self.y_periodicity
                ) for i in range(11)]
                # linesegments = [vme.LineSegment2D(p1, p2)
                #                 for p1, p2 in zip(points[:-1], points[1:])]
                linesegments = [vme.BSplineCurve2D.from_points_interpolation(
                    points, max(self.degree_u, self.degree_v))]
            elif 1e-6 < lth <= 1e-5:
                linesegments = [vme.LineSegment2D(
                    self.point3d_to_2d(bspline_curve3d.start),
                    self.point3d_to_2d(bspline_curve3d.end))]
            else:
                print('BSplineCruve3D skipped because it is too small')
                linesegments = None

        # print(bspline_curve3d.start, bspline_curve3d.end)
        # print([(l.start, l.end) for l in linesegments])
        # print()
        return linesegments

    def arc3d_to_2d(self, arc3d):
        number_points = math.ceil(arc3d.angle * 10) + 1  # 10 points per radian
        l = arc3d.length()
        points = [self.point3d_to_2d(arc3d.point_at_abscissa(
            i * l / (number_points - 1))) for i in range(number_points)]
<<<<<<< HEAD
        return [vme.LineSegment2D(p1, p2)
                for p1, p2 in zip(points[:-1], points[1:])]
        # return [vme.BSplineCurve2D.from_points_interpolation(
        #             points, max(self.degree_u, self.degree_v))]
=======
        # return [vme.LineSegment2D(p1, p2)
        #         for p1, p2 in zip(points[:-1], points[1:])]
        return [vme.BSplineCurve2D.from_points_interpolation(
            points, max(self.degree_u, self.degree_v))]
>>>>>>> 59a48e1c

    def arc2d_to_3d(self, arc2d):
        number_points = math.ceil(arc2d.angle * 7) + 1  # 7 points per radian
        l = arc2d.length()
        points = [self.point2d_to_3d(arc2d.point_at_abscissa(
            i * l / (number_points - 1))) for i in range(number_points)]
        return [vme.BSplineCurve3D.from_points_interpolation(
            points, max(self.degree_u, self.degree_v))]

    def _bounding_box(self):
        return volmdlr.core.BoundingBox.from_points(self.control_points)

    def rectangular_cut(self, u1: float, u2: float,
                        v1: float, v2: float, name: str = ''):
        p1 = volmdlr.Point2D(u1, v1)
        p2 = volmdlr.Point2D(u2, v1)
        p3 = volmdlr.Point2D(u2, v2)
        p4 = volmdlr.Point2D(u1, v2)
        outer_contour = volmdlr.wires.ClosedPolygon2D([p1, p2, p3, p4])
        surface = Surface2D(outer_contour, [])
        return BSplineFace3D(self, surface, name)  # PlaneFace3D

    def FreeCADExport(self, ip, ndigits=3):
        name = 'primitive{}'.format(ip)
        script = ""
        points = '['
        for i, pts_row in enumerate(self.control_points_table):
            pts = '['
            for j, pt in enumerate(pts_row):
                point = 'fc.Vector({},{},{}),'.format(pt[0], pt[1], pt[2])
                pts += point
            pts = pts[:-1] + '],'
            points += pts
        points = points[:-1] + ']'

        script += '{} = Part.BSplineSurface()\n'.format(name)
        if self.weights is None:
            script += '{}.buildFromPolesMultsKnots({},{},{},udegree={},vdegree={},uknots={},vknots={})\n'.format(
                name, points, self.u_multiplicities, self.v_multiplicities,
                self.degree_u, self.degree_v, self.u_knots, self.v_knots)
        else:
            script += '{}.buildFromPolesMultsKnots({},{},{},udegree={},vdegree={},uknots={},vknots={},weights={})\n'.format(
                name, points, self.u_multiplicities, self.v_multiplicities,
                self.degree_u, self.degree_v, self.u_knots, self.v_knots,
                self.weights)

        return script

    def rotation(self, center: volmdlr.Vector3D,
                 axis: volmdlr.Vector3D, angle: float):
        """
        BSplineSurface3D rotation
        :param center: rotation center
        :param axis: rotation axis
        :param angle: angle rotation
        :return: a new rotated BSplineSurface3D
        """
        new_control_points = [p.rotation(center, axis, angle)
                              for p in self.control_points]
        new_bsplinesurface3d = BSplineSurface3D(self.degree_u, self.degree_v,
                                                new_control_points, self.nb_u,
                                                self.nb_v,
                                                self.u_multiplicities,
                                                self.v_multiplicities,
                                                self.u_knots, self.v_knots,
                                                self.weights, self.name)
        return new_bsplinesurface3d

    def rotation_inplace(self, center: volmdlr.Vector3D,
                         axis: volmdlr.Vector3D, angle: float):
        """
        BSplineSurface3D rotation. Object is updated inplace
        :param center: rotation center
        :param axis: rotation axis
        :param angle: rotation angle
        """
        new_bsplinesurface3d = self.rotation(center, axis, angle)
        self.control_points = new_bsplinesurface3d.control_points
        self.surface = new_bsplinesurface3d.surface

    def translation(self, offset: volmdlr.Vector3D):
        """
        BSplineSurface3D translation
        :param offset: translation vector
        :return: A new translated BSplineSurface3D
        """
        new_control_points = [p.translation(offset) for p in
                              self.control_points]
        new_bsplinesurface3d = BSplineSurface3D(self.degree_u, self.degree_v,
                                                new_control_points, self.nb_u,
                                                self.nb_v,
                                                self.u_multiplicities,
                                                self.v_multiplicities,
                                                self.u_knots, self.v_knots,
                                                self.weights, self.name)

        return new_bsplinesurface3d

    def translation_inplace(self, offset: volmdlr.Vector3D):
        """
        BSplineSurface3D translation. Object is updated inplace
        :param offset: translation vector
        """
        new_bsplinesurface3d = self.translation(offset)
        self.control_points = new_bsplinesurface3d.control_points
        self.surface = new_bsplinesurface3d.surface

    def frame_mapping(self, frame: volmdlr.Frame3D, side: str):
        """
        Changes frame_mapping and return a new BSplineSurface3D
        side = 'old' or 'new'
        """
        new_control_points = [p.frame_mapping(frame, side) for p in
                              self.control_points]
        new_bsplinesurface3d = BSplineSurface3D(self.degree_u, self.degree_v,
                                                new_control_points, self.nb_u,
                                                self.nb_v,
                                                self.u_multiplicities,
                                                self.v_multiplicities,
                                                self.u_knots, self.v_knots,
                                                self.weights, self.name)
        return new_bsplinesurface3d

    def frame_mapping_inplace(self, frame: volmdlr.Frame3D, side: str):
        """
        Changes frame_mapping and the object is updated inplace
        side = 'old' or 'new'
        """
        new_bsplinesurface3d = self.frame_mapping(frame, side)
        self.control_points = new_bsplinesurface3d.control_points
        self.surface = new_bsplinesurface3d.surface

    def plot(self, ax=None):
        for p in self.control_points:
            ax = p.plot(ax=ax)
        return ax

    @classmethod
    def from_step(cls, arguments, object_dict):
        name = arguments[0][1:-1]
        degree_u = int(arguments[1])
        degree_v = int(arguments[2])
        points_sets = arguments[3][1:-1].split("),")
        points_sets = [elem + ")" for elem in points_sets[:-1]] + [
            points_sets[-1]]
        control_points = []
        for points_set in points_sets:
            points = [object_dict[int(i[1:])] for i in
                      points_set[1:-1].split(",")]
            nb_v = len(points)
            control_points.extend(points)
        nb_u = int(len(control_points) / nb_v)
        surface_form = arguments[4]
        if arguments[5] == '.F.':
            u_closed = False
        elif arguments[5] == '.T.':
            u_closed = True
        else:
            raise ValueError
        if arguments[6] == '.F.':
            v_closed = False
        elif arguments[6] == '.T.':
            v_closed = True
        else:
            raise ValueError
        self_intersect = arguments[7]
        u_multiplicities = [int(i) for i in arguments[8][1:-1].split(",")]
        v_multiplicities = [int(i) for i in arguments[9][1:-1].split(",")]
        u_knots = [float(i) for i in arguments[10][1:-1].split(",")]
        v_knots = [float(i) for i in arguments[11][1:-1].split(",")]
        knot_spec = arguments[12]

        if 13 in range(len(arguments)):
            weight_data = [
                float(i) for i in
                arguments[13][1:-1].replace("(", "").replace(")", "").split(",")
            ]
        else:
            weight_data = None

        bsplinesurface = cls(degree_u, degree_v, control_points, nb_u, nb_v,
                             u_multiplicities, v_multiplicities, u_knots,
                             v_knots, weight_data, name)
        # if u_closed:
        #     bsplinesurface.x_periodicity = bsplinesurface.get_x_periodicity()
        # if v_closed:
        #     bsplinesurface.y_periodicity = bsplinesurface.get_y_periodicity()
        return bsplinesurface

    def to_step(self, current_id):
        content = ''
        point_matrix_ids = '('
        for points in self.control_points_table:
            point_ids = '('
            for point in points:
                point_content, point_id = point.to_step(current_id)
                content += point_content
                point_ids += '#{},'.format(point_id)
                current_id = point_id + 1
            point_ids = point_ids[:-1]
            point_ids += '),'
            point_matrix_ids += point_ids
        point_matrix_ids = point_matrix_ids[:-1]
        point_matrix_ids += ')'

        u_close = '.T.' if self.x_periodicity else '.F.'
        v_close = '.T.' if self.y_periodicity else '.F.'

        content += "#{} = B_SPLINE_SURFACE_WITH_KNOTS('{}',{},{},{},.UNSPECIFIED.,{},{},.F.,{},{},{},{},.UNSPECIFIED.);\n" \
            .format(current_id, self.name, self.degree_u, self.degree_v,
                    point_matrix_ids, u_close, v_close,
                    tuple(self.u_multiplicities), tuple(self.v_multiplicities),
                    tuple(self.u_knots), tuple(self.v_knots))
        return content, [current_id]

    def grid3d(self, grid2d: volmdlr.grid.Grid2D):
        '''
        generate 3d grid points of a Bspline surface, based on a Grid2D
        '''

        if not self._grids2d:
            self._grids2d = grid2d

        points_2d = grid2d.points
        points_3d = [self.point2d_to_3d(point2d) for point2d in points_2d]

        return points_3d

    def grid2d_deformed(self, grid2d: volmdlr.grid.Grid2D):
        '''
        dimension and deform a Grid2D points based on a Bspline surface
        '''

        points_2d = grid2d.points
        points_3d = self.grid3d(grid2d)

        (xmin, xmax), (ymin, ymax) = grid2d.limits_xy
        points_x, points_y = grid2d.points_xy

        # Parameters
        index_x = {}  # grid point position(i,j), x coordinates position in X(unknown variable)
        index_y = {}  # grid point position(i,j), y coordinates position in X(unknown variable)
        index_points = {}  # grid point position(j,i), point position in points_2d (or points_3d)
        k, p = 0, 0
        for i in range(0, points_x):
            for j in range(0, points_y):
                index_x.update({(j, i): k})
                index_y.update({(j, i): k + 1})
                index_points.update({(j, i): p})
                k = k + 2
                p = p + 1

        equation_points = []  # points combination to compute distances between 2D and 3D grid points
        for i in range(0, points_y):  # row from (0,i)
            for j in range(1, points_x):
                equation_points.append(((0, i), (j, i)))
        for i in range(0, points_x):  # column from (i,0)
            for j in range(1, points_y):
                equation_points.append(((i, 0), (i, j)))
        for i in range(0, points_y):  # row
            for j in range(0, points_x - 1):
                equation_points.append(((j, i), (j + 1, i)))
        for i in range(0, points_x):  # column
            for j in range(0, points_x - 1):
                equation_points.append(((i, j), (i, j + 1)))
        for i in range(0, points_y - 1):  # diagonal
            for j in range(0, points_x - 1):
                equation_points.append(((j, i), (j + 1, i + 1)))

        for i in range(0, points_y):  # row 2segments (before.point.after)
            for j in range(1, points_x - 1):
                equation_points.append(((j - 1, i), (j + 1, i)))

        for i in range(0, points_x):  # column 2segments (before.point.after)
            for j in range(1, points_y - 1):
                equation_points.append(((i, j - 1), (i, j + 1)))

        # Euclidean distance
        # D=[] # distances between 3D grid points (based on points combination [equation_points])
        # for i in range(0, len(equation_points)):
        #     D.append((points_3d[index_points[equation_points[i][0]]].point_distance(points_3d[index_points[equation_points[i][1]]]))**2)

        # Geodesic distance
        # xx=[]
        # for p in points_2d:
        #     xx.append(p.x)
        # yy=[]
        # for p in points_2d:
        #     yy.append(p.y)

        # triang = plt_tri.Triangulation(xx, yy)
        # faces = triang.triangles
        # points = npy.empty([len(points_3d),3])
        # for i in range(0,len(points_3d)):
        #     points[i] = npy.array([points_3d[i].x,points_3d[i].y,points_3d[i].z])

        # geoalg = geodesic.PyGeodesicAlgorithmExact(points, faces)
        D = []  # geodesic distances between 3D grid points (based on points combination [equation_points])
        for i in range(0, len(equation_points)):
            D.append((self.geodesic_distance(
                points_3d[index_points[equation_points[i][0]]], points_3d[index_points[equation_points[i][1]]])) ** 2)

        # System of nonlinear equations
        def non_linear_equations(X):
            F = npy.empty(len(equation_points) + 2)
            for i in range(0, len(equation_points)):
                F[i] = abs((X[index_x[equation_points[i][0]]] ** 2 +
                            X[index_x[equation_points[i][1]]] ** 2 +
                            X[index_y[equation_points[i][0]]] ** 2 +
                            X[index_y[equation_points[i][1]]] ** 2 -
                            2 *
                            X[index_x[equation_points[i][0]]] *
                            X[index_x[equation_points[i][1]]] -
                            2 *
                            X[index_y[equation_points[i][0]]] *
                            X[index_y[equation_points[i][1]]] -
                            D[i]) /
                           D[i])

            F[i + 1] = X[0] * 1000
            F[i + 2] = X[1] * 1000
            # i=i+2
            # # F[i+3] = X[(len(points_2d)-points_x)*2]
            # l= 3
            # for f in range(1, points_x):
            #     F[i+f] = X[l]*1000
            #     l = l+2
            ## F[i+3] = X[3]*1000
            ## F[i+4] = X[5]*1000
            ## F[i+4] = X[points_x*2]*1000

            return F

        # Solution with "least_squares"
        x_init = []  # initial guess (2D grid points)
        for i in range(0, len(points_2d)):
            x_init.append(points_2d[i][0])
            x_init.append(points_2d[i][1])
        z = opt.least_squares(non_linear_equations, x_init)

        points_2d_deformed = []  # deformed 2d grid points
        for i in range(0, len(z.x), 2):
            points_2d_deformed.append(volmdlr.Point2D(z.x[i], z.x[i + 1]))

        grid2d_deformed = volmdlr.grid.Grid2D.from_points(points=points_2d_deformed,
                                                          points_dim_1=points_x,
                                                          direction=grid2d.direction)

        self._grids2d_deformed = grid2d_deformed

        return points_2d_deformed

    def grid2d_deformation(self, grid2d: volmdlr.grid.Grid2D):
        '''
        compute the deformation/displacement (dx/dy) of a Grid2D based on a Bspline surface
        '''

        if not self._grids2d_deformed:
            self.grid2d_deformed(grid2d)

        displacement = self._grids2d_deformed.displacement_compared_to(grid2d)
        self._displacements = displacement

        return displacement

    def point2d_parametric_to_dimension(self, point2d: volmdlr.Point3D, grid2d: volmdlr.grid.Grid2D):
        '''
        convert a point2d from the parametric to the dimensioned frame
        '''

        # Check if the 0<point2d.x<1 and 0<point2d.y<1
        if point2d.x < 0:
            point2d.x = 0
        elif point2d.x > 1:
            point2d.x = 1
        if point2d.y < 0:
            point2d.y = 0
        elif point2d.y > 1:
            point2d.y = 1

        if self._grids2d == grid2d:
            points_2d = self._grids2d.points
        else:
            points_2d = grid2d.points
            self._grids2d = grid2d

        if self._displacements is not None:
            displacement = self._displacements
        else:
            displacement = self.grid2d_deformation(grid2d)

        points_x, points_y = grid2d.points_xy

        # Parameters
        index_points = {}  # grid point position(j,i), point position in points_2d (or points_3d)
        p = 0
        for i in range(0, points_x):
            for j in range(0, points_y):
                index_points.update({(j, i): p})
                p = p + 1

        # Form function "Finite Elements"
        def form_function(s, t):
            N = npy.empty(4)
            N[0] = (1 - s) * (1 - t) / 4
            N[1] = (1 + s) * (1 - t) / 4
            N[2] = (1 + s) * (1 + t) / 4
            N[3] = (1 - s) * (1 + t) / 4
            return N

        finite_elements_points = []  # 2D grid points index that define one element
        for j in range(0, points_y - 1):
            for i in range(0, points_x - 1):
                finite_elements_points.append(((i, j), (i + 1, j), (i + 1, j + 1), (i, j + 1)))
        finite_elements = []  # finite elements defined with closed polygon
        for i in range(0, len(finite_elements_points)):
            finite_elements.append(
                volmdlr.wires.ClosedPolygon2D((points_2d[index_points[finite_elements_points[i][0]]],
                                               points_2d[index_points[finite_elements_points[i][1]]],
                                               points_2d[index_points[finite_elements_points[i][2]]],
                                               points_2d[index_points[finite_elements_points[i][3]]])))

        for k in range(0, len(finite_elements_points)):
            if (volmdlr.wires.Contour2D(finite_elements[k].primitives).point_belongs(
                    point2d)  # finite_elements[k].point_belongs(point2d)
                    or volmdlr.wires.Contour2D(finite_elements[k].primitives).point_over_contour(point2d)
                    or ((points_2d[index_points[finite_elements_points[k][0]]][0] < point2d.x <
                         points_2d[index_points[finite_elements_points[k][1]]][0])
                        and point2d.y == points_2d[index_points[finite_elements_points[k][0]]][1])
                    or ((points_2d[index_points[finite_elements_points[k][1]]][1] < point2d.y <
                         points_2d[index_points[finite_elements_points[k][2]]][1])
                        and point2d.x == points_2d[index_points[finite_elements_points[k][1]]][0])
                    or ((points_2d[index_points[finite_elements_points[k][3]]][0] < point2d.x <
                         points_2d[index_points[finite_elements_points[k][2]]][0])
                        and point2d.y == points_2d[index_points[finite_elements_points[k][1]]][1])
                    or ((points_2d[index_points[finite_elements_points[k][0]]][1] < point2d.y <
                         points_2d[index_points[finite_elements_points[k][3]]][1])
                        and point2d.x == points_2d[index_points[finite_elements_points[k][0]]][0])):
                break

        x0 = points_2d[index_points[finite_elements_points[k][0]]][0]
        y0 = points_2d[index_points[finite_elements_points[k][0]]][1]
        x1 = points_2d[index_points[finite_elements_points[k][1]]][0]
        y2 = points_2d[index_points[finite_elements_points[k][2]]][1]
        x = point2d.x
        y = point2d.y
        s = 2 * ((x - x0) / (x1 - x0)) - 1
        t = 2 * ((y - y0) / (y2 - y0)) - 1

        N = form_function(s, t)
        dx = npy.array([displacement[index_points[finite_elements_points[k][0]]][0],
                        displacement[index_points[finite_elements_points[k][1]]][0],
                        displacement[index_points[finite_elements_points[k][2]]][0],
                        displacement[index_points[finite_elements_points[k][3]]][0]])
        dy = npy.array([displacement[index_points[finite_elements_points[k][0]]][1],
                        displacement[index_points[finite_elements_points[k][1]]][1],
                        displacement[index_points[finite_elements_points[k][2]]][1],
                        displacement[index_points[finite_elements_points[k][3]]][1]])

        return volmdlr.Point2D(point2d.x + npy.transpose(N).dot(dx), point2d.y + npy.transpose(N).dot(dy))

    def point3d_to_2d_with_dimension(self, point3d: volmdlr.Point3D, grid2d: volmdlr.grid.Grid2D):
        '''
        compute the point2d of a point3d, on a Bspline surface, in the dimensioned frame
        '''

        point2d = self.point3d_to_2d(point3d)

        point2d_with_dimension = self.point2d_parametric_to_dimension(point2d, grid2d)

        return point2d_with_dimension

    def point2d_with_dimension_to_parametric_frame(self, point2d, grid2d: volmdlr.grid.Grid2D):
        '''
        convert a point2d from the dimensioned to the parametric frame
        '''

        if self._grids2d != grid2d:
            self._grids2d = grid2d
        if not self._grids2d_deformed:
            self.grid2d_deformed(grid2d)

        points_2d = grid2d.points
        points_2d_deformed = self._grids2d_deformed.points
        points_x, points_y = grid2d.points_xy

        # Parameters
        index_points = {}  # grid point position(j,i), point position in points_2d (or points_3d)
        p = 0
        for i in range(0, points_x):
            for j in range(0, points_y):
                index_points.update({(j, i): p})
                p = p + 1

        finite_elements_points = []  # 2D grid points index that define one element
        for j in range(0, points_y - 1):
            for i in range(0, points_x - 1):
                finite_elements_points.append(((i, j), (i + 1, j), (i + 1, j + 1), (i, j + 1)))
        finite_elements = []  # finite elements defined with closed polygon  DEFORMED
        for i in range(0, len(finite_elements_points)):
            finite_elements.append(
                volmdlr.wires.ClosedPolygon2D((points_2d_deformed[index_points[finite_elements_points[i][0]]],
                                               points_2d_deformed[index_points[finite_elements_points[i][1]]],
                                               points_2d_deformed[index_points[finite_elements_points[i][2]]],
                                               points_2d_deformed[index_points[finite_elements_points[i][3]]])))

        finite_elements_initial = []  # finite elements defined with closed polygon  INITIAL
        for i in range(0, len(finite_elements_points)):
            finite_elements_initial.append(
                volmdlr.wires.ClosedPolygon2D((points_2d[index_points[finite_elements_points[i][0]]],
                                               points_2d[index_points[finite_elements_points[i][1]]],
                                               points_2d[index_points[finite_elements_points[i][2]]],
                                               points_2d[index_points[finite_elements_points[i][3]]])))

        for k in range(0, len(finite_elements_points)):
            if (finite_elements[k].point_belongs(point2d)
                    or ((points_2d_deformed[index_points[finite_elements_points[k][0]]][0] < point2d.x <
                         points_2d_deformed[index_points[finite_elements_points[k][1]]][0])
                        and point2d.y == points_2d_deformed[index_points[finite_elements_points[k][0]]][1])
                    or ((points_2d_deformed[index_points[finite_elements_points[k][1]]][1] < point2d.y <
                         points_2d_deformed[index_points[finite_elements_points[k][2]]][1])
                        and point2d.x == points_2d_deformed[index_points[finite_elements_points[k][1]]][0])
                    or ((points_2d_deformed[index_points[finite_elements_points[k][3]]][0] < point2d.x <
                         points_2d_deformed[index_points[finite_elements_points[k][2]]][0])
                        and point2d.y == points_2d_deformed[index_points[finite_elements_points[k][1]]][1])
                    or ((points_2d_deformed[index_points[finite_elements_points[k][0]]][1] < point2d.y <
                         points_2d_deformed[index_points[finite_elements_points[k][3]]][1])
                        and point2d.x == points_2d_deformed[index_points[finite_elements_points[k][0]]][0])
                    or finite_elements[k].primitives[0].point_belongs(point2d) or finite_elements[k].primitives[
                        1].point_belongs(point2d)
                    or finite_elements[k].primitives[2].point_belongs(point2d) or finite_elements[k].primitives[
                        3].point_belongs(point2d)):
                break

        frame_deformed = volmdlr.Frame2D(finite_elements[k].center_of_mass(),
                                         volmdlr.Vector2D(finite_elements[k].primitives[1].middle_point()[0] -
                                                          finite_elements[k].center_of_mass()[0],
                                                          finite_elements[k].primitives[1].middle_point()[1] -
                                                          finite_elements[k].center_of_mass()[1]),
                                         volmdlr.Vector2D(finite_elements[k].primitives[0].middle_point()[0] -
                                                          finite_elements[k].center_of_mass()[0],
                                                          finite_elements[k].primitives[0].middle_point()[1] -
                                                          finite_elements[k].center_of_mass()[1]))

        point2d_frame_deformed = volmdlr.Point2D(point2d.frame_mapping(frame_deformed, 'new')[0],
                                                 point2d.frame_mapping(frame_deformed, 'new')[1])

        frame_inital = volmdlr.Frame2D(finite_elements_initial[k].center_of_mass(),
                                       volmdlr.Vector2D(finite_elements_initial[k].primitives[1].middle_point()[0] -
                                                        finite_elements_initial[k].center_of_mass()[0],
                                                        finite_elements_initial[k].primitives[1].middle_point()[1] -
                                                        finite_elements_initial[k].center_of_mass()[1]),
                                       volmdlr.Vector2D(finite_elements_initial[k].primitives[0].middle_point()[0] -
                                                        finite_elements_initial[k].center_of_mass()[0],
                                                        finite_elements_initial[k].primitives[0].middle_point()[1] -
                                                        finite_elements_initial[k].center_of_mass()[1]))

        X = point2d_frame_deformed.frame_mapping(frame_inital, 'old')[0]
        if X < 0:
            X = 0
        elif X > 1:
            X = 1
        Y = point2d_frame_deformed.frame_mapping(frame_inital, 'old')[1]
        if Y < 0:
            Y = 0
        elif Y > 1:
            Y = 1

        return volmdlr.Point2D(X, Y)

    def point2d_with_dimension_to_3d(self, point2d, grid2d: volmdlr.grid.Grid2D):
        '''
        compute the point3d, on a Bspline surface, of a point2d define in the dimensioned frame
        '''

        point2d_01 = self.point2d_with_dimension_to_parametric_frame(point2d, grid2d)

        return self.point2d_to_3d(point2d_01)

    def linesegment2d_parametric_to_dimension(self, linesegment2d, grid2d: volmdlr.grid.Grid2D):
        '''
        convert a linesegment2d from the parametric to the dimensioned frame
        '''

        points = linesegment2d.discretization_points(20)
        points_dim = [
            self.point2d_parametric_to_dimension(
                p, grid2d) for p in points]

        return vme.BSplineCurve2D.from_points_interpolation(
            points_dim, max(self.degree_u, self.degree_v))

    def linesegment3d_to_2d_with_dimension(self, linesegment3d, grid2d: volmdlr.grid.Grid2D):
        '''
        compute the linesegment2d of a linesegment3d, on a Bspline surface, in the dimensioned frame
        '''

        linesegment2d = self.linesegment3d_to_2d(linesegment3d)
        bsplinecurve2d_with_dimension = self.linesegment2d_parametric_to_dimension(linesegment2d, grid2d)

        return bsplinecurve2d_with_dimension

    def linesegment2d_with_dimension_to_parametric_frame(self, linesegment2d):
        '''
        convert a linesegment2d from the dimensioned to the parametric frame
        '''

        try:
            linesegment2d = volmdlr.edges.LineSegment2D(
                self.point2d_with_dimension_to_parametric_frame(linesegment2d.start, self._grids2d),
                self.point2d_with_dimension_to_parametric_frame(linesegment2d.end, self._grids2d))
        except NotImplementedError:
            return None

        return linesegment2d

    def linesegment2d_with_dimension_to_3d(self, linesegment2d):
        '''
        compute the linesegment3d, on a Bspline surface, of a linesegment2d defined in the dimensioned frame
        '''

        linesegment2d_01 = self.linesegment2d_with_dimension_to_parametric_frame(linesegment2d)
        linesegment3d = self.linesegment2d_to_3d(linesegment2d_01)

        return linesegment3d

    def bsplinecurve2d_parametric_to_dimension(self, bsplinecurve2d, grid2d: volmdlr.grid.Grid2D):
        '''
        convert a bsplinecurve2d from the parametric to the dimensioned frame
        '''

        # check if bsplinecurve2d is in a list
        if isinstance(bsplinecurve2d, list):
            bsplinecurve2d = bsplinecurve2d[0]
        points = bsplinecurve2d.control_points
        points_dim = []

        for p in points:
            points_dim.append(self.point2d_parametric_to_dimension(p, grid2d))

        bsplinecurve2d_with_dimension = volmdlr.edges.BSplineCurve2D(bsplinecurve2d.degree, points_dim,
                                                                     bsplinecurve2d.knot_multiplicities,
                                                                     bsplinecurve2d.knots,
                                                                     bsplinecurve2d.weights,
                                                                     bsplinecurve2d.periodic)

        return bsplinecurve2d_with_dimension

    def bsplinecurve3d_to_2d_with_dimension(self, bsplinecurve3d, grid2d: volmdlr.grid.Grid2D):
        '''
        compute the bsplinecurve2d of a bsplinecurve3d, on a Bspline surface, in the dimensioned frame
        '''

        bsplinecurve2d_01 = self.bsplinecurve3d_to_2d(bsplinecurve3d)
        bsplinecurve2d_with_dimension = self.bsplinecurve2d_parametric_to_dimension(
            bsplinecurve2d_01, grid2d)

        return bsplinecurve2d_with_dimension

    def bsplinecurve2d_with_dimension_to_parametric_frame(self, bsplinecurve2d):
        '''
        convert a bsplinecurve2d from the dimensioned to the parametric frame
        '''

        points_dim = bsplinecurve2d.control_points
        points = []
        for p in points_dim:
            points.append(
                self.point2d_with_dimension_to_parametric_frame(p, self._grids2d))

        bsplinecurve2d = volmdlr.edges.BSplineCurve2D(bsplinecurve2d.degree, points,
                                                      bsplinecurve2d.knot_multiplicities,
                                                      bsplinecurve2d.knots,
                                                      bsplinecurve2d.weights,
                                                      bsplinecurve2d.periodic)
        return bsplinecurve2d

    def bsplinecurve2d_with_dimension_to_3d(self, bsplinecurve2d):
        '''
        compute the bsplinecurve3d, on a Bspline surface, of a bsplinecurve2d defined in the dimensioned frame
        '''

        bsplinecurve2d_01 = self.bsplinecurve2d_with_dimension_to_parametric_frame(bsplinecurve2d)
        bsplinecurve3d = self.bsplinecurve2d_to_3d(bsplinecurve2d_01)

        return bsplinecurve3d

    def arc2d_parametric_to_dimension(self, arc2d, grid2d: volmdlr.grid.Grid2D):
        '''
        convert a arc2d from the parametric to the dimensioned frame
        '''

        number_points = math.ceil(arc2d.angle * 7) + 1
        l = arc2d.length()
        points = [self.point2d_parametric_to_dimension(arc2d.point_at_abscissa(
            i * l / (number_points - 1)), grid2d) for i in range(number_points)]

        return vme.BSplineCurve2D.from_points_interpolation(
            points, max(self.degree_u, self.degree_v))

    def arc3d_to_2d_with_dimension(self, arc3d, grid2d: volmdlr.grid.Grid2D):
        '''
        compute the arc2d of a arc3d, on a Bspline surface, in the dimensioned frame
        '''

        bsplinecurve2d = self.arc3d_to_2d(arc3d)[0]  # it's a bsplinecurve2d
        arc2d_with_dimension = self.bsplinecurve2d_parametric_to_dimension(bsplinecurve2d, grid2d)

        return arc2d_with_dimension  # it's a bsplinecurve2d-dimension

    def arc2d_with_dimension_to_parametric_frame(self, arc2d):
        '''
        convert a arc2d from the dimensioned to the parametric frame
        '''

        number_points = math.ceil(arc2d.angle * 7) + 1
        l = arc2d.length()

        points = [self.point2d_with_dimension_to_parametric_frame(arc2d.point_at_abscissa(
            i * l / (number_points - 1)), self._grids2d) for i in range(number_points)]

        return vme.BSplineCurve2D.from_points_interpolation(
            points, max(self.degree_u, self.degree_v))

    def arc2d_with_dimension_to_3d(self, arc2d):
        '''
        compute the  arc3d, on a Bspline surface, of a arc2d in the dimensioned frame
        '''

        arc2d_01 = self.arc2d_with_dimension_to_parametric_frame(arc2d)
        arc3d = self.arc2d_to_3d(arc2d_01)

        return arc3d  # it's a bsplinecurve3d

    def contour2d_parametric_to_dimension(self, contour2d: volmdlr.wires.Contour2D,
                                          grid2d: volmdlr.grid.Grid2D):
        '''
        convert a contour2d from the parametric to the dimensioned frame
        '''

        primitives2d_dim = []

        for primitive2d in contour2d.primitives:
            # method_name = '{}_parametric_to_dimension'.format(
            #     primitive2d.__class__.__name__.lower())
            method_name = f'{primitive2d.__class__.__name__.lower()}_parametric_to_dimension'

            if hasattr(self, method_name):
                primitives = getattr(self, method_name)(primitive2d, grid2d)
                if primitives:
                    primitives2d_dim.append(primitives)

            else:
                raise NotImplementedError(
                    f'Class {self.__class__.__name__} does not implement {method_name}')

        return volmdlr.wires.Contour2D(primitives2d_dim)

    def contour3d_to_2d_with_dimension(self, contour3d: volmdlr.wires.Contour3D,
                                       grid2d: volmdlr.grid.Grid2D):
        '''
        compute the contou2d of a contour3d, on a Bspline surface, in the dimensioned frame
        '''

        contour2d_01 = self.contour3d_to_2d(contour3d)

        return self.contour2d_parametric_to_dimension(contour2d_01, grid2d)

    def contour2d_with_dimension_to_parametric_frame(self, contour2d):
        '''
        convert a contour2d from the dimensioned to the parametric frame
        '''

        # TODO: check and avoid primitives with start=end
        primitives2d = []

        for primitive2d in contour2d.primitives:
            method_name = f'{primitive2d.__class__.__name__.lower()}_with_dimension_to_parametric_frame'

            if hasattr(self, method_name):
                primitives = getattr(self, method_name)(primitive2d)
                if primitives:
                    primitives2d.append(primitives)

            else:
                raise NotImplementedError(
                    # 'Class {} does not implement {}'.format(self.__class__.__name__,
                    #                                         method_name))
                    f'Class {self.__class__.__name__} does not implement {method_name}')

        # #Avoid to have primitives with start=end
        # start_points = list(set(new_start_points))

        return volmdlr.wires.Contour2D(primitives2d)

    def contour2d_with_dimension_to_3d(self, contour2d):
        '''
        compute the contour3d, on a Bspline surface, of a contour2d define in the dimensioned frame
        '''

        contour01 = self.contour2d_with_dimension_to_parametric_frame(contour2d)

        return self.contour2d_to_3d(contour01)

    @classmethod
    def from_geomdl_surface(cls, surface):
        '''
        create a volmdlr's BSpline_Surface3D from a geomdl's one
        '''

        control_points = []
        for i in range(0, len(surface.ctrlpts)):
            control_points.append(volmdlr.Point3D(surface.ctrlpts[i][0], surface.ctrlpts[i][1], surface.ctrlpts[i][2]))

        (u_knots, u_multiplicities) = knots_vector_inv((surface.knotvector_u))
        (v_knots, v_multiplicities) = knots_vector_inv((surface.knotvector_v))

        bspline_surface = cls(degree_u=surface.degree_u,
                              degree_v=surface.degree_v,
                              control_points=control_points,
                              nb_u=surface.ctrlpts_size_u,
                              nb_v=surface.ctrlpts_size_v,
                              u_multiplicities=u_multiplicities,
                              v_multiplicities=v_multiplicities,
                              u_knots=u_knots,
                              v_knots=v_knots)

        return bspline_surface

    @classmethod
    def points_fitting_into_bspline_surface(cls, points_3d, size_u, size_v, degree_u, degree_v):
        '''
        Bspline Surface interpolation through 3d points

        Parameters
        ----------
        points_3d : volmdlr.Point3D
            data points
        size_u : int
            number of data points on the u-direction.
        size_v : int
            number of data points on the v-direction.
        degree_u : int
            degree of the output surface for the u-direction.
        degree_v : int
            degree of the output surface for the v-direction.

        Returns
        -------
        B-spline surface

        '''

        points = []
        for i in range(0, len(points_3d)):
            points.append((points_3d[i].x, points_3d[i].y, points_3d[i].z))

        surface = interpolate_surface(points, size_u, size_v, degree_u, degree_v)

        return cls.from_geomdl_surface(surface)

    @classmethod
    def points_approximate_into_bspline_surface(cls, points_3d, size_u, size_v, degree_u, degree_v, **kwargs):
        '''
        Bspline Surface approximate through 3d points

        Parameters
        ----------
        points_3d : volmdlr.Point3D
            data points
        size_u : int
            number of data points on the u-direction.
        size_v : int
            number of data points on the v-direction.
        degree_u : int
            degree of the output surface for the u-direction.
        degree_v : int
            degree of the output surface for the v-direction.

        Keyword Arguments:
            * ``ctrlpts_size_u``: number of control points on the u-direction. *Default: size_u - 1*
            * ``ctrlpts_size_v``: number of control points on the v-direction. *Default: size_v - 1*

        Returns
        -------
        B-spline surface: volmdlr.faces.BSplineSurface3D

        '''

        # Keyword arguments
        num_cpts_u = kwargs.get('ctrlpts_size_u', size_u - 1)  # number of datapts, r + 1 > number of ctrlpts, n + 1
        num_cpts_v = kwargs.get('ctrlpts_size_v', size_v - 1)  # number of datapts, s + 1 > number of ctrlpts, m + 1

        points = [tuple([*pt]) for pt in points_3d]

        surface = approximate_surface(points, size_u, size_v, degree_u, degree_v,
                                      ctrlpts_size_u=num_cpts_u, num_cpts_v=num_cpts_v)

        return cls.from_geomdl_surface(surface)

    @classmethod
    def from_cylindrical_faces(cls, cylindrical_faces, degree_u, degree_v,
                               points_x: int = 10, points_y: int = 10):
        '''
        define a bspline surface from a list of cylindrical faces

        Parameters
        ----------
        cylindrical_faces : List[volmdlr.faces.CylindricalFace3D]
            faces 3d
        degree_u : int
            degree of the output surface for the u-direction
        degree_v : int
            degree of the output surface for the v-direction
        points_x : int
            number of points in x-direction
        points_y : int
            number of points in y-direction

        Returns
        -------
        B-spline surface

        '''

        if len(cylindrical_faces) == 1:
<<<<<<< HEAD

=======
>>>>>>> 59a48e1c
            return cls.from_cylindrical_face(cylindrical_faces[0], degree_u, degree_v, points_x=50, points_y=50)

        if len(cylindrical_faces) > 1:
            bspline_surfaces = []
            direction = cylindrical_faces[0].adjacent_direction(cylindrical_faces[1])

            if direction == 'x':
                bounding_rectangle_0 = cylindrical_faces[0].surface2d.outer_contour.bounding_rectangle()
                ymin = bounding_rectangle_0[2]
                ymax = bounding_rectangle_0[3]
                for face in cylindrical_faces:
                    bounding_rectangle = face.surface2d.outer_contour.bounding_rectangle()
                    ymin = min(ymin, bounding_rectangle[2])
                    ymax = max(ymax, bounding_rectangle[3])
                for face in cylindrical_faces:
                    bounding_rectangle = face.surface2d.outer_contour.bounding_rectangle()

                    points_3d = face.surface3d.grid3d(
                        volmdlr.grid.Grid2D.from_properties(
                            x_limits=(bounding_rectangle[0], bounding_rectangle[1]),
                            y_limits=(ymin, ymax),
                            points_nbr=(points_x, points_y)))

                    bspline_surfaces.append(
                        cls.points_fitting_into_bspline_surface(
                            points_3d, points_x, points_y, degree_u, degree_v))

            elif direction == 'y':
                bounding_rectangle_0 = cylindrical_faces[0].surface2d.outer_contour.bounding_rectangle()
                xmin = bounding_rectangle_0[0]
                xmax = bounding_rectangle_0[1]
                for face in cylindrical_faces:
                    bounding_rectangle = face.surface2d.outer_contour.bounding_rectangle()
                    xmin = min(xmin, bounding_rectangle[0])
                    xmax = max(xmax, bounding_rectangle[1])
                for face in cylindrical_faces:
                    bounding_rectangle = face.surface2d.outer_contour.bounding_rectangle()

                    points_3d = face.surface3d.grid3d(
                        volmdlr.grid.Grid2D.from_properties(
                            x_limits=(xmin, xmax),
                            y_limits=(bounding_rectangle[2], bounding_rectangle[3]),
                            points_nbr=(points_x, points_y)))

                    bspline_surfaces.append(
                        cls.points_fitting_into_bspline_surface(
                            points_3d, points_x, points_y, degree_u, degree_v))

            to_be_merged = bspline_surfaces[0]
            for i in range(0, len(bspline_surfaces) - 1):
                merged = to_be_merged.merge_with(bspline_surfaces[i + 1])
                to_be_merged = merged

            bspline_surface = to_be_merged

            return bspline_surface

    @classmethod
    def from_cylindrical_face(cls, cylindrical_face, degree_u, degree_v,
                              **kwargs):  # points_x: int = 50, points_y: int = 50
        '''
        define a bspline surface from a cylindrical face

        Parameters
        ----------
        cylindrical_face : volmdlr.faces.CylindricalFace3D
            face 3d
        degree_u : int
            degree of the output surface for the u-direction.
        degree_v : int
            degree of the output surface for the v-direction.
        points_x : int
            number of points in x-direction
        points_y : int
            number of points in y-direction

        Returns
        -------
        B-spline surface

        '''

        points_x = kwargs['points_x']
        points_y = kwargs['points_y']
        bounding_rectangle = cylindrical_face.surface2d.outer_contour.bounding_rectangle()
        points_3d = cylindrical_face.surface3d.grid3d(
            volmdlr.grid.Grid2D.from_properties(x_limits=(bounding_rectangle[0],
                                                          bounding_rectangle[1]),
                                                y_limits=(bounding_rectangle[2],
                                                          bounding_rectangle[3]),
                                                points_nbr=(points_x, points_y)))

        return cls.points_fitting_into_bspline_surface(points_3d, points_x, points_x, degree_u, degree_v)

    def intersection_with(self, other_bspline_surface3d):
        '''
        compute intersection points between two Bspline surfaces
        return u,v parameters for intersection points for both surfaces
        '''

        def f(X):
            return (self.point2d_to_3d(volmdlr.Point2D(X[0], X[1])) -
                    other_bspline_surface3d.point2d_to_3d(volmdlr.Point2D(X[2], X[3]))).norm()

        x = npy.linspace(0, 1, 10)
        x_init = []
        for xi in x:
            for yi in x:
                x_init.append((xi, yi, xi, yi))

        u1, v1, u2, v2 = [], [], [], []
        solutions = []
        for x0 in x_init:
            z = scp.optimize.least_squares(f, x0=x0, bounds=([0, 1]))
            # print(z.cost)
            if z.fun < 1e-5:
                solution = z.x
                if solution not in solutions:
                    solutions.append(solution)
                    u1.append(solution[0])
                    v1.append(solution[1])
                    u2.append(solution[2])
                    v2.append(solution[3])

        # uv1 = [[min(u1),max(u1)],[min(v1),max(v1)]]
        # uv2 = [[min(u2),max(u2)],[min(v2),max(v2)]]

        return ((u1, v1), (u2, v2))  # (uv1, uv2)

    def plane_intersection(self, plane3d):
        '''
        compute intersection points between a Bspline surface and a plane3d
        '''

        def f(X):
            return ((self.surface.evaluate_single((X[0], X[1]))[0]) * plane3d.equation_coefficients()[0] +
                    (self.surface.evaluate_single((X[0], X[1]))[1]) * plane3d.equation_coefficients()[1] +
                    (self.surface.evaluate_single((X[0], X[1]))[2]) * plane3d.equation_coefficients()[2] +
                    plane3d.equation_coefficients()[3])

        x = npy.linspace(0, 1, 20)
        x_init = []
        for xi in x:
            for yi in x:
                x_init.append((xi, yi))

        # x_init = volmdlr.Point2D.grid2d(20, 20, 0, 1, 0, 1)

        intersection_points = []
        # solutions = []
        # u, v =[],  []

        for x0 in x_init:
            z = scp.optimize.least_squares(f, x0=x0, bounds=([0, 1]))
            if z.fun < 1e-20:
                #     cost.append(z.cost)
                # # print(z.cost)
                # if z.cost<1e-20:
                solution = z.x
                intersection_points.append(volmdlr.Point3D(self.surface.evaluate_single((solution[0], solution[1]))[0],
                                                           self.surface.evaluate_single((solution[0], solution[1]))[1],
                                                           self.surface.evaluate_single((solution[0], solution[1]))[
                                                               2]))
        # intersection_points.sort()
        # u.append(solution[0])
        # v.append(solution[1])
        # solutions.append(solution)

        # return (u,v)
        return intersection_points

    def error_with_point3d(self, point3d):
        '''
        compute the error/distance between the Bspline surface and a point3d
        '''

        def f(x):
            return (point3d - self.point2d_to_3d(volmdlr.Point2D(x[0], x[1]))).norm()

        cost = []

        for x0 in [(0, 0), (0, 1), (1, 0), (1, 1), (0.5, 0.5)]:
            z = scp.optimize.least_squares(f, x0=x0, bounds=([0, 1]))
            cost.append(z.fun)

        return min(cost)

    def error_with_edge3d(self, edge3d):
        '''
        compute the error/distance between the Bspline surface and an edge3d
        it's the mean of the start and end points errors'
        '''

        return (self.error_with_point3d(edge3d.start) + self.error_with_point3d(edge3d.end)) / 2

    def nearest_edges3d(self, contour3d, threshold: float):
        '''
        compute the nearest edges of a contour3d to a Bspline_surface3d based on a threshold
        '''

        nearest = []
        for primitive in contour3d.primitives:
            if self.error_with_edge3d(primitive) <= threshold:
                nearest.append(primitive)
        nearest_primitives = volmdlr.wires.Wire3D(nearest)

        return nearest_primitives

    def edge3d_to_2d_with_dimension(self, edge3d, grid2d: volmdlr.grid.Grid2D):
        '''
        compute the edge2d of a edge3d, on a Bspline surface, in the dimensioned frame
        '''

        # method_name = '{}_to_2d_with_dimension'.format(edge3d.__class__.__name__.lower())
        method_name = f'{edge3d.__class__.__name__.lower()}_to_2d_with_dimension'

        if hasattr(self, method_name):
            edge2d_dim = getattr(self, method_name)(edge3d, grid2d)
            if edge2d_dim:
                return edge2d_dim
            else:
                raise NotImplementedError
        else:
            raise NotImplementedError(
                # 'Class {} does not implement {}'.format(self.__class__.__name__,
                #                                         method_name))
                f'Class {self.__class__.__name__} does not implement {method_name}')

    def wire3d_to_2d(self, wire3d):
        '''
        compute the 2d of a wire3d, on a Bspline surface
        '''

        contour = self.contour3d_to_2d(wire3d)

        return volmdlr.wires.Wire2D(contour.primitives)

    def wire3d_to_2d_with_dimension(self, wire3d):
        '''
        compute the 2d of a wire3d, on a Bspline surface, in the dimensioned frame
        '''

        contour = self.contour3d_to_2d_with_dimension(wire3d, self._grids2d)

        return volmdlr.wires.Wire2D(contour.primitives)

    def split_surface_u(self, u: float):
        '''
        split the surface at the input parametric coordinate on the u-direction

        Parameters
        ----------
        u : float
            Parametric coordinate u choosen between 0 and 1

        Returns
        -------
        surfaces : list
            Two splitted surfaces

        '''

        surfaces_geo = split_surface_u(self.surface, u)
        surfaces = []
        for s in surfaces_geo:
            surfaces.append(volmdlr.faces.BSplineSurface3D.from_geomdl_surface(s))

        return surfaces

    def split_surface_v(self, v: float):
        '''
        split the surface at the input parametric coordinate on the v-direction

        Parameters
        ----------
        v : float
            Parametric coordinate v choosen between 0 and 1

        Returns
        -------
        surfaces : list
            Two splitted surfaces

        '''

        surfaces_geo = split_surface_v(self.surface, v)
        surfaces = []
        for s in surfaces_geo:
            surfaces.append(volmdlr.faces.BSplineSurface3D.from_geomdl_surface(s))

        return surfaces

    def split_surface_with_bspline_curve(self, bspline_curve3d: volmdlr.edges.BSplineCurve3D):
        '''
        cuts the surface into two pieces with a bspline curve

        Parameters
        ----------
        bspline_curve3d : volmdlr.edges.BSplineCurve3D


        Returns
        -------
        surfaces : list
            Two splitted surfaces

        '''

        surfaces = []
        bspline_curve2d = self.bsplinecurve3d_to_2d(bspline_curve3d)[0]
        # if type(bspline_curve2d) == list:
        #     points = [bspline_curve2d[0].start]
        #     for edge in bspline_curve2d:
        #         points.append(edge.end)
        #     bspline_curve2d = vme.BSplineCurve2D.from_points_approximation(points, 2, ctrlpts_size = 5)
        contour = self.rectangular_cut(0, 1, 0, 1).surface2d.outer_contour
        contours = contour.cut_by_bspline_curve(bspline_curve2d)

        du, dv = bspline_curve2d.end - bspline_curve2d.start
        resolution = 8

        for contour in contours:
            u_min, u_max, v_min, v_max = contour.bounding_rectangle()
            if du > dv:
                delta_u = u_max - u_min
                nlines_x = int(delta_u * resolution)
                lines_x = [vme.Line2D(volmdlr.Point2D(u_min, v_min),
                                      volmdlr.Point2D(u_min, v_max))]
                for i in range(nlines_x):
                    u = u_min + (i + 1) / (nlines_x + 1) * delta_u
                    lines_x.append(vme.Line2D(volmdlr.Point2D(u, v_min),
                                              volmdlr.Point2D(u, v_max)))
                lines_x.append(vme.Line2D(volmdlr.Point2D(u_max, v_min),
                                          volmdlr.Point2D(u_max, v_max)))
                lines = lines_x

            else:
                delta_v = v_max - v_min
                nlines_y = int(delta_v * resolution)
                lines_y = [vme.Line2D(volmdlr.Point2D(v_min, v_min),
                                      volmdlr.Point2D(v_max, v_min))]
                for i in range(nlines_y):
                    v = v_min + (i + 1) / (nlines_y + 1) * delta_v
                    lines_y.append(vme.Line2D(volmdlr.Point2D(v_min, v),
                                              volmdlr.Point2D(v_max, v)))
                lines_y.append(vme.Line2D(volmdlr.Point2D(v_min, v_max),
                                          volmdlr.Point2D(v_max, v_max)))
                lines = lines_y

            pt0 = volmdlr.O2D
            points = []

            for line in lines:
                inter = contour.line_intersections(line)
                if inter:
                    pt = set()
                    for p in inter:
                        pt.add(p[0])
                else:
                    raise NotImplementedError

                pt = sorted(pt, key=lambda p: pt0.point_distance(p))
                pt0 = pt[0]
                edge = volmdlr.edges.LineSegment2D(pt[0], pt[1])

                points.extend(edge.discretization_points(number_points=10))

            points3d = []
            for p in points:
                points3d.append(self.point2d_to_3d(p))

            size_u, size_v, degree_u, degree_v = 10, 10, self.degree_u, self.degree_v
            surfaces.append(
                volmdlr.faces.BSplineSurface3D.points_fitting_into_bspline_surface(
                    points3d, size_u, size_v, degree_u, degree_v))

        return surfaces

    def point_belongs(self, point3d):
        '''
        check if a point3d belongs to the bspline_surface or not
        '''

        def f(x):
            p3d = self.point2d_to_3d(volmdlr.Point2D(x[0], x[1]))
            return point3d.point_distance(p3d)

        x = npy.linspace(0, 1, 5)
        x_init = []
        for xi in x:
            for yi in x:
                x_init.append((xi, yi))

        for x0 in x_init:
            z = scp.optimize.least_squares(f, x0=x0, bounds=([0, 1]))
            if z.fun < 1e-10:
                return True
        return False

    def is_intersected_with(self, other_bspline_surface3d):
        '''
        check if the two surfaces are intersected or not
        return True, when there are more 50points on the intersection zone
        '''

        # intersection_results = self.intersection_with(other_bspline_surface3d)
        # if len(intersection_results[0][0]) >= 50:
        #     return True
        # else:
        #     return False

        def f(X):
            return (self.point2d_to_3d(volmdlr.Point2D(X[0], X[1])) -
                    other_bspline_surface3d.point2d_to_3d(volmdlr.Point2D(X[2], X[3]))).norm()

        x = npy.linspace(0, 1, 10)
        x_init = []
        for xi in x:
            for yi in x:
                x_init.append((xi, yi, xi, yi))

        i = 0
        for x0 in x_init:
            z = scp.optimize.least_squares(f, x0=x0, bounds=([0, 1]))
            if z.fun < 1e-5:
                i += 1
                if i >= 50:
                    return True
        return False

    def merge_with(self, other_bspline_surface3d):
        '''
        merge two adjacent surfaces based on their faces

        Parameters
        ----------
        other_bspline_face3d : volmdlr.faces.BSplineSurface3D

        Returns
        -------
        merged_surface : volmdlr.faces.BSplineSurface3D

        '''

        bspline_face3d = self.rectangular_cut(0, 1, 0, 1)
        other_bspline_face3d = other_bspline_surface3d.rectangular_cut(0, 1, 0, 1)

        bsplines = [self, other_bspline_surface3d]
        bsplines_new = bsplines

        center = [bspline_face3d.surface2d.outer_contour.center_of_mass(),
                  other_bspline_face3d.surface2d.outer_contour.center_of_mass()]
        grid2d_direction = (bspline_face3d.pair_with(other_bspline_face3d))[1]

        if bspline_face3d.outer_contour3d.is_sharing_primitives_with(other_bspline_face3d.outer_contour3d):

            # xmin, xmax, ymin, ymax = self.xy_limits(other_bspline_surface3d)
            pass

        elif self.is_intersected_with(other_bspline_surface3d):
            # find pimitives to split with
            contour1 = bspline_face3d.outer_contour3d
            contour2 = other_bspline_face3d.outer_contour3d

            distances = []
            for p1 in contour1.primitives:
                dis = []
                for p2 in contour2.primitives:
                    point1 = (p1.start + p1.end) / 2
                    point2 = (p2.start + p2.end) / 2
                    dis.append(point1.point_distance(point2))
                distances.append(dis)

            i = distances.index((min(distances)))
            j = distances[i].index(min(distances[i]))

            curves = [contour2.primitives[j], contour1.primitives[i]]

            # split surface
            for i, bspline in enumerate(bsplines):
                surfaces = bspline.split_surface_with_bspline_curve(curves[i])

                errors = []
                for s in surfaces:
                    errors.append(s.error_with_point3d(bsplines[i].point2d_to_3d(center[i])))

                bsplines_new[i] = surfaces[errors.index(min(errors))]

            grid2d_direction = (
                bsplines_new[0].rectangular_cut(
                    0, 1, 0, 1).pair_with(
                    bsplines_new[1].rectangular_cut(
                        0, 1, 0, 1)))[1]

        # grid3d
        nb = 10
        points3d = []
        for i, bspline in enumerate(bsplines_new):
            grid3d = bspline.grid3d(volmdlr.grid.Grid2D.from_properties(x_limits=(0, 1),
                                                                        y_limits=(0, 1),
                                                                        points_nbr=(nb, nb),
                                                                        direction=grid2d_direction[i]))

            if (bspline_face3d.outer_contour3d.is_sharing_primitives_with(other_bspline_face3d.outer_contour3d)
                    or self.is_intersected_with(other_bspline_surface3d)):
                if i == 0:
                    points3d.extend(grid3d[0:nb * nb - nb])
                else:
                    points3d.extend(grid3d)
            else:
                points3d.extend(grid3d)

        # fitting
        size_u, size_v, degree_u, degree_v = (nb * 2) - 1, nb, 3, 3

        merged_surface = volmdlr.faces.BSplineSurface3D.points_fitting_into_bspline_surface(
            points3d, size_u, size_v, degree_u, degree_v)

        return merged_surface

    def xy_limits(self, other_bspline_surface3d):
        '''
        compute x, y limits to define grid2d
        '''

        grid2d_direction = (
            self.rectangular_cut(
                0, 1, 0, 1).pair_with(
                other_bspline_surface3d.rectangular_cut(
                    0, 1, 0, 1)))[1]

        xmin, xmax, ymin, ymax = [], [], [], []
        if grid2d_direction[0][1] == '+y':
            xmin.append(0)
            xmax.append(1)
            ymin.append(0)
            ymax.append(0.99)
        elif grid2d_direction[0][1] == '+x':
            xmin.append(0)
            xmax.append(0.99)
            ymin.append(0)
            ymax.append(1)
        elif grid2d_direction[0][1] == '-x':
            xmin.append(0.01)
            xmax.append(1)
            ymin.append(0)
            ymax.append(1)
        elif grid2d_direction[0][1] == '-y':
            xmin.append(0)
            xmax.append(1)
            ymin.append(0.01)
            ymax.append(1)

        xmin.append(0)
        xmax.append(1)
        ymin.append(0)
        ymax.append(1)

        return xmin, xmax, ymin, ymax


class BezierSurface3D(BSplineSurface3D):

    def __init__(self, degree_u: int, degree_v: int,
                 control_points: List[List[volmdlr.Point3D]],
                 nb_u: int, nb_v: int, name=''):
        u_knots = utilities.generate_knot_vector(degree_u, nb_u)
        v_knots = utilities.generate_knot_vector(degree_v, nb_v)

        u_multiplicities = [1] * len(u_knots)
        v_multiplicities = [1] * len(v_knots)

        BSplineSurface3D.__init__(self, degree_u, degree_v,
                                  control_points, nb_u, nb_v,
                                  u_multiplicities, v_multiplicities,
                                  u_knots, v_knots, None, name)


class Face3D(volmdlr.core.Primitive3D):
    min_x_density = 1
    min_y_density = 1

    def __init__(self, surface3d, surface2d: Surface2D,
                 name: str = ''):
        self.surface3d = surface3d
        self.surface2d = surface2d
        # self.bounding_box = self._bounding_box()

        volmdlr.core.Primitive3D.__init__(self, name=name)

    def __hash__(self):
        return hash(self.surface3d) + hash(self.surface2d)

    def __eq__(self, other_):
        if other_.__class__.__name__ != self.__class__.__name__:
            return False
        equal = (self.surface3d == other_.surface3d
                 and self.surface2d == other_.surface2d)
        return equal

    def point_belongs(self, point3d: volmdlr.Point3D):
        """
        Tells you if a point is on the 3D face and inside its contour
        """
        point2d = self.surface3d.point3d_to_2d(point3d)
        check_point3d = self.surface3d.point2d_to_3d(point2d)
        if check_point3d.point_distance(point3d) > 1e-6:
            return False

        return self.surface2d.point_belongs(point2d)

    @property
    def outer_contour3d(self):
        """

        """
        return self.surface3d.contour2d_to_3d(self.surface2d.outer_contour)

    @property
    def inner_contours3d(self):
        """

        """
        return [self.surface3d.contour2d_to_3d(c) for c in
                self.surface2d.inner_contours]

    @property
    def bounding_box(self):
        """
        this error is raised to enforce overloading of this method
        """
        raise NotImplementedError(
            f"bounding_box method must be"
            f"overloaded by {self.__class__.__name__}")

    @bounding_box.setter
    def bounding_box(self, new_bounding_box):
        """Sets the bounding box to a new value"""
        raise NotImplementedError(
            f"bounding_box setter method must be"
            f"overloaded by {self.__class__.__name__}")

    def get_bounding_box(self):
        raise NotImplementedError(
            f"self.__class__.__name__"
            f"overloaded by {self.__class__.__name__}")

    @classmethod
    def from_step(cls, arguments, object_dict):
        contours = [object_dict[int(arguments[1][0][1:])]]

        # Detecting inner and outer contours
        name = arguments[0][1:-1]
        surface = object_dict[int(arguments[2])]

        if hasattr(surface, 'face_from_contours3d'):
            if (len(contours) == 1) and isinstance(contours[0],
                                                   volmdlr.Point3D):
                return surface

            return surface.face_from_contours3d(contours, name)
        else:
            raise NotImplementedError(
                'Not implemented :face_from_contours3d in {}'.format(surface))

    # def area(self):
    #     """
    #     Calculates the face's area
    #     :return: face's area
    #     """
    #     raise NotImplementedError(
    #         f'area method must be overloaded by {self.__class__.__name__}')

    def to_step(self, current_id):
        xmin, xmax, ymin, ymax = self.surface2d.bounding_rectangle()
        subsurfaces2d = [self.surface2d]
        line_x = None
        if self.surface3d.x_periodicity and (xmax - xmin) >= 0.45 * self.surface3d.x_periodicity:
            line_x = vme.Line2D(volmdlr.Point2D(0.5 * (xmin + xmax), 0),
                                volmdlr.Point2D(
                                    0.5 * (xmin + xmax), 1))
        line_y = None
        if self.surface3d.y_periodicity and (
                ymax - ymin) >= 0.45 * self.surface3d.y_periodicity:
            line_y = vme.Line2D(
                volmdlr.Point2D(0., 0.5 * (ymin + ymax)),
                volmdlr.Point2D(1, 0.5 * (ymin + ymax)))

        if line_x:
            subsurfaces2 = []
            for subsurface2d in subsurfaces2d:
                subsurfaces2.extend(subsurface2d.cut_by_line(line_x))
            subsurfaces2d = subsurfaces2

        if line_y:
            subsurfaces2 = []
            for subsurface2d in subsurfaces2d:
                subsurfaces2.extend(subsurface2d.cut_by_line(line_y))
            subsurfaces2d = subsurfaces2

        if len(subsurfaces2d) > 1:
            content = ''
            face_ids = []
            for i, subsurface2d in enumerate(subsurfaces2d):
                face = self.__class__(self.surface3d, subsurface2d)
                face_content, face_id = face.to_step_without_splitting(
                    current_id)
                face_ids.append(face_id[0])
                content += face_content
                current_id = face_id[0] + 1
            return content, face_ids
        else:
            return self.to_step_without_splitting(current_id)

    def to_step_without_splitting(self, current_id):
        content, surface3d_ids = self.surface3d.to_step(current_id)
        current_id = max(surface3d_ids) + 1

        outer_contour_content, outer_contour_id = self.outer_contour3d.to_step(
            current_id)
        # surface_id=surface3d_id)
        content += outer_contour_content
        content += "#{} = FACE_BOUND('{}',#{},.T.);\n".format(
            outer_contour_id + 1, self.name, outer_contour_id)
        contours_ids = [outer_contour_id + 1]
        current_id = outer_contour_id + 2
        for inner_contour3d in self.inner_contours3d:
            inner_contour_content, inner_contour_id = inner_contour3d.to_step(
                current_id)
            # surface_id=surface3d_id)
            content += inner_contour_content
            face_bound_id = inner_contour_id + 1
            content += "#{} = FACE_BOUND('',#{},.T.);\n".format(
                face_bound_id, inner_contour_id)
            contours_ids.append(face_bound_id)
            current_id = face_bound_id + 1

        content += "#{} = ADVANCED_FACE('{}',({}),#{},.T.);\n".format(
            current_id,
            self.name,
            volmdlr.core.step_ids_to_str(contours_ids),
            surface3d_ids[0])
        # TODO: create an ADVANCED_FACE for each surface3d_ids ?
        return content, [current_id]

    def triangulation_lines(self):
        return [], []

    def triangulation(self):

        lines_x, lines_y = self.triangulation_lines()
        if lines_x and lines_y:
            surfaces = []
            for surface in self.surface2d.split_by_lines(lines_x):
                surfaces.extend(surface.split_by_lines(lines_y))

        elif lines_x:
            # try:
            surfaces = self.surface2d.split_by_lines(lines_x)
            # except:
            #     self.plot()
            #     raise NotImplementedError
        elif lines_y:
            surfaces = self.surface2d.split_by_lines(lines_y)
        else:
            surfaces = [self.surface2d]

        # mesh2d = surfaces[0].triangulation()
        # print('ls', len(surfaces))
        # for subsurface in surfaces[1:]:
        #     # mesh2d += subsurface.triangulation()
        #     mesh2d.merge_mesh(subsurface.triangulation())

        meshes = [s.triangulation() for s in surfaces]
        mesh2d = vmd.DisplayMesh2D.merge_meshes(meshes)
        return vmd.DisplayMesh3D(
            [vmd.Node3D(*self.surface3d.point2d_to_3d(p)) for p in
             mesh2d.points],
            mesh2d.triangles)

    def plot2d(self, ax=None, color='k', alpha=1):
        if ax is None:
            _, ax = plt.subplots()

        self.outer_contour.plot()

    def rotation(self, center: volmdlr.Point3D,
                 axis: volmdlr.Vector3D, angle: float):
        """
        Face3D rotation
        :param center: rotation center
        :param axis: rotation axis
        :param angle: angle rotation
        :return: a new rotated Face3D
        """
        new_surface = self.surface3d.rotation(center=center, axis=axis,
                                              angle=angle)
        return self.__class__(new_surface, self.surface2d)

    def rotation_inplace(self, center: volmdlr.Point3D,
                         axis: volmdlr.Vector3D, angle: float):
        """
        Face3D rotation. Object is updated inplace
        :param center: rotation center
        :param axis: rotation axis
        :param angle: rotation angle
        """
        self.surface3d.rotation_inplace(center=center, axis=axis, angle=angle)
        new_bounding_box = self.get_bounding_box()
        self.bounding_box = new_bounding_box

    def translation(self, offset: volmdlr.Vector3D):
        """
        Face3D translation
        :param offset: translation vector
        :return: A new translated Face3D
        """
        new_surface3d = self.surface3d.translation(offset=offset)
        return self.__class__(new_surface3d, self.surface2d)

    def translation_inplace(self, offset: volmdlr.Vector3D):
        """
        Face3D translation. Object is updated inplace
        :param offset: translation vector
        """
        self.surface3d.translation_inplace(offset=offset)
        new_bounding_box = self.get_bounding_box()
        self.bounding_box = new_bounding_box

    def frame_mapping(self, frame: volmdlr.Frame3D, side: str):
        """
        Changes frame_mapping and return a new Face3D
        side = 'old' or 'new'
        """
        new_surface3d = self.surface3d.frame_mapping(frame, side)
        return self.__class__(new_surface3d, self.surface2d.copy(),
                              self.name)

    def frame_mapping_inplace(self, frame: volmdlr.Frame3D, side: str):
        """
        Changes frame_mapping and the object is updated inplace
        side = 'old' or 'new'
        """
        self.surface3d.frame_mapping_inplace(frame, side)
        new_bounding_box = self.get_bounding_box()
        self.bounding_box = new_bounding_box

    def copy(self, deep=True, memo=None):
        return self.__class__(self.surface3d.copy(), self.surface2d.copy(),
                              self.name)

    def line_intersections(self,
                           line: vme.Line3D,
                           ) -> List[volmdlr.Point3D]:
        intersections = []
        for intersection in self.surface3d.line_intersections(line):
            if self.point_belongs(intersection):
                intersections.append(intersection)

        return intersections

    def linesegment_intersections(self,
                                  linesegment: vme.LineSegment3D,
                                  ) -> List[volmdlr.Point3D]:
        intersections = []
        for intersection in self.surface3d.linesegment_intersections(
                linesegment):
            if self.point_belongs(intersection):
                intersections.append(intersection)

        return intersections

    def plot(self, ax=None, color='k', alpha=1, edge_details=False):
        if not ax:
            ax = plt.figure().add_subplot(111, projection='3d')
        self.outer_contour3d.plot(ax=ax, color=color, alpha=alpha,
                                  edge_details=edge_details)
        [contour3d.plot(ax=ax, color=color, alpha=alpha,
                        edge_details=edge_details)
         for contour3d in self.inner_contours3d]
        return ax

    def random_point_inside(self):
        point_inside2d = self.surface2d.random_point_inside()
        return self.surface3d.point2d_to_3d(point_inside2d)

    @classmethod
    def dict_to_object(cls, dict_, global_dict=None, pointers_memo: Dict[str, Any] = None, path: str = '#'):
        surface3d = Face3D.dict_to_object(dict_['surface3d'],
                                          global_dict=global_dict,
                                          pointers_memo=pointers_memo,
                                          path=f'{path}/surface3d')
        surface2d = Surface2D.dict_to_object(dict_['surface2d'],
                                             global_dict=global_dict,
                                             pointers_memo=pointers_memo,
                                             path=f'{path}/surface2d')
        return cls(surface3d, surface2d, dict_['name'])


class PlaneFace3D(Face3D):
    """
    :param contours: The face's contour2D
    :type contours: volmdlr.Contour2D
    :param plane: Plane used to place your face
    :type plane: Plane3D
    """
    _standalone_in_db = False
    _generic_eq = True
    _non_serializable_attributes = ['bounding_box', 'polygon2D']
    _non_data_eq_attributes = ['name', 'bounding_box', 'outer_contour3d',
                               'inner_contours3d']
    _non_data_hash_attributes = []

    def __init__(self, surface3d: Plane3D, surface2d: Surface2D,
                 name: str = ''):
        # if not isinstance(outer_contour2d, volmdlr.Contour2D):
        #     raise ValueError('Not a contour2D: {}'.format(outer_contour2d))
        self._bbox = None
        Face3D.__init__(self,
                        surface3d=surface3d,
                        surface2d=surface2d,
                        name=name)

    # @classmethod
    # def _repair_points_and_polygon2d(cls, points, plane):
    #     if points[0] == points[-1]:
    #         points = points[:-1]
    #     polygon_points = [
    #         p.to_2d(plane.origin, plane.vectors[0], plane.vectors[1]) for p in
    #         points]
    #     repaired_points = [p.copy() for p in points]
    #     polygon2D = volmdlr.ClosedPolygon2D(polygon_points)
    #     if polygon2D.SelfIntersect()[0]:
    #         repaired_points = [repaired_points[1]] + [
    #             repaired_points[0]] + repaired_points[2:]
    #         polygon_points = [polygon_points[1]] + [
    #             polygon_points[0]] + polygon_points[2:]
    #         if polygon_points[0] == polygon_points[-1]:
    #             repaired_points = repaired_points[:-1]
    #             polygon_points = polygon_points[:-1]
    #         polygon2D = volmdlr.ClosedPolygon2D(polygon_points)
    #     return repaired_points, polygon2D

    # @classmethod
    # def dict_to_object(cls, dict_, global_dict=None, pointers_memo: Dict[str, Any] = None, path: str = '#'):
    #     plane3d = Plane3D.dict_to_object(dict_['surface3d'],
    #                                      global_dict=global_dict,
    #                                      pointers_memo=pointers_memo,
    #                                      path=f'{path}/surface3d')
    #     surface2d = Surface2D.dict_to_object(dict_['surface2d'],
    #                                          global_dict=global_dict,
    #                                          pointers_memo=pointers_memo,
    #                                          path=f'{path}/surface2d')
    #     return cls(plane3d, surface2d, dict_['name'])

    def area(self):
        return self.surface2d.outer_contour.area()

    def copy(self, deep=True, memo=None):
        return PlaneFace3D(self.surface3d.copy(), self.surface2d.copy(),
                           self.name)

    @property
    def bounding_box(self):
        """
        """
        if not self._bbox:
            self._bbox = self.get_bounding_box()
        return self._bbox

    @bounding_box.setter
    def bounding_box(self, new_bounding_box):
        self._bbox = new_bounding_box

    def get_bounding_box(self):
        return self.outer_contour3d._bounding_box()

    def face_inside(self, face2):
        """
        verifies if a face is inside another face.
        It returns True if face2 is inside or False if the opposite
        """

        if self.surface3d.is_coincident(face2.surface3d):
            self_contour2d = self.outer_contour3d.to_2d(
                self.surface3d.frame.origin, self.surface3d.frame.u, self.surface3d.frame.v)
            face2_contour2d = face2.outer_contour3d.to_2d(
                self.surface3d.frame.origin, self.surface3d.frame.u, self.surface3d.frame.v)
            if self_contour2d.is_inside(face2_contour2d):
                return True
        return False

    def linesegment3d_inside(self, linesegement3d: volmdlr.edges.LineSegment3D):
        length = linesegement3d.length()
        points = [linesegement3d.point_at_abscissa(length * n / 20) for n in range(1, 19)]
        for point in points:
            if not self.point_belongs(point):
                return False

        return True

    # def average_center_point(self):
    #     """
    #     excluding holes
    #     """
    #     points = self.points
    #     nb = len(points)
    #     x = npy.sum([p[0] for p in points]) / nb
    #     y = npy.sum([p[1] for p in points]) / nb
    #     z = npy.sum([p[2] for p in points]) / nb
    #     return volmdlr.Point3D((x, y, z))

    def distance_to_point(self, point, return_other_point=False):
        # """
        # Only works if the surface is planar
        # TODO : this function does not take into account if Face has holes
        # """
        # On projette le point sur la surface plane
        # Si le point est à l'intérieur de la face,
        # on retourne la distance de projection
        # Si le point est à l'extérieur, on projette le point sur le plan
        # On calcule en 2D la distance entre la projection
        # et le polygone contour
        # On utilise le theroeme de Pythagore pour calculer
        # la distance minimale entre le point et le contour

        projected_pt = point.plane_projection3d(self.surface3d.frame.origin,
                                                self.surface3d.frame.u,
                                                self.surface3d.frame.v)
        projection_distance = point.point_distance(projected_pt)

        if self.point_belongs(projected_pt):
            if return_other_point:
                return projection_distance, projected_pt
            return projection_distance

        point_2D = point.to_2d(self.surface3d.frame.origin, self.surface3d.frame.u,
                               self.surface3d.frame.v)

        polygon2D = self.surface2d.outer_contour.to_polygon(angle_resolution=10)
        border_distance, other_point = polygon2D.point_border_distance(point_2D, return_other_point=True)

        other_point = self.surface3d.point2d_to_3d(volmdlr.Point2D(*other_point))

        if return_other_point:
            return (projection_distance ** 2 + border_distance ** 2) ** 0.5, \
                   other_point
        return (projection_distance ** 2 + border_distance ** 2) ** 0.5

    def minimum_distance_points_plane(self, other_plane_face,
                                      return_points=False):
        # """
        # Only works if the surface is planar
        # TODO : this function does not take into account if Face has holes
        # TODO : TRAITER LE CAS OU LA DISTANCE LA PLUS COURTE N'EST PAS D'UN SOMMET
        # """
        # On calcule la distance entre la face 1 et chaque point de la face 2
        # On calcule la distance entre la face 2 et chaque point de la face 1

        # if self.face_intersection(other_plane_face) is not None:
        #     return 0, None, None
        #
        # polygon1_points_3D = [volmdlr.Point3D(p.vector) for p in
        #                       self.contours3d[0].tessel_points]
        # polygon2_points_3D = [volmdlr.Point3D(p.vector) for p in
        #                       other_plane_face.contours3d[0].tessel_points]
        #
        # distances = []
        # if not return_points:
        #     d_min = other_plane_face.distance_to_point(polygon1_points_3D[0])
        #     for point1 in polygon1_points_3D[1:]:
        #         d = other_plane_face.distance_to_point(point1)
        #         if d < d_min:
        #             d_min = d
        #     for point2 in polygon2_points_3D:
        #         d = self.distance_to_point(point2)
        #         if d < d_min:
        #             d_min = d
        #     return d_min
        #
        # else:
        #     for point1 in polygon1_points_3D:
        #         d, other_point = other_plane_face.distance_to_point(
        #             point1,
        #             return_other_point=True)
        #         distances.append((d, point1, other_point))
        #     for point2 in polygon2_points_3D:
        #         d, other_point = self.distance_to_point(
        #             point2,
        #             return_other_point=True
        #         )
        #         distances.append((d, point2, other_point))
        #
        # d_min, point_min, other_point_min = distances[0]
        # for distance in distances[1:]:
        #     if distance[0] < d_min:
        #         d_min = distance[0]
        #         point_min = distance[1]
        #         other_point_min = distance[2]
        #
        # return point_min, other_point_min

        min_distance = math.inf
        for edge1 in self.outer_contour3d.primitives:
            for edge2 in other_plane_face.outer_contour3d.primitives:
                dist = edge1.minimum_distance(edge2,
                                              return_points=return_points)
                if return_points:
                    if dist[0] < min_distance:
                        min_distance = dist[0]
                        p1, p2 = dist[1], dist[2]
                else:
                    if dist < min_distance:
                        min_distance = dist
        if return_points:
            return min_distance, p1, p2
        else:
            return min_distance

    def edge_intersections(self, edge):
        intersections = []
        linesegment = vme.LineSegment3D(edge.start, edge.end)
        for surface3d_inter in self.surface3d.linesegment_intersections(linesegment):
            point2d = self.surface3d.point3d_to_2d(surface3d_inter)
            if self.surface2d.point_belongs(point2d):
                if surface3d_inter not in intersections:
                    intersections.append(surface3d_inter)
        if not intersections:
            for point in [edge.start, edge.end]:
                if self.point_belongs(point):

                    if point not in intersections:
                        intersections.append(point)
            for prim in self.outer_contour3d.primitives:
                intersection = prim.linesegment_intersection(edge)
                if intersection is not None:
                    if intersection not in intersections:
                        intersections.append(intersection)
        return intersections

    def face_intersections_outer_contour(self, face2):
        intersections = []
        for edge1 in self.outer_contour3d.primitives:
            intersection_points = face2.edge_intersections(edge1)
            if intersection_points:
                for point in intersection_points:
                    if point not in intersections:
                        intersections.append(point)

        return intersections

    def face_intersections_inner_contours(self, face2):
        intersections = []
        for inner_contour2d in face2.surface2d.inner_contours:
            inner_contour3d = face2.surface3d.contour2d_to_3d(inner_contour2d)
            for inner_edge2 in inner_contour3d.primitives:
                intersection_points = self.edge_intersections(inner_edge2)
                if intersection_points:
                    for point in intersection_points:
                        if point not in intersections:
                            intersections.append(point)

        return intersections

    def validate_inner_contour_intersections(self, intersections):
        intersection_primitives = []
        for point1, point2 in combinations(intersections, 2):
            if point1 != point2:

                line_segment3d = volmdlr.edges.LineSegment3D(point1, point2)
                if self.linesegment3d_inside(line_segment3d) and line_segment3d not in intersection_primitives:
                    intersection_primitives.append(line_segment3d)
        return intersection_primitives

    def get_face_intersections(self, face2):
        intersections = []
        if face2.surface2d.inner_contours:
            intersections.extend(self.face_intersections_inner_contours(face2))
        elif self.surface2d.inner_contours:
            intersections.extend(face2.face_intersections_inner_contours(self))
        face2_intersections = face2.face_intersections_outer_contour(self)
        self_face_intersections = self.face_intersections_outer_contour(face2)
        for point in self_face_intersections + face2_intersections:
            if point not in intersections:
                intersections.append(point)
        return intersections

    def validate_face_intersections(self, face2, intersections: List[volmdlr.Point3D]):
        if len(intersections) > 1:
            if intersections[0] == intersections[1]:
                return []
            if self.surface2d.inner_contours:
                intersection_primitives = self.validate_inner_contour_intersections(intersections)
            elif face2.surface2d.inner_contours:
                intersection_primitives = face2.validate_inner_contour_intersections(intersections)
            elif len(intersections) > 2:
                intersection_primitives = self.validate_inner_contour_intersections(intersections)
                if not intersections:
                    raise NotImplementedError
            else:
                intersection_primitives = [volmdlr.edges.LineSegment3D(
                    intersections[0], intersections[1])]
            intersection_wires = [volmdlr.wires.Wire3D([primitive])
                                  for primitive in intersection_primitives]
            return intersection_wires
        return []

    def face_intersections(self, face2, tol=1e-8) -> List[volmdlr.wires.Wire3D]:
        # """
        # Only works if the surface is planar
        # TODO : this function does not take into account if Face has more than one hole
        # """

        bbox1 = self.bounding_box
        bbox2 = face2.bounding_box
        if not bbox1.bbox_intersection(bbox2) and \
                bbox1.distance_to_bbox(bbox2) >= tol:
            return []
        if self.face_inside(face2) or face2.face_inside(self):
            return []
        intersections = self.get_face_intersections(face2)
        valid_intersections = self.validate_face_intersections(face2, intersections)
        return valid_intersections

    def minimum_distance(self, other_face, return_points=False):
        if other_face.__class__ is CylindricalFace3D:
            p1, p2 = other_face.minimum_distance_points_cyl(self)
            if return_points:
                return p1.point_distance(p2), p1, p2
            else:
                return p1.point_distance(p2)

        if other_face.__class__ is PlaneFace3D:
            if return_points:
                dist, p1, p2 = self.minimum_distance_points_plane(other_face,
                                                                  return_points=return_points)
                return dist, p1, p2
            else:
                dist = self.minimum_distance_points_plane(other_face,
                                                          return_points=return_points)
                return dist

        if other_face.__class__ is ToroidalFace3D:
            p1, p2 = other_face.minimum_distance_points_plane(self)
            if return_points:
                return p1.point_distance(p2), p1, p2
            else:
                return p1.point_distance(p2)

        else:
            return NotImplementedError

    def get_face_cutting_contours(self, dict_intersecting_combinations):
        """
        :param dict_intersecting_combinations: dictionary containing as keys the combination of intersecting faces
         and as the values the resulting primitive from the intersection of these two faces
        return a list all contours cutting one particular face
        """
        face_intersecting_primitives2d = []
        for intersecting_combination in dict_intersecting_combinations.keys():
            if self in intersecting_combination:
                for intersection_wire in dict_intersecting_combinations[
                        intersecting_combination]:
                    primitive2 = intersection_wire.primitives[0]
                    primitive2_2d = volmdlr.edges.LineSegment2D(
                        self.surface3d.point3d_to_2d(
                            primitive2.start), self.surface3d.point3d_to_2d(
                            primitive2.end))
                    if not self.surface2d.outer_contour.primitive_over_contour(
                            primitive2_2d, tol=1e-7):
                        face_intersecting_primitives2d.append(primitive2_2d)

        if not face_intersecting_primitives2d:
            return []

        list_cutting_contours = volmdlr.wires.Contour2D.contours_from_edges(
            face_intersecting_primitives2d[:])
        if self.surface2d.inner_contours:
            cutting_contours = []
            for cutting_contour in list_cutting_contours:
                if self.surface2d.outer_contour.point_over_contour(cutting_contour.primitives[0].start) and \
                        self.surface2d.outer_contour.point_over_contour(cutting_contour.primitives[-1].end):
                    cutting_contours.append(cutting_contour)
            if len(cutting_contours) == len(list_cutting_contours):
                return cutting_contours
            for cutting_contour in cutting_contours:
                list_cutting_contours.remove(cutting_contour)

            lists_primitives1 = []
            lists_primitives2 = []

            for inner_contour in self.surface2d.inner_contours:
                primitives1 = []
                primitives2 = []
                inner_contour_spliting_points = []
                for cutting_contour in list_cutting_contours:
                    inner_contour_intersections = inner_contour.contour_intersections(cutting_contour)
                    if inner_contour_intersections:
                        inner_contour_spliting_points.extend(inner_contour_intersections)
                        if cutting_contour not in primitives1:
                            primitives1.extend(cutting_contour.primitives)
                        if cutting_contour not in primitives2:
                            primitives2.extend(cutting_contour.primitives)

                primitives1.extend(inner_contour.extract_with_points(inner_contour_spliting_points[0],
                                                                     inner_contour_spliting_points[1], True))
                primitives2.extend(inner_contour.extract_with_points(inner_contour_spliting_points[0],
                                                                     inner_contour_spliting_points[1], False))

                if not lists_primitives1:
                    lists_primitives1.append(primitives1)
                else:
                    for i, list_prim in enumerate(lists_primitives1):
                        if any(prim in list_prim for prim in primitives1):
                            new_primitives1 = list_prim + [prim for prim in primitives1 if prim not in list_prim]
                            lists_primitives1[i] = new_primitives1
                            break

                if not lists_primitives2:
                    lists_primitives2.append(primitives2)
                else:
                    for i, list_prim in enumerate(lists_primitives2):
                        if any(prim in list_prim for prim in primitives2):
                            new_primitives2 = list_prim + [prim for prim in primitives2 if prim not in list_prim]
                            lists_primitives2[i] = new_primitives2
                            break
            for list_primitives in lists_primitives1 + lists_primitives2:
                cutting_contours.append(volmdlr.wires.Contour2D(list_primitives).order_contour())
            return cutting_contours

        return list_cutting_contours

    def divide_face(self, list_cutting_contours, inside, intersection_method=True):
        '''
            :param list_cutting_contours: list of contours cutting the face
            :param inside: when extracting a contour from another contour. It defines the extracted contour as being between the two points if True and outside these points if False
            return a list new faces resulting from face division
        '''
        list_faces = []
        list_open_cutting_contours = []
        list_closed_cutting_contours = []
        for cutting_contour in list_cutting_contours:
            if cutting_contour.primitives[0].start != cutting_contour.primitives[-1].end:
                list_open_cutting_contours.append(cutting_contour)
            else:
                list_closed_cutting_contours.append(cutting_contour)
        if list_open_cutting_contours:
            new_faces_contours = self.surface2d.outer_contour.divide(
                list_open_cutting_contours, inside)
            if self.surface2d.inner_contours:
                valid_new_faces_contours = []
                for new_face_contour in new_faces_contours:
                    for inner_contour in self.surface2d.inner_contours:
                        if not new_face_contour.is_superposing(inner_contour) and \
                                new_face_contour not in valid_new_faces_contours:
                            valid_new_faces_contours.append(new_face_contour)
                new_faces_contours = valid_new_faces_contours
            for contour in new_faces_contours:
                list_faces.append(
                    PlaneFace3D(self.surface3d, Surface2D(contour, [])))

        if list_closed_cutting_contours:
            new_contour = list_closed_cutting_contours[0]
            if len(new_contour.primitives) >= 3 and new_contour.primitives[0].start == new_contour.primitives[-1].end:
                surf3d = self.surface3d
                surf2d = Surface2D(self.surface2d.outer_contour, [new_contour])
                new_plane = PlaneFace3D(surf3d, surf2d)
                list_faces.append(new_plane)
                list_faces.append(PlaneFace3D(surf3d, Surface2D(new_contour, [])))
            else:
                surf3d = self.surface3d
                surf2d = Surface2D(self.surface2d.outer_contour, [])
                new_plane = PlaneFace3D(surf3d, surf2d)
                list_faces.append(new_plane)

        return list_faces

    def is_adjacent(self, face2: Face3D):
        contour1 = self.outer_contour3d.to_2d(
            self.surface3d.frame.origin,
            self.surface3d.frame.u,
            self.surface3d.frame.v)
        contour2 = face2.outer_contour3d.to_2d(
            self.surface3d.frame.origin,
            self.surface3d.frame.u,
            self.surface3d.frame.v)
        if contour1.is_sharing_primitives_with(contour2):
            return True
        return False

    @staticmethod
    def merge_faces(list_coincident_faces: List[Face3D]):
        valid_coicident_faces = list_coincident_faces[:]
        list_new_faces = []
        list_inner_contours = []
        merge_finished = False
        face0 = valid_coicident_faces[0]
        merged_contour = face0.outer_contour3d.to_2d(face0.surface3d.frame.origin,
                                                     face0.surface3d.frame.u,
                                                     face0.surface3d.frame.v)
        valid_coicident_faces.remove(face0)
        while not merge_finished:
            adjacent_faces = False
            list_inner_contours = []
            for face in valid_coicident_faces:
                adjacent_faces = False
                face_inside = False
                contour = face.outer_contour3d.to_2d(face0.surface3d.frame.origin,
                                                     face0.surface3d.frame.u,
                                                     face0.surface3d.frame.v)
                if contour.is_sharing_primitives_with(merged_contour):
                    merged_contour_results = merged_contour.union(contour)
                    merged_contour = merged_contour_results[0]
                    merged_inner_contours = merged_contour_results[1:]
                    list_inner_contours.extend(merged_inner_contours)
                    list_inner_contours.extend(face.surface2d.inner_contours)
                    valid_coicident_faces.remove(face)
                    adjacent_faces = True
                    break
                if merged_contour.is_inside(contour):
                    valid_coicident_faces.remove(face)
                    face_inside = True
                    break
            if not adjacent_faces and not face_inside and valid_coicident_faces:
                list_new_faces.append(
                    PlaneFace3D(face0.surface3d,
                                Surface2D(merged_contour.copy(),
                                          face0.surface2d.inner_contours +
                                          list_inner_contours)))
                merged_contour = \
                    valid_coicident_faces[0].outer_contour3d.to_2d(
                        face0.surface3d.frame.origin,
                        face0.surface3d.frame.u,
                        face0.surface3d.frame.v)
                valid_coicident_faces.remove(valid_coicident_faces[0])

            if not valid_coicident_faces:
                merge_finished = True
        list_new_faces.append(
            PlaneFace3D(face0.surface3d,
                        Surface2D(merged_contour,
                                  face0.surface2d.inner_contours +
                                  list_inner_contours)))
        return list_new_faces

    def set_operations_new_faces(self, intersecting_combinations,
                                 contour_extract_inside):
        list_cutting_contours = self.get_face_cutting_contours(
            intersecting_combinations)
        if not list_cutting_contours:
            return [self]
        return self.divide_face(list_cutting_contours, contour_extract_inside)


class Triangle3D(PlaneFace3D):
    """
    :param point1: The first point
    :type point1: volmdlr.Point3D
    :param point2: The second point
    :type point2: volmdlr.Point3D
    :param point3: The third point
    :type point3: volmdlr.Point3D
    """
    _standalone_in_db = False

    # _generic_eq = True
    # _non_serializable_attributes = ['bounding_box', 'polygon2D']
    # _non_data_eq_attributes = ['name', 'bounding_box', 'outer_contour3d',
    #                       'inner_contours3d']
    # _non_data_hash_attributes = []

    def __init__(self, point1: volmdlr.Point3D, point2: volmdlr.Point3D,
                 point3: volmdlr.Point3D, alpha=1, color=None, name: str = ''):
        self.point1 = point1
        self.point2 = point2
        self.point3 = point3
        self.points = [self.point1, self.point2, self.point3]
        self.color = color
        self.alpha = alpha
        self.name = name

        self._utd_surface3d = False
        self._utd_surface2d = False
        self._bbox = None
        # self.bounding_box = self._bounding_box()

        dc.DessiaObject.__init__(self, name=name)

        # Don't use inheritence for performance: class method fakes face3D behavior
        # Face3D.__init__(self,
        #                 surface3d=plane3d,
        #                 surface2d=surface2d,
        #                 name=name)

    def _data_hash(self):
        """
        Using point approx hash to speed up
        """
        return self.point1.approx_hash() + self.point2.approx_hash() + self.point3.approx_hash()

    def _data_eq(self, other_object):
        if other_object.__class__.__name__ != self.__class__.__name__:
            return False
        self_set = set([self.point1, self.point2, self.point3])
        other_set = set([other_object.point1, other_object.point2, other_object.point3])
        if self_set != other_set:
            return False
        return True

    @property
    def bounding_box(self):
        if not self._bbox:
            self._bbox = self.get_bounding_box()
        return self._bbox

    @bounding_box.setter
    def bounding_box(self, new_bouding_box):
        self._bbox = new_bouding_box

    def get_bounding_box(self):
        return volmdlr.core.BoundingBox.from_points([self.point1,
                                                     self.point2,
                                                     self.point3])

    @property
    def surface3d(self):
        if not self._utd_surface3d:
            self._surface3d = Plane3D.from_3_points(self.point1, self.point2, self.point3)
            self._utd_surface3d = True
        return self._surface3d

    @property
    def surface2d(self):
        if not self._utd_surface2d:
            plane3d = self.surface3d
            contour3d = volmdlr.wires.Contour3D([vme.LineSegment3D(self.point1, self.point2),
                                                 vme.LineSegment3D(self.point2, self.point3),
                                                 vme.LineSegment3D(self.point3, self.point1)])

            contour2d = contour3d.to_2d(plane3d.frame.origin,
                                        plane3d.frame.u, plane3d.frame.v)

            self._surface2d = Surface2D(outer_contour=contour2d, inner_contours=[])

            self._utd_surface2d = True
        return self._surface2d

    def to_dict(self, use_pointers: bool = False, memo=None, path: str = '#'):
        dict_ = dc.DessiaObject.base_dict(self)
        dict_['point1'] = self.point1.to_dict()
        dict_['point2'] = self.point2.to_dict()
        dict_['point3'] = self.point3.to_dict()
        dict_['name'] = self.name

        return dict_

    @classmethod
    def dict_to_object(cls, dict_, global_dict=None, pointers_memo: Dict[str, Any] = None, path: str = '#'):
        point1 = volmdlr.Point3D.dict_to_object(dict_['point1'])
        point2 = volmdlr.Point3D.dict_to_object(dict_['point2'])
        point3 = volmdlr.Point3D.dict_to_object(dict_['point3'])
        return cls(point1, point2, point3, dict_['name'])

    def area(self) -> float:
        """

        :return: area triangle
        :rtype: float

        Formula explained here: https://www.triangle-calculator.com/?what=vc

        """
        a = self.point1.point_distance(self.point2)
        b = self.point2.point_distance(self.point3)
        c = self.point3.point_distance(self.point1)

        semi_perimeter = (a + b + c) / 2

        try:
            # Area with Heron's formula
            area = math.sqrt(semi_perimeter * (semi_perimeter - a) * (semi_perimeter - b) * (semi_perimeter - c))
        except ValueError:
            area = 0

        return area

    def height(self):
        # Formula explained here: https://www.triangle-calculator.com/?what=vc
        # Basis = vector point1 to point2d
        return 2 * self.area() / self.point1.point_distance(self.point2)

    def frame_mapping(self, frame: volmdlr.Frame3D, side: str):
        """
        Changes frame_mapping and return a new Triangle3D
        side = 'old' or 'new'
        """
        np1 = self.point1.frame_mapping(frame, side)
        np2 = self.point2.frame_mapping(frame, side)
        np3 = self.point3.frame_mapping(frame, side)
        return self.__class__(np1, np2, np3, self.name)

    def frame_mapping_inplace(self, frame: volmdlr.Frame3D, side: str):
        """
        Changes frame_mapping and the object is updated inplace
        side = 'old' or 'new'
        """
        self.point1.frame_mapping_inplace(frame, side)
        self.point2.frame_mapping_inplace(frame, side)
        self.point3.frame_mapping_inplace(frame, side)
        new_bounding_box = self.get_bounding_box()
        self.bounding_box = new_bounding_box

    def copy(self, deep=True, memo=None):
        return Triangle3D(self.point1.copy(), self.point2.copy(), self.point3.copy(),
                          self.name)

    def triangulation(self):
        return vmd.DisplayMesh3D([vmd.Node3D.from_point(self.point1),
                                  vmd.Node3D.from_point(self.point2),
                                  vmd.Node3D.from_point(self.point3)],
                                 [(0, 1, 2)])

    def translation(self, offset: volmdlr.Vector3D):
        """
        Plane3D translation
        :param offset: translation vector
        :return: A new translated Plane3D
        """
        new_point1 = self.point1.translation(offset)
        new_point2 = self.point2.translation(offset)
        new_point3 = self.point3.translation(offset)

        new_triangle = Triangle3D(new_point1, new_point2, new_point3,
                                  self.alpha, self.color, self.name)
        return new_triangle

    def translation_inplace(self, offset: volmdlr.Vector3D):
        """
        Plane3D translation. Object is updated inplace
        :param offset: translation vector
        """
        self.point1.translation_inplace(offset)
        self.point2.translation_inplace(offset)
        self.point3.translation_inplace(offset)
        new_bounding_box = self.get_bounding_box()
        self.bounding_box = new_bounding_box

    def rotation(self, center: volmdlr.Point3D, axis: volmdlr.Vector3D,
                 angle: float):
        """
        Triangle3D rotation
        :param center: rotation center
        :param axis: rotation axis
        :param angle: angle rotation
        :return: a new rotated Triangle3D
        """
        new_point1 = self.point1.rotation(center, axis, angle)
        new_point2 = self.point2.rotation(center, axis, angle)
        new_point3 = self.point3.rotation(center, axis, angle)
        new_triangle = Triangle3D(new_point1, new_point2, new_point3,
                                  self.alpha, self.color, self.name)
        return new_triangle

    def rotation_inplace(self, center: volmdlr.Point3D, axis: volmdlr.Vector3D,
                         angle: float):
        """
        Triangle3D rotation. Object is updated inplace
        :param center: rotation center
        :param axis: rotation axis
        :param angle: rotation angle
        """
        self.point1.rotation_inplace(center, axis, angle)
        self.point2.rotation_inplace(center, axis, angle)
        self.point3.rotation_inplace(center, axis, angle)
        new_bounding_box = self.get_bounding_box()
        self.bounding_box = new_bounding_box

    def subdescription(self, resolution=0.01):
        frame = self.surface3d.frame
        pts2d = [pt.to_2d(frame.origin, frame.u, frame.v) for pt in self.points]

        t_poly2d = volmdlr.wires.ClosedPolygon2D(pts2d)

        xmin, xmax = min(pt.x for pt in pts2d), max(pt.x for pt in pts2d)
        ymin, ymax = min(pt.y for pt in pts2d), max(pt.y for pt in pts2d)

        nbx, nby = int(((xmax - xmin) / resolution) + 2), int(((ymax - ymin) / resolution) + 2)
        points_box = []
        for i in range(nbx):
            x = min(xmin + i * resolution, xmax)
            if x == xmin:
                x = xmin + 0.01 * resolution
            for j in range(nby):
                y = min(ymin + j * resolution, ymax)
                if y == ymin:
                    y = ymin + 0.01 * resolution
                points_box.append(volmdlr.Point2D(x, y))

        points = [pt.copy() for pt in self.points]
        for pt in points_box:
            if t_poly2d.point_belongs(pt):
                points.append(pt.to_3d(frame.origin, frame.u, frame.v))
            elif t_poly2d.point_over_contour(pt):
                points.append(pt.to_3d(frame.origin, frame.u, frame.v))

        return volmdlr.Vector3D.remove_duplicate(points)

    def subdescription_to_triangles(self, resolution=0.01):
        """
        This function will return a list of Triangle3D with resolution as max
        length of subtriangles side
        """

        frame = self.surface3d.frame
        pts2d = [pt.to_2d(frame.origin, frame.u, frame.v) for pt in self.points]

        t_poly2d = volmdlr.wires.ClosedPolygon2D(pts2d)

        sub_triangles2d = [t_poly2d]
        done = False
        while not done:
            triangles2d = []
            for t, subtri in enumerate(sub_triangles2d):
                ls_length = [ls.length() for ls in subtri.line_segments]
                ls_max = max(ls_length)

                if ls_max > resolution:
                    pos_ls_max = ls_length.index(ls_max)
                    taller = subtri.line_segments[pos_ls_max]
                    p1, p2 = taller.start, taller.end
                    p3 = list(set(subtri.points) - set([p1, p2]))[0]

                    pt_mid = (p1 + p2) / 2
                    new_triangles2d = [volmdlr.wires.ClosedPolygon2D([p1, pt_mid, p3]),
                                       volmdlr.wires.ClosedPolygon2D([p2, pt_mid, p3])]

                    triangles2d.extend(new_triangles2d)
                else:
                    triangles2d.append(subtri)

            if len(sub_triangles2d) == len(triangles2d):
                done = True
                break
            sub_triangles2d = triangles2d

        triangles3d = [Triangle3D(tri.points[0].to_3d(frame.origin, frame.u, frame.v),
                                  tri.points[1].to_3d(frame.origin, frame.u, frame.v),
                                  tri.points[2].to_3d(frame.origin, frame.u, frame.v)) for tri in sub_triangles2d]

        return triangles3d

    def middle(self):
        return (self.point1 + self.point2 + self.point3) / 3

    def normal(self):
        '''

        Returns
        -------
        normal to the face

        '''
        normal = self.surface3d.frame.w
        # vec12 = self.point2 - self.point1
        # vec13 = self.point3 - self.point1
        # normal  = vec12.cross(vec13)
        normal.normalize()
        return normal


class CylindricalFace3D(Face3D):
    """
    :param contours2d: The cylinder's contour2D
    :type contours2d: volmdlr.Contour2D
    :param cylindricalsurface3d: Information about the Cylinder
    :type cylindricalsurface3d: CylindricalSurface3D
    :param points: contours2d's point
    :type points: List of volmdlr.Point2D

    :Example:
        >>> contours2d is rectangular and will create a classic cylinder with x= 2*pi*radius, y=h
    """
    min_x_density = 5
    min_y_density = 1

    def __init__(self,
                 surface3d: CylindricalSurface3D,
                 surface2d: Surface2D,
                 name: str = ''):

        self.radius = surface3d.radius
        self.center = surface3d.frame.origin
        self.normal = surface3d.frame.w
        Face3D.__init__(self, surface3d=surface3d,
                        surface2d=surface2d,
                        name=name)
        self._bbox = None

    def copy(self, deep=True, memo=None):
        return CylindricalFace3D(self.surface3d.copy(), self.surface2d.copy(),
                                 self.name)

    @property
    def bounding_box(self):
        if not self._bbox:
            self._bbox = self.get_bounding_box()
        return self._bbox

    @bounding_box.setter
    def bounding_box(self, new_bouding_box):
        self._bbox = new_bouding_box

    def get_bounding_box(self):
        theta_min, theta_max, zmin, zmax = self.surface2d.outer_contour.bounding_rectangle()

        lower_center = self.surface3d.frame.origin + zmin * self.surface3d.frame.w
        upper_center = self.surface3d.frame.origin + zmax * self.surface3d.frame.w

        xmin, xmax = volmdlr.geometry.cos_image(theta_min, theta_max)
        ymin, ymax = volmdlr.geometry.sin_image(theta_min, theta_max)

        points = [(lower_center
                   + xmin * self.surface3d.radius * self.surface3d.frame.u
                   + ymin * self.surface3d.radius * self.surface3d.frame.v),
                  (lower_center
                   + xmax * self.surface3d.radius * self.surface3d.frame.u
                   + ymin * self.surface3d.radius * self.surface3d.frame.v),
                  (lower_center
                   + xmin * self.surface3d.radius * self.surface3d.frame.u
                   + ymax * self.surface3d.radius * self.surface3d.frame.v),
                  (lower_center
                   + xmax * self.surface3d.radius * self.surface3d.frame.u
                   + ymax * self.surface3d.radius * self.surface3d.frame.v),
                  (upper_center
                   + xmin * self.surface3d.radius * self.surface3d.frame.u
                   + ymin * self.surface3d.radius * self.surface3d.frame.v),
                  (upper_center
                   + xmax * self.surface3d.radius * self.surface3d.frame.u
                   + ymin * self.surface3d.radius * self.surface3d.frame.v),
                  (upper_center
                   + xmin * self.surface3d.radius * self.surface3d.frame.u
                   + ymax * self.surface3d.radius * self.surface3d.frame.v),
                  (upper_center
                   + xmax * self.surface3d.radius * self.surface3d.frame.u
                   + ymax * self.surface3d.radius * self.surface3d.frame.v)]

        return volmdlr.core.BoundingBox.from_points(points)

    def triangulation_lines(self, angle_resolution=5):
        theta_min, theta_max, zmin, zmax = self.surface2d.bounding_rectangle()
        delta_theta = theta_max - theta_min
        nlines = math.ceil(delta_theta * angle_resolution)
        lines = []
        for i in range(nlines):
            theta = theta_min + (i + 1) / (nlines + 1) * delta_theta
            lines.append(vme.Line2D(volmdlr.Point2D(theta, zmin),
                                    volmdlr.Point2D(theta, zmax)))
        return lines, []

    def range_closest(self, list_points):
        """
        This method has be edited as it was really bad coded:
            * parameter removed, use of self data instead
        """
        points_set = volmdlr.delete_double_point(list_points)
        points_set3D = CylindricalFace3D.points2d_to3d(None, [points_set],
                                                       self.radius, self.surface3d.frame)

        points_3dint = [points_set3D[0]]
        points_2dint = [points_set[0]]
        s = 1
        for k in range(1, len(points_set)):
            closest = points_set3D[s]
            while closest is None:
                s += 1
                closest = points_set3D[s]
            dist_min = (points_3dint[-1] - closest).norm()
            pos = s
            for i in range(s + 1, len(points_set3D)):
                close_test = points_set3D[i]
                if close_test is None:
                    continue
                else:
                    dist_test = (points_3dint[-1] - close_test).norm()
                    if dist_test <= dist_min:
                        dist_min = dist_test
                        closest = close_test
                        pos = i
            points_2dint.append(points_set[pos])
            points_set3D[pos] = None

        return points_2dint

    def minimum_maximum(self, contour2d, radius):
        points = contour2d.tessel_points
        min_h, min_theta = min(pt[1] for pt in points), min(pt[0] for pt in points)
        max_h, max_theta = max(pt[1] for pt in points), max(pt[0] for pt in points)

        return min_h, min_theta, max_h, max_theta

    def minimum_distance_points_cyl(self, other_cyl):
        r1, r2 = self.radius, other_cyl.radius
        min_h1, min_theta1, max_h1, max_theta1 = self.minimum_maximum(
            self.contours2d[0], r1)

        n1 = self.normal
        u1 = self.cylindricalsurface3d.frame.u
        v1 = self.cylindricalsurface3d.frame.v
        frame1 = volmdlr.Frame3D(self.center, u1, v1, n1)

        min_h2, min_theta2, max_h2, max_theta2 = self.minimum_maximum(
            other_cyl.contours2d[0], r2)

        n2 = other_cyl.normal
        u2 = other_cyl.cylindricalsurface3d.frame.u
        v2 = other_cyl.cylindricalsurface3d.frame.v
        frame2 = volmdlr.Frame3D(other_cyl.center, u2, v2, n2)
        # st2 = volmdlr.Point3D((r2*math.cos(min_theta2), r2*math.sin(min_theta2), min_h2))
        # start2 = frame2.old_coordinates(st2)

        w = other_cyl.center - self.center

        n1n1, n1u1, n1v1, n1n2, n1u2, n1v2 = n1.dot(n1), n1.dot(u1), n1.dot(
            v1), n1.dot(n2), n1.dot(u2), n1.dot(v2)
        u1u1, u1v1, u1n2, u1u2, u1v2 = u1.dot(u1), u1.dot(v1), u1.dot(
            n2), u1.dot(u2), u1.dot(v2)
        v1v1, v1n2, v1u2, v1v2 = v1.dot(v1), v1.dot(n2), v1.dot(u2), v1.dot(v2)
        n2n2, n2u2, n2v2 = n2.dot(n2), n2.dot(u2), n2.dot(v2)
        u2u2, u2v2, v2v2 = u2.dot(u2), u2.dot(v2), v2.dot(v2)

        w2, wn1, wu1, wv1, wn2, wu2, wv2 = w.dot(w), w.dot(n1), w.dot(
            u1), w.dot(v1), w.dot(n2), w.dot(u2), w.dot(v2)

        # x = (theta1, h1, theta2, h2)
        def distance_squared(x):
            return (n1n1 * (x[1] ** 2) + u1u1 * ((math.cos(x[0])) ** 2) * (
                    r1 ** 2) + v1v1 * ((math.sin(x[0])) ** 2) * (r1 ** 2)
                    + w2 + n2n2 * (x[3] ** 2) + u2u2 * (
                            (math.cos(x[2])) ** 2) * (r2 ** 2) + v2v2 * (
                            (math.sin(x[2])) ** 2) * (r2 ** 2)
                    + 2 * x[1] * r1 * math.cos(x[0]) * n1u1 + 2 * x[
                        1] * r1 * math.sin(x[0]) * n1v1 - 2 * x[1] * wn1
                    - 2 * x[1] * x[3] * n1n2 - 2 * x[1] * r2 * math.cos(
                        x[2]) * n1u2 - 2 * x[1] * r2 * math.sin(x[2]) * n1v2
                    + 2 * math.cos(x[0]) * math.sin(x[0]) * u1v1 * (
                            r1 ** 2) - 2 * r1 * math.cos(x[0]) * wu1
                    - 2 * r1 * x[3] * math.cos(
                        x[0]) * u1n2 - 2 * r1 * r2 * math.cos(x[0]) * math.cos(
                        x[2]) * u1u2
                    - 2 * r1 * r2 * math.cos(x[0]) * math.sin(
                        x[2]) * u1v2 - 2 * r1 * math.sin(x[0]) * wv1
                    - 2 * r1 * x[3] * math.sin(
                        x[0]) * v1n2 - 2 * r1 * r2 * math.sin(x[0]) * math.cos(
                        x[2]) * v1u2
                    - 2 * r1 * r2 * math.sin(x[0]) * math.sin(
                        x[2]) * v1v2 + 2 * x[3] * wn2 + 2 * r2 * math.cos(
                        x[2]) * wu2
                    + 2 * r2 * math.sin(x[2]) * wv2 + 2 * x[3] * r2 * math.cos(
                        x[2]) * n2u2 + 2 * x[3] * r2 * math.sin(x[2]) * n2v2
                    + 2 * math.cos(x[2]) * math.sin(x[2]) * u2v2 * (r2 ** 2))

        x01 = npy.array([(min_theta1 + max_theta1) / 2, (min_h1 + max_h1) / 2,
                         (min_theta2 + max_theta2) / 2, (min_h2 + max_h2) / 2])
        x02 = npy.array([min_theta1, (min_h1 + max_h1) / 2,
                         min_theta2, (min_h2 + max_h2) / 2])
        x03 = npy.array([max_theta1, (min_h1 + max_h1) / 2,
                         max_theta2, (min_h2 + max_h2) / 2])

        minimax = [(min_theta1, min_h1, min_theta2, min_h2),
                   (max_theta1, max_h1, max_theta2, max_h2)]

        res1 = scp.optimize.least_squares(distance_squared, x01,
                                          bounds=minimax)
        res2 = scp.optimize.least_squares(distance_squared, x02,
                                          bounds=minimax)
        res3 = scp.optimize.least_squares(distance_squared, x03,
                                          bounds=minimax)

        pt1 = volmdlr.Point3D(
            (r1 * math.cos(res1.x[0]), r1 * math.sin(res1.x[0]), res1.x[1]))
        p1 = frame1.old_coordinates(pt1)
        pt2 = volmdlr.Point3D(
            (r2 * math.cos(res1.x[2]), r2 * math.sin(res1.x[2]), res1.x[3]))
        p2 = frame2.old_coordinates(pt2)
        d = p1.point_distance(p2)
        result = res1

        res = [res2, res3]
        for couple in res:
            pttest1 = volmdlr.Point3D((r1 * math.cos(couple.x[0]),
                                       r1 * math.sin(couple.x[0]),
                                       couple.x[1]))
            pttest2 = volmdlr.Point3D((r2 * math.cos(couple.x[2]),
                                       r2 * math.sin(couple.x[2]),
                                       couple.x[3]))
            ptest1 = frame1.old_coordinates(pttest1)
            ptest2 = frame2.old_coordinates(pttest2)
            dtest = ptest1.point_distance(ptest2)
            if dtest < d:
                result = couple
                p1, p2 = ptest1, ptest2

        pt1_2d, pt2_2d = volmdlr.Point2D(
            (result.x[0], result.x[1])), volmdlr.Point2D(
            (result.x[2], result.x[3]))

        if not self.contours2d[0].point_belongs(pt1_2d):
            # Find the closest one
            points_contours1 = self.contours2d[0].tessel_points

            poly1 = volmdlr.ClosedPolygon2D(points_contours1)
            d1, new_pt1_2d = poly1.PointBorderDistance(pt1_2d,
                                                       return_other_point=True)
            pt1 = volmdlr.Point3D((r1 * math.cos(new_pt1_2d.vector[0]),
                                   r1 * math.sin(new_pt1_2d.vector[0]),
                                   new_pt1_2d.vector[1]))
            p1 = frame1.old_coordinates(pt1)

        if not other_cyl.contours2d[0].point_belongs(pt2_2d):
            # Find the closest one
            points_contours2 = other_cyl.contours2d[0].tessel_points

            poly2 = volmdlr.ClosedPolygon2D(points_contours2)
            d2, new_pt2_2d = poly2.PointBorderDistance(pt2_2d,
                                                       return_other_point=True)
            pt2 = volmdlr.Point3D((r2 * math.cos(new_pt2_2d.vector[0]),
                                   r2 * math.sin(new_pt2_2d.vector[0]),
                                   new_pt2_2d.vector[1]))
            p2 = frame2.old_coordinates(pt2)

        return p1, p2

    def minimum_distance_points_plane(self,
                                      planeface):  # Planeface with contour2D
        # ADD THE FACT THAT PLANEFACE.CONTOURS : [0] = contours totale, le reste = trous
        r = self.radius
        min_h1, min_theta1, max_h1, max_theta1 = self.minimum_maximum(
            self.contours2d[0], r)

        n1 = self.normal
        u1 = self.cylindricalsurface3d.frame.u
        v1 = self.cylindricalsurface3d.frame.v
        frame1 = volmdlr.Frame3D(self.center, u1, v1, n1)
        # st1 = volmdlr.Point3D((r*math.cos(min_theta1), r*math.sin(min_theta1), min_h1))
        # start1 = frame1.old_coordinates(st1)

        poly2d = planeface.polygon2D
        pfpoints = poly2d.points
        xmin, ymin = min(pt[0] for pt in pfpoints), min(pt[1] for pt in pfpoints)
        xmax, ymax = max(pt[0] for pt in pfpoints), max(pt[1] for pt in pfpoints)

        origin, vx, vy = planeface.plane.origin, planeface.plane.vectors[0], \
            planeface.plane.vectors[1]
        pf1_2d, pf2_2d = volmdlr.Point2D((xmin, ymin)), volmdlr.Point2D(
            (xmin, ymax))
        pf3_2d, pf4_2d = volmdlr.Point2D((xmax, ymin)), volmdlr.Point2D(
            (xmax, ymax))
        pf1, pf2 = pf1_2d.to_3d(origin, vx, vy), pf2_2d.to_3d(origin, vx, vy)
        pf3, _ = pf3_2d.to_3d(origin, vx, vy), pf4_2d.to_3d(origin, vx, vy)

        u, v = (pf3 - pf1), (pf2 - pf1)
        u.normalize()
        v.normalize()

        w = pf1 - self.center

        n1n1, n1u1, n1v1, n1u, n1v = n1.dot(n1), n1.dot(u1), n1.dot(
            v1), n1.dot(u), n1.dot(v)
        u1u1, u1v1, u1u, u1v = u1.dot(u1), u1.dot(v1), u1.dot(u), u1.dot(v)
        v1v1, v1u, v1v = v1.dot(v1), v1.dot(u), v1.dot(v)
        uu, uv, vv = u.dot(u), u.dot(v), v.dot(v)

        w2, wn1, wu1, wv1, wu, wv = w.dot(w), w.dot(n1), w.dot(u1), w.dot(
            v1), w.dot(u), w.dot(v)

        # x = (h, theta, x, y)
        def distance_squared(x):
            return (n1n1 * (x[0] ** 2) + ((math.cos(x[1])) ** 2) * u1u1 * (
                    r ** 2) + ((math.sin(x[1])) ** 2) * v1v1 * (r ** 2)
                    + w2 + uu * (x[2] ** 2) + vv * (x[3] ** 2) + 2 * x[
                        0] * math.cos(x[1]) * r * n1u1
                    + 2 * x[0] * math.sin(x[1]) * r * n1v1 - 2 * x[
                        0] * wn1 - 2 * x[0] * x[2] * n1u
                    - 2 * x[0] * x[3] * n1v + 2 * math.sin(x[1]) * math.cos(
                        x[1]) * u1v1 * (r ** 2)
                    - 2 * r * math.cos(x[1]) * wu1 - 2 * r * x[2] * math.cos(
                        x[1]) * u1u
                    - 2 * r * x[3] * math.sin(x[1]) * u1v - 2 * r * math.sin(
                        x[1]) * wv1
                    - 2 * r * x[2] * math.sin(x[1]) * v1u - 2 * r * x[
                        3] * math.sin(x[1]) * v1v
                    + 2 * x[2] * wu + 2 * x[3] * wv + 2 * x[2] * x[3] * uv)

        x01 = npy.array([(min_h1 + max_h1) / 2, (min_theta1 + max_theta1) / 2,
                         (xmax - xmin) / 2, (ymax - ymin) / 2])

        minimax = [(min_h1, min_theta1, 0, 0),
                   (max_h1, max_theta1, xmax - xmin, ymax - ymin)]

        res1 = scp.optimize.least_squares(distance_squared, x01,
                                          bounds=minimax)

        pt1 = volmdlr.Point3D(
            (r * math.cos(res1.x[1]), r * math.sin(res1.x[1]), res1.x[0]))
        p1 = frame1.old_coordinates(pt1)
        p2 = pf1 + res1.x[2] * u + res1.x[3] * v
        pt1_2d = volmdlr.Point2D((res1.x[1], res1.x[0]))
        pt2_2d = p2.to_2d(pf1, u, v)

        if not self.contours2d[0].point_belongs(pt1_2d):
            # Find the closest one
            points_contours1 = self.contours2d[0].tessel_points

            poly1 = volmdlr.ClosedPolygon2D(points_contours1)
            d1, new_pt1_2d = poly1.PointBorderDistance(pt1_2d,
                                                       return_other_point=True)
            pt1 = volmdlr.Point3D((r * math.cos(new_pt1_2d.vector[0]),
                                   r * math.sin(new_pt1_2d.vector[0]),
                                   new_pt1_2d.vector[1]))
            p1 = frame1.old_coordinates(pt1)

        if not planeface.contours[0].point_belongs(pt2_2d):
            # Find the closest one
            d2, new_pt2_2d = planeface.polygon2D.PointBorderDistance(pt2_2d,
                                                                     return_other_point=True)

            p2 = new_pt2_2d.to_3d(pf1, u, v)

        return p1, p2

    def minimum_distance(self, other_face, return_points=False):
        if other_face.__class__ is CylindricalFace3D:
            p1, p2 = self.minimum_distance_points_cyl(other_face)
            if return_points:
                return p1.point_distance(p2), p1, p2
            else:
                return p1.point_distance(p2)

        if other_face.__class__ is PlaneFace3D:
            p1, p2 = self.minimum_distance_points_plane(other_face)
            if return_points:
                return p1.point_distance(p2), p1, p2
            else:
                return p1.point_distance(p2)

        if other_face.__class__ is ToroidalFace3D:
            p1, p2 = other_face.minimum_distance_points_cyl(self)
            if return_points:
                return p1.point_distance(p2), p1, p2
            else:
                return p1.point_distance(p2)

        else:
            return NotImplementedError

    def adjacent_direction(self, other_face3d):
        '''
        find out in which direction the faces are adjacent

        Parameters
        ----------
        other_face3d : volmdlr.faces.CylindricalFace3D
        Returns
        -------
        adjacent_direction
        '''

        contour1 = self.outer_contour3d
        contour2 = other_face3d.outer_contour3d
        point1, point2 = contour1.shared_primitives_extremities(contour2)

        coord = point1 - point2
        coord = [abs(coord.x), abs(coord.y)]

        if coord.index(max(coord)) == 0:
            return 'x'
        else:
            return 'y'


class ToroidalFace3D(Face3D):
    """
    :param contours2d: The Tore's contour2D
    :type contours2d: volmdlr.Contour2D
    :param toroidalsurface3d: Information about the Tore
    :type toroidalsurface3d: ToroidalSurface3D
    :param theta: angle of cut in main circle direction
    :param phi: angle of cut in secondary circle direction
    :type points: List of float

    Example
        contours2d is rectangular and will create a classic tore with x:2*pi, y:2*pi
        x is for exterior, and y for the circle to revolute
        points = [pi, 2*pi] for an half tore
    """
    min_x_density = 5
    min_y_density = 1

    def __init__(self, surface3d: ToroidalSurface3D,
                 surface2d: Surface2D,
                 name: str = ''):

        # self.toroidalsurface3d = toroidalsurface3d

        self.center = surface3d.frame.origin
        self.normal = surface3d.frame.w

        theta_min, theta_max, phi_min, phi_max = surface2d.outer_contour.bounding_rectangle()

        self.theta_min = theta_min
        self.theta_max = theta_max
        self.phi_min = phi_min
        self.phi_max = phi_max

        # contours3d = [self.toroidalsurface3d.contour2d_to_3d(c)\
        #               for c in [outer_contour2d]+inners_contours2d]

        Face3D.__init__(self,
                        surface3d=surface3d,
                        surface2d=surface2d,
                        name=name)
        self._bbox = None

    def copy(self, deep=True, memo=None):
        return ToroidalFace3D(self.surface3d.copy(), self.surface2d.copy(),
                              self.name)

    def points_resolution(self, line, pos,
                          resolution):  # With a resolution wished
        points = []
        points.append(line.points[0])
        limit = line.points[1].vector[pos]
        start = line.points[0].vector[pos]
        vec = [0, 0]
        vec[pos] = start
        echelon = [line.points[0].vector[0] - vec[0],
                   line.points[0].vector[1] - vec[1]]
        flag = start + resolution
        while flag < limit:
            echelon[pos] = flag
            flag += resolution
            points.append(volmdlr.Point2D(echelon))
        points.append(line.points[1])
        return points

    @property
    def bounding_box(self):
        if not self._bbox:
            self._bbox = self.get_bounding_box()
        return self._bbox

    @bounding_box.setter
    def bounding_box(self, new_bouding_box):
        self._bbox = new_bouding_box

    def get_bounding_box(self):
        return self.surface3d._bounding_box()

    def triangulation_lines(self, angle_resolution=5):
        theta_min, theta_max, phi_min, phi_max = self.surface2d.bounding_rectangle()

        delta_theta = theta_max - theta_min
        nlines_x = int(delta_theta * angle_resolution)
        lines_x = []
        for i in range(nlines_x):
            theta = theta_min + (i + 1) / (nlines_x + 1) * delta_theta
            lines_x.append(vme.Line2D(volmdlr.Point2D(theta, phi_min),
                                      volmdlr.Point2D(theta, phi_max)))
        delta_phi = phi_max - phi_min
        nlines_y = int(delta_phi * angle_resolution)
        lines_y = []
        for i in range(nlines_y):
            phi = phi_min + (i + 1) / (nlines_y + 1) * delta_phi
            lines_y.append(vme.Line2D(volmdlr.Point2D(theta_min, phi),
                                      volmdlr.Point2D(theta_max, phi)))
        return lines_x, lines_y


# =============================================================================
#  This code seems buggy...
# =============================================================================

# def minimum_maximum_tore(self, contour2d):
#     points = contour2d.tessel_points

#     min_phi, min_theta = min([pt[1] for pt in points]), min(
#         [pt[0] for pt in points])
#     max_phi, max_theta = max([pt[1] for pt in points]), max(
#         [pt[0] for pt in points])
#     return min_phi, min_theta, max_phi, max_theta

# def minimum_distance_points_tore(self, other_tore):
#     raise NotImplementedError('This method seems unused, its code has been commented')
#     R1, r1, R2, r2 = self.rcenter, self.rcircle, other_tore.rcenter, other_tore.rcircle

#     min_phi1, min_theta1, max_phi1, max_theta1 = self.minimum_maximum_tore(
#         self.contours2d[0])

#     # start1 = self.start
#     n1 = self.normal
#     u1 = self.toroidalsurface3d.frame.u
#     v1 = self.toroidalsurface3d.frame.v
#     frame1 = volmdlr.Frame3D(self.center, u1, v1, n1)
#     # start1 = self.points2d_to3d([[min_theta1, min_phi1]], R1, r1, frame1)

#     min_phi2, min_theta2, max_phi2, max_theta2 = self.minimum_maximum_tore(
#         other_tore.contours2d[0])

#     # start2 = other_tore.start
#     n2 = other_tore.normal
#     u2 = other_tore.toroidalsurface3d.frame.u
#     v2 = other_tore.toroidalsurface3d.frame.v
#     frame2 = volmdlr.Frame3D(other_tore.center, u2, v2, n2)
#     # start2 = other_tore.points2d_to3d([[min_theta2, min_phi2]], R2, r2, frame2)

#     w = other_tore.center - self.center

#     n1n1, n1u1, n1v1, n1n2, n1u2, n1v2 = n1.dot(n1), n1.dot(u1), n1.dot(
#         v1), n1.dot(n2), n1.dot(u2), n1.dot(v2)
#     u1u1, u1v1, u1n2, u1u2, u1v2 = u1.dot(u1), u1.dot(v1), u1.dot(
#         n2), u1.dot(u2), u1.dot(v2)
#     v1v1, v1n2, v1u2, v1v2 = v1.dot(v1), v1.dot(n2), v1.dot(u2), v1.dot(v2)
#     n2n2, n2u2, n2v2 = n2.dot(n2), n2.dot(u2), n2.dot(v2)
#     u2u2, u2v2, v2v2 = u2.dot(u2), u2.dot(v2), v2.dot(v2)

#     w2, wn1, wu1, wv1, wn2, wu2, wv2 = w.dot(w), w.dot(n1), w.dot(
#         u1), w.dot(v1), w.dot(n2), w.dot(u2), w.dot(v2)

#     # x = (phi1, theta1, phi2, theta2)
#     def distance_squared(x):
#         return (u1u1 * (((R1 + r1 * math.cos(x[0])) * math.cos(x[1])) ** 2)
#                 + v1v1 * (((R1 + r1 * math.cos(x[0])) * math.sin(
#                     x[1])) ** 2)
#                 + n1n1 * ((math.sin(x[0])) ** 2) * (r1 ** 2) + w2
#                 + u2u2 * (((R2 + r2 * math.cos(x[2])) * math.cos(
#                     x[3])) ** 2)
#                 + v2v2 * (((R2 + r2 * math.cos(x[2])) * math.sin(
#                     x[3])) ** 2)
#                 + n2n2 * ((math.sin(x[2])) ** 2) * (r2 ** 2)
#                 + 2 * u1v1 * math.cos(x[1]) * math.sin(x[1]) * (
#                         (R1 + r1 * math.cos(x[0])) ** 2)
#                 + 2 * (R1 + r1 * math.cos(x[0])) * math.cos(
#                     x[1]) * r1 * math.sin(x[0]) * n1u1
#                 - 2 * (R1 + r1 * math.cos(x[0])) * math.cos(x[1]) * wu1
#                 - 2 * (R1 + r1 * math.cos(x[0])) * (
#                         R2 + r2 * math.cos(x[2])) * math.cos(
#                     x[1]) * math.cos(x[3]) * u1u2
#                 - 2 * (R1 + r1 * math.cos(x[0])) * (
#                         R2 + r2 * math.cos(x[2])) * math.cos(
#                     x[1]) * math.sin(x[3]) * u1v2
#                 - 2 * (R1 + r1 * math.cos(x[0])) * math.cos(
#                     x[1]) * r2 * math.sin(x[2]) * u1n2
#                 + 2 * (R1 + r1 * math.cos(x[0])) * math.sin(
#                     x[1]) * r1 * math.sin(x[0]) * n1v1
#                 - 2 * (R1 + r1 * math.cos(x[0])) * math.sin(x[1]) * wv1
#                 - 2 * (R1 + r1 * math.cos(x[0])) * (
#                         R2 + r2 * math.cos(x[2])) * math.sin(
#                     x[1]) * math.cos(x[3]) * v1u2
#                 - 2 * (R1 + r1 * math.cos(x[0])) * (
#                         R2 + r2 * math.cos(x[2])) * math.sin(
#                     x[1]) * math.sin(x[3]) * v1v2
#                 - 2 * (R1 + r1 * math.cos(x[0])) * math.sin(
#                     x[1]) * r2 * math.sin(x[2]) * v1n2
#                 - 2 * r1 * math.sin(x[0]) * wn1
#                 - 2 * r1 * math.sin(x[0]) * (
#                         R2 + r2 * math.cos(x[2])) * math.cos(
#                     x[3]) * n1u2
#                 - 2 * r1 * math.sin(x[0]) * (
#                         R2 + r2 * math.cos(x[2])) * math.sin(
#                     x[3]) * n1v2
#                 - 2 * r1 * r2 * math.sin(x[0]) * math.sin(x[2]) * n1n2
#                 + 2 * (R2 + r2 * math.cos(x[2])) * math.cos(x[3]) * wu2
#                 + 2 * (R2 + r2 * math.cos(x[2])) * math.sin(x[3]) * wv2
#                 + 2 * r2 * math.sin(x[2]) * wn2
#                 + 2 * u2v2 * math.cos(x[3]) * math.sin(x[3]) * (
#                         (R2 + r2 * math.cos(x[2])) ** 2)
#                 + 2 * math.cos(x[3]) * (
#                         R2 + r2 * math.cos(x[2])) * r2 * math.sin(
#                     x[2]) * n2u2
#                 + 2 * math.sin(x[3]) * (
#                         R2 + r2 * math.cos(x[2])) * r2 * math.sin(
#                     x[2]) * n2v2)

#     x01 = npy.array(
#         [(min_phi1 + max_phi1) / 2, (min_theta1 + max_theta1) / 2,
#          (min_phi2 + max_phi2) / 2, (min_theta2 + max_theta2) / 2])
#     x02 = npy.array([min_phi1, min_theta1,
#                      min_phi2, min_theta2])
#     x03 = npy.array([max_phi1, max_theta1,
#                      max_phi2, max_theta2])

#     minimax = [(min_phi1, min_theta1, min_phi2, min_theta2),
#                (max_phi1, max_theta1, max_phi2, max_theta2)]

#     res1 = scp.optimize.least_squares(distance_squared, x01,
#                                       bounds=minimax)
#     res2 = scp.optimize.least_squares(distance_squared, x02,
#                                       bounds=minimax)
#     res3 = scp.optimize.least_squares(distance_squared, x03,
#                                       bounds=minimax)

#     # frame1, frame2 = volmdlr.Frame3D(self.center, u1, v1, n1), volmdlr.Frame3D(other_tore.center, u2, v2, n2)
#     pt1 = self.points2d_to3d([[res1.x[1], res1.x[0]]], R1, r1, frame1)
#     pt2 = self.points2d_to3d([[res1.x[3], res1.x[2]]], R2, r2, frame2)
#     p1, p2 = pt1[0], pt2[0]
#     d = p1.point_distance(p2)
#     result = res1

#     res = [res2, res3]
#     for couple in res:
#         ptest1 = self.points2d_to3d([[couple.x[1], couple.x[0]]], R1, r1,
#                                     frame1)
#         ptest2 = self.points2d_to3d([[couple.x[3], couple.x[2]]], R2, r2,
#                                     frame2)
#         dtest = ptest1[0].point_distance(ptest2[0])
#         if dtest < d:
#             result = couple
#             p1, p2 = ptest1[0], ptest2[0]

#     pt1_2d, pt2_2d = volmdlr.Point2D(
#         (result.x[1], result.x[0])), volmdlr.Point2D(
#         (result.x[3], result.x[2]))

#     if not self.contours2d[0].point_belongs(pt1_2d):
#         # Find the closest one
#         points_contours1 = self.contours2d[0].tessel_points

#         poly1 = volmdlr.ClosedPolygon2D(points_contours1)
#         d1, new_pt1_2d = poly1.PointBorderDistance(pt1_2d,
#                                                    return_other_point=True)

#         pt1 = self.points2d_to3d([new_pt1_2d], R1, r1, frame1)
#         p1 = pt1[0]

#     if not other_tore.contours2d[0].point_belongs(pt2_2d):
#         # Find the closest one
#         points_contours2 = other_tore.contours2d[0].tessel_points

#         poly2 = volmdlr.ClosedPolygon2D(points_contours2)
#         d2, new_pt2_2d = poly2.PointBorderDistance(pt2_2d,
#                                                    return_other_point=True)

#         pt2 = self.points2d_to3d([new_pt2_2d], R2, r2, frame2)
#         p2 = pt2[0]

#     return p1, p2

# def minimum_distance_points_cyl(self, cyl):
#     R2, r2, r = self.rcenter, self.rcircle, cyl.radius

#     min_h, min_theta, max_h, max_theta = cyl.minimum_maximum(
#         cyl.contours2d[0], r)

#     n1 = cyl.normal
#     u1 = cyl.cylindricalsurface3d.frame.u
#     v1 = cyl.cylindricalsurface3d.frame.v
#     frame1 = volmdlr.Frame3D(cyl.center, u1, v1, n1)
#     # st1 = volmdlr.Point3D((r*math.cos(min_theta), r*math.sin(min_theta), min_h))
#     # start1 = frame1.old_coordinates(st1)

#     min_phi2, min_theta2, max_phi2, max_theta2 = self.minimum_maximum_tore(
#         self.contours2d[0])

#     n2 = self.normal
#     u2 = self.toroidalsurface3d.frame.u
#     v2 = self.toroidalsurface3d.frame.v
#     frame2 = volmdlr.Frame3D(self.center, u2, v2, n2)
#     # start2 = self.points2d_to3d([[min_theta2, min_phi2]], R2, r2, frame2)

#     w = self.center - cyl.center

#     n1n1, n1u1, n1v1, n1n2, n1u2, n1v2 = n1.dot(n1), n1.dot(u1), n1.dot(
#         v1), n1.dot(n2), n1.dot(u2), n1.dot(v2)
#     u1u1, u1v1, u1n2, u1u2, u1v2 = u1.dot(u1), u1.dot(v1), u1.dot(
#         n2), u1.dot(u2), u1.dot(v2)
#     v1v1, v1n2, v1u2, v1v2 = v1.dot(v1), v1.dot(n2), v1.dot(u2), v1.dot(v2)
#     n2n2, n2u2, n2v2 = n2.dot(n2), n2.dot(u2), n2.dot(v2)
#     u2u2, u2v2, v2v2 = u2.dot(u2), u2.dot(v2), v2.dot(v2)

#     w2, wn1, wu1, wv1, wn2, wu2, wv2 = w.dot(w), w.dot(n1), w.dot(
#         u1), w.dot(v1), w.dot(n2), w.dot(u2), w.dot(v2)

#     # x = (theta, h, phi2, theta2)
#     def distance_squared(x):
#         return (u1u1 * ((math.cos(x[0]) * r) ** 2) + v1v1 * (
#                 (math.sin(x[0]) * r) ** 2)
#                 + n1n1 * (x[1] ** 2) + w2
#                 + u2u2 * (((R2 + r2 * math.cos(x[2])) * math.cos(
#                     x[3])) ** 2)
#                 + v2v2 * (((R2 + r2 * math.cos(x[2])) * math.sin(
#                     x[3])) ** 2)
#                 + n2n2 * ((math.sin(x[2])) ** 2) * (r2 ** 2)
#                 + 2 * u1v1 * math.cos(x[0]) * math.sin(x[0]) * (r ** 2)
#                 + 2 * r * math.cos(x[0]) * x[1] * n1u1 - 2 * r * math.cos(
#                     x[0]) * wu1
#                 - 2 * r * math.cos(x[0]) * (
#                         R2 + r2 * math.cos(x[2])) * math.cos(
#                     x[3]) * u1u2
#                 - 2 * r * math.cos(x[0]) * (
#                         R2 + r2 * math.cos(x[2])) * math.sin(
#                     x[3]) * u1v2
#                 - 2 * r * math.cos(x[0]) * r2 * math.sin(x[2]) * u1n2
#                 + 2 * r * math.sin(x[0]) * x[1] * n1v1 - 2 * r * math.sin(
#                     x[0]) * wv1
#                 - 2 * r * math.sin(x[0]) * (
#                         R2 + r2 * math.cos(x[2])) * math.cos(
#                     x[3]) * v1u2
#                 - 2 * r * math.sin(x[0]) * (
#                         R2 + r2 * math.cos(x[2])) * math.sin(
#                     x[3]) * v1v2
#                 - 2 * r * math.sin(x[0]) * r2 * math.sin(x[2]) * v1n2 - 2 *
#                 x[1] * wn1
#                 - 2 * x[1] * (R2 + r2 * math.cos(x[2])) * math.cos(
#                     x[3]) * n1u2
#                 - 2 * x[1] * (R2 + r2 * math.cos(x[2])) * math.sin(
#                     x[3]) * n1v2
#                 - 2 * x[1] * r2 * math.sin(x[2]) * n1n2
#                 + 2 * (R2 + r2 * math.cos(x[2])) * math.cos(x[3]) * wu2
#                 + 2 * (R2 + r2 * math.cos(x[2])) * math.sin(x[3]) * wv2
#                 + 2 * r2 * math.sin(x[2]) * wn2
#                 + 2 * u2v2 * math.cos(x[3]) * math.sin(x[3]) * (
#                         (R2 + r2 * math.cos(x[2])) ** 2)
#                 + 2 * math.cos(x[3]) * (
#                         R2 + r2 * math.cos(x[2])) * r2 * math.sin(
#                     x[2]) * n2u2
#                 + 2 * math.sin(x[3]) * (
#                         R2 + r2 * math.cos(x[2])) * r2 * math.sin(
#                     x[2]) * n2v2)

#     x01 = npy.array([(min_theta + max_theta) / 2, (min_h + max_h) / 2,
#                      (min_phi2 + max_phi2) / 2,
#                      (min_theta2 + max_theta2) / 2])
#     x02 = npy.array([min_theta, min_h,
#                      min_phi2, min_theta2])
#     x03 = npy.array([max_theta, max_h,
#                      max_phi2, max_theta2])

#     minimax = [(min_theta, min_h, min_phi2, min_theta2),
#                (max_theta, max_h, max_phi2, max_theta2)]

#     res1 = scp.optimize.least_squares(distance_squared, x01,
#                                       bounds=minimax)
#     res2 = scp.optimize.least_squares(distance_squared, x02,
#                                       bounds=minimax)
#     res3 = scp.optimize.least_squares(distance_squared, x03,
#                                       bounds=minimax)

#     pt1 = volmdlr.Point3D(
#         (r * math.cos(res1.x[0]), r * math.sin(res1.x[0]), res1.x[1]))
#     p1 = frame1.old_coordinates(pt1)
#     pt2 = self.points2d_to3d([[res1.x[3], res1.x[2]]], R2, r2, frame2)
#     p2 = pt2[0]
#     d = p1.point_distance(p2)
#     result = res1

#     res = [res2, res3]
#     for couple in res:
#         pttest1 = volmdlr.Point3D((r * math.cos(couple.x[0]),
#                                    r * math.sin(couple.x[0]), couple.x[1]))
#         ptest1 = frame1.old_coordinates(pttest1)
#         ptest2 = self.points2d_to3d([[couple.x[3], couple.x[2]]], R2, r2,
#                                     frame2)
#         dtest = ptest1.point_distance(ptest2[0])
#         if dtest < d:
#             result = couple
#             p1, p2 = ptest1, ptest2[0]

#     pt1_2d, pt2_2d = volmdlr.Point2D(
#         (result.x[0], result.x[1])), volmdlr.Point2D(
#         (result.x[3], result.x[2]))

#     if not self.contours2d[0].point_belongs(pt2_2d):
#         # Find the closest one
#         points_contours2 = self.contours2d[0].tessel_points

#         poly2 = volmdlr.ClosedPolygon2D(points_contours2)
#         d2, new_pt2_2d = poly2.PointBorderDistance(pt2_2d,
#                                                    return_other_point=True)

#         pt2 = self.points2d_to3d([new_pt2_2d], R2, r2, frame2)
#         p2 = pt2[0]

#     if not cyl.contours2d[0].point_belongs(pt1_2d):
#         # Find the closest one
#         points_contours1 = cyl.contours2d[0].tessel_points

#         poly1 = volmdlr.ClosedPolygon2D(points_contours1)
#         d1, new_pt1_2d = poly1.PointBorderDistance(pt1_2d,
#                                                    return_other_point=True)

#         pt1 = volmdlr.Point3D((r * math.cos(new_pt1_2d.vector[0]),
#                                r * math.sin(new_pt1_2d.vector[0]),
#                                new_pt1_2d.vector[1]))
#         p1 = frame1.old_coordinates(pt1)

#     return p1, p2

# def minimum_distance_points_plane(self,
#                                   planeface):  # Planeface with contour2D
#     # TODO: check that it takes into account holes

#     poly2d = planeface.polygon2D
#     pfpoints = poly2d.points
#     xmin, ymin = min([pt[0] for pt in pfpoints]), min(
#         [pt[1] for pt in pfpoints])
#     xmax, ymax = max([pt[0] for pt in pfpoints]), max(
#         [pt[1] for pt in pfpoints])
#     origin, vx, vy = planeface.plane.origin, planeface.plane.vectors[0], \
#                      planeface.plane.vectors[1]
#     pf1_2d, pf2_2d = volmdlr.Point2D((xmin, ymin)), volmdlr.Point2D(
#         (xmin, ymax))
#     pf3_2d, pf4_2d = volmdlr.Point2D((xmax, ymin)), volmdlr.Point2D(
#         (xmax, ymax))
#     pf1, pf2 = pf1_2d.to_3d(origin, vx, vy), pf2_2d.to_3d(origin, vx, vy)
#     pf3, _ = pf3_2d.to_3d(origin, vx, vy), pf4_2d.to_3d(origin, vx, vy)

#     u, v = (pf3 - pf1), (pf2 - pf1)
#     u.normalize()
#     v.normalize()

#     R1, r1 = self.rcenter, self.rcircle
#     min_phi1, min_theta1, max_phi1, max_theta1 = self.minimum_maximum_tore(
#         self.contours2d[0])

#     n1 = self.normal
#     u1 = self.toroidalsurface3d.frame.u
#     v1 = self.toroidalsurface3d.frame.v
#     frame1 = volmdlr.Frame3D(self.center, u1, v1, n1)
#     # start1 = self.points2d_to3d([[min_theta1, min_phi1]], R1, r1, frame1)

#     w = self.center - pf1

#     n1n1, n1u1, n1v1, n1u, n1v = n1.dot(n1), n1.dot(u1), n1.dot(
#         v1), n1.dot(u), n1.dot(v)
#     u1u1, u1v1, u1u, u1v = u1.dot(u1), u1.dot(v1), u1.dot(u), u1.dot(v)
#     v1v1, v1u, v1v = v1.dot(v1), v1.dot(u), v1.dot(v)
#     uu, uv, vv = u.dot(u), u.dot(v), v.dot(v)

#     w2, wn1, wu1, wv1, wu, wv = w.dot(w), w.dot(n1), w.dot(u1), w.dot(
#         v1), w.dot(u), w.dot(v)

#     # x = (x, y, phi1, theta1)
#     def distance_squared(x):
#         return (uu * (x[0] ** 2) + vv * (x[1] ** 2) + w2
#                 + u1u1 * (((R1 + r1 * math.cos(x[2])) * math.cos(
#                     x[3])) ** 2)
#                 + v1v1 * (((R1 + r1 * math.cos(x[2])) * math.sin(
#                     x[3])) ** 2)
#                 + n1n1 * ((math.sin(x[2])) ** 2) * (r1 ** 2)
#                 + 2 * x[0] * x[1] * uv - 2 * x[0] * wu
#                 - 2 * x[0] * (R1 + r1 * math.cos(x[2])) * math.cos(
#                     x[3]) * u1u
#                 - 2 * x[0] * (R1 + r1 * math.cos(x[2])) * math.sin(
#                     x[3]) * v1u
#                 - 2 * x[0] * math.sin(x[2]) * r1 * n1u - 2 * x[1] * wv
#                 - 2 * x[1] * (R1 + r1 * math.cos(x[2])) * math.cos(
#                     x[3]) * u1v
#                 - 2 * x[1] * (R1 + r1 * math.cos(x[2])) * math.sin(
#                     x[3]) * v1v
#                 - 2 * x[1] * math.sin(x[2]) * r1 * n1v
#                 + 2 * (R1 + r1 * math.cos(x[2])) * math.cos(x[3]) * wu1
#                 + 2 * (R1 + r1 * math.cos(x[2])) * math.sin(x[3]) * wv1
#                 + 2 * math.sin(x[2]) * r1 * wn1
#                 + 2 * u1v1 * math.cos(x[3]) * math.sin(x[3]) * (
#                         (R1 + r1 * math.cos(x[2])) ** 2)
#                 + 2 * (R1 + r1 * math.cos(x[2])) * math.cos(
#                     x[3]) * r1 * math.sin(x[2]) * n1u1
#                 + 2 * (R1 + r1 * math.cos(x[2])) * math.sin(
#                     x[3]) * r1 * math.sin(x[2]) * n1v1)

#     x01 = npy.array([(xmax - xmin) / 2, (ymax - ymin) / 2,
#                      (min_phi1 + max_phi1) / 2,
#                      (min_theta1 + max_theta1) / 2])

#     minimax = [(0, 0, min_phi1, min_theta1),
#                (xmax - xmin, ymax - ymin, max_phi1, max_theta1)]

#     res1 = scp.optimize.least_squares(distance_squared, x01,
#                                       bounds=minimax)

#     # frame1 = volmdlr.Frame3D(self.center, u1, v1, n1)
#     pt1 = self.points2d_to3d([[res1.x[3], res1.x[2]]], R1, r1, frame1)
#     p1 = pt1[0]
#     p2 = pf1 + res1.x[2] * u + res1.x[3] * v

#     pt1_2d = volmdlr.Point2D((res1.x[3], res1.x[2]))
#     pt2_2d = p2.to_2d(pf1, u, v)

#     if not self.contours2d[0].point_belongs(pt1_2d):
#         # Find the closest one
#         points_contours1 = self.contours2d[0].tessel_points

#         poly1 = volmdlr.ClosedPolygon2D(points_contours1)
#         d1, new_pt1_2d = poly1.PointBorderDistance(pt1_2d,
#                                                    return_other_point=True)

#         pt1 = self.points2d_to3d([new_pt1_2d], R1, r1, frame1)
#         p1 = pt1[0]

#     if not planeface.contours[0].point_belongs(pt2_2d):
#         # Find the closest one
#         d2, new_pt2_2d = planeface.polygon2D.PointBorderDistance(pt2_2d,
#                                                                  return_other_point=True)

#         p2 = new_pt2_2d.to_3d(pf1, u, v)

#     return p1, p2

# def minimum_distance(self, other_face, return_points=False):
#     if other_face.__class__ is ToroidalFace3D:
#         p1, p2 = self.minimum_distance_points_tore(other_face)
#         if return_points:
#             return p1.point_distance(p2), p1, p2
#         else:
#             return p1.point_distance(p2)

#     if other_face.__class__ is CylindricalFace3D:
#         p1, p2 = self.minimum_distance_points_cyl(other_face)
#         if return_points:
#             return p1.point_distance(p2), p1, p2
#         else:
#             return p1.point_distance(p2)

#     if other_face.__class__ is PlaneFace3D:
#         p1, p2 = self.minimum_distance_points_plane(other_face)
#         if return_points:
#             return p1.point_distance(p2), p1, p2
#         else:
#             return p1.point_distance(p2)
#     else:
#         return NotImplementedError


class ConicalFace3D(Face3D):
    """
    :param contours2d: The Cone's contour2D
    :type contours2d: volmdlr.Contour2D
    :param conicalsurface3d: Information about the Cone
    :type conicalsurface3d: ConicalSurface3D
    :param points: Contour2d's parameter Cone
    :type points: List of float

    """
    min_x_density = 5
    min_y_density = 1

    def __init__(self, surface3d: ConicalSurface3D,
                 surface2d: Surface2D,
                 name: str = ''):

        Face3D.__init__(self,
                        surface3d=surface3d,
                        surface2d=surface2d,
                        name=name)
        self._bbox = None

    @property
    def bounding_box(self):
        if not self._bbox:
            self._bbox = self.get_bounding_box()
        return self._bbox

    @bounding_box.setter
    def bounding_box(self, new_bouding_box):
        self._bbox = new_bouding_box

    def get_bounding_box(self):
        theta_min, theta_max, zmin, zmax = self.surface2d.outer_contour.bounding_rectangle()

        xp = (volmdlr.X3D.dot(self.surface3d.frame.u) * self.surface3d.frame.u
              + volmdlr.X3D.dot(
                    self.surface3d.frame.v) * self.surface3d.frame.v)
        try:
            xp.normalize()
        except ZeroDivisionError:
            pass
        yp = (volmdlr.Y3D.dot(self.surface3d.frame.u) * self.surface3d.frame.u
              + volmdlr.Y3D.dot(
                    self.surface3d.frame.v) * self.surface3d.frame.v)

        try:
            yp.normalize()
        except ZeroDivisionError:
            pass

        zp = (volmdlr.Z3D.dot(self.surface3d.frame.u) * self.surface3d.frame.u
              + volmdlr.Z3D.dot(
                    self.surface3d.frame.v) * self.surface3d.frame.v)
        try:
            zp.normalize()
        except ZeroDivisionError:
            pass

        lower_center = self.surface3d.frame.origin + zmin * self.surface3d.frame.w
        upper_center = self.surface3d.frame.origin + zmax * self.surface3d.frame.w
        lower_radius = math.tan(self.surface3d.semi_angle) * zmin
        upper_radius = math.tan(self.surface3d.semi_angle) * zmax

        points = [lower_center - lower_radius * xp,
                  lower_center + lower_radius * xp,
                  lower_center - lower_radius * yp,
                  lower_center + lower_radius * yp,
                  lower_center - lower_radius * zp,
                  lower_center + lower_radius * zp,
                  upper_center - upper_radius * xp,
                  upper_center + upper_radius * xp,
                  upper_center - upper_radius * yp,
                  upper_center + upper_radius * yp,
                  upper_center - upper_radius * zp,
                  upper_center + upper_radius * zp,
                  ]

        return volmdlr.core.BoundingBox.from_points(points)

    def triangulation_lines(self, angle_resolution=5):
        theta_min, theta_max, zmin, zmax = self.surface2d.bounding_rectangle()
        delta_theta = theta_max - theta_min
        nlines = int(delta_theta * angle_resolution)
        lines_x = []
        for i in range(nlines):
            theta = theta_min + (i + 1) / (nlines + 1) * delta_theta
            lines_x.append(vme.Line2D(volmdlr.Point2D(theta, zmin),
                                      volmdlr.Point2D(theta, zmax)))

        if zmin < 1e-9:
            delta_z = zmax - zmin
            lines_y = [vme.Line2D(volmdlr.Point2D(theta_min, zmin + 0.1 * delta_z),
                                  volmdlr.Point2D(theta_max, zmin + 0.1 * delta_z))]
        else:
            lines_y = []
        return lines_x, lines_y

    # def create_triangle(self, all_contours_points, part):
    #     Triangles, ts = [], []
    #     pts, h_list = [], []
    #     for listpt in all_contours_points:
    #         for pt in listpt:
    #             pts.append(pt)
    #             h_list.append(pt[1])
    #     if part == 'bot':
    #         h_concerned = min(h_list)
    #     else:
    #         h_concerned = max(h_list)
    #     peak_list, other = [], []
    #     for pt in pts:
    #         if pt[1] == h_concerned:
    #             peak_list.append(pt)
    #         else:
    #             other.append(pt)
    #     points = [peak_list[0]] + other
    #
    #     for i in range(1, len(points)):
    #         if i == len(points) - 1:
    #             vertices = [points[i].vector, points[0].vector,
    #                         points[1].vector]
    #             segments = [[0, 1], [1, 2], [2, 0]]
    #             listindice = [i, 0, 1]
    #         else:
    #             vertices = [points[i].vector, points[0].vector,
    #                         points[i + 1].vector]
    #             segments = [[0, 1], [1, 2], [2, 0]]
    #             listindice = [i, 0, i + 1]
    #         tri = {'vertices': vertices, 'segments': segments}
    #         t = triangle.triangulate(tri, 'p')
    #         if 'triangles' in t:
    #             triangles = t['triangles'].tolist()
    #             triangles[0] = listindice
    #             Triangles.append(triangles)
    #         else:
    #             Triangles.append(None)
    #         ts.append(t)
    #
    #     return points, Triangles


class SphericalFace3D(Face3D):
    """
    :param contours2d: The Sphere's contour2D
    :type contours2d: volmdlr.Contour2D
    :param sphericalsurface3d: Information about the Sphere
    :type sphericalsurface3d: SphericalSurface3D
    :param points: Angle's Sphere
    :type points: List of float

    """
    min_x_density = 5
    min_y_density = 5

    def __init__(self, surface3d: SphericalSurface3D,
                 surface2d: Surface2D,
                 name: str = ''):
        Face3D.__init__(self,
                        surface3d=surface3d,
                        surface2d=surface2d,
                        name=name)
        self._bbox = None

    @property
    def bounding_box(self):
        if not self._bbox:
            self._bbox = self.get_bounding_box()
        return self._bbox

    @bounding_box.setter
    def bounding_box(self, new_bouding_box):
        self._bbox = new_bouding_box

    def get_bounding_box(self):
        # To be enhanced
        return self.surface3d._bounding_box()

    def triangulation_lines(self, angle_resolution=7):
        theta_min, theta_max, phi_min, phi_max = self.surface2d.bounding_rectangle()

        delta_theta = theta_max - theta_min
        nlines_x = int(delta_theta * angle_resolution)
        lines_x = []
        for i in range(nlines_x):
            theta = theta_min + (i + 1) / (nlines_x + 1) * delta_theta
            lines_x.append(vme.Line2D(volmdlr.Point2D(theta, phi_min),
                                      volmdlr.Point2D(theta, phi_max)))
        delta_phi = phi_max - phi_min
        nlines_y = int(delta_phi * angle_resolution)
        lines_y = []
        for i in range(nlines_y):
            phi = phi_min + (i + 1) / (nlines_y + 1) * delta_phi
            lines_y.append(vme.Line2D(volmdlr.Point2D(theta_min, phi),
                                      volmdlr.Point2D(theta_max, phi)))
        return lines_x, lines_y


class RuledFace3D(Face3D):
    """

    """
    min_x_density = 50
    min_y_density = 1

    def __init__(self,
                 surface3d: RuledSurface3D,
                 surface2d: Surface2D,
                 name: str = '',
                 color=None):
        Face3D.__init__(self, surface3d=surface3d,
                        surface2d=surface2d,
                        name=name)
        self._bbox = None

    @property
    def bounding_box(self):
        if not self._bbox:
            self._bbox = self.get_bounding_box()
        return self._bbox

    @bounding_box.setter
    def bounding_box(self, new_bouding_box):
        self._bbox = new_bouding_box

    def get_bounding_box(self):
        # To be enhance by restricting wires to cut
        # xmin, xmax, ymin, ymax = self.surface2d.outer_contour.bounding_rectangle()
        points = [self.surface3d.point2d_to_3d(volmdlr.Point2D(i / 30, 0.)) for
                  i in range(31)]
        points.extend(
            [self.surface3d.point2d_to_3d(volmdlr.Point2D(i / 30, 1.)) for i
             in range(31)])

        return volmdlr.core.BoundingBox.from_points(points)

    def triangulation_lines(self, angle_resolution=10):
        xmin, xmax, ymin, ymax = self.surface2d.bounding_rectangle()
        delta_x = xmax - xmin
        nlines = int(delta_x * angle_resolution)
        lines = []
        for i in range(nlines):
            x = xmin + (i + 1) / (nlines + 1) * delta_x
            lines.append(vme.Line2D(volmdlr.Point2D(x, ymin),
                                    volmdlr.Point2D(x, ymax)))
        return lines, []


class BSplineFace3D(Face3D):
    def __init__(self, surface3d: BSplineSurface3D,
                 surface2d: Surface2D,
                 name: str = ''):
        Face3D.__init__(self,
                        surface3d=surface3d,
                        surface2d=surface2d,
                        name=name)
        self._bbox = None

    @property
    def bounding_box(self):
        if not self._bbox:
            self._bbox = self.get_bounding_box()
        return self._bbox

    @bounding_box.setter
    def bounding_box(self, new_bounding_box):
        self._bbox = new_bounding_box

    def get_bounding_box(self):
        return self.surface3d._bounding_box()

    def triangulation_lines(self, resolution=25):
        u_min, u_max, v_min, v_max = self.surface2d.bounding_rectangle()

        delta_u = u_max - u_min
        nlines_x = int(delta_u * resolution)
        lines_x = []
        for i in range(nlines_x):
            u = u_min + (i + 1) / (nlines_x + 1) * delta_u
            lines_x.append(vme.Line2D(volmdlr.Point2D(u, v_min),
                                      volmdlr.Point2D(u, v_max)))
        delta_v = v_max - v_min
        nlines_y = int(delta_v * resolution)
        lines_y = []
        for i in range(nlines_y):
            v = v_min + (i + 1) / (nlines_y + 1) * delta_v
            lines_y.append(vme.Line2D(volmdlr.Point2D(v_min, v),
                                      volmdlr.Point2D(v_max, v)))
        return lines_x, lines_y

    def pair_with(self, other_bspline_face3d):
        '''
        find out how the uv parametric frames are located compared to each other, and also how grid3d can be defined respected to these directions

        Parameters
        ----------
        other_bspline_face3d : volmdlr.faces.BSplineFace3D

        Returns
        -------
        corresponding_direction
        grid2d_direction
        '''

        adjacent_direction1, diff1, adjacent_direction2, diff2 = self.adjacent_direction(other_bspline_face3d)
        corresponding_directions = []
        if (diff1 > 0 and diff2 > 0) or (diff1 < 0 and diff2 < 0):
            corresponding_directions.append(('+' + adjacent_direction1, '+' + adjacent_direction2))
        else:
            corresponding_directions.append(('+' + adjacent_direction1, '-' + adjacent_direction2))

        if adjacent_direction1 == 'u' and adjacent_direction2 == 'u':
            corresponding_directions, grid2d_direction = self.adjacent_direction_uu(
                other_bspline_face3d, corresponding_directions)
        elif adjacent_direction1 == 'v' and adjacent_direction2 == 'v':
            corresponding_directions, grid2d_direction = self.adjacent_direction_vv(
                other_bspline_face3d, corresponding_directions)
        elif adjacent_direction1 == 'u' and adjacent_direction2 == 'v':
            corresponding_directions, grid2d_direction = self.adjacent_direction_uv(
                other_bspline_face3d, corresponding_directions)
        elif adjacent_direction1 == 'v' and adjacent_direction2 == 'u':
            corresponding_directions, grid2d_direction = self.adjacent_direction_vu(
                other_bspline_face3d, corresponding_directions)

        return corresponding_directions, grid2d_direction

    def adjacent_direction_uu(self, other_bspline_face3d, corresponding_directions):

        extremities = self.extremities(other_bspline_face3d)
        start1, start2 = extremities[0], extremities[2]
        borders_points = [volmdlr.Point2D(0, 0), volmdlr.Point2D(1, 0),
                          volmdlr.Point2D(1, 1), volmdlr.Point2D(0, 1)]

        # TODO: compute nearest_point in 'bounding_box points' instead of borders_points
        nearest_start1 = start1.nearest_point(borders_points)
        # nearest_end1 = end1.nearest_point(borders_points)
        nearest_start2 = start2.nearest_point(borders_points)
        # nearest_end2 = end2.nearest_point(borders_points)

        v1 = nearest_start1[1]
        v2 = nearest_start2[1]

        if (v1 == 0 and v2 == 0):
            corresponding_directions.append(('+v', '-v'))
            grid2d_direction = [['+x', '-y'], ['+x', '+y']]

        elif (v1 == 1 and v2 == 1):
            if corresponding_directions == [('+u', '-u')]:
                grid2d_direction = [['+x', '+y'], ['-x', '-y']]
            else:
                grid2d_direction = [['+x', '+y'], ['+x', '-y']]
            corresponding_directions.append(('+v', '-v'))

        elif (v1 == 1 and v2 == 0):
            corresponding_directions.append(('+v', '+v'))
            grid2d_direction = [['+x', '+y'], ['+x', '+y']]

        elif (v1 == 0 and v2 == 1):
            corresponding_directions.append(('+v', '+v'))
            grid2d_direction = [['+x', '-y'], ['+x', '-y']]

        return corresponding_directions, grid2d_direction

    def adjacent_direction_vv(self, other_bspline_face3d, corresponding_directions):

        extremities = self.extremities(other_bspline_face3d)
        start1, start2 = extremities[0], extremities[2]
        borders_points = [volmdlr.Point2D(0, 0), volmdlr.Point2D(1, 0),
                          volmdlr.Point2D(1, 1), volmdlr.Point2D(0, 1)]

        # TODO: compute nearest_point in 'bounding_box points' instead of borders_points
        nearest_start1 = start1.nearest_point(borders_points)
        # nearest_end1 = end1.nearest_point(borders_points)
        nearest_start2 = start2.nearest_point(borders_points)
        # nearest_end2 = end2.nearest_point(borders_points)

        u1 = nearest_start1[0]
        u2 = nearest_start2[0]

        if (u1 == 0 and u2 == 0):
            corresponding_directions.append(('+u', '-v'))
            grid2d_direction = [['-y', '-x'], ['-y', '+x']]

        elif (u1 == 1 and u2 == 1):
            corresponding_directions.append(('+u', '-v'))
            grid2d_direction = [['+y', '+x'], ['+y', '-x']]

        elif (u1 == 0 and u2 == 1):
            corresponding_directions.append(('+u', '+u'))
            grid2d_direction = [['+y', '-x'], ['+y', '-x']]

        elif (u1 == 1 and u2 == 0):
            corresponding_directions.append(('+u', '+u'))
            grid2d_direction = [['+y', '+x'], ['+y', '+x']]

        return corresponding_directions, grid2d_direction

    def adjacent_direction_uv(self, other_bspline_face3d, corresponding_directions):

        extremities = self.extremities(other_bspline_face3d)
        start1, start2 = extremities[0], extremities[2]
        borders_points = [volmdlr.Point2D(0, 0), volmdlr.Point2D(1, 0),
                          volmdlr.Point2D(1, 1), volmdlr.Point2D(0, 1)]

        # TODO: compute nearest_point in 'bounding_box points' instead of borders_points
        nearest_start1 = start1.nearest_point(borders_points)
        # nearest_end1 = end1.nearest_point(borders_points)
        nearest_start2 = start2.nearest_point(borders_points)
        # nearest_end2 = end2.nearest_point(borders_points)

        v1 = nearest_start1[1]
        u2 = nearest_start2[0]

        if (v1 == 1 and u2 == 0):
            corresponding_directions.append(('+v', '+u'))
            grid2d_direction = [['+x', '+y'], ['+y', '+x']]

        elif (v1 == 0 and u2 == 1):
            corresponding_directions.append(('+v', '+u'))
            grid2d_direction = [['-x', '-y'], ['-y', '-x']]

        elif (v1 == 1 and u2 == 1):
            corresponding_directions.append(('+v', '-u'))
            grid2d_direction = [['+x', '+y'], ['-y', '-x']]

        elif (v1 == 0 and u2 == 0):
            corresponding_directions.append(('+v', '-u'))
            grid2d_direction = [['-x', '-y'], ['-y', '+x']]

        return corresponding_directions, grid2d_direction

    def adjacent_direction_vu(self, other_bspline_face3d, corresponding_directions):

        extremities = self.extremities(other_bspline_face3d)
        start1, start2 = extremities[0], extremities[2]
        borders_points = [volmdlr.Point2D(0, 0), volmdlr.Point2D(1, 0),
                          volmdlr.Point2D(1, 1), volmdlr.Point2D(0, 1)]

        # TODO: compute nearest_point in 'bounding_box points' instead of borders_points
        nearest_start1 = start1.nearest_point(borders_points)
        # nearest_end1 = end1.nearest_point(borders_points)
        nearest_start2 = start2.nearest_point(borders_points)
        # nearest_end2 = end2.nearest_point(borders_points)

        u1 = nearest_start1[0]
        v2 = nearest_start2[1]

        if (u1 == 1 and v2 == 0):
            corresponding_directions.append(('+u', '+v'))
            grid2d_direction = [['+y', '+x'], ['+x', '+y']]

        elif (u1 == 0 and v2 == 1):
            corresponding_directions.append(('+u', '+v'))
            grid2d_direction = [['-y', '-x'], ['+x', '-y']]

        elif (u1 == 0 and v2 == 0):
            corresponding_directions.append(('+u', '-v'))
            grid2d_direction = [['+y', '-x'], ['+x', '+y']]

        elif (u1 == 1 and v2 == 1):
            if corresponding_directions == [('+v', '-u')]:
                grid2d_direction = [['+y', '+x'], ['-x', '-y']]
            else:
                grid2d_direction = [['+y', '+x'], ['+x', '-y']]
            corresponding_directions.append(('+u', '-v'))

        return corresponding_directions, grid2d_direction

    def extremities(self, other_bspline_face3d):
        '''
        find points extremities for nearest edges of two faces
        '''

        contour1 = self.outer_contour3d
        contour2 = other_bspline_face3d.outer_contour3d

        contour1_2d = self.surface2d.outer_contour
        contour2_2d = other_bspline_face3d.surface2d.outer_contour

        points1 = [p.start for p in contour1.primitives]
        points2 = [p.start for p in contour2.primitives]

        dis, ind = [], []
        for p in points1:
            pt = p.nearest_point(points2)
            ind.append(points2.index(pt))
            dis.append(p.point_distance(pt))

        dis_sorted = sorted(dis)

        shared = []
        for k, p1 in enumerate(contour1.primitives):
            if dis_sorted[0] == dis_sorted[1]:
                indices = npy.where(npy.array(dis) == dis_sorted[0])[0]
                index1 = indices[0]
                index2 = indices[1]
            else:
                index1 = dis.index(dis_sorted[0])
                index2 = dis.index(dis_sorted[1])
            if ((p1.start == points1[index1] and p1.end == points1[index2])
                    or
                    (p1.end == points1[index1] and p1.start == points1[index2])):
                shared.append(p1)
                i = k

        for k, p2 in enumerate(contour2.primitives):
            if ((p2.start == points2[ind[index1]] and p2.end == points2[ind[index2]])
                    or
                    (p2.end == points2[ind[index1]] and p2.start == points2[ind[index2]])):
                shared.append(p2)
                j = k

        points = [contour2.primitives[j].start, contour2.primitives[j].end]

        if points.index(contour1.primitives[i].start.nearest_point(points)) == 1:
            start1 = contour1_2d.primitives[i].start
            end1 = contour1_2d.primitives[i].end

            start2 = contour2_2d.primitives[j].end
            end2 = contour2_2d.primitives[j].start

        else:
            start1 = contour1_2d.primitives[i].start
            end1 = contour1_2d.primitives[i].end

            start2 = contour2_2d.primitives[j].start
            end2 = contour2_2d.primitives[j].end

        return start1, end1, start2, end2

    def adjacent_direction(self, other_bspline_face3d):
        '''
        find directions (u or v) between two faces, in the nearest edges between them
        '''

        start1, end1, start2, end2 = self.extremities(other_bspline_face3d)

        du1 = abs((end1 - start1)[0])
        dv1 = abs((end1 - start1)[1])

        if du1 < dv1:
            adjacent_direction1 = 'v'
            diff1 = (end1 - start1)[1]
        else:
            adjacent_direction1 = 'u'
            diff1 = (end1 - start1)[0]

        du2 = abs((end2 - start2)[0])
        dv2 = abs((end2 - start2)[1])

        if du2 < dv2:
            adjacent_direction2 = 'v'
            diff2 = (end2 - start2)[1]
        else:
            adjacent_direction2 = 'u'
            diff2 = (end2 - start2)[0]

        return adjacent_direction1, diff1, adjacent_direction2, diff2

    def adjacent_direction_xy(self, other_face3d):
        '''
        find out in which direction the faces are adjacent
        Parameters
        ----------
        other_face3d : volmdlr.faces.BSplineFace3D

        Returns
        -------
        adjacent_direction
        '''

        contour1 = self.outer_contour3d
        contour2 = other_face3d.outer_contour3d
        point1, point2 = contour1.shared_primitives_extremities(contour2)

        coord = point1 - point2
        coord = [abs(coord.x), abs(coord.y)]

        if coord.index(max(coord)) == 0:
            return 'x'
        else:
            return 'y'

    def merge_with(self, other_bspline_face3d):
        '''
        merge two adjacent faces

        Parameters
        ----------
        other_bspline_face3d : volmdlr.faces.BSplineFace3D

        Returns
        -------
        merged_face : volmdlr.faces.BSplineFace3D
        '''

        merged_surface = self.surface3d.merge_with(other_bspline_face3d.surface3d)
        contours = self.outer_contour3d.merge_with(other_bspline_face3d.outer_contour3d)
        contours.extend(self.inner_contours3d)
        contours.extend(other_bspline_face3d.inner_contours3d)
        merged_face = merged_surface.face_from_contours3d(contours)

        return merged_face


class OpenShell3D(volmdlr.core.CompositePrimitive3D):
    _standalone_in_db = True
    _non_serializable_attributes = ['bounding_box', 'primitives']
    _non_data_eq_attributes = ['name', 'color', 'alpha', 'bounding_box', 'primitives']
    _non_data_hash_attributes = []
    STEP_FUNCTION = 'OPEN_SHELL'

    def __init__(self, faces: List[Face3D],
                 color: Tuple[float, float, float] = None,
                 alpha: float = 1., name: str = ''):
        self.faces = faces
        if not color:
            self.color = (0.8, 0.8, 0.8)
        else:
            self.color = color
        self.alpha = alpha
        self._bbox = None
        # self.bounding_box = self._bounding_box()
        volmdlr.core.CompositePrimitive3D.__init__(self,
                                                   primitives=faces, color=color, alpha=alpha,
                                                   name=name)

    def _data_hash(self):
        return sum(face._data_hash() for face in self.faces)

    def _data_eq(self, other_object):
        if other_object.__class__.__name__ != self.__class__.__name__:
            return False
        for face1, face2 in zip(self.faces, other_object.faces):
            if not face1._data_eq(face2):
                return False

        return True

    @classmethod
    def from_step(cls, arguments, object_dict):
        faces = []
        for face in arguments[1]:
            faces.append(object_dict[int(face[1:])])
        return cls(faces, name=arguments[0][1:-1])

    def to_step(self, current_id):
        step_content = ''
        face_ids = []
        for face in self.faces:
            face_content, face_sub_ids = face.to_step(current_id)
            step_content += face_content
            face_ids.extend(face_sub_ids)
            current_id = max(face_sub_ids) + 1

        shell_id = current_id
        step_content += "#{} = {}('{}',({}));\n".format(current_id,
                                                        self.STEP_FUNCTION,
                                                        self.name,
                                                        volmdlr.core.step_ids_to_str(
                                                            face_ids))
        manifold_id = shell_id + 1
        step_content += "#{} = MANIFOLD_SOLID_BREP('{}',#{});\n".format(
            manifold_id,
            self.name,
            shell_id)

        frame_content, frame_id = volmdlr.OXYZ.to_step(manifold_id + 1)
        step_content += frame_content
        brep_id = frame_id + 1
        step_content += "#{} = ADVANCED_BREP_SHAPE_REPRESENTATION('',(#{},#{}),#7);\n".format(
            brep_id, frame_id, manifold_id)

        return step_content, brep_id

    def rotation(self, center: volmdlr.Point3D, axis: volmdlr.Vector3D,
                 angle: float):
        """
        OpenShell3D rotation
        :param center: rotation center
        :param axis: rotation axis
        :param angle: angle rotation
        :return: a new rotated OpenShell3D
        """
        new_faces = [face.rotation(center, axis, angle) for face
                     in self.faces]
        return OpenShell3D(new_faces, color=self.color, alpha=self.alpha,
                           name=self.name)

    def rotation_inplace(self, center: volmdlr.Point3D, axis: volmdlr.Vector3D,
                         angle: float):
        """
        OpenShell3D rotation. Object is updated inplace
        :param center: rotation center
        :param axis: rotation axis
        :param angle: rotation angle
        """
        for face in self.faces:
            face.rotation_inplace(center, axis, angle)
        new_bounding_box = self.get_bounding_box()
        self.bounding_box = new_bounding_box

    def translation(self, offset: volmdlr.Vector3D):
        """
        OpenShell3D translation
        :param offset: translation vector
        :return: A new translated OpenShell3D
        """
        new_faces = [face.translation(offset) for face in
                     self.faces]
        return OpenShell3D(new_faces, color=self.color, alpha=self.alpha,
                           name=self.name)

    def translation_inplace(self, offset: volmdlr.Vector3D):
        """
        OpenShell3D translation. Object is updated inplace
        :param offset: translation vector
        """
        for face in self.faces:
            face.translation_inplace(offset)
        new_bounding_box = self.get_bounding_box()
        self.bounding_box = new_bounding_box

    def frame_mapping(self, frame: volmdlr.Frame3D, side: str):
        """
        Changes frame_mapping and return a new OpenShell3D
        side = 'old' or 'new'
        """
        new_faces = [face.frame_mapping(frame, side) for face in
                     self.faces]
        return self.__class__(new_faces, name=self.name)

    def frame_mapping_inplace(self, frame: volmdlr.Frame3D, side: str):
        """
        Changes frame_mapping and the object is updated inplace
        side = 'old' or 'new'
        """
        for face in self.faces:
            face.frame_mapping_inplace(frame, side)
        new_bounding_box = self.get_bounding_box()
        self.bounding_box = new_bounding_box

    def copy(self, deep=True, memo=None):
        new_faces = [face.copy() for face in self.faces]
        return self.__class__(new_faces, color=self.color, alpha=self.alpha,
                              name=self.name)

    def union(self, shell2):
        new_faces = self.faces + shell2.faces
        new_name = self.name + ' union ' + shell2.name
        new_color = self.color
        return self.__class__(new_faces, name=new_name, color=new_color)

    def volume(self):
        """
        Does not consider holes
        """
        volume = 0
        for face in self.faces:
            display3d = face.triangulation()
            for triangle_index in display3d.triangles:
                point1 = display3d.points[triangle_index[0]]
                point2 = display3d.points[triangle_index[1]]
                point3 = display3d.points[triangle_index[2]]

                v321 = point3[0] * point2[1] * point1[2]
                v231 = point2[0] * point3[1] * point1[2]
                v312 = point3[0] * point1[1] * point2[2]
                v132 = point1[0] * point3[1] * point2[2]
                v213 = point2[0] * point1[1] * point3[2]
                v123 = point1[0] * point2[1] * point3[2]
                volume_tetraedre = 1 / 6 * (-v321 + v231 + v312 - v132 - v213 + v123)

                volume += volume_tetraedre

        return abs(volume)

    @property
    def bounding_box(self):
        """
        Returns the boundary box
        """
        if not self._bbox:
            self._bbox = self.get_bounding_box()
        return self._bbox

    @bounding_box.setter
    def bounding_box(self, new_bounding_box):
        self._bbox = new_bounding_box

    def get_bounding_box(self):
        bbox = self.faces[0].bounding_box
        for face in self.faces[1:]:
            bbox += face.bounding_box
        return bbox

    def cut_by_plane(self, plane_3d: Plane3D):
        frame_block = self.bounding_box.to_frame()
        frame_block.u = 1.1 * frame_block.u
        frame_block.v = 1.1 * frame_block.v
        frame_block.w = 1.1 * frame_block.w
        block = volmdlr.primitives3d.Block(frame_block,
                                           color=(0.1, 0.2, 0.2),
                                           alpha=0.6)
        face_3d = block.cut_by_orthogonal_plane(plane_3d)
        intersection_primitives = []
        for face in self.faces:
            intersection_wires = face.face_intersections(face_3d)
            if intersection_wires:
                for intersection_wire in intersection_wires:
                    intersection_primitives.extend(intersection_wire.primitives)
        contours3d = volmdlr.wires.Contour3D.contours_from_edges(
            intersection_primitives[:])
        if not contours3d:
            return []
        contours2d = [contour.to_2d(plane_3d.frame.origin,
                                    plane_3d.frame.u,
                                    plane_3d.frame.v) for contour in contours3d]
        resulting_faces = []
        for contour2d in contours2d:
            if contour2d.area() > 1e-7:
                surface2d = Surface2D(contour2d, [])
                resulting_faces.append(PlaneFace3D(plane_3d, surface2d))
        return resulting_faces

    def linesegment_intersections(self,
                                  linesegment3d: vme.LineSegment3D) \
            -> List[Tuple[Face3D, List[volmdlr.Point3D]]]:
        intersections = []
        for face in self.faces:
            face_intersections = face.linesegment_intersections(linesegment3d)
            if face_intersections:
                intersections.append((face, face_intersections))
        return intersections

    def line_intersections(self,
                           line3d: vme.Line3D) \
            -> List[Tuple[Face3D, List[volmdlr.Point3D]]]:
        intersections = []
        for face in self.faces:
            face_intersections = face.line_intersections(line3d)
            if face_intersections:
                intersections.append((face, face_intersections))
        return intersections

    def minimum_distance_points(self, shell2, resolution):
        """
        Returns a Mesure object if the distance is not zero, otherwise returns None
        """
        shell2_inter = self.shell_intersection(shell2, resolution)
        if shell2_inter is not None and shell2_inter != 1:
            return None

        # distance_min, point1_min, point2_min = self.faces[0].distance_to_face(shell2.faces[0], return_points=True)
        distance_min, point1_min, point2_min = self.faces[0].minimum_distance(
            shell2.faces[0], return_points=True)
        for face1 in self.faces:
            bbox1 = face1.bounding_box
            for face2 in shell2.faces:
                bbox2 = face2.bounding_box
                bbox_distance = bbox1.distance_to_bbox(bbox2)

                if bbox_distance < distance_min:
                    # distance, point1, point2 = face1.distance_to_face(face2, return_points=True)
                    distance, point1, point2 = face1.minimum_distance(face2,
                                                                      return_points=True)
                    if distance == 0:
                        return None
                    elif distance < distance_min:
                        distance_min, point1_min, point2_min = distance, point1, point2

        return point1_min, point2_min

    def distance_to_shell(self, other_shell: 'OpenShell3D', resolution: float):
        min_dist = self.minimum_distance_points(other_shell, resolution)
        if min_dist is not None:
            p1, p2 = min_dist
            return p1.point_distance(p2)
        return 0

    def minimum_distance_point(self,
                               point: volmdlr.Point3D) -> volmdlr.Point3D:
        """
        Computes the distance of a point to a Shell3D, whether it is inside or outside the Shell3D
        """
        distance_min, point1_min = self.faces[0].distance_to_point(point,
                                                                   return_other_point=True)
        for face in self.faces[1:]:
            bbox_distance = self.bounding_box.distance_to_point(point)
            if bbox_distance < distance_min:
                distance, point1 = face.distance_to_point(point,
                                                          return_other_point=True)
                if distance < distance_min:
                    distance_min, point1_min = distance, point1

        return point1_min

    def intersection_internal_aabb_volume(self, shell2: 'OpenShell3D',
                                          resolution: float):
        """
        aabb made of the intersection points and the points of self internal to shell2
        """
        intersections_points = []
        for face1 in self.faces:
            for face2 in shell2.faces:
                intersection_points = face1.face_intersections(face2)
                if intersection_points:
                    intersection_points = [
                        intersection_points[0].primitives[0].start,
                        intersection_points[0].primitives[0].end]
                    intersections_points.extend(intersection_points)

        shell1_points_inside_shell2 = []
        for face in self.faces:
            for point in face.outer_contour3d.discretization_points(
                    resolution):
                if shell2.point_belongs(point):
                    shell1_points_inside_shell2.append(point)

        if len(intersections_points + shell1_points_inside_shell2) == 0:
            return 0
        bbox = volmdlr.core.BoundingBox.from_points(
            intersections_points + shell1_points_inside_shell2)
        return bbox.volume()

    def intersection_external_aabb_volume(self, shell2: 'OpenShell3D',
                                          resolution: float):
        """
        aabb made of the intersection points and the points of self external to shell2
        """
        intersections_points = []
        for face1 in self.faces:
            for face2 in shell2.faces:
                intersection_points = face1.face_intersections(face2)
                if intersection_points:
                    intersection_points = [
                        intersection_points[0].primitives[0].start,
                        intersection_points[0].primitives[0].end]
                    intersections_points.extend(intersection_points)

        shell1_points_outside_shell2 = []
        for face in self.faces:
            for point in face.outer_contour3d.discretization_points(
                    resolution):
                if not shell2.point_belongs(point):
                    shell1_points_outside_shell2.append(point)

        if len(intersections_points + shell1_points_outside_shell2) == 0:
            return 0
        bbox = volmdlr.core.BoundingBox.from_points(
            intersections_points + shell1_points_outside_shell2)
        return bbox.volume()

    def primitive_inside_bbox(self, bounding_box: volmdlr.core.BoundingBox):
        for primitive in self.primitives:
            bbox = primitive.bounding_box

    def triangulation(self):
        # mesh = vmd.DisplayMesh3D([], [])
        meshes = []
        for i, face in enumerate(self.faces):
            try:
                face_mesh = face.triangulation()
                meshes.append(face_mesh)
                # mesh.merge_mesh(face_mesh)
            except NotImplementedError:
                print('Warning: a face has been skipped in rendering')
        return vmd.DisplayMesh3D.merge_meshes(meshes)

    def babylon_script(self, name='primitive_mesh'):
        s = f'var {name} = new BABYLON.Mesh("{name}", scene);\n'

        mesh = self.babylon_meshes()[0]

        s += 'var positions = {};\n'.format(mesh['positions'])
        s += 'var indices = {};\n'.format(mesh['indices'])
        s += 'var normals = [];\n'
        s += 'var vertexData = new BABYLON.VertexData();\n'
        s += 'BABYLON.VertexData.ComputeNormals(positions, indices, normals);\n'
        s += 'vertexData.positions = positions;\n'
        s += 'vertexData.indices = indices;\n'
        s += 'vertexData.normals = normals;\n'
        s += 'vertexData.applyToMesh({});\n'.format(name)
        s += '{}.enableEdgesRendering(0.9);\n'.format(name)
        s += '{}.edgesWidth = 0.1;\n'.format(name)
        s += '{}.edgesColor = new BABYLON.Color4(0, 0, 0, 0.6);\n'.format(name)
        s += 'var mat = new BABYLON.StandardMaterial("mat", scene);\n'
        #        s += 'mat.diffuseColor = BABYLON.Color3.Green();\n'
        #        s += 'mat.specularColor = new BABYLON.Color3(0.5, 0.6, 0.87);\n'
        #        s += 'mat.emissiveColor = new BABYLON.Color3(1, 1, 1);\n'
        #        s += 'mat.ambientColor = new BABYLON.Color3(0.23, 0.98, 0.53);\n'
        s += 'mat.backFaceCulling = false;\n'
        s += 'mat.alpha = {};\n'.format(self.alpha)
        s += '{}.material = mat;\n'.format(name)
        if self.color is not None:
            s += 'mat.diffuseColor = new BABYLON.Color3({}, {}, {});\n'.format(
                *self.color)
        return s

    def plot(self, ax=None, color: str = 'k', alpha: float = 1):
        if ax is None:
            ax = plt.figure().add_subplot(111, projection='3d')

        for face in self.faces:
            face.plot(ax=ax, color=color, alpha=alpha)

        return ax


class ClosedShell3D(OpenShell3D):
    STEP_FUNCTION = 'CLOSED_SHELL'

    def rotation(self, center: volmdlr.Point3D, axis: volmdlr.Vector3D,
                 angle: float):
        """
        ClosedShell3D rotation
        :param center: rotation center
        :param axis: rotation axis
        :param angle: angle rotation
        :return: a new rotated ClosedShell3D
        """
        new_faces = [face.rotation(center, axis, angle) for face
                     in self.faces]
        return ClosedShell3D(new_faces, color=self.color,
                             alpha=self.alpha, name=self.name)

    def rotation_inplace(self, center: volmdlr.Point3D, axis: volmdlr.Vector3D,
                         angle: float):
        """
        ClosedShell3D rotation. Object is updated inplace
        :param center: rotation center
        :param axis: rotation axis
        :param angle: rotation angle
        """
        for face in self.faces:
            face.rotation_inplace(center, axis, angle)
        new_bounding_box = self.get_bounding_box()
        self.bounding_box = new_bounding_box

    def translation(self, offset: volmdlr.Vector3D):
        """
        ClosedShell3D translation
        :param offset: translation vector
        :return: A new translated ClosedShell3D
        """
        new_faces = [face.translation(offset) for face in
                     self.faces]
        return ClosedShell3D(new_faces, color=self.color, alpha=self.alpha,
                             name=self.name)

    def translation_inplace(self, offset: volmdlr.Vector3D):
        """
        ClosedShell3D translation. Object is updated inplace
        :param offset: translation vector
        """
        for face in self.faces:
            face.translation_inplace(offset)
        new_bounding_box = self.get_bounding_box()
        self.bounding_box = new_bounding_box

    def frame_mapping(self, frame: volmdlr.Frame3D, side: str):
        """
        Changes frame_mapping and return a new ClosedShell3D
        side = 'old' or 'new'
        """
        new_faces = [face.frame_mapping(frame, side) for face in
                     self.faces]
        return ClosedShell3D(new_faces, name=self.name)

    def frame_mapping_inplace(self, frame: volmdlr.Frame3D, side: str):
        """
        Changes frame_mapping and the object is updated inplace
        side = 'old' or 'new'
        """
        for face in self.faces:
            face.frame_mapping_inplace(frame, side)
        new_bounding_box = self.get_bounding_box()
        self.bounding_box = new_bounding_box

    def copy(self, deep=True, memo=None):
        new_faces = [face.copy() for face in self.faces]
        return self.__class__(new_faces, color=self.color, alpha=self.alpha,
                              name=self.name)

    def face_on_shell(self, face):
        """
        Verifies if a face lies on the shell's surface
        """
        for fc in self.faces:
            if fc.face_inside(face):
                return True
        return False

    def is_face_inside(self, face: Face3D):
        for point in face.outer_contour3d.discretization_points(0.01):
            point_inside_shell = self.point_belongs(point)
            point_in_shells_faces = self.point_in_shell_face(point)
            if (not point_inside_shell) and (not point_in_shells_faces):
                return False
        return True

    def shell_intersection(self, shell2: 'OpenShell3D', resolution: float):
        """
        Return None if disjointed
        Return (1, 0) or (0, 1) if one is inside the other
        Return (n1, n2) if intersection

        4 cases :
            (n1, n2) with face intersection             => (n1, n2)
            (0, 0) with face intersection               => (0, 0)
            (0, 0) with no face intersection            => None
            (1, 0) or (0, 1) with no face intersection  => 1
        """
        # Check if boundary boxes don't intersect
        bbox1 = self.bounding_box
        bbox2 = shell2.bounding_box
        if not bbox1.bbox_intersection(bbox2):
            # print("No intersection of shells' BBox")
            return None

        # Check if any point of the first shell is in the second shell
        points1 = []
        for face in self.faces:
            points1.extend(
                face.outer_contour3d.discretization_points(resolution))
        points2 = []
        for face in shell2.faces:
            points2.extend(
                face.outer_contour3d.discretization_points(resolution))

        nb_pts1 = len(points1)
        nb_pts2 = len(points2)
        compteur1 = 0
        compteur2 = 0
        for point1 in points1:
            if shell2.point_belongs(point1):
                compteur1 += 1
        for point2 in points2:
            if self.point_belongs(point2):
                compteur2 += 1

        inter1 = compteur1 / nb_pts1
        inter2 = compteur2 / nb_pts2

        for face1 in self.faces:
            for face2 in shell2.faces:
                intersection_points = face1.face_intersections(face2)
                if intersection_points:
                    return inter1, inter2

        if inter1 == 0. and inter2 == 0.:
            return None
        return 1

    def point_belongs(self, point3d: volmdlr.Point3D, nb_rays: int = 1):
        """
        Ray Casting algorithm
        Returns True if the point is inside the Shell, False otherwise
        """

        bbox = self.bounding_box
        if not bbox.point_belongs(point3d):
            return False

        min_ray_length = 2 * max((bbox.xmax - bbox.xmin,
                                  bbox.ymax - bbox.ymin,
                                  bbox.zmax - bbox.zmin))
        two_min_ray_length = 2 * min_ray_length

        rays = []
        for k in range(0, nb_rays):
            rays.append(vme.LineSegment3D(
                point3d,
                point3d + volmdlr.Point3D.random(min_ray_length,
                                                 two_min_ray_length,
                                                 min_ray_length,
                                                 two_min_ray_length,
                                                 min_ray_length,
                                                 two_min_ray_length)))
        rays = sorted(rays, key=lambda ray: ray.length())

        rays_intersections = []
        tests = []

        # for ray in rays[:3]:
        for ray in rays[:nb_rays]:
            #
            count = 0
            ray_intersection = []
            is_inside = True
            for face, point_inters in self.linesegment_intersections(ray):
                count += len(point_inters)

            if count % 2 == 0:
                is_inside = False
            tests.append(is_inside)
            rays_intersections.append(ray_intersection)

        for test1, test2 in zip(tests[:-1], tests[1:]):
            if test1 != test2:
                raise ValueError
        return tests[0]

    def point_in_shell_face(self, point: volmdlr.Point3D):

        for face in self.faces:
            point2d = face.surface3d.point3d_to_2d(point)
            if (face.surface3d.point_on_plane(point) and face.point_belongs(point)) or \
                    face.surface2d.outer_contour.point_over_contour(
                        point2d, abs_tol=1e-7):
                return True
        return False

    def is_inside_shell(self, shell2, resolution: float):
        """
        Returns True if all the points of self are inside shell2 and no face \
        are intersecting
        This method is not exact
        """
        bbox1 = self.bounding_box
        bbox2 = shell2.bounding_box
        if not bbox1.is_inside_bbox(bbox2):
            return False
        for face in self.faces:
            if not shell2.is_face_inside(face):
                return False
        return True

    def is_disjoint_from(self, shell2, tol=1e-8):
        '''
             verifies and rerturns a bool if two shells are disjointed or not.
        '''
        disjoint = True
        if self.bounding_box.bbox_intersection(shell2.bounding_box) or \
                self.bounding_box.distance_to_bbox(shell2.bounding_box) <= tol:
            return False
        return disjoint

    def intersecting_faces_combinations(self, shell2,
                                        list_coincident_faces, tol=1e-8):
        '''
            :param shell2: ClosedShell3D
            for two closed shells, it calculates and return a list of face
            combinations (list = [(face_shell1, face_shell2),...])
            for intersecting faces. if two faces can not be intersected,
            there is no combination for those
            :param tol: Corresponde to the tolerance to consider two faces as intersecting faces
        '''
        # list_coicident_faces = self.get_coincident_faces(shell2)
        face_combinations = []
        for face1 in self.faces:
            for face2 in shell2.faces:
                if (face1.bounding_box.bbox_intersection(
                        face2.bounding_box) or
                    face1.bounding_box.distance_to_bbox(
                        face2.bounding_box) <= tol) and \
                        (face1, face2) not in list_coincident_faces:
                    edge_intersections = []
                    for prim1 in face1.outer_contour3d.primitives:
                        edge_intersections = face2.edge_intersections(prim1)
                        if edge_intersections:
                            break
                    if not edge_intersections:
                        for prim2 in face2.outer_contour3d.primitives:
                            edge_intersections = face1.edge_intersections(prim2)
                            if edge_intersections:
                                break
                    if edge_intersections:
                        face_combinations.append((face1, face2))
                    # face_combinations.append((face1, face2))

        return face_combinations

    @staticmethod
    def dict_intersecting_combinations(intersecting_faces_combinations, tol=1e-8):
        '''
            :param intersecting_faces_combinations: list of face combinations (list = [(face_shell1, face_shell2),...]) for intersecting faces.
            :type intersecting_faces_combinations: list of face objects combinaitons
            returns a dictionary containing as keys the combination of intersecting faces
            and as the values the resulting primitive from the two intersecting faces.
            It is done so it is not needed to calculate the same intersecting primitive twice.
        '''
        intersecting_combinations = {}
        for k, combination in enumerate(intersecting_faces_combinations):
            face_intersections = combination[0].face_intersections(combination[1], tol)
            if face_intersections:
                intersecting_combinations[combination] = face_intersections

        return intersecting_combinations

    @staticmethod
    def get_intersecting_faces(dict_intersecting_combinations):
        '''
            :param dict_intersecting_combinations: dictionary containing as keys the combination of intersecting faces
            and as the values the resulting primitive from the two intersecting faces

            returns two lists. One for the intersecting faces in shell1 and the other for the shell2
        '''
        intersecting_faces_shell1 = []
        intersecting_faces_shell2 = []
        for face in list(dict_intersecting_combinations.keys()):
            if face[0] not in intersecting_faces_shell1:
                intersecting_faces_shell1.append(face[0])
            if face[1] not in intersecting_faces_shell2:
                intersecting_faces_shell2.append(face[1])
        return intersecting_faces_shell1, intersecting_faces_shell2

    def get_non_intersecting_faces(self, shell2, intersecting_faces,
                                   intersection_method=False):
        '''
            :param shell2: ClosedShell3D
            :param intersecting_faces:
            returns a list of all the faces that never intersect any
            face of the other shell
        '''
        non_intersecting_faces = []

        for face in self.faces:
            if (face not in intersecting_faces) and (face not in non_intersecting_faces):
                if not intersection_method:
                    if not face.bounding_box.is_inside_bbox(
                            shell2.bounding_box) or \
                            not shell2.is_face_inside(face):
                        coincident_plane = False
                        for face2 in shell2.faces:
                            if face.surface3d.is_coincident(face2.surface3d) and \
                                    face.bounding_box.is_inside_bbox(
                                        face2.bounding_box):
                                coincident_plane = True
                                break
                        if not coincident_plane:
                            non_intersecting_faces.append(face)
                else:
                    if face.bounding_box.is_inside_bbox(
                            shell2.bounding_box) and \
                            shell2.is_face_inside(face):
                        non_intersecting_faces.append(face)

        return non_intersecting_faces

    def get_coincident_and_adjacent_faces(self, shell2):
        coincident_and_adjacent_faces = []
        for face1 in self.faces:
            for face2 in shell2.faces:
                if face1.surface3d.is_coincident(face2.surface3d) and \
                        face1.is_adjacent(face2):
                    coincident_and_adjacent_faces.append((face1, face2))

        return coincident_and_adjacent_faces

    def get_coincident_faces(self, shell2):
        """
        Finds all pairs of faces that are coincidents faces, that is,
        faces lying on the same plane

        returns a List of tuples with the face pairs
        """
        list_coincident_faces = []
        for face1 in self.faces:
            for face2 in shell2.faces:
                if face1.surface3d.is_coincident(face2.surface3d):
                    contour1 = face1.outer_contour3d.to_2d(
                        face1.surface3d.frame.origin,
                        face1.surface3d.frame.u,
                        face1.surface3d.frame.v)
                    contour2 = face2.outer_contour3d.to_2d(
                        face1.surface3d.frame.origin,
                        face1.surface3d.frame.u,
                        face1.surface3d.frame.v)
                    inters = contour1.contour_intersections(contour2)
                    if len(inters) >= 2:
                        list_coincident_faces.append((face1, face2))

        return list_coincident_faces

    def two_shells_intersecting_contour(self, shell2,
                                        list_coincident_faces: List[Face3D],
                                        dict_intersecting_combinations=None):
        '''
            :param shell2: ClosedShell3D
            :param dict_intersecting_combinations: dictionary containing as keys the combination of intersecting faces
             and as the values the resulting primitive from the two intersecting faces

            :returns: intersecting contour for two intersecting shells
        '''
        if dict_intersecting_combinations is None:
            face_combinations = self.intersecting_faces_combinations(
                shell2, list_coincident_faces)
            dict_intersecting_combinations = \
                self.dict_intersecting_combinations(face_combinations)
        intersecting_lines = list(dict_intersecting_combinations.values())
        intersecting_contour = \
            volmdlr.wires.Contour3D([wire.primitives[0] for
                                     wire in intersecting_lines])
        return intersecting_contour

    def reference_shell(self, shell2, face):
        if face in shell2.faces:
            contour_extract_inside = True
            reference_shell = self
        else:
            contour_extract_inside = False
            reference_shell = shell2
        return contour_extract_inside, reference_shell

    def set_operations_valid_exterior_faces(self, new_faces: List[Face3D],
                                            valid_faces: List[Face3D],
                                            list_coincident_faces: List[Face3D],
                                            shell2, reference_shell):
        for new_face in new_faces:
            inside_reference_shell = reference_shell.point_belongs(
                new_face.random_point_inside())
            if self.set_operations_exterior_face(new_face, valid_faces,
                                                 inside_reference_shell,
                                                 list_coincident_faces,
                                                 shell2):
                valid_faces.append(new_face)
        return valid_faces

    def union_faces(self, shell2, intersecting_faces,
                    intersecting_combinations,
                    list_coincident_faces):
        faces = []
        for face in intersecting_faces:
            contour_extract_inside, reference_shell = \
                self.reference_shell(shell2, face)
            new_faces = face.set_operations_new_faces(
                intersecting_combinations, contour_extract_inside)
            faces = self.set_operations_valid_exterior_faces(
                new_faces, faces,
                list_coincident_faces,
                shell2, reference_shell)
        return faces

    def get_subtraction_valid_faces(self, new_faces, valid_faces,
                                    reference_shell,
                                    # list_coincident_faces,
                                    shell2, keep_interior_faces):
        faces = []
        for new_face in new_faces:
            inside_reference_shell = reference_shell.point_belongs(new_face.random_point_inside())
            if keep_interior_faces:
                if self.set_operations_interior_face(new_face, valid_faces,
                                                     inside_reference_shell,
                                                     # list_coincident_faces
                                                     ):
                    faces.append(new_face)
            elif self.set_operations_exterior_face(new_face, faces,
                                                   inside_reference_shell,
                                                   [],
                                                   shell2):
                faces.append(new_face)
        return faces

    def subtraction_faces(self, shell2, intersecting_faces,
                          intersecting_combinations,
                          # list_coincident_faces
                          ):
        faces = []
        for k, face in enumerate(intersecting_faces):
            keep_interior_faces = False
            if face in shell2.faces:
                keep_interior_faces = True
            contour_extract_inside, reference_shell = \
                self.reference_shell(shell2, face)
            new_faces = face.set_operations_new_faces(
                intersecting_combinations, contour_extract_inside)
            faces.extend(self.get_subtraction_valid_faces(
                new_faces, faces, reference_shell,
                # list_coincident_faces,
                shell2, keep_interior_faces))

        return faces

    def valid_intersection_faces(self, new_faces, valid_faces,
                                 reference_shell,
                                 # list_coincident_faces
                                 ):
        faces = []
        for new_face in new_faces:
            inside_reference_shell = reference_shell.point_belongs(
                new_face.random_point_inside())
            if self.set_operations_interior_face(new_face, valid_faces,
                                                 inside_reference_shell,
                                                 # list_coincident_faces
                                                 ):
                faces.append(new_face)

        return faces

    def intersection_faces(self, shell2, intersecting_faces,
                           intersecting_combinations,
                           # list_coincident_faces
                           ):
        faces = []
        for face in intersecting_faces:
            contour_extract_inside, reference_shell = \
                self.reference_shell(shell2, face)
            new_faces = face.set_operations_new_faces(
                intersecting_combinations, contour_extract_inside)
            faces.extend(self.valid_intersection_faces(
                new_faces, faces, reference_shell,
                # list_coincident_faces
            ))

        valid_faces = []
        for i, fc1 in enumerate(faces):
            valid_face = True
            for j, fc2 in enumerate(faces):
                if i != j:
                    if fc2.face_inside(fc1):
                        valid_face = False
            if valid_face and fc1 not in valid_faces:
                valid_faces.append(fc1)
        return valid_faces

    @staticmethod
    def set_operations_interior_face(new_face, faces, inside_reference_shell,
                                     # list_coincident_faces
                                     ):
        if inside_reference_shell and new_face not in faces:
            return True
        return False

    def is_face_between_shells(self, shell2, face):
        if face.surface2d.inner_contours:
            normal_0 = face.surface2d.outer_contour.primitives[0].normal_vector()
            middle_point_0 = face.surface2d.outer_contour.primitives[0].middle_point()
            point1 = middle_point_0 + 0.0001 * normal_0
            point2 = middle_point_0 - 0.0001 * normal_0
            points = [point1, point2]
        else:
            points = [face.surface2d.outer_contour.center_of_mass()]

        for point in points:
            point3d = face.surface3d.point2d_to_3d(point)
            if face.point_belongs(point3d):
                normal1 = point3d - 0.00001 * face.surface3d.frame.w
                normal2 = point3d + 0.00001 * face.surface3d.frame.w
                if (self.point_belongs(normal1) and
                    shell2.point_belongs(normal2)) or \
                        (shell2.point_belongs(normal1) and
                         self.point_belongs(normal2)):
                    return True
        return False

    def set_operations_exterior_face(self, new_face, valid_faces,
                                     inside_reference_shell,
                                     list_coincident_faces,
                                     shell2):
        if new_face.area() < 1e-8:
            return False
        if new_face not in valid_faces and not inside_reference_shell:
            if list_coincident_faces:
                if self.is_face_between_shells(shell2, new_face):
                    return False
            return True
        return False

    def validate_set_operation(self, shell2, tol):
        '''
        Verifies if two shells are valid for union or subtractions operations,
        that is, if they are disjointed or if one is totaly inside the other
        If it returns an empty list, it means the two shells are valid to continue the
        operation.
        '''
        if self.is_disjoint_from(shell2, tol):
            return [self, shell2]
        if self.is_inside_shell(shell2, resolution=0.01):
            return [shell2]
        if shell2.is_inside_shell(self, resolution=0.01):
            return [self]
        return []

    def is_clean(self):
        """
        Verifies if closed shell\'s faces are clean or
        if it is needed to be cleaned
        :return: True if clean and False Otherwise
        """
        for face1, face2 in product(self.faces, repeat=2):
            if face1 != face2 and \
                    face1.surface3d.is_coincident(face2.surface3d) and \
                    face1.is_adjacent(face2):
                return False
        return True

    def union(self, shell2: 'ClosedShell3D', tol: float = 1e-8):
        '''
            Given Two closed shells, it returns
            a new united ClosedShell3D object
        '''

        validate_set_operation = \
            self.validate_set_operation(shell2, tol)
        if validate_set_operation:
            return validate_set_operation
        list_coincident_faces = self.get_coincident_faces(shell2)
        face_combinations = self.intersecting_faces_combinations(shell2, list_coincident_faces, tol)
        intersecting_combinations = self.dict_intersecting_combinations(face_combinations, tol)
        intersecting_faces1, intersecting_faces2 = self.get_intersecting_faces(intersecting_combinations)
        intersecting_faces = intersecting_faces1 + intersecting_faces2
        faces = self.get_non_intersecting_faces(shell2, intersecting_faces) + \
            shell2.get_non_intersecting_faces(self, intersecting_faces)
        if len(faces) == len(self.faces + shell2.faces) and not intersecting_faces:
            return [self, shell2]
        new_valid_faces = self.union_faces(shell2, intersecting_faces,
                                           intersecting_combinations,
                                           list_coincident_faces
                                           )
        faces += new_valid_faces
        new_shell = ClosedShell3D(faces)
        return [new_shell]

    @staticmethod
    def get_faces_to_be_merged(union_faces):
        coincident_planes_faces = []
        for i, face1 in enumerate(union_faces):
            for j, face2 in enumerate(union_faces):
                if j != i and face1.surface3d.is_coincident(face2.surface3d):
                    if face1 not in coincident_planes_faces:
                        coincident_planes_faces.append(face1)
                    coincident_planes_faces.append(face2)
            if coincident_planes_faces:
                break
        return coincident_planes_faces

    @staticmethod
    def clean_faces(union_faces, list_new_faces):
        list_remove_faces = []
        if union_faces:
            for face1 in union_faces:
                for face2 in list_new_faces:
                    if face1.face_inside(face2):
                        list_remove_faces.append(face2)
                    elif face2.face_inside(face1):
                        list_remove_faces.append(face1)
        list_new_faces += union_faces
        for face in list_remove_faces:
            list_new_faces.remove(face)
        return list_new_faces

    def merge_faces(self):
        union_faces = self.faces
        finished = False
        list_new_faces = []
        count = 0
        while not finished:
            valid_coicident_faces = \
                ClosedShell3D.get_faces_to_be_merged(union_faces)
            list_valid_coincident_faces = valid_coicident_faces[:]
            if valid_coicident_faces:
                list_new_faces += PlaneFace3D.merge_faces(valid_coicident_faces)
            for face in list_valid_coincident_faces:
                union_faces.remove(face)
            count += 1
            if (count >= len(self.faces) and not list_valid_coincident_faces):
                finished = True

        list_new_faces = self.clean_faces(union_faces, list_new_faces)

        self.faces = list_new_faces

    def subtract(self, shell2, tol=1e-8):
        '''
            Given Two closed shells, it returns a new subtracted OpenShell3D object
        '''
        validate_set_operation = self.validate_set_operation(shell2, tol)
        if validate_set_operation:
            return validate_set_operation

        list_coincident_faces = self.get_coincident_faces(shell2)
        face_combinations = self.intersecting_faces_combinations(
            shell2, list_coincident_faces, tol)

        intersecting_combinations = self.dict_intersecting_combinations(face_combinations, tol)

        if len(intersecting_combinations) == 0:
            return [self, shell2]

        intersecting_faces, _ = self.get_intersecting_faces(intersecting_combinations)

        faces = self.get_non_intersecting_faces(shell2, intersecting_faces)
        new_valid_faces = self.union_faces(shell2, intersecting_faces,
                                           intersecting_combinations,
                                           list_coincident_faces
                                           )
        faces += new_valid_faces
        return [OpenShell3D(faces)]

    def subtract_to_closed_shell(self, shell2, tol=1e-8):
        """
        Given Two closed shells, it returns a new subtracted ClosedShell3D object
        :param shell2:
        :param tol:
        :return:
        """

        validate_set_operation = self.validate_set_operation(shell2, tol)
        if validate_set_operation:
            return validate_set_operation

        list_coincident_faces = self.get_coincident_faces(shell2)
        face_combinations = self.intersecting_faces_combinations(
            shell2, list_coincident_faces, tol)
        intersecting_combinations = self.dict_intersecting_combinations(face_combinations, tol)

        if len(intersecting_combinations) == 0:
            return [self, shell2]

        intersecting_faces1, intersecting_faces2 = self.get_intersecting_faces(
            intersecting_combinations)
        intersecting_faces = intersecting_faces1 + intersecting_faces2

        faces = self.get_non_intersecting_faces(shell2, intersecting_faces)
        faces += shell2.get_non_intersecting_faces(self, intersecting_faces,
                                                   intersection_method=True)

        new_valid_faces = self.subtraction_faces(shell2, intersecting_faces,
                                                 intersecting_combinations,
                                                 # list_coincident_faces
                                                 )
        # coincident_and_adjacent_faces =\
        #     self.get_coincident_and_adjacent_faces(shell2)
        # print('coincident_and_adjacent_faces:', len(coincident_and_adjacent_faces))
        faces += new_valid_faces
        new_shell = ClosedShell3D(faces)
        # if coincident_and_adjacent_faces:
        #     new_shell.merge_union_faces()
        #     print('passing hereeeee -- subtraction')
        return [new_shell]

    def intersection(self, shell2, tol=1e-8):
        """
        Given two ClosedShell3D, it returns the new objet resulting
        from the intersection of the two
        """
        validate_set_operation = self.validate_set_operation(
            shell2, tol)
        if validate_set_operation:
            return validate_set_operation

        list_coincident_faces = self.get_coincident_faces(shell2)
        face_combinations = self.intersecting_faces_combinations(
            shell2, list_coincident_faces, tol)

        intersecting_combinations = self.dict_intersecting_combinations(
            face_combinations, tol)

        if len(intersecting_combinations) == 0:
            return [self, shell2]

        intersecting_faces1, intersecting_faces2 = self.get_intersecting_faces(
            intersecting_combinations)
        intersecting_faces = intersecting_faces1 + intersecting_faces2
        faces = self.intersection_faces(shell2, intersecting_faces,
                                        intersecting_combinations,
                                        # list_coincident_faces
                                        )
        faces += self.get_non_intersecting_faces(shell2,
                                                 intersecting_faces,
                                                 intersection_method=True) + shell2.get_non_intersecting_faces(self,
                                                                                                               intersecting_faces,
                                                                                                               intersection_method=True)

        new_shell = ClosedShell3D(faces)
        return [new_shell]<|MERGE_RESOLUTION|>--- conflicted
+++ resolved
@@ -2062,14 +2062,10 @@
             y = 0
         elif y > 1:
             y = 1
-<<<<<<< HEAD
-        print(self.surface)
+
+        # print(self.surface)
         a, b, c = self.surface.evaluate_single((x, y))
         return volmdlr.Point3D(a, b, c)
-=======
-
-        return volmdlr.Point3D(*self.surface.evaluate_single((x, y)))
->>>>>>> 59a48e1c
 
     def point3d_to_2d(self, point3d: volmdlr.Point3D, min_bound_x: float = 0.,
                       max_bound_x: float = 1., min_bound_y: float = 0.,
@@ -2280,17 +2276,11 @@
         l = arc3d.length()
         points = [self.point3d_to_2d(arc3d.point_at_abscissa(
             i * l / (number_points - 1))) for i in range(number_points)]
-<<<<<<< HEAD
+
         return [vme.LineSegment2D(p1, p2)
                 for p1, p2 in zip(points[:-1], points[1:])]
         # return [vme.BSplineCurve2D.from_points_interpolation(
         #             points, max(self.degree_u, self.degree_v))]
-=======
-        # return [vme.LineSegment2D(p1, p2)
-        #         for p1, p2 in zip(points[:-1], points[1:])]
-        return [vme.BSplineCurve2D.from_points_interpolation(
-            points, max(self.degree_u, self.degree_v))]
->>>>>>> 59a48e1c
 
     def arc2d_to_3d(self, arc2d):
         number_points = math.ceil(arc2d.angle * 7) + 1  # 7 points per radian
@@ -3217,10 +3207,6 @@
         '''
 
         if len(cylindrical_faces) == 1:
-<<<<<<< HEAD
-
-=======
->>>>>>> 59a48e1c
             return cls.from_cylindrical_face(cylindrical_faces[0], degree_u, degree_v, points_x=50, points_y=50)
 
         if len(cylindrical_faces) > 1:
