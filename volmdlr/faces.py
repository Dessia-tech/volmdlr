"""
Surfaces & faces.

"""

import math
import warnings
from itertools import chain, product
from typing import List
import matplotlib.pyplot as plt
import numpy as np

from dessia_common.core import DessiaObject

import volmdlr.core
from volmdlr.core import EdgeStyle
import volmdlr.core_compiled
import volmdlr.display as vmd
import volmdlr.edges as vme
import volmdlr.curves as volmdlr_curves
import volmdlr.geometry
import volmdlr.grid
from volmdlr import surfaces
from volmdlr.utils.parametric import update_face_grid_points_with_inner_polygons
import volmdlr.wires

warnings.simplefilter("once")


def octree_decomposition(bbox, faces):
    """Decomposes a list of faces into eight Bounding boxes subdivided boxes."""
    decomposition = {octant: [] for octant in bbox.octree()}
    for face in faces:
        center = face.bounding_box.center
        for octant in bbox.octree():
            if octant.point_belongs(center):
                decomposition[octant].append(face)
                break
    decomposed = {octant: faces for octant, faces in decomposition.items() if faces}
    return decomposed


def octree_face_decomposition(face):
    """
    Decomposes the face discretization triangle faces inside eight boxes from a bounding box octree structure.

    :param face: given face.
    :return: returns a dictionary containing bounding boxes as keys and as values, a list of faces
    inside that bounding box.
    """
    triangulation = face.triangulation()
    triangulation_faces = triangulation.faces
    return octree_decomposition(face.bounding_box, triangulation_faces)


class Face3D(volmdlr.core.Primitive3D):
    """
    Abstract method to define 3D faces.
    """

    min_x_density = 1
    min_y_density = 1

    def __init__(self, surface3d, surface2d: surfaces.Surface2D, name: str = ""):
        self.surface3d = surface3d
        self.surface2d = surface2d
        self._outer_contour3d = None
        self._inner_contours3d = None
        self._face_octree_decomposition = None
        self._primitives_mapping = {}
        # self.bounding_box = self._bounding_box()

        volmdlr.core.Primitive3D.__init__(self, name=name)

    def to_dict(self, *args, **kwargs):
        """Avoids storing points in memo that makes serialization slow."""
        return DessiaObject.to_dict(self, use_pointers=False)

    def __hash__(self):
        """Computes the hash."""
        return hash(self.surface3d) + hash(self.surface2d)

    def __eq__(self, other_):
        """Computes the equality to another face."""
        if other_.__class__.__name__ != self.__class__.__name__:
            return False
        equal = self.surface3d == other_.surface3d and self.surface2d == other_.surface2d
        return equal

    def point_belongs(self, point3d: volmdlr.Point3D, tol: float = 1e-6):
        """
        Tells you if a point is on the 3D face and inside its contour.
        """
        if not self.bounding_box.point_belongs(point3d, 1e-3):
            return False
        point2d = self.surface3d.point3d_to_2d(point3d)
        if not self.surface3d.point_belongs(point3d, tol):
            return False

        return self.surface2d.point_belongs(point2d)

    @property
    def outer_contour3d(self) -> volmdlr.wires.Contour3D:
        """
        Gives the 3d version of the outer contour of the face.
        """
        if not self._outer_contour3d:
            outer_contour3d, primitives_mapping = self.surface3d.contour2d_to_3d(self.surface2d.outer_contour,
                                                                                 return_primitives_mapping=True)
            self._outer_contour3d = outer_contour3d
            if not self._primitives_mapping:
                self._primitives_mapping = primitives_mapping
            else:
                self._primitives_mapping.update(primitives_mapping)
        return self._outer_contour3d

    @outer_contour3d.setter
    def outer_contour3d(self, value):
        self._outer_contour3d = value

    @property
    def inner_contours3d(self) -> List[volmdlr.wires.Contour3D]:
        """
        Gives the 3d version of the inner contours of the face.
        """
        if not self._inner_contours3d:
            primitives_mapping = {}
            inner_contours3d = []
            for contour2d in self.surface2d.inner_contours:
                inner_contour3d, contour2d_mapping = self.surface3d.contour2d_to_3d(contour2d,
                                                                                    return_primitives_mapping=True)
                inner_contours3d.append(inner_contour3d)
                primitives_mapping.update(contour2d_mapping)
            self._inner_contours3d = inner_contours3d
            if not self._primitives_mapping:
                self._primitives_mapping = primitives_mapping
            else:
                self._primitives_mapping.update(primitives_mapping)
        return self._inner_contours3d

    @inner_contours3d.setter
    def inner_contours3d(self, value):
        self._inner_contours3d = value

    @property
    def primitives_mapping(self):
        """
        Gives the 3d version of the inner contours of the face.
        """
        if not self._primitives_mapping:
            if self._outer_contour3d:
                self._outer_contour3d = None
            if self._inner_contours3d:
                self._inner_contours3d = None
            _ = self.outer_contour3d
            _ = self.inner_contours3d
        return self._primitives_mapping

    @primitives_mapping.setter
    def primitives_mapping(self, primitives_mapping):
        self._primitives_mapping = primitives_mapping

    @property
    def bounding_box(self):
        """
        Needs to be overridden if an error is raised.
        """
        raise NotImplementedError(f"bounding_box method must be" f"overloaded by {self.__class__.__name__}")

    @bounding_box.setter
    def bounding_box(self, new_bounding_box):
        """
        Sets the bounding box to a new value.
        """
        raise NotImplementedError(f"bounding_box setter method must be" f"overloaded by {self.__class__.__name__}")

    def get_bounding_box(self):
        """General method to get the bounding box of a face 3D."""
        return self.outer_contour3d.bounding_box

    def area(self):
        """Computes the area of the surface 2d."""
        return self.surface2d.area()

    @classmethod
    def from_step(cls, arguments, object_dict, **kwargs):
        """
        Converts a step primitive to a Face3D.

        :param arguments: The arguments of the step primitive.
        :type arguments: list
        :param object_dict: The dictionary containing all the step primitives
            that have already been instantiated.
        :type object_dict: dict
        :return: The corresponding Face3D object.
        :rtype: :class:`volmdlr.faces.Face3D`
        """
        step_id = kwargs.get("step_id", "#UNKNOW_ID")
        step_name = kwargs.get("name", "ADVANCED_FACE")
        name = arguments[0][1:-1]
        contours = [object_dict[int(arg[1:])] for arg in arguments[1]]
        if any(contour is None for contour in contours):
            warnings.warn(
                f"Could not instantiate #{step_id} = {step_name}({arguments})"
                f" because some of the contours are NoneType."
                "See Face3D.from_step method"
            )
            return None
        surface = object_dict[int(arguments[2])]
        face = globals()[surface.face_class]
        point_in_contours3d = any(isinstance(contour, volmdlr.Point3D) for contour in contours)
        if (len(contours) == 1) and isinstance(contours[0], volmdlr.Point3D):
            return face.from_surface_rectangular_cut(surface)
        if len(contours) == 2 and point_in_contours3d:
            vertex = next(contour for contour in contours if isinstance(contour, volmdlr.Point3D))
            base = next(contour for contour in contours if contour is not vertex)
            return face.from_base_and_vertex(surface, base, vertex, name)
        if point_in_contours3d:
            point = next(contour for contour in contours if isinstance(contour, volmdlr.Point3D))
            contours = [contour for contour in contours if contour is not point]
            return face.from_contours3d_and_rectangular_cut(surface, contours, point)
<<<<<<< HEAD
        if step_id == 1196888:
            print(True)
=======
>>>>>>> d8d7369c
        return face.from_contours3d(surface, contours, step_id)

    @classmethod
    def from_contours3d(cls, surface, contours3d: List[volmdlr.wires.Contour3D], name: str = ""):
        """
        Returns the face generated by a list of contours. Finds out which are outer or inner contours.

        :param surface: Surface3D where the face is defined.
        :param contours3d: List of 3D contours representing the face's BREP.
        :param name: the name to inject in the new face
        """
        outer_contour3d, inner_contours3d = None, []
        if len(contours3d) == 1:
            outer_contour2d, primitives_mapping = surface.contour3d_to_2d(contours3d[0],
                                                                          return_primitives_mapping=True)
            outer_contour3d = contours3d[0]
            inner_contours2d = []

        elif len(contours3d) > 1:
            outer_contour2d, inner_contours2d, outer_contour3d, \
                inner_contours3d, primitives_mapping = cls.from_contours3d_with_inner_contours(surface, contours3d)
        else:
            raise ValueError('Must have at least one contour')
        if ((not outer_contour2d) or (not all(outer_contour2d.primitives)) or
                (not surface.brep_connectivity_check(outer_contour2d, tol=5e-5))):
            return None
        # if outer_contour3d and outer_contour3d.primitives and not outer_contour3d.is_ordered(1e-5):
        #     outer_contour2d = contour2d_healing(outer_contour2d)
        face = cls(
            surface,
            surface2d=surfaces.Surface2D(outer_contour=outer_contour2d, inner_contours=inner_contours2d),
            name=name,
        )
        # To improve performance while reading from step file
        face.outer_contour3d = outer_contour3d
        face.inner_contours3d = inner_contours3d
        face.primitives_mapping = primitives_mapping
        return face

    @staticmethod
    def from_contours3d_with_inner_contours(surface, contours3d, ):
        """Helper function to class."""
        outer_contour2d = None
        outer_contour3d = None
        inner_contours2d = []
        inner_contours3d = []
        primitives_mapping = {}
        contours2d = []
        for contour3d in contours3d:
            contour2d, contour_mapping = surface.contour3d_to_2d(contour3d, return_primitives_mapping=True)
            contours2d.append(contour2d)
            primitives_mapping.update(contour_mapping)

        check_contours = [not contour2d.is_ordered(tol=1e-2) for contour2d in contours2d]
        if (surface.x_periodicity or surface.y_periodicity) and sum(1 for value in check_contours if value) >= 2:
            outer_contour2d, inner_contours2d = surface.connect_contours(contours2d[0], contours2d[1:])
            outer_contour3d, primitives_mapping = surface.contour2d_to_3d(outer_contour2d,
                                                                          return_primitives_mapping=True)
            inner_contours3d = []
            for contour2d in inner_contours2d:
                contour3d, contour_mapping = surface.contour2d_to_3d(contour2d, return_primitives_mapping=True)
                inner_contours3d.append(contour3d)
                primitives_mapping.update(contour_mapping)
        else:
            if contours3d[0].name == "face_outer_bound":
                outer_contour2d, inner_contours2d = contours2d[0], contours2d[1:]
                outer_contour3d, inner_contours3d = contours3d[0], contours3d[1:]
            else:
                area = -1
                for contour2d, contour3d in zip(contours2d, contours3d):
                    inner_contours2d.append(contour2d)
                    inner_contours3d.append(contour3d)
                    contour_area = contour2d.area()
                    if contour_area > area:
                        area = contour_area
                        outer_contour2d = contour2d
                        outer_contour3d = contour3d
                inner_contours2d.remove(outer_contour2d)
                inner_contours3d.remove(outer_contour3d)
        return outer_contour2d, inner_contours2d, outer_contour3d, inner_contours3d, primitives_mapping

    def to_step(self, current_id):
        """Transforms a Face 3D into a Step object."""
        content, surface3d_ids = self.surface3d.to_step(current_id)
        current_id = max(surface3d_ids)

        if len(surface3d_ids) != 1:
            raise NotImplementedError("What to do with more than 1 id ? with 0 id ?")
        outer_contour_content, outer_contour_id = self.outer_contour3d.to_step(
            current_id, surface_id=surface3d_ids[0], surface3d=self.surface3d
        )
        content += outer_contour_content
        content += f"#{outer_contour_id + 1} = FACE_OUTER_BOUND('{self.name}',#{outer_contour_id},.T.);\n"
        contours_ids = [outer_contour_id + 1]
        current_id = outer_contour_id + 2
        for inner_contour3d in self.inner_contours3d:
            inner_contour_content, inner_contour_id = inner_contour3d.to_step(current_id)
            # surface_id=surface3d_id)
            content += inner_contour_content
            face_bound_id = inner_contour_id + 1
            content += f"#{face_bound_id} = FACE_BOUND('',#{inner_contour_id},.T.);\n"
            contours_ids.append(face_bound_id)
            current_id = face_bound_id + 1

        content += (
            f"#{current_id} = ADVANCED_FACE('{self.name}',({volmdlr.core.step_ids_to_str(contours_ids)})"
            f",#{surface3d_ids[0]},.T.);\n"
        )
        # TODO: create an ADVANCED_FACE for each surface3d_ids ?
        return content, [current_id]

    def triangulation_lines(self):
        """
        Specifies the number of subdivision when using triangulation by lines. (Old triangulation).
        """
        return [], []

    def grid_points(self, grid_size, polygon_data=None):
        """
        Parametric tesselation points.
        """
        if polygon_data:
            outer_polygon, inner_polygons = polygon_data
        else:
            outer_polygon, inner_polygons = self.get_face_polygons()

        u, v = self._get_grid_axis(outer_polygon, grid_size)
        if not u or not v:
            return []
        if inner_polygons:
            grid_points = []
            points_indexes_map = {}
            for j, v_j in enumerate(v):
                for i, u_i in enumerate(u):
                    grid_points.append((u_i, v_j))
                    points_indexes_map[(i, j)] = len(grid_points) - 1
            grid_points = update_face_grid_points_with_inner_polygons(inner_polygons,
                                                                      [grid_points, u, v, points_indexes_map])
        else:
            grid_points = np.array([[u_i, v_j] for v_j in v for u_i in u], dtype=np.float64)
        grid_points = self._update_grid_points_with_outer_polygon(outer_polygon, grid_points)

        return grid_points

    @staticmethod
    def _get_grid_axis(outer_polygon, grid_size):
        """Helper function to grid_points."""
        u_min, u_max, v_min, v_max = outer_polygon.bounding_rectangle.bounds()
        number_points_u, number_points_v = grid_size
        u_step = (u_max - u_min) / (number_points_u - 1) if number_points_u > 1 else (u_max - u_min)
        v_step = (v_max - v_min) / (number_points_v - 1) if number_points_v > 1 else (v_max - v_min)
        u = [u_min + i * u_step for i in range(number_points_u)]
        v = [v_min + i * v_step for i in range(number_points_v)]

        return u, v

    @staticmethod
    def _update_grid_points_with_outer_polygon(outer_polygon, grid_points):
        """Helper function to grid_points."""
        # Find the indices where points_in_polygon is True (i.e., points inside the polygon)
        indices = np.where(outer_polygon.points_in_polygon(grid_points, include_edge_points=False) == 0)[0]
        grid_points = np.delete(grid_points, indices, axis=0)
        polygon_points = set(outer_polygon.points)
        points = [volmdlr.Point2D(*point) for point in grid_points if volmdlr.Point2D(*point) not in polygon_points]
        return points

    def get_face_polygons(self):
        """Get face polygons."""
        angle_resolution = 10

        def get_polygon_points(primitives):
            points = []
            for edge in primitives:
                edge3d = self.primitives_mapping.get(edge)
                if edge3d is None:
                    edge_points = edge.discretization_points(number_points=2)
                elif edge3d.__class__.__name__ == "BSplineCurve3D":
                    edge_points = edge.discretization_points(number_points=15)
                elif edge3d.__class__.__name__ in ("Arc3D", "FullArc3D", "ArcEllipse3D", "FullArcEllipse3D"):
                    edge_points = edge.discretization_points(
                        number_points=max(2, math.ceil(edge3d.angle / math.radians(angle_resolution)) + 1))
                else:
                    edge_points = edge.discretization_points(number_points=2)
                points.extend(edge_points[:-1])
            return points

        outer_polygon = volmdlr.wires.ClosedPolygon2D(get_polygon_points(self.surface2d.outer_contour.primitives))
        inner_polygons = [volmdlr.wires.ClosedPolygon2D(get_polygon_points(inner_contour.primitives))
                          for inner_contour in self.surface2d.inner_contours]
        return outer_polygon, inner_polygons

    def grid_size(self):
        """
        Specifies an adapted size of the discretization grid used in face triangulation.
        """
        return [0, 0]

    def triangulation(self, grid_size=None):
        if not grid_size:
            number_points_x, number_points_y = self.grid_size()
        else:
            number_points_x, number_points_y = grid_size
        mesh2d = self.surface2d.triangulation(number_points_x, number_points_y)
        if mesh2d is None:
            return None
        return vmd.Mesh3D(self.surface3d.parametric_points_to_3d(mesh2d.vertices), mesh2d.triangles)

    def plot2d(self, ax=None, color="k", alpha=1):
        """Plot 2D of the face using matplotlib."""
        if ax is None:
            _, ax = plt.subplots()
        self.surface2d.plot(ax=ax, color=color, alpha=alpha)

    def rotation(self, center: volmdlr.Point3D, axis: volmdlr.Vector3D, angle: float):
        """
        Face3D rotation.

        :param center: rotation center
        :param axis: rotation axis
        :param angle: angle rotation
        :return: a new rotated Face3D
        """
        new_surface = self.surface3d.rotation(center=center, axis=axis, angle=angle)
        return self.__class__(new_surface, self.surface2d)

    def translation(self, offset: volmdlr.Vector3D):
        """
        Face3D translation.

        :param offset: Translation vector.
        :type offset: `volmdlr.Vector3D`
        :return: A new translated Face3D
        """
        new_surface3d = self.surface3d.translation(offset=offset)
        return self.__class__(new_surface3d, self.surface2d)

    def frame_mapping(self, frame: volmdlr.Frame3D, side: str):
        """
        Changes frame_mapping and return a new Face3D.

        side = 'old' or 'new'
        """
        new_surface3d = self.surface3d.frame_mapping(frame, side)
        return self.__class__(new_surface3d, self.surface2d.copy(), self.name)

    def copy(self, deep=True, memo=None):
        """Returns a copy of the Face3D."""
        return self.__class__(self.surface3d.copy(deep, memo), self.surface2d.copy(), self.name)

    def face_inside(self, face2, abs_tol: float = 1e-6):
        """
        Verifies if a face is inside another one.

        It returns True if face2 is inside or False if the opposite.
        """
        if self.surface3d.is_coincident(face2.surface3d, abs_tol):
            self_contour2d = self.outer_contour3d.to_2d(
                self.surface3d.frame.origin, self.surface3d.frame.u, self.surface3d.frame.v
            )
            face2_contour2d = face2.outer_contour3d.to_2d(
                self.surface3d.frame.origin, self.surface3d.frame.u, self.surface3d.frame.v
            )
            if self_contour2d.is_inside(face2_contour2d):
                if self_contour2d.is_inside(face2_contour2d):
                    for inner_contour in self.inner_contours3d:
                        inner_contour2d = inner_contour.to_2d(
                            self.surface3d.frame.origin, self.surface3d.frame.u, self.surface3d.frame.v
                        )
                        if inner_contour2d.is_inside(face2_contour2d) or inner_contour2d.is_superposing(
                            face2_contour2d
                        ):
                            return False
                return True
            if self_contour2d.is_superposing(face2_contour2d):
                return True
        return False

    def edge_intersections(self, edge):
        """Gets the intersections of an edge and a 3D face."""
        intersections = []
        method_name = f"{edge.__class__.__name__.lower()[:-2]}_intersections"
        if hasattr(self, method_name):
            intersections = getattr(self, method_name)(edge)
        elif hasattr(self.surface3d, method_name):
            edge_surface_intersections = getattr(self.surface3d, method_name)(edge)
            for intersection in edge_surface_intersections:
                if self.point_belongs(intersection) and not intersection.in_list(intersections):
                    intersections.append(intersection)
        if not intersections:
            for point in [edge.start, edge.end]:
                if self.point_belongs(point):
                    if point not in intersections:
                        intersections.append(point)
        return intersections

    def line_intersections(self, line: volmdlr_curves.Line3D) -> List[volmdlr.Point3D]:
        """
        Get intersections between a face 3d and a Line 3D.

        :param line: other line.
        :return: a list of intersections.
        """
        intersections = []
        for intersection in self.surface3d.line_intersections(line):
            if self.point_belongs(intersection):
                intersections.append(intersection)
        if not intersections:
            for prim in self.outer_contour3d.primitives:
                intersection = prim.line_intersections(line)
                if intersection:
                    if intersection not in intersections:
                        intersections.append(intersection)

        return intersections

    def linesegment_intersections(self, linesegment: vme.LineSegment3D) -> List[volmdlr.Point3D]:
        """
        Get intersections between a face 3d and a Line Segment 3D.

        :param linesegment: other linesegment.
        :return: a list of intersections.
        """
        linesegment_intersections = []
        if not self.bounding_box.is_intersecting(linesegment.bounding_box):
            return []
        for intersection in self.surface3d.linesegment_intersections(linesegment):
            if self.point_belongs(intersection):
                linesegment_intersections.append(intersection)
        return linesegment_intersections

    def fullarc_intersections(self, fullarc: vme.FullArc3D) -> List[volmdlr.Point3D]:
        """
        Get intersections between a face 3d and a Full Arc 3D.

        :param fullarc: other fullarc.
        :return: a list of intersections.
        """
        intersections = []
        for intersection in self.surface3d.fullarc_intersections(fullarc):
            if self.point_belongs(intersection):
                intersections.append(intersection)
        return intersections

    def plot(self, ax=None, color="k", alpha=1, edge_details=False):
        """Plots the face."""
        if not ax:
            _, ax = plt.subplots(subplot_kw={"projection": "3d"})

        self.outer_contour3d.plot(
            ax=ax, edge_style=EdgeStyle(color=color, alpha=alpha, edge_ends=edge_details, edge_direction=edge_details)
        )
        for contour3d in self.inner_contours3d:
            contour3d.plot(
                ax=ax,
                edge_style=EdgeStyle(color=color, alpha=alpha, edge_ends=edge_details, edge_direction=edge_details),
            )
        return ax

    def random_point_inside(self):
        """Gets a random point on the face."""
        point_inside2d = self.surface2d.random_point_inside()
        return self.surface3d.point2d_to_3d(point_inside2d)

    def is_adjacent(self, face2: "Face3D"):
        """
        Verifies if two faces are adjacent or not.

        :param face2: other face.
        :return: True or False.
        """
        contour1 = self.outer_contour3d.to_2d(
            self.surface3d.frame.origin, self.surface3d.frame.u, self.surface3d.frame.v
        )
        contour2 = face2.outer_contour3d.to_2d(
            self.surface3d.frame.origin, self.surface3d.frame.u, self.surface3d.frame.v
        )
        if contour1.is_sharing_primitives_with(contour2):
            return True
        return False

    def geo_lines(self):  # , mesh_size_list=None):
        """
        Gets the lines that define a Face3D in a .geo file.

        """

        i_index, p_index = None, None
        lines, line_surface, lines_tags = [], [], []
        point_account, line_account, line_loop_account = 0, 0, 1
        for c_index, contour in enumerate(list(chain(*[[self.outer_contour3d], self.inner_contours3d]))):

            if isinstance(contour, volmdlr_curves.Circle2D):
                # point=[contour.radius, contour.center.y, 0]
                # lines.append('Point('+str(point_account+1)+') = {'+str(point)[1:-1]+', '+str(mesh_size)+'};')

                # point = [*contour.center, 0]
                # lines.append('Point('+str(point_account+2)+') = {'+str(point)[1:-1]+', '+str(mesh_size)+'};')

                # point=[-contour.radius, contour.center.y, 0]
                # lines.append('Point('+str(point_account+3)+') = {'+str(point)[1:-1]+', '+str(mesh_size)+'};')

                # lines.append('Circle('+str(line_account+1)+') = {'+str(point_account+1)+','+str(point_account+2) \
                #              +','+str(point_account+3)+'};')
                # lines.append('Circle('+str(line_account+2)+') = {'+str(point_account+3)+','+str(point_account+2) \
                #              + ','+str(point_account+1)+'};')

                # lines_tags.extend([line_account+1, line_account+2])

                # lines.append('Line Loop('+str(line_loop_account+1)+') = {'+str(lines_tags)[1:-1]+'};')

                # line_surface.append(line_loop_account+1)

                # lines_tags = []
                # point_account, line_account, line_loop_account = point_account+3, line_account+2, line_loop_account+1

                pass

            elif isinstance(contour, (volmdlr.wires.Contour3D, volmdlr.wires.ClosedPolygon3D)):
                if not isinstance(contour, volmdlr.wires.ClosedPolygon3D):
                    contour = contour.to_polygon(1)
                for i_index, point in enumerate(contour.points):
                    lines.append(point.get_geo_lines(tag=point_account + i_index + 1, point_mesh_size=None))

                for p_index, primitive in enumerate(contour.primitives):
                    if p_index != len(contour.primitives) - 1:
                        lines.append(
                            primitive.get_geo_lines(
                                tag=line_account + p_index + 1,
                                start_point_tag=point_account + p_index + 1,
                                end_point_tag=point_account + p_index + 2,
                            )
                        )
                    else:
                        lines.append(
                            primitive.get_geo_lines(
                                tag=line_account + p_index + 1,
                                start_point_tag=point_account + p_index + 1,
                                end_point_tag=point_account + 1,
                            )
                        )
                    lines_tags.append(line_account + p_index + 1)

                lines.append("Line Loop(" + str(c_index + 1) + ") = {" + str(lines_tags)[1:-1] + "};")
                line_surface.append(line_loop_account)
                point_account = point_account + i_index + 1
                line_account, line_loop_account = line_account + p_index + 1, line_loop_account + 1
                lines_tags = []

        lines.append("Plane Surface(" + str(1) + ") = {" + str(line_surface)[1:-1] + "};")

        return lines

    def to_geo(self, file_name: str):  # , mesh_size_list=None):
        """
        Gets the .geo file for the Face3D.

        """

        lines = self.geo_lines()

        with open(file_name + ".geo", "w", encoding="utf-8") as file:
            for line in lines:
                file.write(line)
                file.write("\n")
        file.close()

    def get_geo_lines(self, tag: int, line_loop_tag: List[int]):
        """
        Gets the lines that define a PlaneFace3D in a .geo file.

        """

        return "Plane Surface(" + str(tag) + ") = {" + str(line_loop_tag)[1:-1] + "};"

    def edge3d_inside(self, edge3d, abs_tol: float = 1e-6):
        """
        Returns True if edge 3d is coplanar to the face.
        """
        method_name = f"{edge3d.__class__.__name__.lower()[:-2]}_inside"
        if hasattr(self, method_name):
            return getattr(self, method_name)(edge3d)
        points = edge3d.discretization_points(number_points=10)
        for point in points[1:-1]:
            if not self.point_belongs(point, abs_tol):
                return False
        return True

    def is_intersecting(self, face2, list_coincident_faces=None, tol: float = 1e-6):
        """
        Verifies if two face are intersecting.

        :param face2: face 2
        :param list_coincident_faces: list of coincident faces, if existent
        :param tol: tolerance for calculations
        :return: True if faces intersect, False otherwise
        """
        if list_coincident_faces is None:
            list_coincident_faces = []
        if self.bounding_box.is_intersecting(face2.bounding_box, tol) and (self, face2) not in list_coincident_faces:

            edge_intersections = []
            for prim1 in self.outer_contour3d.primitives + [
                prim for inner_contour in self.inner_contours3d for prim in inner_contour.primitives
            ]:
                edge_intersections = face2.edge_intersections(prim1)
                if edge_intersections:
                    return True
            if not edge_intersections:
                for prim2 in face2.outer_contour3d.primitives + [
                    prim for inner_contour in face2.inner_contours3d for prim in inner_contour.primitives
                ]:
                    edge_intersections = self.edge_intersections(prim2)
                    if edge_intersections:
                        return True

        return False

    def face_intersections_outer_contour(self, face2):
        """
        Returns the intersections of the face outer contour with other given face.
        """
        intersections_points = []
        for edge1 in self.outer_contour3d.primitives:
            intersection_points = face2.edge_intersections(edge1)
            if intersection_points:
                for point in intersection_points:
                    if not point.in_list(intersections_points):
                        intersections_points.append(point)

        return intersections_points

    def face_border_intersections(self, face2):
        """
        Returns the intersections of the face outer and inner contour with other given face.
        """
        intersections_points = []
        for contour in [self.outer_contour3d] + self.inner_contours3d:
            for edge1 in contour.primitives:
                intersection_points = face2.edge_intersections(edge1)
                for point in intersection_points:
                    if not point.in_list(intersections_points):
                        intersections_points.append(point)

        return intersections_points

    def face_intersections(self, face2, tol=1e-6) -> List[volmdlr.wires.Wire3D]:
        """
        Calculates the intersections between two Face3D.

        """

        bbox1 = self.bounding_box
        bbox2 = face2.bounding_box
        if not bbox1.is_intersecting(bbox2, tol):
            return []
        if self.face_inside(face2) or face2.face_inside(self):
            return []
        face_intersections = self.get_face_intersections(face2)
        return face_intersections

    def _generic_face_intersections(self, generic_face):
        """
        Calculates the intersections between two Faces 3D.

        :param generic_face: the other Face 3D to verify intersections with.
        :return: list of intersecting wires.
        """
        surface_intersections = self.surface3d.surface_intersections(generic_face.surface3d)
        intersections_points = self.face_intersections_outer_contour(generic_face)
        for point in generic_face.face_intersections_outer_contour(self):
            if not point.in_list(intersections_points):
                intersections_points.append(point)
        face_intersections = []
        for primitive in surface_intersections:
            points_on_primitive = []
            for point in intersections_points:
                if primitive.point_belongs(point, 1e-4):
                    points_on_primitive.append(point)
            if not points_on_primitive:
                continue
            points_on_primitive = primitive.sort_points_along_curve(points_on_primitive)
            if primitive.periodic:
                points_on_primitive = points_on_primitive + [points_on_primitive[0]]
            for point1, point2 in zip(points_on_primitive[:-1], points_on_primitive[1:]):
                edge = primitive.trim(point1, point2)
                if self.edge3d_inside(edge, 1e-3) and generic_face.edge3d_inside(edge, 1e-3):
                    face_intersections.append(volmdlr.wires.Wire3D([edge]))
        return face_intersections

    def get_face_intersections(self, face2):
        """
        Gets the intersections between two faces.

        :param face2: second face.
        :return: intersections.
        """
        method_name = f"{face2.__class__.__name__.lower()[:-2]}_intersections"
        if hasattr(self, method_name):
            return getattr(self, method_name)(face2)

        return self._generic_face_intersections(face2)

    def set_operations_new_faces(self, intersecting_combinations):
        """
        Gets boolean operations new faces after splitting.

        :param intersecting_combinations: faces intersecting combinations dictionary.
        :return: new split faces.
        """
        list_cutting_contours = self.get_face_cutting_contours(intersecting_combinations)
        if not list_cutting_contours:
            return [self]
        return self.divide_face(list_cutting_contours)

    def split_inner_contour_intersecting_cutting_contours(self, list_cutting_contours):
        """
        Given a list contours cutting the face, it calculates inner contours intersections with these contours.

        Then, these inner contours were split at the found intersecting points.
        :param list_cutting_contours: list of contours cutting face.
        :return:
        """
        list_split_inner_contours = []
        for inner_contour in self.surface2d.inner_contours:
            list_intersecting_points_with_inner_contour = []
            for cutting_contour in list_cutting_contours:
                contour_intersection_points = inner_contour.intersection_points(cutting_contour)
                if not contour_intersection_points:
                    continue
                list_intersecting_points_with_inner_contour.extend(contour_intersection_points)
            inner_contour_intersections_with_outer_contour = inner_contour.intersection_points(
                self.surface2d.outer_contour
            )
            if list_intersecting_points_with_inner_contour and inner_contour_intersections_with_outer_contour:
                list_intersecting_points_with_inner_contour.extend(inner_contour_intersections_with_outer_contour)
            sorted_intersections_points_along_inner_contour = inner_contour.sort_points_along_wire(
                list_intersecting_points_with_inner_contour
            )
            if sorted_intersections_points_along_inner_contour:
                list_split_inner_contours.extend(
                    inner_contour.split_with_sorted_points(sorted_intersections_points_along_inner_contour)
                )
        # remove split_inner_contour connected to a cutting_contour at two points.
        connected_at_two_ends = []
        for cutting_contour in list_cutting_contours:
            for split_contour in list_split_inner_contours:
                if split_contour.point_over_wire(
                    cutting_contour.primitives[0].start
                ) and split_contour.point_over_wire(cutting_contour.primitives[-1].end):
                    connected_at_two_ends.append(split_contour)
                    break
        list_split_inner_contours = [
            split_contour for split_contour in list_split_inner_contours if split_contour not in connected_at_two_ends
        ]
        return list_split_inner_contours

    def _helper_validate_cutting_contours(self, list_cutting_contours, list_split_inner_contours):
        """
        Helper method to validate list of cutting contours.

        :param list_cutting_contours: list of cutting contours.
        :param list_split_inner_contours: list of split inner contours.
        :return: valid list of cutting contours.
        """
        valid_cutting_contours = []

        while list_cutting_contours:
            for i, cutting_contour in enumerate(list_cutting_contours[:]):
                if (
                    self.surface2d.outer_contour.point_over_contour(cutting_contour.primitives[0].start)
                    and self.surface2d.outer_contour.point_over_contour(cutting_contour.primitives[-1].end)
                ) or cutting_contour.primitives[0].start.is_close(cutting_contour.primitives[-1].end):
                    valid_cutting_contours.append(cutting_contour)
                    list_cutting_contours.pop(i)
                    break
                list_cutting_contours.pop(i)
                while True:
                    connecting_split_contour = cutting_contour.get_connected_wire(list_split_inner_contours)
                    if not connecting_split_contour:
                        valid_cutting_contours.append(cutting_contour)
                        break
                    list_split_inner_contours.remove(connecting_split_contour)
                    new_contour = volmdlr.wires.Contour2D.contours_from_edges(
                        cutting_contour.primitives + connecting_split_contour.primitives
                    )[0]

                    if (
                        self.surface2d.outer_contour.are_extremity_points_touching(new_contour)
                        or new_contour.is_contour_closed()
                    ):
                        valid_cutting_contours.append(new_contour)
                        break

                    connecting_cutting_contour = new_contour.get_connected_wire(list_cutting_contours)
                    if not connecting_cutting_contour:
                        if any(
                            self.surface2d.outer_contour.point_over_contour(point)
                            for point in [new_contour.primitives[0].start, new_contour.primitives[-1].end]
                        ) and any(
                            valid_contour.point_over_contour(point)
                            for valid_contour in valid_cutting_contours
                            for point in [new_contour.primitives[0].start, new_contour.primitives[-1].end]
                        ):
                            valid_cutting_contours.append(new_contour)
                        break
                    new_contour = volmdlr.wires.Contour2D.contours_from_edges(
                        new_contour.primitives + connecting_cutting_contour.primitives
                    )[0]
                    list_cutting_contours.remove(connecting_cutting_contour)

                    if self.surface2d.outer_contour.are_extremity_points_touching(new_contour):
                        valid_cutting_contours.append(new_contour)
                        break

                    cutting_contour = new_contour
                break
        return valid_cutting_contours

    def get_face_cutting_contours(self, dict_intersecting_combinations):
        """
        Get all contours cutting the face, resulting from multiple faces intersections.

        :param dict_intersecting_combinations: dictionary containing as keys the combination of intersecting faces
        and as the values the resulting primitive from the intersection of these two faces
        return a list all contours cutting one particular face.
        """
        face_intersecting_primitives2d = self.select_face_intersecting_primitives(dict_intersecting_combinations)
        if not face_intersecting_primitives2d:
            return []
        list_cutting_contours = volmdlr.wires.Contour2D.contours_from_edges(face_intersecting_primitives2d[:])

        cutting_contours = []
        if len(list_cutting_contours) > 1:
            while list_cutting_contours:
                closed_contours = []
                opened_contours = []
                for contour in list_cutting_contours:
                    if contour.is_contour_closed():
                        closed_contours.append(contour)
                    else:
                        opened_contours.append(contour)
                list_cutting_contours = closed_contours + opened_contours
                current_cutting_contour = list_cutting_contours.pop(0)
                connected_contour = current_cutting_contour.get_connected_wire(list_cutting_contours)
                if connected_contour in list_cutting_contours:
                    list_cutting_contours.remove(connected_contour)
                if not connected_contour:
                    cutting_contours.append(current_cutting_contour)
                    continue
                new_contour = current_cutting_contour.merge_not_adjacent_contour(connected_contour)
                list_cutting_contours.append(new_contour)
            list_cutting_contours = cutting_contours

        list_split_inner_contours = self.split_inner_contour_intersecting_cutting_contours(list_cutting_contours)
        valid_cutting_contours = self._helper_validate_cutting_contours(
            list_cutting_contours, list_split_inner_contours
        )
        return valid_cutting_contours + list_split_inner_contours

    def divide_face(self, list_cutting_contours: List[volmdlr.wires.Contour2D]):
        """
        Divides a Face 3D with a list of cutting contours.

        :param list_cutting_contours: list of contours cutting the face.
        """
        list_faces = []
        list_open_cutting_contours = []
        list_closed_cutting_contours = []
        face_inner_contours = self.surface2d.inner_contours[:]
        list_cutting_contours_ = []
        while list_cutting_contours:
            cutting_contour = list_cutting_contours[0]
            if not cutting_contour.primitives[0].start.is_close(cutting_contour.primitives[-1].end):
                list_cutting_contours_.append(cutting_contour)
                list_cutting_contours.remove(cutting_contour)
                continue
            for inner_contour in face_inner_contours:
                if cutting_contour.is_inside(inner_contour):
                    if cutting_contour.is_sharing_primitives_with(inner_contour):
                        merged_contours = cutting_contour.merge_with(inner_contour)
                        list_cutting_contours.remove(cutting_contour)
                        cutting_contour = merged_contours[0]
                    # list_cutting_contours = merged_contours + list_cutting_contours
                    # break
                    continue
                if cutting_contour.is_sharing_primitives_with(inner_contour):
                    merged_contours = cutting_contour.merge_with(inner_contour)
                    list_cutting_contours.remove(cutting_contour)
                    face_inner_contours.remove(inner_contour)
                    list_cutting_contours = merged_contours + list_cutting_contours
                    break
            else:
                list_cutting_contours_.append(cutting_contour)
                if cutting_contour in list_cutting_contours:
                    list_cutting_contours.remove(cutting_contour)

        list_cutting_contours = list_cutting_contours_
        list_cutting_contours_ = []
        for cutting_contour in list_cutting_contours:
            contour_intersections = self.surface2d.outer_contour.wire_intersections(cutting_contour)
            if len(contour_intersections) >= 2:
                contour_intersections = sorted(contour_intersections, key=cutting_contour.abscissa)
                list_cutting_contours_.extend(cutting_contour.split_with_sorted_points(contour_intersections))
                continue
            list_cutting_contours_.append(cutting_contour)
        list_cutting_contours = list_cutting_contours_
        for cutting_contour in list_cutting_contours:
            if not cutting_contour.primitives[0].start.is_close(cutting_contour.primitives[-1].end):
                list_open_cutting_contours.append(cutting_contour)
                continue
            list_closed_cutting_contours.append(cutting_contour)
        if list_open_cutting_contours:
            list_faces = self.divide_face_with_open_cutting_contours(list_open_cutting_contours)
        list_faces = self.divide_face_with_closed_cutting_contours(list_closed_cutting_contours, list_faces)
        list_faces = [face for face in list_faces if not math.isclose(face.area(), 0.0, abs_tol=1e-08)]
        return list_faces

    def divide_face_with_open_cutting_contours(self, list_open_cutting_contours):
        """
        Divides a face 3D with a list of closed cutting contour, that is, it will cut holes on the face.

        :param list_open_cutting_contours: list containing the open cutting contours.
        :return: list divided faces.
        """
        list_faces = []
        if not self.surface2d.outer_contour.edge_polygon.is_trigo:
            self.surface2d.outer_contour = self.surface2d.outer_contour.invert()
        new_faces_contours = self.surface2d.outer_contour.divide(list_open_cutting_contours)
        new_inner_contours = len(new_faces_contours) * [[]]
        if self.surface2d.inner_contours:
            new_faces_contours, new_inner_contours = self.get_open_contour_divided_faces_inner_contours(
                new_faces_contours
            )
        if isinstance(self, Triangle3D):
            class_to_instanciate = PlaneFace3D
        else:
            class_to_instanciate = self.__class__
        for contour, inner_contours in zip(new_faces_contours, new_inner_contours):
            new_face = class_to_instanciate(self.surface3d, surfaces.Surface2D(contour, inner_contours))
            list_faces.append(new_face)
        return list_faces

    def divide_face_with_closed_cutting_contours(self, list_closed_cutting_contours, list_faces):
        """
        Divides a Face3D with a list of Open cutting contours.

        Contours going from one side to another of the Face, or from the outer contour to one inner contour.

        :param list_closed_cutting_contours: list containing the closed cutting contours
        :param list_faces: list of already divided faces
        :return: list divided faces
        """
        for closed_cutting_contour in list_closed_cutting_contours:
            if closed_cutting_contour.area() / self.surface2d.outer_contour.area() > 1e-9 and\
                    closed_cutting_contour.primitives[0].start.is_close(closed_cutting_contour.primitives[-1].end):
                inner_contours1 = []
                inner_contours2 = []
                if list_faces:
                    new_list_faces = self.get_closed_contour_divided_faces_inner_contours(
                        list_faces, closed_cutting_contour
                    )
                    list_faces = list_faces + new_list_faces
                    continue
                new_contour_adjacent_to_inner_contour = False
                for inner_contour in self.surface2d.inner_contours:
                    if closed_cutting_contour.is_inside(inner_contour):
                        inner_contours2.append(inner_contour)
                        continue
                    if closed_cutting_contour.is_sharing_primitives_with(inner_contour):
                        new_contour_adjacent_to_inner_contour = True
                        inner_contours1.extend(closed_cutting_contour.merge_with(inner_contour))
                    else:
                        inner_contours1.append(inner_contour)
                if not new_contour_adjacent_to_inner_contour:
                    inner_contours1.append(closed_cutting_contour)
                if isinstance(self, Triangle3D):
                    class_to_instanciate = PlaneFace3D
                else:
                    class_to_instanciate = self.__class__
                surf3d = self.surface3d
                surf2d = surfaces.Surface2D(self.surface2d.outer_contour, inner_contours1)
                new_plane = class_to_instanciate(surf3d, surf2d)
                list_faces.append(new_plane)
                list_faces.append(
                    class_to_instanciate(surf3d, surfaces.Surface2D(closed_cutting_contour, inner_contours2))
                )
                continue
            surf3d = self.surface3d
            surf2d = surfaces.Surface2D(self.surface2d.outer_contour, [])
            if isinstance(self, Triangle3D):
                class_to_instanciate = PlaneFace3D
            else:
                class_to_instanciate = self.__class__
            new_plane = class_to_instanciate(surf3d, surf2d)
            list_faces.append(new_plane)
        return list_faces

    def get_open_contour_divided_faces_inner_contours(self, new_faces_contours):
        """
        If there is any inner contour, verifies which ones belong to the new divided faces.

        :param new_faces_contours: new faces outer contour.
        :return: valid_new_faces_contours, valid_new_faces_contours.
        """
        valid_new_faces_contours = []
        valid_inner_contours = []
        new_faces_contours_ = []
        for new_contour in new_faces_contours:
            for inner_contour in self.surface2d.inner_contours:
                if new_contour.is_superposing(inner_contour):
                    break
            else:
                new_faces_contours_.append(new_contour)
        new_faces_contours = new_faces_contours_
        while new_faces_contours:
            new_face_contour = new_faces_contours[0]
            if new_face_contour in valid_new_faces_contours:
                new_faces_contours.remove(new_face_contour)
                continue
            inner_contours = []
            for inner_contour in self.surface2d.inner_contours:
                if not new_face_contour.is_inside(inner_contour):
                    continue
                if new_face_contour.is_sharing_primitives_with(inner_contour):
                    merged_new_face_contours = new_face_contour.merge_with(inner_contour)
                    if merged_new_face_contours:
                        new_faces_contours.remove(new_face_contour)
                        new_faces_contours = merged_new_face_contours + new_faces_contours
                        break
                else:
                    inner_contours.append(inner_contour)
            else:
                valid_new_faces_contours.append(new_face_contour)
                valid_inner_contours.append(inner_contours)
                new_faces_contours.remove(new_face_contour)
        return valid_new_faces_contours, valid_inner_contours

    def get_closed_contour_divided_faces_inner_contours(self, list_faces, new_contour):
        """
        If there is any inner contour, verifies which ones belong to the new divided faces.

        :param list_faces: list of new faces.
        :param new_contour: current new face outer contour.
        :return: a list of new faces with its inner contours.
        """
        new_list_faces = []
        for new_face in list_faces:
            if new_face.surface2d.outer_contour.is_inside(new_contour):
                inner_contours1 = []
                inner_contours2 = []
                if not new_face.surface2d.inner_contours:
                    new_face.surface2d.inner_contours = [new_contour]
                    break
                new_contour_not_sharing_primitives = True
                for i, inner_contour in enumerate(new_face.surface2d.inner_contours):
                    if new_contour.is_inside(inner_contour):
                        if any(inner_contour.primitive_over_contour(prim) for prim in new_contour.primitives):
                            new_face.surface2d.inner_contours[i] = new_contour
                            break
                        inner_contours2.append(inner_contour)
                    elif not any(inner_contour.primitive_over_contour(prim) for prim in new_contour.primitives):
                        inner_contours1.append(inner_contour)
                    else:
                        new_contour_not_sharing_primitives = False
                else:
                    surf3d = new_face.surface3d
                    if inner_contours1:
                        if new_contour_not_sharing_primitives:
                            inner_contours1.append(new_contour)
                            new_face.surface2d.inner_contours = inner_contours1
                            new_list_faces.append(self.__class__(surf3d, surfaces.Surface2D(new_contour, [])))
                            break
                        surf2d = surfaces.Surface2D(new_face.surface2d.outer_contour, inner_contours1)
                        new_plane = self.__class__(surf3d, surf2d)
                        new_list_faces.append(new_plane)
                    if inner_contours2:
                        new_list_faces.append(self.__class__(surf3d, surfaces.Surface2D(new_contour, inner_contours2)))
        return new_list_faces

    def select_face_intersecting_primitives(self, dict_intersecting_combinations):
        """
        Select face intersecting primitives from a dictionary containing all intersection combinations.

        :param dict_intersecting_combinations: dictionary containing all intersection combinations
        :return: list of intersecting primitives for current face
        """
        face_intersecting_primitives2d = []
        intersections = dict_intersecting_combinations[self]
        for intersection_wire in intersections:
            wire2d = self.surface3d.contour3d_to_2d(intersection_wire)
            for primitive2d in wire2d.primitives:
                if volmdlr.core.edge_in_list(primitive2d, face_intersecting_primitives2d) or volmdlr.core.edge_in_list(
                    primitive2d.reverse(), face_intersecting_primitives2d
                ):
                    continue
                if not self.surface2d.outer_contour.primitive_over_contour(primitive2d, tol=1e-7):
                    face_intersecting_primitives2d.append(primitive2d)
        return face_intersecting_primitives2d

    def _is_linesegment_intersection_possible(self, linesegment: vme.LineSegment3D):
        """
        Verifies if intersection of face with line segment is possible or not.

        :param linesegment: other line segment.
        :return: returns True if possible, False otherwise.
        """
        if not self.bounding_box.is_intersecting(linesegment.bounding_box):
            return False
        if math.isclose(self.area(), 0.0, abs_tol=1e-10):
            return False
        bbox_block_faces = volmdlr.primitives3d.Block.from_bounding_box(self.bounding_box).faces
        if not any(bbox_face.line_intersections(linesegment.line) for bbox_face in bbox_block_faces):
            return False
        return True

    def _get_linesegment_intersections_approximation(self, linesegment: vme.LineSegment3D):
        """Generator line segment intersections approximation."""
        if self.__class__ == PlaneFace3D:
            faces_triangulation = [self]
        else:
            triangulation = self.triangulation()
            faces_triangulation = triangulation.triangular_faces()
        for face in faces_triangulation:
            inters = face.linesegment_intersections(linesegment)
            yield inters

    def is_linesegment_crossing(self, linesegment):
        """
        Verify if a face 3d is being crossed by a line segment 3d.
        """
        intersections = self.linesegment_intersections(linesegment)
        if intersections:
            return True
        return False

    def linesegment_intersections_approximation(self, linesegment: vme.LineSegment3D) -> List[volmdlr.Point3D]:
        """Approximation of intersections face 3D and a line segment 3D."""
        if not self._is_linesegment_intersection_possible(linesegment):
            return []
        linesegment_intersections = []
        for inters in self._get_linesegment_intersections_approximation(linesegment):
            for point in inters:
                if not point.in_list(linesegment_intersections):
                    linesegment_intersections.append(point)

        return linesegment_intersections

    def face_decomposition(self):
        if not self._face_octree_decomposition:
            self._face_octree_decomposition = octree_face_decomposition(self)
        return self._face_octree_decomposition

    def face_minimum_distance(self, other_face, return_points: bool = False):
        """
        Gets the minimum distance between two faces.

        :param other_face: second face to search for minimum distance.
        :param return_points: return corresponding point or not.
        :return:
        """
        method_name = f"{other_face.__class__.__name__.lower()[:-2]}_minimum_distance"
        if hasattr(self, method_name):
            return getattr(self, method_name)(other_face, return_points)
        face_decomposition1 = self.face_decomposition()
        face_decomposition2 = other_face.face_decomposition()
        list_set_points1 = [
            {point for face in faces1 for point in face.points} for _, faces1 in face_decomposition1.items()
        ]
        list_set_points1 = [
            np.array([(point[0], point[1], point[2]) for point in sets_points1]) for sets_points1 in list_set_points1
        ]
        list_set_points2 = [
            {point for face in faces2 for point in face.points} for _, faces2 in face_decomposition2.items()
        ]
        list_set_points2 = [
            np.array([(point[0], point[1], point[2]) for point in sets_points2]) for sets_points2 in list_set_points2
        ]

        minimum_distance = math.inf
        index1, index2 = None, None
        for sets_points1, sets_points2 in product(list_set_points1, list_set_points2):
            distances = np.linalg.norm(sets_points2[:, np.newaxis] - sets_points1, axis=2)
            sets_min_dist = np.min(distances)
            if sets_min_dist < minimum_distance:
                minimum_distance = sets_min_dist
                index1 = next((i for i, x in enumerate(list_set_points1) if np.array_equal(x, sets_points1)), -1)
                index2 = next((i for i, x in enumerate(list_set_points2) if np.array_equal(x, sets_points2)), -1)
        faces1 = list(face_decomposition1.values())[index1]
        faces2 = list(face_decomposition2.values())[index2]

        minimum_distance = math.inf
        best_distance_points = None

        for face1, face2 in product(faces1, faces2):
            distance, point1, point2 = face1.planeface_minimum_distance(face2, True)
            if distance < minimum_distance:
                minimum_distance = distance
                best_distance_points = [point1, point2]
        if return_points:
            return minimum_distance, *best_distance_points
        return minimum_distance

    def plane_intersections(self, plane3d: surfaces.Plane3D):
        """
        Gets intersections with a 3D plane surface.

        :param plane3d: The Plane3D instance to find intersections with.
        :type plane3d: Plane3D
        :return: List of Wire3D instances representing the intersections with the plane.
        :rtype: List[wires.Wire3D]
        """
        surfaces_intersections = self.surface3d.plane_intersections(plane3d)
        outer_contour_intersections_with_plane = plane3d.contour_intersections(self.outer_contour3d)
        plane_intersections = []
        for plane_intersection in surfaces_intersections:
            points_on_curve = []
            for point in outer_contour_intersections_with_plane:
                if plane_intersection.point_belongs(point):
                    points_on_curve.append(point)
            points_on_primitive = plane_intersection.sort_points_along_curve(points_on_curve)
            if not isinstance(plane_intersection, volmdlr_curves.Line3D):
                points_on_primitive = points_on_primitive + [points_on_primitive[0]]
            for point1, point2 in zip(points_on_primitive[:-1], points_on_primitive[1:]):
                edge = plane_intersection.trim(point1, point2)
                if self.edge3d_inside(edge):
                    plane_intersections.append(volmdlr.wires.Wire3D([edge]))
        return plane_intersections

    def split_by_plane(self, plane3d: surfaces.Plane3D):
        """Split face with a plane."""
        intersections_with_plane = self.plane_intersections(plane3d)
        intersections_with_plane2d = [
            self.surface3d.contour3d_to_2d(intersection_wire) for intersection_wire in intersections_with_plane
        ]
        while True:
            for i, intersection2d in enumerate(intersections_with_plane2d):
                if not self.surface2d.outer_contour.is_inside(intersection2d):
                    for translation in [volmdlr.Vector2D(-2 * math.pi, 0), volmdlr.Vector2D(2 * math.pi, 0)]:
                        translated_contour = intersection2d.translation(translation)
                        if not self.surface2d.outer_contour.is_inside(translated_contour):
                            continue
                        intersections_with_plane2d.pop(i)
                        intersections_with_plane2d.append(translated_contour)
                    break
            else:
                break
        return self.divide_face(intersections_with_plane2d)

    def _get_face_decomposition_set_closest_to_point(self, point):
        """
        Searches for the faces decomposition's set closest to given point.

        :param point: other point.
        :return: list of triangular faces, corresponding to area of the face closest to point.
        """
        face_decomposition1 = self.face_decomposition()
        list_set_points1 = [
            {point for face in faces1 for point in face.points} for _, faces1 in face_decomposition1.items()
        ]
        list_set_points1 = [
            np.array([(point[0], point[1], point[2]) for point in sets_points1]) for sets_points1 in list_set_points1
        ]
        list_set_points2 = [np.array([(point[0], point[0], point[0])])]

        minimum_distance = math.inf
        index1 = None
        for sets_points1, sets_points2 in product(list_set_points1, list_set_points2):
            distances = np.linalg.norm(sets_points2[:, np.newaxis] - sets_points1, axis=2)
            sets_min_dist = np.min(distances)
            if sets_min_dist < minimum_distance:
                minimum_distance = sets_min_dist
                index1 = next((i for i, x in enumerate(list_set_points1) if np.array_equal(x, sets_points1)), -1)
        return list(face_decomposition1.values())[index1]

    def point_distance(self, point, return_other_point: bool = False):
        """
        Calculates the distance from a face 3d and a point.

        :param point: point to verify.
        :param return_other_point: bool to decide if corresponding point on face should be returned.
        :return: distance to face3D.
        """

        faces1 = self._get_face_decomposition_set_closest_to_point(point)
        minimum_distance = math.inf
        best_distance_point = None
        for face1 in faces1:
            distance, point1 = face1.point_distance(point, True)
            if distance < minimum_distance:
                minimum_distance = distance
                best_distance_point = point1
        if return_other_point:
            return minimum_distance, best_distance_point
        return minimum_distance

    def get_coincident_face_intersections(self, face):
        """
        Gets intersections for two faces which have coincident faces.

        :param face: other face.
        :return: two lists of intersections. one list containing wires intersecting face1, the other those for face2.
        """
        points_intersections = self.outer_contour3d.wire_intersections(face.outer_contour3d)
        if not points_intersections:
            return [], []
        extracted_contours = self.outer_contour3d.split_with_sorted_points(points_intersections)
        extracted_contours2 = face.outer_contour3d.split_with_sorted_points(points_intersections)
        contours_in_self = [
            contour for contour in extracted_contours2 if all(self.edge3d_inside(edge) for edge in contour.primitives)
        ]
        contours_in_other_face = [
            contour for contour in extracted_contours if all(face.edge3d_inside(edge) for edge in contour.primitives)
        ]
        return contours_in_self, contours_in_other_face


class PlaneFace3D(Face3D):
    """
    Defines a PlaneFace3D class.

    :param surface3d: a plane 3d.
    :type surface3d: Plane3D.
    :param surface2d: a 2d surface to define the plane face.
    :type surface2d: Surface2D.
    """

    _standalone_in_db = False
    _generic_eq = True
    _non_serializable_attributes = ["bounding_box", "polygon2D"]
    _non_data_eq_attributes = ["name", "bounding_box", "outer_contour3d", "inner_contours3d"]
    _non_data_hash_attributes = []

    def __init__(self, surface3d: surfaces.Plane3D, surface2d: surfaces.Surface2D, name: str = ""):
        self._bbox = None
        Face3D.__init__(self, surface3d=surface3d, surface2d=surface2d, name=name)

    def copy(self, deep=True, memo=None):
        """Returns a copy of the PlaneFace3D."""
        return PlaneFace3D(self.surface3d.copy(deep, memo), self.surface2d.copy(), self.name)

    @property
    def bounding_box(self):
        """
        Returns the boundary box of a PlanFace3D.

        """
        if not self._bbox:
            self._bbox = self.get_bounding_box()
        return self._bbox

    @bounding_box.setter
    def bounding_box(self, new_bounding_box):
        self._bbox = new_bounding_box

    def point_distance(self, point, return_other_point=False):
        """
        Calculates the distance from a plane face and a point.

        :param point: point to verify.
        :param return_other_point: bool to decide if corresponding point on face should be returned.
        :return: distance to planeface3D.
        """

        projected_pt = self.surface3d.point_projection(point)
        projection_distance = point.point_distance(projected_pt)

        if self.point_belongs(projected_pt):
            if return_other_point:
                return projection_distance, projected_pt
            return projection_distance

        point_2d = point.to_2d(self.surface3d.frame.origin, self.surface3d.frame.u, self.surface3d.frame.v)

        polygon2d = self.surface2d.outer_contour.to_polygon(angle_resolution=10)
        border_distance, other_point = polygon2d.point_border_distance(point_2d, return_other_point=True)

        other_point = self.surface3d.point2d_to_3d(volmdlr.Point2D(*other_point))

        if return_other_point:
            return (projection_distance ** 2 + border_distance ** 2) ** 0.5, other_point
        return (projection_distance ** 2 + border_distance ** 2) ** 0.5

    def distance_to_point(self, point, return_other_point=False):
        warnings.warn("distance_to_point is deprecated, please use point_distance", category=DeprecationWarning)
        return self.point_distance(point, return_other_point)

    def minimum_distance_points_plane(self, other_plane_face, return_points=False):
        """
        Given two plane faces, calculates the points which corresponds to the minimal distance between these two faces.

        :param other_plane_face: Second plane face.
        :param return_points: Boolean to return corresponding points or not.
        :return: minimal distance.
        """
        for edge in other_plane_face.outer_contour3d.primitives:
            edge_intersections = self.edge_intersections(edge)
            if edge_intersections:
                if return_points:
                    return 0.0, edge_intersections[0], edge_intersections[0]
                return 0.0
        min_distance = math.inf
        for edge1 in self.outer_contour3d.primitives:
            for edge2 in other_plane_face.outer_contour3d.primitives:
                if hasattr(edge1, "minimum_distance"):
                    dist = edge1.minimum_distance(edge2, return_points=return_points)
                elif hasattr(edge2, "minimum_distance"):
                    dist = edge2.minimum_distance(edge1, return_points=return_points)
                else:
                    raise AttributeError(f"Neither {edge1} nor {edge2} has a minimum_distance method.")
                if return_points:
                    if dist[0] < min_distance:
                        min_distance = dist[0]
                        point1, point2 = dist[1], dist[2]
                elif dist < min_distance:
                    min_distance = dist
        if return_points:
            return min_distance, point1, point2
        return min_distance

    def linesegment_inside(self, linesegment: vme.LineSegment3D):
        """
        Verifies if a line segment 3D is completely inside the plane face.

        :param linesegment: the line segment to verify.
        :return: True if circle is inside False otherwise.
        """
        if not linesegment.direction_vector().is_perpendicular_to(self.surface3d.frame.w, 1e-6):
            return False
        for point in [linesegment.start, linesegment.middle_point(), linesegment.end]:
            if not self.point_belongs(point):
                return False
        return True

    def circle_inside(self, circle: volmdlr_curves.Circle3D):
        """
        Verifies if a circle 3D is completely inside the plane face.

        :param circle: the circle to verify.
        :return: True if circle is inside False otherwise.
        """
        if not math.isclose(abs(circle.frame.w.dot(self.surface3d.frame.w)), 1.0, abs_tol=1e-6):
            return False
        points = circle.discretization_points(number_points=4)
        for point in points:
            if not self.point_belongs(point):
                return False
        return True

    def planeface_intersections(self, planeface):
        """
        Calculates the intersections between two plane faces.

        :param planeface: the other Plane Face 3D to verify intersections with Plane Face 3D.
        :return: list of intersecting wires.
        """
        face2_plane_intersections = planeface.surface3d.plane_intersections(self.surface3d)
        if not face2_plane_intersections:
            return []
        points_intersections = self.face_border_intersections(planeface)
        for point in planeface.face_border_intersections(self):
            if not point.in_list(points_intersections):
                points_intersections.append(point)
        points_intersections = face2_plane_intersections[0].sort_points_along_curve(points_intersections)
        planeface_intersections = []
        for point1, point2 in zip(points_intersections[:-1], points_intersections[1:]):
            linesegment3d = vme.LineSegment3D(point1, point2)
            over_self_outer_contour = self.outer_contour3d.primitive_over_contour(linesegment3d)
            over_planeface_outer_contour = planeface.outer_contour3d.primitive_over_contour(linesegment3d)
            over_self_inner_contour = any(
                inner_contour.primitive_over_contour(linesegment3d) for inner_contour in self.inner_contours3d
            )
            over_planeface_inner_contour = any(
                inner_contour.primitive_over_contour(linesegment3d) for inner_contour in planeface.inner_contours3d
            )
            if over_self_inner_contour and over_planeface_outer_contour:
                continue
            if over_planeface_inner_contour and over_self_outer_contour:
                continue
            if over_self_outer_contour and over_planeface_outer_contour:
                continue

            if self.edge3d_inside(linesegment3d) or over_self_outer_contour:
                if planeface.edge3d_inside(linesegment3d) and not over_planeface_inner_contour:
                    planeface_intersections.append(volmdlr.wires.Wire3D([linesegment3d]))
                elif over_planeface_outer_contour:
                    planeface_intersections.append(volmdlr.wires.Wire3D([linesegment3d]))

        return planeface_intersections

    def triangle_intersections(self, triangleface):
        """
        Gets the intersections between a Plane Face3D and a Triangle3D.

        :param triangleface: the other triangle face.
        :return:
        """
        return self.planeface_intersections(triangleface)

    def cylindricalface_intersections(self, cylindricalface: "CylindricalFace3D"):
        """
        Calculates the intersections between a plane face 3D and Cylindrical Face3D.

        :param cylindricalface: the Cylindrical Face 3D to verify intersections with Plane Face 3D.
        :return: list of intersecting wires.
        """
        cylindricalsurfaceface_intersections = cylindricalface.surface3d.plane_intersections(self.surface3d)
        if not cylindricalsurfaceface_intersections:
            return []
        if not isinstance(cylindricalsurfaceface_intersections[0], volmdlr_curves.Line3D):
            if all(
                self.edge3d_inside(intersection) and cylindricalface.edge3d_inside(intersection)
                for intersection in cylindricalsurfaceface_intersections
            ):
                if isinstance(cylindricalsurfaceface_intersections[0], volmdlr_curves.Circle3D):
                    contour3d = volmdlr.wires.Contour3D(
                        [volmdlr.edges.FullArc3D.from_curve(cylindricalsurfaceface_intersections[0])]
                    )
                else:
                    contour3d = volmdlr.wires.Contour3D(
                        [volmdlr.edges.FullArcEllipse3D.from_curve(cylindricalsurfaceface_intersections[0])]
                    )
                return [contour3d]
        intersections_points = self.face_intersections_outer_contour(cylindricalface)
        for point in cylindricalface.face_intersections_outer_contour(self):
            if point not in intersections_points:
                intersections_points.append(point)
        face_intersections = []
        for primitive in cylindricalsurfaceface_intersections:
            points_on_primitive = []
            for point in intersections_points:
                if primitive.point_belongs(point):
                    points_on_primitive.append(point)
            if not points_on_primitive:
                continue
            points_on_primitive = primitive.sort_points_along_curve(points_on_primitive)
            if not isinstance(primitive, volmdlr_curves.Line3D):
                points_on_primitive = points_on_primitive + [points_on_primitive[0]]
            for point1, point2 in zip(points_on_primitive[:-1], points_on_primitive[1:]):
                edge = primitive.trim(point1, point2)
                if self.edge3d_inside(edge) and cylindricalface.edge3d_inside(edge):
                    face_intersections.append(volmdlr.wires.Wire3D([edge]))
        return face_intersections

    def conicalface_intersections(self, conical_face: "ConicalFace3D"):
        """
        Calculates the intersections between a plane face 3D and Conical Face3D.

        :param conical_face: the Conical Face 3D to verify intersections with Plane Face 3D.
        :return: list of intersecting wires.
        """
        surface_intersections = self.surface3d.surface_intersections(conical_face.surface3d)
        if isinstance(surface_intersections[0], volmdlr_curves.Circle3D):
            if self.edge3d_inside(surface_intersections[0]) and conical_face.edge3d_inside(surface_intersections[0]):
                contour3d = volmdlr.wires.Contour3D([volmdlr.edges.FullArc3D.from_curve(surface_intersections[0])])
                return [contour3d]
        if isinstance(surface_intersections[0], volmdlr_curves.Ellipse3D):
            if self.edge3d_inside(surface_intersections[0]) and conical_face.edge3d_inside(surface_intersections[0]):
                contour3d = volmdlr.wires.Contour3D(
                    [volmdlr.edges.FullArcEllipse3D.from_curve(surface_intersections[0])]
                )
                return [contour3d]
        intersections_points = self.face_intersections_outer_contour(conical_face)
        for point in conical_face.face_intersections_outer_contour(self):
            if not point.in_list(intersections_points):
                intersections_points.append(point)
        face_intersections = []
        for primitive in surface_intersections:
            points_on_primitive = []
            for point in intersections_points:
                if primitive.point_belongs(point):
                    points_on_primitive.append(point)
            if not points_on_primitive:
                continue
            points_on_primitive = primitive.sort_points_along_curve(points_on_primitive)
            if isinstance(primitive, volmdlr_curves.ClosedCurve):
                # if isinstance(primitive, volmdlr_curves.Ellipse3D) or isinstance(primitive, volmdlr_curves.Circle3D):
                points_on_primitive = points_on_primitive + [points_on_primitive[0]]
            for point1, point2 in zip(points_on_primitive[:-1], points_on_primitive[1:]):
                edge = primitive.trim(point1, point2)
                if self.edge3d_inside(edge) and conical_face.edge3d_inside(edge):
                    face_intersections.append(volmdlr.wires.Wire3D([edge]))
        return face_intersections

    def toroidalface_intersections(self, toroidal_face):
        """
        Calculates the intersections between a plane face 3D and Conical Face3D.

        :param toroidal_face: the Toroidal Face 3D to verify intersections with Plane Face 3D.
        :return: list of intersecting wires.
        """
        surface_intersections = self.surface3d.surface_intersections(toroidal_face.surface3d)
        intersections_points = self.face_intersections_outer_contour(toroidal_face)
        for point in toroidal_face.face_intersections_outer_contour(self):
            if not point.in_list(intersections_points):
                intersections_points.append(point)
        face_intersections = []
        for primitive in surface_intersections:
            points_on_primitive = []
            for point in intersections_points:
                if primitive.point_belongs(point, 1e-5):
                    points_on_primitive.append(point)
            if not points_on_primitive:
                continue
            points_on_primitive = primitive.sort_points_along_curve(points_on_primitive)
            if primitive.periodic:
                # if isinstance(primitive, volmdlr_curves.Ellipse3D) or isinstance(primitive, volmdlr_curves.Circle3D):
                points_on_primitive = points_on_primitive + [points_on_primitive[0]]
            for point1, point2 in zip(points_on_primitive[:-1], points_on_primitive[1:]):
                edge = primitive.trim(point1, point2)
                if self.edge3d_inside(edge) and toroidal_face.edge3d_inside(edge, 1e-3):
                    face_intersections.append(volmdlr.wires.Wire3D([edge]))
        return face_intersections

    def planeface_minimum_distance(self, planeface: "PlaneFace3D", return_points: bool = False):
        """
        Gets the minimal distance from another PlaneFace3D.

        :param planeface: Another PlaneFace3D instance to calculate the minimum distance.
        :type planeface: PlaneFace3D
        :param return_points: If True, returns a tuple containing the two points that give the minimum distance.
        :type return_points: bool, optional
        :return: If return_points is False, returns the minimum distance between the two plane faces.
                 If return_points is True, returns a tuple containing the two points that give the minimum distance.
        :rtype: float or tuple(float, Tuple3D, Tuple3D)
        """
        dist, point1, point2 = self.minimum_distance_points_plane(planeface, return_points=True)
        if not return_points:
            return dist
        return dist, point1, point2

    def is_adjacent(self, face2: Face3D):
        """
        Verifies if two plane faces are adjacent to eachother.

        :param face2: other face.
        :return: True if adjacent, False otherwise.
        """
        contour1 = self.outer_contour3d.to_2d(
            self.surface3d.frame.origin, self.surface3d.frame.u, self.surface3d.frame.v
        )
        contour2 = face2.outer_contour3d.to_2d(
            self.surface3d.frame.origin, self.surface3d.frame.u, self.surface3d.frame.v
        )
        if contour1.is_sharing_primitives_with(contour2, False):
            return True
        return False

    @staticmethod
    def merge_faces(list_coincident_faces: List[Face3D]):
        """Merges faces from a list of faces in the same plane, if any are adjacent to one another."""
        list_coincident_faces = sorted(list_coincident_faces, key=lambda face_: face_.area())
        current_face = list_coincident_faces[0]
        list_coincident_faces.remove(current_face)
        list_merged_faces = []
        while True:
            for face in list_coincident_faces:
                if current_face.outer_contour3d.is_sharing_primitives_with(face.outer_contour3d):
                    merged_contours = current_face.outer_contour3d.merge_with(face.outer_contour3d)
                    merged_contours2d = [
                        contour.to_2d(face.surface3d.frame.origin, face.surface3d.frame.u, face.surface3d.frame.v)
                        for contour in merged_contours
                    ]
                    merged_contours2d = sorted(merged_contours2d, key=lambda contour: contour.area(), reverse=True)
                    if not merged_contours2d and current_face.outer_contour3d.is_superposing(face.outer_contour3d):
                        merged_contours2d = [current_face.surface2d.outer_contour]
                    new_outer_contour = merged_contours2d[0]
                    inner_contours = [
                        contour.to_2d(face.surface3d.frame.origin, face.surface3d.frame.u, face.surface3d.frame.v)
                        for contour in current_face.inner_contours3d
                    ]
                    inner_contours += merged_contours2d[1:] + face.surface2d.inner_contours
                    new_face = PlaneFace3D(face.surface3d, surfaces.Surface2D(new_outer_contour, inner_contours))
                    current_face = new_face
                    list_coincident_faces.remove(face)
                    break
                if current_face.face_inside(face):
                    list_coincident_faces.remove(face)
                    break
                new_inner_contours = []
                inner_contour_merged = False
                for inner_contour3d in face.inner_contours3d:
                    if current_face.outer_contour3d.is_sharing_primitives_with(inner_contour3d):
                        merged_inner_contours = current_face.outer_contour3d.merge_with(inner_contour3d)
                        if len(merged_inner_contours) >= 2:
                            raise NotImplementedError
                        new_inner_contours.extend(merged_inner_contours)
                        inner_contour_merged = True
                if inner_contour_merged:
                    list_coincident_faces.remove(face)
                    inner_contours2d = [
                        inner_contour.to_2d(
                            face.surface3d.frame.origin, face.surface3d.frame.u, face.surface3d.frame.v
                        )
                        for inner_contour in new_inner_contours
                    ]
                    current_face = PlaneFace3D(
                        face.surface3d, surfaces.Surface2D(face.surface2d.outer_contour, inner_contours2d)
                    )
                    break
            else:
                list_merged_faces.append(current_face)
                if not list_coincident_faces:
                    break
                current_face = list_coincident_faces[0]
                list_coincident_faces.remove(current_face)
        return list_merged_faces

    def cut_by_coincident_face(self, face):
        """
        Cuts face1 with another coincident face2.

        :param face: a face 3d.
        :type face: Face3D.
        :return: a list of faces 3d.
        :rtype: List[Face3D].
        """

        if not self.surface3d.is_coincident(face.surface3d):
            raise ValueError("The faces are not coincident")

        if self.face_inside(face):
            return self.divide_face([face.surface2d.outer_contour])

        outer_contour_1 = self.surface2d.outer_contour
        outer_contour_2 = self.surface3d.contour3d_to_2d(face.outer_contour3d)

        if face.face_inside(self) and not outer_contour_1.intersection_points(outer_contour_2):
            return self.divide_face(face.surface2d.inner_contours)

        inner_contours = self.surface2d.inner_contours
        inner_contours.extend([self.surface3d.contour3d_to_2d(contour) for contour in face.inner_contours3d])

        contours = outer_contour_1.cut_by_wire(outer_contour_2)

        list_surfaces = []
        for contour in contours:
            inners = []
            for inner_c in inner_contours:
                if contour.is_inside(inner_c):
                    inners.append(inner_c)
            list_surfaces.append(surfaces.Surface2D(contour, inners))

        return [self.__class__(self.surface3d, surface2d) for surface2d in list_surfaces]

    def check_inner_contours(self, face):
        """
        Checks face inner contours.

        """
        c_inners_1 = self.surface2d.inner_contours
        c_inners_2 = [self.surface3d.contour3d_to_2d(inner) for inner in face.inner_contours3d]
        inside = set()
        for inner_contour1 in c_inners_1:
            for inner_contour2 in c_inners_2:
                if inner_contour1.is_superposing(inner_contour2):
                    inside.add(False)
                else:
                    inside.add(inner_contour2.is_inside(inner_contour1))
        return inside

    @staticmethod
    def update_faces_with_divided_faces(divided_faces, face2_2, used, list_faces):
        """
        Update divided faces from project_faces.

        """
        for d_face in divided_faces:
            if d_face.outer_contour3d.is_superposing(face2_2.outer_contour3d):
                if face2_2.surface2d.inner_contours:
                    divided_faces_d_face = []
                    for inner in face2_2.surface2d.inner_contours:

                        if True in [
                            (
                                (
                                    (abs(inner_d.area() - inner.area()) < 1e-6)
                                    and inner.center_of_mass().is_close(inner_d.center_of_mass())
                                )
                                or inner_d.is_inside(inner)
                            )
                            for inner_d in d_face.surface2d.inner_contours
                        ]:
                            divided_faces_d_face = ["", d_face]
                            continue

                        divided_faces_d_face = d_face.divide_face([inner])
                        divided_faces_d_face.sort(key=lambda x: x.area())

                        list_faces.append(divided_faces_d_face[0])
                        d_face = divided_faces_d_face[1]

                    if divided_faces_d_face:
                        list_faces.append(divided_faces_d_face[1])

                else:
                    list_faces.append(d_face)
            else:
                used.append(d_face)

        return used, list_faces

    def project_faces(self, faces):
        """
        Divide self based on the faces outer, and inner contours.

        :param faces: DESCRIPTION
        :type faces: TYPE
        :return: DESCRIPTION
        :rtype: TYPE
        """

        used_faces, list_faces = {}, []

        for face2 in faces:
            if self.surface3d.is_coincident(face2.surface3d):
                contour1 = self.surface2d.outer_contour
                contour2 = self.surface3d.contour3d_to_2d(face2.outer_contour3d)

                inside = self.check_inner_contours(face2)
                if contour1.is_overlapping(contour2) or (contour1.is_inside(contour2) or True in inside):

                    if self in used_faces:
                        faces_1, face2_2 = used_faces[self][:], face2
                    else:
                        faces_1, face2_2 = [self], face2

                    used = []
                    for face1_1 in faces_1:
                        plane3d = face1_1.surface3d
                        s2d = surfaces.Surface2D(
                            outer_contour=plane3d.contour3d_to_2d(face2_2.outer_contour3d),
                            inner_contours=[plane3d.contour3d_to_2d(contour) for contour in face2_2.inner_contours3d],
                        )
                        face2_2 = PlaneFace3D(surface3d=plane3d, surface2d=s2d)

                        divided_faces = face1_1.cut_by_coincident_face(face2_2)

                        used, list_faces = self.update_faces_with_divided_faces(
                            divided_faces, face2_2, used, list_faces
                        )
                    used_faces[self] = used

        try:
            if isinstance(used_faces[self], list):
                list_faces.extend(used_faces[self])
            else:
                list_faces.append(used_faces[self])
        except KeyError:
            list_faces.append(self)

        return list_faces

    def get_geo_lines(self, tag: int, line_loop_tag: List[int]):
        """
        Gets the lines that define a PlaneFace3D in a .geo file.
        """

        return "Plane Surface(" + str(tag) + ") = {" + str(line_loop_tag)[1:-1] + "};"

    @classmethod
    def from_surface_rectangular_cut(cls, plane3d, x1: float, x2: float, y1: float, y2: float, name: str = ""):
        """
        Cut a rectangular piece of the Plane3D object and return a PlaneFace3D object.

        """
        point1 = volmdlr.Point2D(x1, y1)
        point2 = volmdlr.Point2D(x2, y1)
        point3 = volmdlr.Point2D(x2, y2)
        point4 = volmdlr.Point2D(x1, y2)
        outer_contour = volmdlr.wires.Contour2D.from_points([point1, point2, point3, point4])
        surface = surfaces.Surface2D(outer_contour, [])
        return cls(plane3d, surface, name)


class PeriodicalFaceMixin:
    """
    Abstract class for mutualizing methods for faces constructed on periodic surfaces.
    """

    def point_belongs(self, point3d: volmdlr.Point3D, tol: float = 1e-6) -> bool:
        """
        Checks if a 3D point lies on the face.

        :param point3d: The 3D point to be checked.
        :type point3d: volmdlr.Point3D

        :param tol: Tolerance for the check.
        :type tol: float, optional

        :return: True if the point is on the ConicalFace3D, False otherwise.
        :rtype: bool
        """
        if not self.surface3d.point_belongs(point3d, tol):
            return False
        point2d = self.surface3d.point3d_to_2d(point3d)
        u_min, u_max, v_min, v_max = self.surface2d.bounding_rectangle().bounds()
        if self.surface3d.x_periodicity:
            if point2d.x < u_min - tol:
                point2d.x += self.surface3d.x_periodicity
            elif point2d.x > u_max + tol:
                point2d.x -= self.surface3d.x_periodicity
        if self.surface3d.y_periodicity:
            if point2d.y < v_min - tol:
                point2d.y += self.surface3d.y_periodicity
            elif point2d.y > v_max + tol:
                point2d.y -= self.surface3d.y_periodicity

        return self.surface2d.point_belongs(point2d)


class Triangle3D(PlaneFace3D):
    """
    Defines a Triangle3D class.

    :param point1: The first point.
    :type point1: volmdlr.Point3D.
    :param point2: The second point.
    :type point2: volmdlr.Point3D.
    :param point3: The third point.
    :type point3: volmdlr.Point3D.
    """

    _standalone_in_db = False

    def __init__(
        self,
        point1: volmdlr.Point3D,
        point2: volmdlr.Point3D,
        point3: volmdlr.Point3D,
        alpha=1,
        color=None,
        name: str = "",
    ):
        self.point1 = point1
        self.point2 = point2
        self.point3 = point3
        self.points = [self.point1, self.point2, self.point3]
        self.color = color
        self.alpha = alpha
        self.name = name

        self._surface3d = None
        self._surface2d = None
        self._bbox = None
        self._outer_contour3d = None
        self._inner_contours3d = None
        # self.bounding_box = self._bounding_box()

        PlaneFace3D.__init__(self, self.surface3d, self.surface2d)

    def _data_hash(self):
        """
        Using point approx hash to speed up.

        """
        return self.point1.approx_hash() + self.point2.approx_hash() + self.point3.approx_hash()

    def _data_eq(self, other_object):
        if other_object.__class__.__name__ != self.__class__.__name__:
            return False
        self_set = {self.point1, self.point2, self.point3}
        other_set = {other_object.point1, other_object.point2, other_object.point3}
        if self_set != other_set:
            return False
        return True

    @property
    def bounding_box(self):
        """
        Returns the surface bounding box.
        """
        if not self._bbox:
            self._bbox = self.get_bounding_box()
        return self._bbox

    @bounding_box.setter
    def bounding_box(self, new_bouding_box):
        self._bbox = new_bouding_box

    def get_bounding_box(self):
        """General method to get the bounding box."""
        return volmdlr.core.BoundingBox.from_points([self.point1, self.point2, self.point3])

    @property
    def surface3d(self):
        """Gets the plane on which the triangle is contained."""
        if self._surface3d is None:
            self._surface3d = surfaces.Plane3D.from_3_points(self.point1, self.point2, self.point3)
        return self._surface3d

    @surface3d.setter
    def surface3d(self, new_surface3d):
        """Sets the plane on which the triangle is contained."""
        self._surface3d = new_surface3d

    @property
    def surface2d(self):
        """Boundary representation of the face."""
        if self._surface2d is None:
            plane3d = self.surface3d
            contour3d = volmdlr.wires.Contour3D(
                [
                    vme.LineSegment3D(self.point1, self.point2),
                    vme.LineSegment3D(self.point2, self.point3),
                    vme.LineSegment3D(self.point3, self.point1),
                ]
            )
            contour2d = contour3d.to_2d(plane3d.frame.origin, plane3d.frame.u, plane3d.frame.v)

            self._surface2d = surfaces.Surface2D(outer_contour=contour2d, inner_contours=[])

        return self._surface2d

    @surface2d.setter
    def surface2d(self, new_surface2d):
        """Sets the boundary representation of the face."""
        self._surface2d = new_surface2d

    def to_dict(self, *args, **kwargs):
        """
        Creates a Dictionary with the object's instance attributes.

        """
        dict_ = {
            "object_class": "volmdlr.faces.Triangle3D",
            "point1": self.point1.to_dict(),
            "point2": self.point2.to_dict(),
            "point3": self.point3.to_dict(),
        }
        if self.name:
            dict_["name"] = self.name
        return dict_

    @classmethod
    def dict_to_object(cls, dict_, *args, **kwargs):
        point1 = volmdlr.Point3D.dict_to_object(dict_["point1"])
        point2 = volmdlr.Point3D.dict_to_object(dict_["point2"])
        point3 = volmdlr.Point3D.dict_to_object(dict_["point3"])
        return cls(point1, point2, point3, dict_.get("name", ""))

    def area(self) -> float:
        """
        Calculates the area for the Triangle3D.

        :return: area triangle.
        :rtype: float.

        Formula explained here: https://www.triangle-calculator.com/?what=vc
        """
        a = self.point1.point_distance(self.point2)
        b = self.point2.point_distance(self.point3)
        c = self.point3.point_distance(self.point1)

        semi_perimeter = (a + b + c) / 2

        try:
            # Area with Heron's formula
            area = math.sqrt(semi_perimeter * (semi_perimeter - a) * (semi_perimeter - b) * (semi_perimeter - c))
        except ValueError:
            area = 0

        return area

    def height(self):
        """
        Gets Triangle height.

        """
        # Formula explained here: https://www.triangle-calculator.com/?what=vc
        # Basis = vector point1 to point 2d
        return 2 * self.area() / self.point1.point_distance(self.point2)

    def frame_mapping(self, frame: volmdlr.Frame3D, side: str):
        """
        Changes frame_mapping and return a new Triangle3D.

        :param frame: frame used.
        :param side: 'old' or 'new'.
        """
        np1 = self.point1.frame_mapping(frame, side)
        np2 = self.point2.frame_mapping(frame, side)
        np3 = self.point3.frame_mapping(frame, side)
        return self.__class__(np1, np2, np3, self.name)

    def copy(self, deep=True, memo=None):
        """Returns a copy of the Triangle3D."""
        return Triangle3D(self.point1.copy(), self.point2.copy(), self.point3.copy(), self.name)

    def triangulation(self):
        """Computes the triangulation of the Triangle3D, basically returns itself."""
        return vmd.Mesh3D(np.array([self.point1, self.point2, self.point3]), np.array([[0, 1, 2]], dtype=np.int8))

    def translation(self, offset: volmdlr.Vector3D):
        """
        Plane3D translation.

        :param offset: translation vector.
        :return: A new translated Plane3D.
        """
        new_point1 = self.point1.translation(offset)
        new_point2 = self.point2.translation(offset)
        new_point3 = self.point3.translation(offset)

        new_triangle = Triangle3D(new_point1, new_point2, new_point3, self.alpha, self.color, self.name)
        return new_triangle

    def rotation(self, center: volmdlr.Point3D, axis: volmdlr.Vector3D, angle: float):
        """
        Triangle3D rotation.

        :param center: rotation center.
        :param axis: rotation axis.
        :param angle: angle rotation.
        :return: a new rotated Triangle3D.
        """
        new_point1 = self.point1.rotation(center, axis, angle)
        new_point2 = self.point2.rotation(center, axis, angle)
        new_point3 = self.point3.rotation(center, axis, angle)
        new_triangle = Triangle3D(new_point1, new_point2, new_point3, self.alpha, self.color, self.name)
        return new_triangle

    @staticmethod
    def get_subdescription_points(new_points, resolution, max_length):
        """Gets sub-description points."""
        vector = (new_points[0] - new_points[1]).unit_vector()
        points_01 = [new_points[1]]
        points_01 += [
            new_points[1] + vector * min(k * resolution, max_length)
            for k in range(1, int(max_length / resolution) + 2)
        ]

        vector, length_2_1 = (new_points[2] - new_points[1]).unit_vector(), new_points[2].point_distance(new_points[1])
        points_in = []

        for p0_1 in points_01:
            point_on_2_1 = new_points[1] + vector * min(
                points_01[0].point_distance(p0_1) * length_2_1 / max_length, length_2_1
            )

            length_2_0 = point_on_2_1.point_distance(p0_1)
            nb_int = int(length_2_0 / resolution) + 2
            if nb_int == 2:
                points_in.append(point_on_2_1)
            else:
                vector_2_0 = (point_on_2_1 - p0_1).unit_vector()
                step_in = length_2_0 / (nb_int - 1)
                points_in += [
                    p0_1 + vector_2_0 * min(i * step_in, length_2_0)
                    for i in range(nb_int)
                    if min(i * step_in, length_2_0) != 0
                ]
        points = points_01 + points_in
        unique_points = list(set(points))
        return unique_points

    def subdescription(self, resolution=0.01):
        """
        Returns a list of Point3D with resolution as max between Point3D.
        """

        lengths = [
            self.points[0].point_distance(self.points[1]),
            self.points[1].point_distance(self.points[2]),
            self.points[2].point_distance(self.points[0]),
        ]
        max_length = max(lengths)

        if max_length <= resolution:
            return self.points

        pos_length_max = lengths.index(max_length)
        new_points = [self.points[-3 + pos_length_max + k] for k in range(3)]
        return self.get_subdescription_points(new_points, resolution, max_length)

    def subdescription_to_triangles(self, resolution=0.01):
        """
        Returns a list of Triangle3D with resolution as max length of sub triangles side.

        """

        sub_triangles = [self.points]

        while True:
            triangles = []
            for subtri in sub_triangles:
                lengths = [
                    subtri[0].point_distance(subtri[1]),
                    subtri[1].point_distance(subtri[2]),
                    subtri[2].point_distance(subtri[0]),
                ]
                max_length = max(lengths)

                if max_length > resolution:
                    pos_length_max = lengths.index(max_length)
                    pt_mid = (subtri[-3 + pos_length_max] + subtri[-3 + pos_length_max + 1]) / 2
                    triangles.extend(
                        [
                            [subtri[-3 + pos_length_max], pt_mid, subtri[-3 + pos_length_max + 2]],
                            [subtri[-3 + pos_length_max + 1], pt_mid, subtri[-3 + pos_length_max + 2]],
                        ]
                    )

                else:
                    triangles.append(subtri)

            if len(sub_triangles) == len(triangles):
                break

            sub_triangles = triangles

        return [Triangle3D(subtri[0], subtri[1], subtri[2]) for subtri in sub_triangles]

    def middle(self):
        """
        Gets the middle point of the face: center of gravity.

        """
        return (self.point1 + self.point2 + self.point3) / 3

    def normal(self):
        """
        Get the normal vector to the face.

        Returns
        -------
        normal to the face

        """
        normal = self.surface3d.frame.w
        normal = normal.unit_vector()
        return normal

    def triangle_minimum_distance(self, triangle_face, return_points=False):
        """
        Gets the minimum distance between two triangle.
        """
        return self.planeface_minimum_distance(triangle_face, return_points)


class CylindricalFace3D(PeriodicalFaceMixin, Face3D):
    """
    Defines a CylindricalFace3D class.

    :param surface3d: a cylindrical surface 3d.
    :type surface3d: CylindricalSurface3D.
    :param surface2d: a 2d surface to define the cylindrical face.
    :type surface2d: Surface2D.

    :Example:

        contours 2d is rectangular and will create a classic cylinder with x= 2*pi*radius, y=h
    """

    min_x_density = 5
    min_y_density = 1

    def __init__(self, surface3d: surfaces.CylindricalSurface3D, surface2d: surfaces.Surface2D, name: str = ""):

        self.radius = surface3d.radius
        self.center = surface3d.frame.origin
        self.normal = surface3d.frame.w
        Face3D.__init__(self, surface3d=surface3d, surface2d=surface2d, name=name)
        self._bbox = None

    def copy(self, deep=True, memo=None):
        """Returns a copy of the CylindricalFace3D."""
        return CylindricalFace3D(self.surface3d.copy(deep, memo), self.surface2d.copy(), self.name)

    @property
    def bounding_box(self):
        """
        Returns the surface bounding box.
        """
        if not self._bbox:
            self._bbox = self.get_bounding_box()
        return self._bbox

    @bounding_box.setter
    def bounding_box(self, new_bouding_box):
        """
        Sets the surface bounding box.
        """
        self._bbox = new_bouding_box

    def triangulation_lines(self, angle_resolution=5):
        """
        Specifies the number of subdivision when using triangulation by lines. (Old triangulation).
        """
        theta_min, theta_max, zmin, zmax = self.surface2d.bounding_rectangle().bounds()
        delta_theta = theta_max - theta_min
        nlines = math.ceil(delta_theta * angle_resolution)
        lines = []
        for i in range(nlines):
            theta = theta_min + (i + 1) / (nlines + 1) * delta_theta
            lines.append(volmdlr_curves.Line2D(volmdlr.Point2D(theta, zmin), volmdlr.Point2D(theta, zmax)))
        return lines, []

    def parametrized_grid_size(self, angle_resolution, z_resolution):
        """
        Gets size for parametrized grid.

        :param angle_resolution: angle resolution.
        :param z_resolution: z resolution.
        :return: number of points in x and y.
        """
        theta_min, theta_max, zmin, zmax = self.surface2d.bounding_rectangle().bounds()
        delta_theta = theta_max - theta_min
        number_points_x = max(angle_resolution, int(delta_theta * angle_resolution))

        delta_z = zmax - zmin
        number_points_y = min(int(delta_z * z_resolution), 20)
        return number_points_x, number_points_y

    def grid_size(self):
        """
        Specifies an adapted size of the discretization grid used in face triangulation.
        """
        angle_resolution = 5
        z_resolution = 2
        return self.parametrized_grid_size(angle_resolution, z_resolution)

    def adjacent_direction(self, other_face3d):
        """
        Find out in which direction the faces are adjacent.

        :param other_face3d: The face to evaluation.
        :type other_face3d: volmdlr.faces.CylindricalFace3D
        """

        contour1 = self.outer_contour3d
        contour2 = other_face3d.outer_contour3d
        point1, point2 = contour1.shared_primitives_extremities(contour2)

        coord = point1 - point2
        coord = [abs(coord.x), abs(coord.y)]

        if coord.index(max(coord)) == 0:
            return "x"
        return "y"

    def get_geo_lines(self, tag: int, line_loop_tag: List[int]):
        """
        Gets the lines that define a CylindricalFace3D in a .geo file.

        """

        return "Surface(" + str(tag) + ") = {" + str(line_loop_tag)[1:-1] + "};"

    def arc_inside(self, arc: vme.Arc3D):
        """
        Verifies if Arc3D is inside a CylindricalFace3D.

        :param arc: Arc3D to be verified.
        :return: True if it is inside, False otherwise.
        """
        if not math.isclose(abs(arc.circle.frame.w.dot(self.surface3d.frame.w)), 1.0, abs_tol=1e-6):
            return False
        if not math.isclose(self.radius, arc.circle.radius, abs_tol=1e-6):
            return False
        return self.arcellipse_inside(arc)

    def arcellipse_inside(self, arcellipse: vme.ArcEllipse3D):
        """
        Verifies if ArcEllipse3D is inside a CylindricalFace3D.

        :param arcellipse: ArcEllipse3D to be verified.
        :return: True if it is inside, False otherwise.
        """
        for point in [arcellipse.start, arcellipse.middle_point(), arcellipse.end]:
            if not self.point_belongs(point):
                return False
        return True

    def planeface_intersections(self, planeface: PlaneFace3D):
        """
        Finds intersections with the given plane face.

        :param planeface: Plane face to evaluate the intersections.
        """
        planeface_intersections = planeface.cylindricalface_intersections(self)
        return planeface_intersections

    @classmethod
    def from_surface_rectangular_cut(
        cls, cylindrical_surface, theta1: float, theta2: float, param_z1: float, param_z2: float, name: str = ""
    ):
        """
        Cut a rectangular piece of the CylindricalSurface3D object and return a CylindricalFace3D object.

        """

        if theta1 == theta2:
            theta2 += volmdlr.TWO_PI

        point1 = volmdlr.Point2D(theta1, param_z1)
        point2 = volmdlr.Point2D(theta2, param_z1)
        point3 = volmdlr.Point2D(theta2, param_z2)
        point4 = volmdlr.Point2D(theta1, param_z2)
        outer_contour = volmdlr.wires.ClosedPolygon2D([point1, point2, point3, point4])
        surface2d = surfaces.Surface2D(outer_contour, [])
        return cls(cylindrical_surface, surface2d, name)

    def neutral_fiber(self):
        """
        Returns the faces' neutral fiber.
        """
        _, _, zmin, zmax = self.surface2d.outer_contour.bounding_rectangle.bounds()

        point1 = self.surface3d.frame.origin + self.surface3d.frame.w * zmin
        point2 = self.surface3d.frame.origin + self.surface3d.frame.w * zmax
        return volmdlr.wires.Wire3D([vme.LineSegment3D(point1, point2)])


class ToroidalFace3D(PeriodicalFaceMixin, Face3D):
    """
    Defines a ToroidalFace3D class.

    :param surface3d: a toroidal surface 3d.
    :type surface3d: ToroidalSurface3D.
    :param surface2d: a 2d surface to define the toroidal face.
    :type surface2d: Surface2D.

    :Example:

    contours 2d is rectangular and will create a classic tore with x:2*pi, y:2*pi
    x is for exterior, and y for the circle to revolute
    points = [pi, 2*pi] for a half tore
    """

    min_x_density = 5
    min_y_density = 1

    def __init__(self, surface3d: surfaces.ToroidalSurface3D, surface2d: surfaces.Surface2D, name: str = ""):

        # self.toroidalsurface3d = toroidalsurface3d

        self.center = surface3d.frame.origin
        self.normal = surface3d.frame.w

        theta_min, theta_max, phi_min, phi_max = surface2d.outer_contour.bounding_rectangle.bounds()

        self.theta_min = theta_min
        self.theta_max = theta_max
        self.phi_min = phi_min
        self.phi_max = phi_max

        # contours3d = [self.toroidalsurface3d.contour2d_to_3d(c)\
        #               for c in [outer_contour2d]+inners_contours2d]

        Face3D.__init__(self, surface3d=surface3d, surface2d=surface2d, name=name)
        self._bbox = None

    def copy(self, deep=True, memo=None):
        """Returns a copy of the ToroidalFace3D."""
        return ToroidalFace3D(self.surface3d.copy(deep, memo), self.surface2d.copy(), self.name)

    @staticmethod
    def points_resolution(line, pos, resolution):  # With a resolution wished
        points = [line.points[0]]
        limit = line.points[1].vector[pos]
        start = line.points[0].vector[pos]
        vec = [0, 0]
        vec[pos] = start
        echelon = [line.points[0].vector[0] - vec[0], line.points[0].vector[1] - vec[1]]
        flag = start + resolution
        while flag < limit:
            echelon[pos] = flag
            flag += resolution
            points.append(volmdlr.Point2D(echelon))
        points.append(line.points[1])
        return points

    @property
    def bounding_box(self):
        """
        Returns the face bounding box.
        """
        if not self._bbox:
            self._bbox = self.get_bounding_box()
        return self._bbox

    @bounding_box.setter
    def bounding_box(self, new_bounding_box):
        self._bbox = new_bounding_box

    def triangulation_lines(self, angle_resolution=5):
        """
        Specifies the number of subdivision when using triangulation by lines. (Old triangulation).
        """
        theta_min, theta_max, phi_min, phi_max = self.surface2d.bounding_rectangle().bounds()

        delta_theta = theta_max - theta_min
        nlines_x = int(delta_theta * angle_resolution)
        lines_x = []
        for i in range(nlines_x):
            theta = theta_min + (i + 1) / (nlines_x + 1) * delta_theta
            lines_x.append(volmdlr_curves.Line2D(volmdlr.Point2D(theta, phi_min), volmdlr.Point2D(theta, phi_max)))
        delta_phi = phi_max - phi_min
        nlines_y = int(delta_phi * angle_resolution)
        lines_y = []
        for i in range(nlines_y):
            phi = phi_min + (i + 1) / (nlines_y + 1) * delta_phi
            lines_y.append(volmdlr_curves.Line2D(volmdlr.Point2D(theta_min, phi), volmdlr.Point2D(theta_max, phi)))
        return lines_x, lines_y

    def grid_size(self):
        """
        Specifies an adapted size of the discretization grid used in face triangulation.
        """
        theta_angle_resolution = 5
        phi_angle_resolution = 2.3
        theta_min, theta_max, phi_min, phi_max = self.surface2d.bounding_rectangle().bounds()

        delta_theta = theta_max - theta_min
        number_points_x = max(theta_angle_resolution, int(delta_theta * theta_angle_resolution))

        delta_phi = phi_max - phi_min
        number_points_y = max(math.ceil(phi_angle_resolution), int(delta_phi * phi_angle_resolution))

        return number_points_x, number_points_y

    @classmethod
    def from_surface_rectangular_cut(
        cls,
        toroidal_surface3d,
        theta1: float = 0.0,
        theta2: float = volmdlr.TWO_PI,
        phi1: float = 0.0,
        phi2: float = volmdlr.TWO_PI,
        name: str = "",
    ):
        """
        Cut a rectangular piece of the ToroidalSurface3D object and return a ToroidalFace3D object.

        :param toroidal_surface3d: surface 3d,
        :param theta1: Start angle of the cut in theta direction.
        :param theta2: End angle of the cut in theta direction.
        :param phi1: Start angle of the cut in phi direction.
        :param phi2: End angle of the cut in phi direction.
        :param name: (optional) Name of the returned ToroidalFace3D object. Defaults to "".
        :return: A ToroidalFace3D object created by cutting the ToroidalSurface3D object.
        :rtype: ToroidalFace3D
        """
        if phi1 == phi2:
            phi2 += volmdlr.TWO_PI
        elif phi2 < phi1:
            phi2 += volmdlr.TWO_PI
        if theta1 == theta2:
            theta2 += volmdlr.TWO_PI
        elif theta2 < theta1:
            theta2 += volmdlr.TWO_PI

        point1 = volmdlr.Point2D(theta1, phi1)
        point2 = volmdlr.Point2D(theta2, phi1)
        point3 = volmdlr.Point2D(theta2, phi2)
        point4 = volmdlr.Point2D(theta1, phi2)
        outer_contour = volmdlr.wires.ClosedPolygon2D([point1, point2, point3, point4])
        return cls(toroidal_surface3d, surfaces.Surface2D(outer_contour, []), name)

    def neutral_fiber(self):
        """
        Returns the faces' neutral fiber.
        """
        theta_min, theta_max, _, _ = self.surface2d.outer_contour.bounding_rectangle.bounds()
        circle = volmdlr_curves.Circle3D(self.surface3d.frame, self.surface3d.tore_radius)
        point1, point2 = [
            circle.center
            + circle.radius * math.cos(theta) * circle.frame.u
            + circle.radius * math.sin(theta) * circle.frame.v
            for theta in [theta_min, theta_max]
        ]
        return volmdlr.wires.Wire3D([circle.trim(point1, point2)])

    def planeface_intersections(self, planeface: PlaneFace3D):
        """
        Gets intersections between a Toroidal Face 3D and a Plane Face 3D.

        :param planeface: other plane face.
        :return: intersections.
        """
        planeface_intersections = planeface.toroidalface_intersections(self)
        return planeface_intersections


class ConicalFace3D(PeriodicalFaceMixin, Face3D):
    """
    Defines a ConicalFace3D class.

    :param surface3d: a conical surface 3d.
    :type surface3d: ConicalSurface3D.
    :param surface2d: a 2d surface to define the conical face.
    :type surface2d: Surface2D.


    """

    def __init__(self, surface3d: surfaces.ConicalSurface3D, surface2d: surfaces.Surface2D, name: str = ""):
        Face3D.__init__(self, surface3d=surface3d, surface2d=surface2d, name=name)
        self._bbox = None

    @property
    def bounding_box(self):
        """
        Surface bounding box.
        """
        if not self._bbox:
            self._bbox = self.get_bounding_box()
        return self._bbox

    @bounding_box.setter
    def bounding_box(self, new_bouding_box):
        self._bbox = new_bouding_box

    def triangulation_lines(self, angle_resolution=5):
        """
        Specifies the number of subdivision when using triangulation by lines. (Old triangulation).
        """
        theta_min, theta_max, zmin, zmax = self.surface2d.bounding_rectangle().bounds()
        delta_theta = theta_max - theta_min
        nlines = int(delta_theta * angle_resolution)
        lines_x = []
        for i in range(nlines):
            theta = theta_min + (i + 1) / (nlines + 1) * delta_theta
            lines_x.append(volmdlr_curves.Line2D(volmdlr.Point2D(theta, zmin), volmdlr.Point2D(theta, zmax)))

        if zmin < 1e-9:
            delta_z = zmax - zmin
            lines_y = [
                volmdlr_curves.Line2D(
                    volmdlr.Point2D(theta_min, zmin + 0.1 * delta_z), volmdlr.Point2D(theta_max, zmin + 0.1 * delta_z)
                )
            ]
        else:
            lines_y = []
        return lines_x, lines_y

    def grid_size(self):
        """
        Specifies an adapted size of the discretization grid used in face triangulation.
        """
        angle_resolution = 5
        theta_min, theta_max, _, _ = self.surface2d.bounding_rectangle().bounds()
        delta_theta = theta_max - theta_min
        number_points_x = math.ceil(delta_theta * angle_resolution)

        number_points_y = 0

        return number_points_x, number_points_y

    @classmethod
    def from_surface_rectangular_cut(
        cls, conical_surface3d, theta1: float, theta2: float, z1: float, z2: float, name: str = ""
    ):
        """
        Cut a rectangular piece of the ConicalSurface3D object and return a ConicalFace3D object.

        """
        if theta1 < 0:
            theta1, theta2 = theta1 + 2 * math.pi, theta2 + 2 * math.pi
        if theta1 == theta2:
            theta2 += volmdlr.TWO_PI

        point1 = volmdlr.Point2D(theta1, z1)
        point2 = volmdlr.Point2D(theta2, z1)
        point3 = volmdlr.Point2D(theta2, z2)
        point4 = volmdlr.Point2D(theta1, z2)
        outer_contour = volmdlr.wires.ClosedPolygon2D([point1, point2, point3, point4])
        return cls(conical_surface3d, surfaces.Surface2D(outer_contour, []), name)

    @classmethod
    def from_base_and_vertex(
        cls, conical_surface3d, contour: volmdlr.wires.Contour3D, vertex: volmdlr.Point3D, name: str = ""
    ):
        """
        Returns the conical face defined by the contour of the base and the cone vertex.

        :param conical_surface3d: surface 3d.
        :param contour: Cone, contour base.
        :type contour: volmdlr.wires.Contour3D
        :type vertex: volmdlr.Point3D
        :param name: the name to inject in the new face
        :return: Conical face.
        :rtype: ConicalFace3D
        """
        contour2d = conical_surface3d.contour3d_to_2d(contour)
        start_contour2d = contour2d.primitives[0].start
        end_contour2d = contour2d.primitives[-1].end
        linesegment2d_1 = vme.LineSegment2D(end_contour2d, volmdlr.Point2D(end_contour2d.x, 0))
        linesegment2d_2 = vme.LineSegment2D(volmdlr.Point2D(end_contour2d.x, 0), volmdlr.Point2D(start_contour2d.x, 0))
        linesegment2d_3 = vme.LineSegment2D(volmdlr.Point2D(start_contour2d.x, 0), start_contour2d)

        primitives2d = contour2d.primitives + [linesegment2d_1, linesegment2d_2, linesegment2d_3]
        outer_contour2d = volmdlr.wires.Contour2D(primitives2d)

        surface2d = surfaces.Surface2D(outer_contour=outer_contour2d, inner_contours=[])
        return cls(conical_surface3d, surface2d=surface2d, name=name)

    def neutral_fiber(self):
        """
        Returns the faces' neutral fiber.
        """
        _, _, zmin, zmax = self.surface2d.outer_contour.bounding_rectangle.bounds()

        point1 = self.surface3d.frame.origin + self.surface3d.frame.w * zmin
        point2 = self.surface3d.frame.origin + self.surface3d.frame.w * zmax
        return volmdlr.wires.Wire3D([vme.LineSegment3D(point1, point2)])

    def circle_inside(self, circle: volmdlr_curves.Circle3D):
        """
        Verifies if a circle 3D lies completely on the Conical face.

        :param circle: Circle to be verified.
        :return: True if circle inside face. False otherwise.
        """
        if not math.isclose(abs(circle.frame.w.dot(self.surface3d.frame.w)), 1.0, abs_tol=1e-6):
            return False
        points = circle.discretization_points(number_points=10)
        for point in points:
            if not self.point_belongs(point):
                return False
        return True


class SphericalFace3D(PeriodicalFaceMixin, Face3D):
    """
    Defines a SpehericalFace3D class.

    :param surface3d: a spherical surface 3d.
    :type surface3d: SphericalSurface3D.
    :param surface2d: a 2d surface to define the spherical face.
    :type surface2d: Surface2D.


    """

    min_x_density = 5
    min_y_density = 5

    def __init__(self, surface3d: surfaces.SphericalSurface3D, surface2d: surfaces.Surface2D, name: str = ""):
        Face3D.__init__(self, surface3d=surface3d, surface2d=surface2d, name=name)
        self._bbox = None

    @property
    def bounding_box(self):
        if not self._bbox:
            self._bbox = self.get_bounding_box()
        return self._bbox

    @bounding_box.setter
    def bounding_box(self, new_bouding_box):
        self._bbox = new_bouding_box

    def triangulation_lines(self, angle_resolution=7):
        """
        Specifies the number of subdivision when using triangulation by lines. (Old triangulation).
        """
        theta_min, theta_max, phi_min, phi_max = self.surface2d.bounding_rectangle().bounds()

        delta_theta = theta_max - theta_min
        nlines_x = int(delta_theta * angle_resolution)
        lines_x = []
        for i in range(nlines_x):
            theta = theta_min + (i + 1) / (nlines_x + 1) * delta_theta
            lines_x.append(volmdlr_curves.Line2D(volmdlr.Point2D(theta, phi_min), volmdlr.Point2D(theta, phi_max)))
        delta_phi = phi_max - phi_min
        nlines_y = int(delta_phi * angle_resolution)
        lines_y = []
        for i in range(nlines_y):
            phi = phi_min + (i + 1) / (nlines_y + 1) * delta_phi
            lines_y.append(volmdlr_curves.Line2D(volmdlr.Point2D(theta_min, phi), volmdlr.Point2D(theta_max, phi)))
        return lines_x, lines_y

    def grid_size(self):
        """
        Specifies an adapted size of the discretization grid used in face triangulation.
        """
        angle_resolution = 11
        theta_min, theta_max, phi_min, phi_max = self.surface2d.bounding_rectangle().bounds()

        delta_theta = theta_max - theta_min
        number_points_x = int(delta_theta * angle_resolution)

        delta_phi = phi_max - phi_min
        number_points_y = int(delta_phi * angle_resolution)

        return number_points_x, number_points_y

    def grid_points(self, grid_size, polygon_data=None):
        """
        Parametric tesselation points.
        """
        if polygon_data:
            outer_polygon, inner_polygons = polygon_data
        else:
            outer_polygon, inner_polygons = self.get_face_polygons()
        u, v, u_size, _ = self._get_grid_axis(outer_polygon, grid_size)
        if not u or not v:
            return []
        if inner_polygons:
            points = []
            points_indexes_map = {}
            for j, v_j in enumerate(v):
                for i in range(u_size):
                    if (j % 2 == 0 and i % 2 == 0) or (j % 2 != 0 and i % 2 != 0):
                        points.append((u[i], v_j))
                        points_indexes_map[(i, j)] = len(points) - 1
            points = np.array(points, dtype=np.float64)
            points = update_face_grid_points_with_inner_polygons(inner_polygons, [points, u, v, points_indexes_map])
        else:
            points = np.array([(u[i], v_j) for j, v_j in enumerate(v) for i in range(u_size) if
                                   (j % 2 == 0 and i % 2 == 0) or (j % 2 != 0 and i % 2 != 0)],
                                   dtype=np.float64)

        points = self._update_grid_points_with_outer_polygon(outer_polygon, points)

        return points

    @staticmethod
    def _get_grid_axis(outer_polygon, grid_size):
        """Helper function to grid_points."""
        theta_min, theta_max, phi_min, phi_max = outer_polygon.bounding_rectangle.bounds()
        theta_resolution, phi_resolution = grid_size
        step_u = 0.5 * math.radians(theta_resolution)
        step_v = math.radians(phi_resolution)
        u_size = math.ceil((theta_max - theta_min) / step_u)
        v_size = math.ceil((phi_max - phi_min) / step_v)
        v_start = phi_min + step_v
        u = [theta_min + step_u * i for i in range(u_size)]
        v = [v_start + j * step_v for j in range(v_size - 1)]
        return u, v, u_size, v_size

    @classmethod
    def from_surface_rectangular_cut(
        cls,
        spherical_surface,
        theta1: float = 0.0,
        theta2: float = volmdlr.TWO_PI,
        phi1: float = -0.5 * math.pi,
        phi2: float = 0.5 * math.pi,
        name="",
    ):
        """
        Cut a rectangular piece of the SphericalSurface3D object and return a SphericalFace3D object.

        """
        if phi1 == phi2:
            phi2 += volmdlr.TWO_PI
        elif phi2 < phi1:
            phi2 += volmdlr.TWO_PI
        if theta1 == theta2:
            theta2 += volmdlr.TWO_PI
        elif theta2 < theta1:
            theta2 += volmdlr.TWO_PI

        point1 = volmdlr.Point2D(theta1, phi1)
        point2 = volmdlr.Point2D(theta2, phi1)
        point3 = volmdlr.Point2D(theta2, phi2)
        point4 = volmdlr.Point2D(theta1, phi2)
        outer_contour = volmdlr.wires.ClosedPolygon2D([point1, point2, point3, point4])
        return cls(spherical_surface, surfaces.Surface2D(outer_contour, []), name=name)

    @classmethod
    def from_contours3d_and_rectangular_cut(
        cls, surface3d, contours: List[volmdlr.wires.Contour3D], point: volmdlr.Point3D, name: str = ""
    ):
        """
        Face defined by contours and a point indicating the portion of the parametric domain that should be considered.

        :param surface3d: surface 3d.
        :param contours: Cone, contour base.
        :type contours: List[volmdlr.wires.Contour3D]
        :type point: volmdlr.Point3D
        :param name: the name to inject in the new face
        :return: Spherical face.
        :rtype: SphericalFace3D
        """
        inner_contours = []
        point1 = volmdlr.Point2D(-math.pi, -0.5 * math.pi)
        point2 = volmdlr.Point2D(math.pi, -0.5 * math.pi)
        point3 = volmdlr.Point2D(math.pi, 0.5 * math.pi)
        point4 = volmdlr.Point2D(-math.pi, 0.5 * math.pi)
        surface_rectangular_cut = volmdlr.wires.Contour2D.from_points([point1, point2, point3, point4])
        contours2d = [surface3d.contour3d_to_2d(contour) for contour in contours]
        point2d = surface3d.point3d_to_2d(point)
        for contour in contours2d:
            if not contour.point_belongs(point2d):
                inner_contours.append(contour)

        surface2d = surfaces.Surface2D(outer_contour=surface_rectangular_cut, inner_contours=inner_contours)
        return cls(surface3d, surface2d=surface2d, name=name)


class RuledFace3D(Face3D):
    """
    A 3D face with a ruled surface.

    This class represents a 3D face with a ruled surface, which is a surface
    formed by straight lines connecting two input curves. It is a subclass of
    the `Face3D` class and inherits all of its attributes and methods.

    :param surface3d: The 3D ruled surface of the face.
    :type surface3d: `RuledSurface3D`
    :param surface2d: The 2D projection of the face onto the parametric domain (u, v).
    :type surface2d: `Surface2D`
    :param name: The name of the face.
    :type name: str
    :param color: The color of the face.
    :type color: tuple
    """

    min_x_density = 50
    min_y_density = 1

    def __init__(self, surface3d: surfaces.RuledSurface3D, surface2d: surfaces.Surface2D, name: str = ""):
        Face3D.__init__(self, surface3d=surface3d, surface2d=surface2d, name=name)
        self._bbox = None

    @property
    def bounding_box(self):
        """
        Returns the bounding box of the surface.
        """
        if not self._bbox:
            self._bbox = self.get_bounding_box()
        return self._bbox

    @bounding_box.setter
    def bounding_box(self, new_bouding_box):
        self._bbox = new_bouding_box

    def get_bounding_box(self):
        """
        General method to get the bounding box.

        To be enhanced by restricting wires to cut
        """
        points = [self.surface3d.point2d_to_3d(volmdlr.Point2D(i / 30, 0.0)) for i in range(31)]
        points.extend([self.surface3d.point2d_to_3d(volmdlr.Point2D(i / 30, 1.0)) for i in range(31)])

        return volmdlr.core.BoundingBox.from_points(points)

    def triangulation_lines(self, angle_resolution=10):
        """
        Specifies the number of subdivision when using triangulation by lines. (Old triangulation).
        """
        xmin, xmax, ymin, ymax = self.surface2d.bounding_rectangle().bounds()
        delta_x = xmax - xmin
        nlines = int(delta_x * angle_resolution)
        lines = []
        for i in range(nlines):
            x = xmin + (i + 1) / (nlines + 1) * delta_x
            lines.append(volmdlr_curves.Line2D(volmdlr.Point2D(x, ymin), volmdlr.Point2D(x, ymax)))
        return lines, []

    def grid_size(self):
        """
        Specifies an adapted size of the discretization grid used in face triangulation.
        """
        angle_resolution = 10
        xmin, xmax, _, _ = self.surface2d.bounding_rectangle().bounds()
        delta_x = xmax - xmin
        number_points_x = int(delta_x * angle_resolution)

        number_points_y = 0

        return number_points_x, number_points_y

    @classmethod
    def from_surface_rectangular_cut(
        cls, ruled_surface3d, x1: float = 0.0, x2: float = 1.0, y1: float = 0.0, y2: float = 1.0, name: str = ""
    ):
        """
        Cut a rectangular piece of the RuledSurface3D object and return a RuledFace3D object.

        """
        point1 = volmdlr.Point2D(x1, y1)
        point2 = volmdlr.Point2D(x2, y1)
        point3 = volmdlr.Point2D(x2, y2)
        point4 = volmdlr.Point2D(x1, y2)
        outer_contour = volmdlr.wires.ClosedPolygon2D([point1, point2, point3, point4])
        surface2d = surfaces.Surface2D(outer_contour, [])
        return cls(ruled_surface3d, surface2d, name)


class ExtrusionFace3D(Face3D):
    """
    A 3D face with a ruled surface.

    This class represents a 3D face with a ruled surface, which is a surface
    formed by straight lines connecting two input curves. It is a subclass of
    the `Face3D` class and inherits all of its attributes and methods.


    :param surface3d: The 3D ruled surface of the face.
    :type surface3d: `RuledSurface3D`
    :param surface2d: The 2D projection of the face onto the parametric domain (u, v).
    :type surface2d: `Surface2D`
    :param name: The name of the face.
    :type name: str
    """

    min_x_density = 50
    min_y_density = 1

    def __init__(self, surface3d: surfaces.ExtrusionSurface3D, surface2d: surfaces.Surface2D, name: str = ""):
        Face3D.__init__(self, surface3d=surface3d, surface2d=surface2d, name=name)
        self._bbox = None

    @property
    def bounding_box(self):
        """
        Gets the extrusion face bounding box.

        """
        if not self._bbox:
            self._bbox = self.get_bounding_box()
        return self._bbox

    @bounding_box.setter
    def bounding_box(self, new_bouding_box):
        self._bbox = new_bouding_box

    def grid_size(self):
        """
        Specifies an adapted size of the discretization grid used in face triangulation.
        """
        angle_resolution = 11
        xmin, xmax, _, _ = self.surface2d.bounding_rectangle().bounds()
        delta_x = xmax - xmin
        number_points_x = max(36, int(delta_x * angle_resolution))

        number_points_y = 2

        return number_points_x, number_points_y

    @classmethod
    def from_surface_rectangular_cut(
        cls,
        extrusion_surface3d: surfaces.ExtrusionSurface3D,
        x1: float = 0.0,
        x2: float = 0.0,
        y1: float = 0.0,
        y2: float = 1.0,
        name: str = "",
    ):
        """
        Cut a rectangular piece of the ExtrusionSurface3D object and return a ExtrusionFace3D object.

        """
        if not x2:
            x2 = extrusion_surface3d.edge.length()
        p1 = volmdlr.Point2D(x1, y1)
        p2 = volmdlr.Point2D(x2, y1)
        p3 = volmdlr.Point2D(x2, y2)
        p4 = volmdlr.Point2D(x1, y2)
        outer_contour = volmdlr.wires.ClosedPolygon2D([p1, p2, p3, p4])
        surface2d = surfaces.Surface2D(outer_contour, [])
        return cls(extrusion_surface3d, surface2d, name)


class RevolutionFace3D(Face3D):
    """
    A 3D face with a ruled surface.

    This class represents a 3D face with a ruled surface, which is a surface
    formed by straight lines connecting two input curves. It is a subclass of
    the `Face3D` class and inherits all of its attributes and methods.


    :param surface3d: The 3D ruled surface of the face.
    :type surface3d: `RuledSurface3D`
    :param surface2d: The 2D projection of the face onto the parametric domain (u, v).
    :type surface2d: `Surface2D`
    :param name: The name of the face.
    :type name: str
    """

    min_x_density = 50
    min_y_density = 1

    def __init__(self, surface3d: surfaces.RevolutionSurface3D, surface2d: surfaces.Surface2D, name: str = ""):
        Face3D.__init__(self, surface3d=surface3d, surface2d=surface2d, name=name)
        self._bbox = None

    @property
    def bounding_box(self):
        if not self._bbox:
            self._bbox = self.get_bounding_box()
        return self._bbox

    @bounding_box.setter
    def bounding_box(self, new_bouding_box):
        self._bbox = new_bouding_box

    def grid_size(self):
        """
        Specifies an adapted size of the discretization grid used in face triangulation.
        """
        angle_resolution = 10
        xmin, xmax, _, _ = self.surface2d.bounding_rectangle().bounds()
        delta_x = xmax - xmin
        number_points_x = int(delta_x * angle_resolution)

        number_points_y = number_points_x

        return number_points_x, number_points_y

    @classmethod
    def from_surface_rectangular_cut(
        cls, revolution_surface3d, x1: float, x2: float, y1: float, y2: float, name: str = ""
    ):
        """
        Cut a rectangular piece of the RevolutionSurface3D object and return a RevolutionFace3D object.

        """
        point1 = volmdlr.Point2D(x1, y1)
        point2 = volmdlr.Point2D(x2, y1)
        point3 = volmdlr.Point2D(x2, y2)
        point4 = volmdlr.Point2D(x1, y2)
        outer_contour = volmdlr.wires.ClosedPolygon2D([point1, point2, point3, point4])
        surface2d = surfaces.Surface2D(outer_contour, [])
        return cls(revolution_surface3d, surface2d, name)


class BSplineFace3D(Face3D):
    """
    A 3D face with a B-spline surface.

    This class represents a 3D face with a B-spline surface, which is a smooth
    surface defined by a set of control points and knots. It is a subclass of
    the `Face3D` class and inherits all of its attributes and methods.

    :param surface3d: The 3D B-spline surface of the face.
    :type surface3d: `BSplineSurface3D`
    :param surface2d: The 2D projection of the face onto the parametric domain (u, v).
    :type surface2d: `Surface2D`
    :param name: The name of the face.
    :type name: str
    """

    def __init__(self, surface3d: surfaces.BSplineSurface3D, surface2d: surfaces.Surface2D, name: str = ""):
        Face3D.__init__(self, surface3d=surface3d, surface2d=surface2d, name=name)
        self._bbox = None

    @property
    def bounding_box(self):
        if not self._bbox:
            self._bbox = self.get_bounding_box()
        return self._bbox

    @bounding_box.setter
    def bounding_box(self, new_bounding_box):
        self._bbox = new_bounding_box

    def get_bounding_box(self):
        """Creates a bounding box from the face mesh."""
        try:
            number_points_x, number_points_y = self.grid_size()
            if number_points_x >= number_points_y:
                number_points_x, number_points_y = 5, 3
            else:
                number_points_x, number_points_y = 3, 5
            points_grid = self.grid_points([number_points_x, number_points_y])
            points3d = [self.surface3d.point2d_to_3d(point) for point in points_grid]
        except ZeroDivisionError:
            points3d = []

        if not points3d:
            return self.outer_contour3d.bounding_box

        return volmdlr.core.BoundingBox.from_bounding_boxes(
            [volmdlr.core.BoundingBox.from_points(points3d), self.outer_contour3d.bounding_box]
        ).scale(1.001)

    def triangulation_lines(self, resolution=25):
        """
        Specifies the number of subdivision when using triangulation by lines. (Old triangulation).
        """
        u_min, u_max, v_min, v_max = self.surface2d.bounding_rectangle().bounds()

        delta_u = u_max - u_min
        nlines_x = int(delta_u * resolution)
        lines_x = []
        for i in range(nlines_x):
            u = u_min + (i + 1) / (nlines_x + 1) * delta_u
            lines_x.append(volmdlr_curves.Line2D(volmdlr.Point2D(u, v_min), volmdlr.Point2D(u, v_max)))
        delta_v = v_max - v_min
        nlines_y = int(delta_v * resolution)
        lines_y = []
        for i in range(nlines_y):
            v = v_min + (i + 1) / (nlines_y + 1) * delta_v
            lines_y.append(volmdlr_curves.Line2D(volmdlr.Point2D(v_min, v), volmdlr.Point2D(v_max, v)))
        return lines_x, lines_y

    def grid_size(self):
        """
        Specifies an adapted size of the discretization grid used in face triangulation.
        """
        u_min, u_max, v_min, v_max = self.surface2d.bounding_rectangle().bounds()
        delta_u = u_max - u_min
        resolution_u = self.surface3d.nb_u
        resolution_v = self.surface3d.nb_v
        if self.surface2d.inner_contours:
            resolution_u = max(15, resolution_u)
            resolution_v = max(15, resolution_v)
        delta_v = v_max - v_min
        number_points_x = int(delta_u * resolution_u)
        number_points_y = int(delta_v * resolution_v)

        return number_points_x, number_points_y

    def pair_with(self, other_bspline_face3d):
        """
        Finds out how the uv parametric frames are located.

        It does it by comparing to each other and also how grid 3d can be defined respected to these directions.

        :param other_bspline_face3d: BSplineFace3D
        :type other_bspline_face3d: :class:`volmdlr.faces.BSplineFace3D`
        :return: corresponding_direction, grid2d_direction
        :rtype: Tuple[?, ?]
        """

        adjacent_direction1, diff1, adjacent_direction2, diff2 = self.adjacent_direction(other_bspline_face3d)
        corresponding_directions = []
        if (diff1 > 0 and diff2 > 0) or (diff1 < 0 and diff2 < 0):
            corresponding_directions.append(("+" + adjacent_direction1, "+" + adjacent_direction2))
        else:
            corresponding_directions.append(("+" + adjacent_direction1, "-" + adjacent_direction2))

        if adjacent_direction1 == "u" and adjacent_direction2 == "u":
            corresponding_directions, grid2d_direction = self.adjacent_direction_uu(
                other_bspline_face3d, corresponding_directions
            )
        elif adjacent_direction1 == "v" and adjacent_direction2 == "v":
            corresponding_directions, grid2d_direction = self.adjacent_direction_vv(
                other_bspline_face3d, corresponding_directions
            )
        elif adjacent_direction1 == "u" and adjacent_direction2 == "v":
            corresponding_directions, grid2d_direction = self.adjacent_direction_uv(
                other_bspline_face3d, corresponding_directions
            )
        elif adjacent_direction1 == "v" and adjacent_direction2 == "u":
            corresponding_directions, grid2d_direction = self.adjacent_direction_vu(
                other_bspline_face3d, corresponding_directions
            )

        return corresponding_directions, grid2d_direction

    def adjacent_direction_uu(self, other_bspline_face3d, corresponding_directions):
        """Returns the side of the faces that are adjacent."""
        extremities = self.extremities(other_bspline_face3d)
        start1, start2 = extremities[0], extremities[2]
        borders_points = [volmdlr.Point2D(0, 0), volmdlr.Point2D(1, 0), volmdlr.Point2D(1, 1), volmdlr.Point2D(0, 1)]

        # TODO: compute nearest_point in 'bounding_box points' instead of borders_points
        nearest_start1 = start1.nearest_point(borders_points)
        # nearest_end1 = end1.nearest_point(borders_points)
        nearest_start2 = start2.nearest_point(borders_points)
        # nearest_end2 = end2.nearest_point(borders_points)

        v1 = nearest_start1[1]
        v2 = nearest_start2[1]

        if v1 == 0 and v2 == 0:
            if corresponding_directions == [("+u", "-u")]:
                grid2d_direction = [["-x", "-y"], ["+x", "+y"]]
            else:
                grid2d_direction = [["+x", "-y"], ["+x", "+y"]]
            corresponding_directions.append(("+v", "-v"))

        elif v1 == 1 and v2 == 1:
            if corresponding_directions == [("+u", "-u")]:
                grid2d_direction = [["+x", "+y"], ["-x", "-y"]]
            else:
                grid2d_direction = [["+x", "+y"], ["+x", "-y"]]
            corresponding_directions.append(("+v", "-v"))

        elif v1 == 1 and v2 == 0:
            corresponding_directions.append(("+v", "+v"))
            grid2d_direction = [["+x", "+y"], ["+x", "+y"]]

        elif v1 == 0 and v2 == 1:
            corresponding_directions.append(("+v", "+v"))
            grid2d_direction = [["+x", "-y"], ["+x", "-y"]]

        return corresponding_directions, grid2d_direction

    def adjacent_direction_vv(self, other_bspline_face3d, corresponding_directions):
        """Returns the side of the faces that are adjacent."""
        extremities = self.extremities(other_bspline_face3d)
        start1, start2 = extremities[0], extremities[2]
        borders_points = [volmdlr.Point2D(0, 0), volmdlr.Point2D(1, 0), volmdlr.Point2D(1, 1), volmdlr.Point2D(0, 1)]

        # TODO: compute nearest_point in 'bounding_box points' instead of borders_points
        nearest_start1 = start1.nearest_point(borders_points)
        # nearest_end1 = end1.nearest_point(borders_points)
        nearest_start2 = start2.nearest_point(borders_points)
        # nearest_end2 = end2.nearest_point(borders_points)

        u1 = nearest_start1[0]
        u2 = nearest_start2[0]

        if u1 == 0 and u2 == 0:
            corresponding_directions.append(("+u", "-v"))
            grid2d_direction = [["-y", "-x"], ["-y", "+x"]]

        elif u1 == 1 and u2 == 1:
            if corresponding_directions == [("+v", "-v")]:
                grid2d_direction = [["+y", "+x"], ["-y", "-x"]]
            else:
                grid2d_direction = [["+y", "+x"], ["+y", "-x"]]
            corresponding_directions.append(("+u", "-u"))

        elif u1 == 0 and u2 == 1:
            corresponding_directions.append(("+u", "+u"))
            grid2d_direction = [["+y", "-x"], ["+y", "-x"]]

        elif u1 == 1 and u2 == 0:
            corresponding_directions.append(("+u", "+u"))
            grid2d_direction = [["+y", "+x"], ["+y", "+x"]]

        return corresponding_directions, grid2d_direction

    def adjacent_direction_uv(self, other_bspline_face3d, corresponding_directions):
        """
        Returns the sides that are adjacents to other BSpline face.
        """
        extremities = self.extremities(other_bspline_face3d)
        start1, start2 = extremities[0], extremities[2]
        borders_points = [volmdlr.Point2D(0, 0), volmdlr.Point2D(1, 0), volmdlr.Point2D(1, 1), volmdlr.Point2D(0, 1)]

        # TODO: compute nearest_point in 'bounding_box points' instead of borders_points
        nearest_start1 = start1.nearest_point(borders_points)
        # nearest_end1 = end1.nearest_point(borders_points)
        nearest_start2 = start2.nearest_point(borders_points)
        # nearest_end2 = end2.nearest_point(borders_points)

        v1 = nearest_start1[1]
        u2 = nearest_start2[0]

        if v1 == 1 and u2 == 0:
            corresponding_directions.append(("+v", "+u"))
            grid2d_direction = [["+x", "+y"], ["+y", "+x"]]

        elif v1 == 0 and u2 == 1:
            corresponding_directions.append(("+v", "+u"))
            grid2d_direction = [["-x", "-y"], ["-y", "-x"]]

        elif v1 == 1 and u2 == 1:
            corresponding_directions.append(("+v", "-u"))
            grid2d_direction = [["+x", "+y"], ["-y", "-x"]]

        elif v1 == 0 and u2 == 0:
            corresponding_directions.append(("+v", "-u"))
            grid2d_direction = [["-x", "-y"], ["-y", "+x"]]

        return corresponding_directions, grid2d_direction

    def adjacent_direction_vu(self, other_bspline_face3d, corresponding_directions):

        extremities = self.extremities(other_bspline_face3d)
        start1, start2 = extremities[0], extremities[2]
        borders_points = [volmdlr.Point2D(0, 0), volmdlr.Point2D(1, 0), volmdlr.Point2D(1, 1), volmdlr.Point2D(0, 1)]

        # TODO: compute nearest_point in 'bounding_box points' instead of borders_points
        nearest_start1 = start1.nearest_point(borders_points)
        # nearest_end1 = end1.nearest_point(borders_points)
        nearest_start2 = start2.nearest_point(borders_points)
        # nearest_end2 = end2.nearest_point(borders_points)

        u1 = nearest_start1[0]
        v2 = nearest_start2[1]

        if u1 == 1 and v2 == 0:
            corresponding_directions.append(("+u", "+v"))
            grid2d_direction = [["+y", "+x"], ["+x", "+y"]]

        elif u1 == 0 and v2 == 1:
            corresponding_directions.append(("+u", "+v"))
            grid2d_direction = [["-y", "-x"], ["+x", "-y"]]

        elif u1 == 0 and v2 == 0:
            corresponding_directions.append(("+u", "-v"))
            grid2d_direction = [["+y", "-x"], ["+x", "+y"]]

        elif u1 == 1 and v2 == 1:
            if corresponding_directions == [("+v", "-u")]:
                grid2d_direction = [["+y", "+x"], ["-x", "-y"]]
            else:
                grid2d_direction = [["+y", "+x"], ["+x", "-y"]]
            corresponding_directions.append(("+u", "-v"))

        return corresponding_directions, grid2d_direction

    def extremities(self, other_bspline_face3d):
        """
        Find points extremities for nearest edges of two faces.
        """
        contour1 = self.outer_contour3d
        contour2 = other_bspline_face3d.outer_contour3d

        contour1_2d = self.surface2d.outer_contour
        contour2_2d = other_bspline_face3d.surface2d.outer_contour

        points1 = [prim.start for prim in contour1.primitives]
        points2 = [prim.start for prim in contour2.primitives]

        dis, ind = [], []
        for point_ in points1:
            point = point_.nearest_point(points2)
            ind.append(points2.index(point))
            dis.append(point_.point_distance(point))

        dis_sorted = sorted(dis)

        shared = []
        for k, point1 in enumerate(contour1.primitives):
            if dis_sorted[0] == dis_sorted[1]:
                indices = np.where(np.array(dis) == dis_sorted[0])[0]
                index1 = indices[0]
                index2 = indices[1]
            else:
                index1 = dis.index(dis_sorted[0])
                index2 = dis.index(dis_sorted[1])
            if (point1.start.is_close(points1[index1]) and point1.end.is_close(points1[index2])) or (
                point1.end.is_close(points1[index1]) and point1.start.is_close(points1[index2])
            ):
                shared.append(point1)
                i = k

        for k, prim2 in enumerate(contour2.primitives):
            if (prim2.start.is_close(points2[ind[index1]]) and prim2.end.is_close(points2[ind[index2]])) or (
                prim2.end.is_close(points2[ind[index1]]) and prim2.start.is_close(points2[ind[index2]])
            ):
                shared.append(prim2)
                j = k

        points = [contour2.primitives[j].start, contour2.primitives[j].end]

        if points.index(contour1.primitives[i].start.nearest_point(points)) == 1:
            start1 = contour1_2d.primitives[i].start
            end1 = contour1_2d.primitives[i].end

            start2 = contour2_2d.primitives[j].end
            end2 = contour2_2d.primitives[j].start

        else:
            start1 = contour1_2d.primitives[i].start
            end1 = contour1_2d.primitives[i].end

            start2 = contour2_2d.primitives[j].start
            end2 = contour2_2d.primitives[j].end

        return start1, end1, start2, end2

    def adjacent_direction(self, other_bspline_face3d):
        """
        Find directions (u or v) between two faces, in the nearest edges between them.
        """

        start1, end1, start2, end2 = self.extremities(other_bspline_face3d)

        du1 = abs((end1 - start1)[0])
        dv1 = abs((end1 - start1)[1])

        if du1 < dv1:
            adjacent_direction1 = "v"
            diff1 = (end1 - start1)[1]
        else:
            adjacent_direction1 = "u"
            diff1 = (end1 - start1)[0]

        du2 = abs((end2 - start2)[0])
        dv2 = abs((end2 - start2)[1])

        if du2 < dv2:
            adjacent_direction2 = "v"
            diff2 = (end2 - start2)[1]
        else:
            adjacent_direction2 = "u"
            diff2 = (end2 - start2)[0]

        return adjacent_direction1, diff1, adjacent_direction2, diff2

    def adjacent_direction_xy(self, other_face3d):
        """
        Find out in which direction the faces are adjacent.

        :type other_face3d: volmdlr.faces.BSplineFace3D
        :return: adjacent_direction
        """

        contour1 = self.outer_contour3d
        contour2 = other_face3d.outer_contour3d
        point1, point2 = contour1.shared_primitives_extremities(contour2)

        coord = point1 - point2
        coord = [abs(coord.x), abs(coord.y)]

        if coord.index(max(coord)) == 0:
            return "x"
        return "y"

    def merge_with(self, other_bspline_face3d):
        """
        Merge two adjacent faces.

        :type: other_bspline_face3d : volmdlr.faces.BSplineFace3D
        :rtype: merged_face : volmdlr.faces.BSplineFace3D
        """

        merged_surface = self.surface3d.merge_with(other_bspline_face3d.surface3d)
        contours = self.outer_contour3d.merge_with(other_bspline_face3d.outer_contour3d)
        contours.extend(self.inner_contours3d)
        contours.extend(other_bspline_face3d.inner_contours3d)
        merged_face = self.from_contours3d(merged_surface, contours)

        return merged_face

    @classmethod
    def from_surface_rectangular_cut(
        cls, bspline_surface3d, u1: float, u2: float, v1: float, v2: float, name: str = ""
    ):
        """
        Cut a rectangular piece of the BSplineSurface3D object and return a BSplineFace3D object.

        """
        point1 = volmdlr.Point2D(u1, v1)
        point2 = volmdlr.Point2D(u2, v1)
        point3 = volmdlr.Point2D(u2, v2)
        point4 = volmdlr.Point2D(u1, v2)
        outer_contour = volmdlr.wires.ClosedPolygon2D([point1, point2, point3, point4])
        surface = surfaces.Surface2D(outer_contour, [])
        return BSplineFace3D(bspline_surface3d, surface, name)

    def to_planeface3d(self, plane3d: surfaces.Plane3D = None):
        """
        Converts a Bspline face 3d to a Plane face 3d (using or without a reference Plane3D).

        :param plane3d: A reference Plane3D, defaults to None
        :type plane3d: Plane3D, optional
        :return: A Plane face 3d.
        :rtype: PlaneFace3D
        """

        if not plane3d:
            plane3d = self.surface3d.to_plane3d()
        surface2d = surfaces.Surface2D(
            outer_contour=plane3d.contour3d_to_2d(self.outer_contour3d),
            inner_contours=[plane3d.contour3d_to_2d(contour) for contour in self.inner_contours3d],
        )

        return PlaneFace3D(surface3d=plane3d, surface2d=surface2d)

    @staticmethod
    def approximate_with_arc(edge):
        """
        Returns an arc that approximates the given edge.

        :param edge: curve to be approximated by an arc.
        :return: An arc if possible, otherwise None.
        """
        if edge.start.is_close(edge.end):
            start = edge.point_at_abscissa(0.25 * edge.length())
            interior = edge.point_at_abscissa(0.5 * edge.length())
            end = edge.point_at_abscissa(0.75 * edge.length())
            vector1 = interior - start
            vector2 = interior - end
            if vector1.is_colinear_to(vector2) or vector1.norm() == 0 or vector2.norm() == 0:
                return None
            return vme.Arc3D.from_3_points(start, interior, end)
        interior = edge.point_at_abscissa(0.5 * edge.length())
        vector1 = interior - edge.start
        vector2 = interior - edge.end
        if vector1.is_colinear_to(vector2) or vector1.norm() == 0 or vector2.norm() == 0:
            return None
        return vme.Arc3D.from_3_points(edge.start, interior, edge.end)

    def get_approximating_arc_parameters(self, curve_list):
        """
        Approximates the given curves with arcs and returns the arcs, radii, and centers.

        :param curve_list: A list of curves to approximate.
        :type curve_list: list
        :returns: A tuple containing the radius and centers of the approximating arcs.
        :rtype: tuple
        """
        radius = []
        centers = []
        for curve in curve_list:
            if curve.simplify.__class__.__name__ in ("Arc3D", "FullArc3D"):
                arc = curve.simplify
            else:
                arc = self.approximate_with_arc(curve)
            if arc:
                radius.append(arc.circle.radius)
                centers.append(arc.circle.center)
        return radius, centers

    def neutral_fiber_points(self):
        """
        Calculates the neutral fiber points of the face.

        :returns: The neutral fiber points if they exist, otherwise None.
        :rtype: Union[list, None]
        """
        surface_curves = self.surface3d.surface_curves
        u_curves = surface_curves["u"]
        v_curves = surface_curves["v"]
        u_curves = [
            primitive.simplify for primitive in u_curves if not isinstance(primitive.simplify, vme.LineSegment3D)
        ]
        v_curves = [
            primitive.simplify for primitive in v_curves if not isinstance(primitive.simplify, vme.LineSegment3D)
        ]
        u_radius, u_centers = self.get_approximating_arc_parameters(u_curves)
        v_radius, v_centers = self.get_approximating_arc_parameters(v_curves)

        if not u_radius and not v_radius:
            return None
        if v_radius and not u_radius:
            return v_centers
        if u_radius and not v_radius:
            return u_centers
        u_mean = np.mean(u_radius)
        v_mean = np.mean(v_radius)
        if u_mean > v_mean:
            return v_centers
        if u_mean < v_mean:
            return u_centers
        return None

    def neutral_fiber(self):
        """
        Returns the faces' neutral fiber.
        """
        neutral_fiber_points = self.neutral_fiber_points()
        is_line = False
        neutral_fiber = None
        if not neutral_fiber_points[0].is_close(neutral_fiber_points[-1]):
            neutral_fiber = vme.LineSegment3D(neutral_fiber_points[0], neutral_fiber_points[-1])
            is_line = all(neutral_fiber.point_belongs(point) for point in neutral_fiber_points)
        if not is_line:
            neutral_fiber = vme.BSplineCurve3D.from_points_interpolation(
                neutral_fiber_points, min(self.surface3d.degree_u, self.surface3d.degree_v)
            )
        umin, umax, vmin, vmax = self.surface2d.outer_contour.bounding_rectangle.bounds()
        min_bound_u, max_bound_u, min_bound_v, max_bound_v = self.surface3d.domain
        if not math.isclose(umin, min_bound_u, rel_tol=0.01) or not math.isclose(vmin, min_bound_v, rel_tol=0.01):
            point3d_min = self.surface3d.point2d_to_3d(volmdlr.Point2D(umin, vmin))
            point1 = neutral_fiber.point_projection(point3d_min)[0]
        else:
            point1 = neutral_fiber.start
        if not math.isclose(umax, max_bound_u, rel_tol=0.01) or not math.isclose(vmax, max_bound_v, rel_tol=0.01):
            point3d_max = self.surface3d.point2d_to_3d(volmdlr.Point2D(umax, vmax))
            return volmdlr.wires.Wire3D([neutral_fiber.trim(point1, neutral_fiber.point_projection(point3d_max)[0])])
        return volmdlr.wires.Wire3D([neutral_fiber.trim(point1, neutral_fiber.end)])

    def linesegment_intersections(self, linesegment: vme.LineSegment3D) -> List[volmdlr.Point3D]:
        """
        Get intersections between a BSpline face 3d and a Line Segment 3D.

        :param linesegment: other linesegment.
        :return: a list of intersections.
        """
        return self.linesegment_intersections_approximation(linesegment)<|MERGE_RESOLUTION|>--- conflicted
+++ resolved
@@ -219,12 +219,7 @@
             point = next(contour for contour in contours if isinstance(contour, volmdlr.Point3D))
             contours = [contour for contour in contours if contour is not point]
             return face.from_contours3d_and_rectangular_cut(surface, contours, point)
-<<<<<<< HEAD
-        if step_id == 1196888:
-            print(True)
-=======
->>>>>>> d8d7369c
-        return face.from_contours3d(surface, contours, step_id)
+        return face.from_contours3d(surface, contours, name)
 
     @classmethod
     def from_contours3d(cls, surface, contours3d: List[volmdlr.wires.Contour3D], name: str = ""):
