"""
Surfaces & faces
"""

from typing import List, Tuple, Dict, Any
import math

from itertools import product, combinations

import triangle
import numpy as npy

import scipy as scp
import scipy.optimize as opt

import matplotlib.pyplot as plt
# import matplotlib.tri as plt_tri
# from pygeodesic import geodesic

from geomdl import BSpline
from geomdl import utilities
from geomdl.fitting import interpolate_surface, approximate_surface
from geomdl.operations import split_surface_u, split_surface_v

<<<<<<< HEAD
import dessia_common
=======
# import dessia_common
>>>>>>> f5fd70be
import dessia_common as dc
import volmdlr.core
import volmdlr.core_compiled
import volmdlr.edges as vme
import volmdlr.wires
import volmdlr.display as vmd
import volmdlr.geometry
import volmdlr.grid
import time

def knots_vector_inv(knots_vector):
    '''
    compute knot elements and multiplicities based on the global knot vector
    '''

    knots = sorted(set(knots_vector))
    multiplicities = []
    for knot in knots:
        multiplicities.append(knots_vector.count(knot))

    return (knots, multiplicities)


class Surface2D(volmdlr.core.Primitive2D):
    """
    A surface bounded by an outer contour
    """

    def __init__(self, outer_contour: volmdlr.wires.Contour2D,
                 inner_contours: List[volmdlr.wires.Contour2D],
                 name: str = 'name'):
        self.outer_contour = outer_contour
        self.inner_contours = inner_contours

        volmdlr.core.Primitive2D.__init__(self, name=name)

    def copy(self):
        return self.__class__(outer_contour=self.outer_contour.copy(),
                              inner_contours=[c.copy() for c in self.inner_contours],
                              name=self.name)

    def area(self):
        return self.outer_contour.area() - sum(contour.area() for contour in self.inner_contours)

    def second_moment_area(self, point: volmdlr.Point2D):
        Ix, Iy, Ixy = self.outer_contour.second_moment_area(point)
        for contour in self.inner_contours:
            Ixc, Iyc, Ixyc = contour.second_moment_area(point)
            Ix -= Ixc
            Iy -= Iyc
            Ixy -= Ixyc
        return Ix, Iy, Ixy

    def center_of_mass(self):
        center = self.outer_contour.area() * self.outer_contour.center_of_mass()
        for contour in self.inner_contours:
            center -= contour.area() * contour.center_of_mass()
        return center / self.area()

    def point_belongs(self, point2d: volmdlr.Point2D):
        if not self.outer_contour.point_belongs(point2d):
            return False

        for inner_contour in self.inner_contours:
            if inner_contour.point_belongs(point2d):
                return False
        return True

    def random_point_inside(self):
        '''
             returns a random point inside surface2d. Considers if it has holes
        '''
        valid_point = False
        point_inside_outer_contour = None
        while not valid_point:
            point_inside_outer_contour = self.outer_contour.random_point_inside()
            inside_inner_contour = False
            for inner_contour in self.inner_contours:
                if inner_contour.point_belongs(point_inside_outer_contour):
                    inside_inner_contour = True
            if not inside_inner_contour and \
                    point_inside_outer_contour is not None:
                valid_point = True

        return point_inside_outer_contour

    def triangulation(self, min_x_density=None, min_y_density=None):
        if self.area() == 0.:
            return vmd.DisplayMesh2D([], triangles=[])

        outer_polygon = self.outer_contour.to_polygon(angle_resolution=10)

        if not self.inner_contours:  # No holes
            return outer_polygon.triangulation()
        points = [vmd.Node2D(*p) for p in outer_polygon.points]
        vertices = [(p.x, p.y) for p in points]
        n = len(outer_polygon.points)
        segments = [(i, i + 1) for i in range(n - 1)]
        segments.append((n - 1, 0))
        point_index = {p: i for i, p in enumerate(points)}
        holes = []

        for inner_contour in self.inner_contours:
            inner_polygon = inner_contour.to_polygon(angle_resolution=10)

            for point in inner_polygon.points:
                if point not in point_index:
                    points.append(point)
                    vertices.append((point.x, point.y))
                    point_index[point] = n
                    n += 1
            for point1, point2 in zip(inner_polygon.points[:-1],
                                      inner_polygon.points[1:]):
                segments.append((point_index[point1],
                                 point_index[point2]))
            segments.append((point_index[inner_polygon.points[-1]],
                             point_index[inner_polygon.points[0]]))
            rpi = inner_contour.random_point_inside()
            holes.append((rpi.x, rpi.y))

        tri = {'vertices': npy.array(vertices).reshape((-1, 2)),
               'segments': npy.array(segments).reshape((-1, 2)),
               }
        if holes:
            tri['holes'] = npy.array(holes).reshape((-1, 2))
        t = triangle.triangulate(tri, 'p')
        triangles = t['triangles'].tolist()
        np = t['vertices'].shape[0]
        points = [vmd.Node2D(*t['vertices'][i, :]) for i in
                  range(np)]

        return vmd.DisplayMesh2D(points, triangles=triangles, edges=None)

    def split_by_lines(self, lines):
        cutted_surfaces = []
        iteration_surfaces = self.cut_by_line(lines[0])

        for line in lines[1:]:
            iteration_surfaces2 = []
            for surface in iteration_surfaces:
                line_cutted_surfaces = surface.cut_by_line(line)

                llcs = len(line_cutted_surfaces)

                if llcs == 1:
                    cutted_surfaces.append(line_cutted_surfaces[0])
                else:
                    iteration_surfaces2.extend(line_cutted_surfaces)

            iteration_surfaces = iteration_surfaces2[:]

        cutted_surfaces.extend(iteration_surfaces)
        return cutted_surfaces

    def split_regularly(self, n):
        """
        Split in n slices
        """
        bounding_rectangle = self.outer_contour.bounding_rectangle()
        lines = []
        for i in range(n - 1):
            xi = bounding_rectangle[0] + (i + 1) * (bounding_rectangle[1] - bounding_rectangle[0]) / n
            lines.append(vme.Line2D(volmdlr.Point2D(xi, 0),
                                    volmdlr.Point2D(xi, 1)))
        return self.split_by_lines(lines)

    def cut_by_line(self, line: vme.Line2D):
        surfaces = []
        splitted_outer_contours = self.outer_contour.cut_by_line(line)
        splitted_inner_contours_table = []
        for inner_contour in self.inner_contours:
            splitted_inner_contours = inner_contour.cut_by_line(line)
            splitted_inner_contours_table.append(splitted_inner_contours)
            
        # First part of the external contour
        for outer_split in splitted_outer_contours:
            inner_contours = []
            for splitted_inner_contours in splitted_inner_contours_table:
                for inner_split in splitted_inner_contours:
                    inner_split.order_contour()
                    point = inner_split.random_point_inside()
                    if outer_split.point_belongs(point):
                        inner_contours.append(inner_split)

            if inner_contours:
                surface2d = self.from_contours(outer_split, inner_contours)
                surfaces.append(surface2d)
            else:
                surfaces.append(Surface2D(outer_split, []))
        return surfaces

    def line_crossings(self, line: 'volmdlr.edges.Line2D'):
        """
        Returns a list of crossings with in the form of a tuple (point,
        primitive) of the wire primitives intersecting with the line
        """
        intersection_points = []
        for primitive in self.outer_contour.primitives:
            for p in primitive.line_crossings(line):
                if (p, primitive) not in intersection_points:
                    intersection_points.append((p, primitive))
        for inner_contour in self.inner_contours:
            for primitive in inner_contour.primitives:
                for p in primitive.line_crossings(line):
                    if (p, primitive) not in intersection_points:
                        intersection_points.append((p, primitive))
        return sorted(intersection_points, key=lambda ip: line.abscissa(ip[0]))

    def split_at_centers(self):
        """
        Split in n slices
        """
        # xmin, xmax, ymin, ymax = self.outer_contour.bounding_rectangle()

        cutted_contours = []
        iteration_contours = []
        c1 = self.inner_contours[0].center_of_mass()
        c2 = self.inner_contours[1].center_of_mass()
        cut_line = vme.Line2D(c1, c2)

        iteration_contours2 = []

        sc = self.cut_by_line(cut_line)

        iteration_contours2.extend(sc)

        iteration_contours = iteration_contours2[:]
        cutted_contours.extend(iteration_contours)

        return cutted_contours

    def cut_by_line2(self, line):
        all_contours = []
        inner_1 = self.inner_contours[0]
        inner_2 = self.inner_contours[1]

        inner_intersections_1 = inner_1.line_intersections(line)
        inner_intersections_2 = inner_2.line_intersections(line)

        Arc1, Arc2 = inner_1.split(inner_intersections_1[1],
                                   inner_intersections_1[0])
        Arc3, Arc4 = inner_2.split(inner_intersections_2[1],
                                   inner_intersections_2[0])
        new_inner_1 = volmdlr.wires.Contour2D([Arc1, Arc2])
        new_inner_2 = volmdlr.wires.Contour2D([Arc3, Arc4])

        intersections = []
        intersections.append((inner_intersections_1[0], Arc1))
        intersections.append((inner_intersections_1[1], Arc2))
        intersections += self.outer_contour.line_intersections(line)
        intersections.append((inner_intersections_2[0], Arc3))
        intersections.append((inner_intersections_2[1], Arc4))
        intersections += self.outer_contour.line_intersections(line)

        if not intersections:
            all_contours.extend([self])
        if len(intersections) < 4:
            return [self]
        if len(intersections) >= 4:
            if isinstance(intersections[0][0], volmdlr.Point2D) and \
                    isinstance(intersections[1][0], volmdlr.Point2D):
                ip1, ip2 = sorted(
                    [new_inner_1.primitives.index(intersections[0][1]),
                     new_inner_1.primitives.index(intersections[1][1])])
                ip5, ip6 = sorted(
                    [new_inner_2.primitives.index(intersections[4][1]),
                     new_inner_2.primitives.index(intersections[5][1])])
                ip3, ip4 = sorted(
                    [self.outer_contour.primitives.index(intersections[2][1]),
                     self.outer_contour.primitives.index(intersections[3][1])])

                # sp11, sp12 = intersections[2][1].split(intersections[2][0])
                # sp21, sp22 = intersections[3][1].split(intersections[3][0])
                sp33, sp34 = intersections[6][1].split(intersections[6][0])
                sp44, sp43 = intersections[7][1].split(intersections[7][0])

                primitives1 = []
                primitives1.append(
                    volmdlr.edges.LineSegment2D(intersections[6][0],
                                                intersections[1][0]))
                primitives1.append(new_inner_1.primitives[ip1])
                primitives1.append(
                    volmdlr.edges.LineSegment2D(intersections[0][0],
                                                intersections[5][0]))
                primitives1.append(new_inner_2.primitives[ip5])
                primitives1.append(
                    volmdlr.edges.LineSegment2D(intersections[4][0],
                                                intersections[7][0]))
                primitives1.append(sp44)
                primitives1.extend(self.outer_contour.primitives[ip3 + 1:ip4])
                primitives1.append(sp34)

                primitives2 = []
                primitives2.append(
                    volmdlr.edges.LineSegment2D(intersections[7][0],
                                                intersections[4][0]))
                primitives2.append(new_inner_2.primitives[ip6])
                primitives2.append(
                    volmdlr.edges.LineSegment2D(intersections[5][0],
                                                intersections[0][0]))
                primitives2.append(new_inner_1.primitives[ip2])
                primitives2.append(
                    volmdlr.edges.LineSegment2D(intersections[1][0],
                                                intersections[6][0]))
                primitives2.append(sp33)
                a = self.outer_contour.primitives[:ip3]
                a.reverse()
                primitives2.extend(a)
                primitives2.append(sp43)

                all_contours.extend([volmdlr.wires.Contour2D(primitives1),
                                     volmdlr.wires.Contour2D(primitives2)])

            else:
                raise NotImplementedError(
                    'Non convex contour not supported yet')
                # raise NotImplementedError(
                #     '{} intersections not supported yet'.format(
                #         len(intersections)))

        return all_contours

    def cut_by_line3(self, line):
        # ax=self.outer_contour.plot()
        all_contours = []
        inner = self.inner_contours[0]
        inner_2 = self.inner_contours[1]
        inner_3 = self.inner_contours[2]

        c = inner.center_of_mass()
        c_2 = inner_2.center_of_mass()
        c_3 = inner_3.center_of_mass()
        direction_vector = line.normal_vector()
        direction_line = volmdlr.edges.Line2D(c, volmdlr.Point2D(
            (direction_vector.y * c.x - direction_vector.x * c.y) / (
                direction_vector.y), 0))
        direction_line_2 = volmdlr.edges.Line2D(c_2, volmdlr.Point2D(
            (direction_vector.y * c_2.x - direction_vector.x * c_2.y) / (
                direction_vector.y), 0))

        direction_line_3 = volmdlr.edges.Line2D(c_3, volmdlr.Point2D(
            (direction_vector.y * c_3.x - direction_vector.x * c_3.y) / (
                direction_vector.y), 0))
        inner_intersections = inner.line_intersections(direction_line)
        inner_intersections_2 = inner_2.line_intersections(direction_line_2)
        inner_intersections_3 = inner_3.line_intersections(direction_line_3)
        Arc1, Arc2 = inner.split(inner_intersections[1],
                                 inner_intersections[0])
        Arc3, Arc4 = inner_2.split(inner_intersections_2[1],
                                   inner_intersections_2[0])
        Arc5, Arc6 = inner_3.split(inner_intersections_3[1],
                                   inner_intersections_3[0])
        new_inner = volmdlr.wires.Contour2D([Arc1, Arc2])
        new_inner_2 = volmdlr.wires.Contour2D([Arc3, Arc4])
        new_inner_3 = volmdlr.wires.Contour2D([Arc5, Arc6])
        intersections = []

        intersections.append((inner_intersections[0], Arc1))
        intersections.append((inner_intersections[1], Arc2))
        if len(self.outer_contour.line_intersections(direction_line)) > 2:

            intersections.append(
                self.outer_contour.line_intersections(direction_line)[0])
            intersections.append(
                self.outer_contour.line_intersections(direction_line)[2])
        else:
            intersections.append(
                self.outer_contour.line_intersections(direction_line)[0])
            intersections.append(
                self.outer_contour.line_intersections(direction_line)[1])
        intersections.append((inner_intersections_2[0], Arc3))
        intersections.append((inner_intersections_2[1], Arc4))
        if len(self.outer_contour.line_intersections(direction_line_2)) > 2:
            intersections.append(
                self.outer_contour.line_intersections(direction_line_2)[0])
            intersections.append(
                self.outer_contour.line_intersections(direction_line_2)[2])
        else:
            intersections.append(
                self.outer_contour.line_intersections(direction_line_2)[0])
            intersections.append(
                self.outer_contour.line_intersections(direction_line_2)[1])
        intersections.append((inner_intersections_3[0], Arc5))
        intersections.append((inner_intersections_3[1], Arc6))
        if len(self.outer_contour.line_intersections(direction_line_3)) > 2:

            intersections.append(
                self.outer_contour.line_intersections(direction_line_3)[0])
            intersections.append(
                self.outer_contour.line_intersections(direction_line_3)[2])
        else:
            intersections.append(
                self.outer_contour.line_intersections(direction_line_3)[0])
            intersections.append(
                self.outer_contour.line_intersections(direction_line_3)[1])

        if isinstance(intersections[0][0], volmdlr.Point2D) and \
                isinstance(intersections[1][0], volmdlr.Point2D):
            ip1, ip2 = sorted([new_inner.primitives.index(intersections[0][1]),
                               new_inner.primitives.index(
                                   intersections[1][1])])
            ip5, ip6 = sorted(
                [new_inner_2.primitives.index(intersections[4][1]),
                 new_inner_2.primitives.index(intersections[5][1])])
            ip7, ip8 = sorted(
                [new_inner_3.primitives.index(intersections[8][1]),
                 new_inner_3.primitives.index(intersections[9][1])])
            ip3, ip4 = sorted(
                [self.outer_contour.primitives.index(intersections[2][1]),
                 self.outer_contour.primitives.index(intersections[3][1])])

            sp11, sp12 = intersections[2][1].split(intersections[2][0])
            sp21, sp22 = intersections[3][1].split(intersections[3][0])
            sp33, sp34 = intersections[6][1].split(intersections[6][0])
            sp44, sp43 = intersections[7][1].split(intersections[7][0])
            sp55, sp56 = intersections[10][1].split(intersections[10][0])
            sp66, sp65 = intersections[11][1].split(intersections[11][0])

            primitives1 = []
            primitives1.append(volmdlr.edges.LineSegment2D(intersections[7][0],
                                                           intersections[5][
                                                               0]))
            primitives1.append(new_inner_2.primitives[ip5])
            primitives1.append(volmdlr.edges.LineSegment2D(intersections[6][0],
                                                           intersections[4][
                                                               0]))
            primitives1.append(sp33)
            primitives1.append(sp43)

            primitives2 = []
            primitives2.append(volmdlr.edges.LineSegment2D(intersections[6][0],
                                                           intersections[4][
                                                               0]))
            primitives2.append(new_inner_2.primitives[ip6])
            primitives2.append(volmdlr.edges.LineSegment2D(intersections[5][0],
                                                           intersections[7][
                                                               0]))
            primitives2.append(volmdlr.edges.LineSegment2D(intersections[7][0],
                                                           intersections[11][
                                                               0]))
            primitives2.append(
                volmdlr.edges.LineSegment2D(intersections[11][0],
                                            intersections[9][0]))
            primitives2.append(new_inner_3.primitives[ip7])
            primitives2.append(volmdlr.edges.LineSegment2D(intersections[8][0],
                                                           intersections[10][
                                                               0]))
            primitives2.append(sp34)

            primitives3 = []
            primitives3.append(
                volmdlr.edges.LineSegment2D(intersections[10][0],
                                            intersections[8][0]))
            primitives3.append(new_inner_3.primitives[ip8])
            primitives3.append(volmdlr.edges.LineSegment2D(intersections[9][0],
                                                           intersections[11][
                                                               0]))
            primitives3.append(sp22)
            primitives3.append(volmdlr.edges.LineSegment2D(intersections[3][0],
                                                           intersections[1][
                                                               0]))
            primitives3.append(new_inner.primitives[ip1])
            primitives3.append(volmdlr.edges.LineSegment2D(intersections[0][0],
                                                           intersections[2][
                                                               0]))
            primitives3.append(volmdlr.edges.LineSegment2D(intersections[2][0],
                                                           intersections[10][
                                                               0]))

            primitives4 = []
            primitives4.append(volmdlr.edges.LineSegment2D(intersections[3][0],
                                                           intersections[1][
                                                               0]))
            a = volmdlr.edges.Arc2D(new_inner.primitives[ip2].end,
                                    new_inner.primitives[ip2].interior,
                                    new_inner.primitives[ip2].start)
            primitives4.append(a)
            primitives4.append(volmdlr.edges.LineSegment2D(intersections[0][0],
                                                           intersections[2][
                                                               0]))
            primitives4.append(sp12)
            primitives4.append(sp21)

            # Contour2D(primitives1),Contour2D(primitives2),
            #                      Contour2D(primitives3),
            all_contours.extend([volmdlr.wires.Contour2D(primitives4)])

        else:
            raise NotImplementedError(
                '{} intersections not supported yet'.format(
                    len(intersections)))

        return all_contours

    def bounding_rectangle(self):
        return self.outer_contour.bounding_rectangle()

    @classmethod
    def from_contours(cls, outer_contour, inner_contours):
        surface2d_inner_contours = []
        surface2d_outer_contour = outer_contour
        for inner_contour in inner_contours:
            if surface2d_outer_contour.shared_primitives_extremities(
                    inner_contour):
                # inner_contour will be merged with outer_contour
                merged_contours = surface2d_outer_contour.merge_with(
                    inner_contour)
                if len(merged_contours) >= 2:
                    raise NotImplementedError
                surface2d_outer_contour = merged_contours[0]
            else:
                # inner_contour will be added to the inner contours of the
                # Surface2D
                surface2d_inner_contours.append(inner_contour)
        return cls(surface2d_outer_contour, surface2d_inner_contours)

    def plot(self, ax=None, color='k', alpha=1, equal_aspect=False):

        if ax is None:
            fig, ax = plt.subplots()
        self.outer_contour.plot(ax=ax, color=color, alpha=alpha,
                                equal_aspect=equal_aspect)
        for inner_contour in self.inner_contours:
            inner_contour.plot(ax=ax, color=color, alpha=alpha,
                               equal_aspect=equal_aspect)

        if equal_aspect:
            ax.set_aspect('equal')

        ax.margins(0.1)
        return ax

    def axial_symmetry(self, line):
        '''
        finds out the symmetric surface2d according to a line
        '''

        outer_contour = self.outer_contour.axial_symmetry(line)
        inner_contours = []
        if self.inner_contours != []:
            inner_contours = [contour.axial_symmetry(line) for contour in self.inner_contours]

        return self.__class__(outer_contour=outer_contour,
                              inner_contours=inner_contours)

    def rotation(self, center, angle):

        outer_contour = self.outer_contour.rotation(center, angle)
        if self.inner_contours != []:
            inner_contours = [contour.rotation(center, angle) for contour in self.inner_contours]
        else:
            inner_contours = []

        return self.__class__(outer_contour, inner_contours)

    def rotation_inplace(self, center, angle):

        new_surface2d = self.rotation(center, angle)
        self.outer_contour = new_surface2d.outer_contour
        self.inner_contours = new_surface2d.inner_contours

    def translation(self, offset: volmdlr.Vector2D):
        outer_contour = self.outer_contour.translation(offset)
        inner_contours = [contour.translation(offset) for contour in self.inner_contours]
        return self.__class__(outer_contour, inner_contours)

    def translation_inplace(self, offset: volmdlr.Vector2D):
        new_contour = self.translation(offset)
        self.outer_contour = new_contour.outer_contour
        self.inner_contours = new_contour.inner_contours

    def frame_mapping(self, frame: volmdlr.Frame2D, side: str):
        outer_contour = self.outer_contour.frame_mapping(frame, side)
        inner_contours = [contour.frame_mapping(frame, side) for contour in self.inner_contours]
        return self.__class__(outer_contour, inner_contours)

    def frame_mapping_inplace(self, frame: volmdlr.Frame2D, side: str):
        new_contour = self.frame_mapping(frame, side)
        self.outer_contour = new_contour.outer_contour
        self.inner_contours = new_contour.inner_contours


class Surface3D(dc.DessiaObject):
    x_periodicity = None
    y_periodicity = None
    """
    Abstract class
    """

    def face_from_contours3d(self,
                             contours3d: List[volmdlr.wires.Contour3D],
                             name: str = ''):
        """
        """

        lc3d = len(contours3d)

        if lc3d == 1:
            outer_contour2d = self.contour3d_to_2d(contours3d[0])
            inner_contours2d = []
        elif lc3d > 1:
            area = -1
            inner_contours2d = []
            for contour3d in contours3d:
                contour2d = self.contour3d_to_2d(contour3d)
                inner_contours2d.append(contour2d)
                contour_area = contour2d.area()
                if contour_area > area:
                    area = contour_area
                    outer_contour2d = contour2d
            inner_contours2d.remove(outer_contour2d)
        else:
            raise ValueError('Must have at least one contour')

        if isinstance(self.face_class, str):
            class_ = globals()[self.face_class]
        else:
            class_ = self.face_class

        surface2d = Surface2D(outer_contour=outer_contour2d,
                              inner_contours=inner_contours2d)
        return class_(self,
                      surface2d=surface2d,
                      name=name)

    def repair_primitives_periodicity(self, primitives, last_primitive):
        delta_x1 = abs(primitives[0].start.x
                       - last_primitive.end.x)
        delta_x2 = abs(primitives[-1].end.x
                       - last_primitive.end.x)
        delta_y1 = abs(primitives[0].start.y
                       - last_primitive.end.y)
        delta_y2 = abs(primitives[-1].end.y
                       - last_primitive.end.y)

        if self.x_periodicity \
                and not (math.isclose(delta_x1, 0,
                                      abs_tol=5e-5)
                         or math.isclose(delta_x2, 0,
                                         abs_tol=5e-5)):
            delta_x1 = delta_x1 % self.x_periodicity
            delta_x2 = delta_x2 % self.x_periodicity
            if math.isclose(delta_x1, self.x_periodicity,
                            abs_tol=1e-4):
                delta_x1 = 0.
            if math.isclose(delta_x2, self.x_periodicity,
                            abs_tol=1e-4):
                delta_x2 = 0.
            for prim in primitives:
                prim.start.x = abs(self.x_periodicity
                                   - prim.start.x)
                prim.end.x = abs(self.x_periodicity
                                 - prim.end.x)

        if self.y_periodicity \
                and not (math.isclose(delta_y1, 0,
                                      abs_tol=5e-5)
                         or math.isclose(delta_y2, 0,
                                         abs_tol=5e-5)):
            delta_y1 = delta_y1 % self.y_periodicity
            delta_y2 = delta_y2 % self.y_periodicity
            if math.isclose(delta_y1, self.y_periodicity,
                            abs_tol=1e-4):
                delta_y1 = 0.
            if math.isclose(delta_y2, self.y_periodicity,
                            abs_tol=1e-4):
                delta_y2 = 0.
            for prim in primitives:
                prim.start.y = abs(self.y_periodicity
                                   - prim.start.y)
                prim.end.y = abs(self.y_periodicity
                                 - prim.end.y)

        return primitives, delta_x1, delta_x2, delta_y1, delta_y2

    def contour3d_to_2d(self, contour3d):
        primitives2d = []
        last_primitive = None

        for primitive3d in contour3d.primitives:
            method_name = '{}_to_2d'.format(
                primitive3d.__class__.__name__.lower())
            if hasattr(self, method_name):
                primitives = getattr(self, method_name)(primitive3d)

                if primitives is None:
                    continue

                if last_primitive:
                    primitives, delta_x1, delta_x2, delta_y1, delta_y2 = \
                        self.repair_primitives_periodicity(primitives,
                                                           last_primitive)

                    dist1 = primitive3d.start.point_distance(
                        last_primitive3d.end)
                    dist2 = primitive3d.end.point_distance(
                        last_primitive3d.end)
                    if (math.isclose(delta_x1, 0., abs_tol=1e-3)
                            and math.isclose(delta_y1, 0., abs_tol=1e-3)
                            and math.isclose(dist1, 0, abs_tol=5e-5)):
                        pass
                    elif (math.isclose(delta_x2, 0., abs_tol=1e-3)
                          and math.isclose(delta_y2, 0., abs_tol=1e-3)
                          and math.isclose(dist2, 0, abs_tol=5e-5)):
                        primitives = [p.reverse() for p in primitives[::-1]]
                    else:
                        ax2 = contour3d.plot()
                        primitive3d.plot(ax=ax2, color='r')
                        last_primitive3d.plot(ax=ax2, color='b')
                        self.plot(ax=ax2)

                        ax = last_primitive.plot(color='b', plot_points=True)
                        # primitives[0].plot(ax=ax, color='r', plot_points=True)
                        # primitives[-1].plot(ax=ax, color='r', plot_points=True)
                        for p in primitives:
                            p.plot(ax=ax, color='r', plot_points=True)
                        if self.x_periodicity:
                            vme.Line2D(volmdlr.Point2D(self.x_periodicity, 0),
                                       volmdlr.Point2D(self.x_periodicity, 1)) \
                                .plot(ax=ax)
                        print('Surface 3D:', self)
                        print('3D primitive in red:', primitive3d)
                        print('Previous 3D primitive:', last_primitive3d)
                        raise ValueError(
                            'Primitives not following each other in contour:',
                            'delta1={}, {}, {} ; '
                            'delta2={}, {}, {}'.format(
                                delta_x1, delta_y1, dist1,
                                delta_x2, delta_y2, dist2))

                if primitives:
                    last_primitive = primitives[-1]
                    last_primitive3d = primitive3d
                    primitives2d.extend(primitives)
            else:
                raise NotImplementedError(
                    'Class {} does not implement {}'.format(
                        self.__class__.__name__,
                        method_name))

        return volmdlr.wires.Contour2D(primitives2d)

    def contour2d_to_3d(self, contour2d):
        primitives3d = []
        for primitive2d in contour2d.primitives:
            method_name = '{}_to_3d'.format(
                primitive2d.__class__.__name__.lower())
            if hasattr(self, method_name):
                try:
                    primitives3d.extend(getattr(self, method_name)(primitive2d))
                except NotImplementedError:
                    print('Error NotImplementedError')
            else:
                raise NotImplementedError(
                    'Class {} does not implement {}'.format(
                        self.__class__.__name__,
                        method_name))

        return volmdlr.wires.Contour3D(primitives3d)

    def linesegment3d_to_2d(self, linesegment3d):
        """
        a line segment on a surface will be in any case a line in 2D?
        """
        return [vme.LineSegment2D(self.point3d_to_2d(linesegment3d.start),
                                  self.point3d_to_2d(linesegment3d.end))]

    def bsplinecurve3d_to_2d(self, bspline_curve3d):
        """
        Is this right?
        """
        control_points = [self.point3d_to_2d(p)
                          for p in bspline_curve3d.control_points]
        return [vme.BSplineCurve2D(
            bspline_curve3d.degree,
            control_points=control_points,
            knot_multiplicities=bspline_curve3d.knot_multiplicities,
            knots=bspline_curve3d.knots,
            weights=bspline_curve3d.weights,
            periodic=bspline_curve3d.periodic)]

    def bsplinecurve2d_to_3d(self, bspline_curve2d):
        """
        Is this right?
        """
        control_points = [self.point2d_to_3d(p)
                          for p in bspline_curve2d.control_points]
        return [vme.BSplineCurve3D(
            bspline_curve2d.degree,
            control_points=control_points,
            knot_multiplicities=bspline_curve2d.knot_multiplicities,
            knots=bspline_curve2d.knots,
            weights=bspline_curve2d.weights,
            periodic=bspline_curve2d.periodic)]

    def normal_from_point2d(self, point2d):

        raise NotImplementedError('NotImplemented')

    def normal_from_point3d(self, point3d):
        """
        evaluates the normal vector of the bspline surface at this point3d.
        """

        return (self.normal_from_point2d(self.point3d_to_2d(point3d)))[1]

    def geodesic_distance_from_points2d(self, point1_2d: volmdlr.Point2D,
                                        point2_2d: volmdlr.Point2D, number_points: int = 50):
        """
        Approximation of geodesic distance via linesegments length sum in 3D
        """
        # points = [point1_2d]
        current_point3d = self.point2d_to_3d(point1_2d)
        distance = 0.
        for i in range(number_points):
            next_point3d = self.point2d_to_3d(point1_2d + (i + 1) / (number_points) * (point2_2d - point1_2d))
            distance += next_point3d.point_distance(current_point3d)
            current_point3d = next_point3d
        return distance

    def geodesic_distance(self, point1_3d: volmdlr.Point3D, point2_3d: volmdlr.Point3D):
        """
        Approximation of geodesic distance between 2 3D points supposed to be on the surface
        """
        point1_2d = self.point3d_to_2d(point1_3d)
        point2_2d = self.point3d_to_2d(point2_3d)
        return self.geodesic_distance_from_points2d(point1_2d, point2_2d)

    def frame_mapping_parameters(self, frame: volmdlr.Frame3D, side: str):
        basis = frame.basis()
        if side == 'new':
            new_origin = frame.new_coordinates(self.frame.origin)
            new_u = basis.new_coordinates(self.frame.u)
            new_v = basis.new_coordinates(self.frame.v)
            new_w = basis.new_coordinates(self.frame.w)
            new_frame = volmdlr.Frame3D(new_origin, new_u, new_v, new_w)
        elif side == 'old':
            new_origin = frame.old_coordinates(self.frame.origin)
            new_u = basis.old_coordinates(self.frame.u)
            new_v = basis.old_coordinates(self.frame.v)
            new_w = basis.old_coordinates(self.frame.w)
            new_frame = volmdlr.Frame3D(new_origin, new_u, new_v, new_w)
        else:
            raise ValueError(f'side value not valid, please specify'
                             f'a correct value: \'old\' or \'new\'')
        return new_frame


class Plane3D(Surface3D):
    face_class = 'PlaneFace3D'

    def __init__(self, frame: volmdlr.Frame3D, name: str = ''):
        """
        :param frame: u and v of frame describe the plane, w is the normal
        """
        self.frame = frame
        self.name = name
        Surface3D.__init__(self, name=name)

    def __hash__(self):
        return hash(self.frame)

    def __eq__(self, other_plane):
        if other_plane.__class__.__name__ != self.__class__.__name__:
            return False
        return self.frame == other_plane.frame
        # return (self.frame.origin == other_plane.frame.origin and
        #         self.frame.w.is_colinear_to(other_plane.frame.w))

    # def to_dict(self, use_pointers: bool = True, memo=None, path: str = '#'):
    #     # improve the object structure ?
    #     dict_ = dc.DessiaObject.base_dict(self)
    #     dict_['frame'] = self.frame.to_dict(use_pointers=use_pointers, memo=memo, path=path + '/frame')
    #     return dict_

    @classmethod
    def from_step(cls, arguments, object_dict):
        frame3d = object_dict[arguments[1]]
        frame3d.normalize()
        frame = volmdlr.Frame3D(frame3d.origin,
                                frame3d.v, frame3d.w, frame3d.u)
        return cls(frame, arguments[0][1:-1])

    def to_step(self, current_id):
        frame = volmdlr.Frame3D(self.frame.origin, self.frame.w, self.frame.u,
                                self.frame.v)
        content, frame_id = frame.to_step(current_id)
        plane_id = frame_id + 1
        content += "#{} = PLANE('{}',#{});\n".format(plane_id, self.name,
                                                     frame_id)
        return content, [plane_id]

    @classmethod
    def from_3_points(cls, point1, point2, point3):
        """
        Point 1 is used as origin of the plane
        """
        vector1 = point2 - point1
        vector2 = point3 - point1

        vector1.normalize()
        vector2.normalize()
        normal = vector1.cross(vector2)
        normal.normalize()
        frame = volmdlr.Frame3D(point1, vector1, normal.cross(vector1), normal)
        return cls(frame)

    @classmethod
    def from_normal(cls, point, normal):
        v1 = normal.deterministic_unit_normal_vector()
        v2 = v1.cross(normal)
        return cls(volmdlr.Frame3D(point, v1, v2, normal))

    @classmethod
    def from_plane_vectors(cls, plane_origin: volmdlr.Point3D,
                           plane_x: volmdlr.Vector3D,
                           plane_y: volmdlr.Vector3D):
        normal = plane_x.cross(plane_y)
        return cls(volmdlr.Frame3D(plane_origin, plane_x, plane_y, normal))

    @classmethod
    def from_points(cls, points):
        if len(points) < 3:
            raise ValueError
        elif len(points) == 3:
            return cls.from_3_points(volmdlr.Point3D(points[0].vector),
                                     volmdlr.Vector3D(points[1].vector),
                                     volmdlr.Vector3D(points[2].vector))
        else:
            points = [p.copy() for p in points]
            indexes_to_del = []
            for i, point in enumerate(points[1:]):
                if point == points[0]:
                    indexes_to_del.append(i)
            for index in indexes_to_del[::-1]:
                del points[index + 1]

            origin = points[0]
            vector1 = points[1] - origin
            vector1.normalize()
            vector2_min = points[2] - origin
            vector2_min.normalize()
            dot_min = abs(vector1.dot(vector2_min))
            for point in points[3:]:
                vector2 = point - origin
                vector2.normalize()
                dot = abs(vector1.dot(vector2))
                if dot < dot_min:
                    vector2_min = vector2
                    dot_min = dot
            return cls.from_3_points(origin, vector1 + origin,
                                     vector2_min + origin)

    def point_on_plane(self, point):
        if math.isclose(self.frame.w.dot(point - self.frame.origin), 0,
                        abs_tol=1e-6):
            return True
        return False

    def line_intersections(self, line):
        u = line.point2 - line.point1
        w = line.point1 - self.frame.origin
        if math.isclose(self.frame.w.dot(u), 0, abs_tol=1e-08):
            return []
        intersection_abscissea = - self.frame.w.dot(w) / self.frame.w.dot(u)
        return [line.point1 + intersection_abscissea * u]

    def linesegment_intersections(self, linesegment: vme.LineSegment3D) \
            -> List[volmdlr.Point3D]:
        u = linesegment.end - linesegment.start
        w = linesegment.start - self.frame.origin
        normaldotu = self.frame.w.dot(u)
        if math.isclose(normaldotu, 0, abs_tol=1e-08):
            return []
        intersection_abscissea = - self.frame.w.dot(w) / normaldotu
        if intersection_abscissea < 0 or intersection_abscissea > 1:
            return []
        return [linesegment.start + intersection_abscissea * u]

    def equation_coefficients(self):
        """
        returns the a,b,c,d coefficient from equation ax+by+cz+d = 0
        """
        a, b, c = self.frame.w
        d = -self.frame.origin.dot(self.frame.w)
        return (a, b, c, d)

    def plane_intersection(self, other_plane):
        line_direction = self.frame.w.cross(other_plane.frame.w)

        if line_direction.norm() < 1e-6:
            return None

        a1, b1, c1, d1 = self.equation_coefficients()
        a2, b2, c2, d2 = other_plane.equation_coefficients()

        if a1 * b2 - a2 * b1 != 0.:
            x0 = (b1 * d2 - b2 * d1) / (a1 * b2 - a2 * b1)
            y0 = (a2 * d1 - a1 * d2) / (a1 * b2 - a2 * b1)
            point1 = volmdlr.Point3D((x0, y0, 0))
        else:
            y0 = (b2 * d2 - c2 * d1) / (b1 * c2 - c1 * b2)
            z0 = (c1 * d1 - b1 * d2) / (b1 * c2 - c1 * b2)
            point1 = volmdlr.Point3D((0, y0, z0))

        # point2 = point1 + line_direction
        # return volmdlr.Line3D(point1, point2)
        return volmdlr.Line3D(point1, point1 + line_direction)

    def is_coincident(self, plane2):
        """
        Verifies if two planes are parallel and coincident
        """
        if self.frame.w.is_colinear_to(plane2.frame.w):
            if plane2.point_on_plane(self.frame.origin):
                return True
        return False

    def rotation(self, center: volmdlr.Point3D, axis: volmdlr.Vector3D, angle: float):
        """
        Plane3D rotation
        :param center: rotation center
        :param axis: rotation axis
        :param angle: angle rotation
        :return: a new rotated Plane3D
        """
        new_frame = self.frame.rotation(center=center, axis=axis, angle=angle)
        return Plane3D(new_frame)

    def rotation_inplace(self, center: volmdlr.Point3D, axis: volmdlr.Vector3D, angle: float):
        """
        Plane3D rotation. Object is updated inplace
        :param center: rotation center
        :param axis: rotation axis
        :param angle: rotation angle
        """
        self.frame.rotation_inplace(center=center, axis=axis, angle=angle)

    def translation(self, offset: volmdlr.Vector3D):
        """
        Plane3D translation
        :param offset: translation vector
        :return: A new translated Plane3D
        """
        new_frame = self.frame.translation(offset)
        return Plane3D(new_frame)

    def translation_inplace(self, offset: volmdlr.Vector3D):
        """
        Plane3D translation. Object is updated inplace
        :param offset: translation vector
        """
        self.frame.translation_inplace(offset)

    def frame_mapping(self, frame: volmdlr.Frame3D, side: str):
        """
        Changes frame_mapping and return a new Frame3D
        side = 'old' or 'new'
        """
        new_frame = self.frame_mapping_parameters(frame, side)
        return Plane3D(new_frame, self.name)

    def frame_mapping_inplace(self, frame: volmdlr.Frame3D, side: str):
        """
        Changes frame_mapping and the object is updated inplace
        side = 'old' or 'new'
        """
        new_frame = self.frame_mapping_parameters(frame, side)
        self.frame.origin = new_frame.origin
        self.frame.u = new_frame.u
        self.frame.v = new_frame.v
        self.frame.w = new_frame.w

    def copy(self, deep=True, memo=None):
        new_frame = self.frame.copy()
        return Plane3D(new_frame, self.name)

    def plot(self, ax=None):
        if ax is None:
            fig = plt.figure()
            ax = fig.add_subplot(111, projection='3d')
        else:
            fig = ax.figure

        self.frame.origin.plot(ax)
        self.frame.u.plot(ax, color='r')
        self.frame.v.plot(ax, color='g')
        return ax

    def babylon_script(self):
        s = 'var myPlane = BABYLON.MeshBuilder.CreatePlane("myPlane", {width: 0.5, height: 0.5, sideOrientation: BABYLON.Mesh.DOUBLESIDE}, scene);\n'
        s += 'myPlane.setPositionWithLocalVector(new BABYLON.Vector3({},{},{}));\n'.format(
            self.origin[0], self.origin[1], self.origin[2])

        s += 'var axis1 = new BABYLON.Vector3({}, {}, {});\n'.format(
            self.vectors[0][0], self.vectors[0][1], self.vectors[0][2])
        s += 'var axis2 = new BABYLON.Vector3({}, {}, {});\n'.format(
            self.vectors[1][0], self.vectors[1][1], self.vectors[1][2])
        s += 'var axis3 = new BABYLON.Vector3({}, {}, {});\n'.format(
            self.normal[0], self.normal[1], self.normal[2])
        s += 'var orientation = BABYLON.Vector3.rotationFromAxis(axis1, axis2, axis3);\n'
        s += 'myPlane.rotation = orientation;\n'

        s += 'var planemat = new BABYLON.StandardMaterial("planemat", scene);\n'
        s += 'planemat.alpha = 0.4;\n'
        s += 'myPlane.material = planemat;\n'

        return s

    def point2d_to_3d(self, point2d):
        return point2d.to_3d(self.frame.origin, self.frame.u, self.frame.v)

    def point3d_to_2d(self, point3d):
        return point3d.to_2d(self.frame.origin, self.frame.u, self.frame.v)

    def contour2d_to_3d(self, contour2d):
        return contour2d.to_3d(self.frame.origin, self.frame.u, self.frame.v)

    def contour3d_to_2d(self, contour3d):
        return contour3d.to_2d(self.frame.origin, self.frame.u, self.frame.v)

    def bsplinecurve3d_to_2d(self, bspline_curve3d):
        control_points = [self.point3d_to_2d(p)
                          for p in bspline_curve3d.control_points]
        return [vme.BSplineCurve2D(
            bspline_curve3d.degree,
            control_points=control_points,
            knot_multiplicities=bspline_curve3d.knot_multiplicities,
            knots=bspline_curve3d.knots,
            weights=bspline_curve3d.weights,
            periodic=bspline_curve3d.periodic)]

    def bsplinecurve2d_to_3d(self, bspline_curve2d):
        control_points = [self.point2d_to_3d(p)
                          for p in bspline_curve2d.control_points]
        return [vme.BSplineCurve3D(
            bspline_curve2d.degree,
            control_points=control_points,
            knot_multiplicities=bspline_curve2d.knot_multiplicities,
            knots=bspline_curve2d.knots,
            weights=bspline_curve2d.weights,
            periodic=bspline_curve2d.periodic)]

    def rectangular_cut(self, x1: float, x2: float,
                        y1: float, y2: float, name: str = ''):

        p1 = volmdlr.Point2D(x1, y1)
        p2 = volmdlr.Point2D(x2, y1)
        p3 = volmdlr.Point2D(x2, y2)
        p4 = volmdlr.Point2D(x1, y2)
        outer_contour = volmdlr.wires.ClosedPolygon2D([p1, p2, p3, p4])
        surface = Surface2D(outer_contour, [])
        return PlaneFace3D(self, surface, name)


PLANE3D_OXY = Plane3D(volmdlr.OXYZ)
PLANE3D_OYZ = Plane3D(volmdlr.OYZX)
PLANE3D_OZX = Plane3D(volmdlr.OZXY)


class CylindricalSurface3D(Surface3D):
    face_class = 'CylindricalFace3D'
    x_periodicity = volmdlr.TWO_PI
    """
    The local plane is defined by (theta, z)
    :param frame: frame.w is axis, frame.u is theta=0 frame.v theta=pi/2
    :param radius: Cylinder's radius
    """

    def __init__(self, frame, radius, name=''):
        self.frame = frame
        self.radius = radius
        self.name = name

    def point2d_to_3d(self, point2d: volmdlr.Point2D):
        p = volmdlr.Point3D(self.radius * math.cos(point2d.x),
                            self.radius * math.sin(point2d.x),
                            point2d.y)
        return self.frame.old_coordinates(p)

    def point3d_to_2d(self, point3d):
        x, y, z = self.frame.new_coordinates(point3d)
        u1 = x / self.radius
        u2 = y / self.radius
        # theta = volmdlr.core.sin_cos_angle(u1, u2)
        theta = math.atan2(u2, u1)
        return volmdlr.Point2D(theta, z)

    def arc3d_to_2d(self, arc3d):
        start = self.point3d_to_2d(arc3d.start)
        end = self.point3d_to_2d(arc3d.end)
        # angle = abs(start.x-end.x)
        # if arc3d.is_trigo:
        # end = start + volmdlr.Point2D(arc3d.angle, 0)
        # else:
        #     end = start + volmdlr.Point2D(-arc3d.angle, 0)
        # interior = self.point3d_to_2d(arc3d.interior)
        # if start.x < interior.x:
        #     end = start + volmdlr.Point2D(arc3d.angle, 0)
        # else:
        #     end = start - volmdlr.Point2D(arc3d.angle, 0)
        return [vme.LineSegment2D(start, end)]

    def linesegment2d_to_3d(self, linesegment2d):
        theta1, z1 = linesegment2d.start
        theta2, z2 = linesegment2d.end
        if math.isclose(theta1, theta2, abs_tol=1e-9):
            return [vme.LineSegment3D(
                self.point2d_to_3d(linesegment2d.start),
                self.point2d_to_3d(linesegment2d.end),
            )]
        elif math.isclose(z1, z2, abs_tol=1e-9):
            if abs(theta1 - theta2) == volmdlr.TWO_PI:
                return [vme.FullArc3D(center=self.frame.origin + z1 * self.frame.w,
                                      start_end=self.point2d_to_3d(linesegment2d.start),
                                      normal=self.frame.w)]
            else:
                interior = self.point2d_to_3d(linesegment2d.point_at_abscissa(linesegment2d.length() * 0.5))
                return [vme.Arc3D(
                    self.point2d_to_3d(linesegment2d.start),
                    self.point2d_to_3d(
                        volmdlr.Point2D(0.5 * (theta1 + theta2), z1)),
                    self.point2d_to_3d(linesegment2d.end),
                )]
        else:
            # TODO: this is a non exact method!
            return [vme.LineSegment3D(self.point2d_to_3d(linesegment2d.start), self.point2d_to_3d(linesegment2d.end))]
            # raise NotImplementedError('Ellipse? delta_theta={} delta_z={}'.format(abs(theta2-theta1), abs(z1-z2)))

    def fullarc3d_to_2d(self, fullarc3d):
        if self.frame.w.is_colinear_to(fullarc3d.normal):
            p1 = self.point3d_to_2d(fullarc3d.start)
            return [vme.LineSegment2D(p1, p1 + volmdlr.TWO_PI * volmdlr.X2D)]
        else:
            print(fullarc3d.normal, self.frame.w)
            raise ValueError('Impossible!')

    def circle3d_to_2d(self, circle3d):
        return []

    def bsplinecurve3d_to_2d(self, bspline_curve3d):
        # TODO: enhance this, this is a non exact method!
        l = bspline_curve3d.length()
        points = [self.point3d_to_2d(bspline_curve3d.point_at_abscissa(i / 10 * l))
                  for i in range(11)]
        return [vme.LineSegment2D(p1, p2)
                for p1, p2 in zip(points[:-1], points[1:])]

    @classmethod
    def from_step(cls, arguments, object_dict):
        frame3d = object_dict[arguments[1]]
        U, W = frame3d.v, -frame3d.u
        U.normalize()
        W.normalize()
        V = W.cross(U)
        frame_direct = volmdlr.Frame3D(frame3d.origin, U, V, W)
        radius = float(arguments[2]) / 1000
        return cls(frame_direct, radius, arguments[0][1:-1])

    def to_step(self, current_id):
        frame = volmdlr.Frame3D(self.frame.origin, self.frame.w, self.frame.u,
                                self.frame.v)
        content, frame_id = frame.to_step(current_id)
        current_id = frame_id + 1
        content += "#{} = CYLINDRICAL_SURFACE('{}',#{},{});\n" \
            .format(current_id, self.name, frame_id,
                    round(1000 * self.radius, 3))
        return content, [current_id]

    def frame_mapping(self, frame: volmdlr.Frame3D, side: str):
        """
        Changes frame_mapping and return a new CylindricalSurface3D
        side = 'old' or 'new'
        """
        new_frame = self.frame_mapping_parameters(frame, side)
        return CylindricalSurface3D(new_frame, self.radius,
                                    name=self.name)

    def frame_mapping_inplace(self, frame: volmdlr.Frame3D, side: str):
        """
        Changes frame_mapping and the object is updated inplace
        side = 'old' or 'new'
        """
        new_frame = self.frame_mapping_parameters(frame, side)
        self.frame = new_frame

    def rectangular_cut(self, theta1: float, theta2: float,
                        z1: float, z2: float, name: str = ''):

        if theta1 == theta2:
            theta2 += volmdlr.TWO_PI

        p1 = volmdlr.Point2D(theta1, z1)
        p2 = volmdlr.Point2D(theta2, z1)
        p3 = volmdlr.Point2D(theta2, z2)
        p4 = volmdlr.Point2D(theta1, z2)
        outer_contour = volmdlr.wires.ClosedPolygon2D([p1, p2, p3, p4])
        surface2d = Surface2D(outer_contour, [])
        return volmdlr.faces.CylindricalFace3D(self, surface2d, name)

    def rotation(self, center: volmdlr.Point3D, axis: volmdlr.Vector3D, angle: float):
        """
        CylindricalFace3D rotation
        :param center: rotation center
        :param axis: rotation axis
        :param angle: angle rotation
        :return: a new rotated Plane3D
        """
        new_frame = self.frame.rotation(center=center, axis=axis,
                                        angle=angle)
        return CylindricalFace3D(new_frame, self.radius)

    def rotation_inplace(self, center: volmdlr.Point3D, axis: volmdlr.Vector3D, angle: float):
        """
        CylindricalFace3D rotation. Object is updated inplace
        :param center: rotation center
        :param axis: rotation axis
        :param angle: rotation angle
        """
        self.frame.rotation_inplace(center, axis, angle)

    def translation(self, offset: volmdlr.Vector3D):
        """
        CylindricalFace3D translation
        :param offset: translation vector
        :return: A new translated CylindricalFace3D
        """
        return CylindricalFace3D(self.frame.translation(offset), self.radius)

    def translation_inplace(self, offset: volmdlr.Vector3D):
        """
        CylindricalFace3D translation. Object is updated inplace
        :param offset: translation vector
        """
        self.frame.translation_inplace(offset)

    def grid3d(self, grid2d: volmdlr.grid.Grid2D):
        '''
        generate 3d grid points of a Cylindrical surface, based on a Grid2D
        '''

        points_2d = grid2d.points
        points_3d = [self.point2d_to_3d(point2d) for point2d in points_2d]

        return points_3d


class ToroidalSurface3D(Surface3D):
    face_class = 'ToroidalFace3D'
    x_periodicity = volmdlr.TWO_PI
    y_periodicity = volmdlr.TWO_PI
    """
    The local plane is defined by (theta, phi)
    theta is the angle around the big (R) circle and phi around the small(r)

    :param frame: Tore's frame: origin is the center, u is pointing at
                    theta=0
    :param R: Tore's radius
    :param r: Circle to revolute radius
    Definitions of R and r according to https://en.wikipedia.org/wiki/Torus
    """

    def __init__(self, frame: volmdlr.Frame3D,
                 R: float, r: float, name: str = ''):
        self.frame = frame
        self.R = R
        self.r = r
        self.name = name

    @property
    def bounding_box(self):
        if not self._bbox:
            self._bbox = self.get_bounding_box()
        return self._bbox

    def _bounding_box(self):
        d = self.R + self.r
        p1 = self.frame.origin + self.frame.u * d + self.frame.v * d + self.frame.w * self.r
        p2 = self.frame.origin + self.frame.u * d + self.frame.v * d - self.frame.w * self.r
        p3 = self.frame.origin + self.frame.u * d - self.frame.v * d + self.frame.w * self.r
        p4 = self.frame.origin + self.frame.u * d - self.frame.v * d - self.frame.w * self.r
        p5 = self.frame.origin - self.frame.u * d + self.frame.v * d + self.frame.w * self.r
        p6 = self.frame.origin - self.frame.u * d + self.frame.v * d - self.frame.w * self.r
        p7 = self.frame.origin - self.frame.u * d - self.frame.v * d + self.frame.w * self.r
        p8 = self.frame.origin - self.frame.u * d - self.frame.v * d - self.frame.w * self.r

        return volmdlr.core.BoundingBox.from_points(
            [p1, p2, p3, p4, p5, p6, p7, p8])

    def point2d_to_3d(self, point2d: volmdlr.Point2D):
        theta, phi = point2d
        x = (self.R + self.r * math.cos(phi)) * math.cos(theta)
        y = (self.R + self.r * math.cos(phi)) * math.sin(theta)
        z = self.r * math.sin(phi)
        return self.frame.old_coordinates(volmdlr.Point3D(x, y, z))

    def point3d_to_2d(self, point3d):
        # points_2D = []
        x, y, z = self.frame.new_coordinates(point3d)
        if z < -self.r:
            z = -self.r
        elif z > self.r:
            z = self.r

        zr = z / self.r
        phi = math.asin(zr)

        u = self.R + math.sqrt((self.r ** 2) - (z ** 2))
        u1, u2 = round(x / u, 5), round(y / u, 5)
        theta = volmdlr.core.sin_cos_angle(u1, u2)

        return volmdlr.Point2D(theta, phi)

    @classmethod
    def from_step(cls, arguments, object_dict):
        frame3d = object_dict[arguments[1]]
        U, W = frame3d.v, -frame3d.u
        U.normalize()
        W.normalize()
        V = W.cross(U)
        frame_direct = volmdlr.Frame3D(frame3d.origin, U, V, W)
        rcenter = float(arguments[2]) / 1000
        rcircle = float(arguments[3]) / 1000
        return cls(frame_direct, rcenter, rcircle, arguments[0][1:-1])

    def to_step(self, current_id):
        frame = volmdlr.Frame3D(self.frame.origin, self.frame.w, self.frame.u,
                                self.frame.v)
        content, frame_id = frame.to_step(current_id)
        current_id = frame_id + 1
        content += "#{} = TOROIDAL_SURFACE('{}',#{},{},{});\n" \
            .format(current_id, self.name, frame_id,
                    round(1000 * self.R, 3),
                    round(1000 * self.r, 3))
        return content, [current_id]

    def frame_mapping(self, frame: volmdlr.Frame3D, side: str):
        """
        Changes frame_mapping and return a new ToroidalSurface3D
        side = 'old' or 'new'
        """
        new_frame = self.frame_mapping_parameters(frame, side)
        return ToroidalSurface3D(new_frame, self.R, self.r, name=self.name)

    def frame_mapping_inplace(self, frame: volmdlr.Frame3D, side: str):
        """
        Changes frame_mapping and the object is updated inplace
        side = 'old' or 'new'
        """
        new_frame = self.frame_mapping_parameters(frame, side)
        self.frame = new_frame

    def rectangular_cut(self, theta1, theta2, phi1, phi2, name=''):
        if phi1 == phi2:
            phi2 += volmdlr.TWO_PI
        elif phi2 < phi1:
            phi2 += volmdlr.TWO_PI
        if theta1 == theta2:
            theta2 += volmdlr.TWO_PI
        elif theta2 < theta1:
            theta2 += volmdlr.TWO_PI

        p1 = volmdlr.Point2D(theta1, phi1)
        p2 = volmdlr.Point2D(theta2, phi1)
        p3 = volmdlr.Point2D(theta2, phi2)
        p4 = volmdlr.Point2D(theta1, phi2)
        outer_contour = volmdlr.wires.ClosedPolygon2D([p1, p2, p3, p4])
        return ToroidalFace3D(self,
                              Surface2D(outer_contour, []),
                              name)

    def linesegment2d_to_3d(self, linesegment2d):
        theta1, phi1 = linesegment2d.start
        theta2, phi2 = linesegment2d.end
        if theta1 == theta2:
            if math.isclose(phi1 - phi2, volmdlr.TWO_PI, abs_tol=1e-9):
                u = self.frame.u.rotation(self.frame.origin, self.frame.w,
                                          angle=theta1)
                v = self.frame.u.rotation(self.frame.origin, self.frame.w,
                                          angle=theta1)
                center = self.frame.origin + self.R * u
                return [vme.FullArc3D(center=center,
                                      start_end=center + self.r * u,
                                      normal=v)]
            else:
                return [vme.Arc3D(
                    self.point2d_to_3d(linesegment2d.start),
                    self.point2d_to_3d(volmdlr.Point2D(theta1, 0.5 * (phi1 + phi2))),
                    self.point2d_to_3d(linesegment2d.end),
                )]
        elif math.isclose(phi1, phi2, abs_tol=1e-9):
            if abs(theta1 - theta2) == volmdlr.TWO_PI:
                center = self.frame.origin + self.r * math.sin(phi1) * self.frame.w
                start_end = center + self.frame.u * (self.r + self.R)
                return [vme.FullArc3D(center=center,
                                      start_end=start_end,
                                      normal=self.frame.w)]
            else:
                return [vme.Arc3D(
                    self.point2d_to_3d(linesegment2d.start),
                    self.point2d_to_3d(volmdlr.Point2D(0.5 * (theta1 + theta2), phi1)),
                    self.point2d_to_3d(linesegment2d.end),
                )]
        else:
            raise NotImplementedError('Ellipse?')

    def fullarc3d_to_2d(self, fullarc3d):
        if self.frame.w.is_colinear_to(fullarc3d.normal):
            p1 = self.point3d_to_2d(fullarc3d.start)
            return [vme.LineSegment2D(p1, p1 + volmdlr.TWO_PI * volmdlr.X2D)]
        elif fullarc3d.normal.dot(self.frame.w):
            p1 = self.point3d_to_2d(fullarc3d.start)
            return [vme.LineSegment2D(p1, p1 + volmdlr.TWO_PI * volmdlr.Y2D)]
        else:
            raise ValueError('Impossible!')

    def circle3d_to_2d(self, circle3d):
        return []

    def triangulation(self):
        face = self.rectangular_cut(0, volmdlr.TWO_PI, 0, volmdlr.TWO_PI)
        return face.triangulation()

    def translation(self, offset: volmdlr.Vector3D):
        """
        ToroidalSurface3D translation
        :param offset: translation vector
        :return: A new translated ToroidalSurface3D
        """
        return ToroidalSurface3D(self.frame.translation(
            offset), self.R, self.r)

    def translation_inplace(self, offset: volmdlr.Vector3D):
        """
        ToroidalSurface3D translation. Object is updated inplace
        :param offset: translation vector
        """
        self.frame.translation_inplace(offset)

    def rotation(self, center: volmdlr.Point3D, axis: volmdlr.Vector3D, angle: float):
        """
        ToroidalSurface3D rotation
        :param center: rotation center
        :param axis: rotation axis
        :param angle: angle rotation
        :return: a new rotated ToroidalSurface3D
        """
        new_frame = self.frame.rotation(center=center, axis=axis,
                                        angle=angle)
        return self.__class__(new_frame, self.R, self.r)

    def rotation_inplace(self, center: volmdlr.Point3D, axis: volmdlr.Vector3D, angle: float):
        """
        ToroidalSurface3D rotation. Object is updated inplace
        :param center: rotation center
        :param axis: rotation axis
        :param angle: rotation angle
        """
        self.frame.rotation_inplace(center, axis, angle)


class ConicalSurface3D(Surface3D):
    face_class = 'ConicalFace3D'
    x_periodicity = volmdlr.TWO_PI
    """
    The local plane is defined by (theta, z)
    :param frame: Cone's frame to position it: frame.w is axis of cone
                    frame.origin is at the angle of the cone
    :param semi_angle: Cone's semi-angle
    """

    def __init__(self, frame: volmdlr.Frame3D, semi_angle: float,
                 name: str = ''):
        self.frame = frame
        self.semi_angle = semi_angle
        self.name = name

    @classmethod
    def from_step(cls, arguments, object_dict):
        frame3d = object_dict[arguments[1]]
        U, W = frame3d.v, frame3d.u
        U.normalize()
        W.normalize()
        V = W.cross(U)
        radius = float(arguments[2]) / 1000
        semi_angle = float(arguments[3])
        origin = frame3d.origin - radius / math.tan(semi_angle) * W
        frame_direct = volmdlr.Frame3D(origin, U, V, W)
        return cls(frame_direct, semi_angle, arguments[0][1:-1])

    def to_step(self, current_id):
        frame = volmdlr.Frame3D(self.frame.origin, self.frame.w, self.frame.u,
                                self.frame.v)
        content, frame_id = frame.to_step(current_id)
        current_id = frame_id + 1
        content += "#{} = CONICAL_SURFACE('{}',#{},{},{});\n" \
            .format(current_id, self.name, frame_id,
                    0.,
                    round(self.semi_angle, 3))
        return content, [current_id]

    def frame_mapping(self, frame: volmdlr.Frame3D, side: str):
        """
        Changes frame_mapping and return a new ConicalSurface3D
        side = 'old' or 'new'
        """
        new_frame = self.frame_mapping_parameters(frame, side)
        return ConicalSurface3D(new_frame, self.semi_angle, name=self.name)

    def frame_mapping_inplace(self, frame: volmdlr.Frame3D, side: str):
        """
        Changes frame_mapping and the object is updated inplace
        side = 'old' or 'new'
        """
        new_frame = self.frame_mapping_parameters(frame, side)
        self.frame = new_frame

    def point2d_to_3d(self, point2d: volmdlr.Point2D):
        theta, z = point2d
        r = math.tan(self.semi_angle) * z
        new_point = volmdlr.Point3D(r * math.cos(theta),
                                    r * math.sin(theta),
                                    z)
        return self.frame.old_coordinates(new_point)

    # def point3d_to_2d(self, point3d: volmdlr.Point3D):
    #     z = self.frame.w.dot(point3d)
    #     x, y = point3d.plane_projection2d(self.frame.origin, self.frame.u,
    #                                       self.frame.v)
    #     theta = math.atan2(y, x)
    #     return volmdlr.Point2D(theta, z+0.003)

    def point3d_to_2d(self, point3d: volmdlr.Point3D):
        x, y, z = self.frame.new_coordinates(point3d)
        # x, y = point3d.plane_projection2d(self.frame.origin, self.frame.u,
        #                                   self.frame.v)
        theta = math.atan2(y, x)
        return volmdlr.Point2D(theta, z)

    def rectangular_cut(self, theta1: float, theta2: float,
                        z1: float, z2: float, name: str = ''):
        # theta1 = angle_principal_measure(theta1)
        # theta2 = angle_principal_measure(theta2)
        if theta1 == theta2:
            theta2 += volmdlr.TWO_PI

        p1 = volmdlr.Point2D(theta1, z1)
        p2 = volmdlr.Point2D(theta2, z1)
        p3 = volmdlr.Point2D(theta2, z2)
        p4 = volmdlr.Point2D(theta1, z2)
        outer_contour = volmdlr.wires.ClosedPolygon2D([p1, p2, p3, p4])
        return ConicalFace3D(self, Surface2D(outer_contour, []), name)

    def fullarc3d_to_2d(self, fullarc3d):
        if self.frame.w.is_colinear_to(fullarc3d.normal):
            p1 = self.point3d_to_2d(fullarc3d.start)
            return [vme.LineSegment2D(p1, p1 + volmdlr.TWO_PI * volmdlr.X2D)]
        else:
            raise ValueError('Impossible!')

    def circle3d_to_2d(self, circle3d):
        return []

    def linesegment2d_to_3d(self, linesegment2d):
        theta1, z1 = linesegment2d.start
        theta2, z2 = linesegment2d.end
        if math.isclose(z1, z2, abs_tol=1e-9) and math.isclose(z1, 0.,
                                                               abs_tol=1e-9):
            return []
        elif math.isclose(abs(theta1 - theta2) % volmdlr.TWO_PI, 0., abs_tol=1e-9):
            return [vme.LineSegment3D(
                self.point2d_to_3d(linesegment2d.start),
                self.point2d_to_3d(linesegment2d.end),
            )]
        elif math.isclose(z1, z2, abs_tol=1e-9):

            if abs(theta1 - theta2) % volmdlr.TWO_PI == 0.:
                return [vme.FullArc3D(center=self.frame.origin + z1 * self.frame.w,
                                      start_end=self.point2d_to_3d(linesegment2d.start),
                                      normal=self.frame.w)]
            else:
                return [vme.Arc3D(
                    self.point2d_to_3d(linesegment2d.start),
                    self.point2d_to_3d(
                        volmdlr.Point2D(0.5 * (theta1 + theta2), z1)),
                    self.point2d_to_3d(linesegment2d.end))
                ]
        else:
            raise NotImplementedError('Ellipse?')

    def translation(self, offset: volmdlr.Vector3D):
        """
        ConicalSurface3D translation
        :param offset: translation vector
        :return: A new translated ConicalSurface3D
        """
        return self.__class__(self.frame.translation(offset),
                              self.semi_angle)

    def translation_inplace(self, offset: volmdlr.Vector3D):
        """
        ConicalSurface3D translation. Object is updated inplace
        :param offset: translation vector
        """
        self.frame.translation_inplace(offset)

    def rotation(self, center: volmdlr.Point3D,
                 axis: volmdlr.Vector3D, angle: float):
        """
        ConicalSurface3D rotation
        :param center: rotation center
        :param axis: rotation axis
        :param angle: angle rotation
        :return: a new rotated ConicalSurface3D
        """
        new_frame = self.frame.rotation(center=center, axis=axis, angle=angle)
        return self.__class__(new_frame, self.semi_angle)

    def rotation_inplace(self, center: volmdlr.Point3D,
                         axis: volmdlr.Vector3D, angle: float):
        """
        ConicalSurface3D rotation. Object is updated inplace
        :param center: rotation center
        :param axis: rotation axis
        :param angle: rotation angle
        """
        self.frame.rotation_inplace(center, axis, angle)


class SphericalSurface3D(Surface3D):
    face_class = 'SphericalFace3D'
    """
    :param frame: Sphere's frame to position it
    :type frame: volmdlr.Frame3D
    :param radius: Sphere's radius
    :type radius: float
    """

    def __init__(self, frame, radius, name=''):
        self.frame = frame
        self.radius = radius
        self.name = name
        # V = frame.v
        # V.normalize()
        # W = frame.w
        # W.normalize()
        # self.plane = Plane3D(frame.origin, V, W)

    def _bounding_box(self):
        points = [self.frame.origin + volmdlr.Point3D(-self.radius,
                                                      -self.radius,
                                                      -self.radius),
                  self.frame.origin + volmdlr.Point3D(self.radius,
                                                      self.radius,
                                                      self.radius),

                  ]
        return volmdlr.core.BoundingBox.from_points(points)

    @classmethod
    def from_step(cls, arguments, object_dict):
        frame3d = object_dict[arguments[1]]
        U, W = frame3d.v, frame3d.u
        U.normalize()
        W.normalize()
        V = W.cross(U)
        frame_direct = volmdlr.Frame3D(frame3d.origin, U, V, W)
        radius = float(arguments[2]) / 1000
        return cls(frame_direct, radius, arguments[0][1:-1])

    def point2d_to_3d(self, point2d):
        # source mathcurve.com/surfaces/sphere
        # -pi<theta<pi, -pi/2<phi<pi/2
        theta, phi = point2d
        x = self.radius * math.cos(phi) * math.cos(theta)
        y = self.radius * math.cos(phi) * math.sin(theta)
        z = self.radius * math.sin(phi)
        return self.frame.old_coordinates(volmdlr.Point3D(x, y, z))

    def point3d_to_2d(self, point3d):
        x, y, z = point3d
        if z < -self.radius:
            z = -self.radius
        elif z > self.radius:
            z = self.radius

        zr = z / self.radius
        phi = math.asin(zr)

        u = math.sqrt((self.radius ** 2) - (z ** 2))
        if u == 0:
            u1, u2 = x, y
        else:
            u1, u2 = round(x / u, 5), round(y / u, 5)
        theta = volmdlr.sin_cos_angle(u1, u2)
        return volmdlr.Point2D(theta, phi)

    def linesegment2d_to_3d(self, linesegment2d):
        start = self.point2d_to_3d(linesegment2d.start)
        interior = self.point2d_to_3d(0.5 * (linesegment2d.start + linesegment2d.end))
        end = self.point2d_to_3d(linesegment2d.end)
        if start == end:
            u = start - self.frame.origin
            u.normalize()
            v = interior - self.frame.origin
            v.normalize()
            normal = u.cross(v)
            return [vme.FullArc3D(self.frame.origin, start, normal)]
        return [vme.Arc3D(start, interior, end)]

    def plot(self, ax=None, color='grey', alpha=0.5):
        # points = []
        for i in range(20):
            theta = i / 20. * volmdlr.TWO_PI
            t_points = []
            for j in range(20):
                phi = j / 20. * volmdlr.TWO_PI
                t_points.append(self.point2d_to_3d(volmdlr.Point2D(theta, phi)))
            ax = volmdlr.wires.ClosedPolygon3D(t_points).plot(ax=ax, color=color, alpha=alpha)

        return ax

    def rectangular_cut(self, theta1, theta2, phi1, phi2, name=''):
        if phi1 == phi2:
            phi2 += volmdlr.TWO_PI
        elif phi2 < phi1:
            phi2 += volmdlr.TWO_PI
        if theta1 == theta2:
            theta2 += volmdlr.TWO_PI
        elif theta2 < theta1:
            theta2 += volmdlr.TWO_PI

        p1 = volmdlr.Point2D(theta1, phi1)
        p2 = volmdlr.Point2D(theta2, phi1)
        p3 = volmdlr.Point2D(theta2, phi2)
        p4 = volmdlr.Point2D(theta1, phi2)
        outer_contour = volmdlr.wires.ClosedPolygon2D([p1, p2, p3, p4])
        return SphericalFace3D(self,
                               Surface2D(outer_contour, []),
                               name=name)


class RuledSurface3D(Surface3D):
    face_class = 'RuledFace3D'
    """
    :param frame: frame.w is axis, frame.u is theta=0 frame.v theta=pi/2
    :type frame: volmdlr.Frame3D
    :param radius: Cylinder's radius
    :type radius: float
    """

    def __init__(self,
                 wire1: volmdlr.wires.Wire3D,
                 wire2: volmdlr.wires.Wire3D,
                 name: str = ''):
        self.wire1 = wire1
        self.wire2 = wire2
        self.length1 = wire1.length()
        self.length2 = wire2.length()
        self.name = name

    def point2d_to_3d(self, point2d: volmdlr.Point2D):
        x, y = point2d
        point1 = self.wire1.point_at_abscissa(x * self.length1)
        point2 = self.wire2.point_at_abscissa(x * self.length2)
        joining_line = vme.LineSegment3D(point1, point2)
        point = joining_line.point_at_abscissa(y * joining_line.length())
        return point

    def point3d_to_2d(self, point3d):
        raise NotImplementedError

    def rectangular_cut(self, x1: float, x2: float,
                        y1: float, y2: float, name: str = ''):
        p1 = volmdlr.Point2D(x1, y1)
        p2 = volmdlr.Point2D(x2, y1)
        p3 = volmdlr.Point2D(x2, y2)
        p4 = volmdlr.Point2D(x1, y2)
        outer_contour = volmdlr.wires.ClosedPolygon2D([p1, p2, p3, p4])
        surface2d = Surface2D(outer_contour, [])
        return volmdlr.faces.RuledFace3D(self, surface2d, name)


class BSplineSurface3D(Surface3D):
    face_class = 'BSplineFace3D'
    _non_serializable_attributes = ['surface']

    def __init__(self, degree_u, degree_v, control_points, nb_u, nb_v,
                 u_multiplicities, v_multiplicities, u_knots, v_knots,
                 weights=None, name=''):
        self.control_points = control_points
        self.degree_u = degree_u
        self.degree_v = degree_v
        self.nb_u = nb_u
        self.nb_v = nb_v

        u_knots = vme.standardize_knot_vector(u_knots)
        v_knots = vme.standardize_knot_vector(v_knots)
        self.u_knots = u_knots
        self.v_knots = v_knots
        self.u_multiplicities = u_multiplicities
        self.v_multiplicities = v_multiplicities
        self.weights = weights

        self.control_points_table = []
        points_row = []
        i = 1
        for pt in control_points:
            points_row.append(pt)
            if i == nb_v:
                self.control_points_table.append(points_row)
                points_row = []
                i = 1
            else:
                i += 1
        surface = BSpline.Surface()
        surface.degree_u = degree_u
        surface.degree_v = degree_v
        if weights is None:
            P = [(control_points[i][0], control_points[i][1],
                  control_points[i][2]) for i in range(len(control_points))]
            surface.set_ctrlpts(P, nb_u, nb_v)
        else:
            Pw = [(control_points[i][0] * weights[i],
                   control_points[i][1] * weights[i],
                   control_points[i][2] * weights[i],
                   weights[i]) for i in range(len(control_points))]
            surface.set_ctrlpts(Pw, nb_u, nb_v)
        knot_vector_u = []
        for i, u_knot in enumerate(u_knots):
            knot_vector_u.extend([u_knot] * u_multiplicities[i])
        knot_vector_v = []
        for i, v_knot in enumerate(v_knots):
            knot_vector_v.extend([v_knot] * v_multiplicities[i])
        surface.knotvector_u = knot_vector_u
        surface.knotvector_v = knot_vector_v
        surface.delta = 0.05
        # surface_points = surface.evalpts

        self.surface = surface
        # self.points = [volmdlr.Point3D(*p) for p in surface_points]
        volmdlr.core.Primitive3D.__init__(self, name=name)

        # Hidden Attributes
        self._displacements = None
        self._grids2d = None
        self._grids2d_deformed = None

    def to_plane3d(self):
        points_2d = [volmdlr.Point2D(0.1, 0.1),
                     volmdlr.Point2D(0.1, 0.8),
                     volmdlr.Point2D(0.8, 0.5)]
        points = [self.point2d_to_3d(pt) for pt in points_2d]

        surface3d = Plane3D.from_3_points(points[0],
                                          points[1],
                                          points[2])
        return surface3d

    @property
    def x_periodicity(self):
        p3d_x1 = self.point2d_to_3d(volmdlr.Point2D(1., 0.5))
        p2d_x0 = self.point3d_to_2d(p3d_x1, 0., 0.5)
        if self.point2d_to_3d(p2d_x0) == p3d_x1 and \
                not math.isclose(p2d_x0.x, 1, abs_tol=1e-3):
            return 1 - p2d_x0.x
        else:
            return None

    @property
    def y_periodicity(self):
        p3d_y1 = self.point2d_to_3d(volmdlr.Point2D(0.5, 1))
        p2d_y0 = self.point3d_to_2d(p3d_y1, 0., 0.5)
        if self.point2d_to_3d(p2d_y0) == p3d_y1 and \
                not math.isclose(p2d_y0.y, 1, abs_tol=1e-3):
            return 1 - p2d_y0.y
        else:
            return None

    def control_points_matrix(self, coordinates):
        '''
        define control points like a matrix, for each coordinate: x:0, y:1, z:2
        '''

        P = npy.empty((self.nb_u, self.nb_v))
        for i in range(0, self.nb_u):
            for j in range(0, self.nb_v):
                P[i][j] = self.control_points_table[i][j][coordinates]
        return P

    # Knots_vector
    def knots_vector_u(self):
        '''
        compute the global knot vector (u direction) based on knot elements and multiplicities
        '''

        knots = self.u_knots
        multiplicities = self.u_multiplicities

        knots_vec = []
        for i in range(0, len(knots)):
            for j in range(0, multiplicities[i]):
                knots_vec.append(knots[i])
        return knots_vec

    def knots_vector_v(self):
        '''
        compute the global knot vector (v direction) based on knot elements and multiplicities
        '''

        knots = self.v_knots
        multiplicities = self.v_multiplicities

        knots_vec = []
        for i in range(0, len(knots)):
            for j in range(0, multiplicities[i]):
                knots_vec.append(knots[i])
        return knots_vec

    def basis_functions_u(self, u, k, i):
        '''
        compute basis functions Bi in u direction for u=u and degree=k
        '''

        # k = self.degree_u
        t = self.knots_vector_u()

        if k == 0:
            return 1.0 if t[i] <= u < t[i + 1] else 0.0
        if t[i + k] == t[i]:
            c1 = 0.0
        else:
            c1 = (u - t[i]) / (t[i + k] - t[i]) * self.basis_functions_u(u, k - 1, i)
        if t[i + k + 1] == t[i + 1]:
            c2 = 0.0
        else:
            c2 = (t[i + k + 1] - u) / (t[i + k + 1] - t[i + 1]) * self.basis_functions_u(u, k - 1, i + 1)
        return c1 + c2

    def basis_functions_v(self, v, k, i):
        '''
        compute basis functions Bi in v direction for v=v and degree=k
        '''

        # k = self.degree_u
        t = self.knots_vector_v()

        if k == 0:
            return 1.0 if t[i] <= v < t[i + 1] else 0.0
        if t[i + k] == t[i]:
            c1 = 0.0
        else:
            c1 = (v - t[i]) / (t[i + k] - t[i]) * self.basis_functions_v(v, k - 1, i)
        if t[i + k + 1] == t[i + 1]:
            c2 = 0.0
        else:
            c2 = (t[i + k + 1] - v) / (t[i + k + 1] - t[i + 1]) * self.basis_functions_v(v, k - 1, i + 1)
        return c1 + c2

    def blending_vector_u(self, u):
        '''
        compute a vector of basis_functions in u direction for u=u
        '''

        blending_vect = npy.empty((1, self.nb_u))
        for j in range(0, self.nb_u):
            blending_vect[0][j] = self.basis_functions_u(u, self.degree_u, j)

        return blending_vect

    def blending_vector_v(self, v):
        '''
        compute a vector of basis_functions in v direction for v=v
        '''

        blending_vect = npy.empty((1, self.nb_v))
        for j in range(0, self.nb_v):
            blending_vect[0][j] = self.basis_functions_v(v, self.degree_v, j)

        return blending_vect

    def blending_matrix_u(self, u):
        '''
        compute a matrix of basis_functions in u direction for a vector u like [0,1]
        '''

        blending_mat = npy.empty((len(u), self.nb_u))
        for i in range(0, len(u)):
            for j in range(0, self.nb_u):
                blending_mat[i][j] = self.basis_functions_u(u[i], self.degree_u, j)
        return blending_mat

    def blending_matrix_v(self, v):
        '''
        compute a matrix of basis_functions in v direction for a vector v like [0,1]
        '''

        blending_mat = npy.empty((len(v), self.nb_v))
        for i in range(0, len(v)):
            for j in range(0, self.nb_v):
                blending_mat[i][j] = self.basis_functions_v(v[i], self.degree_v, j)
        return blending_mat

    def point2d_to_3d(self, point2d: volmdlr.Point2D):
        x, y = point2d
        if x < 0:
            x = 0.
        elif 1 < x:
            x = 1
        if y < 0:
            y = 0
        elif y > 1:
            y = 1

        return volmdlr.Point3D(*self.surface.evaluate_single((x, y)))

    def point3d_to_2d(self, point3d: volmdlr.Point3D, min_bound_x: float = 0.,
                      max_bound_x: float = 1., min_bound_y: float = 0.,
                      max_bound_y: float = 1., tol=1e-9):
        def f(x):
            p3d = self.point2d_to_3d(volmdlr.Point2D(x[0], x[1]))
            return point3d.point_distance(p3d)

        results = []

        delta_bound_x = max_bound_x - min_bound_x
        delta_bound_y = max_bound_y - min_bound_y
        x0s = [((min_bound_x + max_bound_x) / 2, (min_bound_y + max_bound_y) / 2),
               (min_bound_x + delta_bound_x / 10, min_bound_y + delta_bound_y / 10),
               (min_bound_x + delta_bound_x / 10, max_bound_y - delta_bound_y / 10),
               (max_bound_x - delta_bound_x / 10, min_bound_y + delta_bound_y / 10),
               (max_bound_x - delta_bound_x / 10, max_bound_y - delta_bound_y / 10)]

        for x0 in x0s:
            z = scp.optimize.least_squares(f, x0=x0, bounds=([min_bound_x,
                                                              min_bound_y],
                                                             [max_bound_x,
                                                              max_bound_y]),
                                           ftol=tol / 10,
                                           xtol=tol / 10,
                                           # loss='soft_l1'
                                           )
            # z.cost represent the value of the cost function at the solution
            if z.fun < tol:
                return volmdlr.Point2D(*z.x)

            res = scp.optimize.minimize(f, x0=npy.array(x0),
                                        bounds=[(min_bound_x, max_bound_x),
                                                (min_bound_y, max_bound_y)],
                                        tol=tol)
            # res.fun represent the value of the objective function
            if res.fun < tol:
                return volmdlr.Point2D(*res.x)

            results.append((z.x, z.fun))
            results.append((res.x, res.fun))
        return (volmdlr.Point2D(*min(results, key=lambda r: r[1])[0]))

    def linesegment2d_to_3d(self, linesegment2d):
        # TODO: this is a non exact method!
        lth = linesegment2d.length()
        points = [self.point2d_to_3d(
            linesegment2d.point_at_abscissa(i * lth / 10.)) for i in range(11)]

        linesegment = vme.LineSegment3D(points[0], points[-1])
        flag = True
        for pt in points:
            if not linesegment.point_belongs(pt):
                flag = False
                break

        periodic = False
        if self.x_periodicity is not None and \
                math.isclose(lth, self.x_periodicity, abs_tol=1e-6) and \
                math.isclose(linesegment2d.start.y, linesegment2d.end.y,
                             abs_tol=1e-6):
            periodic = True
        elif self.y_periodicity is not None and \
                math.isclose(lth, self.y_periodicity, abs_tol=1e-6) and \
                math.isclose(linesegment2d.start.x, linesegment2d.end.x,
                             abs_tol=1e-6):
            periodic = True

        if flag:
            # All the points are on the same LineSegment3D
            linesegments = [linesegment]
        else:
            linesegments = [vme.BSplineCurve3D.from_points_interpolation(
                points, max(self.degree_u, self.degree_v), periodic=periodic)]
            # linesegments = [vme.LineSegment3D(p1, p2)
            #                 for p1, p2 in zip(points[:-1], points[1:])]
        return linesegments

    def linesegment3d_to_2d(self, linesegment3d):
        """
        a line segment on a BSplineSurface3D will be in any case a line in 2D?
        """
        x_perio = self.x_periodicity if self.x_periodicity is not None else 1.
        y_perio = self.y_periodicity if self.y_periodicity is not None else 1.
        return [vme.LineSegment2D(self.point3d_to_2d(linesegment3d.start,
                                                     max_bound_x=x_perio,
                                                     max_bound_y=y_perio),
                                  self.point3d_to_2d(linesegment3d.end,
                                                     max_bound_x=x_perio,
                                                     max_bound_y=y_perio))]

    def bsplinecurve3d_to_2d(self, bspline_curve3d):
        # TODO: enhance this, it is a non exact method!
        # TODO: bsplinecurve can be periodic but not around the bsplinesurface
        bsc_linesegment = vme.LineSegment3D(bspline_curve3d.points[0],
                                            bspline_curve3d.points[-1])
        flag = True
        for pt in bspline_curve3d.points:
            if not bsc_linesegment.point_belongs(pt):
                flag = False
                break

        x_perio = self.x_periodicity if self.x_periodicity is not None \
            else 1.
        y_perio = self.y_periodicity if self.y_periodicity is not None \
            else 1.

        if self.x_periodicity and not self.y_periodicity \
                and bspline_curve3d.periodic:
            p1 = self.point3d_to_2d(bspline_curve3d.points[0], min_bound_x=0.,
                                    max_bound_x=self.x_periodicity)
            p1_sup = self.point3d_to_2d(bspline_curve3d.points[0],
                                        min_bound_x=1 - self.x_periodicity)
            new_x = p1.x - p1_sup.x + self.x_periodicity
            new_x = new_x if 0 <= new_x else 0
            reverse = False
            if new_x < 0:
                new_x = 0
            elif math.isclose(new_x, self.x_periodicity, abs_tol=1e-5):
                new_x = 0
                reverse = True

            linesegments = [
                vme.LineSegment2D(
                    volmdlr.Point2D(new_x, p1.y),
                    volmdlr.Point2D(self.x_periodicity, p1.y))]
            if reverse:
                linesegments[0] = linesegments[0].reverse()

        elif self.y_periodicity and not self.x_periodicity \
                and bspline_curve3d.periodic:
            p1 = self.point3d_to_2d(bspline_curve3d.points[0], min_bound_y=0.,
                                    max_bound_y=self.y_periodicity)
            p1_sup = self.point3d_to_2d(bspline_curve3d.points[0],
                                        min_bound_y=1 - self.y_periodicity)
            new_y = p1.y - p1_sup.y + self.y_periodicity
            new_y = new_y if 0 <= new_y else 0
            reverse = False
            if new_y < 0:
                new_y = 0
            elif math.isclose(new_y, self.y_periodicity, abs_tol=1e-5):
                new_y = 0
                reverse = True

            linesegments = [
                vme.LineSegment2D(
                    volmdlr.Point2D(p1.x, new_y),
                    volmdlr.Point2D(p1.x, self.y_periodicity))]
            if reverse:
                linesegments[0] = linesegments[0].reverse()

        elif self.x_periodicity and self.y_periodicity \
                and bspline_curve3d.periodic:
            raise NotImplementedError

        elif flag:
            x_perio = self.x_periodicity if self.x_periodicity is not None \
                else 1.
            y_perio = self.y_periodicity if self.y_periodicity is not None \
                else 1.

            p1 = self.point3d_to_2d(bspline_curve3d.points[0],
                                    max_bound_x=x_perio,
                                    max_bound_y=y_perio)
            p2 = self.point3d_to_2d(bspline_curve3d.points[-1],
                                    max_bound_x=x_perio,
                                    max_bound_y=y_perio)

            if p1 == p2:
                print('BSplineCruve3D skipped because it is too small')
                linesegments = None
            else:
                p1_sup = self.point3d_to_2d(bspline_curve3d.points[0],
                                            min_bound_x=1 - x_perio,
                                            min_bound_y=1 - y_perio)
                p2_sup = self.point3d_to_2d(bspline_curve3d.points[-1],
                                            min_bound_x=1 - x_perio,
                                            min_bound_y=1 - y_perio)
                if self.x_periodicity and p1.point_distance(p1_sup) > 1e-5:
                    p1.x -= p1_sup.x - x_perio
                    p2.x -= p2_sup.x - x_perio
                if self.y_periodicity and p1.point_distance(p1_sup) > 1e-5:
                    p1.y -= p1_sup.y - y_perio
                    p2.y -= p2_sup.y - y_perio
                linesegments = [vme.LineSegment2D(p1, p2)]
            # How to check if end of surface overlaps start or the opposite ?
        else:
            lth = bspline_curve3d.length()
            if lth > 1e-5:
                points = [self.point3d_to_2d(
                    bspline_curve3d.point_at_abscissa(i / 10 * lth)
                    # max_bound_x=self.x_periodicity,
                    # max_bound_y=self.y_periodicity
                ) for i in range(11)]
                # linesegments = [vme.LineSegment2D(p1, p2)
                #                 for p1, p2 in zip(points[:-1], points[1:])]
                linesegments = [vme.BSplineCurve2D.from_points_interpolation(
                    points, min(self.degree_u, self.degree_v))]
                # bs = vme.BSplineCurve2D.from_points_interpolation(
                #     points, min(self.degree_u, self.degree_v))
                # ax = bs.plot()
                # [p.plot(ax=ax) for p in points]
                # print(points)
            elif 1e-6 < lth <= 1e-5:
                linesegments = [vme.LineSegment2D(
                    self.point3d_to_2d(bspline_curve3d.start),
                    self.point3d_to_2d(bspline_curve3d.end))]
            else:
                print('BSplineCruve3D skipped because it is too small')
                linesegments = None

        # print(bspline_curve3d.start, bspline_curve3d.end)
        # print([(l.start, l.end) for l in linesegments])
        # print()
        return linesegments

    def arc3d_to_2d(self, arc3d):
        number_points = math.ceil(arc3d.angle * 10) + 1  # 10 points per radian
        l = arc3d.length()
        points = [self.point3d_to_2d(arc3d.point_at_abscissa(
            i * l / (number_points - 1))) for i in range(number_points)]
        # return [vme.LineSegment2D(p1, p2)
        #         for p1, p2 in zip(points[:-1], points[1:])]
        return [vme.BSplineCurve2D.from_points_interpolation(
            points, max(self.degree_u, self.degree_v))]

    def arc2d_to_3d(self, arc2d):
        number_points = math.ceil(arc2d.angle * 7) + 1  # 7 points per radian
        l = arc2d.length()
        points = [self.point2d_to_3d(arc2d.point_at_abscissa(
            i * l / (number_points - 1))) for i in range(number_points)]
        return [vme.BSplineCurve3D.from_points_interpolation(
            points, max(self.degree_u, self.degree_v))]

    def _bounding_box(self):
        return volmdlr.core.BoundingBox.from_points(self.control_points)

    def rectangular_cut(self, u1: float, u2: float,
                        v1: float, v2: float, name: str = ''):
        p1 = volmdlr.Point2D(u1, v1)
        p2 = volmdlr.Point2D(u2, v1)
        p3 = volmdlr.Point2D(u2, v2)
        p4 = volmdlr.Point2D(u1, v2)
        outer_contour = volmdlr.wires.ClosedPolygon2D([p1, p2, p3, p4])
        surface = Surface2D(outer_contour, [])
        return BSplineFace3D(self, surface, name)  # PlaneFace3D

    def FreeCADExport(self, ip, ndigits=3):
        name = 'primitive{}'.format(ip)
        script = ""
        points = '['
        for i, pts_row in enumerate(self.control_points_table):
            pts = '['
            for j, pt in enumerate(pts_row):
                point = 'fc.Vector({},{},{}),'.format(pt[0], pt[1], pt[2])
                pts += point
            pts = pts[:-1] + '],'
            points += pts
        points = points[:-1] + ']'

        script += '{} = Part.BSplineSurface()\n'.format(name)
        if self.weights is None:
            script += '{}.buildFromPolesMultsKnots({},{},{},udegree={},vdegree={},uknots={},vknots={})\n'.format(
                name, points, self.u_multiplicities, self.v_multiplicities,
                self.degree_u, self.degree_v, self.u_knots, self.v_knots)
        else:
            script += '{}.buildFromPolesMultsKnots({},{},{},udegree={},vdegree={},uknots={},vknots={},weights={})\n'.format(
                name, points, self.u_multiplicities, self.v_multiplicities,
                self.degree_u, self.degree_v, self.u_knots, self.v_knots,
                self.weights)

        return script

    def rotation(self, center: volmdlr.Vector3D,
                 axis: volmdlr.Vector3D, angle: float):
        """
        BSplineSurface3D rotation
        :param center: rotation center
        :param axis: rotation axis
        :param angle: angle rotation
        :return: a new rotated BSplineSurface3D
        """
        new_control_points = [p.rotation(center, axis, angle)
                              for p in self.control_points]
        new_bsplinesurface3d = BSplineSurface3D(self.degree_u, self.degree_v,
                                                new_control_points, self.nb_u,
                                                self.nb_v,
                                                self.u_multiplicities,
                                                self.v_multiplicities,
                                                self.u_knots, self.v_knots,
                                                self.weights, self.name)
        return new_bsplinesurface3d

    def rotation_inplace(self, center: volmdlr.Vector3D,
                         axis: volmdlr.Vector3D, angle: float):
        """
        BSplineSurface3D rotation. Object is updated inplace
        :param center: rotation center
        :param axis: rotation axis
        :param angle: rotation angle
        """
        new_bsplinesurface3d = self.rotation(center, axis, angle)
        self.control_points = new_bsplinesurface3d.control_points
        self.surface = new_bsplinesurface3d.surface

    def translation(self, offset: volmdlr.Vector3D):
        """
        BSplineSurface3D translation
        :param offset: translation vector
        :return: A new translated BSplineSurface3D
        """
        new_control_points = [p.translation(offset) for p in
                              self.control_points]
        new_bsplinesurface3d = BSplineSurface3D(self.degree_u, self.degree_v,
                                                new_control_points, self.nb_u,
                                                self.nb_v,
                                                self.u_multiplicities,
                                                self.v_multiplicities,
                                                self.u_knots, self.v_knots,
                                                self.weights, self.name)

        return new_bsplinesurface3d

    def translation_inplace(self, offset: volmdlr.Vector3D):
        """
        BSplineSurface3D translation. Object is updated inplace
        :param offset: translation vector
        """
        new_bsplinesurface3d = self.translation(offset)
        self.control_points = new_bsplinesurface3d.control_points
        self.surface = new_bsplinesurface3d.surface

    def frame_mapping(self, frame: volmdlr.Frame3D, side: str):
        """
        Changes frame_mapping and return a new BSplineSurface3D
        side = 'old' or 'new'
        """
        new_control_points = [p.frame_mapping(frame, side) for p in
                              self.control_points]
        new_bsplinesurface3d = BSplineSurface3D(self.degree_u, self.degree_v,
                                                new_control_points, self.nb_u,
                                                self.nb_v,
                                                self.u_multiplicities,
                                                self.v_multiplicities,
                                                self.u_knots, self.v_knots,
                                                self.weights, self.name)
        return new_bsplinesurface3d

    def frame_mapping_inplace(self, frame: volmdlr.Frame3D, side: str):
        """
        Changes frame_mapping and the object is updated inplace
        side = 'old' or 'new'
        """
        new_bsplinesurface3d = self.frame_mapping(frame, side)
        self.control_points = new_bsplinesurface3d.control_points
        self.surface = new_bsplinesurface3d.surface

    def plot(self, ax=None):
        for p in self.control_points:
            ax = p.plot(ax=ax)
        return ax

    @classmethod
    def from_step(cls, arguments, object_dict):
        name = arguments[0][1:-1]
        degree_u = int(arguments[1])
        degree_v = int(arguments[2])
        points_sets = arguments[3][1:-1].split("),")
        points_sets = [elem + ")" for elem in points_sets[:-1]] + [
            points_sets[-1]]
        control_points = []
        for points_set in points_sets:
            points = [object_dict[int(i[1:])] for i in
                      points_set[1:-1].split(",")]
            nb_v = len(points)
            control_points.extend(points)
        nb_u = int(len(control_points) / nb_v)
        surface_form = arguments[4]
        if arguments[5] == '.F.':
            u_closed = False
        elif arguments[5] == '.T.':
            u_closed = True
        else:
            raise ValueError
        if arguments[6] == '.F.':
            v_closed = False
        elif arguments[6] == '.T.':
            v_closed = True
        else:
            raise ValueError
        self_intersect = arguments[7]
        u_multiplicities = [int(i) for i in arguments[8][1:-1].split(",")]
        v_multiplicities = [int(i) for i in arguments[9][1:-1].split(",")]
        u_knots = [float(i) for i in arguments[10][1:-1].split(",")]
        v_knots = [float(i) for i in arguments[11][1:-1].split(",")]
        knot_spec = arguments[12]

        if 13 in range(len(arguments)):
            weight_data = [
                float(i) for i in
                arguments[13][1:-1].replace("(", "").replace(")", "").split(",")
            ]
        else:
            weight_data = None

        bsplinesurface = cls(degree_u, degree_v, control_points, nb_u, nb_v,
                             u_multiplicities, v_multiplicities, u_knots,
                             v_knots, weight_data, name)
        # if u_closed:
        #     bsplinesurface.x_periodicity = bsplinesurface.get_x_periodicity()
        # if v_closed:
        #     bsplinesurface.y_periodicity = bsplinesurface.get_y_periodicity()
        return bsplinesurface

    def to_step(self, current_id):
        content = ''
        point_matrix_ids = '('
        for points in self.control_points_table:
            point_ids = '('
            for point in points:
                point_content, point_id = point.to_step(current_id)
                content += point_content
                point_ids += '#{},'.format(point_id)
                current_id = point_id + 1
            point_ids = point_ids[:-1]
            point_ids += '),'
            point_matrix_ids += point_ids
        point_matrix_ids = point_matrix_ids[:-1]
        point_matrix_ids += ')'

        u_close = '.T.' if self.x_periodicity else '.F.'
        v_close = '.T.' if self.y_periodicity else '.F.'

        content += "#{} = B_SPLINE_SURFACE_WITH_KNOTS('{}',{},{},{},.UNSPECIFIED.,{},{},.F.,{},{},{},{},.UNSPECIFIED.);\n" \
            .format(current_id, self.name, self.degree_u, self.degree_v,
                    point_matrix_ids, u_close, v_close,
                    tuple(self.u_multiplicities), tuple(self.v_multiplicities),
                    tuple(self.u_knots), tuple(self.v_knots))
        return content, [current_id]

    def grid3d(self, grid2d: volmdlr.grid.Grid2D):
        '''
        generate 3d grid points of a Bspline surface, based on a Grid2D
        '''

        if not self._grids2d:
            self._grids2d = grid2d

        points_2d = grid2d.points
        points_3d = [self.point2d_to_3d(point2d) for point2d in points_2d]

        return points_3d

    def grid2d_deformed(self, grid2d: volmdlr.grid.Grid2D):
        '''
        dimension and deform a Grid2D points based on a Bspline surface
        '''

        points_2d = grid2d.points
        points_3d = self.grid3d(grid2d)

        (xmin, xmax), (ymin, ymax) = grid2d.limits_xy
        points_x, points_y = grid2d.points_xy

        # Parameters
        index_x = {}  # grid point position(i,j), x coordinates position in X(unknown variable)
        index_y = {}  # grid point position(i,j), y coordinates position in X(unknown variable)
        index_points = {}  # grid point position(j,i), point position in points_2d (or points_3d)
        k, p = 0, 0
        for i in range(0, points_x):
            for j in range(0, points_y):
                index_x.update({(j, i): k})
                index_y.update({(j, i): k + 1})
                index_points.update({(j, i): p})
                k = k + 2
                p = p + 1

        equation_points = []  # points combination to compute distances between 2D and 3D grid points
        for i in range(0, points_y):  # row from (0,i)
            for j in range(1, points_x):
                equation_points.append(((0, i), (j, i)))
        for i in range(0, points_x):  # column from (i,0)
            for j in range(1, points_y):
                equation_points.append(((i, 0), (i, j)))
        for i in range(0, points_y):  # row
            for j in range(0, points_x - 1):
                equation_points.append(((j, i), (j + 1, i)))
        for i in range(0, points_x):  # column
            for j in range(0, points_x - 1):
                equation_points.append(((i, j), (i, j + 1)))
        for i in range(0, points_y - 1):  # diagonal
            for j in range(0, points_x - 1):
                equation_points.append(((j, i), (j + 1, i + 1)))

        for i in range(0, points_y):  # row 2segments (before.point.after)
            for j in range(1, points_x - 1):
                equation_points.append(((j - 1, i), (j + 1, i)))

        for i in range(0, points_x):  # column 2segments (before.point.after)
            for j in range(1, points_y - 1):
                equation_points.append(((i, j - 1), (i, j + 1)))

        # Euclidean distance
        # D=[] # distances between 3D grid points (based on points combination [equation_points])
        # for i in range(0, len(equation_points)):
        #     D.append((points_3d[index_points[equation_points[i][0]]].point_distance(points_3d[index_points[equation_points[i][1]]]))**2)

        # Geodesic distance
        # xx=[]
        # for p in points_2d:
        #     xx.append(p.x)
        # yy=[]
        # for p in points_2d:
        #     yy.append(p.y)

        # triang = plt_tri.Triangulation(xx, yy)
        # faces = triang.triangles
        # points = npy.empty([len(points_3d),3])
        # for i in range(0,len(points_3d)):
        #     points[i] = npy.array([points_3d[i].x,points_3d[i].y,points_3d[i].z])

        # geoalg = geodesic.PyGeodesicAlgorithmExact(points, faces)
        D = []  # geodesic distances between 3D grid points (based on points combination [equation_points])
        for i in range(0, len(equation_points)):
            D.append((self.geodesic_distance(
                points_3d[index_points[equation_points[i][0]]], points_3d[index_points[equation_points[i][1]]])) ** 2)

        # System of nonlinear equations
        def non_linear_equations(X):
            F = npy.empty(len(equation_points) + 2)
            for i in range(0, len(equation_points)):
                F[i] = abs((X[index_x[equation_points[i][0]]] ** 2 +
                            X[index_x[equation_points[i][1]]] ** 2 +
                            X[index_y[equation_points[i][0]]] ** 2 +
                            X[index_y[equation_points[i][1]]] ** 2 -
                            2 *
                            X[index_x[equation_points[i][0]]] *
                            X[index_x[equation_points[i][1]]] -
                            2 *
                            X[index_y[equation_points[i][0]]] *
                            X[index_y[equation_points[i][1]]] -
                            D[i]) /
                           D[i])

            F[i + 1] = X[0] * 1000
            F[i + 2] = X[1] * 1000
            # i=i+2
            # # F[i+3] = X[(len(points_2d)-points_x)*2]
            # l= 3
            # for f in range(1, points_x):
            #     F[i+f] = X[l]*1000
            #     l = l+2
            ## F[i+3] = X[3]*1000
            ## F[i+4] = X[5]*1000
            ## F[i+4] = X[points_x*2]*1000

            return F

        # Solution with "least_squares"
        x_init = []  # initial guess (2D grid points)
        for i in range(0, len(points_2d)):
            x_init.append(points_2d[i][0])
            x_init.append(points_2d[i][1])
        z = opt.least_squares(non_linear_equations, x_init)

        points_2d_deformed = []  # deformed 2d grid points
        for i in range(0, len(z.x), 2):
            points_2d_deformed.append(volmdlr.Point2D(z.x[i], z.x[i + 1]))

        grid2d_deformed = volmdlr.grid.Grid2D.from_points(points=points_2d_deformed,
                                                          points_dim_1=points_x,
                                                          direction=grid2d.direction)

        self._grids2d_deformed = grid2d_deformed

        return points_2d_deformed

    def grid2d_deformation(self, grid2d: volmdlr.grid.Grid2D):
        '''
        compute the deformation/displacement (dx/dy) of a Grid2D based on a Bspline surface
        '''

        if not self._grids2d_deformed:
            self.grid2d_deformed(grid2d)

        displacement = self._grids2d_deformed.displacement_compared_to(grid2d)
        self._displacements = displacement

        return displacement

    def point2d_parametric_to_dimension(self, point2d: volmdlr.Point3D, grid2d: volmdlr.grid.Grid2D):
        '''
        convert a point2d from the parametric to the dimensioned frame
        '''

        # Check if the 0<point2d.x<1 and 0<point2d.y<1
        if point2d.x < 0:
            point2d.x = 0
        elif point2d.x > 1:
            point2d.x = 1
        if point2d.y < 0:
            point2d.y = 0
        elif point2d.y > 1:
            point2d.y = 1

        if self._grids2d == grid2d:
            points_2d = self._grids2d.points
        else:
            points_2d = grid2d.points
            self._grids2d = grid2d

        if self._displacements is not None:
            displacement = self._displacements
        else:
            displacement = self.grid2d_deformation(grid2d)

        points_x, points_y = grid2d.points_xy

        # Parameters
        index_points = {}  # grid point position(j,i), point position in points_2d (or points_3d)
        p = 0
        for i in range(0, points_x):
            for j in range(0, points_y):
                index_points.update({(j, i): p})
                p = p + 1

        # Form function "Finite Elements"
        def form_function(s, t):
            N = npy.empty(4)
            N[0] = (1 - s) * (1 - t) / 4
            N[1] = (1 + s) * (1 - t) / 4
            N[2] = (1 + s) * (1 + t) / 4
            N[3] = (1 - s) * (1 + t) / 4
            return N

        finite_elements_points = []  # 2D grid points index that define one element
        for j in range(0, points_y - 1):
            for i in range(0, points_x - 1):
                finite_elements_points.append(((i, j), (i + 1, j), (i + 1, j + 1), (i, j + 1)))
        finite_elements = []  # finite elements defined with closed polygon
        for i in range(0, len(finite_elements_points)):
            finite_elements.append(
                volmdlr.wires.ClosedPolygon2D((points_2d[index_points[finite_elements_points[i][0]]],
                                               points_2d[index_points[finite_elements_points[i][1]]],
                                               points_2d[index_points[finite_elements_points[i][2]]],
                                               points_2d[index_points[finite_elements_points[i][3]]])))

        for k in range(0, len(finite_elements_points)):
            if (volmdlr.wires.Contour2D(finite_elements[k].primitives).point_belongs(
                    point2d)  # finite_elements[k].point_belongs(point2d)
                    or volmdlr.wires.Contour2D(finite_elements[k].primitives).point_over_contour(point2d)
                    or ((points_2d[index_points[finite_elements_points[k][0]]][0] < point2d.x <
                         points_2d[index_points[finite_elements_points[k][1]]][0])
                        and point2d.y == points_2d[index_points[finite_elements_points[k][0]]][1])
                    or ((points_2d[index_points[finite_elements_points[k][1]]][1] < point2d.y <
                         points_2d[index_points[finite_elements_points[k][2]]][1])
                        and point2d.x == points_2d[index_points[finite_elements_points[k][1]]][0])
                    or ((points_2d[index_points[finite_elements_points[k][3]]][0] < point2d.x <
                         points_2d[index_points[finite_elements_points[k][2]]][0])
                        and point2d.y == points_2d[index_points[finite_elements_points[k][1]]][1])
                    or ((points_2d[index_points[finite_elements_points[k][0]]][1] < point2d.y <
                         points_2d[index_points[finite_elements_points[k][3]]][1])
                        and point2d.x == points_2d[index_points[finite_elements_points[k][0]]][0])):
                break

        x0 = points_2d[index_points[finite_elements_points[k][0]]][0]
        y0 = points_2d[index_points[finite_elements_points[k][0]]][1]
        x1 = points_2d[index_points[finite_elements_points[k][1]]][0]
        y2 = points_2d[index_points[finite_elements_points[k][2]]][1]
        x = point2d.x
        y = point2d.y
        s = 2 * ((x - x0) / (x1 - x0)) - 1
        t = 2 * ((y - y0) / (y2 - y0)) - 1

        N = form_function(s, t)
        dx = npy.array([displacement[index_points[finite_elements_points[k][0]]][0],
                        displacement[index_points[finite_elements_points[k][1]]][0],
                        displacement[index_points[finite_elements_points[k][2]]][0],
                        displacement[index_points[finite_elements_points[k][3]]][0]])
        dy = npy.array([displacement[index_points[finite_elements_points[k][0]]][1],
                        displacement[index_points[finite_elements_points[k][1]]][1],
                        displacement[index_points[finite_elements_points[k][2]]][1],
                        displacement[index_points[finite_elements_points[k][3]]][1]])

        return volmdlr.Point2D(point2d.x + npy.transpose(N).dot(dx), point2d.y + npy.transpose(N).dot(dy))

    def point3d_to_2d_with_dimension(self, point3d: volmdlr.Point3D, grid2d: volmdlr.grid.Grid2D):
        '''
        compute the point2d of a point3d, on a Bspline surface, in the dimensioned frame
        '''

        point2d = self.point3d_to_2d(point3d)

        point2d_with_dimension = self.point2d_parametric_to_dimension(point2d, grid2d)

        return point2d_with_dimension

    def point2d_with_dimension_to_parametric_frame(self, point2d, grid2d: volmdlr.grid.Grid2D):
        '''
        convert a point2d from the dimensioned to the parametric frame
        '''

        if self._grids2d != grid2d:
            self._grids2d = grid2d
        if not self._grids2d_deformed:
            self.grid2d_deformed(grid2d)

        points_2d = grid2d.points
        points_2d_deformed = self._grids2d_deformed.points
        points_x, points_y = grid2d.points_xy

        # Parameters
        index_points = {}  # grid point position(j,i), point position in points_2d (or points_3d)
        p = 0
        for i in range(0, points_x):
            for j in range(0, points_y):
                index_points.update({(j, i): p})
                p = p + 1

        finite_elements_points = []  # 2D grid points index that define one element
        for j in range(0, points_y - 1):
            for i in range(0, points_x - 1):
                finite_elements_points.append(((i, j), (i + 1, j), (i + 1, j + 1), (i, j + 1)))
        finite_elements = []  # finite elements defined with closed polygon  DEFORMED
        for i in range(0, len(finite_elements_points)):
            finite_elements.append(
                volmdlr.wires.ClosedPolygon2D((points_2d_deformed[index_points[finite_elements_points[i][0]]],
                                               points_2d_deformed[index_points[finite_elements_points[i][1]]],
                                               points_2d_deformed[index_points[finite_elements_points[i][2]]],
                                               points_2d_deformed[index_points[finite_elements_points[i][3]]])))

        finite_elements_initial = []  # finite elements defined with closed polygon  INITIAL
        for i in range(0, len(finite_elements_points)):
            finite_elements_initial.append(
                volmdlr.wires.ClosedPolygon2D((points_2d[index_points[finite_elements_points[i][0]]],
                                               points_2d[index_points[finite_elements_points[i][1]]],
                                               points_2d[index_points[finite_elements_points[i][2]]],
                                               points_2d[index_points[finite_elements_points[i][3]]])))

        for k in range(0, len(finite_elements_points)):
            if (finite_elements[k].point_belongs(point2d)
                    or ((points_2d_deformed[index_points[finite_elements_points[k][0]]][0] < point2d.x <
                         points_2d_deformed[index_points[finite_elements_points[k][1]]][0])
                        and point2d.y == points_2d_deformed[index_points[finite_elements_points[k][0]]][1])
                    or ((points_2d_deformed[index_points[finite_elements_points[k][1]]][1] < point2d.y <
                         points_2d_deformed[index_points[finite_elements_points[k][2]]][1])
                        and point2d.x == points_2d_deformed[index_points[finite_elements_points[k][1]]][0])
                    or ((points_2d_deformed[index_points[finite_elements_points[k][3]]][0] < point2d.x <
                         points_2d_deformed[index_points[finite_elements_points[k][2]]][0])
                        and point2d.y == points_2d_deformed[index_points[finite_elements_points[k][1]]][1])
                    or ((points_2d_deformed[index_points[finite_elements_points[k][0]]][1] < point2d.y <
                         points_2d_deformed[index_points[finite_elements_points[k][3]]][1])
                        and point2d.x == points_2d_deformed[index_points[finite_elements_points[k][0]]][0])
                    or finite_elements[k].primitives[0].point_belongs(point2d) or finite_elements[k].primitives[
                        1].point_belongs(point2d)
                    or finite_elements[k].primitives[2].point_belongs(point2d) or finite_elements[k].primitives[
                        3].point_belongs(point2d)):
                break

        frame_deformed = volmdlr.Frame2D(finite_elements[k].center_of_mass(),
                                         volmdlr.Vector2D(finite_elements[k].primitives[1].middle_point()[0] -
                                                          finite_elements[k].center_of_mass()[0],
                                                          finite_elements[k].primitives[1].middle_point()[1] -
                                                          finite_elements[k].center_of_mass()[1]),
                                         volmdlr.Vector2D(finite_elements[k].primitives[0].middle_point()[0] -
                                                          finite_elements[k].center_of_mass()[0],
                                                          finite_elements[k].primitives[0].middle_point()[1] -
                                                          finite_elements[k].center_of_mass()[1]))

        point2d_frame_deformed = volmdlr.Point2D(point2d.frame_mapping(frame_deformed, 'new')[0],
                                                 point2d.frame_mapping(frame_deformed, 'new')[1])

        frame_inital = volmdlr.Frame2D(finite_elements_initial[k].center_of_mass(),
                                       volmdlr.Vector2D(finite_elements_initial[k].primitives[1].middle_point()[0] -
                                                        finite_elements_initial[k].center_of_mass()[0],
                                                        finite_elements_initial[k].primitives[1].middle_point()[1] -
                                                        finite_elements_initial[k].center_of_mass()[1]),
                                       volmdlr.Vector2D(finite_elements_initial[k].primitives[0].middle_point()[0] -
                                                        finite_elements_initial[k].center_of_mass()[0],
                                                        finite_elements_initial[k].primitives[0].middle_point()[1] -
                                                        finite_elements_initial[k].center_of_mass()[1]))

        X = point2d_frame_deformed.frame_mapping(frame_inital, 'old')[0]
        if X < 0:
            X = 0
        elif X > 1:
            X = 1
        Y = point2d_frame_deformed.frame_mapping(frame_inital, 'old')[1]
        if Y < 0:
            Y = 0
        elif Y > 1:
            Y = 1

        return volmdlr.Point2D(X, Y)

    def point2d_with_dimension_to_3d(self, point2d, grid2d: volmdlr.grid.Grid2D):
        '''
        compute the point3d, on a Bspline surface, of a point2d define in the dimensioned frame
        '''

        point2d_01 = self.point2d_with_dimension_to_parametric_frame(point2d, grid2d)

        return self.point2d_to_3d(point2d_01)

    def linesegment2d_parametric_to_dimension(self, linesegment2d, grid2d: volmdlr.grid.Grid2D):
        '''
        convert a linesegment2d from the parametric to the dimensioned frame
        '''

        points = linesegment2d.discretization_points(20)
        points_dim = [
            self.point2d_parametric_to_dimension(
                p, grid2d) for p in points]

        return vme.BSplineCurve2D.from_points_interpolation(
            points_dim, max(self.degree_u, self.degree_v))

    def linesegment3d_to_2d_with_dimension(self, linesegment3d, grid2d: volmdlr.grid.Grid2D):
        '''
        compute the linesegment2d of a linesegment3d, on a Bspline surface, in the dimensioned frame
        '''

        linesegment2d = self.linesegment3d_to_2d(linesegment3d)
        bsplinecurve2d_with_dimension = self.linesegment2d_parametric_to_dimension(linesegment2d, grid2d)

        return bsplinecurve2d_with_dimension

    def linesegment2d_with_dimension_to_parametric_frame(self, linesegment2d):
        '''
        convert a linesegment2d from the dimensioned to the parametric frame
        '''

        try:
            linesegment2d = volmdlr.edges.LineSegment2D(
                self.point2d_with_dimension_to_parametric_frame(linesegment2d.start, self._grids2d),
                self.point2d_with_dimension_to_parametric_frame(linesegment2d.end, self._grids2d))
        except NotImplementedError:
            return None

        return linesegment2d

    def linesegment2d_with_dimension_to_3d(self, linesegment2d):
        '''
        compute the linesegment3d, on a Bspline surface, of a linesegment2d defined in the dimensioned frame
        '''

        linesegment2d_01 = self.linesegment2d_with_dimension_to_parametric_frame(linesegment2d)
        linesegment3d = self.linesegment2d_to_3d(linesegment2d_01)

        return linesegment3d

    def bsplinecurve2d_parametric_to_dimension(self, bsplinecurve2d, grid2d: volmdlr.grid.Grid2D):
        '''
        convert a bsplinecurve2d from the parametric to the dimensioned frame
        '''

        # check if bsplinecurve2d is in a list
        if isinstance(bsplinecurve2d, list):
            bsplinecurve2d = bsplinecurve2d[0]
        points = bsplinecurve2d.control_points
        points_dim = []

        for p in points:
            points_dim.append(self.point2d_parametric_to_dimension(p, grid2d))

        bsplinecurve2d_with_dimension = volmdlr.edges.BSplineCurve2D(bsplinecurve2d.degree, points_dim,
                                                                     bsplinecurve2d.knot_multiplicities,
                                                                     bsplinecurve2d.knots,
                                                                     bsplinecurve2d.weights,
                                                                     bsplinecurve2d.periodic)

        return bsplinecurve2d_with_dimension

    def bsplinecurve3d_to_2d_with_dimension(self, bsplinecurve3d, grid2d: volmdlr.grid.Grid2D):
        '''
        compute the bsplinecurve2d of a bsplinecurve3d, on a Bspline surface, in the dimensioned frame
        '''

        bsplinecurve2d_01 = self.bsplinecurve3d_to_2d(bsplinecurve3d)
        bsplinecurve2d_with_dimension = self.bsplinecurve2d_parametric_to_dimension(
            bsplinecurve2d_01, grid2d)

        return bsplinecurve2d_with_dimension

    def bsplinecurve2d_with_dimension_to_parametric_frame(self, bsplinecurve2d):
        '''
        convert a bsplinecurve2d from the dimensioned to the parametric frame
        '''

        points_dim = bsplinecurve2d.control_points
        points = []
        for p in points_dim:
            points.append(
                self.point2d_with_dimension_to_parametric_frame(p, self._grids2d))

        bsplinecurve2d = volmdlr.edges.BSplineCurve2D(bsplinecurve2d.degree, points,
                                                      bsplinecurve2d.knot_multiplicities,
                                                      bsplinecurve2d.knots,
                                                      bsplinecurve2d.weights,
                                                      bsplinecurve2d.periodic)
        return bsplinecurve2d

    def bsplinecurve2d_with_dimension_to_3d(self, bsplinecurve2d):
        '''
        compute the bsplinecurve3d, on a Bspline surface, of a bsplinecurve2d defined in the dimensioned frame
        '''

        bsplinecurve2d_01 = self.bsplinecurve2d_with_dimension_to_parametric_frame(bsplinecurve2d)
        bsplinecurve3d = self.bsplinecurve2d_to_3d(bsplinecurve2d_01)

        return bsplinecurve3d

    def arc2d_parametric_to_dimension(self, arc2d, grid2d: volmdlr.grid.Grid2D):
        '''
        convert a arc2d from the parametric to the dimensioned frame
        '''

        number_points = math.ceil(arc2d.angle * 7) + 1
        l = arc2d.length()
        points = [self.point2d_parametric_to_dimension(arc2d.point_at_abscissa(
            i * l / (number_points - 1)), grid2d) for i in range(number_points)]

        return vme.BSplineCurve2D.from_points_interpolation(
            points, max(self.degree_u, self.degree_v))

    def arc3d_to_2d_with_dimension(self, arc3d, grid2d: volmdlr.grid.Grid2D):
        '''
        compute the arc2d of a arc3d, on a Bspline surface, in the dimensioned frame
        '''

        bsplinecurve2d = self.arc3d_to_2d(arc3d)[0]  # it's a bsplinecurve2d
        arc2d_with_dimension = self.bsplinecurve2d_parametric_to_dimension(bsplinecurve2d, grid2d)

        return arc2d_with_dimension  # it's a bsplinecurve2d-dimension

    def arc2d_with_dimension_to_parametric_frame(self, arc2d):
        '''
        convert a arc2d from the dimensioned to the parametric frame
        '''

        number_points = math.ceil(arc2d.angle * 7) + 1
        l = arc2d.length()

        points = [self.point2d_with_dimension_to_parametric_frame(arc2d.point_at_abscissa(
            i * l / (number_points - 1)), self._grids2d) for i in range(number_points)]

        return vme.BSplineCurve2D.from_points_interpolation(
            points, max(self.degree_u, self.degree_v))

    def arc2d_with_dimension_to_3d(self, arc2d):
        '''
        compute the  arc3d, on a Bspline surface, of a arc2d in the dimensioned frame
        '''

        arc2d_01 = self.arc2d_with_dimension_to_parametric_frame(arc2d)
        arc3d = self.arc2d_to_3d(arc2d_01)

        return arc3d  # it's a bsplinecurve3d

    def contour2d_parametric_to_dimension(self, contour2d: volmdlr.wires.Contour2D,
                                          grid2d: volmdlr.grid.Grid2D):
        '''
        convert a contour2d from the parametric to the dimensioned frame
        '''

        primitives2d_dim = []

        for primitive2d in contour2d.primitives:
            # method_name = '{}_parametric_to_dimension'.format(
            #     primitive2d.__class__.__name__.lower())
            method_name = f'{primitive2d.__class__.__name__.lower()}_parametric_to_dimension'

            if hasattr(self, method_name):
                primitives = getattr(self, method_name)(primitive2d, grid2d)
                if primitives:
                    primitives2d_dim.append(primitives)

            else:
                raise NotImplementedError(
                    f'Class {self.__class__.__name__} does not implement {method_name}')

        return volmdlr.wires.Contour2D(primitives2d_dim)

    def contour3d_to_2d_with_dimension(self, contour3d: volmdlr.wires.Contour3D,
                                       grid2d: volmdlr.grid.Grid2D):
        '''
        compute the contou2d of a contour3d, on a Bspline surface, in the dimensioned frame
        '''

        contour2d_01 = self.contour3d_to_2d(contour3d)

        return self.contour2d_parametric_to_dimension(contour2d_01, grid2d)

    def contour2d_with_dimension_to_parametric_frame(self, contour2d):
        '''
        convert a contour2d from the dimensioned to the parametric frame
        '''

        # TODO: check and avoid primitives with start=end
        primitives2d = []

        for primitive2d in contour2d.primitives:
            method_name = f'{primitive2d.__class__.__name__.lower()}_with_dimension_to_parametric_frame'

            if hasattr(self, method_name):
                primitives = getattr(self, method_name)(primitive2d)
                if primitives:
                    primitives2d.append(primitives)

            else:
                raise NotImplementedError(
                    # 'Class {} does not implement {}'.format(self.__class__.__name__,
                    #                                         method_name))
                    f'Class {self.__class__.__name__} does not implement {method_name}')

        # #Avoid to have primitives with start=end
        # start_points = []
        # for i in range(0, len(new_start_points)-1):
        #     if new_start_points[i] != new_start_points[i+1]:
        #         start_points.append(new_start_points[i])
        # if new_start_points[-1] != new_start_points[0]:
        #     start_points.append(new_start_points[-1])

        return volmdlr.wires.Contour2D(primitives2d)

    def contour2d_with_dimension_to_3d(self, contour2d):
        '''
        compute the contour3d, on a Bspline surface, of a contour2d define in the dimensioned frame
        '''

        contour01 = self.contour2d_with_dimension_to_parametric_frame(contour2d)

        return self.contour2d_to_3d(contour01)

    @classmethod
    def from_geomdl_surface(cls, surface):
        '''
        create a volmdlr's BSpline_Surface3D from a geomdl's one
        '''

        control_points = []
        for i in range(0, len(surface.ctrlpts)):
            control_points.append(volmdlr.Point3D(surface.ctrlpts[i][0], surface.ctrlpts[i][1], surface.ctrlpts[i][2]))

        (u_knots, u_multiplicities) = knots_vector_inv((surface.knotvector_u))
        (v_knots, v_multiplicities) = knots_vector_inv((surface.knotvector_v))

        bspline_surface = cls(degree_u=surface.degree_u,
                              degree_v=surface.degree_v,
                              control_points=control_points,
                              nb_u=surface.ctrlpts_size_u,
                              nb_v=surface.ctrlpts_size_v,
                              u_multiplicities=u_multiplicities,
                              v_multiplicities=v_multiplicities,
                              u_knots=u_knots,
                              v_knots=v_knots)

        return bspline_surface

    @classmethod
    def points_fitting_into_bspline_surface(cls, points_3d, size_u, size_v, degree_u, degree_v):
        '''
        Bspline Surface interpolation through 3d points

        Parameters
        ----------
        points_3d : volmdlr.Point3D
            data points
        size_u : int
            number of data points on the u-direction.
        size_v : int
            number of data points on the v-direction.
        degree_u : int
            degree of the output surface for the u-direction.
        degree_v : int
            degree of the output surface for the v-direction.

        Returns
        -------
        B-spline surface

        '''

        points = []
        for i in range(0, len(points_3d)):
            points.append((points_3d[i].x, points_3d[i].y, points_3d[i].z))

        surface = interpolate_surface(points, size_u, size_v, degree_u, degree_v)

        return cls.from_geomdl_surface(surface)

    @classmethod
    def points_approximate_into_bspline_surface(cls, points_3d, size_u, size_v, degree_u, degree_v, **kwargs):
        '''
        Bspline Surface approximate through 3d points

        Parameters
        ----------
        points_3d : volmdlr.Point3D
            data points
        size_u : int
            number of data points on the u-direction.
        size_v : int
            number of data points on the v-direction.
        degree_u : int
            degree of the output surface for the u-direction.
        degree_v : int
            degree of the output surface for the v-direction.

        Keyword Arguments:
            * ``ctrlpts_size_u``: number of control points on the u-direction. *Default: size_u - 1*
            * ``ctrlpts_size_v``: number of control points on the v-direction. *Default: size_v - 1*

        Returns
        -------
        B-spline surface: volmdlr.faces.BSplineSurface3D

        '''

        # Keyword arguments
        num_cpts_u = kwargs.get('ctrlpts_size_u', size_u - 1)  # number of datapts, r + 1 > number of ctrlpts, n + 1
        num_cpts_v = kwargs.get('ctrlpts_size_v', size_v - 1)  # number of datapts, s + 1 > number of ctrlpts, m + 1

        points = [tuple([*pt]) for pt in points_3d]

        surface = approximate_surface(points, size_u, size_v, degree_u, degree_v,
                                      ctrlpts_size_u=num_cpts_u, num_cpts_v=num_cpts_v)

        return cls.from_geomdl_surface(surface)

    @classmethod
    def from_cylindrical_faces(cls, cylindrical_faces, degree_u, degree_v,
                               points_x: int = 10, points_y: int = 10):
        '''
        define a bspline surface from a list of cylindrical faces

        Parameters
        ----------
        cylindrical_faces : List[volmdlr.faces.CylindricalFace3D]
            faces 3d
        degree_u : int
            degree of the output surface for the u-direction
        degree_v : int
            degree of the output surface for the v-direction
        points_x : int
            number of points in x-direction
        points_y : int
            number of points in y-direction

        Returns
        -------
        B-spline surface

        '''

        if len(cylindrical_faces) == 1:
            return cls.from_cylindrical_face(cylindrical_faces[0], degree_u, degree_v, points_x=50, points_y=50)

        if len(cylindrical_faces) > 1:
            bspline_surfaces = []
            direction = cylindrical_faces[0].adjacent_direction(cylindrical_faces[1])

            if direction == 'x':
                bounding_rectangle_0 = cylindrical_faces[0].surface2d.outer_contour.bounding_rectangle()
                ymin = bounding_rectangle_0[2]
                ymax = bounding_rectangle_0[3]
                for face in cylindrical_faces:
                    bounding_rectangle = face.surface2d.outer_contour.bounding_rectangle()
                    ymin = min(ymin, bounding_rectangle[2])
                    ymax = max(ymax, bounding_rectangle[3])
                for face in cylindrical_faces:
                    bounding_rectangle = face.surface2d.outer_contour.bounding_rectangle()

                    points_3d = face.surface3d.grid3d(
                        volmdlr.grid.Grid2D.from_properties(
                            x_limits=(bounding_rectangle[0], bounding_rectangle[1]),
                            y_limits=(ymin, ymax),
                            points_nbr=(points_x, points_y)))

                    bspline_surfaces.append(
                        cls.points_fitting_into_bspline_surface(
                            points_3d, points_x, points_y, degree_u, degree_v))

            elif direction == 'y':
                bounding_rectangle_0 = cylindrical_faces[0].surface2d.outer_contour.bounding_rectangle()
                xmin = bounding_rectangle_0[0]
                xmax = bounding_rectangle_0[1]
                for face in cylindrical_faces:
                    bounding_rectangle = face.surface2d.outer_contour.bounding_rectangle()
                    xmin = min(xmin, bounding_rectangle[0])
                    xmax = max(xmax, bounding_rectangle[1])
                for face in cylindrical_faces:
                    bounding_rectangle = face.surface2d.outer_contour.bounding_rectangle()

                    points_3d = face.surface3d.grid3d(
                        volmdlr.grid.Grid2D.from_properties(
                            x_limits=(xmin, xmax),
                            y_limits=(bounding_rectangle[2], bounding_rectangle[3]),
                            points_nbr=(points_x, points_y)))

                    bspline_surfaces.append(
                        cls.points_fitting_into_bspline_surface(
                            points_3d, points_x, points_y, degree_u, degree_v))

            to_be_merged = bspline_surfaces[0]
            for i in range(0, len(bspline_surfaces) - 1):
                merged = to_be_merged.merge_with(bspline_surfaces[i + 1])
                to_be_merged = merged

            bspline_surface = to_be_merged

            return bspline_surface

    @classmethod
    def from_cylindrical_face(cls, cylindrical_face, degree_u, degree_v,
                              **kwargs):  # points_x: int = 50, points_y: int = 50
        '''
        define a bspline surface from a cylindrical face

        Parameters
        ----------
        cylindrical_face : volmdlr.faces.CylindricalFace3D
            face 3d
        degree_u : int
            degree of the output surface for the u-direction.
        degree_v : int
            degree of the output surface for the v-direction.
        points_x : int
            number of points in x-direction
        points_y : int
            number of points in y-direction

        Returns
        -------
        B-spline surface

        '''

        points_x = kwargs['points_x']
        points_y = kwargs['points_y']
        bounding_rectangle = cylindrical_face.surface2d.outer_contour.bounding_rectangle()
        points_3d = cylindrical_face.surface3d.grid3d(
            volmdlr.grid.Grid2D.from_properties(x_limits=(bounding_rectangle[0],
                                                          bounding_rectangle[1]),
                                                y_limits=(bounding_rectangle[2],
                                                          bounding_rectangle[3]),
                                                points_nbr=(points_x, points_y)))

        return cls.points_fitting_into_bspline_surface(points_3d, points_x, points_x, degree_u, degree_v)

    def intersection_with(self, other_bspline_surface3d):
        '''
        compute intersection points between two Bspline surfaces
        return u,v parameters for intersection points for both surfaces
        '''

        def f(X):
            return (self.point2d_to_3d(volmdlr.Point2D(X[0], X[1])) -
                    other_bspline_surface3d.point2d_to_3d(volmdlr.Point2D(X[2], X[3]))).norm()

        x = npy.linspace(0, 1, 10)
        x_init = []
        for xi in x:
            for yi in x:
                x_init.append((xi, yi, xi, yi))

        u1, v1, u2, v2 = [], [], [], []
        solutions = []
        for x0 in x_init:
            z = scp.optimize.least_squares(f, x0=x0, bounds=([0, 1]))
            # print(z.cost)
            if z.fun < 1e-5:
                solution = z.x
                if solution not in solutions:
                    solutions.append(solution)
                    u1.append(solution[0])
                    v1.append(solution[1])
                    u2.append(solution[2])
                    v2.append(solution[3])

        # uv1 = [[min(u1),max(u1)],[min(v1),max(v1)]]
        # uv2 = [[min(u2),max(u2)],[min(v2),max(v2)]]

        return ((u1, v1), (u2, v2))  # (uv1, uv2)

    def plane_intersection(self, plane3d):
        '''
        compute intersection points between a Bspline surface and a plane3d
        '''

        def f(X):
            return ((self.surface.evaluate_single((X[0], X[1]))[0]) * plane3d.equation_coefficients()[0] +
                    (self.surface.evaluate_single((X[0], X[1]))[1]) * plane3d.equation_coefficients()[1] +
                    (self.surface.evaluate_single((X[0], X[1]))[2]) * plane3d.equation_coefficients()[2] +
                    plane3d.equation_coefficients()[3])

        x = npy.linspace(0, 1, 20)
        x_init = []
        for xi in x:
            for yi in x:
                x_init.append((xi, yi))

        # x_init = volmdlr.Point2D.grid2d(20, 20, 0, 1, 0, 1)

        intersection_points = []
        # solutions = []
        # u, v =[],  []

        for x0 in x_init:
            z = scp.optimize.least_squares(f, x0=x0, bounds=([0, 1]))
            if z.fun < 1e-20:
                #     cost.append(z.cost)
                # # print(z.cost)
                # if z.cost<1e-20:
                solution = z.x
                intersection_points.append(volmdlr.Point3D(self.surface.evaluate_single((solution[0], solution[1]))[0],
                                                           self.surface.evaluate_single((solution[0], solution[1]))[1],
                                                           self.surface.evaluate_single((solution[0], solution[1]))[
                                                               2]))
        # intersection_points.sort()
        # u.append(solution[0])
        # v.append(solution[1])
        # solutions.append(solution)

        # return (u,v)
        return intersection_points

    def error_with_point3d(self, point3d):
        '''
        compute the error/distance between the Bspline surface and a point3d
        '''

        def f(x):
            return (point3d - self.point2d_to_3d(volmdlr.Point2D(x[0], x[1]))).norm()

        cost = []

        for x0 in [(0, 0), (0, 1), (1, 0), (1, 1), (0.5, 0.5)]:
            z = scp.optimize.least_squares(f, x0=x0, bounds=([0, 1]))
            cost.append(z.fun)

        return min(cost)

    def error_with_edge3d(self, edge3d):
        '''
        compute the error/distance between the Bspline surface and an edge3d
        it's the mean of the start and end points errors'
        '''

        return (self.error_with_point3d(edge3d.start) + self.error_with_point3d(edge3d.end)) / 2

    def nearest_edges3d(self, contour3d, threshold: float):
        '''
        compute the nearest edges of a contour3d to a Bspline_surface3d based on a threshold
        '''

        nearest = []
        for primitive in contour3d.primitives:
            if self.error_with_edge3d(primitive) <= threshold:
                nearest.append(primitive)
        nearest_primitives = volmdlr.wires.Wire3D(nearest)

        return nearest_primitives

    def edge3d_to_2d_with_dimension(self, edge3d, grid2d: volmdlr.grid.Grid2D):
        '''
        compute the edge2d of a edge3d, on a Bspline surface, in the dimensioned frame
        '''

        # method_name = '{}_to_2d_with_dimension'.format(edge3d.__class__.__name__.lower())
        method_name = f'{edge3d.__class__.__name__.lower()}_to_2d_with_dimension'

        if hasattr(self, method_name):
            edge2d_dim = getattr(self, method_name)(edge3d, grid2d)
            if edge2d_dim:
                return edge2d_dim
            else:
                raise NotImplementedError
        else:
            raise NotImplementedError(
                # 'Class {} does not implement {}'.format(self.__class__.__name__,
                #                                         method_name))
                f'Class {self.__class__.__name__} does not implement {method_name}')

    def wire3d_to_2d(self, wire3d):
        '''
        compute the 2d of a wire3d, on a Bspline surface
        '''

        contour = self.contour3d_to_2d(wire3d)

        return volmdlr.wires.Wire2D(contour.primitives)

    def wire3d_to_2d_with_dimension(self, wire3d):
        '''
        compute the 2d of a wire3d, on a Bspline surface, in the dimensioned frame
        '''

        contour = self.contour3d_to_2d_with_dimension(wire3d, self._grids2d)

        return volmdlr.wires.Wire2D(contour.primitives)

    def split_surface_u(self, u: float):
        '''
        split the surface at the input parametric coordinate on the u-direction

        Parameters
        ----------
        u : float
            Parametric coordinate u choosen between 0 and 1

        Returns
        -------
        surfaces : list
            Two splitted surfaces

        '''

        surfaces_geo = split_surface_u(self.surface, u)
        surfaces = []
        for s in surfaces_geo:
            surfaces.append(volmdlr.faces.BSplineSurface3D.from_geomdl_surface(s))

        return surfaces

    def split_surface_v(self, v: float):
        '''
        split the surface at the input parametric coordinate on the v-direction

        Parameters
        ----------
        v : float
            Parametric coordinate v choosen between 0 and 1

        Returns
        -------
        surfaces : list
            Two splitted surfaces

        '''

        surfaces_geo = split_surface_v(self.surface, v)
        surfaces = []
        for s in surfaces_geo:
            surfaces.append(volmdlr.faces.BSplineSurface3D.from_geomdl_surface(s))

        return surfaces

    def split_surface_with_bspline_curve(self, bspline_curve3d: volmdlr.edges.BSplineCurve3D):
        '''
        cuts the surface into two pieces with a bspline curve

        Parameters
        ----------
        bspline_curve3d : volmdlr.edges.BSplineCurve3D


        Returns
        -------
        surfaces : list
            Two splitted surfaces

        '''

        surfaces = []
        bspline_curve2d = self.bsplinecurve3d_to_2d(bspline_curve3d)[0]
        # if type(bspline_curve2d) == list:
        #     points = [bspline_curve2d[0].start]
        #     for edge in bspline_curve2d:
        #         points.append(edge.end)
        #     bspline_curve2d = vme.BSplineCurve2D.from_points_approximation(points, 2, ctrlpts_size = 5)
        contour = self.rectangular_cut(0, 1, 0, 1).surface2d.outer_contour
        contours = contour.cut_by_bspline_curve(bspline_curve2d)

        du, dv = bspline_curve2d.end - bspline_curve2d.start
        resolution = 8

        for contour in contours:
            u_min, u_max, v_min, v_max = contour.bounding_rectangle()
            if du > dv:
                delta_u = u_max - u_min
                nlines_x = int(delta_u * resolution)
                lines_x = [vme.Line2D(volmdlr.Point2D(u_min, v_min),
                                      volmdlr.Point2D(u_min, v_max))]
                for i in range(nlines_x):
                    u = u_min + (i + 1) / (nlines_x + 1) * delta_u
                    lines_x.append(vme.Line2D(volmdlr.Point2D(u, v_min),
                                              volmdlr.Point2D(u, v_max)))
                lines_x.append(vme.Line2D(volmdlr.Point2D(u_max, v_min),
                                          volmdlr.Point2D(u_max, v_max)))
                lines = lines_x

            else:
                delta_v = v_max - v_min
                nlines_y = int(delta_v * resolution)
                lines_y = [vme.Line2D(volmdlr.Point2D(v_min, v_min),
                                      volmdlr.Point2D(v_max, v_min))]
                for i in range(nlines_y):
                    v = v_min + (i + 1) / (nlines_y + 1) * delta_v
                    lines_y.append(vme.Line2D(volmdlr.Point2D(v_min, v),
                                              volmdlr.Point2D(v_max, v)))
                lines_y.append(vme.Line2D(volmdlr.Point2D(v_min, v_max),
                                          volmdlr.Point2D(v_max, v_max)))
                lines = lines_y

            pt0 = volmdlr.O2D
            points = []

            for line in lines:
                inter = contour.line_intersections(line)
                if inter:
                    pt = set()
                    for p in inter:
                        pt.add(p[0])
                else:
                    raise NotImplementedError

                pt = sorted(pt, key=lambda p: pt0.point_distance(p))
                pt0 = pt[0]
                edge = volmdlr.edges.LineSegment2D(pt[0], pt[1])

                points.extend(edge.discretization_points(number_points=10))

            points3d = []
            for p in points:
                points3d.append(self.point2d_to_3d(p))

            size_u, size_v, degree_u, degree_v = 10, 10, self.degree_u, self.degree_v
            surfaces.append(
                volmdlr.faces.BSplineSurface3D.points_fitting_into_bspline_surface(
                    points3d, size_u, size_v, degree_u, degree_v))

        return surfaces

    def point_belongs(self, point3d):
        '''
        check if a point3d belongs to the bspline_surface or not
        '''

        def f(x):
            p3d = self.point2d_to_3d(volmdlr.Point2D(x[0], x[1]))
            return point3d.point_distance(p3d)

        x = npy.linspace(0, 1, 5)
        x_init = []
        for xi in x:
            for yi in x:
                x_init.append((xi, yi))

        for x0 in x_init:
            z = scp.optimize.least_squares(f, x0=x0, bounds=([0, 1]))
            if z.fun < 1e-10:
                return True
        return False

    def is_intersected_with(self, other_bspline_surface3d):
        '''
        check if the two surfaces are intersected or not
        return True, when there are more 50points on the intersection zone
        '''

        # intersection_results = self.intersection_with(other_bspline_surface3d)
        # if len(intersection_results[0][0]) >= 50:
        #     return True
        # else:
        #     return False

        def f(X):
            return (self.point2d_to_3d(volmdlr.Point2D(X[0], X[1])) -
                    other_bspline_surface3d.point2d_to_3d(volmdlr.Point2D(X[2], X[3]))).norm()

        x = npy.linspace(0, 1, 10)
        x_init = []
        for xi in x:
            for yi in x:
                x_init.append((xi, yi, xi, yi))

        i = 0
        for x0 in x_init:
            z = scp.optimize.least_squares(f, x0=x0, bounds=([0, 1]))
            if z.fun < 1e-5:
                i += 1
                if i >= 50:
                    return True
        return False

    def merge_with(self, other_bspline_surface3d):
        '''
        merge two adjacent surfaces based on their faces

        Parameters
        ----------
        other_bspline_face3d : volmdlr.faces.BSplineSurface3D

        Returns
        -------
        merged_surface : volmdlr.faces.BSplineSurface3D

        '''

        bspline_face3d = self.rectangular_cut(0, 1, 0, 1)
        other_bspline_face3d = other_bspline_surface3d.rectangular_cut(0, 1, 0, 1)

        bsplines = [self, other_bspline_surface3d]
        bsplines_new = bsplines

        center = [bspline_face3d.surface2d.outer_contour.center_of_mass(),
                  other_bspline_face3d.surface2d.outer_contour.center_of_mass()]
        grid2d_direction = (bspline_face3d.pair_with(other_bspline_face3d))[1]

        if bspline_face3d.outer_contour3d.is_sharing_primitives_with(other_bspline_face3d.outer_contour3d):

            xmin, xmax, ymin, ymax = self.xy_limits(other_bspline_surface3d)

        elif self.is_intersected_with(other_bspline_surface3d):
            # find pimitives to split with
            contour1 = bspline_face3d.outer_contour3d
            contour2 = other_bspline_face3d.outer_contour3d

            distances = []
            for p1 in contour1.primitives:
                dis = []
                for p2 in contour2.primitives:
                    point1 = (p1.start + p1.end) / 2
                    point2 = (p2.start + p2.end) / 2
                    dis.append(point1.point_distance(point2))
                distances.append(dis)

            i = distances.index((min(distances)))
            j = distances[i].index(min(distances[i]))

            curves = [contour2.primitives[j], contour1.primitives[i]]

            # split surface
            for i, bspline in enumerate(bsplines):
                surfaces = bspline.split_surface_with_bspline_curve(curves[i])

                errors = []
                for s in surfaces:
                    errors.append(s.error_with_point3d(bsplines[i].point2d_to_3d(center[i])))

                bsplines_new[i] = surfaces[errors.index(min(errors))]

            xmin, xmax, ymin, ymax = [0] * len(bsplines_new), [1] * len(bsplines_new), [0] * \
                len(bsplines_new), [1] * len(bsplines_new)

            grid2d_direction = (
                bsplines_new[0].rectangular_cut(
                    0, 1, 0, 1).pair_with(
                    bsplines_new[1].rectangular_cut(
                        0, 1, 0, 1)))[1]

        else:
            xmin, xmax, ymin, ymax = [0] * len(bsplines_new), [1] * len(bsplines_new), [0] * \
                                               len(bsplines_new), [1] * len(bsplines_new)

        # grid3d
        points3d = []
        for i, bspline in enumerate(bsplines_new):
            grid3d = bspline.grid3d(volmdlr.grid.Grid2D.from_properties(x_limits=(0, 1),
                                                                        y_limits=(0, 1),
                                                                        points_nbr=(50, 50),
                                                                        direction=grid2d_direction[i]))

            points3d.extend(grid3d)

            # fitting
        size_u, size_v, degree_u, degree_v = 100, 50, max(
            bsplines[0].degree_u, bsplines[1].degree_u), max(
            bsplines[0].degree_v, bsplines[1].degree_v)

        merged_surface = volmdlr.faces.BSplineSurface3D.points_fitting_into_bspline_surface(
            points3d, size_u, size_v, degree_u, degree_v)

        return merged_surface

    def xy_limits(self, other_bspline_surface3d):
        '''
        compute x, y limits to define grid2d
        '''

        grid2d_direction = (
            self.rectangular_cut(
                0, 1, 0, 1).pair_with(
                other_bspline_surface3d.rectangular_cut(
                    0, 1, 0, 1)))[1]

        xmin, xmax, ymin, ymax = [], [], [], []
        if grid2d_direction[0][1] == '+y':
            xmin.append(0)
            xmax.append(1)
            ymin.append(0)
            ymax.append(0.99)
        elif grid2d_direction[0][1] == '+x':
            xmin.append(0)
            xmax.append(0.99)
            ymin.append(0)
            ymax.append(1)
        elif grid2d_direction[0][1] == '-x':
            xmin.append(0.01)
            xmax.append(1)
            ymin.append(0)
            ymax.append(1)
        elif grid2d_direction[0][1] == '-y':
            xmin.append(0)
            xmax.append(1)
            ymin.append(0.01)
            ymax.append(1)

        xmin.append(0)
        xmax.append(1)
        ymin.append(0)
        ymax.append(1)

        return xmin, xmax, ymin, ymax


class BezierSurface3D(BSplineSurface3D):

    def __init__(self, degree_u: int, degree_v: int,
                 control_points: List[List[volmdlr.Point3D]],
                 nb_u: int, nb_v: int, name=''):
        u_knots = utilities.generate_knot_vector(degree_u, nb_u)
        v_knots = utilities.generate_knot_vector(degree_v, nb_v)

        u_multiplicities = [1] * len(u_knots)
        v_multiplicities = [1] * len(v_knots)

        BSplineSurface3D.__init__(self, degree_u, degree_v,
                                  control_points, nb_u, nb_v,
                                  u_multiplicities, v_multiplicities,
                                  u_knots, v_knots, None, name)


class Face3D(volmdlr.core.Primitive3D):
    min_x_density = 1
    min_y_density = 1

    def __init__(self, surface3d, surface2d: Surface2D,
                 name: str = ''):
        self.surface3d = surface3d
        self.surface2d = surface2d
        # self.bounding_box = self._bounding_box()

        volmdlr.core.Primitive3D.__init__(self, name=name)

    def __hash__(self):
        return hash(self.surface3d) + hash(self.surface2d)

    def __eq__(self, other_):
        if other_.__class__.__name__ != self.__class__.__name__:
            return False
        equal = (self.surface3d == other_.surface3d
                 and self.surface2d == other_.surface2d)
        return equal

    def point_belongs(self, point3d: volmdlr.Point3D):
        """
        Tells you if a point is on the 3D face and inside its contour
        """
        point2d = self.surface3d.point3d_to_2d(point3d)
        check_point3d = self.surface3d.point2d_to_3d(point2d)
        if check_point3d.point_distance(point3d) > 1e-6:
            return False

        return self.surface2d.point_belongs(point2d)

    @property
    def outer_contour3d(self):
        """

        """
        return self.surface3d.contour2d_to_3d(self.surface2d.outer_contour)

    @property
    def inner_contours3d(self):
        """

        """
        return [self.surface3d.contour2d_to_3d(c) for c in
                self.surface2d.inner_contours]

    @property
    def bounding_box(self):
        """
        this error is raised to enforce overloading of this method
        """
        raise NotImplementedError(
            f"bounding_box method must be"
            f"overloaded by {self.__class__.__name__}")

    @bounding_box.setter
    def bounding_box(self, new_bounding_box):
        """Sets the bounding box to a new value"""
        raise NotImplementedError(
            f"bounding_box setter method must be"
            f"overloaded by {self.__class__.__name__}")

    def get_bounding_box(self):
        raise NotImplementedError(
            f"self.__class__.__name__"
            f"overloaded by {self.__class__.__name__}")

    @classmethod
    def from_step(cls, arguments, object_dict):
        # contours = [object_dict[int(arguments[1][0][1:])]]
        contours = [object_dict[int(arg[1:])] for arg in arguments[1]]

        # Detecting inner and outer contours
        name = arguments[0][1:-1]
        surface = object_dict[int(arguments[2])]

        if hasattr(surface, 'face_from_contours3d'):
            if (len(contours) == 1) and isinstance(contours[0],
                                                   volmdlr.Point3D):
                return surface

            return surface.face_from_contours3d(contours, name)
        else:
            raise NotImplementedError(
                'Not implemented :face_from_contours3d in {}'.format(surface))

    # def area(self):
    #     """
    #     Calculates the face's area
    #     :return: face's area
    #     """
    #     raise NotImplementedError(
    #         f'area method must be overloaded by {self.__class__.__name__}')

    def to_step(self, current_id):
        xmin, xmax, ymin, ymax = self.surface2d.bounding_rectangle()
        subsurfaces2d = [self.surface2d]
        line_x = None
        if self.surface3d.x_periodicity and (xmax - xmin) >= 0.45 * self.surface3d.x_periodicity:
            line_x = vme.Line2D(volmdlr.Point2D(0.5 * (xmin + xmax), 0),
                                volmdlr.Point2D(
                                    0.5 * (xmin + xmax), 1))
        line_y = None
        if self.surface3d.y_periodicity and (
                ymax - ymin) >= 0.45 * self.surface3d.y_periodicity:
            line_y = vme.Line2D(
                volmdlr.Point2D(0., 0.5 * (ymin + ymax)),
                volmdlr.Point2D(1, 0.5 * (ymin + ymax)))

        if line_x:
            subsurfaces2 = []
            for subsurface2d in subsurfaces2d:
                subsurfaces2.extend(subsurface2d.cut_by_line(line_x))
            subsurfaces2d = subsurfaces2

        if line_y:
            subsurfaces2 = []
            for subsurface2d in subsurfaces2d:
                subsurfaces2.extend(subsurface2d.cut_by_line(line_y))
            subsurfaces2d = subsurfaces2

        if len(subsurfaces2d) > 1:
            content = ''
            face_ids = []
            for i, subsurface2d in enumerate(subsurfaces2d):
                face = self.__class__(self.surface3d, subsurface2d)
                face_content, face_id = face.to_step_without_splitting(
                    current_id)
                face_ids.append(face_id[0])
                content += face_content
                current_id = face_id[0] + 1
            return content, face_ids
        else:
            return self.to_step_without_splitting(current_id)

    def to_step_without_splitting(self, current_id):
        content, surface3d_ids = self.surface3d.to_step(current_id)
        current_id = max(surface3d_ids) + 1

        if len(surface3d_ids) != 1:
            raise NotImplementedError('What to do with more than 1 id ? with 0 id ?')
        outer_contour_content, outer_contour_id = self.outer_contour3d.to_step(
            current_id, surface_id=surface3d_ids[0], surface3d=self.surface3d)
        content += outer_contour_content
        content += "#{} = FACE_BOUND('{}',#{},.T.);\n".format(
            outer_contour_id + 1, self.name, outer_contour_id)
        contours_ids = [outer_contour_id + 1]
        current_id = outer_contour_id + 2
        for inner_contour3d in self.inner_contours3d:
            inner_contour_content, inner_contour_id = inner_contour3d.to_step(
                current_id)
            # surface_id=surface3d_id)
            content += inner_contour_content
            face_bound_id = inner_contour_id + 1
            content += "#{} = FACE_BOUND('',#{},.T.);\n".format(
                face_bound_id, inner_contour_id)
            contours_ids.append(face_bound_id)
            current_id = face_bound_id + 1

        content += "#{} = ADVANCED_FACE('{}',({}),#{},.T.);\n".format(
            current_id,
            self.name,
            volmdlr.core.step_ids_to_str(contours_ids),
            surface3d_ids[0])
        # TODO: create an ADVANCED_FACE for each surface3d_ids ?
        return content, [current_id]

    def triangulation_lines(self):
        return [], []

    def triangulation(self):
        lines_x, lines_y = self.triangulation_lines()
        if lines_x and lines_y:
            surfaces = []
            for surface in self.surface2d.split_by_lines(lines_x):
                surfaces.extend(surface.split_by_lines(lines_y))
                # for surface in surface.split_by_lines(lines_y):
                #     ax = self.surface2d.plot()
                #     surface.plot(ax=ax, color='r')

        elif lines_x:
            # try:
            surfaces = self.surface2d.split_by_lines(lines_x)
            # except:
            #     self.plot()
            #     raise NotImplementedError
        elif lines_y:
            surfaces = self.surface2d.split_by_lines(lines_y)
        else:
            surfaces = [self.surface2d]

        # mesh2d = surfaces[0].triangulation()
        # print('ls', len(surfaces))
        # for subsurface in surfaces[1:]:
        #     # mesh2d += subsurface.triangulation()
        #     mesh2d.merge_mesh(subsurface.triangulation())
        meshes = [s.triangulation() for s in surfaces]
        mesh2d = vmd.DisplayMesh2D.merge_meshes(meshes)
        return vmd.DisplayMesh3D(
            [vmd.Node3D(*self.surface3d.point2d_to_3d(p)) for p in
             mesh2d.points],
            mesh2d.triangles)

    def plot2d(self, ax=None, color='k', alpha=1):
        if ax is None:
            _, ax = plt.subplots()
        self.outer_contour.plot()

    def rotation(self, center: volmdlr.Point3D,
                 axis: volmdlr.Vector3D, angle: float):
        """
        Face3D rotation
        :param center: rotation center
        :param axis: rotation axis
        :param angle: angle rotation
        :return: a new rotated Face3D
        """
        new_surface = self.surface3d.rotation(center=center, axis=axis,
                                              angle=angle)
        return self.__class__(new_surface, self.surface2d)

    def rotation_inplace(self, center: volmdlr.Point3D,
                         axis: volmdlr.Vector3D, angle: float):
        """
        Face3D rotation. Object is updated inplace
        :param center: rotation center
        :param axis: rotation axis
        :param angle: rotation angle
        """
        self.surface3d.rotation_inplace(center=center, axis=axis, angle=angle)
        new_bounding_box = self.get_bounding_box()
        self.bounding_box = new_bounding_box

    def translation(self, offset: volmdlr.Vector3D):
        """
        Face3D translation
        :param offset: translation vector
        :return: A new translated Face3D
        """
        new_surface3d = self.surface3d.translation(offset=offset)
        return self.__class__(new_surface3d, self.surface2d)

    def translation_inplace(self, offset: volmdlr.Vector3D):
        """
        Face3D translation. Object is updated inplace
        :param offset: translation vector
        """
        self.surface3d.translation_inplace(offset=offset)
        new_bounding_box = self.get_bounding_box()
        self.bounding_box = new_bounding_box

    def frame_mapping(self, frame: volmdlr.Frame3D, side: str):
        """
        Changes frame_mapping and return a new Face3D
        side = 'old' or 'new'
        """
        new_surface3d = self.surface3d.frame_mapping(frame, side)
        return self.__class__(new_surface3d, self.surface2d.copy(),
                              self.name)

    def frame_mapping_inplace(self, frame: volmdlr.Frame3D, side: str):
        """
        Changes frame_mapping and the object is updated inplace
        side = 'old' or 'new'
        """
        self.surface3d.frame_mapping_inplace(frame, side)
        new_bounding_box = self.get_bounding_box()
        self.bounding_box = new_bounding_box

    def copy(self, deep=True, memo=None):
        return self.__class__(self.surface3d.copy(), self.surface2d.copy(),
                              self.name)

    def line_intersections(self,
                           line: vme.Line3D,
                           ) -> List[volmdlr.Point3D]:
        intersections = []
        for intersection in self.surface3d.line_intersections(line):
            if self.point_belongs(intersection):
                intersections.append(intersection)

        return intersections

    def linesegment_intersections(self,
                                  linesegment: vme.LineSegment3D,
                                  ) -> List[volmdlr.Point3D]:
        intersections = []
        for intersection in self.surface3d.linesegment_intersections(
                linesegment):
            if self.point_belongs(intersection):
                intersections.append(intersection)

        return intersections

    def plot(self, ax=None, color='k', alpha=1, edge_details=False):
        if not ax:
            ax = plt.figure().add_subplot(111, projection='3d')
        self.outer_contour3d.plot(ax=ax, color=color, alpha=alpha,
                                  edge_details=edge_details)
        [contour3d.plot(ax=ax, color=color, alpha=alpha,
                        edge_details=edge_details)
         for contour3d in self.inner_contours3d]
        return ax

    def random_point_inside(self):
        point_inside2d = self.surface2d.random_point_inside()
        return self.surface3d.point2d_to_3d(point_inside2d)

    def is_adjacent(self, face2: 'Face3D'):
        contour1 = self.outer_contour3d.to_2d(
            self.surface3d.frame.origin,
            self.surface3d.frame.u,
            self.surface3d.frame.v)
        contour2 = face2.outer_contour3d.to_2d(
            self.surface3d.frame.origin,
            self.surface3d.frame.u,
            self.surface3d.frame.v)
        if contour1.is_sharing_primitives_with(contour2):
            return True
        return False


class PlaneFace3D(Face3D):
    """
    :param contours: The face's contour2D
    :type contours: volmdlr.Contour2D
    :param plane: Plane used to place your face
    :type plane: Plane3D
    """
    _standalone_in_db = False
    _generic_eq = True
    _non_serializable_attributes = ['bounding_box', 'polygon2D']
    _non_data_eq_attributes = ['name', 'bounding_box', 'outer_contour3d',
                               'inner_contours3d']
    _non_data_hash_attributes = []

    def __init__(self, surface3d: Plane3D, surface2d: Surface2D,
                 name: str = ''):
        # if not isinstance(outer_contour2d, volmdlr.Contour2D):
        #     raise ValueError('Not a contour2D: {}'.format(outer_contour2d))
        self._bbox = None
        Face3D.__init__(self,
                        surface3d=surface3d,
                        surface2d=surface2d,
                        name=name)

    # @classmethod
    # def _repair_points_and_polygon2d(cls, points, plane):
    #     if points[0] == points[-1]:
    #         points = points[:-1]
    #     polygon_points = [
    #         p.to_2d(plane.origin, plane.vectors[0], plane.vectors[1]) for p in
    #         points]
    #     repaired_points = [p.copy() for p in points]
    #     polygon2D = volmdlr.ClosedPolygon2D(polygon_points)
    #     if polygon2D.SelfIntersect()[0]:
    #         repaired_points = [repaired_points[1]] + [
    #             repaired_points[0]] + repaired_points[2:]
    #         polygon_points = [polygon_points[1]] + [
    #             polygon_points[0]] + polygon_points[2:]
    #         if polygon_points[0] == polygon_points[-1]:
    #             repaired_points = repaired_points[:-1]
    #             polygon_points = polygon_points[:-1]
    #         polygon2D = volmdlr.ClosedPolygon2D(polygon_points)
    #     return repaired_points, polygon2D

    # @classmethod
    # def dict_to_object(cls, dict_, global_dict=None, pointers_memo: Dict[str, Any] = None, path: str = '#'):
    #     plane3d = Plane3D.dict_to_object(dict_['surface3d'],
    #                                      global_dict=global_dict,
    #                                      pointers_memo=pointers_memo,
    #                                      path=f'{path}/surface3d')
    #     surface2d = Surface2D.dict_to_object(dict_['surface2d'],
    #                                          global_dict=global_dict,
    #                                          pointers_memo=pointers_memo,
    #                                          path=f'{path}/surface2d')
    #     return cls(plane3d, surface2d, dict_['name'])

    def area(self):
        return self.surface2d.area()

    def copy(self, deep=True, memo=None):
        return PlaneFace3D(self.surface3d.copy(), self.surface2d.copy(),
                           self.name)

    @property
    def bounding_box(self):
        """
        """
        if not self._bbox:
            self._bbox = self.get_bounding_box()
        return self._bbox

    @bounding_box.setter
    def bounding_box(self, new_bounding_box):
        self._bbox = new_bounding_box

    def get_bounding_box(self):
        return self.outer_contour3d._bounding_box()

    def face_inside(self, face2):
        """
        verifies if a face is inside another face.
        It returns True if face2 is inside or False if the opposite
        """

        if self.surface3d.is_coincident(face2.surface3d):
            self_contour2d = self.outer_contour3d.to_2d(
                self.surface3d.frame.origin, self.surface3d.frame.u, self.surface3d.frame.v)
            face2_contour2d = face2.outer_contour3d.to_2d(
                self.surface3d.frame.origin, self.surface3d.frame.u, self.surface3d.frame.v)
            if self_contour2d.is_inside(face2_contour2d):
                return True
        return False

    def linesegment3d_inside(self, linesegement3d: volmdlr.edges.LineSegment3D):
        length = linesegement3d.length()
        points = [linesegement3d.point_at_abscissa(length * n / 200) for n in range(1, 199)]
        for point in points:
            if not self.point_belongs(point):
                return False

        return True

    # def average_center_point(self):
    #     """
    #     excluding holes
    #     """
    #     points = self.points
    #     nb = len(points)
    #     x = npy.sum([p[0] for p in points]) / nb
    #     y = npy.sum([p[1] for p in points]) / nb
    #     z = npy.sum([p[2] for p in points]) / nb
    #     return volmdlr.Point3D((x, y, z))

    def distance_to_point(self, point, return_other_point=False):
        # """
        # Only works if the surface is planar
        # TODO : this function does not take into account if Face has holes
        # """
        # On projette le point sur la surface plane
        # Si le point est à l'intérieur de la face,
        # on retourne la distance de projection
        # Si le point est à l'extérieur, on projette le point sur le plan
        # On calcule en 2D la distance entre la projection
        # et le polygone contour
        # On utilise le theroeme de Pythagore pour calculer
        # la distance minimale entre le point et le contour

        projected_pt = point.plane_projection3d(self.surface3d.frame.origin,
                                                self.surface3d.frame.u,
                                                self.surface3d.frame.v)
        projection_distance = point.point_distance(projected_pt)

        if self.point_belongs(projected_pt):
            if return_other_point:
                return projection_distance, projected_pt
            return projection_distance

        point_2D = point.to_2d(self.surface3d.frame.origin, self.surface3d.frame.u,
                               self.surface3d.frame.v)

        polygon2D = self.surface2d.outer_contour.to_polygon(angle_resolution=10)
        border_distance, other_point = polygon2D.point_border_distance(point_2D, return_other_point=True)

        other_point = self.surface3d.point2d_to_3d(volmdlr.Point2D(*other_point))

        if return_other_point:
            return (projection_distance ** 2 + border_distance ** 2) ** 0.5, \
                   other_point
        return (projection_distance ** 2 + border_distance ** 2) ** 0.5

    def minimum_distance_points_plane(self, other_plane_face,
                                      return_points=False):
        # """
        # Only works if the surface is planar
        # TODO : this function does not take into account if Face has holes
        # TODO : TRAITER LE CAS OU LA DISTANCE LA PLUS COURTE N'EST PAS D'UN SOMMET
        # """
        # On calcule la distance entre la face 1 et chaque point de la face 2
        # On calcule la distance entre la face 2 et chaque point de la face 1

        # if self.face_intersection(other_plane_face) is not None:
        #     return 0, None, None
        #
        # polygon1_points_3D = [volmdlr.Point3D(p.vector) for p in
        #                       self.contours3d[0].tessel_points]
        # polygon2_points_3D = [volmdlr.Point3D(p.vector) for p in
        #                       other_plane_face.contours3d[0].tessel_points]
        #
        # distances = []
        # if not return_points:
        #     d_min = other_plane_face.distance_to_point(polygon1_points_3D[0])
        #     for point1 in polygon1_points_3D[1:]:
        #         d = other_plane_face.distance_to_point(point1)
        #         if d < d_min:
        #             d_min = d
        #     for point2 in polygon2_points_3D:
        #         d = self.distance_to_point(point2)
        #         if d < d_min:
        #             d_min = d
        #     return d_min
        #
        # else:
        #     for point1 in polygon1_points_3D:
        #         d, other_point = other_plane_face.distance_to_point(
        #             point1,
        #             return_other_point=True)
        #         distances.append((d, point1, other_point))
        #     for point2 in polygon2_points_3D:
        #         d, other_point = self.distance_to_point(
        #             point2,
        #             return_other_point=True
        #         )
        #         distances.append((d, point2, other_point))
        #
        # d_min, point_min, other_point_min = distances[0]
        # for distance in distances[1:]:
        #     if distance[0] < d_min:
        #         d_min = distance[0]
        #         point_min = distance[1]
        #         other_point_min = distance[2]
        #
        # return point_min, other_point_min

        min_distance = math.inf
        for edge1 in self.outer_contour3d.primitives:
            for edge2 in other_plane_face.outer_contour3d.primitives:
                dist = edge1.minimum_distance(edge2,
                                              return_points=return_points)
                if return_points:
                    if dist[0] < min_distance:
                        min_distance = dist[0]
                        p1, p2 = dist[1], dist[2]
                else:
                    if dist < min_distance:
                        min_distance = dist
        if return_points:
            return min_distance, p1, p2
        else:
            return min_distance

    def edge_intersections(self, edge):
        intersections = []
        linesegment = vme.LineSegment3D(edge.start, edge.end)
        for surface3d_inter in self.surface3d.linesegment_intersections(linesegment):
            point2d = self.surface3d.point3d_to_2d(surface3d_inter)
            if self.surface2d.point_belongs(point2d):
                if surface3d_inter not in intersections:
                    intersections.append(surface3d_inter)
        if not intersections:
            for point in [edge.start, edge.end]:
                if self.point_belongs(point):

                    if point not in intersections:
                        intersections.append(point)
            for prim in self.outer_contour3d.primitives:
                intersection = prim.linesegment_intersection(edge)
                if intersection is not None:
                    if intersection not in intersections:
                        intersections.append(intersection)
        return intersections

    def face_intersections_outer_contour(self, face2):
        intersections = []
        for edge1 in self.outer_contour3d.primitives:
            intersection_points = face2.edge_intersections(edge1)
            if intersection_points:
                for point in intersection_points:
                    if point not in intersections:
                        intersections.append(point)

        return intersections

    def face_intersections_inner_contours(self, face2):
        intersections = []
        for inner_contour2d in face2.surface2d.inner_contours:
            inner_contour3d = face2.surface3d.contour2d_to_3d(inner_contour2d)
            for inner_edge2 in inner_contour3d.primitives:
                intersection_points = self.edge_intersections(inner_edge2)
                if intersection_points:
                    for point in intersection_points:
                        if point not in intersections:
                            intersections.append(point)

        return intersections

    def validate_inner_contour_intersections(self, intersections, face2=None):
        intersection_primitives = []
        for point1, point2 in combinations(intersections, 2):
            if point1 != point2:
                line_segment3d = volmdlr.edges.LineSegment3D(point1, point2)
                if self.linesegment3d_inside(line_segment3d) and line_segment3d not in intersection_primitives:
                    if face2 is not None:
                        if face2.linesegment3d_inside(line_segment3d):
                            intersection_primitives.append(line_segment3d)
                    else:
                        intersection_primitives.append(line_segment3d)
        return intersection_primitives

    def get_face_intersections(self, face2):
        intersections = []
        if face2.surface2d.inner_contours:
            intersections.extend(self.face_intersections_inner_contours(face2))
        if self.surface2d.inner_contours:
            intersections.extend(face2.face_intersections_inner_contours(self))
        face2_intersections = face2.face_intersections_outer_contour(self)
        self_face_intersections = self.face_intersections_outer_contour(face2)
        for point in self_face_intersections + face2_intersections:
            if point not in intersections:
                intersections.append(point)
        return intersections

    def validate_face_intersections(self, face2, intersections: List[volmdlr.Point3D]):
        if len(intersections) > 1:
            if intersections[0] == intersections[1]:
                return []
            if self.surface2d.inner_contours:
                intersection_primitives = self.validate_inner_contour_intersections(intersections, face2)
<<<<<<< HEAD
                # face_to_debug = dessia_common.DessiaObject.load_from_file(
                #     '/Users/wirajandasilva/Downloads/face_debug2.json')
                # if self == face_to_debug or face2 == face_to_debug:
                #     ax = self.plot()
                #     face2.plot(ax, 'r')
                #     intersection_primitives = self.validate_inner_contour_intersections(intersections, face2)
                #     print('comming here')
                #     for inters in intersections:
                #         inters.plot(ax, 'b')
                #     for prim in intersection_primitives:
                #         prim.plot(ax, 'y')
                # else:
                #     intersection_primitives = self.validate_inner_contour_intersections(intersections)
            elif face2.surface2d.inner_contours:
                intersection_primitives = face2.validate_inner_contour_intersections(intersections, self)
                # face_to_debug = dessia_common.DessiaObject.load_from_file(
                #     '/Users/wirajandasilva/Downloads/face_debug2.json')
                # if self == face_to_debug or face2 == face_to_debug:
                #     ax = self.plot()
                #     face2.plot(ax, 'r')
                #     intersection_primitives = face2.validate_inner_contour_intersections(intersections)
                #     print('comming here')
                #
                #     for inters in intersections:
                #         inters.plot(ax, 'b')
                #     for prim in intersection_primitives:
                #         prim.plot(ax, 'y')
                # else:
                #     intersection_primitives = face2.validate_inner_contour_intersections(intersections)
=======
            elif face2.surface2d.inner_contours:
                intersection_primitives = face2.validate_inner_contour_intersections(intersections, self)
>>>>>>> f5fd70be
            elif len(intersections) > 2:
                intersection_primitives = self.validate_inner_contour_intersections(intersections, face2)
                if not intersections:
                    raise NotImplementedError
            else:
                intersection_primitives = [volmdlr.edges.LineSegment3D(
                    intersections[0], intersections[1])]
            intersection_wires = [volmdlr.wires.Wire3D([primitive])
                                  for primitive in intersection_primitives]
            return intersection_wires
        return []

    def face_intersections(self, face2, tol=1e-6) -> List[volmdlr.wires.Wire3D]:
        # """
        # Only works if the surface is planar
        # TODO : this function does not take into account if Face has more than one hole
        # """

        bbox1 = self.bounding_box
        bbox2 = face2.bounding_box
        if not bbox1.bbox_intersection(bbox2) and \
                bbox1.distance_to_bbox(bbox2) >= tol:
            return []
        if self.face_inside(face2) or face2.face_inside(self):
            return []
        intersections = self.get_face_intersections(face2)
        valid_intersections = self.validate_face_intersections(face2, intersections)
        # face_to_debug = dessia_common.DessiaObject.load_from_file(
        #     '/Users/wirajandasilva/Downloads/face_debug2.json')
        # if self == face_to_debug or face2 == face_to_debug:
        #     print('comming here')
        #     ax = self.plot()
        #     face2.plot(ax, 'r')
        #     for inters in valid_intersections:
        #         inters.plot(ax, 'b')
        return valid_intersections

    def minimum_distance(self, other_face, return_points=False):
        if other_face.__class__ is CylindricalFace3D:
            p1, p2 = other_face.minimum_distance_points_cyl(self)
            if return_points:
                return p1.point_distance(p2), p1, p2
            else:
                return p1.point_distance(p2)

        if other_face.__class__ is PlaneFace3D:
            if return_points:
                dist, p1, p2 = self.minimum_distance_points_plane(other_face,
                                                                  return_points=return_points)
                return dist, p1, p2
            else:
                dist = self.minimum_distance_points_plane(other_face,
                                                          return_points=return_points)
                return dist

        if other_face.__class__ is ToroidalFace3D:
            p1, p2 = other_face.minimum_distance_points_plane(self)
            if return_points:
                return p1.point_distance(p2), p1, p2
            else:
                return p1.point_distance(p2)

        else:
            return NotImplementedError

    def inner_contours_recalculation(self, inner_contour, spliting_points, spliting_points_and_cutting_contour,
                                     connectig_to_outer_contour):
        """
        Verifies if there is a cutting contours from face intersections connected to an inner contour at the two ends,
        if true this inner contour is updated with this cutting contour
        :param inner_contour: inner contour
        :param spliting_points: current inner contour spliting points
        :param spliting_points_and_cutting_contour: dictionnary containing all spliting points and
        the corresponding cutting contour
        :param connectig_to_outer_contour: list of the cutting contours connected to the outer contour
        :return: spliting points to be removed from list of spliting points and current inner contour updated
        """
        j = self.surface2d.inner_contours.index(inner_contour)
        remove_spliting_points = []
<<<<<<< HEAD
=======
        remove_cutting_contour = []
>>>>>>> f5fd70be
        for point1, point2 in zip(spliting_points[:-1], spliting_points[1:]):
            if spliting_points_and_cutting_contour[point1] not in connectig_to_outer_contour and \
                    spliting_points_and_cutting_contour[point2] not in connectig_to_outer_contour and \
                    spliting_points_and_cutting_contour[point1] == spliting_points_and_cutting_contour[point2]:
<<<<<<< HEAD
=======
                remove_cutting_contour.append(spliting_points_and_cutting_contour[point1])
>>>>>>> f5fd70be
                remove_spliting_points.extend([point1, point2])
                primitives1 = inner_contour.extract_with_points(point1, point2, True) + \
                    spliting_points_and_cutting_contour[point1].primitives
                primitives2 = inner_contour.extract_with_points(point1, point2, False) + \
                    spliting_points_and_cutting_contour[point1].primitives
                contour1 = volmdlr.wires.Contour2D(primitives1).order_contour()
                contour2 = volmdlr.wires.Contour2D(primitives2).order_contour()
                if contour1.is_inside(inner_contour):
                    self.surface2d.inner_contours[j] = contour1
                    inner_contour = self.surface2d.inner_contours[j]
                    remove_spliting_points.extend([point1, point2])
                elif contour2.is_inside(inner_contour):
                    self.surface2d.inner_contours[j] = contour2
                    inner_contour = self.surface2d.inner_contours[j]
                    remove_spliting_points.extend([point1, point2])
<<<<<<< HEAD
        return remove_spliting_points, inner_contour
=======
        return remove_spliting_points, inner_contour, remove_cutting_contour
>>>>>>> f5fd70be

    @staticmethod
    def get_connecting_contour(lists_primitives, inner_primitives):
        """
        Find which contour from resulting inner contour spliting is connected to saved cutting_contours
        :param lists_primitives: saved cutting contours
        :param inner_primitives: splited inner contour
        :return: updated saved cutting contours
        """
        if not lists_primitives:
            lists_primitives.extend(inner_primitives)
            return lists_primitives
        new_list_primitives = lists_primitives[:]
        for i, list_prim in enumerate(lists_primitives):
<<<<<<< HEAD
            for primitives in inner_primitives:
                if any(prim in list_prim for prim in primitives):
                    new_primitives = list_prim + [prim for prim in primitives if prim not in list_prim]
                    new_list_primitives[i] = new_primitives
                    break
                new_list_primitives.append(primitives)
=======
            if any(prim in list_prim for prim in inner_primitives):
                new_primitives = list_prim + [prim for prim in inner_primitives if prim not in list_prim]
                new_list_primitives[i] = new_primitives
                break
>>>>>>> f5fd70be
        lists_primitives = new_list_primitives[:]
        return lists_primitives

    def select_face_intersecting_primitives(self, dict_intersecting_combinations):
        """
        Select face intersecting primitives from a dictionary containing all intersection combinations
        :param dict_intersecting_combinations: dictionary containing all intersection combinations
        :return: list of intersecting primitives for current face
        """
        face_intersecting_primitives2d = []
        for intersecting_combination in dict_intersecting_combinations.keys():
            if self in intersecting_combination:
                for intersection_wire in dict_intersecting_combinations[intersecting_combination]:
                    if len(intersection_wire.primitives) != 1:
                        raise NotImplementedError
                    primitive2 = intersection_wire.primitives[0]
                    primitive2_2d = self.surface3d.contour3d_to_2d(primitive2)
                    if not self.surface2d.outer_contour.primitive_over_contour(primitive2_2d, tol=1e-7):
                        face_intersecting_primitives2d.append(primitive2_2d)
        return face_intersecting_primitives2d
<<<<<<< HEAD

    def get_inner_contours_cutting_primitives(self, list_cutting_contours, connectig_to_outer_contour):
        """
        Gets cutting primitives connected to face inner_contours
        :param list_cutting_contours: list of contours for resulting from intersection with other faces
        :param connectig_to_outer_contour: list of contours from list_cutting_contours connected to the outer contour
        and not to any outer contour
        :return: lists for final face cutting primitives
        """
        lists_primitives1 = []
        lists_primitives2 = []
        for inner_contour in self.surface2d.inner_contours:
            if not inner_contour.edge_polygon.is_trigo():
                inner_contour.invert_inplace()
            inner_primitives1 = []
            inner_primitives2 = []
            inner_contour_spliting_points = {}
            for cutting_contour in list_cutting_contours:
                inner_contour_intersections = inner_contour.contour_intersections(cutting_contour)
                for intersection in inner_contour_intersections:
                    inner_contour_spliting_points[intersection] = cutting_contour
            if not inner_contour_spliting_points:
                continue

            inner_contour_spliting_points = dict(sorted(inner_contour_spliting_points.items(),
                                                        key=lambda item, ic=inner_contour: ic.abscissa(item[0])))
            spliting_points = list(inner_contour_spliting_points.keys())
            if len(inner_contour_spliting_points) != 2:
                spliting_points = spliting_points + [spliting_points[0]]
            remove_spliting_points, inner_contour = self.inner_contours_recalculation(
                inner_contour, spliting_points, inner_contour_spliting_points, connectig_to_outer_contour)
            for remove_point in remove_spliting_points:
                if remove_point in spliting_points:
                    spliting_points.remove(remove_point)
            for point1, point2 in zip(spliting_points[:-1], spliting_points[1:]):
                contour1_primitives = []
                contour2_primitives = []
                inside = True
                if inner_contour.abscissa(point2) < inner_contour.abscissa(point1):
                    inside = False
                if inner_contour_spliting_points[point1] not in connectig_to_outer_contour:
                    contour1_primitives.extend(inner_contour_spliting_points[point1].primitives)
                    contour2_primitives.extend(inner_contour_spliting_points[point1].primitives)
                if inner_contour_spliting_points[point2] not in connectig_to_outer_contour and \
                        inner_contour_spliting_points[point1] != inner_contour_spliting_points[point2]:
                    contour1_primitives.extend(inner_contour_spliting_points[point2].primitives)
                    contour2_primitives.extend(inner_contour_spliting_points[point2].primitives)
                contour1_primitives.extend(inner_contour.extract_with_points(point1, point2, inside))
                # contour1 = volmdlr.wires.Contour2D(contour1_primitives)
                # ax = contour1.plot()
                inner_primitives1.append(contour1_primitives)

                contour2_primitives.extend(inner_contour.extract_with_points(point1, point2, not inside))
                # contour2 = volmdlr.wires.Contour2D(contour2_primitives)
                # contour2.plot(ax, 'r')
                # point1.plot(ax, 'b')
                # point2.plot(ax, 'y')
                # print('abscissa1:', inner_contour.abscissa(point1))
                # print('abscissa2:', inner_contour.abscissa(point2))
                inner_primitives2.append(contour2_primitives)

            lists_primitives1 = self.get_connecting_contour(lists_primitives1, inner_primitives1)
            lists_primitives2 = self.get_connecting_contour(lists_primitives2, inner_primitives2)
        return lists_primitives1, lists_primitives2

    @staticmethod
    def connect_cutting_primtives_outer_contour(lists_primitives1, lists_primitives2, cutting_contours,
                                                connectig_to_outer_contour):
        new_cutting_contours = []
        for list_primitives in lists_primitives1[:1] + lists_primitives2[:1]:
            new_cutting_contours.append(volmdlr.wires.Contour2D(list_primitives).order_contour())
        for i, contour in enumerate(new_cutting_contours):
            new_cutting_primitives = contour.primitives[:]
            for cutting_contour in connectig_to_outer_contour:
                connected = False
                for primitive in cutting_contour.primitives:
                    if contour.primitives[0].point_belongs(primitive.start) or \
                            contour.primitives[0].point_belongs(primitive.end) or \
                            contour.primitives[-1].point_belongs(primitive.start) or \
                            contour.primitives[-1].point_belongs(primitive.end):
                        new_cutting_primitives.extend(cutting_contour.primitives[:])
                        connected = True
                        break
                if not connected:
                    if cutting_contour not in cutting_contours:
                        cutting_contours.append(cutting_contour)

            new_cutting_contours[i].primitives = new_cutting_primitives
            new_cutting_contours[i].order_contour()
        return new_cutting_contours, cutting_contours

=======

    @staticmethod
    def updated_dictionnaries_cutting_contours(remove_spliting_points, remove_cutting_contour, spliting_points,
                                               dict_cutting_contour_intersections, old_inner_contour,
                                               new_inner_contour, list_cutting_contours,
                                               dict_inner_contour_intersections,
                                               inner_contours_connected_cutting_contour):
        for remove_point in remove_spliting_points:
            if remove_point in spliting_points:
                spliting_points.remove(remove_point)
            if remove_point in dict_cutting_contour_intersections:
                del dict_cutting_contour_intersections[remove_point]
        del dict_inner_contour_intersections[old_inner_contour]
        dict_inner_contour_intersections[new_inner_contour] = spliting_points
        for contour in remove_cutting_contour:
            if contour in list_cutting_contours:
                list_cutting_contours.remove(contour)
            if contour in inner_contours_connected_cutting_contour:
                del inner_contours_connected_cutting_contour[contour]
        for cutting_contour, innr_cntrs in inner_contours_connected_cutting_contour.items():
            if old_inner_contour in innr_cntrs:
                inner_contours_connected_cutting_contour[cutting_contour].remove(old_inner_contour)
                inner_contours_connected_cutting_contour[cutting_contour].append(new_inner_contour)
        return (dict_cutting_contour_intersections, dict_inner_contour_intersections,
                inner_contours_connected_cutting_contour, list_cutting_contours)

    def dictionnaries_cutting_contours(self, list_cutting_contours, connectig_to_outer_contour):
        inner_contours_connected_cutting_contour = {}
        dict_inner_contour_intersections = {}
        dict_cutting_contour_intersections = {}
        for inner_contour in self.surface2d.inner_contours:
            if not inner_contour.edge_polygon.is_trigo():
                inner_contour.invert_inplace()
            dict_inner_contour_intersections[inner_contour] = []
            for cutting_contour in list_cutting_contours:
                inner_contour_intersections = inner_contour.contour_intersections(cutting_contour)
                if inner_contour_intersections:
                    dict_inner_contour_intersections[inner_contour].extend(inner_contour_intersections)
                    if cutting_contour not in inner_contours_connected_cutting_contour:
                        inner_contours_connected_cutting_contour[cutting_contour] = [inner_contour]
                    else:
                        inner_contours_connected_cutting_contour[cutting_contour].append(inner_contour)
                for intersection in inner_contour_intersections:
                    dict_cutting_contour_intersections[intersection] = cutting_contour
            spliting_points = dict_inner_contour_intersections[inner_contour]
            spliting_points = list(sorted(
                spliting_points, key=lambda point, ic=inner_contour: ic.abscissa(point)))
            remove_spliting_points, new_inner_contour, remove_cutting_contour = self.inner_contours_recalculation(
                inner_contour, spliting_points, dict_cutting_contour_intersections, connectig_to_outer_contour)
            (dict_cutting_contour_intersections, dict_inner_contour_intersections,
             inner_contours_connected_cutting_contour, list_cutting_contours) = \
                self.updated_dictionnaries_cutting_contours(remove_spliting_points, remove_cutting_contour,
                                                            spliting_points, dict_cutting_contour_intersections,
                                                            inner_contour, new_inner_contour, list_cutting_contours,
                                                            dict_inner_contour_intersections,
                                                            inner_contours_connected_cutting_contour)
            inner_contour = new_inner_contour
        return (inner_contours_connected_cutting_contour, dict_inner_contour_intersections,
                dict_cutting_contour_intersections, list_cutting_contours)

    @staticmethod
    def inner_contour_cutting_points(inner_contour_spliting_points, cutting_contour):
        """
        Searches the inner contour points where it must be cutted
        :param inner_contour_spliting_points: all points os intersection with this inner contour
        :param cutting_contour: first cutting contour being used to cut inner contour
        :return: point1, point2
        """
        if cutting_contour.primitives[0].start in inner_contour_spliting_points:
            index_point1 = inner_contour_spliting_points.index(cutting_contour.primitives[0].start)
        else:
            index_point1 = inner_contour_spliting_points.index(cutting_contour.primitives[-1].end)
        if index_point1 != len(inner_contour_spliting_points) - 1:
            index_point2 = index_point1 + 1
        else:
            index_point2 = 0
        point1 = inner_contour_spliting_points[index_point1]
        point2 = inner_contour_spliting_points[index_point2]
        return point1, point2

    @staticmethod
    def is_inside_portion(cutting_contour, inner_contour_spliting_points1, inner_contour_spliting_points2):
        """
        For multiple inner contour intersections with cutting contours, defines if we get the inside or outside portion
        of the inner contour pair
        :param cutting_contour: cutting_contour cutting the two inner contours
        :param inner_contour_spliting_points1: spliting points for contour1
        :param inner_contour_spliting_points2: spliting points for contour1
        :return:
        """
        if (cutting_contour.primitives[0].start != inner_contour_spliting_points1[-1] and
            cutting_contour.primitives[-1].end != inner_contour_spliting_points2[-1]) or \
                (cutting_contour.primitives[0].start != inner_contour_spliting_points2[-1] and
                 cutting_contour.primitives[-1].end != inner_contour_spliting_points2[-1]):
            is_inside1 = True
            is_inside2 = False
        elif (cutting_contour.primitives[0].start == inner_contour_spliting_points1[-1] and
              cutting_contour.primitives[-1].end == inner_contour_spliting_points2[-1]):
            is_inside1 = True
            is_inside2 = False
        elif (cutting_contour.primitives[0].start != inner_contour_spliting_points1[-1] and
              cutting_contour.primitives[-1].end == inner_contour_spliting_points2[-1]) or \
                (cutting_contour.primitives[0].start == inner_contour_spliting_points1[-1] and
                 cutting_contour.primitives[-1].end != inner_contour_spliting_points2[-1]):
            is_inside1 = True
            is_inside2 = True
        else:
            raise NotImplementedError
        return is_inside1, is_inside2

    def get_inner_contours_cutting_primitives(self, list_cutting_contours, connectig_to_outer_contour):
        """
        Gets cutting primitives connected to face inner_contours
        :param list_cutting_contours: list of contours for resulting from intersection with other faces
        :param connectig_to_outer_contour: list of contours from list_cutting_contours connected to the outer contour
        and not to any outer contour
        :return: lists for final face cutting primitives
        """
        (inner_contours_connected_cutting_contour, dict_inner_contour_intersections,
         dict_cutting_contour_intersections, list_cutting_contours) = self.dictionnaries_cutting_contours(
            list_cutting_contours, connectig_to_outer_contour)
        valid_cutting_contours = []
        list_primitives1 = []
        list_primitives2 = []
        used_cutting_contours = []
        used_inner_contour = []
        for cutting_contour, inner_contours in inner_contours_connected_cutting_contour.items():
            primitives1 = []
            primitives2 = []
            if len(inner_contours) == 1:
                if all(dict_cutting_contour_intersections[inters] in connectig_to_outer_contour for inters in
                       dict_inner_contour_intersections[inner_contours[0]]) and cutting_contour not in \
                        used_cutting_contours and inner_contours[0] not in used_inner_contour:
                    inner_contour_spliting_points = dict_inner_contour_intersections[inner_contours[0]]
                    inner_contour_spliting_points = list(sorted(
                        inner_contour_spliting_points, key=lambda point, ic=inner_contours[0]: ic.abscissa(point)))

                    point1, point2 = self.inner_contour_cutting_points(inner_contour_spliting_points, cutting_contour)
                    primitives1.extend(inner_contours[0].extract_with_points(point1, point2, True))
                    primitives2.extend(inner_contours[0].extract_with_points(point1, point2, False))
                    if sum(prim.length() for prim in primitives2) > sum(prim.length() for prim in primitives1):
                        primitives1, primitives2 = primitives2, primitives1
                    primitives1.extend(dict_cutting_contour_intersections[point2].primitives +
                                       cutting_contour.primitives[:])
                    used_cutting_contours.extend([cutting_contour,
                                                  dict_cutting_contour_intersections[point2]])
                    used_inner_contour.append(inner_contours[0])
                    list_primitives1.append(primitives1)
                    list_primitives2.append(primitives2)
                elif cutting_contour not in valid_cutting_contours:
                    valid_cutting_contours.append(cutting_contour)
            elif len(inner_contours) == 2:
                inner_contour_spliting_points1 = dict_inner_contour_intersections[inner_contours[0]]
                inner_contour_spliting_points2 = dict_inner_contour_intersections[inner_contours[1]]
                inner_contour_spliting_points1 = list(sorted(
                    inner_contour_spliting_points1, key=lambda point, ic=inner_contours[0]: ic.abscissa(point)))
                inner_contour_spliting_points2 = list(sorted(
                    inner_contour_spliting_points2, key=lambda point, ic=inner_contours[1]: ic.abscissa(point)))
                inside1, inside2 = self.is_inside_portion(cutting_contour, inner_contour_spliting_points1,
                                                          inner_contour_spliting_points2)
                primitives1.extend(cutting_contour.primitives[:])
                contour_used = False
                for inner_contour, inner_contour_spliting_points, inside in zip(
                        inner_contours, [inner_contour_spliting_points1, inner_contour_spliting_points2],
                        [inside1, inside2]):
                    if inner_contour in used_inner_contour:
                        contour_used = True
                        continue
                    point1, point2 = self.inner_contour_cutting_points(inner_contour_spliting_points, cutting_contour)
                    primitives1.extend(inner_contour.extract_with_points(point1, point2, inside))
                    primitives1.extend(dict_cutting_contour_intersections[point2].primitives)
                    primitives2.extend(inner_contour.extract_with_points(point1, point2, not inside))
                    used_cutting_contours.extend([cutting_contour, dict_cutting_contour_intersections[point2]])
                if contour_used:
                    list_primitives1 = self.get_connecting_contour(list_primitives1, primitives1)
                else:
                    list_primitives1.append(primitives1)
                list_primitives2.append(primitives2)
                used_inner_contour.extend(inner_contours)
            else:
                raise NotImplementedError
        valid_cutting_contours = [contour for contour in valid_cutting_contours
                                  if contour not in used_cutting_contours]
        new_cutting_contours = [volmdlr.wires.Contour2D(list_prim).order_contour()
                                for list_prim in list_primitives1]
        for list_prim in list_primitives2:
            new_cutting_contours.extend(volmdlr.wires.Contour2D.contours_from_edges(list_prim))
        return new_cutting_contours, valid_cutting_contours

>>>>>>> f5fd70be
    def get_face_cutting_contours(self, dict_intersecting_combinations):
        """
        get all contours cutting the face, resultig from multiple faces intersections
        :param dict_intersecting_combinations: dictionary containing as keys the combination of intersecting faces
        and as the values the resulting primitive from the intersection of these two faces
        return a list all contours cutting one particular face
        """
        face_intersecting_primitives2d = self.select_face_intersecting_primitives(dict_intersecting_combinations)
        if not face_intersecting_primitives2d:
            return []
<<<<<<< HEAD

        list_cutting_contours = volmdlr.wires.Contour2D.contours_from_edges(face_intersecting_primitives2d[:])
        if self.surface2d.inner_contours:
            cutting_contours = []
            connectig_to_outer_contour = []
            for cutting_contour in list_cutting_contours:
                if self.surface2d.outer_contour.point_over_contour(cutting_contour.primitives[0].start) and \
                        self.surface2d.outer_contour.point_over_contour(cutting_contour.primitives[-1].end):
                    cutting_contours.append(cutting_contour)
                if self.surface2d.outer_contour.contour_intersections(cutting_contour):
                    connectig_to_outer_contour.append(cutting_contour)
            if len(cutting_contours) == len(list_cutting_contours):
                return cutting_contours
            for cutting_contour in cutting_contours:
                list_cutting_contours.remove(cutting_contour)
            lists_primitives1, lists_primitives2 = self.get_inner_contours_cutting_primitives(
                list_cutting_contours, connectig_to_outer_contour)
            new_cutting_contours, cutting_contours = self.connect_cutting_primtives_outer_contour(
                lists_primitives1, lists_primitives2, cutting_contours, connectig_to_outer_contour)
            return sorted(new_cutting_contours + cutting_contours, key=lambda contour: contour.length(), reverse=True)
=======
        list_cutting_contours = volmdlr.wires.Contour2D.contours_from_edges(face_intersecting_primitives2d[:])
        if self.surface2d.inner_contours:
            valid_cutting_contours = []
            connectig_to_outer_contour = []
            for cutting_contour in list_cutting_contours:
                if (self.surface2d.outer_contour.point_over_contour(cutting_contour.primitives[0].start) and
                    self.surface2d.outer_contour.point_over_contour(cutting_contour.primitives[-1].end)) or \
                        cutting_contour.primitives[0].start == cutting_contour.primitives[-1].end:
                    valid_cutting_contours.append(cutting_contour)
                if self.surface2d.outer_contour.contour_intersections(cutting_contour):
                    connectig_to_outer_contour.append(cutting_contour)
            if len(valid_cutting_contours) == len(list_cutting_contours):
                return valid_cutting_contours
            for cutting_contour in valid_cutting_contours:
                list_cutting_contours.remove(cutting_contour)
            new_cutting_contours, cutting_contours = self.get_inner_contours_cutting_primitives(
                list_cutting_contours, connectig_to_outer_contour)
            return valid_cutting_contours + new_cutting_contours + cutting_contours
>>>>>>> f5fd70be

        return list_cutting_contours

    def get_open_contour_divided_faces_inner_contours(self, new_faces_contours):
        """
        If there is any inner contour, verifies which ones belong to the new divided faces from
        an open cutting contour
        :param new_faces_contours: new faces outer contour
        :return: valid_new_faces_contours, valid_new_faces_contours
        """
        valid_new_faces_contours = []
        valid_inner_contours = []
        for new_face_contour in new_faces_contours:
            for inner_contour in self.surface2d.inner_contours:
                if new_face_contour.is_superposing(inner_contour):
                    break
            else:
                if new_face_contour not in valid_new_faces_contours:
                    inner_contours = []
                    for inner_contour in self.surface2d.inner_contours:
                        if new_face_contour.is_inside(inner_contour):
                            inner_contours.append(inner_contour)
                    valid_new_faces_contours.append(new_face_contour)
                    valid_inner_contours.append(inner_contours)
        return valid_new_faces_contours, valid_inner_contours

    @staticmethod
    def get_closed_contour_divided_faces_inner_contours(list_faces, new_contour):
        """
        If there is any inner contour, verifies which ones belong to the new divided faces from
<<<<<<< HEAD
        an closed cutting contour
=======
        a closed cutting contour
>>>>>>> f5fd70be
        :param list_faces: list of new faces
        :param new_contour: current new face outer contour
        :return: a list of new faces with its inner contours
        """
        new_list_faces = []
        for new_face in list_faces:
            if new_face.surface2d.outer_contour.is_inside(new_contour):
                inner_contours1 = []
                inner_contours2 = []
<<<<<<< HEAD
=======
                if not new_face.surface2d.inner_contours:
                    new_face.surface2d.inner_contours = [new_contour]
                    break
>>>>>>> f5fd70be
                for i, inner_contour in enumerate(new_face.surface2d.inner_contours):
                    if new_contour.is_inside(inner_contour):
                        if any(inner_contour.primitive_over_contour(prim)
                               for prim in new_contour.primitives):
                            new_face.surface2d.inner_contours[i] = new_contour
                            break
                        inner_contours2.append(inner_contour)
                    elif not any(inner_contour.primitive_over_contour(prim) for prim in
                                 new_contour.primitives):
                        inner_contours1.append(inner_contour)
                else:
                    surf3d = new_face.surface3d
                    if inner_contours1:
                        surf2d = Surface2D(new_face.surface2d.outer_contour, inner_contours1)
                        new_plane = PlaneFace3D(surf3d, surf2d)
                        new_list_faces.append(new_plane)
                    if inner_contours2:
                        new_list_faces.append(
                            PlaneFace3D(surf3d, Surface2D(new_contour, inner_contours2)))
        return new_list_faces
<<<<<<< HEAD

    def divide_face(self, list_cutting_contours, inside):
        """
        :param list_cutting_contours: list of contours cutting the face
        :param inside: when extracting a contour from another contour. It defines the extracted
        contour as being between the two points if True and outside these points if False
        return a list new faces resulting from face division
        """

=======

    def divide_face_with_open_cutting_contours(self, list_open_cutting_contours, inside):
        """
        :param list_open_cutting_contours: list containing the open cutting contours
        :param inside: inside portion
        :type inside: bool
        :return: list divided faces
        """
        list_faces = []
        if not self.surface2d.outer_contour.edge_polygon.is_trigo():
            self.surface2d.outer_contour.invert_inplace()
        new_faces_contours = self.surface2d.outer_contour.divide(list_open_cutting_contours, inside)
        new_inner_contours = len(new_faces_contours) * [[]]
        if self.surface2d.inner_contours:
            new_faces_contours, new_inner_contours = self.get_open_contour_divided_faces_inner_contours(
                new_faces_contours)
        for contour, inner_contours in zip(new_faces_contours, new_inner_contours):
            new_face = PlaneFace3D(self.surface3d, Surface2D(contour, inner_contours))
            list_faces.append(new_face)
        return list_faces

    def divide_face_with_closed_cutting_contours(self, list_closed_cutting_contours, list_faces):
        """
        :param list_closed_cutting_contours: list containing the closed cutting contours
        :param list_faces: list of already divided faces
        :return: list divided faces
        """
        for new_contour in list_closed_cutting_contours:
            if len(new_contour.primitives) >= 3 and \
                    new_contour.primitives[0].start == new_contour.primitives[-1].end:
                inner_contours1 = [new_contour]
                inner_contours2 = []
                if list_faces:
                    new_list_faces = self.get_closed_contour_divided_faces_inner_contours(list_faces, new_contour)
                    list_faces = list_faces + new_list_faces
                    continue
                for inner_contour in self.surface2d.inner_contours:
                    if new_contour.is_inside(inner_contour):
                        inner_contours2.append(inner_contour)
                        continue
                    inner_contours1.append(inner_contour)
                surf3d = self.surface3d
                surf2d = Surface2D(self.surface2d.outer_contour, inner_contours1)
                new_plane = PlaneFace3D(surf3d, surf2d)
                list_faces.append(new_plane)
                list_faces.append(PlaneFace3D(surf3d, Surface2D(new_contour, inner_contours2)))
                continue
            surf3d = self.surface3d
            surf2d = Surface2D(self.surface2d.outer_contour, [])
            new_plane = PlaneFace3D(surf3d, surf2d)
            list_faces.append(new_plane)
        return list_faces

    def divide_face(self, list_cutting_contours: List[volmdlr.wires.Contour2D], inside):
        """
        :param list_cutting_contours: list of contours cutting the face
        :param inside: when extracting a contour from another contour. It defines the extracted
        contour as being between the two points if True and outside these points if False
        return a list new faces resulting from face division
        """
>>>>>>> f5fd70be
        list_faces = []
        list_open_cutting_contours = []
        list_closed_cutting_contours = []
        for cutting_contour in list_cutting_contours:
            if cutting_contour.primitives[0].start != cutting_contour.primitives[-1].end:
                list_open_cutting_contours.append(cutting_contour)
                continue
            list_closed_cutting_contours.append(cutting_contour)
        if list_open_cutting_contours:
<<<<<<< HEAD
            new_faces_contours = self.surface2d.outer_contour.divide(
                list_open_cutting_contours, inside)
            new_inner_contours = len(new_faces_contours) * [[]]
            if self.surface2d.inner_contours:
                new_faces_contours, new_inner_contours = self.get_open_contour_divided_faces_inner_contours(
                    new_faces_contours)
            for contour, inner_contours in zip(new_faces_contours, new_inner_contours):
                list_faces.append(PlaneFace3D(self.surface3d, Surface2D(contour, inner_contours)))

        if list_closed_cutting_contours:
            for new_contour in list_closed_cutting_contours:
                if len(new_contour.primitives) >= 3 and\
                        new_contour.primitives[0].start == new_contour.primitives[-1].end:
                    inner_contours1 = [new_contour]
                    inner_contours2 = []
                    if list_faces:
                        new_list_faces = self.get_closed_contour_divided_faces_inner_contours(list_faces, new_contour)
                        list_faces = list_faces + new_list_faces
                        continue
                    for inner_contour in self.surface2d.inner_contours:
                        if new_contour.is_inside(inner_contour):
                            inner_contours2.append(inner_contour)
                            continue
                        inner_contours1.append(inner_contour)
                    surf3d = self.surface3d
                    surf2d = Surface2D(self.surface2d.outer_contour, inner_contours1)
                    new_plane = PlaneFace3D(surf3d, surf2d)
                    list_faces.append(new_plane)
                    list_faces.append(PlaneFace3D(surf3d, Surface2D(new_contour, inner_contours2)))
                    continue
                surf3d = self.surface3d
                surf2d = Surface2D(self.surface2d.outer_contour, [])
                new_plane = PlaneFace3D(surf3d, surf2d)
                list_faces.append(new_plane)

=======
            list_faces = self.divide_face_with_open_cutting_contours(list_open_cutting_contours, inside)
        list_faces = self.divide_face_with_closed_cutting_contours(list_closed_cutting_contours, list_faces)
>>>>>>> f5fd70be
        return list_faces

    def is_adjacent(self, face2: Face3D):
        contour1 = self.outer_contour3d.to_2d(
            self.surface3d.frame.origin,
            self.surface3d.frame.u,
            self.surface3d.frame.v)
        contour2 = face2.outer_contour3d.to_2d(
            self.surface3d.frame.origin,
            self.surface3d.frame.u,
            self.surface3d.frame.v)
        if contour1.is_sharing_primitives_with(contour2, False):
            return True

    def is_intersecting(self, face2, list_coincident_faces=None, tol: float = 1e-6):
        """
        Verifies if two face are intersecting
        :param face2: face 2
        :param list_coincident_faces: list of coincident faces, if existent
        :param tol: tolerance for calculations
        :return: True if faces intersect, False otherwise
        """
        if list_coincident_faces is None:
            list_coincident_faces = []
        if (self.bounding_box.bbox_intersection(face2.bounding_box) or
            self.bounding_box.distance_to_bbox(face2.bounding_box) <= tol) and \
                (self, face2) not in list_coincident_faces:

            edge_intersections = []
            for prim1 in self.outer_contour3d.primitives + [prim for inner_contour in self.inner_contours3d
                                                            for prim in inner_contour.primitives]:
                edge_intersections = face2.edge_intersections(prim1)
                if edge_intersections:
                    return True
            if not edge_intersections:
                for prim2 in face2.outer_contour3d.primitives + [prim for inner_contour in face2.inner_contours3d
                                                                 for prim in inner_contour.primitives]:
                    edge_intersections = self.edge_intersections(prim2)
                    if edge_intersections:
                        return True

        return False

    def is_intersecting(self, face2, list_coincident_faces=None, tol: float = 1e-6):
        """
        Verifies if two face are intersecting
        :param face2: face 2
        :param list_coincident_faces: list of coincident faces, if existent
        :param tol: tolerance for calculations
        :return: True if faces intersect, False otherwise
        """
        if list_coincident_faces is None:
            list_coincident_faces = []
        if (self.bounding_box.bbox_intersection(face2.bounding_box) or
            self.bounding_box.distance_to_bbox(face2.bounding_box) <= tol) and \
                (self, face2) not in list_coincident_faces:

            edge_intersections = []
            for prim1 in self.outer_contour3d.primitives:
                edge_intersections = face2.edge_intersections(prim1)
                if edge_intersections:
                    return True
            if not edge_intersections:
                for prim2 in face2.outer_contour3d.primitives:
                    edge_intersections = self.edge_intersections(prim2)
                    if edge_intersections:
                        return True
        return False

    @staticmethod
    def merge_faces(list_coincident_faces: List[Face3D]):
        valid_coicident_faces = list_coincident_faces[:]
        list_new_faces = []
        list_inner_contours = []
        merge_finished = False
        face0 = valid_coicident_faces[0]
        merged_contour = face0.outer_contour3d.to_2d(face0.surface3d.frame.origin,
                                                     face0.surface3d.frame.u,
                                                     face0.surface3d.frame.v)
        valid_coicident_faces.remove(face0)
        while not merge_finished:
            adjacent_faces = False
            list_inner_contours = []
            for face in valid_coicident_faces:
                adjacent_faces = False
                face_inside = False
                contour = face.outer_contour3d.to_2d(face0.surface3d.frame.origin,
                                                     face0.surface3d.frame.u,
                                                     face0.surface3d.frame.v)
                if contour.is_sharing_primitives_with(merged_contour):
                    merged_contour_results = merged_contour.union(contour)
                    merged_contour = merged_contour_results[0]
                    merged_inner_contours = merged_contour_results[1:]
                    list_inner_contours.extend(merged_inner_contours)
                    list_inner_contours.extend(face.surface2d.inner_contours)
                    valid_coicident_faces.remove(face)
                    adjacent_faces = True
                    break
                if merged_contour.is_inside(contour):
                    valid_coicident_faces.remove(face)
                    face_inside = True
                    break
            if not adjacent_faces and not face_inside and valid_coicident_faces:
                list_new_faces.append(
                    PlaneFace3D(face0.surface3d,
                                Surface2D(merged_contour.copy(),
                                          face0.surface2d.inner_contours +
                                          list_inner_contours)))
                merged_contour = \
                    valid_coicident_faces[0].outer_contour3d.to_2d(
                        face0.surface3d.frame.origin,
                        face0.surface3d.frame.u,
                        face0.surface3d.frame.v)
                valid_coicident_faces.remove(valid_coicident_faces[0])

            if not valid_coicident_faces:
                merge_finished = True
        list_new_faces.append(
            PlaneFace3D(face0.surface3d,
                        Surface2D(merged_contour,
                                  face0.surface2d.inner_contours +
                                  list_inner_contours)))
        return list_new_faces

    def set_operations_new_faces(self, intersecting_combinations,
                                 contour_extract_inside):
        self_copy = self.copy(deep=True)
        list_cutting_contours = self_copy.get_face_cutting_contours(
            intersecting_combinations)
        if not list_cutting_contours:
            return [self_copy]
        return self_copy.divide_face(list_cutting_contours, contour_extract_inside)


class Triangle3D(PlaneFace3D):
    """
    :param point1: The first point
    :type point1: volmdlr.Point3D
    :param point2: The second point
    :type point2: volmdlr.Point3D
    :param point3: The third point
    :type point3: volmdlr.Point3D
    """
    _standalone_in_db = False

    # _generic_eq = True
    # _non_serializable_attributes = ['bounding_box', 'polygon2D']
    # _non_data_eq_attributes = ['name', 'bounding_box', 'outer_contour3d',
    #                       'inner_contours3d']
    # _non_data_hash_attributes = []

    def __init__(self, point1: volmdlr.Point3D, point2: volmdlr.Point3D,
                 point3: volmdlr.Point3D, alpha=1, color=None, name: str = ''):
        self.point1 = point1
        self.point2 = point2
        self.point3 = point3
        self.points = [self.point1, self.point2, self.point3]
        self.color = color
        self.alpha = alpha
        self.name = name

        self._utd_surface3d = False
        self._utd_surface2d = False
        self._bbox = None
        # self.bounding_box = self._bounding_box()

        dc.DessiaObject.__init__(self, name=name)

        # Don't use inheritence for performance: class method fakes face3D behavior
        # Face3D.__init__(self,
        #                 surface3d=plane3d,
        #                 surface2d=surface2d,
        #                 name=name)

    def _data_hash(self):
        """
        Using point approx hash to speed up
        """
        return self.point1.approx_hash() + self.point2.approx_hash() + self.point3.approx_hash()

    def _data_eq(self, other_object):
        if other_object.__class__.__name__ != self.__class__.__name__:
            return False
        self_set = set([self.point1, self.point2, self.point3])
        other_set = set([other_object.point1, other_object.point2, other_object.point3])
        if self_set != other_set:
            return False
        return True

    @property
    def bounding_box(self):
        if not self._bbox:
            self._bbox = self.get_bounding_box()
        return self._bbox

    @bounding_box.setter
    def bounding_box(self, new_bouding_box):
        self._bbox = new_bouding_box

    def get_bounding_box(self):
        return volmdlr.core.BoundingBox.from_points([self.point1,
                                                     self.point2,
                                                     self.point3])

    @property
    def surface3d(self):
        if not self._utd_surface3d:
            self._surface3d = Plane3D.from_3_points(self.point1, self.point2, self.point3)
            self._utd_surface3d = True
        return self._surface3d

    @property
    def surface2d(self):
        if not self._utd_surface2d:
            plane3d = self.surface3d
            contour3d = volmdlr.wires.Contour3D([vme.LineSegment3D(self.point1, self.point2),
                                                 vme.LineSegment3D(self.point2, self.point3),
                                                 vme.LineSegment3D(self.point3, self.point1)])

            contour2d = contour3d.to_2d(plane3d.frame.origin,
                                        plane3d.frame.u, plane3d.frame.v)

            self._surface2d = Surface2D(outer_contour=contour2d, inner_contours=[])

            self._utd_surface2d = True
        return self._surface2d

    def to_dict(self, use_pointers: bool = False, memo=None, path: str = '#'):
        dict_ = dc.DessiaObject.base_dict(self)
        dict_['point1'] = self.point1.to_dict()
        dict_['point2'] = self.point2.to_dict()
        dict_['point3'] = self.point3.to_dict()
        dict_['name'] = self.name

        return dict_

    @classmethod
    def dict_to_object(cls, dict_, global_dict=None, pointers_memo: Dict[str, Any] = None, path: str = '#'):
        point1 = volmdlr.Point3D.dict_to_object(dict_['point1'])
        point2 = volmdlr.Point3D.dict_to_object(dict_['point2'])
        point3 = volmdlr.Point3D.dict_to_object(dict_['point3'])
        return cls(point1, point2, point3, dict_['name'])

    def area(self) -> float:
        """

        :return: area triangle
        :rtype: float

        Formula explained here: https://www.triangle-calculator.com/?what=vc

        """
        a = self.point1.point_distance(self.point2)
        b = self.point2.point_distance(self.point3)
        c = self.point3.point_distance(self.point1)

        semi_perimeter = (a + b + c) / 2

        try:
            # Area with Heron's formula
            area = math.sqrt(semi_perimeter * (semi_perimeter - a) * (semi_perimeter - b) * (semi_perimeter - c))
        except ValueError:
            area = 0

        return area

    def height(self):
        # Formula explained here: https://www.triangle-calculator.com/?what=vc
        # Basis = vector point1 to point2d
        return 2 * self.area() / self.point1.point_distance(self.point2)

    def frame_mapping(self, frame: volmdlr.Frame3D, side: str):
        """
        Changes frame_mapping and return a new Triangle3D
        side = 'old' or 'new'
        """
        np1 = self.point1.frame_mapping(frame, side)
        np2 = self.point2.frame_mapping(frame, side)
        np3 = self.point3.frame_mapping(frame, side)
        return self.__class__(np1, np2, np3, self.name)

    def frame_mapping_inplace(self, frame: volmdlr.Frame3D, side: str):
        """
        Changes frame_mapping and the object is updated inplace
        side = 'old' or 'new'
        """
        self.point1.frame_mapping_inplace(frame, side)
        self.point2.frame_mapping_inplace(frame, side)
        self.point3.frame_mapping_inplace(frame, side)
        new_bounding_box = self.get_bounding_box()
        self.bounding_box = new_bounding_box

    def copy(self, deep=True, memo=None):
        return Triangle3D(self.point1.copy(), self.point2.copy(), self.point3.copy(),
                          self.name)

    def triangulation(self):
        return vmd.DisplayMesh3D([vmd.Node3D.from_point(self.point1),
                                  vmd.Node3D.from_point(self.point2),
                                  vmd.Node3D.from_point(self.point3)],
                                 [(0, 1, 2)])

    def translation(self, offset: volmdlr.Vector3D):
        """
        Plane3D translation
        :param offset: translation vector
        :return: A new translated Plane3D
        """
        new_point1 = self.point1.translation(offset)
        new_point2 = self.point2.translation(offset)
        new_point3 = self.point3.translation(offset)

        new_triangle = Triangle3D(new_point1, new_point2, new_point3,
                                  self.alpha, self.color, self.name)
        return new_triangle

    def translation_inplace(self, offset: volmdlr.Vector3D):
        """
        Plane3D translation. Object is updated inplace
        :param offset: translation vector
        """
        self.point1.translation_inplace(offset)
        self.point2.translation_inplace(offset)
        self.point3.translation_inplace(offset)
        new_bounding_box = self.get_bounding_box()
        self.bounding_box = new_bounding_box

    def rotation(self, center: volmdlr.Point3D, axis: volmdlr.Vector3D,
                 angle: float):
        """
        Triangle3D rotation
        :param center: rotation center
        :param axis: rotation axis
        :param angle: angle rotation
        :return: a new rotated Triangle3D
        """
        new_point1 = self.point1.rotation(center, axis, angle)
        new_point2 = self.point2.rotation(center, axis, angle)
        new_point3 = self.point3.rotation(center, axis, angle)
        new_triangle = Triangle3D(new_point1, new_point2, new_point3,
                                  self.alpha, self.color, self.name)
        return new_triangle

    def rotation_inplace(self, center: volmdlr.Point3D, axis: volmdlr.Vector3D,
                         angle: float):
        """
        Triangle3D rotation. Object is updated inplace
        :param center: rotation center
        :param axis: rotation axis
        :param angle: rotation angle
        """
        self.point1.rotation_inplace(center, axis, angle)
        self.point2.rotation_inplace(center, axis, angle)
        self.point3.rotation_inplace(center, axis, angle)
        new_bounding_box = self.get_bounding_box()
        self.bounding_box = new_bounding_box

    def subdescription(self, resolution=0.01):
        frame = self.surface3d.frame
        pts2d = [pt.to_2d(frame.origin, frame.u, frame.v) for pt in self.points]

        t_poly2d = volmdlr.wires.ClosedPolygon2D(pts2d)

        xmin, xmax = min(pt.x for pt in pts2d), max(pt.x for pt in pts2d)
        ymin, ymax = min(pt.y for pt in pts2d), max(pt.y for pt in pts2d)

        nbx, nby = int(((xmax - xmin) / resolution) + 2), int(((ymax - ymin) / resolution) + 2)
        points_box = []
        for i in range(nbx):
            x = min(xmin + i * resolution, xmax)
            if x == xmin:
                x = xmin + 0.01 * resolution
            for j in range(nby):
                y = min(ymin + j * resolution, ymax)
                if y == ymin:
                    y = ymin + 0.01 * resolution
                points_box.append(volmdlr.Point2D(x, y))

        points = [pt.copy() for pt in self.points]
        for pt in points_box:
            if t_poly2d.point_belongs(pt):
                points.append(pt.to_3d(frame.origin, frame.u, frame.v))
            elif t_poly2d.point_over_contour(pt):
                points.append(pt.to_3d(frame.origin, frame.u, frame.v))

        return volmdlr.Vector3D.remove_duplicate(points)

    def subdescription_to_triangles(self, resolution=0.01):
        """
        This function will return a list of Triangle3D with resolution as max
        length of subtriangles side
        """

        frame = self.surface3d.frame
        pts2d = [pt.to_2d(frame.origin, frame.u, frame.v) for pt in self.points]

        t_poly2d = volmdlr.wires.ClosedPolygon2D(pts2d)

        sub_triangles2d = [t_poly2d]
        done = False
        while not done:
            triangles2d = []
            for t, subtri in enumerate(sub_triangles2d):
                ls_length = [ls.length() for ls in subtri.line_segments]
                ls_max = max(ls_length)

                if ls_max > resolution:
                    pos_ls_max = ls_length.index(ls_max)
                    taller = subtri.line_segments[pos_ls_max]
                    p1, p2 = taller.start, taller.end
                    p3 = list(set(subtri.points) - set([p1, p2]))[0]

                    pt_mid = (p1 + p2) / 2
                    new_triangles2d = [volmdlr.wires.ClosedPolygon2D([p1, pt_mid, p3]),
                                       volmdlr.wires.ClosedPolygon2D([p2, pt_mid, p3])]

                    triangles2d.extend(new_triangles2d)
                else:
                    triangles2d.append(subtri)

            if len(sub_triangles2d) == len(triangles2d):
                done = True
                break
            sub_triangles2d = triangles2d

        triangles3d = [Triangle3D(tri.points[0].to_3d(frame.origin, frame.u, frame.v),
                                  tri.points[1].to_3d(frame.origin, frame.u, frame.v),
                                  tri.points[2].to_3d(frame.origin, frame.u, frame.v)) for tri in sub_triangles2d]

        return triangles3d

    def middle(self):
        return (self.point1 + self.point2 + self.point3) / 3

    def normal(self):
        '''

        Returns
        -------
        normal to the face

        '''
        normal = self.surface3d.frame.w
        # vec12 = self.point2 - self.point1
        # vec13 = self.point3 - self.point1
        # normal  = vec12.cross(vec13)
        normal.normalize()
        return normal


class CylindricalFace3D(Face3D):
    """
    :param contours2d: The cylinder's contour2D
    :type contours2d: volmdlr.Contour2D
    :param cylindricalsurface3d: Information about the Cylinder
    :type cylindricalsurface3d: CylindricalSurface3D
    :param points: contours2d's point
    :type points: List of volmdlr.Point2D

    :Example:
        >>> contours2d is rectangular and will create a classic cylinder with x= 2*pi*radius, y=h
    """
    min_x_density = 5
    min_y_density = 1

    def __init__(self,
                 surface3d: CylindricalSurface3D,
                 surface2d: Surface2D,
                 name: str = ''):

        self.radius = surface3d.radius
        self.center = surface3d.frame.origin
        self.normal = surface3d.frame.w
        Face3D.__init__(self, surface3d=surface3d,
                        surface2d=surface2d,
                        name=name)
        self._bbox = None

    def copy(self, deep=True, memo=None):
        return CylindricalFace3D(self.surface3d.copy(), self.surface2d.copy(),
                                 self.name)

    @property
    def bounding_box(self):
        if not self._bbox:
            self._bbox = self.get_bounding_box()
        return self._bbox

    @bounding_box.setter
    def bounding_box(self, new_bouding_box):
        self._bbox = new_bouding_box

    def get_bounding_box(self):
        theta_min, theta_max, zmin, zmax = self.surface2d.outer_contour.bounding_rectangle()

        lower_center = self.surface3d.frame.origin + zmin * self.surface3d.frame.w
        upper_center = self.surface3d.frame.origin + zmax * self.surface3d.frame.w

        xmin, xmax = volmdlr.geometry.cos_image(theta_min, theta_max)
        ymin, ymax = volmdlr.geometry.sin_image(theta_min, theta_max)

        points = [(lower_center
                   + xmin * self.surface3d.radius * self.surface3d.frame.u
                   + ymin * self.surface3d.radius * self.surface3d.frame.v),
                  (lower_center
                   + xmax * self.surface3d.radius * self.surface3d.frame.u
                   + ymin * self.surface3d.radius * self.surface3d.frame.v),
                  (lower_center
                   + xmin * self.surface3d.radius * self.surface3d.frame.u
                   + ymax * self.surface3d.radius * self.surface3d.frame.v),
                  (lower_center
                   + xmax * self.surface3d.radius * self.surface3d.frame.u
                   + ymax * self.surface3d.radius * self.surface3d.frame.v),
                  (upper_center
                   + xmin * self.surface3d.radius * self.surface3d.frame.u
                   + ymin * self.surface3d.radius * self.surface3d.frame.v),
                  (upper_center
                   + xmax * self.surface3d.radius * self.surface3d.frame.u
                   + ymin * self.surface3d.radius * self.surface3d.frame.v),
                  (upper_center
                   + xmin * self.surface3d.radius * self.surface3d.frame.u
                   + ymax * self.surface3d.radius * self.surface3d.frame.v),
                  (upper_center
                   + xmax * self.surface3d.radius * self.surface3d.frame.u
                   + ymax * self.surface3d.radius * self.surface3d.frame.v)]

        return volmdlr.core.BoundingBox.from_points(points)

    def triangulation_lines(self, angle_resolution=5):
        theta_min, theta_max, zmin, zmax = self.surface2d.bounding_rectangle()
        delta_theta = theta_max - theta_min
        nlines = math.ceil(delta_theta * angle_resolution)
        lines = []
        for i in range(nlines):
            theta = theta_min + (i + 1) / (nlines + 1) * delta_theta
            lines.append(vme.Line2D(volmdlr.Point2D(theta, zmin),
                                    volmdlr.Point2D(theta, zmax)))
        return lines, []

    def range_closest(self, list_points):
        """
        This method has be edited as it was really bad coded:
            * parameter removed, use of self data instead
        """
        points_set = volmdlr.delete_double_point(list_points)
        points_set3D = CylindricalFace3D.points2d_to3d(None, [points_set],
                                                       self.radius, self.surface3d.frame)

        points_3dint = [points_set3D[0]]
        points_2dint = [points_set[0]]
        s = 1
        for k in range(1, len(points_set)):
            closest = points_set3D[s]
            while closest is None:
                s += 1
                closest = points_set3D[s]
            dist_min = (points_3dint[-1] - closest).norm()
            pos = s
            for i in range(s + 1, len(points_set3D)):
                close_test = points_set3D[i]
                if close_test is None:
                    continue
                else:
                    dist_test = (points_3dint[-1] - close_test).norm()
                    if dist_test <= dist_min:
                        dist_min = dist_test
                        closest = close_test
                        pos = i
            points_2dint.append(points_set[pos])
            points_set3D[pos] = None

        return points_2dint

    def minimum_maximum(self, contour2d, radius):
        points = contour2d.tessel_points
        min_h, min_theta = min(pt[1] for pt in points), min(pt[0] for pt in points)
        max_h, max_theta = max(pt[1] for pt in points), max(pt[0] for pt in points)

        return min_h, min_theta, max_h, max_theta

    def minimum_distance_points_cyl(self, other_cyl):
        r1, r2 = self.radius, other_cyl.radius
        min_h1, min_theta1, max_h1, max_theta1 = self.minimum_maximum(
            self.contours2d[0], r1)

        n1 = self.normal
        u1 = self.cylindricalsurface3d.frame.u
        v1 = self.cylindricalsurface3d.frame.v
        frame1 = volmdlr.Frame3D(self.center, u1, v1, n1)

        min_h2, min_theta2, max_h2, max_theta2 = self.minimum_maximum(
            other_cyl.contours2d[0], r2)

        n2 = other_cyl.normal
        u2 = other_cyl.cylindricalsurface3d.frame.u
        v2 = other_cyl.cylindricalsurface3d.frame.v
        frame2 = volmdlr.Frame3D(other_cyl.center, u2, v2, n2)
        # st2 = volmdlr.Point3D((r2*math.cos(min_theta2), r2*math.sin(min_theta2), min_h2))
        # start2 = frame2.old_coordinates(st2)

        w = other_cyl.center - self.center

        n1n1, n1u1, n1v1, n1n2, n1u2, n1v2 = n1.dot(n1), n1.dot(u1), n1.dot(
            v1), n1.dot(n2), n1.dot(u2), n1.dot(v2)
        u1u1, u1v1, u1n2, u1u2, u1v2 = u1.dot(u1), u1.dot(v1), u1.dot(
            n2), u1.dot(u2), u1.dot(v2)
        v1v1, v1n2, v1u2, v1v2 = v1.dot(v1), v1.dot(n2), v1.dot(u2), v1.dot(v2)
        n2n2, n2u2, n2v2 = n2.dot(n2), n2.dot(u2), n2.dot(v2)
        u2u2, u2v2, v2v2 = u2.dot(u2), u2.dot(v2), v2.dot(v2)

        w2, wn1, wu1, wv1, wn2, wu2, wv2 = w.dot(w), w.dot(n1), w.dot(
            u1), w.dot(v1), w.dot(n2), w.dot(u2), w.dot(v2)

        # x = (theta1, h1, theta2, h2)
        def distance_squared(x):
            return (n1n1 * (x[1] ** 2) + u1u1 * ((math.cos(x[0])) ** 2) * (
                    r1 ** 2) + v1v1 * ((math.sin(x[0])) ** 2) * (r1 ** 2)
                    + w2 + n2n2 * (x[3] ** 2) + u2u2 * (
                            (math.cos(x[2])) ** 2) * (r2 ** 2) + v2v2 * (
                            (math.sin(x[2])) ** 2) * (r2 ** 2)
                    + 2 * x[1] * r1 * math.cos(x[0]) * n1u1 + 2 * x[
                        1] * r1 * math.sin(x[0]) * n1v1 - 2 * x[1] * wn1
                    - 2 * x[1] * x[3] * n1n2 - 2 * x[1] * r2 * math.cos(
                        x[2]) * n1u2 - 2 * x[1] * r2 * math.sin(x[2]) * n1v2
                    + 2 * math.cos(x[0]) * math.sin(x[0]) * u1v1 * (
                            r1 ** 2) - 2 * r1 * math.cos(x[0]) * wu1
                    - 2 * r1 * x[3] * math.cos(
                        x[0]) * u1n2 - 2 * r1 * r2 * math.cos(x[0]) * math.cos(
                        x[2]) * u1u2
                    - 2 * r1 * r2 * math.cos(x[0]) * math.sin(
                        x[2]) * u1v2 - 2 * r1 * math.sin(x[0]) * wv1
                    - 2 * r1 * x[3] * math.sin(
                        x[0]) * v1n2 - 2 * r1 * r2 * math.sin(x[0]) * math.cos(
                        x[2]) * v1u2
                    - 2 * r1 * r2 * math.sin(x[0]) * math.sin(
                        x[2]) * v1v2 + 2 * x[3] * wn2 + 2 * r2 * math.cos(
                        x[2]) * wu2
                    + 2 * r2 * math.sin(x[2]) * wv2 + 2 * x[3] * r2 * math.cos(
                        x[2]) * n2u2 + 2 * x[3] * r2 * math.sin(x[2]) * n2v2
                    + 2 * math.cos(x[2]) * math.sin(x[2]) * u2v2 * (r2 ** 2))

        x01 = npy.array([(min_theta1 + max_theta1) / 2, (min_h1 + max_h1) / 2,
                         (min_theta2 + max_theta2) / 2, (min_h2 + max_h2) / 2])
        x02 = npy.array([min_theta1, (min_h1 + max_h1) / 2,
                         min_theta2, (min_h2 + max_h2) / 2])
        x03 = npy.array([max_theta1, (min_h1 + max_h1) / 2,
                         max_theta2, (min_h2 + max_h2) / 2])

        minimax = [(min_theta1, min_h1, min_theta2, min_h2),
                   (max_theta1, max_h1, max_theta2, max_h2)]

        res1 = scp.optimize.least_squares(distance_squared, x01,
                                          bounds=minimax)
        res2 = scp.optimize.least_squares(distance_squared, x02,
                                          bounds=minimax)
        res3 = scp.optimize.least_squares(distance_squared, x03,
                                          bounds=minimax)

        pt1 = volmdlr.Point3D(
            (r1 * math.cos(res1.x[0]), r1 * math.sin(res1.x[0]), res1.x[1]))
        p1 = frame1.old_coordinates(pt1)
        pt2 = volmdlr.Point3D(
            (r2 * math.cos(res1.x[2]), r2 * math.sin(res1.x[2]), res1.x[3]))
        p2 = frame2.old_coordinates(pt2)
        d = p1.point_distance(p2)
        result = res1

        res = [res2, res3]
        for couple in res:
            pttest1 = volmdlr.Point3D((r1 * math.cos(couple.x[0]),
                                       r1 * math.sin(couple.x[0]),
                                       couple.x[1]))
            pttest2 = volmdlr.Point3D((r2 * math.cos(couple.x[2]),
                                       r2 * math.sin(couple.x[2]),
                                       couple.x[3]))
            ptest1 = frame1.old_coordinates(pttest1)
            ptest2 = frame2.old_coordinates(pttest2)
            dtest = ptest1.point_distance(ptest2)
            if dtest < d:
                result = couple
                p1, p2 = ptest1, ptest2

        pt1_2d, pt2_2d = volmdlr.Point2D(
            (result.x[0], result.x[1])), volmdlr.Point2D(
            (result.x[2], result.x[3]))

        if not self.contours2d[0].point_belongs(pt1_2d):
            # Find the closest one
            points_contours1 = self.contours2d[0].tessel_points

            poly1 = volmdlr.ClosedPolygon2D(points_contours1)
            d1, new_pt1_2d = poly1.PointBorderDistance(pt1_2d,
                                                       return_other_point=True)
            pt1 = volmdlr.Point3D((r1 * math.cos(new_pt1_2d.vector[0]),
                                   r1 * math.sin(new_pt1_2d.vector[0]),
                                   new_pt1_2d.vector[1]))
            p1 = frame1.old_coordinates(pt1)

        if not other_cyl.contours2d[0].point_belongs(pt2_2d):
            # Find the closest one
            points_contours2 = other_cyl.contours2d[0].tessel_points

            poly2 = volmdlr.ClosedPolygon2D(points_contours2)
            d2, new_pt2_2d = poly2.PointBorderDistance(pt2_2d,
                                                       return_other_point=True)
            pt2 = volmdlr.Point3D((r2 * math.cos(new_pt2_2d.vector[0]),
                                   r2 * math.sin(new_pt2_2d.vector[0]),
                                   new_pt2_2d.vector[1]))
            p2 = frame2.old_coordinates(pt2)

        return p1, p2

    def minimum_distance_points_plane(self,
                                      planeface):  # Planeface with contour2D
        # ADD THE FACT THAT PLANEFACE.CONTOURS : [0] = contours totale, le reste = trous
        r = self.radius
        min_h1, min_theta1, max_h1, max_theta1 = self.minimum_maximum(
            self.contours2d[0], r)

        n1 = self.normal
        u1 = self.cylindricalsurface3d.frame.u
        v1 = self.cylindricalsurface3d.frame.v
        frame1 = volmdlr.Frame3D(self.center, u1, v1, n1)
        # st1 = volmdlr.Point3D((r*math.cos(min_theta1), r*math.sin(min_theta1), min_h1))
        # start1 = frame1.old_coordinates(st1)

        poly2d = planeface.polygon2D
        pfpoints = poly2d.points
        xmin, ymin = min(pt[0] for pt in pfpoints), min(pt[1] for pt in pfpoints)
        xmax, ymax = max(pt[0] for pt in pfpoints), max(pt[1] for pt in pfpoints)
        origin, vx, vy = planeface.plane.origin, planeface.plane.vectors[0], \
            planeface.plane.vectors[1]
        pf1_2d, pf2_2d = volmdlr.Point2D((xmin, ymin)), volmdlr.Point2D(
            (xmin, ymax))
        pf3_2d, pf4_2d = volmdlr.Point2D((xmax, ymin)), volmdlr.Point2D(
            (xmax, ymax))
        pf1, pf2 = pf1_2d.to_3d(origin, vx, vy), pf2_2d.to_3d(origin, vx, vy)
        pf3, _ = pf3_2d.to_3d(origin, vx, vy), pf4_2d.to_3d(origin, vx, vy)

        u, v = (pf3 - pf1), (pf2 - pf1)
        u.normalize()
        v.normalize()

        w = pf1 - self.center

        n1n1, n1u1, n1v1, n1u, n1v = n1.dot(n1), n1.dot(u1), n1.dot(
            v1), n1.dot(u), n1.dot(v)
        u1u1, u1v1, u1u, u1v = u1.dot(u1), u1.dot(v1), u1.dot(u), u1.dot(v)
        v1v1, v1u, v1v = v1.dot(v1), v1.dot(u), v1.dot(v)
        uu, uv, vv = u.dot(u), u.dot(v), v.dot(v)

        w2, wn1, wu1, wv1, wu, wv = w.dot(w), w.dot(n1), w.dot(u1), w.dot(
            v1), w.dot(u), w.dot(v)

        # x = (h, theta, x, y)
        def distance_squared(x):
            return (n1n1 * (x[0] ** 2) + ((math.cos(x[1])) ** 2) * u1u1 * (
                    r ** 2) + ((math.sin(x[1])) ** 2) * v1v1 * (r ** 2)
                    + w2 + uu * (x[2] ** 2) + vv * (x[3] ** 2) + 2 * x[
                        0] * math.cos(x[1]) * r * n1u1
                    + 2 * x[0] * math.sin(x[1]) * r * n1v1 - 2 * x[
                        0] * wn1 - 2 * x[0] * x[2] * n1u
                    - 2 * x[0] * x[3] * n1v + 2 * math.sin(x[1]) * math.cos(
                        x[1]) * u1v1 * (r ** 2)
                    - 2 * r * math.cos(x[1]) * wu1 - 2 * r * x[2] * math.cos(
                        x[1]) * u1u
                    - 2 * r * x[3] * math.sin(x[1]) * u1v - 2 * r * math.sin(
                        x[1]) * wv1
                    - 2 * r * x[2] * math.sin(x[1]) * v1u - 2 * r * x[
                        3] * math.sin(x[1]) * v1v
                    + 2 * x[2] * wu + 2 * x[3] * wv + 2 * x[2] * x[3] * uv)

        x01 = npy.array([(min_h1 + max_h1) / 2, (min_theta1 + max_theta1) / 2,
                         (xmax - xmin) / 2, (ymax - ymin) / 2])

        minimax = [(min_h1, min_theta1, 0, 0),
                   (max_h1, max_theta1, xmax - xmin, ymax - ymin)]

        res1 = scp.optimize.least_squares(distance_squared, x01,
                                          bounds=minimax)

        pt1 = volmdlr.Point3D(
            (r * math.cos(res1.x[1]), r * math.sin(res1.x[1]), res1.x[0]))
        p1 = frame1.old_coordinates(pt1)
        p2 = pf1 + res1.x[2] * u + res1.x[3] * v
        pt1_2d = volmdlr.Point2D((res1.x[1], res1.x[0]))
        pt2_2d = p2.to_2d(pf1, u, v)

        if not self.contours2d[0].point_belongs(pt1_2d):
            # Find the closest one
            points_contours1 = self.contours2d[0].tessel_points

            poly1 = volmdlr.ClosedPolygon2D(points_contours1)
            d1, new_pt1_2d = poly1.PointBorderDistance(pt1_2d,
                                                       return_other_point=True)
            pt1 = volmdlr.Point3D((r * math.cos(new_pt1_2d.vector[0]),
                                   r * math.sin(new_pt1_2d.vector[0]),
                                   new_pt1_2d.vector[1]))
            p1 = frame1.old_coordinates(pt1)

        if not planeface.contours[0].point_belongs(pt2_2d):
            # Find the closest one
            d2, new_pt2_2d = planeface.polygon2D.PointBorderDistance(pt2_2d,
                                                                     return_other_point=True)

            p2 = new_pt2_2d.to_3d(pf1, u, v)

        return p1, p2

    def minimum_distance(self, other_face, return_points=False):
        if other_face.__class__ is CylindricalFace3D:
            p1, p2 = self.minimum_distance_points_cyl(other_face)
            if return_points:
                return p1.point_distance(p2), p1, p2
            else:
                return p1.point_distance(p2)

        if other_face.__class__ is PlaneFace3D:
            p1, p2 = self.minimum_distance_points_plane(other_face)
            if return_points:
                return p1.point_distance(p2), p1, p2
            else:
                return p1.point_distance(p2)

        if other_face.__class__ is ToroidalFace3D:
            p1, p2 = other_face.minimum_distance_points_cyl(self)
            if return_points:
                return p1.point_distance(p2), p1, p2
            else:
                return p1.point_distance(p2)

        else:
            return NotImplementedError

    def adjacent_direction(self, other_face3d):
        '''
        find out in which direction the faces are adjacent
        Parameters
        ----------
        other_face3d : volmdlr.faces.CylindricalFace3D
        Returns
        -------
        adjacent_direction
        '''

        contour1 = self.outer_contour3d
        contour2 = other_face3d.outer_contour3d
        point1, point2 = contour1.shared_primitives_extremities(contour2)

        coord = point1 - point2
        coord = [abs(coord.x), abs(coord.y)]

        if coord.index(max(coord)) == 0:
            return 'x'
        else:
            return 'y'


class ToroidalFace3D(Face3D):
    """
    :param contours2d: The Tore's contour2D
    :type contours2d: volmdlr.Contour2D
    :param toroidalsurface3d: Information about the Tore
    :type toroidalsurface3d: ToroidalSurface3D
    :param theta: angle of cut in main circle direction
    :param phi: angle of cut in secondary circle direction
    :type points: List of float

    Example
        contours2d is rectangular and will create a classic tore with x:2*pi, y:2*pi
        x is for exterior, and y for the circle to revolute
        points = [pi, 2*pi] for an half tore
    """
    min_x_density = 5
    min_y_density = 1

    def __init__(self, surface3d: ToroidalSurface3D,
                 surface2d: Surface2D,
                 name: str = ''):

        # self.toroidalsurface3d = toroidalsurface3d

        self.center = surface3d.frame.origin
        self.normal = surface3d.frame.w

        theta_min, theta_max, phi_min, phi_max = surface2d.outer_contour.bounding_rectangle()

        self.theta_min = theta_min
        self.theta_max = theta_max
        self.phi_min = phi_min
        self.phi_max = phi_max

        # contours3d = [self.toroidalsurface3d.contour2d_to_3d(c)\
        #               for c in [outer_contour2d]+inners_contours2d]

        Face3D.__init__(self,
                        surface3d=surface3d,
                        surface2d=surface2d,
                        name=name)
        self._bbox = None

    def copy(self, deep=True, memo=None):
        return ToroidalFace3D(self.surface3d.copy(), self.surface2d.copy(),
                              self.name)

    def points_resolution(self, line, pos,
                          resolution):  # With a resolution wished
        points = []
        points.append(line.points[0])
        limit = line.points[1].vector[pos]
        start = line.points[0].vector[pos]
        vec = [0, 0]
        vec[pos] = start
        echelon = [line.points[0].vector[0] - vec[0],
                   line.points[0].vector[1] - vec[1]]
        flag = start + resolution
        while flag < limit:
            echelon[pos] = flag
            flag += resolution
            points.append(volmdlr.Point2D(echelon))
        points.append(line.points[1])
        return points

    @property
    def bounding_box(self):
        if not self._bbox:
            self._bbox = self.get_bounding_box()
        return self._bbox

    @bounding_box.setter
    def bounding_box(self, new_bounding_box):
        self._bbox = new_bounding_box

    def get_bounding_box(self):
        return self.surface3d._bounding_box()

    def triangulation_lines(self, angle_resolution=5):
        theta_min, theta_max, phi_min, phi_max = self.surface2d.bounding_rectangle()

        delta_theta = theta_max - theta_min
        nlines_x = int(delta_theta * angle_resolution)
        lines_x = []
        for i in range(nlines_x):
            theta = theta_min + (i + 1) / (nlines_x + 1) * delta_theta
            lines_x.append(vme.Line2D(volmdlr.Point2D(theta, phi_min),
                                      volmdlr.Point2D(theta, phi_max)))
        delta_phi = phi_max - phi_min
        nlines_y = int(delta_phi * angle_resolution)
        lines_y = []
        for i in range(nlines_y):
            phi = phi_min + (i + 1) / (nlines_y + 1) * delta_phi
            lines_y.append(vme.Line2D(volmdlr.Point2D(theta_min, phi),
                                      volmdlr.Point2D(theta_max, phi)))
        return lines_x, lines_y


# =============================================================================
#  This code seems buggy...
# =============================================================================

# def minimum_maximum_tore(self, contour2d):
#     points = contour2d.tessel_points

#     min_phi, min_theta = min([pt[1] for pt in points]), min(
#         [pt[0] for pt in points])
#     max_phi, max_theta = max([pt[1] for pt in points]), max(
#         [pt[0] for pt in points])
#     return min_phi, min_theta, max_phi, max_theta

# def minimum_distance_points_tore(self, other_tore):
#     raise NotImplementedError('This method seems unused, its code has been commented')
#     R1, r1, R2, r2 = self.rcenter, self.rcircle, other_tore.rcenter, other_tore.rcircle

#     min_phi1, min_theta1, max_phi1, max_theta1 = self.minimum_maximum_tore(
#         self.contours2d[0])

#     # start1 = self.start
#     n1 = self.normal
#     u1 = self.toroidalsurface3d.frame.u
#     v1 = self.toroidalsurface3d.frame.v
#     frame1 = volmdlr.Frame3D(self.center, u1, v1, n1)
#     # start1 = self.points2d_to3d([[min_theta1, min_phi1]], R1, r1, frame1)

#     min_phi2, min_theta2, max_phi2, max_theta2 = self.minimum_maximum_tore(
#         other_tore.contours2d[0])

#     # start2 = other_tore.start
#     n2 = other_tore.normal
#     u2 = other_tore.toroidalsurface3d.frame.u
#     v2 = other_tore.toroidalsurface3d.frame.v
#     frame2 = volmdlr.Frame3D(other_tore.center, u2, v2, n2)
#     # start2 = other_tore.points2d_to3d([[min_theta2, min_phi2]], R2, r2, frame2)

#     w = other_tore.center - self.center

#     n1n1, n1u1, n1v1, n1n2, n1u2, n1v2 = n1.dot(n1), n1.dot(u1), n1.dot(
#         v1), n1.dot(n2), n1.dot(u2), n1.dot(v2)
#     u1u1, u1v1, u1n2, u1u2, u1v2 = u1.dot(u1), u1.dot(v1), u1.dot(
#         n2), u1.dot(u2), u1.dot(v2)
#     v1v1, v1n2, v1u2, v1v2 = v1.dot(v1), v1.dot(n2), v1.dot(u2), v1.dot(v2)
#     n2n2, n2u2, n2v2 = n2.dot(n2), n2.dot(u2), n2.dot(v2)
#     u2u2, u2v2, v2v2 = u2.dot(u2), u2.dot(v2), v2.dot(v2)

#     w2, wn1, wu1, wv1, wn2, wu2, wv2 = w.dot(w), w.dot(n1), w.dot(
#         u1), w.dot(v1), w.dot(n2), w.dot(u2), w.dot(v2)

#     # x = (phi1, theta1, phi2, theta2)
#     def distance_squared(x):
#         return (u1u1 * (((R1 + r1 * math.cos(x[0])) * math.cos(x[1])) ** 2)
#                 + v1v1 * (((R1 + r1 * math.cos(x[0])) * math.sin(
#                     x[1])) ** 2)
#                 + n1n1 * ((math.sin(x[0])) ** 2) * (r1 ** 2) + w2
#                 + u2u2 * (((R2 + r2 * math.cos(x[2])) * math.cos(
#                     x[3])) ** 2)
#                 + v2v2 * (((R2 + r2 * math.cos(x[2])) * math.sin(
#                     x[3])) ** 2)
#                 + n2n2 * ((math.sin(x[2])) ** 2) * (r2 ** 2)
#                 + 2 * u1v1 * math.cos(x[1]) * math.sin(x[1]) * (
#                         (R1 + r1 * math.cos(x[0])) ** 2)
#                 + 2 * (R1 + r1 * math.cos(x[0])) * math.cos(
#                     x[1]) * r1 * math.sin(x[0]) * n1u1
#                 - 2 * (R1 + r1 * math.cos(x[0])) * math.cos(x[1]) * wu1
#                 - 2 * (R1 + r1 * math.cos(x[0])) * (
#                         R2 + r2 * math.cos(x[2])) * math.cos(
#                     x[1]) * math.cos(x[3]) * u1u2
#                 - 2 * (R1 + r1 * math.cos(x[0])) * (
#                         R2 + r2 * math.cos(x[2])) * math.cos(
#                     x[1]) * math.sin(x[3]) * u1v2
#                 - 2 * (R1 + r1 * math.cos(x[0])) * math.cos(
#                     x[1]) * r2 * math.sin(x[2]) * u1n2
#                 + 2 * (R1 + r1 * math.cos(x[0])) * math.sin(
#                     x[1]) * r1 * math.sin(x[0]) * n1v1
#                 - 2 * (R1 + r1 * math.cos(x[0])) * math.sin(x[1]) * wv1
#                 - 2 * (R1 + r1 * math.cos(x[0])) * (
#                         R2 + r2 * math.cos(x[2])) * math.sin(
#                     x[1]) * math.cos(x[3]) * v1u2
#                 - 2 * (R1 + r1 * math.cos(x[0])) * (
#                         R2 + r2 * math.cos(x[2])) * math.sin(
#                     x[1]) * math.sin(x[3]) * v1v2
#                 - 2 * (R1 + r1 * math.cos(x[0])) * math.sin(
#                     x[1]) * r2 * math.sin(x[2]) * v1n2
#                 - 2 * r1 * math.sin(x[0]) * wn1
#                 - 2 * r1 * math.sin(x[0]) * (
#                         R2 + r2 * math.cos(x[2])) * math.cos(
#                     x[3]) * n1u2
#                 - 2 * r1 * math.sin(x[0]) * (
#                         R2 + r2 * math.cos(x[2])) * math.sin(
#                     x[3]) * n1v2
#                 - 2 * r1 * r2 * math.sin(x[0]) * math.sin(x[2]) * n1n2
#                 + 2 * (R2 + r2 * math.cos(x[2])) * math.cos(x[3]) * wu2
#                 + 2 * (R2 + r2 * math.cos(x[2])) * math.sin(x[3]) * wv2
#                 + 2 * r2 * math.sin(x[2]) * wn2
#                 + 2 * u2v2 * math.cos(x[3]) * math.sin(x[3]) * (
#                         (R2 + r2 * math.cos(x[2])) ** 2)
#                 + 2 * math.cos(x[3]) * (
#                         R2 + r2 * math.cos(x[2])) * r2 * math.sin(
#                     x[2]) * n2u2
#                 + 2 * math.sin(x[3]) * (
#                         R2 + r2 * math.cos(x[2])) * r2 * math.sin(
#                     x[2]) * n2v2)

#     x01 = npy.array(
#         [(min_phi1 + max_phi1) / 2, (min_theta1 + max_theta1) / 2,
#          (min_phi2 + max_phi2) / 2, (min_theta2 + max_theta2) / 2])
#     x02 = npy.array([min_phi1, min_theta1,
#                      min_phi2, min_theta2])
#     x03 = npy.array([max_phi1, max_theta1,
#                      max_phi2, max_theta2])

#     minimax = [(min_phi1, min_theta1, min_phi2, min_theta2),
#                (max_phi1, max_theta1, max_phi2, max_theta2)]

#     res1 = scp.optimize.least_squares(distance_squared, x01,
#                                       bounds=minimax)
#     res2 = scp.optimize.least_squares(distance_squared, x02,
#                                       bounds=minimax)
#     res3 = scp.optimize.least_squares(distance_squared, x03,
#                                       bounds=minimax)

#     # frame1, frame2 = volmdlr.Frame3D(self.center, u1, v1, n1), volmdlr.Frame3D(other_tore.center, u2, v2, n2)
#     pt1 = self.points2d_to3d([[res1.x[1], res1.x[0]]], R1, r1, frame1)
#     pt2 = self.points2d_to3d([[res1.x[3], res1.x[2]]], R2, r2, frame2)
#     p1, p2 = pt1[0], pt2[0]
#     d = p1.point_distance(p2)
#     result = res1

#     res = [res2, res3]
#     for couple in res:
#         ptest1 = self.points2d_to3d([[couple.x[1], couple.x[0]]], R1, r1,
#                                     frame1)
#         ptest2 = self.points2d_to3d([[couple.x[3], couple.x[2]]], R2, r2,
#                                     frame2)
#         dtest = ptest1[0].point_distance(ptest2[0])
#         if dtest < d:
#             result = couple
#             p1, p2 = ptest1[0], ptest2[0]

#     pt1_2d, pt2_2d = volmdlr.Point2D(
#         (result.x[1], result.x[0])), volmdlr.Point2D(
#         (result.x[3], result.x[2]))

#     if not self.contours2d[0].point_belongs(pt1_2d):
#         # Find the closest one
#         points_contours1 = self.contours2d[0].tessel_points

#         poly1 = volmdlr.ClosedPolygon2D(points_contours1)
#         d1, new_pt1_2d = poly1.PointBorderDistance(pt1_2d,
#                                                    return_other_point=True)

#         pt1 = self.points2d_to3d([new_pt1_2d], R1, r1, frame1)
#         p1 = pt1[0]

#     if not other_tore.contours2d[0].point_belongs(pt2_2d):
#         # Find the closest one
#         points_contours2 = other_tore.contours2d[0].tessel_points

#         poly2 = volmdlr.ClosedPolygon2D(points_contours2)
#         d2, new_pt2_2d = poly2.PointBorderDistance(pt2_2d,
#                                                    return_other_point=True)

#         pt2 = self.points2d_to3d([new_pt2_2d], R2, r2, frame2)
#         p2 = pt2[0]

#     return p1, p2

# def minimum_distance_points_cyl(self, cyl):
#     R2, r2, r = self.rcenter, self.rcircle, cyl.radius

#     min_h, min_theta, max_h, max_theta = cyl.minimum_maximum(
#         cyl.contours2d[0], r)

#     n1 = cyl.normal
#     u1 = cyl.cylindricalsurface3d.frame.u
#     v1 = cyl.cylindricalsurface3d.frame.v
#     frame1 = volmdlr.Frame3D(cyl.center, u1, v1, n1)
#     # st1 = volmdlr.Point3D((r*math.cos(min_theta), r*math.sin(min_theta), min_h))
#     # start1 = frame1.old_coordinates(st1)

#     min_phi2, min_theta2, max_phi2, max_theta2 = self.minimum_maximum_tore(
#         self.contours2d[0])

#     n2 = self.normal
#     u2 = self.toroidalsurface3d.frame.u
#     v2 = self.toroidalsurface3d.frame.v
#     frame2 = volmdlr.Frame3D(self.center, u2, v2, n2)
#     # start2 = self.points2d_to3d([[min_theta2, min_phi2]], R2, r2, frame2)

#     w = self.center - cyl.center

#     n1n1, n1u1, n1v1, n1n2, n1u2, n1v2 = n1.dot(n1), n1.dot(u1), n1.dot(
#         v1), n1.dot(n2), n1.dot(u2), n1.dot(v2)
#     u1u1, u1v1, u1n2, u1u2, u1v2 = u1.dot(u1), u1.dot(v1), u1.dot(
#         n2), u1.dot(u2), u1.dot(v2)
#     v1v1, v1n2, v1u2, v1v2 = v1.dot(v1), v1.dot(n2), v1.dot(u2), v1.dot(v2)
#     n2n2, n2u2, n2v2 = n2.dot(n2), n2.dot(u2), n2.dot(v2)
#     u2u2, u2v2, v2v2 = u2.dot(u2), u2.dot(v2), v2.dot(v2)

#     w2, wn1, wu1, wv1, wn2, wu2, wv2 = w.dot(w), w.dot(n1), w.dot(
#         u1), w.dot(v1), w.dot(n2), w.dot(u2), w.dot(v2)

#     # x = (theta, h, phi2, theta2)
#     def distance_squared(x):
#         return (u1u1 * ((math.cos(x[0]) * r) ** 2) + v1v1 * (
#                 (math.sin(x[0]) * r) ** 2)
#                 + n1n1 * (x[1] ** 2) + w2
#                 + u2u2 * (((R2 + r2 * math.cos(x[2])) * math.cos(
#                     x[3])) ** 2)
#                 + v2v2 * (((R2 + r2 * math.cos(x[2])) * math.sin(
#                     x[3])) ** 2)
#                 + n2n2 * ((math.sin(x[2])) ** 2) * (r2 ** 2)
#                 + 2 * u1v1 * math.cos(x[0]) * math.sin(x[0]) * (r ** 2)
#                 + 2 * r * math.cos(x[0]) * x[1] * n1u1 - 2 * r * math.cos(
#                     x[0]) * wu1
#                 - 2 * r * math.cos(x[0]) * (
#                         R2 + r2 * math.cos(x[2])) * math.cos(
#                     x[3]) * u1u2
#                 - 2 * r * math.cos(x[0]) * (
#                         R2 + r2 * math.cos(x[2])) * math.sin(
#                     x[3]) * u1v2
#                 - 2 * r * math.cos(x[0]) * r2 * math.sin(x[2]) * u1n2
#                 + 2 * r * math.sin(x[0]) * x[1] * n1v1 - 2 * r * math.sin(
#                     x[0]) * wv1
#                 - 2 * r * math.sin(x[0]) * (
#                         R2 + r2 * math.cos(x[2])) * math.cos(
#                     x[3]) * v1u2
#                 - 2 * r * math.sin(x[0]) * (
#                         R2 + r2 * math.cos(x[2])) * math.sin(
#                     x[3]) * v1v2
#                 - 2 * r * math.sin(x[0]) * r2 * math.sin(x[2]) * v1n2 - 2 *
#                 x[1] * wn1
#                 - 2 * x[1] * (R2 + r2 * math.cos(x[2])) * math.cos(
#                     x[3]) * n1u2
#                 - 2 * x[1] * (R2 + r2 * math.cos(x[2])) * math.sin(
#                     x[3]) * n1v2
#                 - 2 * x[1] * r2 * math.sin(x[2]) * n1n2
#                 + 2 * (R2 + r2 * math.cos(x[2])) * math.cos(x[3]) * wu2
#                 + 2 * (R2 + r2 * math.cos(x[2])) * math.sin(x[3]) * wv2
#                 + 2 * r2 * math.sin(x[2]) * wn2
#                 + 2 * u2v2 * math.cos(x[3]) * math.sin(x[3]) * (
#                         (R2 + r2 * math.cos(x[2])) ** 2)
#                 + 2 * math.cos(x[3]) * (
#                         R2 + r2 * math.cos(x[2])) * r2 * math.sin(
#                     x[2]) * n2u2
#                 + 2 * math.sin(x[3]) * (
#                         R2 + r2 * math.cos(x[2])) * r2 * math.sin(
#                     x[2]) * n2v2)

#     x01 = npy.array([(min_theta + max_theta) / 2, (min_h + max_h) / 2,
#                      (min_phi2 + max_phi2) / 2,
#                      (min_theta2 + max_theta2) / 2])
#     x02 = npy.array([min_theta, min_h,
#                      min_phi2, min_theta2])
#     x03 = npy.array([max_theta, max_h,
#                      max_phi2, max_theta2])

#     minimax = [(min_theta, min_h, min_phi2, min_theta2),
#                (max_theta, max_h, max_phi2, max_theta2)]

#     res1 = scp.optimize.least_squares(distance_squared, x01,
#                                       bounds=minimax)
#     res2 = scp.optimize.least_squares(distance_squared, x02,
#                                       bounds=minimax)
#     res3 = scp.optimize.least_squares(distance_squared, x03,
#                                       bounds=minimax)

#     pt1 = volmdlr.Point3D(
#         (r * math.cos(res1.x[0]), r * math.sin(res1.x[0]), res1.x[1]))
#     p1 = frame1.old_coordinates(pt1)
#     pt2 = self.points2d_to3d([[res1.x[3], res1.x[2]]], R2, r2, frame2)
#     p2 = pt2[0]
#     d = p1.point_distance(p2)
#     result = res1

#     res = [res2, res3]
#     for couple in res:
#         pttest1 = volmdlr.Point3D((r * math.cos(couple.x[0]),
#                                    r * math.sin(couple.x[0]), couple.x[1]))
#         ptest1 = frame1.old_coordinates(pttest1)
#         ptest2 = self.points2d_to3d([[couple.x[3], couple.x[2]]], R2, r2,
#                                     frame2)
#         dtest = ptest1.point_distance(ptest2[0])
#         if dtest < d:
#             result = couple
#             p1, p2 = ptest1, ptest2[0]

#     pt1_2d, pt2_2d = volmdlr.Point2D(
#         (result.x[0], result.x[1])), volmdlr.Point2D(
#         (result.x[3], result.x[2]))

#     if not self.contours2d[0].point_belongs(pt2_2d):
#         # Find the closest one
#         points_contours2 = self.contours2d[0].tessel_points

#         poly2 = volmdlr.ClosedPolygon2D(points_contours2)
#         d2, new_pt2_2d = poly2.PointBorderDistance(pt2_2d,
#                                                    return_other_point=True)

#         pt2 = self.points2d_to3d([new_pt2_2d], R2, r2, frame2)
#         p2 = pt2[0]

#     if not cyl.contours2d[0].point_belongs(pt1_2d):
#         # Find the closest one
#         points_contours1 = cyl.contours2d[0].tessel_points

#         poly1 = volmdlr.ClosedPolygon2D(points_contours1)
#         d1, new_pt1_2d = poly1.PointBorderDistance(pt1_2d,
#                                                    return_other_point=True)

#         pt1 = volmdlr.Point3D((r * math.cos(new_pt1_2d.vector[0]),
#                                r * math.sin(new_pt1_2d.vector[0]),
#                                new_pt1_2d.vector[1]))
#         p1 = frame1.old_coordinates(pt1)

#     return p1, p2

# def minimum_distance_points_plane(self,
#                                   planeface):  # Planeface with contour2D
#     # TODO: check that it takes into account holes

#     poly2d = planeface.polygon2D
#     pfpoints = poly2d.points
#     xmin, ymin = min([pt[0] for pt in pfpoints]), min(
#         [pt[1] for pt in pfpoints])
#     xmax, ymax = max([pt[0] for pt in pfpoints]), max(
#         [pt[1] for pt in pfpoints])
#     origin, vx, vy = planeface.plane.origin, planeface.plane.vectors[0], \
#                      planeface.plane.vectors[1]
#     pf1_2d, pf2_2d = volmdlr.Point2D((xmin, ymin)), volmdlr.Point2D(
#         (xmin, ymax))
#     pf3_2d, pf4_2d = volmdlr.Point2D((xmax, ymin)), volmdlr.Point2D(
#         (xmax, ymax))
#     pf1, pf2 = pf1_2d.to_3d(origin, vx, vy), pf2_2d.to_3d(origin, vx, vy)
#     pf3, _ = pf3_2d.to_3d(origin, vx, vy), pf4_2d.to_3d(origin, vx, vy)

#     u, v = (pf3 - pf1), (pf2 - pf1)
#     u.normalize()
#     v.normalize()

#     R1, r1 = self.rcenter, self.rcircle
#     min_phi1, min_theta1, max_phi1, max_theta1 = self.minimum_maximum_tore(
#         self.contours2d[0])

#     n1 = self.normal
#     u1 = self.toroidalsurface3d.frame.u
#     v1 = self.toroidalsurface3d.frame.v
#     frame1 = volmdlr.Frame3D(self.center, u1, v1, n1)
#     # start1 = self.points2d_to3d([[min_theta1, min_phi1]], R1, r1, frame1)

#     w = self.center - pf1

#     n1n1, n1u1, n1v1, n1u, n1v = n1.dot(n1), n1.dot(u1), n1.dot(
#         v1), n1.dot(u), n1.dot(v)
#     u1u1, u1v1, u1u, u1v = u1.dot(u1), u1.dot(v1), u1.dot(u), u1.dot(v)
#     v1v1, v1u, v1v = v1.dot(v1), v1.dot(u), v1.dot(v)
#     uu, uv, vv = u.dot(u), u.dot(v), v.dot(v)

#     w2, wn1, wu1, wv1, wu, wv = w.dot(w), w.dot(n1), w.dot(u1), w.dot(
#         v1), w.dot(u), w.dot(v)

#     # x = (x, y, phi1, theta1)
#     def distance_squared(x):
#         return (uu * (x[0] ** 2) + vv * (x[1] ** 2) + w2
#                 + u1u1 * (((R1 + r1 * math.cos(x[2])) * math.cos(
#                     x[3])) ** 2)
#                 + v1v1 * (((R1 + r1 * math.cos(x[2])) * math.sin(
#                     x[3])) ** 2)
#                 + n1n1 * ((math.sin(x[2])) ** 2) * (r1 ** 2)
#                 + 2 * x[0] * x[1] * uv - 2 * x[0] * wu
#                 - 2 * x[0] * (R1 + r1 * math.cos(x[2])) * math.cos(
#                     x[3]) * u1u
#                 - 2 * x[0] * (R1 + r1 * math.cos(x[2])) * math.sin(
#                     x[3]) * v1u
#                 - 2 * x[0] * math.sin(x[2]) * r1 * n1u - 2 * x[1] * wv
#                 - 2 * x[1] * (R1 + r1 * math.cos(x[2])) * math.cos(
#                     x[3]) * u1v
#                 - 2 * x[1] * (R1 + r1 * math.cos(x[2])) * math.sin(
#                     x[3]) * v1v
#                 - 2 * x[1] * math.sin(x[2]) * r1 * n1v
#                 + 2 * (R1 + r1 * math.cos(x[2])) * math.cos(x[3]) * wu1
#                 + 2 * (R1 + r1 * math.cos(x[2])) * math.sin(x[3]) * wv1
#                 + 2 * math.sin(x[2]) * r1 * wn1
#                 + 2 * u1v1 * math.cos(x[3]) * math.sin(x[3]) * (
#                         (R1 + r1 * math.cos(x[2])) ** 2)
#                 + 2 * (R1 + r1 * math.cos(x[2])) * math.cos(
#                     x[3]) * r1 * math.sin(x[2]) * n1u1
#                 + 2 * (R1 + r1 * math.cos(x[2])) * math.sin(
#                     x[3]) * r1 * math.sin(x[2]) * n1v1)

#     x01 = npy.array([(xmax - xmin) / 2, (ymax - ymin) / 2,
#                      (min_phi1 + max_phi1) / 2,
#                      (min_theta1 + max_theta1) / 2])

#     minimax = [(0, 0, min_phi1, min_theta1),
#                (xmax - xmin, ymax - ymin, max_phi1, max_theta1)]

#     res1 = scp.optimize.least_squares(distance_squared, x01,
#                                       bounds=minimax)

#     # frame1 = volmdlr.Frame3D(self.center, u1, v1, n1)
#     pt1 = self.points2d_to3d([[res1.x[3], res1.x[2]]], R1, r1, frame1)
#     p1 = pt1[0]
#     p2 = pf1 + res1.x[2] * u + res1.x[3] * v

#     pt1_2d = volmdlr.Point2D((res1.x[3], res1.x[2]))
#     pt2_2d = p2.to_2d(pf1, u, v)

#     if not self.contours2d[0].point_belongs(pt1_2d):
#         # Find the closest one
#         points_contours1 = self.contours2d[0].tessel_points

#         poly1 = volmdlr.ClosedPolygon2D(points_contours1)
#         d1, new_pt1_2d = poly1.PointBorderDistance(pt1_2d,
#                                                    return_other_point=True)

#         pt1 = self.points2d_to3d([new_pt1_2d], R1, r1, frame1)
#         p1 = pt1[0]

#     if not planeface.contours[0].point_belongs(pt2_2d):
#         # Find the closest one
#         d2, new_pt2_2d = planeface.polygon2D.PointBorderDistance(pt2_2d,
#                                                                  return_other_point=True)

#         p2 = new_pt2_2d.to_3d(pf1, u, v)

#     return p1, p2

# def minimum_distance(self, other_face, return_points=False):
#     if other_face.__class__ is ToroidalFace3D:
#         p1, p2 = self.minimum_distance_points_tore(other_face)
#         if return_points:
#             return p1.point_distance(p2), p1, p2
#         else:
#             return p1.point_distance(p2)

#     if other_face.__class__ is CylindricalFace3D:
#         p1, p2 = self.minimum_distance_points_cyl(other_face)
#         if return_points:
#             return p1.point_distance(p2), p1, p2
#         else:
#             return p1.point_distance(p2)

#     if other_face.__class__ is PlaneFace3D:
#         p1, p2 = self.minimum_distance_points_plane(other_face)
#         if return_points:
#             return p1.point_distance(p2), p1, p2
#         else:
#             return p1.point_distance(p2)
#     else:
#         return NotImplementedError


class ConicalFace3D(Face3D):
    """
    :param contours2d: The Cone's contour2D
    :type contours2d: volmdlr.Contour2D
    :param conicalsurface3d: Information about the Cone
    :type conicalsurface3d: ConicalSurface3D
    :param points: Contour2d's parameter Cone
    :type points: List of float

    """
    min_x_density = 5
    min_y_density = 1

    def __init__(self, surface3d: ConicalSurface3D,
                 surface2d: Surface2D,
                 name: str = ''):

        Face3D.__init__(self,
                        surface3d=surface3d,
                        surface2d=surface2d,
                        name=name)
        self._bbox = None

    @property
    def bounding_box(self):
        if not self._bbox:
            self._bbox = self.get_bounding_box()
        return self._bbox

    @bounding_box.setter
    def bounding_box(self, new_bouding_box):
        self._bbox = new_bouding_box

    def get_bounding_box(self):
        theta_min, theta_max, zmin, zmax = self.surface2d.outer_contour.bounding_rectangle()

        xp = (volmdlr.X3D.dot(self.surface3d.frame.u) * self.surface3d.frame.u
              + volmdlr.X3D.dot(
                    self.surface3d.frame.v) * self.surface3d.frame.v)
        try:
            xp.normalize()
        except ZeroDivisionError:
            pass
        yp = (volmdlr.Y3D.dot(self.surface3d.frame.u) * self.surface3d.frame.u
              + volmdlr.Y3D.dot(
                    self.surface3d.frame.v) * self.surface3d.frame.v)

        try:
            yp.normalize()
        except ZeroDivisionError:
            pass

        zp = (volmdlr.Z3D.dot(self.surface3d.frame.u) * self.surface3d.frame.u
              + volmdlr.Z3D.dot(
                    self.surface3d.frame.v) * self.surface3d.frame.v)
        try:
            zp.normalize()
        except ZeroDivisionError:
            pass

        lower_center = self.surface3d.frame.origin + zmin * self.surface3d.frame.w
        upper_center = self.surface3d.frame.origin + zmax * self.surface3d.frame.w
        lower_radius = math.tan(self.surface3d.semi_angle) * zmin
        upper_radius = math.tan(self.surface3d.semi_angle) * zmax

        points = [lower_center - lower_radius * xp,
                  lower_center + lower_radius * xp,
                  lower_center - lower_radius * yp,
                  lower_center + lower_radius * yp,
                  lower_center - lower_radius * zp,
                  lower_center + lower_radius * zp,
                  upper_center - upper_radius * xp,
                  upper_center + upper_radius * xp,
                  upper_center - upper_radius * yp,
                  upper_center + upper_radius * yp,
                  upper_center - upper_radius * zp,
                  upper_center + upper_radius * zp,
                  ]

        return volmdlr.core.BoundingBox.from_points(points)

    def triangulation_lines(self, angle_resolution=5):
        theta_min, theta_max, zmin, zmax = self.surface2d.bounding_rectangle()
        delta_theta = theta_max - theta_min
        nlines = int(delta_theta * angle_resolution)
        lines_x = []
        for i in range(nlines):
            theta = theta_min + (i + 1) / (nlines + 1) * delta_theta
            lines_x.append(vme.Line2D(volmdlr.Point2D(theta, zmin),
                                      volmdlr.Point2D(theta, zmax)))

        if zmin < 1e-9:
            delta_z = zmax - zmin
            lines_y = [vme.Line2D(volmdlr.Point2D(theta_min, zmin + 0.1 * delta_z),
                                  volmdlr.Point2D(theta_max, zmin + 0.1 * delta_z))]
        else:
            lines_y = []
        return lines_x, lines_y

    # def create_triangle(self, all_contours_points, part):
    #     Triangles, ts = [], []
    #     pts, h_list = [], []
    #     for listpt in all_contours_points:
    #         for pt in listpt:
    #             pts.append(pt)
    #             h_list.append(pt[1])
    #     if part == 'bot':
    #         h_concerned = min(h_list)
    #     else:
    #         h_concerned = max(h_list)
    #     peak_list, other = [], []
    #     for pt in pts:
    #         if pt[1] == h_concerned:
    #             peak_list.append(pt)
    #         else:
    #             other.append(pt)
    #     points = [peak_list[0]] + other
    #
    #     for i in range(1, len(points)):
    #         if i == len(points) - 1:
    #             vertices = [points[i].vector, points[0].vector,
    #                         points[1].vector]
    #             segments = [[0, 1], [1, 2], [2, 0]]
    #             listindice = [i, 0, 1]
    #         else:
    #             vertices = [points[i].vector, points[0].vector,
    #                         points[i + 1].vector]
    #             segments = [[0, 1], [1, 2], [2, 0]]
    #             listindice = [i, 0, i + 1]
    #         tri = {'vertices': vertices, 'segments': segments}
    #         t = triangle.triangulate(tri, 'p')
    #         if 'triangles' in t:
    #             triangles = t['triangles'].tolist()
    #             triangles[0] = listindice
    #             Triangles.append(triangles)
    #         else:
    #             Triangles.append(None)
    #         ts.append(t)
    #
    #     return points, Triangles


class SphericalFace3D(Face3D):
    """
    :param contours2d: The Sphere's contour2D
    :type contours2d: volmdlr.Contour2D
    :param sphericalsurface3d: Information about the Sphere
    :type sphericalsurface3d: SphericalSurface3D
    :param points: Angle's Sphere
    :type points: List of float

    """
    min_x_density = 5
    min_y_density = 5

    def __init__(self, surface3d: SphericalSurface3D,
                 surface2d: Surface2D,
                 name: str = ''):
        Face3D.__init__(self,
                        surface3d=surface3d,
                        surface2d=surface2d,
                        name=name)
        self._bbox = None

    @property
    def bounding_box(self):
        if not self._bbox:
            self._bbox = self.get_bounding_box()
        return self._bbox

    @bounding_box.setter
    def bounding_box(self, new_bouding_box):
        self._bbox = new_bouding_box

    def get_bounding_box(self):
        # To be enhanced
        return self.surface3d._bounding_box()

    def triangulation_lines(self, angle_resolution=7):
        theta_min, theta_max, phi_min, phi_max = self.surface2d.bounding_rectangle()

        delta_theta = theta_max - theta_min
        nlines_x = int(delta_theta * angle_resolution)
        lines_x = []
        for i in range(nlines_x):
            theta = theta_min + (i + 1) / (nlines_x + 1) * delta_theta
            lines_x.append(vme.Line2D(volmdlr.Point2D(theta, phi_min),
                                      volmdlr.Point2D(theta, phi_max)))
        delta_phi = phi_max - phi_min
        nlines_y = int(delta_phi * angle_resolution)
        lines_y = []
        for i in range(nlines_y):
            phi = phi_min + (i + 1) / (nlines_y + 1) * delta_phi
            lines_y.append(vme.Line2D(volmdlr.Point2D(theta_min, phi),
                                      volmdlr.Point2D(theta_max, phi)))
        return lines_x, lines_y


class RuledFace3D(Face3D):
    """

    """
    min_x_density = 50
    min_y_density = 1

    def __init__(self,
                 surface3d: RuledSurface3D,
                 surface2d: Surface2D,
                 name: str = '',
                 color=None):
        Face3D.__init__(self, surface3d=surface3d,
                        surface2d=surface2d,
                        name=name)
        self._bbox = None

    @property
    def bounding_box(self):
        if not self._bbox:
            self._bbox = self.get_bounding_box()
        return self._bbox

    @bounding_box.setter
    def bounding_box(self, new_bouding_box):
        self._bbox = new_bouding_box

    def get_bounding_box(self):
        # To be enhance by restricting wires to cut
        # xmin, xmax, ymin, ymax = self.surface2d.outer_contour.bounding_rectangle()
        points = [self.surface3d.point2d_to_3d(volmdlr.Point2D(i / 30, 0.)) for
                  i in range(31)]
        points.extend(
            [self.surface3d.point2d_to_3d(volmdlr.Point2D(i / 30, 1.)) for i
             in range(31)])

        return volmdlr.core.BoundingBox.from_points(points)

    def triangulation_lines(self, angle_resolution=10):
        xmin, xmax, ymin, ymax = self.surface2d.bounding_rectangle()
        delta_x = xmax - xmin
        nlines = int(delta_x * angle_resolution)
        lines = []
        for i in range(nlines):
            x = xmin + (i + 1) / (nlines + 1) * delta_x
            lines.append(vme.Line2D(volmdlr.Point2D(x, ymin),
                                    volmdlr.Point2D(x, ymax)))
        return lines, []


class BSplineFace3D(Face3D):
    def __init__(self, surface3d: BSplineSurface3D,
                 surface2d: Surface2D,
                 name: str = ''):
        Face3D.__init__(self,
                        surface3d=surface3d,
                        surface2d=surface2d,
                        name=name)
        self._bbox = None

    def to_planeface3d(self):
        s3d = self.surface3d.to_plane3d()
        s2d = Surface2D(outer_contour=s3d.contour3d_to_2d(self.outer_contour3d),
                        inner_contours=[s3d.contour3d_to_2d(contour) for contour in self.inner_contours3d])

        return PlaneFace3D(surface3d=s3d, surface2d=s2d)

    @property
    def bounding_box(self):
        if not self._bbox:
            self._bbox = self.get_bounding_box()
        return self._bbox

    @bounding_box.setter
    def bounding_box(self, new_bounding_box):
        self._bbox = new_bounding_box

    def get_bounding_box(self):
        return self.surface3d._bounding_box()

    def triangulation_lines(self, resolution=25):
        u_min, u_max, v_min, v_max = self.surface2d.bounding_rectangle()

        delta_u = u_max - u_min
        nlines_x = int(delta_u * resolution)
        lines_x = []
        for i in range(nlines_x):
            u = u_min + (i + 1) / (nlines_x + 1) * delta_u
            lines_x.append(vme.Line2D(volmdlr.Point2D(u, v_min),
                                      volmdlr.Point2D(u, v_max)))
        delta_v = v_max - v_min
        nlines_y = int(delta_v * resolution)
        lines_y = []
        for i in range(nlines_y):
            v = v_min + (i + 1) / (nlines_y + 1) * delta_v
            lines_y.append(vme.Line2D(volmdlr.Point2D(v_min, v),
                                      volmdlr.Point2D(v_max, v)))
        return lines_x, lines_y

    def pair_with(self, other_bspline_face3d):
        '''
        find out how the uv parametric frames are located compared to each other, and also how grid3d can be defined respected to these directions

        Parameters
        ----------
        other_bspline_face3d : volmdlr.faces.BSplineFace3D
        Returns
        -------
        corresponding_direction
        grid2d_direction
        '''

        adjacent_direction1, diff1, adjacent_direction2, diff2 = self.adjacent_direction(other_bspline_face3d)
        corresponding_directions = []
        if (diff1 > 0 and diff2 > 0) or (diff1 < 0 and diff2 < 0):
            corresponding_directions.append(('+' + adjacent_direction1, '+' + adjacent_direction2))
        else:
            corresponding_directions.append(('+' + adjacent_direction1, '-' + adjacent_direction2))

        if adjacent_direction1 == 'u' and adjacent_direction2 == 'u':
            corresponding_directions, grid2d_direction = self.adjacent_direction_uu(
                other_bspline_face3d, corresponding_directions)
        elif adjacent_direction1 == 'v' and adjacent_direction2 == 'v':
            corresponding_directions, grid2d_direction = self.adjacent_direction_vv(
                other_bspline_face3d, corresponding_directions)
        elif adjacent_direction1 == 'u' and adjacent_direction2 == 'v':
            corresponding_directions, grid2d_direction = self.adjacent_direction_uv(
                other_bspline_face3d, corresponding_directions)
        elif adjacent_direction1 == 'v' and adjacent_direction2 == 'u':
            corresponding_directions, grid2d_direction = self.adjacent_direction_vu(
                other_bspline_face3d, corresponding_directions)

        return corresponding_directions, grid2d_direction

    def adjacent_direction_uu(self, other_bspline_face3d, corresponding_directions):

        extremities = self.extremities(other_bspline_face3d)
        start1, start2 = extremities[0], extremities[2]
        borders_points = [volmdlr.Point2D(0, 0), volmdlr.Point2D(1, 0),
                          volmdlr.Point2D(1, 1), volmdlr.Point2D(0, 1)]

        # TODO: compute nearest_point in 'bounding_box points' instead of borders_points
        nearest_start1 = start1.nearest_point(borders_points)
        # nearest_end1 = end1.nearest_point(borders_points)
        nearest_start2 = start2.nearest_point(borders_points)
        # nearest_end2 = end2.nearest_point(borders_points)

        v1 = nearest_start1[1]
        v2 = nearest_start2[1]

        if (v1 == 0 and v2 == 0):
            corresponding_directions.append(('+v', '-v'))
            grid2d_direction = [['+x', '-y'], ['+x', '+y']]

        elif (v1 == 1 and v2 == 1):
            if corresponding_directions == [('+u', '-u')]:
                grid2d_direction = [['+x', '+y'], ['-x', '-y']]
            else:
                grid2d_direction = [['+x', '+y'], ['+x', '-y']]
            corresponding_directions.append(('+v', '-v'))

        elif (v1 == 1 and v2 == 0):
            corresponding_directions.append(('+v', '+v'))
            grid2d_direction = [['+x', '+y'], ['+x', '+y']]

        elif (v1 == 0 and v2 == 1):
            corresponding_directions.append(('+v', '+v'))
            grid2d_direction = [['+x', '-y'], ['+x', '-y']]

        return corresponding_directions, grid2d_direction

    def adjacent_direction_vv(self, other_bspline_face3d, corresponding_directions):

        extremities = self.extremities(other_bspline_face3d)
        start1, start2 = extremities[0], extremities[2]
        borders_points = [volmdlr.Point2D(0, 0), volmdlr.Point2D(1, 0),
                          volmdlr.Point2D(1, 1), volmdlr.Point2D(0, 1)]

        # TODO: compute nearest_point in 'bounding_box points' instead of borders_points
        nearest_start1 = start1.nearest_point(borders_points)
        # nearest_end1 = end1.nearest_point(borders_points)
        nearest_start2 = start2.nearest_point(borders_points)
        # nearest_end2 = end2.nearest_point(borders_points)

        u1 = nearest_start1[0]
        u2 = nearest_start2[0]

        if (u1 == 0 and u2 == 0):
            corresponding_directions.append(('+u', '-v'))
            grid2d_direction = [['-y', '-x'], ['-y', '+x']]

        elif (u1 == 1 and u2 == 1):
            corresponding_directions.append(('+u', '-v'))
            grid2d_direction = [['+y', '+x'], ['+y', '-x']]

        elif (u1 == 0 and u2 == 1):
            corresponding_directions.append(('+u', '+u'))
            grid2d_direction = [['+y', '-x'], ['+y', '-x']]

        elif (u1 == 1 and u2 == 0):
            corresponding_directions.append(('+u', '+u'))
            grid2d_direction = [['+y', '+x'], ['+y', '+x']]

        return corresponding_directions, grid2d_direction

    def adjacent_direction_uv(self, other_bspline_face3d, corresponding_directions):

        extremities = self.extremities(other_bspline_face3d)
        start1, start2 = extremities[0], extremities[2]
        borders_points = [volmdlr.Point2D(0, 0), volmdlr.Point2D(1, 0),
                          volmdlr.Point2D(1, 1), volmdlr.Point2D(0, 1)]

        # TODO: compute nearest_point in 'bounding_box points' instead of borders_points
        nearest_start1 = start1.nearest_point(borders_points)
        # nearest_end1 = end1.nearest_point(borders_points)
        nearest_start2 = start2.nearest_point(borders_points)
        # nearest_end2 = end2.nearest_point(borders_points)

        v1 = nearest_start1[1]
        u2 = nearest_start2[0]

        if (v1 == 1 and u2 == 0):
            corresponding_directions.append(('+v', '+u'))
            grid2d_direction = [['+x', '+y'], ['+y', '+x']]

        elif (v1 == 0 and u2 == 1):
            corresponding_directions.append(('+v', '+u'))
            grid2d_direction = [['-x', '-y'], ['-y', '-x']]

        elif (v1 == 1 and u2 == 1):
            corresponding_directions.append(('+v', '-u'))
            grid2d_direction = [['+x', '+y'], ['-y', '-x']]

        elif (v1 == 0 and u2 == 0):
            corresponding_directions.append(('+v', '-u'))
            grid2d_direction = [['-x', '-y'], ['-y', '+x']]

        return corresponding_directions, grid2d_direction

    def adjacent_direction_vu(self, other_bspline_face3d, corresponding_directions):

        extremities = self.extremities(other_bspline_face3d)
        start1, start2 = extremities[0], extremities[2]
        borders_points = [volmdlr.Point2D(0, 0), volmdlr.Point2D(1, 0),
                          volmdlr.Point2D(1, 1), volmdlr.Point2D(0, 1)]

        # TODO: compute nearest_point in 'bounding_box points' instead of borders_points
        nearest_start1 = start1.nearest_point(borders_points)
        # nearest_end1 = end1.nearest_point(borders_points)
        nearest_start2 = start2.nearest_point(borders_points)
        # nearest_end2 = end2.nearest_point(borders_points)

        u1 = nearest_start1[0]
        v2 = nearest_start2[1]

        if (u1 == 1 and v2 == 0):
            corresponding_directions.append(('+u', '+v'))
            grid2d_direction = [['+y', '+x'], ['+x', '+y']]

        elif (u1 == 0 and v2 == 1):
            corresponding_directions.append(('+u', '+v'))
            grid2d_direction = [['-y', '-x'], ['+x', '-y']]

        elif (u1 == 0 and v2 == 0):
            corresponding_directions.append(('+u', '-v'))
            grid2d_direction = [['+y', '-x'], ['+x', '+y']]

        elif (u1 == 1 and v2 == 1):
            if corresponding_directions == [('+v', '-u')]:
                grid2d_direction = [['+y', '+x'], ['-x', '-y']]
            else:
                grid2d_direction = [['+y', '+x'], ['+x', '-y']]
            corresponding_directions.append(('+u', '-v'))

        return corresponding_directions, grid2d_direction

    def extremities(self, other_bspline_face3d):
        '''
        find points extremities for nearest edges of two faces
        '''
        contour1 = self.outer_contour3d
        contour2 = other_bspline_face3d.outer_contour3d

        contour1_2d = self.surface2d.outer_contour
        contour2_2d = other_bspline_face3d.surface2d.outer_contour

        points1 = [p.start for p in contour1.primitives]
        points2 = [p.start for p in contour2.primitives]

        dis, ind = [], []
        for p in points1:
            pt = p.nearest_point(points2)
            ind.append(points2.index(pt))
            dis.append(p.point_distance(pt))

        dis_sorted = sorted(dis)

        shared = []
        for k, p1 in enumerate(contour1.primitives):
            if dis_sorted[0] == dis_sorted[1]:
                indices = npy.where(npy.array(dis) == dis_sorted[0])[0]
                index1 = indices[0]
                index2 = indices[1]
            else:
                index1 = dis.index(dis_sorted[0])
                index2 = dis.index(dis_sorted[1])
            if ((p1.start == points1[index1] and p1.end == points1[index2])
                    or
                    (p1.end == points1[index1] and p1.start == points1[index2])):
                shared.append(p1)
                i = k

        for k, p2 in enumerate(contour2.primitives):
            if ((p2.start == points2[ind[index1]] and p2.end == points2[ind[index2]])
                    or
                    (p2.end == points2[ind[index1]] and p2.start == points2[ind[index2]])):
                shared.append(p2)
                j = k

        points = [contour2.primitives[j].start, contour2.primitives[j].end]

        if points.index(contour1.primitives[i].start.nearest_point(points)) == 1:
            start1 = contour1_2d.primitives[i].start
            end1 = contour1_2d.primitives[i].end

            start2 = contour2_2d.primitives[j].end
            end2 = contour2_2d.primitives[j].start

        else:
            start1 = contour1_2d.primitives[i].start
            end1 = contour1_2d.primitives[i].end

            start2 = contour2_2d.primitives[j].start
            end2 = contour2_2d.primitives[j].end

        return start1, end1, start2, end2

    def adjacent_direction(self, other_bspline_face3d):
        '''
        find directions (u or v) between two faces, in the nearest edges between them
        '''

        start1, end1, start2, end2 = self.extremities(other_bspline_face3d)

        du1 = abs((end1 - start1)[0])
        dv1 = abs((end1 - start1)[1])

        if du1 < dv1:
            adjacent_direction1 = 'v'
            diff1 = (end1 - start1)[1]
        else:
            adjacent_direction1 = 'u'
            diff1 = (end1 - start1)[0]

        du2 = abs((end2 - start2)[0])
        dv2 = abs((end2 - start2)[1])

        if du2 < dv2:
            adjacent_direction2 = 'v'
            diff2 = (end2 - start2)[1]
        else:
            adjacent_direction2 = 'u'
            diff2 = (end2 - start2)[0]

        return adjacent_direction1, diff1, adjacent_direction2, diff2

    def adjacent_direction_xy(self, other_face3d):
        '''
        find out in which direction the faces are adjacent
        Parameters
        ----------
        other_face3d : volmdlr.faces.BSplineFace3D
        Returns
        -------
        adjacent_direction
        '''

        contour1 = self.outer_contour3d
        contour2 = other_face3d.outer_contour3d
        point1, point2 = contour1.shared_primitives_extremities(contour2)

        coord = point1 - point2
        coord = [abs(coord.x), abs(coord.y)]

        if coord.index(max(coord)) == 0:
            return 'x'
        else:
            return 'y'

    def merge_with(self, other_bspline_face3d):
        '''
        merge two adjacent faces
        Parameters
        ----------
        other_bspline_face3d : volmdlr.faces.BSplineFace3D
        Returns
        -------
        merged_face : volmdlr.faces.BSplineFace3D
        '''

        merged_surface = self.surface3d.merge_with(other_bspline_face3d.surface3d)
        contours = self.outer_contour3d.merge_with(other_bspline_face3d.outer_contour3d)
        contours.extend(self.inner_contours3d)
        contours.extend(other_bspline_face3d.inner_contours3d)
        merged_face = merged_surface.face_from_contours3d(contours)

        return merged_face


class OpenShell3D(volmdlr.core.CompositePrimitive3D):
    _standalone_in_db = True
    _non_serializable_attributes = ['bounding_box', 'primitives']
    _non_data_eq_attributes = ['name', 'color', 'alpha', 'bounding_box', 'primitives']
    _non_data_hash_attributes = []
    STEP_FUNCTION = 'OPEN_SHELL'

    def __init__(self, faces: List[Face3D],
                 color: Tuple[float, float, float] = None,
                 alpha: float = 1., name: str = ''):
        self.faces = faces
        if not color:
            self.color = (0.8, 0.8, 0.8)
        else:
            self.color = color
        self.alpha = alpha
        self._bbox = None
        # self.bounding_box = self._bounding_box()
        volmdlr.core.CompositePrimitive3D.__init__(self,
                                                   primitives=faces, color=color, alpha=alpha,
                                                   name=name)

    def _data_hash(self):
        return sum(face._data_hash() for face in self.faces)

    def _data_eq(self, other_object):
        if other_object.__class__.__name__ != self.__class__.__name__:
            return False
        for face1, face2 in zip(self.faces, other_object.faces):
            if not face1._data_eq(face2):
                return False

        return True

    @classmethod
    def from_step(cls, arguments, object_dict):
        faces = []
        for face in arguments[1]:
            faces.append(object_dict[int(face[1:])])
        return cls(faces, name=arguments[0][1:-1])

    def to_step(self, current_id):
        step_content = ''
        face_ids = []
        for face in self.faces:
            face_content, face_sub_ids = face.to_step(current_id)
            step_content += face_content
            face_ids.extend(face_sub_ids)
            current_id = max(face_sub_ids) + 1

        shell_id = current_id
        step_content += "#{} = {}('{}',({}));\n".format(current_id,
                                                        self.STEP_FUNCTION,
                                                        self.name,
                                                        volmdlr.core.step_ids_to_str(
                                                            face_ids))
        manifold_id = shell_id + 1
        # step_content += "#{} = MANIFOLD_SOLID_BREP('{}',#{});\n".format(
        #     manifold_id, self.name, shell_id)
        step_content += "#{} = SHELL_BASED_SURFACE_MODEL('{}',(#{}));\n".format(
            manifold_id, self.name, shell_id)

        frame_content, frame_id = volmdlr.OXYZ.to_step(manifold_id + 1)
        step_content += frame_content
        brep_id = frame_id + 1
        # step_content += "#{} = ADVANCED_BREP_SHAPE_REPRESENTATION('',(#{},#{}),#7);\n".format(
        #     brep_id, frame_id, manifold_id)
        step_content += "#{} = MANIFOLD_SURFACE_SHAPE_REPRESENTATION('',(#{},#{}),#7);\n".format(
            brep_id, frame_id, manifold_id)

        return step_content, brep_id

    def to_step_face_ids(self, current_id):
        step_content = ''
        face_ids = []
        for face in self.faces:
            face_content, face_sub_ids = face.to_step(current_id)
            step_content += face_content
            face_ids.extend(face_sub_ids)
            current_id = max(face_sub_ids) + 1

        shell_id = current_id
        step_content += "#{} = {}('{}',({}));\n".format(current_id,
                                                        self.STEP_FUNCTION,
                                                        self.name,
                                                        volmdlr.core.step_ids_to_str(
                                                            face_ids))
        manifold_id = shell_id + 1
        # step_content += "#{} = MANIFOLD_SOLID_BREP('{}',#{});\n".format(
        #     manifold_id, self.name, shell_id)
        step_content += "#{} = SHELL_BASED_SURFACE_MODEL('{}',(#{}));\n".format(
            manifold_id, self.name, shell_id)

        frame_content, frame_id = volmdlr.OXYZ.to_step(manifold_id + 1)
        step_content += frame_content
        brep_id = frame_id + 1
        # step_content += "#{} = ADVANCED_BREP_SHAPE_REPRESENTATION('',(#{},#{}),#7);\n".format(
        #     brep_id, frame_id, manifold_id)
        step_content += "#{} = MANIFOLD_SURFACE_SHAPE_REPRESENTATION('',(#{},#{}),#7);\n".format(
            brep_id, frame_id, manifold_id)

        return step_content, brep_id, face_ids

    def rotation(self, center: volmdlr.Point3D, axis: volmdlr.Vector3D,
                 angle: float):
        """
        OpenShell3D rotation
        :param center: rotation center
        :param axis: rotation axis
        :param angle: angle rotation
        :return: a new rotated OpenShell3D
        """
        new_faces = [face.rotation(center, axis, angle) for face
                     in self.faces]
        return OpenShell3D(new_faces, color=self.color, alpha=self.alpha,
                           name=self.name)

    def rotation_inplace(self, center: volmdlr.Point3D, axis: volmdlr.Vector3D,
                         angle: float):
        """
        OpenShell3D rotation. Object is updated inplace
        :param center: rotation center
        :param axis: rotation axis
        :param angle: rotation angle
        """
        for face in self.faces:
            face.rotation_inplace(center, axis, angle)
        new_bounding_box = self.get_bounding_box()
        self.bounding_box = new_bounding_box

    def translation(self, offset: volmdlr.Vector3D):
        """
        OpenShell3D translation
        :param offset: translation vector
        :return: A new translated OpenShell3D
        """
        new_faces = [face.translation(offset) for face in
                     self.faces]
        return OpenShell3D(new_faces, color=self.color, alpha=self.alpha,
                           name=self.name)

    def translation_inplace(self, offset: volmdlr.Vector3D):
        """
        OpenShell3D translation. Object is updated inplace
        :param offset: translation vector
        """
        for face in self.faces:
            face.translation_inplace(offset)
        new_bounding_box = self.get_bounding_box()
        self.bounding_box = new_bounding_box

    def frame_mapping(self, frame: volmdlr.Frame3D, side: str):
        """
        Changes frame_mapping and return a new OpenShell3D
        side = 'old' or 'new'
        """
        new_faces = [face.frame_mapping(frame, side) for face in
                     self.faces]
        return self.__class__(new_faces, name=self.name)

    def frame_mapping_inplace(self, frame: volmdlr.Frame3D, side: str):
        """
        Changes frame_mapping and the object is updated inplace
        side = 'old' or 'new'
        """
        for face in self.faces:
            face.frame_mapping_inplace(frame, side)
        new_bounding_box = self.get_bounding_box()
        self.bounding_box = new_bounding_box

    def copy(self, deep=True, memo=None):
        new_faces = [face.copy() for face in self.faces]
        return self.__class__(new_faces, color=self.color, alpha=self.alpha,
                              name=self.name)

    def union(self, shell2):
        new_faces = self.faces + shell2.faces
        new_name = self.name + ' union ' + shell2.name
        new_color = self.color
        return self.__class__(new_faces, name=new_name, color=new_color)

    def volume(self):
        """
        Does not consider holes
        """
        volume = 0
        for face in self.faces:
            display3d = face.triangulation()
            for triangle_index in display3d.triangles:
                point1 = display3d.points[triangle_index[0]]
                point2 = display3d.points[triangle_index[1]]
                point3 = display3d.points[triangle_index[2]]

                v321 = point3[0] * point2[1] * point1[2]
                v231 = point2[0] * point3[1] * point1[2]
                v312 = point3[0] * point1[1] * point2[2]
                v132 = point1[0] * point3[1] * point2[2]
                v213 = point2[0] * point1[1] * point3[2]
                v123 = point1[0] * point2[1] * point3[2]
                volume_tetraedre = 1 / 6 * (-v321 + v231 + v312 - v132 - v213 + v123)

                volume += volume_tetraedre

        return abs(volume)

    @property
    def bounding_box(self):
        """
        Returns the boundary box
        """
        if not self._bbox:
            self._bbox = self.get_bounding_box()
        return self._bbox

    @bounding_box.setter
    def bounding_box(self, new_bounding_box):
        self._bbox = new_bounding_box

    def get_bounding_box(self):
        bbox = self.faces[0].bounding_box
        for face in self.faces[1:]:
            bbox += face.bounding_box
        return bbox

    def cut_by_plane(self, plane_3d: Plane3D):
        frame_block = self.bounding_box.to_frame()
        frame_block.u = 1.1 * frame_block.u
        frame_block.v = 1.1 * frame_block.v
        frame_block.w = 1.1 * frame_block.w
        block = volmdlr.primitives3d.Block(frame_block,
                                           color=(0.1, 0.2, 0.2),
                                           alpha=0.6)
        face_3d = block.cut_by_orthogonal_plane(plane_3d)
        intersection_primitives = []
        for face in self.faces:
            intersection_wires = face.face_intersections(face_3d)
            if intersection_wires:
                for intersection_wire in intersection_wires:
                    intersection_primitives.extend(intersection_wire.primitives)
        contours3d = volmdlr.wires.Contour3D.contours_from_edges(
            intersection_primitives[:])
        if not contours3d:
            return []
        contours2d = [contour.to_2d(plane_3d.frame.origin,
                                    plane_3d.frame.u,
                                    plane_3d.frame.v) for contour in contours3d]
        resulting_faces = []
        for contour2d in contours2d:
            if contour2d.area() > 1e-7:
                surface2d = Surface2D(contour2d, [])
                resulting_faces.append(PlaneFace3D(plane_3d, surface2d))
        return resulting_faces

    def linesegment_intersections(self,
                                  linesegment3d: vme.LineSegment3D) \
            -> List[Tuple[Face3D, List[volmdlr.Point3D]]]:
        intersections = []
        for face in self.faces:
            face_intersections = face.linesegment_intersections(linesegment3d)
            if face_intersections:
                intersections.append((face, face_intersections))
        return intersections

    def line_intersections(self,
                           line3d: vme.Line3D) \
            -> List[Tuple[Face3D, List[volmdlr.Point3D]]]:
        intersections = []
        for face in self.faces:
            face_intersections = face.line_intersections(line3d)
            if face_intersections:
                intersections.append((face, face_intersections))
        return intersections

    def minimum_distance_points(self, shell2, resolution):
        """
        Returns a Mesure object if the distance is not zero, otherwise returns None
        """
        shell2_inter = self.shell_intersection(shell2, resolution)
        if shell2_inter is not None and shell2_inter != 1:
            return None

        # distance_min, point1_min, point2_min = self.faces[0].distance_to_face(shell2.faces[0], return_points=True)
        distance_min, point1_min, point2_min = self.faces[0].minimum_distance(
            shell2.faces[0], return_points=True)
        for face1 in self.faces:
            bbox1 = face1.bounding_box
            for face2 in shell2.faces:
                bbox2 = face2.bounding_box
                bbox_distance = bbox1.distance_to_bbox(bbox2)

                if bbox_distance < distance_min:
                    # distance, point1, point2 = face1.distance_to_face(face2, return_points=True)
                    distance, point1, point2 = face1.minimum_distance(face2,
                                                                      return_points=True)
                    if distance == 0:
                        return None
                    elif distance < distance_min:
                        distance_min, point1_min, point2_min = distance, point1, point2

        return point1_min, point2_min

    def distance_to_shell(self, other_shell: 'OpenShell3D', resolution: float):
        min_dist = self.minimum_distance_points(other_shell, resolution)
        if min_dist is not None:
            p1, p2 = min_dist
            return p1.point_distance(p2)
        return 0

    def minimum_distance_point(self,
                               point: volmdlr.Point3D) -> volmdlr.Point3D:
        """
        Computes the distance of a point to a Shell3D, whether it is inside or outside the Shell3D
        """
        distance_min, point1_min = self.faces[0].distance_to_point(point,
                                                                   return_other_point=True)
        for face in self.faces[1:]:
            bbox_distance = self.bounding_box.distance_to_point(point)
            if bbox_distance < distance_min:
                distance, point1 = face.distance_to_point(point,
                                                          return_other_point=True)
                if distance < distance_min:
                    distance_min, point1_min = distance, point1

        return point1_min

    def intersection_internal_aabb_volume(self, shell2: 'OpenShell3D',
                                          resolution: float):
        """
        aabb made of the intersection points and the points of self internal to shell2
        """
        intersections_points = []
        for face1 in self.faces:
            for face2 in shell2.faces:
                intersection_points = face1.face_intersections(face2)
                if intersection_points:
                    intersection_points = [
                        intersection_points[0].primitives[0].start,
                        intersection_points[0].primitives[0].end]
                    intersections_points.extend(intersection_points)

        shell1_points_inside_shell2 = []
        for face in self.faces:
            for point in face.outer_contour3d.discretization_points(
                    resolution):
                if shell2.point_belongs(point):
                    shell1_points_inside_shell2.append(point)

        if len(intersections_points + shell1_points_inside_shell2) == 0:
            return 0
        bbox = volmdlr.core.BoundingBox.from_points(
            intersections_points + shell1_points_inside_shell2)
        return bbox.volume()

    def intersection_external_aabb_volume(self, shell2: 'OpenShell3D',
                                          resolution: float):
        """
        aabb made of the intersection points and the points of self external to shell2
        """
        intersections_points = []
        for face1 in self.faces:
            for face2 in shell2.faces:
                intersection_points = face1.face_intersections(face2)
                if intersection_points:
                    intersection_points = [
                        intersection_points[0].primitives[0].start,
                        intersection_points[0].primitives[0].end]
                    intersections_points.extend(intersection_points)

        shell1_points_outside_shell2 = []
        for face in self.faces:
            for point in face.outer_contour3d.discretization_points(
                    resolution):
                if not shell2.point_belongs(point):
                    shell1_points_outside_shell2.append(point)

        if len(intersections_points + shell1_points_outside_shell2) == 0:
            return 0
        bbox = volmdlr.core.BoundingBox.from_points(
            intersections_points + shell1_points_outside_shell2)
        return bbox.volume()

    def primitive_inside_bbox(self, bounding_box: volmdlr.core.BoundingBox):
        for primitive in self.primitives:
            bbox = primitive.bounding_box

    def triangulation(self):
        # mesh = vmd.DisplayMesh3D([], [])
        meshes = []
        for i, face in enumerate(self.faces):
            # try:
            face_mesh = face.triangulation()
            meshes.append(face_mesh)
            # mesh.merge_mesh(face_mesh)
            # except NotImplementedError:
            #     print('Warning: a face has been skipped in rendering')
        return vmd.DisplayMesh3D.merge_meshes(meshes)

    def babylon_script(self, name='primitive_mesh'):
        s = f'var {name} = new BABYLON.Mesh("{name}", scene);\n'

        mesh = self.babylon_meshes()[0]

        s += 'var positions = {};\n'.format(mesh['positions'])
        s += 'var indices = {};\n'.format(mesh['indices'])
        s += 'var normals = [];\n'
        s += 'var vertexData = new BABYLON.VertexData();\n'
        s += 'BABYLON.VertexData.ComputeNormals(positions, indices, normals);\n'
        s += 'vertexData.positions = positions;\n'
        s += 'vertexData.indices = indices;\n'
        s += 'vertexData.normals = normals;\n'
        s += 'vertexData.applyToMesh({});\n'.format(name)
        s += '{}.enableEdgesRendering(0.9);\n'.format(name)
        s += '{}.edgesWidth = 0.1;\n'.format(name)
        s += '{}.edgesColor = new BABYLON.Color4(0, 0, 0, 0.6);\n'.format(name)
        s += 'var mat = new BABYLON.StandardMaterial("mat", scene);\n'
        #        s += 'mat.diffuseColor = BABYLON.Color3.Green();\n'
        #        s += 'mat.specularColor = new BABYLON.Color3(0.5, 0.6, 0.87);\n'
        #        s += 'mat.emissiveColor = new BABYLON.Color3(1, 1, 1);\n'
        #        s += 'mat.ambientColor = new BABYLON.Color3(0.23, 0.98, 0.53);\n'
        s += 'mat.backFaceCulling = false;\n'
        s += 'mat.alpha = {};\n'.format(self.alpha)
        s += '{}.material = mat;\n'.format(name)
        if self.color is not None:
            s += 'mat.diffuseColor = new BABYLON.Color3({}, {}, {});\n'.format(
                *self.color)
        return s

    def plot(self, ax=None, color: str = 'k', alpha: float = 1):
        if ax is None:
            ax = plt.figure().add_subplot(111, projection='3d')

        for face in self.faces:
            face.plot(ax=ax, color=color, alpha=alpha)

        return ax


class ClosedShell3D(OpenShell3D):
    STEP_FUNCTION = 'CLOSED_SHELL'

    def rotation(self, center: volmdlr.Point3D, axis: volmdlr.Vector3D,
                 angle: float):
        """
        ClosedShell3D rotation
        :param center: rotation center
        :param axis: rotation axis
        :param angle: angle rotation
        :return: a new rotated ClosedShell3D
        """
        new_faces = [face.rotation(center, axis, angle) for face
                     in self.faces]
        return ClosedShell3D(new_faces, color=self.color,
                             alpha=self.alpha, name=self.name)

    def rotation_inplace(self, center: volmdlr.Point3D, axis: volmdlr.Vector3D,
                         angle: float):
        """
        ClosedShell3D rotation. Object is updated inplace
        :param center: rotation center
        :param axis: rotation axis
        :param angle: rotation angle
        """
        for face in self.faces:
            face.rotation_inplace(center, axis, angle)
        new_bounding_box = self.get_bounding_box()
        self.bounding_box = new_bounding_box

    def translation(self, offset: volmdlr.Vector3D):
        """
        ClosedShell3D translation
        :param offset: translation vector
        :return: A new translated ClosedShell3D
        """
        new_faces = [face.translation(offset) for face in
                     self.faces]
        return ClosedShell3D(new_faces, color=self.color, alpha=self.alpha,
                             name=self.name)

    def translation_inplace(self, offset: volmdlr.Vector3D):
        """
        ClosedShell3D translation. Object is updated inplace
        :param offset: translation vector
        """
        for face in self.faces:
            face.translation_inplace(offset)
        new_bounding_box = self.get_bounding_box()
        self.bounding_box = new_bounding_box

    def frame_mapping(self, frame: volmdlr.Frame3D, side: str):
        """
        Changes frame_mapping and return a new ClosedShell3D
        side = 'old' or 'new'
        """
        new_faces = [face.frame_mapping(frame, side) for face in
                     self.faces]
        return ClosedShell3D(new_faces, name=self.name)

    def frame_mapping_inplace(self, frame: volmdlr.Frame3D, side: str):
        """
        Changes frame_mapping and the object is updated inplace
        side = 'old' or 'new'
        """
        for face in self.faces:
            face.frame_mapping_inplace(frame, side)
        new_bounding_box = self.get_bounding_box()
        self.bounding_box = new_bounding_box

    def copy(self, deep=True, memo=None):
        new_faces = [face.copy() for face in self.faces]
        return self.__class__(new_faces, color=self.color, alpha=self.alpha,
                              name=self.name)

    def face_on_shell(self, face):
        """
        Verifies if a face lies on the shell's surface
        """
        for fc in self.faces:
            if fc.face_inside(face):
                return True
        return False

    def is_face_inside(self, face: Face3D):
        for point in face.outer_contour3d.discretization_points(0.01):
            point_inside_shell = self.point_belongs(point)
            point_in_shells_faces = self.point_in_shell_face(point)
            if (not point_inside_shell) and (not point_in_shells_faces):
                return False
        return True

    def shell_intersection(self, shell2: 'OpenShell3D', resolution: float):
        """
        Return None if disjointed
        Return (1, 0) or (0, 1) if one is inside the other
        Return (n1, n2) if intersection

        4 cases :
            (n1, n2) with face intersection             => (n1, n2)
            (0, 0) with face intersection               => (0, 0)
            (0, 0) with no face intersection            => None
            (1, 0) or (0, 1) with no face intersection  => 1
        """
        # Check if boundary boxes don't intersect
        bbox1 = self.bounding_box
        bbox2 = shell2.bounding_box
        if not bbox1.bbox_intersection(bbox2):
            # print("No intersection of shells' BBox")
            return None

        # Check if any point of the first shell is in the second shell
        points1 = []
        for face in self.faces:
            points1.extend(
                face.outer_contour3d.discretization_points(resolution))
        points2 = []
        for face in shell2.faces:
            points2.extend(
                face.outer_contour3d.discretization_points(resolution))

        nb_pts1 = len(points1)
        nb_pts2 = len(points2)
        compteur1 = 0
        compteur2 = 0
        for point1 in points1:
            if shell2.point_belongs(point1):
                compteur1 += 1
        for point2 in points2:
            if self.point_belongs(point2):
                compteur2 += 1

        inter1 = compteur1 / nb_pts1
        inter2 = compteur2 / nb_pts2

        for face1 in self.faces:
            for face2 in shell2.faces:
                intersection_points = face1.face_intersections(face2)
                if intersection_points:
                    return inter1, inter2

        if inter1 == 0. and inter2 == 0.:
            return None
        return 1

    def point_belongs(self, point3d: volmdlr.Point3D, nb_rays: int = 1):
        """
        Ray Casting algorithm
        Returns True if the point is inside the Shell, False otherwise
        """
        # t_0 = time.time_ns()
        bbox = self.bounding_box
        # print(time.time_ns() - t_0)
        # stop
        if not bbox.point_belongs(point3d):
            return False

        min_ray_length = 2 * max((bbox.xmax - bbox.xmin,
                                  bbox.ymax - bbox.ymin,
                                  bbox.zmax - bbox.zmin))
        two_min_ray_length = 2 * min_ray_length

        rays = []
        for _ in range(0, nb_rays):
            rays.append(vme.LineSegment3D(
                point3d,
                point3d + volmdlr.Point3D.random(min_ray_length,
                                                 two_min_ray_length,
                                                 min_ray_length,
                                                 two_min_ray_length,
                                                 min_ray_length,
                                                 two_min_ray_length)))
        rays = sorted(rays, key=lambda ray: ray.length())
        rays_intersections = []
        tests = []

        # for ray in rays[:3]:
        for ray in rays[:nb_rays]:
            #
            count = 0
            ray_intersection = []
            is_inside = True
            for face, point_inters in self.linesegment_intersections(ray):
                count += len(point_inters)
            if count % 2 == 0:
                is_inside = False
            tests.append(is_inside)
            rays_intersections.append(ray_intersection)
        for test1, test2 in zip(tests[:-1], tests[1:]):
            if test1 != test2:
                raise ValueError
        return tests[0]

    def point_in_shell_face(self, point: volmdlr.Point3D):

        for face in self.faces:
            if (face.surface3d.point_on_plane(point) and face.point_belongs(point)) or \
                    face.outer_contour3d.point_over_contour(point, abs_tol=1e-7):
                return True
        return False

    def is_inside_shell(self, shell2, resolution: float):
        """
        Returns True if all the points of self are inside shell2 and no face \
        are intersecting
        This method is not exact
        """
        bbox1 = self.bounding_box
        bbox2 = shell2.bounding_box
        if not bbox1.is_inside_bbox(bbox2):
            return False
        for face in self.faces:
            if not shell2.is_face_inside(face):
                return False
        return True

    def is_disjoint_from(self, shell2, tol=1e-8):
        '''
             verifies and rerturns a bool if two shells are disjointed or not.
        '''
        disjoint = True
        if self.bounding_box.bbox_intersection(shell2.bounding_box) or \
                self.bounding_box.distance_to_bbox(shell2.bounding_box) <= tol:
            return False
        return disjoint

    def intersecting_faces_combinations(self, shell2, list_coincident_faces, tol=1e-8):
        """
        :param shell2: ClosedShell3D
            for two closed shells, it calculates and return a list of face
            combinations (list = [(face_shell1, face_shell2),...])
            for intersecting faces. if two faces can not be intersected,
            there is no combination for those
        :param tol: Corresponde to the tolerance to consider two faces as intersecting faces
        :param shell2:
        :param list_coincident_faces:
        :param tol:
        :return:
        """
        face_combinations = []
        for face1 in self.faces:
            for face2 in shell2.faces:
                if face1.is_intersecting(face2, list_coincident_faces, tol):
                    face_combinations.append((face1, face2))
        return face_combinations

    @staticmethod
    def dict_intersecting_combinations(intersecting_faces_combinations, tol=1e-8):
        '''
            :param intersecting_faces_combinations: list of face combinations (list = [(face_shell1, face_shell2),...]) for intersecting faces.
            :type intersecting_faces_combinations: list of face objects combinaitons
            returns a dictionary containing as keys the combination of intersecting faces
            and as the values the resulting primitive from the two intersecting faces.
            It is done so it is not needed to calculate the same intersecting primitive twice.
        '''
        intersecting_combinations = {}
        for combination in intersecting_faces_combinations:
            face_intersections = combination[0].face_intersections(combination[1], tol)
            if face_intersections:
                intersecting_combinations[combination] = face_intersections

        return intersecting_combinations

    @staticmethod
    def get_intersecting_faces(dict_intersecting_combinations):
        '''
            :param dict_intersecting_combinations: dictionary containing as keys the combination of intersecting faces
            and as the values the resulting primitive from the two intersecting faces

            returns two lists. One for the intersecting faces in shell1 and the other for the shell2
        '''
        intersecting_faces_shell1 = []
        intersecting_faces_shell2 = []
        for face in list(dict_intersecting_combinations.keys()):
            if face[0] not in intersecting_faces_shell1:
                intersecting_faces_shell1.append(face[0])
            if face[1] not in intersecting_faces_shell2:
                intersecting_faces_shell2.append(face[1])
        return intersecting_faces_shell1, intersecting_faces_shell2

    def get_non_intersecting_faces(self, shell2, intersecting_faces, intersection_method=False):
        """
        :param shell2: ClosedShell3D
        :param intersecting_faces:
        :param intersection_method: determines if running for intersection operation
        returns a list of all the faces that never intersect any
        face of the other shell
        """
        non_intersecting_faces = []

        for face in self.faces:
            if (face not in intersecting_faces) and (face not in non_intersecting_faces):
                if not intersection_method:
                    if not face.bounding_box.is_inside_bbox(shell2.bounding_box) or not shell2.is_face_inside(face):
                        coincident_plane = False
                        for face2 in shell2.faces:
                            if face.surface3d.is_coincident(face2.surface3d) and \
                                    face.bounding_box.is_inside_bbox(face2.bounding_box):
                                coincident_plane = True
                                break
                        if not coincident_plane:
                            non_intersecting_faces.append(face)
                else:
                    if face.bounding_box.is_inside_bbox(shell2.bounding_box) and shell2.is_face_inside(face):
                        non_intersecting_faces.append(face)

        return non_intersecting_faces

    def get_coincident_and_adjacent_faces(self, shell2):
        coincident_and_adjacent_faces = []
        for face1 in self.faces:
            for face2 in shell2.faces:
                if face1.surface3d.is_coincident(face2.surface3d) and \
                        face1.is_adjacent(face2):
                    coincident_and_adjacent_faces.append((face1, face2))

        return coincident_and_adjacent_faces

    def get_coincident_faces(self, shell2):
        """
        Finds all pairs of faces that are coincidents faces, that is,
        faces lying on the same plane

        returns a List of tuples with the face pairs
        """
        list_coincident_faces = []
        for face1 in self.faces:
            for face2 in shell2.faces:
                if face1.surface3d.is_coincident(face2.surface3d):
                    contour1 = face1.outer_contour3d.to_2d(
                        face1.surface3d.frame.origin,
                        face1.surface3d.frame.u,
                        face1.surface3d.frame.v)
                    contour2 = face2.outer_contour3d.to_2d(
                        face1.surface3d.frame.origin,
                        face1.surface3d.frame.u,
                        face1.surface3d.frame.v)
                    inters = contour1.contour_intersections(contour2)
                    if len(inters) >= 2:
                        list_coincident_faces.append((face1, face2))

        return list_coincident_faces

    def two_shells_intersecting_contour(self, shell2,
                                        list_coincident_faces: List[Face3D],
                                        dict_intersecting_combinations=None):
        '''
            :param shell2: ClosedShell3D
            :param dict_intersecting_combinations: dictionary containing as keys the combination of intersecting faces
             and as the values the resulting primitive from the two intersecting faces

            :returns: intersecting contour for two intersecting shells
        '''
        if dict_intersecting_combinations is None:
            face_combinations = self.intersecting_faces_combinations(
                shell2, list_coincident_faces)
            dict_intersecting_combinations = \
                self.dict_intersecting_combinations(face_combinations)
        intersecting_lines = list(dict_intersecting_combinations.values())
        intersecting_contour = \
            volmdlr.wires.Contour3D([wire.primitives[0] for
                                     wire in intersecting_lines])
        return intersecting_contour

    def reference_shell(self, shell2, face):
        if face in shell2.faces:
            contour_extract_inside = True
            reference_shell = self
        else:
            contour_extract_inside = False
            reference_shell = shell2
        return contour_extract_inside, reference_shell

    def set_operations_valid_exterior_faces(self, new_faces: List[Face3D],
                                            valid_faces: List[Face3D],
                                            list_coincident_faces: List[Face3D],
                                            shell2, reference_shell):
        for new_face in new_faces:
            inside_reference_shell = reference_shell.point_belongs(
                new_face.random_point_inside())
            if self.set_operations_exterior_face(new_face, valid_faces,
                                                 inside_reference_shell,
                                                 list_coincident_faces,
                                                 shell2):
                valid_faces.append(new_face)
        return valid_faces

    def union_faces(self, shell2, intersecting_faces,
                    intersecting_combinations,
                    list_coincident_faces):
        faces = []
        for face in intersecting_faces:
            contour_extract_inside, reference_shell = \
                self.reference_shell(shell2, face)
            new_faces = face.set_operations_new_faces(
                intersecting_combinations, contour_extract_inside)
            faces = self.set_operations_valid_exterior_faces(
                new_faces, faces,
                list_coincident_faces,
                shell2, reference_shell)
        return faces

    def get_subtraction_valid_faces(self, new_faces, valid_faces, reference_shell, shell2, keep_interior_faces):
        faces = []
        for new_face in new_faces:
            inside_reference_shell = reference_shell.point_belongs(new_face.random_point_inside())
            # if len(new_face.surface2d.inner_contours) == 2:
            #     new_face.plot()
            if keep_interior_faces:
                if self.set_operations_interior_face(new_face, valid_faces, inside_reference_shell):
                    faces.append(new_face)
            elif self.set_operations_exterior_face(new_face, faces, inside_reference_shell, [], shell2):
                faces.append(new_face)
        return faces

    def subtraction_faces(self, shell2, intersecting_faces, intersecting_combinations):
        faces = []
        for face in intersecting_faces:
            keep_interior_faces = False
            if face in shell2.faces:
                keep_interior_faces = True
            contour_extract_inside, reference_shell = self.reference_shell(shell2, face)
            new_faces = face.set_operations_new_faces(intersecting_combinations, contour_extract_inside)
            valid_faces = self.get_subtraction_valid_faces(new_faces, faces, reference_shell,
                                                           shell2, keep_interior_faces)
<<<<<<< HEAD
            # if new_faces and not valid_faces:
            #     ax = self.plot()
            #     for f in new_faces:
            #         f.plot(ax, 'r')
            #     raise NotImplementedError
=======
>>>>>>> f5fd70be
            faces.extend(valid_faces)

        return faces

    def valid_intersection_faces(self, new_faces, valid_faces,
                                 reference_shell):
        faces = []
        for new_face in new_faces:
            inside_reference_shell = reference_shell.point_belongs(
                new_face.random_point_inside())
            if self.set_operations_interior_face(new_face, valid_faces,
                                                 inside_reference_shell):
                faces.append(new_face)

        return faces

    def intersection_faces(self, shell2, intersecting_faces,
                           intersecting_combinations):
        faces = []
        for face in intersecting_faces:
            contour_extract_inside, reference_shell = \
                self.reference_shell(shell2, face)
            new_faces = face.set_operations_new_faces(
                intersecting_combinations, contour_extract_inside)
            faces.extend(self.valid_intersection_faces(
                new_faces, faces, reference_shell))

        valid_faces = []
        for i, fc1 in enumerate(faces):
            valid_face = True
            for j, fc2 in enumerate(faces):
                if i != j:
                    if fc2.face_inside(fc1):
                        valid_face = False
            if valid_face and fc1 not in valid_faces:
                valid_faces.append(fc1)
        return valid_faces

    @staticmethod
    def set_operations_interior_face(new_face, faces, inside_reference_shell):
        if inside_reference_shell and new_face not in faces:
            return True
        return False

    def is_face_between_shells(self, shell2, face):
        if face.surface2d.inner_contours:
            normal_0 = face.surface2d.outer_contour.primitives[0].normal_vector()
            middle_point_0 = face.surface2d.outer_contour.primitives[0].middle_point()
            point1 = middle_point_0 + 0.0001 * normal_0
            point2 = middle_point_0 - 0.0001 * normal_0
            points = [point1, point2]
        else:
            points = [face.surface2d.outer_contour.center_of_mass()]

        for point in points:
            point3d = face.surface3d.point2d_to_3d(point)
            if face.point_belongs(point3d):
                normal1 = point3d - 0.00001 * face.surface3d.frame.w
                normal2 = point3d + 0.00001 * face.surface3d.frame.w
                if (self.point_belongs(normal1) and
                    shell2.point_belongs(normal2)) or \
                        (shell2.point_belongs(normal1) and
                         self.point_belongs(normal2)):
                    return True
        return False

    def set_operations_exterior_face(self, new_face, valid_faces,
                                     inside_reference_shell,
                                     list_coincident_faces,
                                     shell2):
        if new_face.area() < 1e-8:
            return False
        if new_face not in valid_faces and not inside_reference_shell:
            if list_coincident_faces:
                if self.is_face_between_shells(shell2, new_face):
                    return False
            return True
        return False

    def validate_set_operation(self, shell2, tol):
        '''
        Verifies if two shells are valid for union or subtractions operations,
        that is, if they are disjointed or if one is totaly inside the other
        If it returns an empty list, it means the two shells are valid to continue the
        operation.
        '''
        if self.is_disjoint_from(shell2, tol):
            return [self, shell2]
        if self.is_inside_shell(shell2, resolution=0.01):
            return [shell2]
        if shell2.is_inside_shell(self, resolution=0.01):
            return [self]
        return []

    def is_clean(self):
        """
        Verifies if closed shell\'s faces are clean or
        if it is needed to be cleaned
        :return: True if clean and False Otherwise
        """
        for face1, face2 in product(self.faces, repeat=2):
            if face1 != face2 and \
                    face1.surface3d.is_coincident(face2.surface3d) and \
                    face1.is_adjacent(face2):
                return False
        return True

    def union(self, shell2: 'ClosedShell3D', tol: float = 1e-8):
        '''
            Given Two closed shells, it returns
            a new united ClosedShell3D object
        '''

        validate_set_operation = \
            self.validate_set_operation(shell2, tol)
        if validate_set_operation:
            return validate_set_operation
        list_coincident_faces = self.get_coincident_faces(shell2)
        face_combinations = self.intersecting_faces_combinations(shell2, list_coincident_faces, tol)
        intersecting_combinations = self.dict_intersecting_combinations(face_combinations, tol)
        intersecting_faces1, intersecting_faces2 = self.get_intersecting_faces(intersecting_combinations)
        intersecting_faces = intersecting_faces1 + intersecting_faces2
        faces = self.get_non_intersecting_faces(shell2, intersecting_faces) + \
            shell2.get_non_intersecting_faces(self, intersecting_faces)
        if len(faces) == len(self.faces + shell2.faces) and not intersecting_faces:
            return [self, shell2]
        new_valid_faces = self.union_faces(shell2, intersecting_faces,
                                           intersecting_combinations,
                                           list_coincident_faces
                                           )
        faces += new_valid_faces
        new_shell = ClosedShell3D(faces)
        return [new_shell]

    @staticmethod
    def get_faces_to_be_merged(union_faces):
        coincident_planes_faces = []
        for i, face1 in enumerate(union_faces):
            for j, face2 in enumerate(union_faces):
                if j != i and face1.surface3d.is_coincident(face2.surface3d):
                    if face1 not in coincident_planes_faces:
                        coincident_planes_faces.append(face1)
                    coincident_planes_faces.append(face2)
            if coincident_planes_faces:
                break
        return coincident_planes_faces

    @staticmethod
    def clean_faces(union_faces, list_new_faces):
        list_remove_faces = []
        if union_faces:
            for face1 in union_faces:
                for face2 in list_new_faces:
                    if face1.face_inside(face2):
                        list_remove_faces.append(face2)
                    elif face2.face_inside(face1):
                        list_remove_faces.append(face1)
        list_new_faces += union_faces
        for face in list_remove_faces:
            list_new_faces.remove(face)
        return list_new_faces

    def merge_faces(self):
        union_faces = self.faces
        finished = False
        list_new_faces = []
        count = 0
        while not finished:
            valid_coicident_faces = \
                ClosedShell3D.get_faces_to_be_merged(union_faces)
            list_valid_coincident_faces = valid_coicident_faces[:]
            if valid_coicident_faces:
                list_new_faces += PlaneFace3D.merge_faces(valid_coicident_faces)
            for face in list_valid_coincident_faces:
                union_faces.remove(face)
            count += 1
            if (count >= len(self.faces) and not list_valid_coincident_faces):
                finished = True

        list_new_faces = self.clean_faces(union_faces, list_new_faces)

        self.faces = list_new_faces

    def subtract(self, shell2, tol=1e-8):
        '''
            Given Two closed shells, it returns a new subtracted OpenShell3D object
        '''
        validate_set_operation = self.validate_set_operation(shell2, tol)
        if validate_set_operation:
            return validate_set_operation

        list_coincident_faces = self.get_coincident_faces(shell2)
        face_combinations = self.intersecting_faces_combinations(
            shell2, list_coincident_faces, tol)

        intersecting_combinations = self.dict_intersecting_combinations(face_combinations, tol)

        if len(intersecting_combinations) == 0:
            return [self, shell2]

        intersecting_faces, _ = self.get_intersecting_faces(intersecting_combinations)

        faces = self.get_non_intersecting_faces(shell2, intersecting_faces)
        new_valid_faces = self.union_faces(shell2, intersecting_faces,
                                           intersecting_combinations,
                                           list_coincident_faces
                                           )
        faces += new_valid_faces
        return [OpenShell3D(faces)]

    def subtract_to_closed_shell(self, shell2, tol=1e-8):
        """
        Given Two closed shells, it returns a new subtracted ClosedShell3D object
        :param shell2:
        :param tol:
        :return:
        """

        validate_set_operation = self.validate_set_operation(shell2, tol)
        if validate_set_operation:
            return validate_set_operation

        list_coincident_faces = self.get_coincident_faces(shell2)
        face_combinations = self.intersecting_faces_combinations(
            shell2, list_coincident_faces, tol)
        intersecting_combinations = self.dict_intersecting_combinations(face_combinations, tol)

        if len(intersecting_combinations) == 0:
            return [self, shell2]

        intersecting_faces1, intersecting_faces2 = self.get_intersecting_faces(intersecting_combinations)
        intersecting_faces = intersecting_faces1 + intersecting_faces2

        faces = self.get_non_intersecting_faces(shell2, intersecting_faces)
<<<<<<< HEAD
        faces += shell2.get_non_intersecting_faces(self, intersecting_faces,
                                                   intersection_method=True)

        new_valid_faces = self.subtraction_faces(shell2, intersecting_faces,
                                                 intersecting_combinations,
                                                 # list_coincident_faces
                                                 )
=======
        faces += shell2.get_non_intersecting_faces(self, intersecting_faces, intersection_method=True)

        new_valid_faces = self.subtraction_faces(shell2, intersecting_faces, intersecting_combinations)
>>>>>>> f5fd70be
        faces += new_valid_faces
        new_shell = ClosedShell3D(faces)
        return [new_shell]

    def intersection(self, shell2, tol=1e-8):
        """
        Given two ClosedShell3D, it returns the new objet resulting
        from the intersection of the two
        """
        validate_set_operation = self.validate_set_operation(
            shell2, tol)
        if validate_set_operation:
            return validate_set_operation
        list_coincident_faces = self.get_coincident_faces(shell2)
        face_combinations = self.intersecting_faces_combinations(shell2, list_coincident_faces, tol)
        intersecting_combinations = self.dict_intersecting_combinations(face_combinations, tol)

        if len(intersecting_combinations) == 0:
            return [self, shell2]

        intersecting_faces1, intersecting_faces2 = self.get_intersecting_faces(intersecting_combinations)
        intersecting_faces = intersecting_faces1 + intersecting_faces2
        faces = self.intersection_faces(shell2, intersecting_faces, intersecting_combinations)
        faces += self.get_non_intersecting_faces(shell2, intersecting_faces, intersection_method=True) +\
            shell2.get_non_intersecting_faces(self, intersecting_faces, intersection_method=True)
        new_shell = ClosedShell3D(faces)
        return [new_shell]<|MERGE_RESOLUTION|>--- conflicted
+++ resolved
@@ -22,11 +22,7 @@
 from geomdl.fitting import interpolate_surface, approximate_surface
 from geomdl.operations import split_surface_u, split_surface_v
 
-<<<<<<< HEAD
-import dessia_common
-=======
 # import dessia_common
->>>>>>> f5fd70be
 import dessia_common as dc
 import volmdlr.core
 import volmdlr.core_compiled
@@ -4497,40 +4493,8 @@
                 return []
             if self.surface2d.inner_contours:
                 intersection_primitives = self.validate_inner_contour_intersections(intersections, face2)
-<<<<<<< HEAD
-                # face_to_debug = dessia_common.DessiaObject.load_from_file(
-                #     '/Users/wirajandasilva/Downloads/face_debug2.json')
-                # if self == face_to_debug or face2 == face_to_debug:
-                #     ax = self.plot()
-                #     face2.plot(ax, 'r')
-                #     intersection_primitives = self.validate_inner_contour_intersections(intersections, face2)
-                #     print('comming here')
-                #     for inters in intersections:
-                #         inters.plot(ax, 'b')
-                #     for prim in intersection_primitives:
-                #         prim.plot(ax, 'y')
-                # else:
-                #     intersection_primitives = self.validate_inner_contour_intersections(intersections)
             elif face2.surface2d.inner_contours:
                 intersection_primitives = face2.validate_inner_contour_intersections(intersections, self)
-                # face_to_debug = dessia_common.DessiaObject.load_from_file(
-                #     '/Users/wirajandasilva/Downloads/face_debug2.json')
-                # if self == face_to_debug or face2 == face_to_debug:
-                #     ax = self.plot()
-                #     face2.plot(ax, 'r')
-                #     intersection_primitives = face2.validate_inner_contour_intersections(intersections)
-                #     print('comming here')
-                #
-                #     for inters in intersections:
-                #         inters.plot(ax, 'b')
-                #     for prim in intersection_primitives:
-                #         prim.plot(ax, 'y')
-                # else:
-                #     intersection_primitives = face2.validate_inner_contour_intersections(intersections)
-=======
-            elif face2.surface2d.inner_contours:
-                intersection_primitives = face2.validate_inner_contour_intersections(intersections, self)
->>>>>>> f5fd70be
             elif len(intersections) > 2:
                 intersection_primitives = self.validate_inner_contour_intersections(intersections, face2)
                 if not intersections:
@@ -4558,14 +4522,6 @@
             return []
         intersections = self.get_face_intersections(face2)
         valid_intersections = self.validate_face_intersections(face2, intersections)
-        # face_to_debug = dessia_common.DessiaObject.load_from_file(
-        #     '/Users/wirajandasilva/Downloads/face_debug2.json')
-        # if self == face_to_debug or face2 == face_to_debug:
-        #     print('comming here')
-        #     ax = self.plot()
-        #     face2.plot(ax, 'r')
-        #     for inters in valid_intersections:
-        #         inters.plot(ax, 'b')
         return valid_intersections
 
     def minimum_distance(self, other_face, return_points=False):
@@ -4610,18 +4566,12 @@
         """
         j = self.surface2d.inner_contours.index(inner_contour)
         remove_spliting_points = []
-<<<<<<< HEAD
-=======
         remove_cutting_contour = []
->>>>>>> f5fd70be
         for point1, point2 in zip(spliting_points[:-1], spliting_points[1:]):
             if spliting_points_and_cutting_contour[point1] not in connectig_to_outer_contour and \
                     spliting_points_and_cutting_contour[point2] not in connectig_to_outer_contour and \
                     spliting_points_and_cutting_contour[point1] == spliting_points_and_cutting_contour[point2]:
-<<<<<<< HEAD
-=======
                 remove_cutting_contour.append(spliting_points_and_cutting_contour[point1])
->>>>>>> f5fd70be
                 remove_spliting_points.extend([point1, point2])
                 primitives1 = inner_contour.extract_with_points(point1, point2, True) + \
                     spliting_points_and_cutting_contour[point1].primitives
@@ -4637,11 +4587,7 @@
                     self.surface2d.inner_contours[j] = contour2
                     inner_contour = self.surface2d.inner_contours[j]
                     remove_spliting_points.extend([point1, point2])
-<<<<<<< HEAD
-        return remove_spliting_points, inner_contour
-=======
         return remove_spliting_points, inner_contour, remove_cutting_contour
->>>>>>> f5fd70be
 
     @staticmethod
     def get_connecting_contour(lists_primitives, inner_primitives):
@@ -4656,19 +4602,10 @@
             return lists_primitives
         new_list_primitives = lists_primitives[:]
         for i, list_prim in enumerate(lists_primitives):
-<<<<<<< HEAD
-            for primitives in inner_primitives:
-                if any(prim in list_prim for prim in primitives):
-                    new_primitives = list_prim + [prim for prim in primitives if prim not in list_prim]
-                    new_list_primitives[i] = new_primitives
-                    break
-                new_list_primitives.append(primitives)
-=======
             if any(prim in list_prim for prim in inner_primitives):
                 new_primitives = list_prim + [prim for prim in inner_primitives if prim not in list_prim]
                 new_list_primitives[i] = new_primitives
                 break
->>>>>>> f5fd70be
         lists_primitives = new_list_primitives[:]
         return lists_primitives
 
@@ -4689,99 +4626,6 @@
                     if not self.surface2d.outer_contour.primitive_over_contour(primitive2_2d, tol=1e-7):
                         face_intersecting_primitives2d.append(primitive2_2d)
         return face_intersecting_primitives2d
-<<<<<<< HEAD
-
-    def get_inner_contours_cutting_primitives(self, list_cutting_contours, connectig_to_outer_contour):
-        """
-        Gets cutting primitives connected to face inner_contours
-        :param list_cutting_contours: list of contours for resulting from intersection with other faces
-        :param connectig_to_outer_contour: list of contours from list_cutting_contours connected to the outer contour
-        and not to any outer contour
-        :return: lists for final face cutting primitives
-        """
-        lists_primitives1 = []
-        lists_primitives2 = []
-        for inner_contour in self.surface2d.inner_contours:
-            if not inner_contour.edge_polygon.is_trigo():
-                inner_contour.invert_inplace()
-            inner_primitives1 = []
-            inner_primitives2 = []
-            inner_contour_spliting_points = {}
-            for cutting_contour in list_cutting_contours:
-                inner_contour_intersections = inner_contour.contour_intersections(cutting_contour)
-                for intersection in inner_contour_intersections:
-                    inner_contour_spliting_points[intersection] = cutting_contour
-            if not inner_contour_spliting_points:
-                continue
-
-            inner_contour_spliting_points = dict(sorted(inner_contour_spliting_points.items(),
-                                                        key=lambda item, ic=inner_contour: ic.abscissa(item[0])))
-            spliting_points = list(inner_contour_spliting_points.keys())
-            if len(inner_contour_spliting_points) != 2:
-                spliting_points = spliting_points + [spliting_points[0]]
-            remove_spliting_points, inner_contour = self.inner_contours_recalculation(
-                inner_contour, spliting_points, inner_contour_spliting_points, connectig_to_outer_contour)
-            for remove_point in remove_spliting_points:
-                if remove_point in spliting_points:
-                    spliting_points.remove(remove_point)
-            for point1, point2 in zip(spliting_points[:-1], spliting_points[1:]):
-                contour1_primitives = []
-                contour2_primitives = []
-                inside = True
-                if inner_contour.abscissa(point2) < inner_contour.abscissa(point1):
-                    inside = False
-                if inner_contour_spliting_points[point1] not in connectig_to_outer_contour:
-                    contour1_primitives.extend(inner_contour_spliting_points[point1].primitives)
-                    contour2_primitives.extend(inner_contour_spliting_points[point1].primitives)
-                if inner_contour_spliting_points[point2] not in connectig_to_outer_contour and \
-                        inner_contour_spliting_points[point1] != inner_contour_spliting_points[point2]:
-                    contour1_primitives.extend(inner_contour_spliting_points[point2].primitives)
-                    contour2_primitives.extend(inner_contour_spliting_points[point2].primitives)
-                contour1_primitives.extend(inner_contour.extract_with_points(point1, point2, inside))
-                # contour1 = volmdlr.wires.Contour2D(contour1_primitives)
-                # ax = contour1.plot()
-                inner_primitives1.append(contour1_primitives)
-
-                contour2_primitives.extend(inner_contour.extract_with_points(point1, point2, not inside))
-                # contour2 = volmdlr.wires.Contour2D(contour2_primitives)
-                # contour2.plot(ax, 'r')
-                # point1.plot(ax, 'b')
-                # point2.plot(ax, 'y')
-                # print('abscissa1:', inner_contour.abscissa(point1))
-                # print('abscissa2:', inner_contour.abscissa(point2))
-                inner_primitives2.append(contour2_primitives)
-
-            lists_primitives1 = self.get_connecting_contour(lists_primitives1, inner_primitives1)
-            lists_primitives2 = self.get_connecting_contour(lists_primitives2, inner_primitives2)
-        return lists_primitives1, lists_primitives2
-
-    @staticmethod
-    def connect_cutting_primtives_outer_contour(lists_primitives1, lists_primitives2, cutting_contours,
-                                                connectig_to_outer_contour):
-        new_cutting_contours = []
-        for list_primitives in lists_primitives1[:1] + lists_primitives2[:1]:
-            new_cutting_contours.append(volmdlr.wires.Contour2D(list_primitives).order_contour())
-        for i, contour in enumerate(new_cutting_contours):
-            new_cutting_primitives = contour.primitives[:]
-            for cutting_contour in connectig_to_outer_contour:
-                connected = False
-                for primitive in cutting_contour.primitives:
-                    if contour.primitives[0].point_belongs(primitive.start) or \
-                            contour.primitives[0].point_belongs(primitive.end) or \
-                            contour.primitives[-1].point_belongs(primitive.start) or \
-                            contour.primitives[-1].point_belongs(primitive.end):
-                        new_cutting_primitives.extend(cutting_contour.primitives[:])
-                        connected = True
-                        break
-                if not connected:
-                    if cutting_contour not in cutting_contours:
-                        cutting_contours.append(cutting_contour)
-
-            new_cutting_contours[i].primitives = new_cutting_primitives
-            new_cutting_contours[i].order_contour()
-        return new_cutting_contours, cutting_contours
-
-=======
 
     @staticmethod
     def updated_dictionnaries_cutting_contours(remove_spliting_points, remove_cutting_contour, spliting_points,
@@ -4971,7 +4815,6 @@
             new_cutting_contours.extend(volmdlr.wires.Contour2D.contours_from_edges(list_prim))
         return new_cutting_contours, valid_cutting_contours
 
->>>>>>> f5fd70be
     def get_face_cutting_contours(self, dict_intersecting_combinations):
         """
         get all contours cutting the face, resultig from multiple faces intersections
@@ -4982,28 +4825,6 @@
         face_intersecting_primitives2d = self.select_face_intersecting_primitives(dict_intersecting_combinations)
         if not face_intersecting_primitives2d:
             return []
-<<<<<<< HEAD
-
-        list_cutting_contours = volmdlr.wires.Contour2D.contours_from_edges(face_intersecting_primitives2d[:])
-        if self.surface2d.inner_contours:
-            cutting_contours = []
-            connectig_to_outer_contour = []
-            for cutting_contour in list_cutting_contours:
-                if self.surface2d.outer_contour.point_over_contour(cutting_contour.primitives[0].start) and \
-                        self.surface2d.outer_contour.point_over_contour(cutting_contour.primitives[-1].end):
-                    cutting_contours.append(cutting_contour)
-                if self.surface2d.outer_contour.contour_intersections(cutting_contour):
-                    connectig_to_outer_contour.append(cutting_contour)
-            if len(cutting_contours) == len(list_cutting_contours):
-                return cutting_contours
-            for cutting_contour in cutting_contours:
-                list_cutting_contours.remove(cutting_contour)
-            lists_primitives1, lists_primitives2 = self.get_inner_contours_cutting_primitives(
-                list_cutting_contours, connectig_to_outer_contour)
-            new_cutting_contours, cutting_contours = self.connect_cutting_primtives_outer_contour(
-                lists_primitives1, lists_primitives2, cutting_contours, connectig_to_outer_contour)
-            return sorted(new_cutting_contours + cutting_contours, key=lambda contour: contour.length(), reverse=True)
-=======
         list_cutting_contours = volmdlr.wires.Contour2D.contours_from_edges(face_intersecting_primitives2d[:])
         if self.surface2d.inner_contours:
             valid_cutting_contours = []
@@ -5022,7 +4843,6 @@
             new_cutting_contours, cutting_contours = self.get_inner_contours_cutting_primitives(
                 list_cutting_contours, connectig_to_outer_contour)
             return valid_cutting_contours + new_cutting_contours + cutting_contours
->>>>>>> f5fd70be
 
         return list_cutting_contours
 
@@ -5053,11 +4873,7 @@
     def get_closed_contour_divided_faces_inner_contours(list_faces, new_contour):
         """
         If there is any inner contour, verifies which ones belong to the new divided faces from
-<<<<<<< HEAD
-        an closed cutting contour
-=======
         a closed cutting contour
->>>>>>> f5fd70be
         :param list_faces: list of new faces
         :param new_contour: current new face outer contour
         :return: a list of new faces with its inner contours
@@ -5067,12 +4883,9 @@
             if new_face.surface2d.outer_contour.is_inside(new_contour):
                 inner_contours1 = []
                 inner_contours2 = []
-<<<<<<< HEAD
-=======
                 if not new_face.surface2d.inner_contours:
                     new_face.surface2d.inner_contours = [new_contour]
                     break
->>>>>>> f5fd70be
                 for i, inner_contour in enumerate(new_face.surface2d.inner_contours):
                     if new_contour.is_inside(inner_contour):
                         if any(inner_contour.primitive_over_contour(prim)
@@ -5093,17 +4906,6 @@
                         new_list_faces.append(
                             PlaneFace3D(surf3d, Surface2D(new_contour, inner_contours2)))
         return new_list_faces
-<<<<<<< HEAD
-
-    def divide_face(self, list_cutting_contours, inside):
-        """
-        :param list_cutting_contours: list of contours cutting the face
-        :param inside: when extracting a contour from another contour. It defines the extracted
-        contour as being between the two points if True and outside these points if False
-        return a list new faces resulting from face division
-        """
-
-=======
 
     def divide_face_with_open_cutting_contours(self, list_open_cutting_contours, inside):
         """
@@ -5164,7 +4966,6 @@
         contour as being between the two points if True and outside these points if False
         return a list new faces resulting from face division
         """
->>>>>>> f5fd70be
         list_faces = []
         list_open_cutting_contours = []
         list_closed_cutting_contours = []
@@ -5174,46 +4975,8 @@
                 continue
             list_closed_cutting_contours.append(cutting_contour)
         if list_open_cutting_contours:
-<<<<<<< HEAD
-            new_faces_contours = self.surface2d.outer_contour.divide(
-                list_open_cutting_contours, inside)
-            new_inner_contours = len(new_faces_contours) * [[]]
-            if self.surface2d.inner_contours:
-                new_faces_contours, new_inner_contours = self.get_open_contour_divided_faces_inner_contours(
-                    new_faces_contours)
-            for contour, inner_contours in zip(new_faces_contours, new_inner_contours):
-                list_faces.append(PlaneFace3D(self.surface3d, Surface2D(contour, inner_contours)))
-
-        if list_closed_cutting_contours:
-            for new_contour in list_closed_cutting_contours:
-                if len(new_contour.primitives) >= 3 and\
-                        new_contour.primitives[0].start == new_contour.primitives[-1].end:
-                    inner_contours1 = [new_contour]
-                    inner_contours2 = []
-                    if list_faces:
-                        new_list_faces = self.get_closed_contour_divided_faces_inner_contours(list_faces, new_contour)
-                        list_faces = list_faces + new_list_faces
-                        continue
-                    for inner_contour in self.surface2d.inner_contours:
-                        if new_contour.is_inside(inner_contour):
-                            inner_contours2.append(inner_contour)
-                            continue
-                        inner_contours1.append(inner_contour)
-                    surf3d = self.surface3d
-                    surf2d = Surface2D(self.surface2d.outer_contour, inner_contours1)
-                    new_plane = PlaneFace3D(surf3d, surf2d)
-                    list_faces.append(new_plane)
-                    list_faces.append(PlaneFace3D(surf3d, Surface2D(new_contour, inner_contours2)))
-                    continue
-                surf3d = self.surface3d
-                surf2d = Surface2D(self.surface2d.outer_contour, [])
-                new_plane = PlaneFace3D(surf3d, surf2d)
-                list_faces.append(new_plane)
-
-=======
             list_faces = self.divide_face_with_open_cutting_contours(list_open_cutting_contours, inside)
         list_faces = self.divide_face_with_closed_cutting_contours(list_closed_cutting_contours, list_faces)
->>>>>>> f5fd70be
         return list_faces
 
     def is_adjacent(self, face2: Face3D):
@@ -5255,32 +5018,6 @@
                     if edge_intersections:
                         return True
 
-        return False
-
-    def is_intersecting(self, face2, list_coincident_faces=None, tol: float = 1e-6):
-        """
-        Verifies if two face are intersecting
-        :param face2: face 2
-        :param list_coincident_faces: list of coincident faces, if existent
-        :param tol: tolerance for calculations
-        :return: True if faces intersect, False otherwise
-        """
-        if list_coincident_faces is None:
-            list_coincident_faces = []
-        if (self.bounding_box.bbox_intersection(face2.bounding_box) or
-            self.bounding_box.distance_to_bbox(face2.bounding_box) <= tol) and \
-                (self, face2) not in list_coincident_faces:
-
-            edge_intersections = []
-            for prim1 in self.outer_contour3d.primitives:
-                edge_intersections = face2.edge_intersections(prim1)
-                if edge_intersections:
-                    return True
-            if not edge_intersections:
-                for prim2 in face2.outer_contour3d.primitives:
-                    edge_intersections = self.edge_intersections(prim2)
-                    if edge_intersections:
-                        return True
         return False
 
     @staticmethod
@@ -8075,8 +7812,6 @@
         faces = []
         for new_face in new_faces:
             inside_reference_shell = reference_shell.point_belongs(new_face.random_point_inside())
-            # if len(new_face.surface2d.inner_contours) == 2:
-            #     new_face.plot()
             if keep_interior_faces:
                 if self.set_operations_interior_face(new_face, valid_faces, inside_reference_shell):
                     faces.append(new_face)
@@ -8094,14 +7829,6 @@
             new_faces = face.set_operations_new_faces(intersecting_combinations, contour_extract_inside)
             valid_faces = self.get_subtraction_valid_faces(new_faces, faces, reference_shell,
                                                            shell2, keep_interior_faces)
-<<<<<<< HEAD
-            # if new_faces and not valid_faces:
-            #     ax = self.plot()
-            #     for f in new_faces:
-            #         f.plot(ax, 'r')
-            #     raise NotImplementedError
-=======
->>>>>>> f5fd70be
             faces.extend(valid_faces)
 
         return faces
@@ -8336,19 +8063,9 @@
         intersecting_faces = intersecting_faces1 + intersecting_faces2
 
         faces = self.get_non_intersecting_faces(shell2, intersecting_faces)
-<<<<<<< HEAD
-        faces += shell2.get_non_intersecting_faces(self, intersecting_faces,
-                                                   intersection_method=True)
-
-        new_valid_faces = self.subtraction_faces(shell2, intersecting_faces,
-                                                 intersecting_combinations,
-                                                 # list_coincident_faces
-                                                 )
-=======
         faces += shell2.get_non_intersecting_faces(self, intersecting_faces, intersection_method=True)
 
         new_valid_faces = self.subtraction_faces(shell2, intersecting_faces, intersecting_combinations)
->>>>>>> f5fd70be
         faces += new_valid_faces
         new_shell = ClosedShell3D(faces)
         return [new_shell]
